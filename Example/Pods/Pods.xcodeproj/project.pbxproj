// !$*UTF8*$!
{
	archiveVersion = 1;
	classes = {
	};
	objectVersion = 46;
	objects = {

/* Begin PBXBuildFile section */
<<<<<<< HEAD
		019B3AC0AF70238A1E1E3F78E5AF43C8 /* UIKit.framework in Frameworks */ = {isa = PBXBuildFile; fileRef = D245E0514AAC1A2B9A6D5EA2F383E90F /* UIKit.framework */; };
		047564D124ADF96002AE044956AE4D0E /* StrictRateLimitedDispatcher.swift in Sources */ = {isa = PBXBuildFile; fileRef = 9C5C4A33805E2A018C788DE1D88A0ADE /* StrictRateLimitedDispatcher.swift */; };
		05AA6554F6B663671FEA793E60F64A7E /* EnsureWrappers.swift in Sources */ = {isa = PBXBuildFile; fileRef = DD853FD5D9A171F1430182135B2B71E6 /* EnsureWrappers.swift */; };
		076B924EDEA4C6F40B2FF0CAEB338E33 /* PrimerNibView.swift in Sources */ = {isa = PBXBuildFile; fileRef = D135086BDD1A84AEFD323341BCC247DE /* PrimerNibView.swift */; };
		089C98F2F58DCD1220652CBB88A55F90 /* Connectivity.swift in Sources */ = {isa = PBXBuildFile; fileRef = E6189CE75862EA06F51DAD66E69A3930 /* Connectivity.swift */; };
		09AA11158D31188FE8BA04CD3D35A8B1 /* PrimerAPI.swift in Sources */ = {isa = PBXBuildFile; fileRef = 55E65A8F0CB87F0B1231CA53917FF89B /* PrimerAPI.swift */; };
		0C4E3E31077EC296E15DC3109422E9DC /* CountryCode.swift in Sources */ = {isa = PBXBuildFile; fileRef = F108EBF092B7F40DE820CE7A2A7F57DD /* CountryCode.swift */; };
		0D228426463046C124BA77200CAA6CE4 /* Consolable.swift in Sources */ = {isa = PBXBuildFile; fileRef = 3A27CD5BAAA7149070A10CD8D15525F6 /* Consolable.swift */; };
		0F6BC855EB4AEFFACDFE87E21D1B12F6 /* JSONParser.swift in Sources */ = {isa = PBXBuildFile; fileRef = CC25EF5B21F5CCCAEA964BFD066B1E8C /* JSONParser.swift */; };
		1024639F324DB89BC5C8023ED223A5D9 /* PrimerCardholderNameFieldView.swift in Sources */ = {isa = PBXBuildFile; fileRef = AB4D2E3808D68C32CA6124771F56B9AD /* PrimerCardholderNameFieldView.swift */; };
		15E64C891998540EE7DC6556CA1ED3E1 /* ApplePayTokenizationViewModel.swift in Sources */ = {isa = PBXBuildFile; fileRef = B991EFBC20F250E700AFB1D291B36945 /* ApplePayTokenizationViewModel.swift */; };
		168E2BA8959586B3F398AD244537CF10 /* VaultCheckoutViewModel.swift in Sources */ = {isa = PBXBuildFile; fileRef = 3BE7905D91BB3B790F07F081BBF7B613 /* VaultCheckoutViewModel.swift */; };
		19D2F1B57A7A701490C1FFC03D07C37F /* ErrorHandler.swift in Sources */ = {isa = PBXBuildFile; fileRef = FBCA17EA1D31E49AF3C7F80A75505023 /* ErrorHandler.swift */; };
		1C43A0DD455596AAAB542478F81CC37E /* Dimensions.swift in Sources */ = {isa = PBXBuildFile; fileRef = E0154AB808C320A6C9EB1BFFE999C285 /* Dimensions.swift */; };
		1D98DB365B15E47DDEF23A96CC197231 /* Keychain.swift in Sources */ = {isa = PBXBuildFile; fileRef = D1FE7D22E79A0BDCBE0AD0CCD62306DF /* Keychain.swift */; };
		208596C5756DE8E98863C100F43FD8A7 /* hang.swift in Sources */ = {isa = PBXBuildFile; fileRef = 8CA499732FAD0325ACC08581E0261CDD /* hang.swift */; };
		215FB1B430A73271C6214980862720BC /* ExternalPaymentMethodTokenizationViewModel.swift in Sources */ = {isa = PBXBuildFile; fileRef = 00D8F9973243A421978D6CDCCD7EEF80 /* ExternalPaymentMethodTokenizationViewModel.swift */; };
		22187D904F93230BAC9032855057A273 /* fr.lproj in Resources */ = {isa = PBXBuildFile; fileRef = 5911DA3A3588E2739FE6BA05350E85AA /* fr.lproj */; };
		2332CBF2E929FBBF02375D2247AD9E72 /* VaultPaymentMethodViewModel.swift in Sources */ = {isa = PBXBuildFile; fileRef = BAB74BEA7C1C97849F85427B4581A0D1 /* VaultPaymentMethodViewModel.swift */; };
		249251E27992633D34B188EDE0C2CF5B /* Resolver.swift in Sources */ = {isa = PBXBuildFile; fileRef = 675436F411381A36B64B6B4989DA6133 /* Resolver.swift */; };
		251627065D61F6C6CE1FA13118AD5F27 /* DateExtension.swift in Sources */ = {isa = PBXBuildFile; fileRef = A7D7A5EC41EA215536DB815C79A72FD2 /* DateExtension.swift */; };
		25F0C2876ECC859B83F021B1EBDB119A /* firstly.swift in Sources */ = {isa = PBXBuildFile; fileRef = B94CF742DF7F93B637BFB083E063AC6C /* firstly.swift */; };
		270CFF0FC749F57C0605262D27016D14 /* Pods-PrimerSDK_Tests-dummy.m in Sources */ = {isa = PBXBuildFile; fileRef = D66C3890C3566F38C935A2FFD9A237B0 /* Pods-PrimerSDK_Tests-dummy.m */; };
		27B304D901FC43B56286E2D21ADAD05B /* Thenable.swift in Sources */ = {isa = PBXBuildFile; fileRef = C007ACD69826812B09CD02D852ECE28F /* Thenable.swift */; };
		29D889DAD9BB02E5A7488D31776177F5 /* MockPrimerAPIClient.swift in Sources */ = {isa = PBXBuildFile; fileRef = 094C5BC6ABE07E7B5FF2C0167E07C9E4 /* MockPrimerAPIClient.swift */; };
		2A91023919645EF67E650799AC78FCCD /* UIColorExtension.swift in Sources */ = {isa = PBXBuildFile; fileRef = 449EA7464CC8A046B64C808EB8571022 /* UIColorExtension.swift */; };
		2E4CD367182B1D1F3F5A9F4AC236B31F /* PrimerConfiguration.swift in Sources */ = {isa = PBXBuildFile; fileRef = 0E8A71241525A792A8790418469971AB /* PrimerConfiguration.swift */; };
		2F54295135FB293F92B15C73264D3B42 /* 3DSService+Promises.swift in Sources */ = {isa = PBXBuildFile; fileRef = 888D4DB8CECE4C82D8BF0B6C77B7F03D /* 3DSService+Promises.swift */; };
		2F8BCCED6AFAF93786DA594DBEC9C3B9 /* NetworkService.swift in Sources */ = {isa = PBXBuildFile; fileRef = BE2B28F586CF729E0ABD70ECDFDCE6E9 /* NetworkService.swift */; };
		2FF435476EC87C3FF17E72BFA3C3C65B /* 3DS.swift in Sources */ = {isa = PBXBuildFile; fileRef = 267EAFCF5587099538C14DCE8ECA19C3 /* 3DS.swift */; };
		31897FEED1C13A964918C72D66597690 /* PrimerTextFieldView.xib in Resources */ = {isa = PBXBuildFile; fileRef = 1044B566C2F4774724A1029B06B60FAD /* PrimerTextFieldView.xib */; };
		31DA0D77605B2B5FB9BBFA5701C5D43C /* WrapperProtocols.swift in Sources */ = {isa = PBXBuildFile; fileRef = 0071F43A319B2E7B75DBA58ECAE442A5 /* WrapperProtocols.swift */; };
		32D39256C67F03330EB988D1F089A606 /* QRCodeViewController.swift in Sources */ = {isa = PBXBuildFile; fileRef = 186DE3CCB0922298810BB987DE03DD1D /* QRCodeViewController.swift */; };
		343AE3A8796801948EBB7BCA34B3A1AE /* Parser.swift in Sources */ = {isa = PBXBuildFile; fileRef = 592434D873C867CE59257773D5DB87AE /* Parser.swift */; };
		34A86FBFDCEF871E0B9AA7E64C9DD4CB /* PrimerTheme+Colors.swift in Sources */ = {isa = PBXBuildFile; fileRef = D37E6AACA61085461E9D4D9A9FA2CB4B /* PrimerTheme+Colors.swift */; };
		34C099C7F0261E6CD24AD46E6C45303E /* PrimerResultViewController.swift in Sources */ = {isa = PBXBuildFile; fileRef = 8B40FCE170A66155F3E7BBAA150A21E5 /* PrimerResultViewController.swift */; };
		39D5A259738AEA045413CF191A86545A /* CancelContext.swift in Sources */ = {isa = PBXBuildFile; fileRef = 1B1A749C4A126F0F6651B8A2707A580B /* CancelContext.swift */; };
		3A51BEA3C31CA8CAC9EE993FB605D59D /* Primer.swift in Sources */ = {isa = PBXBuildFile; fileRef = 33EC6E4D93D3DF760649D673DC780486 /* Primer.swift */; };
		3ACD68522D49EAE51BB6D2918F9101E7 /* 3DSService.swift in Sources */ = {isa = PBXBuildFile; fileRef = 681152AE29C21C0F8FE6CCC5E0C0264B /* 3DSService.swift */; };
		3CA838E50862808E4424188BFB0BD51D /* CoreDataDispatcher.swift in Sources */ = {isa = PBXBuildFile; fileRef = DB237B875359C6BA6583CDC3E8E39994 /* CoreDataDispatcher.swift */; };
		400697794139CE3DDC242B04D4464E6D /* ReloadDelegate.swift in Sources */ = {isa = PBXBuildFile; fileRef = 86B085C3AE16CB1A30BE841A3CBD9FBB /* ReloadDelegate.swift */; };
		443E7AEE4C7C28C28C8AAE707E8D7264 /* PrimerRootViewController.swift in Sources */ = {isa = PBXBuildFile; fileRef = B26AAC759DE43F9FF6E62B1827324FC2 /* PrimerRootViewController.swift */; };
		45DEA2B6028E7F7352E69D36BE950DD9 /* Box.swift in Sources */ = {isa = PBXBuildFile; fileRef = CC1B877B01B9BBA8CF4314CF03CAF212 /* Box.swift */; };
		48386BEB5EAD2BE7DDF6452BAB18684A /* ThenableWrappers.swift in Sources */ = {isa = PBXBuildFile; fileRef = CF169FE47AE2F3EF7ABBF1003687C40E /* ThenableWrappers.swift */; };
		4846A76CE84B5723C471DEFFD02B6BB8 /* PrimerAPIClient+3DS.swift in Sources */ = {isa = PBXBuildFile; fileRef = 70AFDB8A5894924659ACDC83CC9F136B /* PrimerAPIClient+3DS.swift */; };
		485CC1020DD9414E1962F47E7F5A6A41 /* URLExtension.swift in Sources */ = {isa = PBXBuildFile; fileRef = 641998D97C14F0189907D6472944F1FF /* URLExtension.swift */; };
		48DBD178B155CE327BB618D006AAA25B /* Customer.swift in Sources */ = {isa = PBXBuildFile; fileRef = E0BA5012D3219839A210CC5842670448 /* Customer.swift */; };
		49108339A3263C2DAF7D9800188A8B4B /* PrimerVaultManagerViewController.swift in Sources */ = {isa = PBXBuildFile; fileRef = 65557F99FA5C5FF136F50A1B35015B45 /* PrimerVaultManagerViewController.swift */; };
		491C6C42FD6B759939DBB1F78BC88633 /* VaultService.swift in Sources */ = {isa = PBXBuildFile; fileRef = 8F48A283E136F319ED154EA2C5C53C4F /* VaultService.swift */; };
		4A94BB65671FE4DB0D4E62FFD9F191BB /* Pods-PrimerSDK_Example-umbrella.h in Headers */ = {isa = PBXBuildFile; fileRef = 3780FF276696624E5AD4A629D4CC4AD8 /* Pods-PrimerSDK_Example-umbrella.h */; settings = {ATTRIBUTES = (Public, ); }; };
		4B15627640BD82F12C06C5C0DB9B330A /* CardNetwork.swift in Sources */ = {isa = PBXBuildFile; fileRef = 0634E0BB5BE381B6040595F52DF7F920 /* CardNetwork.swift */; };
		4B57C2A342F80B1D49C5D3BBFF4D5031 /* PrimerExpiryDateFieldView.swift in Sources */ = {isa = PBXBuildFile; fileRef = 50E80813852A96F66B5B9DAC7A88ED51 /* PrimerExpiryDateFieldView.swift */; };
		4E3D9C5DBF50FB44C6D0989DE3D0AE72 /* de.lproj in Resources */ = {isa = PBXBuildFile; fileRef = 7CF3DC5BDA29A79EC83F9C6F54BCE780 /* de.lproj */; };
		4EA195665FD5A20FC8699889661A9128 /* AdyenDotPay.swift in Sources */ = {isa = PBXBuildFile; fileRef = EF739A2AE2A6EE99B3539D411189E39A /* AdyenDotPay.swift */; };
		4F1427DB7C66D7E8D788C381E0441742 /* PaymentMethodTokenizationRequest.swift in Sources */ = {isa = PBXBuildFile; fileRef = C40289542D030A70DED34EB285C1564D /* PaymentMethodTokenizationRequest.swift */; };
		546A6312E61BB4569A2252BBB6275929 /* Dispatcher.swift in Sources */ = {isa = PBXBuildFile; fileRef = 8FCFF516341898F50B495FB94E4A92F7 /* Dispatcher.swift */; };
		546BC8D0EB5AB084C5D1E75714F973DC /* ApplePay.swift in Sources */ = {isa = PBXBuildFile; fileRef = 1990BF10D7E20B9074929A95ADC19E72 /* ApplePay.swift */; };
		54C936CC7D6FA7EB874B4C86002FFFC7 /* UILocalizableUtil.swift in Sources */ = {isa = PBXBuildFile; fileRef = BF1E5F109D8CF2C4CA131BA91B0F4950 /* UILocalizableUtil.swift */; };
		553A717101CC5B30DD51AB7FF157D942 /* PrimerSDK-dummy.m in Sources */ = {isa = PBXBuildFile; fileRef = 1753FADFBFB5C3386D1673DF56C810B3 /* PrimerSDK-dummy.m */; };
		572EE3DA755A2794F3219363E81095BE /* PaymentMethodConfigurationType.swift in Sources */ = {isa = PBXBuildFile; fileRef = FF8705099D1A741E4470E74281931859 /* PaymentMethodConfigurationType.swift */; };
		576A27DE3282D03DA550D60C7A92511A /* PrimerFlowEnums.swift in Sources */ = {isa = PBXBuildFile; fileRef = 45E2EBB00D858CDFF5229F6D1EE0DFBA /* PrimerFlowEnums.swift */; };
		576CBFE7BB80FC46B6F006AE6E711708 /* Foundation.framework in Frameworks */ = {isa = PBXBuildFile; fileRef = EAB6F611E86A4758835A715E4B4184F6 /* Foundation.framework */; };
		5924A873FB9CECC833FC94F56CAD6337 /* Device.swift in Sources */ = {isa = PBXBuildFile; fileRef = 80D40CAD35CC557A48DEFBD61CF34D18 /* Device.swift */; };
		5A142D04A0AAE05B69042F86C187192A /* AlertController.swift in Sources */ = {isa = PBXBuildFile; fileRef = 3F216D9715638CF2741384F7D4C334C9 /* AlertController.swift */; };
		5A9CF8B6EB471ED7410F243F90EEDB44 /* GuaranteeWrappers.swift in Sources */ = {isa = PBXBuildFile; fileRef = 3B341AE83EF5BD60D3CE3DD459F946EE /* GuaranteeWrappers.swift */; };
		5AB8BFB484E25B353C865C16BB03B82D /* PrimerFormViewController.swift in Sources */ = {isa = PBXBuildFile; fileRef = 8756B92D9430D88216AA8CF2D1CD547B /* PrimerFormViewController.swift */; };
		5C64A1EBBDC94CC2B0C7DAFFE21F5339 /* VaultPaymentMethodView.swift in Sources */ = {isa = PBXBuildFile; fileRef = 78093C9C4C30DA38715A019519C245CD /* VaultPaymentMethodView.swift */; };
		5CE0E5486E6F101562A9E2C4B77116E2 /* Error.swift in Sources */ = {isa = PBXBuildFile; fileRef = 855CD245F1870B61AF74DD41D1701AA5 /* Error.swift */; };
		5D19E9D310248E5B93128292A81CB989 /* PrimerTextFieldView.swift in Sources */ = {isa = PBXBuildFile; fileRef = 0F06528C2F8CAA50A63DDAB08E9F3108 /* PrimerTextFieldView.swift */; };
		5F659D2534809DDE052E2A16A215F675 /* VaultPaymentMethodViewController.swift in Sources */ = {isa = PBXBuildFile; fileRef = D7B15EBE31722EC04602EDA20E0A2A23 /* VaultPaymentMethodViewController.swift */; };
		601B982AA8F048FC8F2D2A5B62E9F766 /* WebViewUtil.swift in Sources */ = {isa = PBXBuildFile; fileRef = A5D26CB06A46CC182D7461780F99498E /* WebViewUtil.swift */; };
		6263D57EF2D6FF6E0746AC02C60BE039 /* PrimerTheme+Buttons.swift in Sources */ = {isa = PBXBuildFile; fileRef = 3F839E2C947B1BD7DD4A5387922CF3C6 /* PrimerTheme+Buttons.swift */; };
		62818CC3C3799FC79B5E0C47A5ED5F98 /* PrimerTheme+Inputs.swift in Sources */ = {isa = PBXBuildFile; fileRef = 92A22338FA1F6D841800D44F796B7D7C /* PrimerTheme+Inputs.swift */; };
		629C20BCE56468128D0635FD6704B3DB /* FormTokenizationViewModel.swift in Sources */ = {isa = PBXBuildFile; fileRef = 676DFFCFD2D0C5699A9C4CBEF386DB7E /* FormTokenizationViewModel.swift */; };
		641A43CCCE4211D81FBFA0DD06379341 /* Throwable.swift in Sources */ = {isa = PBXBuildFile; fileRef = 3E878981D299E1EAD6B17F1558E68BC3 /* Throwable.swift */; };
		67A912E8687912541A85A3145D61B56E /* Configuration.swift in Sources */ = {isa = PBXBuildFile; fileRef = 46B2EE2E5353C3BF195FE214E6FF1708 /* Configuration.swift */; };
		68766661B3EE33C3FE70964D915DA64B /* PaymentMethodToken.swift in Sources */ = {isa = PBXBuildFile; fileRef = 2107EE12B3EF8556409876698C6F74E5 /* PaymentMethodToken.swift */; };
		6960CBF614CF6FEE5CFFBED104FB5BCA /* AnalyticsEvent.swift in Sources */ = {isa = PBXBuildFile; fileRef = 8531B682125637F29C28ADFD9032C415 /* AnalyticsEvent.swift */; };
		6AB8AC39F7214BE19D9514C0DCFA69FC /* PrimerError.swift in Sources */ = {isa = PBXBuildFile; fileRef = 2F64DC1CBBF4119C8DFB12FC1A9B9567 /* PrimerError.swift */; };
		6B1E508815C57D0E36AE4E231036E5A9 /* PrimerHeadlessUniversalCheckout.swift in Sources */ = {isa = PBXBuildFile; fileRef = 9A1CF2EEBFCA2F6CD72577BE9763394C /* PrimerHeadlessUniversalCheckout.swift */; };
		6C81ABFE661137E889233C1C0B89BFF0 /* Cancellable.swift in Sources */ = {isa = PBXBuildFile; fileRef = B0BDAFD7CFB9FB9B8BC4709931A7FE97 /* Cancellable.swift */; };
		6E2F5A47685CACA2867D0083959BD59A /* nl.lproj in Resources */ = {isa = PBXBuildFile; fileRef = CC8BEFCA4BE77D79695F0ECBF5B47A1A /* nl.lproj */; };
		6F0689E81887851850C65E740658A612 /* PrimerLoadingViewController.swift in Sources */ = {isa = PBXBuildFile; fileRef = 8254F55FE366D02BEAB030AAA157085E /* PrimerLoadingViewController.swift */; };
		70153276EDC6A4A34CA9B8731BA55424 /* SuccessMessage.swift in Sources */ = {isa = PBXBuildFile; fileRef = 7B865D7127553836FBD2130E8C5655D3 /* SuccessMessage.swift */; };
		7084074277D3DC32AB53611E24A4C9F9 /* ResumeHandlerProtocol.swift in Sources */ = {isa = PBXBuildFile; fileRef = 4CAD5A98459D5651E81B397DA0184FDB /* ResumeHandlerProtocol.swift */; };
		715AA83F0A88C426D9103773661B10F3 /* PrimerViewExtensions.swift in Sources */ = {isa = PBXBuildFile; fileRef = 0C96594AACDCCAE51D43B265594EA4ED /* PrimerViewExtensions.swift */; };
		725CE20CB72EE4BFDD37458B9E662318 /* when.swift in Sources */ = {isa = PBXBuildFile; fileRef = 0EC47DCA31FBDEBBA0BBB53E03C22985 /* when.swift */; };
		73764D047B2E2EE4330CB8F2CB941389 /* BankSelectorTokenizationViewModel.swift in Sources */ = {isa = PBXBuildFile; fileRef = 9E8D5784FFF4C5C6FDB691D00DB88374 /* BankSelectorTokenizationViewModel.swift */; };
		73A40D68720CAFADBF9BA55B2B61A7BA /* PrimerImage.swift in Sources */ = {isa = PBXBuildFile; fileRef = 8E8386921B4360719685EE947160C6D9 /* PrimerImage.swift */; };
		76271D493F4982D403F81060C9388E8E /* PrimerNavigationController.swift in Sources */ = {isa = PBXBuildFile; fileRef = 0E75063C29F3FEC4098DF3322AEAA214 /* PrimerNavigationController.swift */; };
		779634B697D598F5DFD3798DF0B7AA67 /* ArrayExtension.swift in Sources */ = {isa = PBXBuildFile; fileRef = 4DD2E67A16F257DB6D1A44425CFECF7B /* ArrayExtension.swift */; };
		792651C221382CC96248CBBA0D43DD36 /* PrimerTextField.swift in Sources */ = {isa = PBXBuildFile; fileRef = 2768207ACC83A9BFBAF9164130503903 /* PrimerTextField.swift */; };
		7B337724E9D445550731C32B0D1530B1 /* PrimerNavigationBar.swift in Sources */ = {isa = PBXBuildFile; fileRef = 3D1583A314EFD040656CAFD521E77412 /* PrimerNavigationBar.swift */; };
		7DB4027A2C36EF76A98346C77A17CE6F /* CancellableThenable.swift in Sources */ = {isa = PBXBuildFile; fileRef = ECBFDB17AF53EFE263D2E84AB502A421 /* CancellableThenable.swift */; };
		7FA871FC00160E2BE5694E86839B2C7F /* el.lproj in Resources */ = {isa = PBXBuildFile; fileRef = E3C9234A07118D4C208929A02F2BFB1C /* el.lproj */; };
		80C418830C6B9DAE0C60D04B91D80915 /* URLSessionStack.swift in Sources */ = {isa = PBXBuildFile; fileRef = ACAF8C0CB61799E708123E5A84D59B92 /* URLSessionStack.swift */; };
		833F146C5A3CC4939C91780C8BB0D752 /* pl.lproj in Resources */ = {isa = PBXBuildFile; fileRef = 2BB69E2AF18937F7372FE7E7FEB21223 /* pl.lproj */; };
		854C44EBAC0916E0ADB5A96D8CD11496 /* race.swift in Sources */ = {isa = PBXBuildFile; fileRef = A4CDC2D6DEED1EFB195DE04A7C3EC281 /* race.swift */; };
		85958862D0F0B5A6DE4099F6DF8B23E9 /* PrimerSearchTextField.swift in Sources */ = {isa = PBXBuildFile; fileRef = 976DED1C26FA30EC227011B8F82EA455 /* PrimerSearchTextField.swift */; };
		864517CCE34C350C948F31E289243762 /* SuccessViewController.swift in Sources */ = {isa = PBXBuildFile; fileRef = 2FD1E35F1D7DD10820C8057A72CA04BD /* SuccessViewController.swift */; };
		874CDFA344229DABFBF3C89DB74AFE14 /* FormType.swift in Sources */ = {isa = PBXBuildFile; fileRef = 19F897A31B1580E781D09FB8D1C6317D /* FormType.swift */; };
		879BA2A0DFE785527A34A5D3F7EB0CBD /* tr.lproj in Resources */ = {isa = PBXBuildFile; fileRef = 6C670D8A7E6FE9FFCFDFC55B6C1F6393 /* tr.lproj */; };
		897F72FC6B271024A6B0C8681D1ABD8F /* PresentationController.swift in Sources */ = {isa = PBXBuildFile; fileRef = 8B22EBB045DAB2425D4345E0DA03EA5F /* PresentationController.swift */; };
		8A426E02D7793C957F742F48E02EB240 /* ExternalViewModel.swift in Sources */ = {isa = PBXBuildFile; fileRef = 3E7FFB6200004584A110539E597DF0C1 /* ExternalViewModel.swift */; };
		8A833401413CA004B8D51BF8E2CC62F1 /* sv.lproj in Resources */ = {isa = PBXBuildFile; fileRef = 92BC325D706817FCBC0F58A94471C9E3 /* sv.lproj */; };
		8AE7651E882C360B541DBA88F4EC0884 /* ClientSession.swift in Sources */ = {isa = PBXBuildFile; fileRef = A0DCA6256D191DB85A1E5A525A8FD27C /* ClientSession.swift */; };
		8E2CA675A8F647BB729B2E7D78CECF3F /* ClientToken.swift in Sources */ = {isa = PBXBuildFile; fileRef = BF7FC102E2224C7D54140669D7ADDCE2 /* ClientToken.swift */; };
		8E93497F71EE17813850C3CB1974952E /* DataExtension.swift in Sources */ = {isa = PBXBuildFile; fileRef = 3034FF5EA70BF4A8A8D51D776C39507E /* DataExtension.swift */; };
		8F8332A4D4E2022406A8AE6DF338A25F /* QRCodeTokenizationViewModel.swift in Sources */ = {isa = PBXBuildFile; fileRef = 9D3DB3EC957CFA207068F88C2D746251 /* QRCodeTokenizationViewModel.swift */; };
		942C18434D2AF4B42AEFB0E54A73DE3A /* Mask.swift in Sources */ = {isa = PBXBuildFile; fileRef = F7E0110AC5ACE2C3A176C826F430AC0B /* Mask.swift */; };
		943972C1BF18B9CBB7F5DC49A1D1A1A3 /* PrimerCardNumberFieldView.swift in Sources */ = {isa = PBXBuildFile; fileRef = 2EA330727B0E7376133C8A7E4EE27DCB /* PrimerCardNumberFieldView.swift */; };
		95F8A0B90782BD27B45144C495EDD37D /* PaymentMethodConfiguration.swift in Sources */ = {isa = PBXBuildFile; fileRef = 1E80B5BF47BC67848E1D0F136C1E8055 /* PaymentMethodConfiguration.swift */; };
		9639085206931403C12425296EC74420 /* Optional+Extensions.swift in Sources */ = {isa = PBXBuildFile; fileRef = E8D7F7C187D5643F24187C6033032F63 /* Optional+Extensions.swift */; };
		96935D0A4C8CB0DDA620888292365F0C /* Catchable.swift in Sources */ = {isa = PBXBuildFile; fileRef = 9546ED4B9CCEDEC117AEEBF4DA6E66DB /* Catchable.swift */; };
		96DC54283C7482AF50FB72279727F6AF /* after.swift in Sources */ = {isa = PBXBuildFile; fileRef = BD97F767D65CE1E5273CFCBDC42E7D0A /* after.swift */; };
		98B0A50EC49C12F8525D241D0C5CA00A /* Currency.swift in Sources */ = {isa = PBXBuildFile; fileRef = 5553AB8BB9E6BD934481A25EB3B3F228 /* Currency.swift */; };
		98E2C213EE91DDA892A1B7E1AFDDC827 /* PrimerTheme+Views.swift in Sources */ = {isa = PBXBuildFile; fileRef = 0EBF4EF448622D392900889EC080BF00 /* PrimerTheme+Views.swift */; };
		9AB079D8E73FDD618BD27DEAF43611DE /* Guarantee.swift in Sources */ = {isa = PBXBuildFile; fileRef = 127044A02AECA93B5524EB59402C47C0 /* Guarantee.swift */; };
		9B476738687F15E99D6AD234666876FF /* CatchWrappers.swift in Sources */ = {isa = PBXBuildFile; fileRef = AD1E2C0BE3B1595E26BD0FA2772BEB47 /* CatchWrappers.swift */; };
		9BD41B42A5753402891D33D8B7A4CE16 /* PaymentMethodsGroupView.swift in Sources */ = {isa = PBXBuildFile; fileRef = AA9BC77A03B9287CA912A09DD9374FC9 /* PaymentMethodsGroupView.swift */; };
		9C1DE045DB1358CA4BAFBF8048CEC262 /* PrimerInputElements.swift in Sources */ = {isa = PBXBuildFile; fileRef = 881A1E2B090E9AD27AD66E54576837BD /* PrimerInputElements.swift */; };
		9C665F83753D6578FE5B5E74A926CA37 /* PrimerUniversalCheckoutViewController.swift in Sources */ = {isa = PBXBuildFile; fileRef = AA59E986FEACDC81D3B1BAB928C525B2 /* PrimerUniversalCheckoutViewController.swift */; };
		9CC5A5F7283F450BB9EE3CF8945E4780 /* PayPalService.swift in Sources */ = {isa = PBXBuildFile; fileRef = ADD4DD9A111A20CE0FF59FB6A2E4BA17 /* PayPalService.swift */; };
		9CD9F6E626E68A45D1CBA300BCA99B3D /* AnalyticsService.swift in Sources */ = {isa = PBXBuildFile; fileRef = 000CD19EE774EC15ABBBA80634111D2D /* AnalyticsService.swift */; };
		9D291CC92DAE5DA49B101879CC0B67C3 /* da.lproj in Resources */ = {isa = PBXBuildFile; fileRef = 1BC97C0532BAAD1A653EF5C890917C25 /* da.lproj */; };
		9DA7C49A8D6DC57DF1CAA25433CABA86 /* UXMode.swift in Sources */ = {isa = PBXBuildFile; fileRef = D41DF1B69CBF3A1BFED96F8BC3A7ED6B /* UXMode.swift */; };
		9E6B6CD4ABB13E98CFB9019CD4186479 /* ar.lproj in Resources */ = {isa = PBXBuildFile; fileRef = 3B33C9650C07FE84F4C8E6BC7F006CBF /* ar.lproj */; };
		9FDA712DA98FA81F2CE0373904495A24 /* PrimerScrollView.swift in Sources */ = {isa = PBXBuildFile; fileRef = 415366C3C14A24A8231BBD709C148ACF /* PrimerScrollView.swift */; };
		A12136F67EF1A082FB08712E9B9AEBBF /* PaymentMethodConfigurationOptions.swift in Sources */ = {isa = PBXBuildFile; fileRef = CFB65EACD83436A2A974E9EFF3675C3E /* PaymentMethodConfigurationOptions.swift */; };
		A19A4450E041B9815CCF0828F7CBC30A /* AES256.swift in Sources */ = {isa = PBXBuildFile; fileRef = 448D4C1A0E74C6DD3D6F656B3F7857DC /* AES256.swift */; };
		A2E3E9A290F995241E85DBFA45BD9076 /* PrimerPostalCodeFieldView.swift in Sources */ = {isa = PBXBuildFile; fileRef = D3F1DA1194717A21358C8D1CF7426D26 /* PrimerPostalCodeFieldView.swift */; };
		A4A41CA2320537EC9E8388175C181C1B /* PrimerTheme+TextStyles.swift in Sources */ = {isa = PBXBuildFile; fileRef = 342321E391869AB6CBFB9C4792800576 /* PrimerTheme+TextStyles.swift */; };
		A5D4B7D2F241DD41DC3D0C07879C5242 /* Queue.swift in Sources */ = {isa = PBXBuildFile; fileRef = 3290C9634580CFB2077DCBEFB6D52F3F /* Queue.swift */; };
		A6E22664BC0C464B042EED44ACF2A058 /* PrimerThemeData+Deprecated.swift in Sources */ = {isa = PBXBuildFile; fileRef = 17E7DFD8EA4A2B5C9CEE76963425BCB0 /* PrimerThemeData+Deprecated.swift */; };
		A70697A413C6ABF3DEDE26AAB0D4AC6F /* Logger.swift in Sources */ = {isa = PBXBuildFile; fileRef = 641AD1556E78AEAB0E6DB07140904431 /* Logger.swift */; };
		A84126F85FB9EF30AEDBA80A01239A05 /* PrimerTheme.swift in Sources */ = {isa = PBXBuildFile; fileRef = F123BC97A3DF3CF1BAB7B746FD9B53A1 /* PrimerTheme.swift */; };
		A88A76065CA6AD50CF34CA5FA6E3BD4A /* CardComponentsManager.swift in Sources */ = {isa = PBXBuildFile; fileRef = FA2835FB8B881ABAF42F6D8DEC5B4AA2 /* CardComponentsManager.swift */; };
		A8BF4070D5498B78A06C4B5C3F237AD2 /* StringExtension.swift in Sources */ = {isa = PBXBuildFile; fileRef = A91356320457B2B8E9FB3C51658605E5 /* StringExtension.swift */; };
		A9853B0C00083BFEB9762EB2738BE83F /* CancellableCatchable.swift in Sources */ = {isa = PBXBuildFile; fileRef = 24A8B848A5B3FB9C453BA39483BCE4C4 /* CancellableCatchable.swift */; };
		ACBA73EB859CFDEEA1125598D3EF2180 /* Klarna.swift in Sources */ = {isa = PBXBuildFile; fileRef = 0973B545012C208832D9D5FD4A99E487 /* Klarna.swift */; };
		ACF9CDB974C9EEC0B7017412456A41CB /* Promise.swift in Sources */ = {isa = PBXBuildFile; fileRef = 91AC91B87B50816E8968ED6DB421BD7D /* Promise.swift */; };
		AD574030F87C7FFB7AB0670B932D8704 /* BankSelectorViewController.swift in Sources */ = {isa = PBXBuildFile; fileRef = FC8716761EAC8C43D80AC4CD8F8745C6 /* BankSelectorViewController.swift */; };
		AFB6F736129CE6FEBB6649680AB4160C /* PaymentMethodComponent.swift in Sources */ = {isa = PBXBuildFile; fileRef = 34CFC5DA950337A4E9D2A6EA8EF68C63 /* PaymentMethodComponent.swift */; };
		B18C3CDE89122CD6F614C725082B9096 /* PrimerHeadlessUniversalCheckoutProtocols.swift in Sources */ = {isa = PBXBuildFile; fileRef = 7BDFFFC64462D4C10DAF78A431FCEFFC /* PrimerHeadlessUniversalCheckoutProtocols.swift */; };
		B1DB6C6B5D68DE9B9F4517FE0A85F37E /* Foundation.framework in Frameworks */ = {isa = PBXBuildFile; fileRef = EAB6F611E86A4758835A715E4B4184F6 /* Foundation.framework */; };
		B2CF091D16770CB0504F77D6DFAAFF6F /* ImageName.swift in Sources */ = {isa = PBXBuildFile; fileRef = 4121F4B0B334E161E711B9B5E4CEFA78 /* ImageName.swift */; };
		B2FE9FA4E24D441EBEAC11D7C6D53DED /* PrimerResultComponentView.swift in Sources */ = {isa = PBXBuildFile; fileRef = 01FBCC5B7B69A5D19CF8F1A2F9DEC33F /* PrimerResultComponentView.swift */; };
		B42204E3D911D4D97F5D8464D6F99BCB /* Weak.swift in Sources */ = {isa = PBXBuildFile; fileRef = 0BB9A5009FD1DA189F2660348B6416F6 /* Weak.swift */; };
		B46B04A6C2714E4DF2E3F07D66508A8E /* DirectDebitMandate.swift in Sources */ = {isa = PBXBuildFile; fileRef = 2E883534E3D4CB6E35D282DAAB3E6868 /* DirectDebitMandate.swift */; };
		B5BD6BB1C65A43AE0DB58ED56D60E8FD /* AppState.swift in Sources */ = {isa = PBXBuildFile; fileRef = 9569A28663C8BAA3ECDA0E110AAEA0DC /* AppState.swift */; };
		B60CFE8FEF5887F6E59215580E5BB3E3 /* TokenizationService.swift in Sources */ = {isa = PBXBuildFile; fileRef = 7162D34379FEEB148AE4D625D536E4EB /* TokenizationService.swift */; };
		B84CE1CA4A508E210DD4746CE133B953 /* SequenceWrappers.swift in Sources */ = {isa = PBXBuildFile; fileRef = EE2BD46B61ECBDF5837F8411CAFE5B6F /* SequenceWrappers.swift */; };
		B85CCDB879E9E6772E46816EE993AF10 /* es.lproj in Resources */ = {isa = PBXBuildFile; fileRef = F2D57514A46E978DA02AF780B2DEAB7F /* es.lproj */; };
		B962E5ABCC70A18A8C54BEDE70761305 /* LogEvent.swift in Sources */ = {isa = PBXBuildFile; fileRef = 3354FB557A0E402773E0FA66FC7BA41C /* LogEvent.swift */; };
		BC28694B768671282447C1B71DC37A61 /* UserDefaultsExtension.swift in Sources */ = {isa = PBXBuildFile; fileRef = 160ED1800FDC06F4376E63D59E7E2300 /* UserDefaultsExtension.swift */; };
		BCF6CAF290379DF34B07C7AE6823D16B /* PrimerViewController.swift in Sources */ = {isa = PBXBuildFile; fileRef = 45C0331C0B1125CE1569C3184FE42E97 /* PrimerViewController.swift */; };
		BF4F0DDE39C4C2793EB20AF2127A93D9 /* PrimerContent.swift in Sources */ = {isa = PBXBuildFile; fileRef = 5559AADE63A3384BCA1F322C6563A83F /* PrimerContent.swift */; };
		BFC18EDBE2C8997F095DBC75BEC5397E /* PrimerTableViewCell.swift in Sources */ = {isa = PBXBuildFile; fileRef = 3596F21A03F4F2AD29105ADABFD3D878 /* PrimerTableViewCell.swift */; };
		C05429675656391DD0CA9E9449F502F6 /* CardScannerViewController.swift in Sources */ = {isa = PBXBuildFile; fileRef = E545FAA2EF9BCC6057FF0B11E9E8A5D0 /* CardScannerViewController.swift */; };
		C13B9C49E40C99677CE9026BF5D00651 /* PaymentMethodConfigService.swift in Sources */ = {isa = PBXBuildFile; fileRef = 1221ABB0C842C20D55CDD7F9FA9A0F67 /* PaymentMethodConfigService.swift */; };
		C1A1D1BF62BCB0046CAE73591DC7EF39 /* MockSuccess.swift in Sources */ = {isa = PBXBuildFile; fileRef = D972FA8FE0A0922AA9D38ED5EDC17370 /* MockSuccess.swift */; };
		C3B4850E978403F5B51BCB2E90BA2BE7 /* FinallyWrappers.swift in Sources */ = {isa = PBXBuildFile; fileRef = 82CC106990195E3C8CF1D5E958809FD9 /* FinallyWrappers.swift */; };
		C4FDE832E9E1C9A17777BC2ABE3BB7B6 /* it.lproj in Resources */ = {isa = PBXBuildFile; fileRef = FA010906512DA0DFAA678D81038A1C59 /* it.lproj */; };
		C61BBA764238DC29DA430A9DDFE8ED05 /* ClientTokenService.swift in Sources */ = {isa = PBXBuildFile; fileRef = B4BC8F646D7F61C4003E187DA3FAC2CE /* ClientTokenService.swift */; };
		C66B38BD04E0F17082AA4082B3DDE23D /* Endpoint.swift in Sources */ = {isa = PBXBuildFile; fileRef = E06AC8F9892FA78C9077FF2BA2572E5B /* Endpoint.swift */; };
		C733DAFE77428E5D3D68C5BBCED8621C /* BankTableViewCell.swift in Sources */ = {isa = PBXBuildFile; fileRef = F942D7BA9FC792A7A2B7878EBE7CB056 /* BankTableViewCell.swift */; };
		C914F05D696F110F96295745FC938D2E /* DirectDebitService.swift in Sources */ = {isa = PBXBuildFile; fileRef = 4E8F6CB24734614D1944A1B13C6566C7 /* DirectDebitService.swift */; };
		C9E0933B09E60C7031B27AC3632758A4 /* PrimerSDK-umbrella.h in Headers */ = {isa = PBXBuildFile; fileRef = 48CE17ABEDB356883F87C26408207B69 /* PrimerSDK-umbrella.h */; settings = {ATTRIBUTES = (Public, ); }; };
		CA0302FC57E5E4E5E3D7DCE62DB9A2AE /* ApayaTokenizationViewModel.swift in Sources */ = {isa = PBXBuildFile; fileRef = A3C46C1B7A2260BC88E126A0C82AC6C2 /* ApayaTokenizationViewModel.swift */; };
		CA47D6839EC3C750CFFB0B285976CF11 /* DependencyInjection.swift in Sources */ = {isa = PBXBuildFile; fileRef = A6669A04ACFD196E15637AF03A8ECD03 /* DependencyInjection.swift */; };
		CB13C8F30A7EBB17954B6A612CB0C6AC /* PrimerButton.swift in Sources */ = {isa = PBXBuildFile; fileRef = 272ED67C7BB58606386AB9C4B9E36708 /* PrimerButton.swift */; };
		CB55E45EEAEE17835511BC9012089271 /* Content.swift in Sources */ = {isa = PBXBuildFile; fileRef = 0CC348EE40B3F059259F1039AFBDC64E /* Content.swift */; };
		CC21916B81F8637D28EAB7C7E0E3C41D /* RateLimitedDispatcherBase.swift in Sources */ = {isa = PBXBuildFile; fileRef = DB84E28CA0EB898D587CA27022FCC584 /* RateLimitedDispatcherBase.swift */; };
		CC2BBFB95C113A69BCE909FF27EFA266 /* PayPal.swift in Sources */ = {isa = PBXBuildFile; fileRef = 9D2C4D8D9D4E4FE7209C5190D324AD97 /* PayPal.swift */; };
		CC83F90207127648E8A2E9468B094A47 /* Icons.xcassets in Resources */ = {isa = PBXBuildFile; fileRef = 92FA0B89238365CCB74762C51B041C82 /* Icons.xcassets */; };
		CE025F8FDDC5BF1A757110F124295373 /* PaymentResponse.swift in Sources */ = {isa = PBXBuildFile; fileRef = 881DB0548C3D9CDB6C15F6A36887ADE4 /* PaymentResponse.swift */; };
		CE841583C68368FD1F340DF4B06AC39E /* PrimerSettings.swift in Sources */ = {isa = PBXBuildFile; fileRef = 37E7603FDC86EAAE0971C6CD16E08AAB /* PrimerSettings.swift */; };
		CED3632EE62829D5BF9D5B97270DEBBC /* PrimerAPIClient.swift in Sources */ = {isa = PBXBuildFile; fileRef = C00CB44EAB70713419DCAAE9A8A29CCE /* PrimerAPIClient.swift */; };
		CEDD37F54D1F5EBE1C3BD5297938F14F /* PayPalTokenizationViewModel.swift in Sources */ = {isa = PBXBuildFile; fileRef = 20F98535F679BD960B51394D056DCA50 /* PayPalTokenizationViewModel.swift */; };
		CF43487F1F81A263853530B19A689279 /* AnyCodable.swift in Sources */ = {isa = PBXBuildFile; fileRef = A1750B81A341A88C382340FA78031834 /* AnyCodable.swift */; };
		D0D377792C5D6C92A760BF8176BBBA5D /* UIDeviceExtension.swift in Sources */ = {isa = PBXBuildFile; fileRef = 1CB00691D82A95BD9322379C7E5A8CF3 /* UIDeviceExtension.swift */; };
		D1C50460D861C122ED27C4BFD146D9C7 /* PrimerWebViewController.swift in Sources */ = {isa = PBXBuildFile; fileRef = C3BF6962DC729234F6E162789FD824A0 /* PrimerWebViewController.swift */; };
		D21CCCE4C420FC0874329DAE07D5FEB8 /* RecoverWrappers.swift in Sources */ = {isa = PBXBuildFile; fileRef = 547FDCE354053FA0364A0B02ACE88103 /* RecoverWrappers.swift */; };
		D3DAC44874FBBA474687055AE2FA86F0 /* CardButton.swift in Sources */ = {isa = PBXBuildFile; fileRef = 0543AD53DEABBAA5816AC6E643928496 /* CardButton.swift */; };
		D3DCC9D0D6FBBE1D3BD2A31B887B681F /* PrimerCustomStyleTextField.swift in Sources */ = {isa = PBXBuildFile; fileRef = F79D59996DD5E07B04DBFED4665E504A /* PrimerCustomStyleTextField.swift */; };
		D3DDC1540C46C2442623432273040C94 /* IntExtension.swift in Sources */ = {isa = PBXBuildFile; fileRef = 6B4603666D206888EDCF5163FAD94804 /* IntExtension.swift */; };
		D4DBBAEA79F892B6AA230ABCE563EE7D /* RateLimitedDispatcher.swift in Sources */ = {isa = PBXBuildFile; fileRef = 5EF05A70F34208FCFC2EC82E2E6C5C54 /* RateLimitedDispatcher.swift */; };
		D58E68EF31A5356BBA764031B320BE1C /* PostalCode.swift in Sources */ = {isa = PBXBuildFile; fileRef = 218C067AD08F00B3F9C38143AE3D2EF0 /* PostalCode.swift */; };
		D596E2B41C673AD5018AEA0A0321E51C /* Pods-PrimerSDK_Tests-umbrella.h in Headers */ = {isa = PBXBuildFile; fileRef = EE9674DAD0C961C92687877090E1E047 /* Pods-PrimerSDK_Tests-umbrella.h */; settings = {ATTRIBUTES = (Public, ); }; };
		D7AAE3D3747EDB5ED397E201CF557C05 /* ConcurrencyLimitedDispatcher.swift in Sources */ = {isa = PBXBuildFile; fileRef = 389892A828E79FB6A18A70F3D49ADA50 /* ConcurrencyLimitedDispatcher.swift */; };
		D89800E7FA797C051F9B916BBBDFF698 /* PrimerCVVFieldView.swift in Sources */ = {isa = PBXBuildFile; fileRef = C8E2856A4742912837E030F2580B9B27 /* PrimerCVVFieldView.swift */; };
		D93B7190F63CEB58FD2E5C097D6A2FF7 /* Bank.swift in Sources */ = {isa = PBXBuildFile; fileRef = 2DAEE43841450AF264D2139580564185 /* Bank.swift */; };
		DD1E4FD9895335F8FEF57C68DDEAB03A /* PaymentMethodTokenizationViewModel.swift in Sources */ = {isa = PBXBuildFile; fileRef = B0E00696CF6A31A907AAC82E4F19E116 /* PaymentMethodTokenizationViewModel.swift */; };
		DE670B91BB99CDDB57F319B8A124FD41 /* AnyDecodable.swift in Sources */ = {isa = PBXBuildFile; fileRef = 3584CAEE1C1BD716608AACFED9B9AE37 /* AnyDecodable.swift */; };
		DF80A1AAFCECBE6DDF764430C97CFF80 /* OrderItem.swift in Sources */ = {isa = PBXBuildFile; fileRef = DDBF5F6AD1D5A9B99256C429F173ACB6 /* OrderItem.swift */; };
		DFB90335A040936D5BCE25C7B8F4128C /* Analytics.swift in Sources */ = {isa = PBXBuildFile; fileRef = 59F9D7BFC40DB835ADA132C61FAEB13C /* Analytics.swift */; };
		E042CEBD80C000E09ECEB39728B0F5B1 /* PrimerHeadlessUniversalCheckoutUIManager.swift in Sources */ = {isa = PBXBuildFile; fileRef = D934B1D4255229CAC96C642F88BC68EA /* PrimerHeadlessUniversalCheckoutUIManager.swift */; };
		E12BF059B2B1D1A4FA5C4A97EEC704AE /* PrimerSDK-PrimerResources in Resources */ = {isa = PBXBuildFile; fileRef = A8B3BC107C2BDC3C03D961866F721265 /* PrimerSDK-PrimerResources */; };
		E150EB1E3DDC0F59C4FDE4E1058FCAF7 /* Foundation.framework in Frameworks */ = {isa = PBXBuildFile; fileRef = EAB6F611E86A4758835A715E4B4184F6 /* Foundation.framework */; };
		E4739F41D4060724BF112BAFD38F8F12 /* PrimerContainerViewController.swift in Sources */ = {isa = PBXBuildFile; fileRef = C26E94A7CB07C9BBBA404964EBE38623 /* PrimerContainerViewController.swift */; };
		E64F999F101BCF293A365157F3840F10 /* CheckoutModule.swift in Sources */ = {isa = PBXBuildFile; fileRef = 50CD8BA36E3B2D97BE79E1B7A69E2F34 /* CheckoutModule.swift */; };
		E68C6C9752DFEC1D24389ACA004568B6 /* CardScannerViewController+SimpleScanDelegate.swift in Sources */ = {isa = PBXBuildFile; fileRef = 1D2B06DB01B0BAE76266AB78343EB0D7 /* CardScannerViewController+SimpleScanDelegate.swift */; };
		EAC17BB0CAD7551B38B887C56EB1FF6B /* PrimerTheme+Borders.swift in Sources */ = {isa = PBXBuildFile; fileRef = 13070B473FC6D2D2A64A75D8928ED6E5 /* PrimerTheme+Borders.swift */; };
		EB476C102AD44CF6CA59D91F2047AB7C /* BundleExtension.swift in Sources */ = {isa = PBXBuildFile; fileRef = 10ECE775DDA6B15858CFF30C9340D46D /* BundleExtension.swift */; };
		EC31DD32115E09F298423D48ED49910D /* PrimerAPIClient+Promises.swift in Sources */ = {isa = PBXBuildFile; fileRef = 4E9768CDF76A2FC303BB6F15B267B53D /* PrimerAPIClient+Promises.swift */; };
		EDC3B3A85C0CA9D3905C729DFF8969F2 /* PrimerDelegate.swift in Sources */ = {isa = PBXBuildFile; fileRef = BA764E00A70C6C7AB291785B45E93694 /* PrimerDelegate.swift */; };
		EE355E0F19B4B6A1CB77BE8E7DA3E126 /* PrimerCardFormViewController.swift in Sources */ = {isa = PBXBuildFile; fileRef = 766DC9D5FAEC17349497E1B31E30A600 /* PrimerCardFormViewController.swift */; };
		EEDC7709875BBCDAA2EFE631F6AEF99F /* en.lproj in Resources */ = {isa = PBXBuildFile; fileRef = 43D8B86408B1DB40247B592DEA5B67DB /* en.lproj */; };
		F00920D213EEFA46D1D364EE01D832D6 /* CancellablePromise.swift in Sources */ = {isa = PBXBuildFile; fileRef = 3B587A19952E7F391E2D4BC6BB9694B4 /* CancellablePromise.swift */; };
		F10034C87C1484B927699C8C3262CA05 /* Colors.swift in Sources */ = {isa = PBXBuildFile; fileRef = B8909E3C31474EE993C3DAA1DCEFF424 /* Colors.swift */; };
		F127E7A5385560B715001C979D2B3836 /* nb.lproj in Resources */ = {isa = PBXBuildFile; fileRef = 75E881A9C0295316CA8251E8FA532DFC /* nb.lproj */; };
		F1C336B7236A0E1734D0931E3FF596D8 /* CustomStringConvertible.swift in Sources */ = {isa = PBXBuildFile; fileRef = 3308F9361D8D595776CB1E98A09AED13 /* CustomStringConvertible.swift */; };
		F355D4BC7FCDDB3467AC9F92E6696850 /* KlarnaTokenizationViewModel.swift in Sources */ = {isa = PBXBuildFile; fileRef = D1AF3990C76812B05106D03DFD9EF74C /* KlarnaTokenizationViewModel.swift */; };
		F6FCEA41B7D4A17FD20C345E86296343 /* Pods-PrimerSDK_Example-dummy.m in Sources */ = {isa = PBXBuildFile; fileRef = 21F4ACB1142B1B9457658584BF5CD35A /* Pods-PrimerSDK_Example-dummy.m */; };
		F76FF6337CA0D1B50E4D0C1C6C12067E /* PrimerThemeData.swift in Sources */ = {isa = PBXBuildFile; fileRef = 48E0EB6F042D6507F4CF6A787184AABE /* PrimerThemeData.swift */; };
		F87FBA8B58A8BE8375EEC0A0EEE34395 /* pt.lproj in Resources */ = {isa = PBXBuildFile; fileRef = A89825A15817A0C819EAF4782C5F745F /* pt.lproj */; };
		FA52DE8B40BA355175B8F5B4C4CD374C /* AnyEncodable.swift in Sources */ = {isa = PBXBuildFile; fileRef = 4B452B9194190435041A840F8E55629C /* AnyEncodable.swift */; };
		FB0122BA5C51864F2218B988CDFFF135 /* Apaya.swift in Sources */ = {isa = PBXBuildFile; fileRef = 1A3719001ECC7FEB33F5114536CAC1AC /* Apaya.swift */; };
/* End PBXBuildFile section */

/* Begin PBXContainerItemProxy section */
		04CB04D81A30C850218B03E1DB13A4DF /* PBXContainerItemProxy */ = {
=======
		0238DCE686C82EAD63D04580E5F3C7FE /* RecoverWrappers.swift in Sources */ = {isa = PBXBuildFile; fileRef = 175C63A7F8DDAD2FAE5FBB6D46C8C574 /* RecoverWrappers.swift */; };
		02978581A3F68B24B6B9C538C801CF2B /* PrimerThemeData.swift in Sources */ = {isa = PBXBuildFile; fileRef = 855AAC9B78128DC3F2F57B2A8DD8A27A /* PrimerThemeData.swift */; };
		039DC71AC51765BDFA279EDBA9EAE4BF /* UIUtils.swift in Sources */ = {isa = PBXBuildFile; fileRef = 48C6A759351772F82CA7BB266A6BC1E0 /* UIUtils.swift */; };
		05EDD54408115C8143E7681DE60F0B58 /* 3DSService+Promises.swift in Sources */ = {isa = PBXBuildFile; fileRef = F87FC5C5639CC3CCAB011478D9278E97 /* 3DSService+Promises.swift */; };
		06AA996C60783540FEC45C48B9F92AF3 /* ArrayExtension.swift in Sources */ = {isa = PBXBuildFile; fileRef = 29EECB2C37F55072DA79A322CA942F66 /* ArrayExtension.swift */; };
		0731AEC9B1E362CD900C713048A7DE37 /* ApplePayTokenizationViewModel.swift in Sources */ = {isa = PBXBuildFile; fileRef = DA2092E11579780D0D84954E6377C0CD /* ApplePayTokenizationViewModel.swift */; };
		081014996076EAD7B82A65EBA6A61852 /* tr.lproj in Resources */ = {isa = PBXBuildFile; fileRef = 520E6DA129BBBC7D134CE15C9023A890 /* tr.lproj */; };
		08CDA234BF1E03247A3F803C7E1A0236 /* CardButton.swift in Sources */ = {isa = PBXBuildFile; fileRef = 93ADDC4F96B8F9DAEF5A7349CD8382BC /* CardButton.swift */; };
		0964A0E217FE88760538BAF49B7217C9 /* CountryCode.swift in Sources */ = {isa = PBXBuildFile; fileRef = 706845897061D471A493E009F7750A2F /* CountryCode.swift */; };
		09994A8433634EFF5853C671127D5082 /* TokenizationService.swift in Sources */ = {isa = PBXBuildFile; fileRef = A5740E5DB1CE13C18D0E446FC26D7CC9 /* TokenizationService.swift */; };
		0A425402A011A61EAEFF82987FF89FB2 /* SequenceWrappers.swift in Sources */ = {isa = PBXBuildFile; fileRef = A2439D6C5845236EE459125BF70ABF43 /* SequenceWrappers.swift */; };
		0BF7A0D2471222F02FBA973A459D73EB /* PaymentMethodTokenizationRequest.swift in Sources */ = {isa = PBXBuildFile; fileRef = 0372891FE1171A2DFFFAABBED334687C /* PaymentMethodTokenizationRequest.swift */; };
		0CA48A54DF85FEFF4FE6E20EFA8E2586 /* DependencyInjection.swift in Sources */ = {isa = PBXBuildFile; fileRef = 1B12F1EB2A1054DA2D04199066390634 /* DependencyInjection.swift */; };
		0D9A21A670A6310E36855F6113C2FC04 /* CoreDataDispatcher.swift in Sources */ = {isa = PBXBuildFile; fileRef = 340FFFF2A5F32C6B7A8A1820EC07E61A /* CoreDataDispatcher.swift */; };
		0E6F5BB7737931285932F56F71DAF843 /* CustomStringConvertible.swift in Sources */ = {isa = PBXBuildFile; fileRef = E721063487052CD2D91A31BBB73E96D6 /* CustomStringConvertible.swift */; };
		0ED245EBD155C2461DB96AEAAE7CF44E /* PrimerCVVFieldView.swift in Sources */ = {isa = PBXBuildFile; fileRef = 296B50A30FEED97480DA9AB22658369B /* PrimerCVVFieldView.swift */; };
		109BCE89C231BFDBFEC83C5A0E26510A /* PrimerNavigationController.swift in Sources */ = {isa = PBXBuildFile; fileRef = F4637F23C7EBBC9FAC938E2B811DFC73 /* PrimerNavigationController.swift */; };
		10A3790E4BEAE9F34978C87607C101AD /* Optional+Extensions.swift in Sources */ = {isa = PBXBuildFile; fileRef = 5B3547C21351DE6378B974A5DE3280A0 /* Optional+Extensions.swift */; };
		11290FBFD26EBEA53B5A301D58500D9D /* PrimerRootViewController.swift in Sources */ = {isa = PBXBuildFile; fileRef = D4FBB0595FF8587A0DD8F36303B1391F /* PrimerRootViewController.swift */; };
		114BC939EFF14A80CF286F77E3F6A452 /* BundleExtension.swift in Sources */ = {isa = PBXBuildFile; fileRef = F9804CC26E719A42CF4197C756784FD2 /* BundleExtension.swift */; };
		12071A359CBF1258FFDE25BC706CB1B9 /* SuccessViewController.swift in Sources */ = {isa = PBXBuildFile; fileRef = D0B357FD0A654035D8D67BBCEC717649 /* SuccessViewController.swift */; };
		125AF83B50727DE902AD31B69A40E32F /* LogEvent.swift in Sources */ = {isa = PBXBuildFile; fileRef = 9BE92E1D767B16B4A133946A6B1B3458 /* LogEvent.swift */; };
		138A42932C8F19CCD4AA47DB0E00FB34 /* VaultPaymentMethodViewModel.swift in Sources */ = {isa = PBXBuildFile; fileRef = 33BA1C6CA04A4AEE82D4046A4029A3CF /* VaultPaymentMethodViewModel.swift */; };
		16B32B5124A3EA96B172D4D0AB0F92AF /* PaymentMethodConfiguration.swift in Sources */ = {isa = PBXBuildFile; fileRef = 3102C7DC1A9C2EDDDEA58A42DCC03EDB /* PaymentMethodConfiguration.swift */; };
		16C0E4A8470AD1201BA0E5B8EC77B1EF /* StrictRateLimitedDispatcher.swift in Sources */ = {isa = PBXBuildFile; fileRef = D0D91B50D7CFDFB34B009E067B5ED1B4 /* StrictRateLimitedDispatcher.swift */; };
		17DB0A171316C62D8A4F749DD8B0E93F /* PrimerThemeData+Deprecated.swift in Sources */ = {isa = PBXBuildFile; fileRef = B162D4B7FBBC61E5685D4DE6D451259F /* PrimerThemeData+Deprecated.swift */; };
		18E498B5D6A04DCD1098315A76C923F2 /* PrimerTheme+Inputs.swift in Sources */ = {isa = PBXBuildFile; fileRef = 65E22A6CEC3B9CC8F7FB0D7CD9D383DE /* PrimerTheme+Inputs.swift */; };
		198154CCB1430A5AAEFB948221C0A3FC /* Dimensions.swift in Sources */ = {isa = PBXBuildFile; fileRef = BC407387504B49C1516819FEF710D9C0 /* Dimensions.swift */; };
		1A42390DD453D553AC521543D07C3D9E /* PrimerHeadlessUniversalCheckoutProtocols.swift in Sources */ = {isa = PBXBuildFile; fileRef = 7D66BAB9FFF839AE367A0B6BAA59CF49 /* PrimerHeadlessUniversalCheckoutProtocols.swift */; };
		1BF620485E195226960B6F7E521F11CA /* PrimerTheme+Colors.swift in Sources */ = {isa = PBXBuildFile; fileRef = D89AEBDE96F9A6EE08E9EFBDFADFC1C0 /* PrimerTheme+Colors.swift */; };
		1D22C10B5353BCB19A769461FB447634 /* CancellableCatchable.swift in Sources */ = {isa = PBXBuildFile; fileRef = BB274C631595FF58508D4A0E4EBA5436 /* CancellableCatchable.swift */; };
		1E1B1A2AEF07A2AB3DF5EE6CF4DFE886 /* BankTableViewCell.swift in Sources */ = {isa = PBXBuildFile; fileRef = EAC72DDD65A92588DC462B24DEB56318 /* BankTableViewCell.swift */; };
		2025812D05C0383CE8E25D9AB1555782 /* MockSuccess.swift in Sources */ = {isa = PBXBuildFile; fileRef = 47F6B3E516079D8EF50B2A7DBDDD5425 /* MockSuccess.swift */; };
		2553079D5F2D723FED8DA520FD250E8F /* PrimerSearchTextField.swift in Sources */ = {isa = PBXBuildFile; fileRef = 0F846FDA36B8AD198978FA9B2DD1E70F /* PrimerSearchTextField.swift */; };
		25A0E6A34BFCB87EFA158D67EF0569A0 /* PrimerConfiguration.swift in Sources */ = {isa = PBXBuildFile; fileRef = 7EAF81CBA330D84904743986FBD5155B /* PrimerConfiguration.swift */; };
		270CFF0FC749F57C0605262D27016D14 /* Pods-PrimerSDK_Tests-dummy.m in Sources */ = {isa = PBXBuildFile; fileRef = D66C3890C3566F38C935A2FFD9A237B0 /* Pods-PrimerSDK_Tests-dummy.m */; };
		2727A4B386C0936C878D3BBB498CAD61 /* ClientToken.swift in Sources */ = {isa = PBXBuildFile; fileRef = E022063F2FB14A386AE8CA762BFF3D30 /* ClientToken.swift */; };
		2826E6CD31DD787ACB296EAA7FA37242 /* es.lproj in Resources */ = {isa = PBXBuildFile; fileRef = 9386DC8E8AE78BE516D273CC93FDEA0C /* es.lproj */; };
		28284F5B10ECDF288BFF458188DA6F45 /* Apaya.swift in Sources */ = {isa = PBXBuildFile; fileRef = 4165C65042D27ECFBBF78C31F9C2AAC8 /* Apaya.swift */; };
		29F6FD9A512FF35C72038C8B241905E7 /* FinallyWrappers.swift in Sources */ = {isa = PBXBuildFile; fileRef = A95E2DDD3C4A830338470F790FDB5FDB /* FinallyWrappers.swift */; };
		2DF2C8025EEE29251F8538F950E9684B /* Catchable.swift in Sources */ = {isa = PBXBuildFile; fileRef = 09FD8B25B10E21953C81DBFD7A8CC5F0 /* Catchable.swift */; };
		2F0DA8343198F8D8F515D33EF3771E89 /* PrimerTextField.swift in Sources */ = {isa = PBXBuildFile; fileRef = 7DE46AEB54D7F54776CBE1BB22F38949 /* PrimerTextField.swift */; };
		2F7EAA1B2DF9509B27A5DDEF7CB900C0 /* Keychain.swift in Sources */ = {isa = PBXBuildFile; fileRef = 0DD00C28CC593E95BCB707963B99117E /* Keychain.swift */; };
		3022BFA42A7CE6A5E3CFD2B4D828D2E4 /* WebViewUtil.swift in Sources */ = {isa = PBXBuildFile; fileRef = 5BEE9D71EA37A7771EC2D00441BA7829 /* WebViewUtil.swift */; };
		3039D9D6FA412BA73A63AEE3ACCF77EB /* UIDeviceExtension.swift in Sources */ = {isa = PBXBuildFile; fileRef = 69E8FC01C9BB3723D7A59FD1F52264B3 /* UIDeviceExtension.swift */; };
		30591A2D18D629C0B1000587E67FCF34 /* Bank.swift in Sources */ = {isa = PBXBuildFile; fileRef = 556874444550E4B22127BEE869486EA5 /* Bank.swift */; };
		3261436EBDB27363C0CDDF1C4042B5DC /* it.lproj in Resources */ = {isa = PBXBuildFile; fileRef = F1A249D6B80EDF76BA817B88B6BFC565 /* it.lproj */; };
		33DBE18758E98BCA2A54B30BB4F73F13 /* Throwable.swift in Sources */ = {isa = PBXBuildFile; fileRef = 7A6D03DD19D5189D00E0151CACFC54EF /* Throwable.swift */; };
		352A7DAF0A830FA5297EF43440069429 /* PrimerPostalCodeFieldView.swift in Sources */ = {isa = PBXBuildFile; fileRef = 04695DA3F03C257CF8089DDE31BDAA72 /* PrimerPostalCodeFieldView.swift */; };
		36CBEE7AFF6703854F38AE3628F850DD /* ApayaTokenizationViewModel.swift in Sources */ = {isa = PBXBuildFile; fileRef = E08442D7AEE544796E5F95B23DD8860C /* ApayaTokenizationViewModel.swift */; };
		373A3221128DBD68E554DA19F945B9E6 /* CheckoutModule.swift in Sources */ = {isa = PBXBuildFile; fileRef = 54CB90C59CC11754C78AC2B1E751AC27 /* CheckoutModule.swift */; };
		37A6AE145C9BE05F1E60E8C65568D70A /* PrimerFormViewController.swift in Sources */ = {isa = PBXBuildFile; fileRef = 0E5F9F43D4B8E4637E01E5D48F8ECD05 /* PrimerFormViewController.swift */; };
		3845CF109F75800438DDF33D23475A5D /* PrimerSDK-dummy.m in Sources */ = {isa = PBXBuildFile; fileRef = FCA0627E1108CB5D3EA91BE56D4C18E7 /* PrimerSDK-dummy.m */; };
		38B3EBEFDB4BC9FA9A51F32868A261CA /* PrimerExpiryDateFieldView.swift in Sources */ = {isa = PBXBuildFile; fileRef = 62FFB5E780D7CF549E09A03D7151C0F1 /* PrimerExpiryDateFieldView.swift */; };
		39ABD96B4DB85876C3D3ED3D51E51AC7 /* pt.lproj in Resources */ = {isa = PBXBuildFile; fileRef = 765E17D0E02C7988E06BA9918B3559EC /* pt.lproj */; };
		39D0E6CE743EC9CF77D2A3B6C1ADE17C /* ReloadDelegate.swift in Sources */ = {isa = PBXBuildFile; fileRef = F4DAE66534C71DA757BDBD2B85806463 /* ReloadDelegate.swift */; };
		3AB98106AF8C4346B61B07989097DE57 /* WrapperProtocols.swift in Sources */ = {isa = PBXBuildFile; fileRef = DC884990E4D9D808C3EFDC22D2EECEC3 /* WrapperProtocols.swift */; };
		3BDBCCF096C0B3A61CCE7F5A4C924231 /* PrimerResultComponentView.swift in Sources */ = {isa = PBXBuildFile; fileRef = 07787F456F0B9B8F3A072BBBF307E152 /* PrimerResultComponentView.swift */; };
		3BE171F80C8AAEA6F8AB0C6CFDEA42BF /* PrimerCardFormViewController.swift in Sources */ = {isa = PBXBuildFile; fileRef = 58314CEC184346E354A88DE6A6453961 /* PrimerCardFormViewController.swift */; };
		3D3345D0B63C22BDFA271798A8DB1ADE /* Guarantee.swift in Sources */ = {isa = PBXBuildFile; fileRef = F06AF5288649990473AFB74D19BD79FF /* Guarantee.swift */; };
		3E8D3B836544C987E86829B4E9E2C990 /* Error.swift in Sources */ = {isa = PBXBuildFile; fileRef = 11B2ABA8C1405CFB2DA7B47D1AD27533 /* Error.swift */; };
		3EDBABA54666B0953E8EF18F33BE2AB3 /* CancellablePromise.swift in Sources */ = {isa = PBXBuildFile; fileRef = 1B2C6D847BD2B8C587F95D721FDE9B7C /* CancellablePromise.swift */; };
		41E6873595F4652F565C5EA4AF48C99F /* de.lproj in Resources */ = {isa = PBXBuildFile; fileRef = 1BB6D8773220260D7E4F3151BBF4C0FF /* de.lproj */; };
		4214EEBB7B0E30F1FD269FCC4DCE93BC /* PrimerHeadlessUniversalCheckoutUIManager.swift in Sources */ = {isa = PBXBuildFile; fileRef = 63ACAEF8BCC9DB4DCC60F6BED67E543E /* PrimerHeadlessUniversalCheckoutUIManager.swift */; };
		42EDD1BD536C9FAF368E4A441A2A2EB5 /* PrimerAPI.swift in Sources */ = {isa = PBXBuildFile; fileRef = 86798FDAD7DC53BAE4285595E1AF29A8 /* PrimerAPI.swift */; };
		4313B07D05168F7D5FE238477451DF8E /* Customer.swift in Sources */ = {isa = PBXBuildFile; fileRef = C40BC9191A32FFFE8402A03067562564 /* Customer.swift */; };
		448298F91E2D53A88562A4A07FD8F707 /* PayPal.swift in Sources */ = {isa = PBXBuildFile; fileRef = 3C4C76B871D804170286515D76C13BF8 /* PayPal.swift */; };
		472102BFA5E853115AAA855AE1AC943A /* UXMode.swift in Sources */ = {isa = PBXBuildFile; fileRef = A0BD6DD6EAB7A8D9F28180B35CB7B2BC /* UXMode.swift */; };
		486348F49B1BD77820413A0CD02F1BE4 /* PrimerCardholderNameFieldView.swift in Sources */ = {isa = PBXBuildFile; fileRef = 1D03AF56889012AAAE7265287B839AAF /* PrimerCardholderNameFieldView.swift */; };
		494B8B7365C5A25020480EF6F02F011E /* PrimerTextFieldView.swift in Sources */ = {isa = PBXBuildFile; fileRef = C9E89CFD3BD0119EE2647FBACEEFA99A /* PrimerTextFieldView.swift */; };
		4A94BB65671FE4DB0D4E62FFD9F191BB /* Pods-PrimerSDK_Example-umbrella.h in Headers */ = {isa = PBXBuildFile; fileRef = 3780FF276696624E5AD4A629D4CC4AD8 /* Pods-PrimerSDK_Example-umbrella.h */; settings = {ATTRIBUTES = (Public, ); }; };
		4E45358F541B25D1978B0CA9EB912BB6 /* Parser.swift in Sources */ = {isa = PBXBuildFile; fileRef = C4F2147FAC911C228E73C6DEE924018E /* Parser.swift */; };
		51F1AD54D3F6FA00BE62E59DA16F7CE0 /* PrimerResultViewController.swift in Sources */ = {isa = PBXBuildFile; fileRef = E81650EF6ECD305A12DFF4C62C59301B /* PrimerResultViewController.swift */; };
		52CA203FFBB335792B1F2A229F2FEE9B /* CardScannerViewController+SimpleScanDelegate.swift in Sources */ = {isa = PBXBuildFile; fileRef = 22ED73A8553527EF57C32FD66BFEC472 /* CardScannerViewController+SimpleScanDelegate.swift */; };
		538A2F864430BADC32404257F8F32085 /* URLExtension.swift in Sources */ = {isa = PBXBuildFile; fileRef = 20870C37AC9F3233EC1EC52BB931EA64 /* URLExtension.swift */; };
		5559EF6D72B7714DC8E6319E5CA49881 /* sv.lproj in Resources */ = {isa = PBXBuildFile; fileRef = B984CDFCE7F96C5EBDEE201C2C960260 /* sv.lproj */; };
		55CD0C04B90DF350FDA2B58700A3B9D6 /* AES256.swift in Sources */ = {isa = PBXBuildFile; fileRef = 3B4A2558FC87A2A4C6297F5C88E676FB /* AES256.swift */; };
		55E6062C5CB67EDC32899418071B53D5 /* fr.lproj in Resources */ = {isa = PBXBuildFile; fileRef = 8E5D2320530865A944A6B2E03D3468BD /* fr.lproj */; };
		576CBFE7BB80FC46B6F006AE6E711708 /* Foundation.framework in Frameworks */ = {isa = PBXBuildFile; fileRef = EAB6F611E86A4758835A715E4B4184F6 /* Foundation.framework */; };
		577832F9CC33460D7900B67830C71E22 /* Currency.swift in Sources */ = {isa = PBXBuildFile; fileRef = 8F6752C1FC3FAE723AA445F8F68A9B00 /* Currency.swift */; };
		5816049BE4057494D67AD5433D170788 /* ExternalViewModel.swift in Sources */ = {isa = PBXBuildFile; fileRef = 1FBD219309FFB7931EB66053C928B3D6 /* ExternalViewModel.swift */; };
		59121A8007EAD805A3F00A0705E218C6 /* ThenableWrappers.swift in Sources */ = {isa = PBXBuildFile; fileRef = 54264FA3B876C359A6789828D51D2D63 /* ThenableWrappers.swift */; };
		597F30B8B60745FEB5C3889A0CEA25EA /* QRCodeTokenizationViewModel.swift in Sources */ = {isa = PBXBuildFile; fileRef = 022436485DC9444C3739BFEF68D1FD0D /* QRCodeTokenizationViewModel.swift */; };
		59BE98ABBF07E93994772CC6F0A49B25 /* ResumeHandlerProtocol.swift in Sources */ = {isa = PBXBuildFile; fileRef = 8BD40F4975A1DAAB59789E336FFD5000 /* ResumeHandlerProtocol.swift */; };
		5CA6C9C2E9BADC21367A7779CF1814A0 /* PrimerTableViewCell.swift in Sources */ = {isa = PBXBuildFile; fileRef = 56B1500896ABA7307D82EDE37B02AD00 /* PrimerTableViewCell.swift */; };
		5E1C836C30B3223273C50C0D5BF1D00F /* AnyEncodable.swift in Sources */ = {isa = PBXBuildFile; fileRef = E4787C4BD99AA89407E29376CE87C717 /* AnyEncodable.swift */; };
		5E2459703AAA464AF6DC7EAE89662A20 /* FormTokenizationViewModel.swift in Sources */ = {isa = PBXBuildFile; fileRef = 158013F324558FF5577FE8AA85DCFA7A /* FormTokenizationViewModel.swift */; };
		5E63ECB206A491307F42349D1EC0A247 /* PaymentMethodTokenizationViewModel.swift in Sources */ = {isa = PBXBuildFile; fileRef = B73A317F68653C1777AD3179D17FF87C /* PaymentMethodTokenizationViewModel.swift */; };
		60C686FBD796EFF6D66505C9A9515665 /* AnalyticsService.swift in Sources */ = {isa = PBXBuildFile; fileRef = A1BFF984C1103D527D741BF61C0CB014 /* AnalyticsService.swift */; };
		60DD93285073EA90E7825A378BC683F7 /* PrimerImage.swift in Sources */ = {isa = PBXBuildFile; fileRef = F66A0A87E645DE2DFB1D55AF302C6701 /* PrimerImage.swift */; };
		6120674A32C8C846E703A3A932F0EDA8 /* VaultCheckoutViewModel.swift in Sources */ = {isa = PBXBuildFile; fileRef = 2783325FB05622172C550E29941E86DD /* VaultCheckoutViewModel.swift */; };
		61DA3916B0C89A80B1B396F95947302B /* PrimerContainerViewController.swift in Sources */ = {isa = PBXBuildFile; fileRef = 10BB1CA5BF5E15331CA4611CF7A73FA2 /* PrimerContainerViewController.swift */; };
		639B540CD2B4D4F63028BA66413FFAEE /* PrimerAPIClient+Promises.swift in Sources */ = {isa = PBXBuildFile; fileRef = 90B8F0AEA7677213F448CFF4F586B8EA /* PrimerAPIClient+Promises.swift */; };
		651D730AABD74D6CF2A774842B3FCFC5 /* PrimerViewExtensions.swift in Sources */ = {isa = PBXBuildFile; fileRef = 9B2024C39C9456607C0BC14173982FBA /* PrimerViewExtensions.swift */; };
		65D836A24C515F5DFF5EF33C2002F7C6 /* Logger.swift in Sources */ = {isa = PBXBuildFile; fileRef = FC716C78A1FCC05C02EB41FEB135C200 /* Logger.swift */; };
		67D97B7185627834C1272DA68A1450E8 /* PrimerTheme.swift in Sources */ = {isa = PBXBuildFile; fileRef = 3032EE595457A24D2B79164A03D8E03B /* PrimerTheme.swift */; };
		68F2451E582F03E7273E2AFFA6C6868E /* AnyCodable.swift in Sources */ = {isa = PBXBuildFile; fileRef = 4D2110E0BE00A4F9C9B8EDDB64802ED7 /* AnyCodable.swift */; };
		69E94C5F8F30B06F0A56029019495B92 /* OrderItem.swift in Sources */ = {isa = PBXBuildFile; fileRef = 60172247F41E851239F45FF3FC45798B /* OrderItem.swift */; };
		6A459E88072385E2E50230BA78228D89 /* BankSelectorTokenizationViewModel.swift in Sources */ = {isa = PBXBuildFile; fileRef = 4776D858495378652B3FA7899544C680 /* BankSelectorTokenizationViewModel.swift */; };
		6C103F1B1A7B9B9713E976DCEE2C129D /* PrimerWebViewController.swift in Sources */ = {isa = PBXBuildFile; fileRef = F09BEF551BDF1C2723BC63C3F418AD51 /* PrimerWebViewController.swift */; };
		6CEF2FE499FF4C0F62CF78AA082A0A52 /* Cancellable.swift in Sources */ = {isa = PBXBuildFile; fileRef = A5CEB1F8E1C06C6133B276E9A60847F2 /* Cancellable.swift */; };
		6D9098BD49C67A096C99D135E331DCA5 /* AnalyticsEvent.swift in Sources */ = {isa = PBXBuildFile; fileRef = CB6659810ADBEC7E07048CB94DCC5F4C /* AnalyticsEvent.swift */; };
		6EBE5B76AEDE44C52AF9ABA95928B14C /* AdyenDotPay.swift in Sources */ = {isa = PBXBuildFile; fileRef = 0B50104E0128136F6D3F3095AA6CC65A /* AdyenDotPay.swift */; };
		6F2DE66003A72967159774CC45CE5522 /* race.swift in Sources */ = {isa = PBXBuildFile; fileRef = 64D047ED62699FFCB0269AE6736248BD /* race.swift */; };
		72C69269DAECC2AC65E69101C8AE3334 /* Queue.swift in Sources */ = {isa = PBXBuildFile; fileRef = 477A1B66BA49584B141C2C030B9A021A /* Queue.swift */; };
		76261A0E288AFFCFA6932EB4A173F1EC /* PrimerSDK-PrimerResources in Resources */ = {isa = PBXBuildFile; fileRef = A8B3BC107C2BDC3C03D961866F721265 /* PrimerSDK-PrimerResources */; };
		76EB089D6C54585A2B85C6541FC605CD /* CancelContext.swift in Sources */ = {isa = PBXBuildFile; fileRef = 4529F04178BE5FA61055383ED2D67126 /* CancelContext.swift */; };
		77982AD91458CA5234F3C4403453165D /* Consolable.swift in Sources */ = {isa = PBXBuildFile; fileRef = 69BA994121982ACD91091BC9EDBB9D23 /* Consolable.swift */; };
		7AD5182D9E815AC1F1860D45E6F532FE /* VaultPaymentMethodView.swift in Sources */ = {isa = PBXBuildFile; fileRef = FC1F2F24B4860F77BED7E72605C9EDCD /* VaultPaymentMethodView.swift */; };
		7BF56633E7A7B03048EC9ACB0CDDA212 /* PrimerTheme+TextStyles.swift in Sources */ = {isa = PBXBuildFile; fileRef = 8EB36CC4372688BE57A1F7109A9A0738 /* PrimerTheme+TextStyles.swift */; };
		7C4DE5C8143BEA1910810EB85E2D611C /* VaultService.swift in Sources */ = {isa = PBXBuildFile; fileRef = 528BEE938FD2A3AB8888FC44C4079480 /* VaultService.swift */; };
		7D1DA57080989ACF0C7AC16D77897573 /* EnsureWrappers.swift in Sources */ = {isa = PBXBuildFile; fileRef = 3AC0C901A23B9430DA02251BDEFB7FBF /* EnsureWrappers.swift */; };
		7D44D6678F720A7DFBD1907DA7235C56 /* PaymentMethodConfigurationOptions.swift in Sources */ = {isa = PBXBuildFile; fileRef = 2C5FC3CB1B0E7F42E1FA3F9063800B0C /* PaymentMethodConfigurationOptions.swift */; };
		7E0BC158E5F371DFFFBE09B1DB0B4C7C /* QRCodeViewController.swift in Sources */ = {isa = PBXBuildFile; fileRef = 643DCBD7012509EE27813F96B874CEB4 /* QRCodeViewController.swift */; };
		7F61AF771DCC8C16B7D0B04477727D22 /* Foundation.framework in Frameworks */ = {isa = PBXBuildFile; fileRef = EAB6F611E86A4758835A715E4B4184F6 /* Foundation.framework */; };
		8081CFFA4253CA35A59BE91ABC781B33 /* after.swift in Sources */ = {isa = PBXBuildFile; fileRef = 6CABF1250A9C2AEF4EB137CA55ECC0FE /* after.swift */; };
		80FB2893940F61629EEAA40050B4CBD8 /* DirectDebitMandate.swift in Sources */ = {isa = PBXBuildFile; fileRef = 163674B0E20C966BB8987CA5F559CE07 /* DirectDebitMandate.swift */; };
		83F9153F161FFB3B8F954FA1C5FD4E61 /* PaymentMethodComponent.swift in Sources */ = {isa = PBXBuildFile; fileRef = F6D8DAAB28526E8BB538DFD60F9FD8CF /* PaymentMethodComponent.swift */; };
		84090CE9AE484DC9E281615D9D07E0C2 /* VaultPaymentMethodViewController.swift in Sources */ = {isa = PBXBuildFile; fileRef = 3969BF48BD839D74AFDC4ED409186F65 /* VaultPaymentMethodViewController.swift */; };
		84D676E24EF868BA3DB9F6F38E2877A9 /* en.lproj in Resources */ = {isa = PBXBuildFile; fileRef = F659DBD48E31B219A94BC2B5C6DA9F3B /* en.lproj */; };
		88A00D93BF1F968A67EF073F487A58D7 /* Colors.swift in Sources */ = {isa = PBXBuildFile; fileRef = D899618EF01BC196B6C658B39F1C506D /* Colors.swift */; };
		88FEF3AF7F9BD0F8EB07321E9F6815F5 /* ImageName.swift in Sources */ = {isa = PBXBuildFile; fileRef = BBD7826E44BD56191333779C82E5807B /* ImageName.swift */; };
		898AF7E441433A4182C9E92E6712EC96 /* PresentationController.swift in Sources */ = {isa = PBXBuildFile; fileRef = 6035B30BD0D9E2AB3A31448413967587 /* PresentationController.swift */; };
		89C5B306150834038954F8C8939F75FC /* GuaranteeWrappers.swift in Sources */ = {isa = PBXBuildFile; fileRef = AF9BC046FD4CDAD66A8EEE91F17F042D /* GuaranteeWrappers.swift */; };
		8A4CECA26294144AE16F2AA3099E6FDB /* PrimerFlowEnums.swift in Sources */ = {isa = PBXBuildFile; fileRef = BB86BD2A3B856A5F680E8C406F177E4C /* PrimerFlowEnums.swift */; };
		8B74113A48B491AD5FF13D02E1F23884 /* PrimerViewController.swift in Sources */ = {isa = PBXBuildFile; fileRef = 2BEE1A81AF41024616BF18C98FF27035 /* PrimerViewController.swift */; };
		8E7461F718ED95A775E65B396FAA97A7 /* PrimerNibView.swift in Sources */ = {isa = PBXBuildFile; fileRef = BCC4F16E8D83B713F7011E82D18855D0 /* PrimerNibView.swift */; };
		915D8F9388335D0B8E21AAC0D18C5835 /* PrimerScrollView.swift in Sources */ = {isa = PBXBuildFile; fileRef = 4ED6B17CAA57E8A00FFFB5CED0DA72B3 /* PrimerScrollView.swift */; };
		93F9061F89B5E0CC19D2963CAABEC668 /* pl.lproj in Resources */ = {isa = PBXBuildFile; fileRef = BC6E37F298A37CE7789E1719C83312B8 /* pl.lproj */; };
		95259B7315C2B7740112DFF18FC7BBC6 /* Dispatcher.swift in Sources */ = {isa = PBXBuildFile; fileRef = 4DC20174F27751222D73001A5BA9293B /* Dispatcher.swift */; };
		961F956251FBF7956E0DDCE50A9CEA32 /* AppState.swift in Sources */ = {isa = PBXBuildFile; fileRef = 07CBA074B792B4A4A796F2E4C687B5D9 /* AppState.swift */; };
		96E3B0492B29CC23DD3732403233C15A /* PrimerUniversalCheckoutViewController.swift in Sources */ = {isa = PBXBuildFile; fileRef = EE37037793F066A679F77FAAE9689F60 /* PrimerUniversalCheckoutViewController.swift */; };
		973A1477F15B84C0E7F06784EDC99C8D /* PayPalService.swift in Sources */ = {isa = PBXBuildFile; fileRef = 18145620DB3D129A3E515262E6F2FCC4 /* PayPalService.swift */; };
		97EF89E3D475B13E7E9F4E6DAEFB127B /* PrimerContent.swift in Sources */ = {isa = PBXBuildFile; fileRef = 9F543CAADBBCAFC6F44166F6757570E7 /* PrimerContent.swift */; };
		9827C2009693E39E42CF984ED3BAEB4A /* JSONParser.swift in Sources */ = {isa = PBXBuildFile; fileRef = B0E8A79AE279AE62C8F8E8F9F52E0258 /* JSONParser.swift */; };
		98DE92AB7030B36F53E539051DC5A8F9 /* DateExtension.swift in Sources */ = {isa = PBXBuildFile; fileRef = A9D28DB25F78BD5D92E7E37C793C03D1 /* DateExtension.swift */; };
		99121942D05ED9BBDB1FE5FA9A29CB6D /* firstly.swift in Sources */ = {isa = PBXBuildFile; fileRef = F1E2679A81A17385CF24BDD523D4CA22 /* firstly.swift */; };
		9916F9E1BD44B611172288F0ADC8E7F0 /* BankSelectorViewController.swift in Sources */ = {isa = PBXBuildFile; fileRef = 8667B809DD35F7B79B1DE3D1E69C0669 /* BankSelectorViewController.swift */; };
		9B13C689DB7789CA3CF7F6A827666A4D /* CancellableThenable.swift in Sources */ = {isa = PBXBuildFile; fileRef = 04D5AF15DB7976C3D41955D9E3BEDA7C /* CancellableThenable.swift */; };
		9BB271BAE726012094638DE349423006 /* el.lproj in Resources */ = {isa = PBXBuildFile; fileRef = DEF66ADFE936159FF2B2757687212F7B /* el.lproj */; };
		9F95D79998CEA79765BDDB611C04D425 /* CatchWrappers.swift in Sources */ = {isa = PBXBuildFile; fileRef = BE3090E4FB6DF65AD336765B01CEEE30 /* CatchWrappers.swift */; };
		A0EFBB70CF9803A696C735CCBF41626A /* 3DS.swift in Sources */ = {isa = PBXBuildFile; fileRef = 8A1E451720D9EBB95E0668AE7DDBFEB2 /* 3DS.swift */; };
		A4713F73BE5F3D3207C87BA474930AEC /* PrimerSettings.swift in Sources */ = {isa = PBXBuildFile; fileRef = 21F50A59CDF5DECBEAC0291AF8C9FB1C /* PrimerSettings.swift */; };
		A5AEF48B6DACA7E02B18AAFA75FB43C6 /* RateLimitedDispatcher.swift in Sources */ = {isa = PBXBuildFile; fileRef = 02140558830706E5DDC4200C6FDDABA4 /* RateLimitedDispatcher.swift */; };
		A6A2A26E2488BB544C42E55DB9587675 /* Weak.swift in Sources */ = {isa = PBXBuildFile; fileRef = 75FCCD9869C584A94FD7AE74B89BECDA /* Weak.swift */; };
		A8CC30F48327E1C5E7767EF5D42E70F8 /* PostalCode.swift in Sources */ = {isa = PBXBuildFile; fileRef = B826050E3EB241084FB3DC8F8692CBEB /* PostalCode.swift */; };
		A8D81E158DE9C06636A3B07D9766C0F1 /* PrimerCardNumberFieldView.swift in Sources */ = {isa = PBXBuildFile; fileRef = DB5741489D04542A55DADAFCADDE2D53 /* PrimerCardNumberFieldView.swift */; };
		AA42D8DCF200D6C988F8B5112C8C5DBA /* nb.lproj in Resources */ = {isa = PBXBuildFile; fileRef = 6FA50F733DED3C3A0E9135D855A38CCA /* nb.lproj */; };
		AAA421D9DA52ADB23CB80AE7FEACCB19 /* PrimerLoadingViewController.swift in Sources */ = {isa = PBXBuildFile; fileRef = 5367EEE51995B8F2C21C93F69B8F0E43 /* PrimerLoadingViewController.swift */; };
		AD7B22E052781873539B58B7E9124A79 /* PrimerSDK-umbrella.h in Headers */ = {isa = PBXBuildFile; fileRef = AC8711D2430F908933E0CF79DA7DADBB /* PrimerSDK-umbrella.h */; settings = {ATTRIBUTES = (Public, ); }; };
		AE82B97F8B638039D66E9F49648E3C0D /* URLSessionStack.swift in Sources */ = {isa = PBXBuildFile; fileRef = 86B4BD0382EAC9769CC1424302D7A57A /* URLSessionStack.swift */; };
		AFE673EA51A8A318DFE840A1638B7323 /* ErrorHandler.swift in Sources */ = {isa = PBXBuildFile; fileRef = 8D60A2FFD73DCC1566DEE611401FCFB2 /* ErrorHandler.swift */; };
		B2B82D0C7B696C4E8627CF9D71E19466 /* SuccessMessage.swift in Sources */ = {isa = PBXBuildFile; fileRef = 317127695F35C48BE7F510059838E11C /* SuccessMessage.swift */; };
		B3A79FFF8BF88E08875CCC190901814B /* CardScannerViewController.swift in Sources */ = {isa = PBXBuildFile; fileRef = 59AA0A1671143B360F55A90D2BC00CBE /* CardScannerViewController.swift */; };
		B4ACAC08C258400E638DF0EBE113C8FF /* NetworkService.swift in Sources */ = {isa = PBXBuildFile; fileRef = B38DFFE9EBC968A7C378FD91C9672E6E /* NetworkService.swift */; };
		B6CD3FAB07099FA0673E0890E691A915 /* KlarnaTokenizationViewModel.swift in Sources */ = {isa = PBXBuildFile; fileRef = 3B37841E2F7E20B53356A30741BB6BC6 /* KlarnaTokenizationViewModel.swift */; };
		B83C167F80444B9CA440B1EBF9C59E5B /* StringExtension.swift in Sources */ = {isa = PBXBuildFile; fileRef = 2514F468BBAEDCEACE5A1B67828C1726 /* StringExtension.swift */; };
		B975D2FB0B93A1F4D357F1CA60E6C006 /* Primer.swift in Sources */ = {isa = PBXBuildFile; fileRef = D517352974F04C85721716403BB0AE73 /* Primer.swift */; };
		BCCC12757F6FC8DC8D3FFBDB30A0FB8C /* PrimerVaultManagerViewController.swift in Sources */ = {isa = PBXBuildFile; fileRef = 4D4E3225809780AB81AEC4B0A5CDABA0 /* PrimerVaultManagerViewController.swift */; };
		BD2821941FE9D5CC717B401EAC7B8832 /* AlertController.swift in Sources */ = {isa = PBXBuildFile; fileRef = 0345302B312D22CEF4FA26CA756061EE /* AlertController.swift */; };
		BDFDFE5E19D9FBF812E5322F53138065 /* UIKit.framework in Frameworks */ = {isa = PBXBuildFile; fileRef = D245E0514AAC1A2B9A6D5EA2F383E90F /* UIKit.framework */; };
		BE91CBB36195A5B5D227A2171E4C48A8 /* hang.swift in Sources */ = {isa = PBXBuildFile; fileRef = 31E17341F7BC96DFCDDAFFA2B7E7D689 /* hang.swift */; };
		BFD66FCB412691E84729A5DB4C0BDE92 /* CardComponentsManager.swift in Sources */ = {isa = PBXBuildFile; fileRef = 0F9C6E4121740BAD38C3C2ADF5C0FF1C /* CardComponentsManager.swift */; };
		BFDDC3E9A2CB90CBD2512D4FCDD5A088 /* PrimerAPIClient+3DS.swift in Sources */ = {isa = PBXBuildFile; fileRef = F3DCD4EFB5A562ED6C04FB438D26F037 /* PrimerAPIClient+3DS.swift */; };
		C2CF9B00AA6E11B739CFA4987DE3631F /* Icons.xcassets in Resources */ = {isa = PBXBuildFile; fileRef = 9C0E94E642DAF200E4F8095B3DBD3DEF /* Icons.xcassets */; };
		C2D727B5CFDAE5D6F45330F8593BC736 /* Promise.swift in Sources */ = {isa = PBXBuildFile; fileRef = 85687C15C433D5522F6E9A787FBA9706 /* Promise.swift */; };
		C3C30ACC086FCC1729ED49B4147914FC /* ExternalPaymentMethodTokenizationViewModel.swift in Sources */ = {isa = PBXBuildFile; fileRef = F844E50F9F25C14CAEF406B54711DFD8 /* ExternalPaymentMethodTokenizationViewModel.swift */; };
		C4F35A5248A4ACB08E68EAD20EF30206 /* PrimerTextFieldView.xib in Resources */ = {isa = PBXBuildFile; fileRef = 5517CC94DA7B3055B3B2B77F78BC218E /* PrimerTextFieldView.xib */; };
		C52C344BBD64CEE2819814FB48BD4713 /* PaymentMethodsGroupView.swift in Sources */ = {isa = PBXBuildFile; fileRef = DCFCC37067EB355AD804F85348865482 /* PaymentMethodsGroupView.swift */; };
		C7B8741506AEED33A17B2312648C3DD9 /* PrimerNavigationBar.swift in Sources */ = {isa = PBXBuildFile; fileRef = CEE1634CBFC2FB48B2BF455E4102DF9C /* PrimerNavigationBar.swift */; };
		C7E115BF7C9D9379124BF9B93509E09F /* Analytics.swift in Sources */ = {isa = PBXBuildFile; fileRef = 97BA4FDEDB2E9730AAE7E4683A3CF136 /* Analytics.swift */; };
		C84FB4062DD670A0E9892849CA801742 /* DataExtension.swift in Sources */ = {isa = PBXBuildFile; fileRef = 21048685BC319F80C9179AF664C23F83 /* DataExtension.swift */; };
		C925F1ABB4274A4E7FC0B0B346A22258 /* PrimerButton.swift in Sources */ = {isa = PBXBuildFile; fileRef = AE972F3B44197B81D41E34A31D92EF14 /* PrimerButton.swift */; };
		CADF7EDA09C4FA4B1FBD6D3BFC27EFC3 /* FormType.swift in Sources */ = {isa = PBXBuildFile; fileRef = 7D421F506FA20FB4013AEF8A92237BC2 /* FormType.swift */; };
		CB38AD0C9043F4CF049934FCFEE77457 /* PaymentMethodToken.swift in Sources */ = {isa = PBXBuildFile; fileRef = EE2BD36AAA28329C6C1BCE1F6EEE1147 /* PaymentMethodToken.swift */; };
		CBD8116E6D71506EDC63AF48A96F9B63 /* PayPalTokenizationViewModel.swift in Sources */ = {isa = PBXBuildFile; fileRef = 2F2212F1AB55F126F51FE0102F57D5D7 /* PayPalTokenizationViewModel.swift */; };
		CC10E557209ABAF2E0B469D252F7A6D4 /* RateLimitedDispatcherBase.swift in Sources */ = {isa = PBXBuildFile; fileRef = E7597D7C956B0125A2364B7DFB99F2E5 /* RateLimitedDispatcherBase.swift */; };
		CD77BA7B6DB82647F4E85FBA17D50F86 /* PrimerCustomStyleTextField.swift in Sources */ = {isa = PBXBuildFile; fileRef = 76FF9AA664AD0F050E47BE66CF71F206 /* PrimerCustomStyleTextField.swift */; };
		D265CD6A9A153E128FB2E4E8BFDF4857 /* PrimerDelegate.swift in Sources */ = {isa = PBXBuildFile; fileRef = 130262F69AC06676C5AC39261541F771 /* PrimerDelegate.swift */; };
		D2E48D90ECF2880CDAF050D1EFB70E99 /* nl.lproj in Resources */ = {isa = PBXBuildFile; fileRef = 30A63AE3855644550914983F86DC8A17 /* nl.lproj */; };
		D35795CD7EFDA4943E7BEED4000780A3 /* Device.swift in Sources */ = {isa = PBXBuildFile; fileRef = A879ECA371B158B5C0D886776D3B7392 /* Device.swift */; };
		D404B13C19E66C1BCCA5E78F36525D58 /* Identifiable.swift in Sources */ = {isa = PBXBuildFile; fileRef = F6A6D17FC119E9D2E57E4E86E677C586 /* Identifiable.swift */; };
		D465460E9323561B4F84D70B02FEAE1E /* PaymentMethodConfigService.swift in Sources */ = {isa = PBXBuildFile; fileRef = DC5114F4261EF71CAAC84882A266BE7C /* PaymentMethodConfigService.swift */; };
		D5155D20647A90AC534F7B961D5AFF56 /* PrimerTheme+Borders.swift in Sources */ = {isa = PBXBuildFile; fileRef = A34AD60B3D18F58F62C3DC551EFF9A8D /* PrimerTheme+Borders.swift */; };
		D596E2B41C673AD5018AEA0A0321E51C /* Pods-PrimerSDK_Tests-umbrella.h in Headers */ = {isa = PBXBuildFile; fileRef = EE9674DAD0C961C92687877090E1E047 /* Pods-PrimerSDK_Tests-umbrella.h */; settings = {ATTRIBUTES = (Public, ); }; };
		D5B2A65E89ABF156360BE75AC590A528 /* when.swift in Sources */ = {isa = PBXBuildFile; fileRef = CDFD143DF887647C3575ED03179B7E1D /* when.swift */; };
		D887E226C8FB428B4E5A3D4C196C1599 /* PrimerTheme+Buttons.swift in Sources */ = {isa = PBXBuildFile; fileRef = 3B57E7F25F26DF6922FBC4D0E7C3DAA9 /* PrimerTheme+Buttons.swift */; };
		DA3FF776B09DEBAADB83E12FCD692145 /* PrimerTheme+Views.swift in Sources */ = {isa = PBXBuildFile; fileRef = F24314E9F186F80C133E56B16025D596 /* PrimerTheme+Views.swift */; };
		DB946C12FACA7797B20F773321665DAE /* MockPrimerAPIClient.swift in Sources */ = {isa = PBXBuildFile; fileRef = DCCB480F16D98D5671A7B6089570A4B6 /* MockPrimerAPIClient.swift */; };
		DD6E6764E0871F2A12DBA98942BA075A /* PrimerAPIClient.swift in Sources */ = {isa = PBXBuildFile; fileRef = 68A4FF89C0FD051B7BCB90567FC12A13 /* PrimerAPIClient.swift */; };
		DE9600D4B3017849506479A969CAFB84 /* UserDefaultsExtension.swift in Sources */ = {isa = PBXBuildFile; fileRef = 683464B2E03BEA9B69765D7D532DBD79 /* UserDefaultsExtension.swift */; };
		E0777780A512BD3520521389790564A9 /* PrimerInputElements.swift in Sources */ = {isa = PBXBuildFile; fileRef = BEE531BA5F123216A3A07CC78FC37F87 /* PrimerInputElements.swift */; };
		E0A440C052E3AA0FB2E8F6BAA24AE450 /* ClientTokenService.swift in Sources */ = {isa = PBXBuildFile; fileRef = CBAF5B648BC9A5D86588E389543402B0 /* ClientTokenService.swift */; };
		E0C5E8307501CB1522CF0AF96C084DB1 /* ClientSession.swift in Sources */ = {isa = PBXBuildFile; fileRef = 9C108633B0CA34E2784C77C3CD67CDE6 /* ClientSession.swift */; };
		E150EB1E3DDC0F59C4FDE4E1058FCAF7 /* Foundation.framework in Frameworks */ = {isa = PBXBuildFile; fileRef = EAB6F611E86A4758835A715E4B4184F6 /* Foundation.framework */; };
		E1E630743A67207700320849F7533199 /* Mask.swift in Sources */ = {isa = PBXBuildFile; fileRef = 44747AFF99ADE33DB6BE1D3E2409D8A8 /* Mask.swift */; };
		E36D74573F171512036A87084E8CA5D3 /* AnyDecodable.swift in Sources */ = {isa = PBXBuildFile; fileRef = E3B83E39142AA6AEFA18F23002FBFF5C /* AnyDecodable.swift */; };
		E616B13E14ACEBC681C69715A2D35F83 /* ApplePay.swift in Sources */ = {isa = PBXBuildFile; fileRef = EB21C640E129D0610816553BDB015799 /* ApplePay.swift */; };
		E7FB09FC3614239459D26969882BBBEE /* 3DSService.swift in Sources */ = {isa = PBXBuildFile; fileRef = AFBFC6EDE4BEA345BB453C93785EA5A4 /* 3DSService.swift */; };
		E832164FE58A603AA7E16E69CA8AD01F /* Connectivity.swift in Sources */ = {isa = PBXBuildFile; fileRef = 7D986DACD79FDDFC50E64D6DBF78EB22 /* Connectivity.swift */; };
		EA87E4C4204B407519EB63339F7B9A23 /* PrimerHeadlessUniversalCheckout.swift in Sources */ = {isa = PBXBuildFile; fileRef = 96B7BEACCEE5B74806F0BF74EA80B3CE /* PrimerHeadlessUniversalCheckout.swift */; };
		ED1B5B99BFBD67C33FCDFDC0CCB2354B /* Configuration.swift in Sources */ = {isa = PBXBuildFile; fileRef = 84EF1E0DE17E1838C3930B66BEDF4163 /* Configuration.swift */; };
		ED2F751E200056FFE6F1BE7B5FF62EF6 /* Klarna.swift in Sources */ = {isa = PBXBuildFile; fileRef = 52380ED51A539FF7A62E4C045F15F964 /* Klarna.swift */; };
		ED8E1C4841476D525176095B013B2D03 /* da.lproj in Resources */ = {isa = PBXBuildFile; fileRef = A3FA21EE6FA9756394B92998DCBE57AC /* da.lproj */; };
		EE58AC9D75F699F1C3A481C1DF72E089 /* UIColorExtension.swift in Sources */ = {isa = PBXBuildFile; fileRef = A93CC063298D2DF6CC5FA96AD1EB69A8 /* UIColorExtension.swift */; };
		EE855F407077F3F95F13B57E4C3C05C0 /* DirectDebitService.swift in Sources */ = {isa = PBXBuildFile; fileRef = 2F342E2393B34F3184F18CF76DB78536 /* DirectDebitService.swift */; };
		F0D90A3CA8D1D6E22B23347AC28E7B79 /* CardNetwork.swift in Sources */ = {isa = PBXBuildFile; fileRef = 618B751CD894FD83D0638531728C1148 /* CardNetwork.swift */; };
		F1E47380254E336419E4387424D71981 /* PaymentResponse.swift in Sources */ = {isa = PBXBuildFile; fileRef = AD8A2C1BBED2573AD4EE115CC666902E /* PaymentResponse.swift */; };
		F3BB8070F10F6AB8762E5915CAF4E75A /* Endpoint.swift in Sources */ = {isa = PBXBuildFile; fileRef = 2D35A304DEAE33B014A4801D6774C68F /* Endpoint.swift */; };
		F6D3DA4EB2D97C4049142A27966977EF /* Strings.swift in Sources */ = {isa = PBXBuildFile; fileRef = 0E1E2FC33A205C8423D5C7CDD5FC7918 /* Strings.swift */; };
		F6FCEA41B7D4A17FD20C345E86296343 /* Pods-PrimerSDK_Example-dummy.m in Sources */ = {isa = PBXBuildFile; fileRef = 21F4ACB1142B1B9457658584BF5CD35A /* Pods-PrimerSDK_Example-dummy.m */; };
		F7CCFAD048FC3C149900793ADDF33175 /* Resolver.swift in Sources */ = {isa = PBXBuildFile; fileRef = 9D65066EFF8667EDC74C273769973632 /* Resolver.swift */; };
		F8374B9AB76ED92546D7853F34DC39A3 /* Box.swift in Sources */ = {isa = PBXBuildFile; fileRef = 724F679743B756CC7836646F2DEF4B75 /* Box.swift */; };
		FA0B7780571933D5F110A3DEF1969E73 /* IntExtension.swift in Sources */ = {isa = PBXBuildFile; fileRef = AA2F31F1F1DF1305C7D8768D6CAA1161 /* IntExtension.swift */; };
		FD76794B9662A2C7FD4154E21D7E540D /* PrimerError.swift in Sources */ = {isa = PBXBuildFile; fileRef = 4DF770FDC97BD2924A6AC98A9932D24C /* PrimerError.swift */; };
		FD980567304BFF799A2EDEEC0CBD2F7A /* ConcurrencyLimitedDispatcher.swift in Sources */ = {isa = PBXBuildFile; fileRef = 933FCE5D089E26BB4AB46C7B14FAC1DF /* ConcurrencyLimitedDispatcher.swift */; };
		FDC54B679280DA16FAC7B574A7772A67 /* Thenable.swift in Sources */ = {isa = PBXBuildFile; fileRef = B2683289C3F0E7761EC27558A8758A9A /* Thenable.swift */; };
		FE136BAF6D00387841663A03F4AC722B /* PaymentMethodConfigurationType.swift in Sources */ = {isa = PBXBuildFile; fileRef = AE72B220F5CD0A69587B743F251D70F9 /* PaymentMethodConfigurationType.swift */; };
		FEFA6026C89C494660361FC0AC5AD67A /* Content.swift in Sources */ = {isa = PBXBuildFile; fileRef = 76AB301ED417DA27C70F7972313F3A15 /* Content.swift */; };
/* End PBXBuildFile section */

/* Begin PBXContainerItemProxy section */
		8C2333AE33514F9F81958067293F5AA1 /* PBXContainerItemProxy */ = {
			isa = PBXContainerItemProxy;
			containerPortal = BFDFE7DC352907FC980B868725387E98 /* Project object */;
			proxyType = 1;
			remoteGlobalIDString = F3BE9108C53B53949406218CEA55E0B2;
			remoteInfo = PrimerSDK;
		};
		CC612B6978231356FDE1B90A00AE1A97 /* PBXContainerItemProxy */ = {
>>>>>>> d01a8e17
			isa = PBXContainerItemProxy;
			containerPortal = BFDFE7DC352907FC980B868725387E98 /* Project object */;
			proxyType = 1;
			remoteGlobalIDString = 6E6525C7043FBA7BB34A249010AF5593;
			remoteInfo = "PrimerSDK-PrimerResources";
		};
<<<<<<< HEAD
		B73702F667CA38081DEA0EDBA758E7D5 /* PBXContainerItemProxy */ = {
=======
		F659AD1A2E35E972D3CB0B0E8BF4A1E0 /* PBXContainerItemProxy */ = {
>>>>>>> d01a8e17
			isa = PBXContainerItemProxy;
			containerPortal = BFDFE7DC352907FC980B868725387E98 /* Project object */;
			proxyType = 1;
			remoteGlobalIDString = 6C144A762E9B598392AFFEC8F873746A;
			remoteInfo = "Pods-PrimerSDK_Example";
		};
		CB39B096C2FE7B1EC4896965A0452D35 /* PBXContainerItemProxy */ = {
			isa = PBXContainerItemProxy;
			containerPortal = BFDFE7DC352907FC980B868725387E98 /* Project object */;
			proxyType = 1;
			remoteGlobalIDString = 6E6525C7043FBA7BB34A249010AF5593;
			remoteInfo = "PrimerSDK-PrimerResources";
		};
/* End PBXContainerItemProxy section */

/* Begin PBXFileReference section */
<<<<<<< HEAD
		000CD19EE774EC15ABBBA80634111D2D /* AnalyticsService.swift */ = {isa = PBXFileReference; includeInIndex = 1; lastKnownFileType = sourcecode.swift; path = AnalyticsService.swift; sourceTree = "<group>"; };
		0071F43A319B2E7B75DBA58ECAE442A5 /* WrapperProtocols.swift */ = {isa = PBXFileReference; includeInIndex = 1; lastKnownFileType = sourcecode.swift; path = WrapperProtocols.swift; sourceTree = "<group>"; };
		00D8F9973243A421978D6CDCCD7EEF80 /* ExternalPaymentMethodTokenizationViewModel.swift */ = {isa = PBXFileReference; includeInIndex = 1; lastKnownFileType = sourcecode.swift; path = ExternalPaymentMethodTokenizationViewModel.swift; sourceTree = "<group>"; };
		01FBCC5B7B69A5D19CF8F1A2F9DEC33F /* PrimerResultComponentView.swift */ = {isa = PBXFileReference; includeInIndex = 1; lastKnownFileType = sourcecode.swift; path = PrimerResultComponentView.swift; sourceTree = "<group>"; };
		0543AD53DEABBAA5816AC6E643928496 /* CardButton.swift */ = {isa = PBXFileReference; includeInIndex = 1; lastKnownFileType = sourcecode.swift; path = CardButton.swift; sourceTree = "<group>"; };
		0634E0BB5BE381B6040595F52DF7F920 /* CardNetwork.swift */ = {isa = PBXFileReference; includeInIndex = 1; lastKnownFileType = sourcecode.swift; path = CardNetwork.swift; sourceTree = "<group>"; };
		094C5BC6ABE07E7B5FF2C0167E07C9E4 /* MockPrimerAPIClient.swift */ = {isa = PBXFileReference; includeInIndex = 1; lastKnownFileType = sourcecode.swift; path = MockPrimerAPIClient.swift; sourceTree = "<group>"; };
		0973B545012C208832D9D5FD4A99E487 /* Klarna.swift */ = {isa = PBXFileReference; includeInIndex = 1; lastKnownFileType = sourcecode.swift; path = Klarna.swift; sourceTree = "<group>"; };
		0BB9A5009FD1DA189F2660348B6416F6 /* Weak.swift */ = {isa = PBXFileReference; includeInIndex = 1; lastKnownFileType = sourcecode.swift; path = Weak.swift; sourceTree = "<group>"; };
		0C96594AACDCCAE51D43B265594EA4ED /* PrimerViewExtensions.swift */ = {isa = PBXFileReference; includeInIndex = 1; lastKnownFileType = sourcecode.swift; path = PrimerViewExtensions.swift; sourceTree = "<group>"; };
		0CC348EE40B3F059259F1039AFBDC64E /* Content.swift */ = {isa = PBXFileReference; includeInIndex = 1; lastKnownFileType = sourcecode.swift; path = Content.swift; sourceTree = "<group>"; };
		0E75063C29F3FEC4098DF3322AEAA214 /* PrimerNavigationController.swift */ = {isa = PBXFileReference; includeInIndex = 1; lastKnownFileType = sourcecode.swift; path = PrimerNavigationController.swift; sourceTree = "<group>"; };
		0E8A71241525A792A8790418469971AB /* PrimerConfiguration.swift */ = {isa = PBXFileReference; includeInIndex = 1; lastKnownFileType = sourcecode.swift; path = PrimerConfiguration.swift; sourceTree = "<group>"; };
		0EBF4EF448622D392900889EC080BF00 /* PrimerTheme+Views.swift */ = {isa = PBXFileReference; includeInIndex = 1; lastKnownFileType = sourcecode.swift; path = "PrimerTheme+Views.swift"; sourceTree = "<group>"; };
		0EC47DCA31FBDEBBA0BBB53E03C22985 /* when.swift */ = {isa = PBXFileReference; includeInIndex = 1; lastKnownFileType = sourcecode.swift; path = when.swift; sourceTree = "<group>"; };
		0F06528C2F8CAA50A63DDAB08E9F3108 /* PrimerTextFieldView.swift */ = {isa = PBXFileReference; includeInIndex = 1; lastKnownFileType = sourcecode.swift; path = PrimerTextFieldView.swift; sourceTree = "<group>"; };
		1044B566C2F4774724A1029B06B60FAD /* PrimerTextFieldView.xib */ = {isa = PBXFileReference; includeInIndex = 1; lastKnownFileType = file.xib; path = PrimerTextFieldView.xib; sourceTree = "<group>"; };
		10ECE775DDA6B15858CFF30C9340D46D /* BundleExtension.swift */ = {isa = PBXFileReference; includeInIndex = 1; lastKnownFileType = sourcecode.swift; path = BundleExtension.swift; sourceTree = "<group>"; };
		1221ABB0C842C20D55CDD7F9FA9A0F67 /* PaymentMethodConfigService.swift */ = {isa = PBXFileReference; includeInIndex = 1; lastKnownFileType = sourcecode.swift; path = PaymentMethodConfigService.swift; sourceTree = "<group>"; };
		127044A02AECA93B5524EB59402C47C0 /* Guarantee.swift */ = {isa = PBXFileReference; includeInIndex = 1; lastKnownFileType = sourcecode.swift; path = Guarantee.swift; sourceTree = "<group>"; };
		13070B473FC6D2D2A64A75D8928ED6E5 /* PrimerTheme+Borders.swift */ = {isa = PBXFileReference; includeInIndex = 1; lastKnownFileType = sourcecode.swift; path = "PrimerTheme+Borders.swift"; sourceTree = "<group>"; };
		160ED1800FDC06F4376E63D59E7E2300 /* UserDefaultsExtension.swift */ = {isa = PBXFileReference; includeInIndex = 1; lastKnownFileType = sourcecode.swift; path = UserDefaultsExtension.swift; sourceTree = "<group>"; };
		172A17BD16C12D728F7128A3361762E0 /* PrimerSDK.modulemap */ = {isa = PBXFileReference; includeInIndex = 1; lastKnownFileType = sourcecode.module; path = PrimerSDK.modulemap; sourceTree = "<group>"; };
		1753FADFBFB5C3386D1673DF56C810B3 /* PrimerSDK-dummy.m */ = {isa = PBXFileReference; includeInIndex = 1; lastKnownFileType = sourcecode.c.objc; path = "PrimerSDK-dummy.m"; sourceTree = "<group>"; };
		17E7DFD8EA4A2B5C9CEE76963425BCB0 /* PrimerThemeData+Deprecated.swift */ = {isa = PBXFileReference; includeInIndex = 1; lastKnownFileType = sourcecode.swift; path = "PrimerThemeData+Deprecated.swift"; sourceTree = "<group>"; };
		186DE3CCB0922298810BB987DE03DD1D /* QRCodeViewController.swift */ = {isa = PBXFileReference; includeInIndex = 1; lastKnownFileType = sourcecode.swift; path = QRCodeViewController.swift; sourceTree = "<group>"; };
		1990BF10D7E20B9074929A95ADC19E72 /* ApplePay.swift */ = {isa = PBXFileReference; includeInIndex = 1; lastKnownFileType = sourcecode.swift; path = ApplePay.swift; sourceTree = "<group>"; };
		19F897A31B1580E781D09FB8D1C6317D /* FormType.swift */ = {isa = PBXFileReference; includeInIndex = 1; lastKnownFileType = sourcecode.swift; path = FormType.swift; sourceTree = "<group>"; };
		1A3719001ECC7FEB33F5114536CAC1AC /* Apaya.swift */ = {isa = PBXFileReference; includeInIndex = 1; lastKnownFileType = sourcecode.swift; path = Apaya.swift; sourceTree = "<group>"; };
		1B1A749C4A126F0F6651B8A2707A580B /* CancelContext.swift */ = {isa = PBXFileReference; includeInIndex = 1; lastKnownFileType = sourcecode.swift; path = CancelContext.swift; sourceTree = "<group>"; };
		1BC97C0532BAAD1A653EF5C890917C25 /* da.lproj */ = {isa = PBXFileReference; includeInIndex = 1; path = da.lproj; sourceTree = "<group>"; };
		1CB00691D82A95BD9322379C7E5A8CF3 /* UIDeviceExtension.swift */ = {isa = PBXFileReference; includeInIndex = 1; lastKnownFileType = sourcecode.swift; path = UIDeviceExtension.swift; sourceTree = "<group>"; };
		1D2B06DB01B0BAE76266AB78343EB0D7 /* CardScannerViewController+SimpleScanDelegate.swift */ = {isa = PBXFileReference; includeInIndex = 1; lastKnownFileType = sourcecode.swift; path = "CardScannerViewController+SimpleScanDelegate.swift"; sourceTree = "<group>"; };
		1E80B5BF47BC67848E1D0F136C1E8055 /* PaymentMethodConfiguration.swift */ = {isa = PBXFileReference; includeInIndex = 1; lastKnownFileType = sourcecode.swift; path = PaymentMethodConfiguration.swift; sourceTree = "<group>"; };
		20F98535F679BD960B51394D056DCA50 /* PayPalTokenizationViewModel.swift */ = {isa = PBXFileReference; includeInIndex = 1; lastKnownFileType = sourcecode.swift; path = PayPalTokenizationViewModel.swift; sourceTree = "<group>"; };
		2107EE12B3EF8556409876698C6F74E5 /* PaymentMethodToken.swift */ = {isa = PBXFileReference; includeInIndex = 1; lastKnownFileType = sourcecode.swift; path = PaymentMethodToken.swift; sourceTree = "<group>"; };
		218C067AD08F00B3F9C38143AE3D2EF0 /* PostalCode.swift */ = {isa = PBXFileReference; includeInIndex = 1; lastKnownFileType = sourcecode.swift; path = PostalCode.swift; sourceTree = "<group>"; };
		21F4ACB1142B1B9457658584BF5CD35A /* Pods-PrimerSDK_Example-dummy.m */ = {isa = PBXFileReference; includeInIndex = 1; lastKnownFileType = sourcecode.c.objc; path = "Pods-PrimerSDK_Example-dummy.m"; sourceTree = "<group>"; };
		23FD1D157B8C8E7148BE8A7D354A051F /* Pods-PrimerSDK_Tests */ = {isa = PBXFileReference; explicitFileType = wrapper.framework; includeInIndex = 0; name = "Pods-PrimerSDK_Tests"; path = Pods_PrimerSDK_Tests.framework; sourceTree = BUILT_PRODUCTS_DIR; };
		24A8B848A5B3FB9C453BA39483BCE4C4 /* CancellableCatchable.swift */ = {isa = PBXFileReference; includeInIndex = 1; lastKnownFileType = sourcecode.swift; path = CancellableCatchable.swift; sourceTree = "<group>"; };
		267EAFCF5587099538C14DCE8ECA19C3 /* 3DS.swift */ = {isa = PBXFileReference; includeInIndex = 1; lastKnownFileType = sourcecode.swift; path = 3DS.swift; sourceTree = "<group>"; };
		272ED67C7BB58606386AB9C4B9E36708 /* PrimerButton.swift */ = {isa = PBXFileReference; includeInIndex = 1; lastKnownFileType = sourcecode.swift; path = PrimerButton.swift; sourceTree = "<group>"; };
		2768207ACC83A9BFBAF9164130503903 /* PrimerTextField.swift */ = {isa = PBXFileReference; includeInIndex = 1; lastKnownFileType = sourcecode.swift; path = PrimerTextField.swift; sourceTree = "<group>"; };
		28E47791C9F9D0A9BA05C719761A4F3F /* PrimerSDK */ = {isa = PBXFileReference; explicitFileType = wrapper.framework; includeInIndex = 0; name = PrimerSDK; path = PrimerSDK.framework; sourceTree = BUILT_PRODUCTS_DIR; };
		2BB69E2AF18937F7372FE7E7FEB21223 /* pl.lproj */ = {isa = PBXFileReference; includeInIndex = 1; path = pl.lproj; sourceTree = "<group>"; };
		2DAEE43841450AF264D2139580564185 /* Bank.swift */ = {isa = PBXFileReference; includeInIndex = 1; lastKnownFileType = sourcecode.swift; path = Bank.swift; sourceTree = "<group>"; };
		2E883534E3D4CB6E35D282DAAB3E6868 /* DirectDebitMandate.swift */ = {isa = PBXFileReference; includeInIndex = 1; lastKnownFileType = sourcecode.swift; path = DirectDebitMandate.swift; sourceTree = "<group>"; };
		2EA330727B0E7376133C8A7E4EE27DCB /* PrimerCardNumberFieldView.swift */ = {isa = PBXFileReference; includeInIndex = 1; lastKnownFileType = sourcecode.swift; path = PrimerCardNumberFieldView.swift; sourceTree = "<group>"; };
		2F64DC1CBBF4119C8DFB12FC1A9B9567 /* PrimerError.swift */ = {isa = PBXFileReference; includeInIndex = 1; lastKnownFileType = sourcecode.swift; path = PrimerError.swift; sourceTree = "<group>"; };
		2FD1E35F1D7DD10820C8057A72CA04BD /* SuccessViewController.swift */ = {isa = PBXFileReference; includeInIndex = 1; lastKnownFileType = sourcecode.swift; path = SuccessViewController.swift; sourceTree = "<group>"; };
		3034FF5EA70BF4A8A8D51D776C39507E /* DataExtension.swift */ = {isa = PBXFileReference; includeInIndex = 1; lastKnownFileType = sourcecode.swift; path = DataExtension.swift; sourceTree = "<group>"; };
		3290C9634580CFB2077DCBEFB6D52F3F /* Queue.swift */ = {isa = PBXFileReference; includeInIndex = 1; lastKnownFileType = sourcecode.swift; path = Queue.swift; sourceTree = "<group>"; };
		3308F9361D8D595776CB1E98A09AED13 /* CustomStringConvertible.swift */ = {isa = PBXFileReference; includeInIndex = 1; lastKnownFileType = sourcecode.swift; path = CustomStringConvertible.swift; sourceTree = "<group>"; };
		3354FB557A0E402773E0FA66FC7BA41C /* LogEvent.swift */ = {isa = PBXFileReference; includeInIndex = 1; lastKnownFileType = sourcecode.swift; path = LogEvent.swift; sourceTree = "<group>"; };
		33EC6E4D93D3DF760649D673DC780486 /* Primer.swift */ = {isa = PBXFileReference; includeInIndex = 1; lastKnownFileType = sourcecode.swift; path = Primer.swift; sourceTree = "<group>"; };
		342321E391869AB6CBFB9C4792800576 /* PrimerTheme+TextStyles.swift */ = {isa = PBXFileReference; includeInIndex = 1; lastKnownFileType = sourcecode.swift; path = "PrimerTheme+TextStyles.swift"; sourceTree = "<group>"; };
		34CFC5DA950337A4E9D2A6EA8EF68C63 /* PaymentMethodComponent.swift */ = {isa = PBXFileReference; includeInIndex = 1; lastKnownFileType = sourcecode.swift; path = PaymentMethodComponent.swift; sourceTree = "<group>"; };
		3584CAEE1C1BD716608AACFED9B9AE37 /* AnyDecodable.swift */ = {isa = PBXFileReference; includeInIndex = 1; lastKnownFileType = sourcecode.swift; path = AnyDecodable.swift; sourceTree = "<group>"; };
		3596F21A03F4F2AD29105ADABFD3D878 /* PrimerTableViewCell.swift */ = {isa = PBXFileReference; includeInIndex = 1; lastKnownFileType = sourcecode.swift; path = PrimerTableViewCell.swift; sourceTree = "<group>"; };
		3780FF276696624E5AD4A629D4CC4AD8 /* Pods-PrimerSDK_Example-umbrella.h */ = {isa = PBXFileReference; includeInIndex = 1; lastKnownFileType = sourcecode.c.h; path = "Pods-PrimerSDK_Example-umbrella.h"; sourceTree = "<group>"; };
		37E7603FDC86EAAE0971C6CD16E08AAB /* PrimerSettings.swift */ = {isa = PBXFileReference; includeInIndex = 1; lastKnownFileType = sourcecode.swift; path = PrimerSettings.swift; sourceTree = "<group>"; };
		389892A828E79FB6A18A70F3D49ADA50 /* ConcurrencyLimitedDispatcher.swift */ = {isa = PBXFileReference; includeInIndex = 1; lastKnownFileType = sourcecode.swift; path = ConcurrencyLimitedDispatcher.swift; sourceTree = "<group>"; };
		3A27CD5BAAA7149070A10CD8D15525F6 /* Consolable.swift */ = {isa = PBXFileReference; includeInIndex = 1; lastKnownFileType = sourcecode.swift; path = Consolable.swift; sourceTree = "<group>"; };
		3B33C9650C07FE84F4C8E6BC7F006CBF /* ar.lproj */ = {isa = PBXFileReference; includeInIndex = 1; path = ar.lproj; sourceTree = "<group>"; };
		3B341AE83EF5BD60D3CE3DD459F946EE /* GuaranteeWrappers.swift */ = {isa = PBXFileReference; includeInIndex = 1; lastKnownFileType = sourcecode.swift; path = GuaranteeWrappers.swift; sourceTree = "<group>"; };
		3B587A19952E7F391E2D4BC6BB9694B4 /* CancellablePromise.swift */ = {isa = PBXFileReference; includeInIndex = 1; lastKnownFileType = sourcecode.swift; path = CancellablePromise.swift; sourceTree = "<group>"; };
		3BE7905D91BB3B790F07F081BBF7B613 /* VaultCheckoutViewModel.swift */ = {isa = PBXFileReference; includeInIndex = 1; lastKnownFileType = sourcecode.swift; path = VaultCheckoutViewModel.swift; sourceTree = "<group>"; };
		3C474C1A0DABE2A3F404B63D4D59F30C /* Pods-PrimerSDK_Example.debug.xcconfig */ = {isa = PBXFileReference; includeInIndex = 1; lastKnownFileType = text.xcconfig; path = "Pods-PrimerSDK_Example.debug.xcconfig"; sourceTree = "<group>"; };
		3D1583A314EFD040656CAFD521E77412 /* PrimerNavigationBar.swift */ = {isa = PBXFileReference; includeInIndex = 1; lastKnownFileType = sourcecode.swift; path = PrimerNavigationBar.swift; sourceTree = "<group>"; };
		3D3E60964E507437A76DEA6A24BDE761 /* PrimerSDK-Info.plist */ = {isa = PBXFileReference; includeInIndex = 1; lastKnownFileType = text.plist.xml; path = "PrimerSDK-Info.plist"; sourceTree = "<group>"; };
		3E7FFB6200004584A110539E597DF0C1 /* ExternalViewModel.swift */ = {isa = PBXFileReference; includeInIndex = 1; lastKnownFileType = sourcecode.swift; path = ExternalViewModel.swift; sourceTree = "<group>"; };
		3E878981D299E1EAD6B17F1558E68BC3 /* Throwable.swift */ = {isa = PBXFileReference; includeInIndex = 1; lastKnownFileType = sourcecode.swift; path = Throwable.swift; sourceTree = "<group>"; };
		3F216D9715638CF2741384F7D4C334C9 /* AlertController.swift */ = {isa = PBXFileReference; includeInIndex = 1; lastKnownFileType = sourcecode.swift; path = AlertController.swift; sourceTree = "<group>"; };
		3F839E2C947B1BD7DD4A5387922CF3C6 /* PrimerTheme+Buttons.swift */ = {isa = PBXFileReference; includeInIndex = 1; lastKnownFileType = sourcecode.swift; path = "PrimerTheme+Buttons.swift"; sourceTree = "<group>"; };
		4121F4B0B334E161E711B9B5E4CEFA78 /* ImageName.swift */ = {isa = PBXFileReference; includeInIndex = 1; lastKnownFileType = sourcecode.swift; path = ImageName.swift; sourceTree = "<group>"; };
		415366C3C14A24A8231BBD709C148ACF /* PrimerScrollView.swift */ = {isa = PBXFileReference; includeInIndex = 1; lastKnownFileType = sourcecode.swift; path = PrimerScrollView.swift; sourceTree = "<group>"; };
		43D8B86408B1DB40247B592DEA5B67DB /* en.lproj */ = {isa = PBXFileReference; includeInIndex = 1; path = en.lproj; sourceTree = "<group>"; };
		448D4C1A0E74C6DD3D6F656B3F7857DC /* AES256.swift */ = {isa = PBXFileReference; includeInIndex = 1; lastKnownFileType = sourcecode.swift; path = AES256.swift; sourceTree = "<group>"; };
		449EA7464CC8A046B64C808EB8571022 /* UIColorExtension.swift */ = {isa = PBXFileReference; includeInIndex = 1; lastKnownFileType = sourcecode.swift; path = UIColorExtension.swift; sourceTree = "<group>"; };
		45C0331C0B1125CE1569C3184FE42E97 /* PrimerViewController.swift */ = {isa = PBXFileReference; includeInIndex = 1; lastKnownFileType = sourcecode.swift; path = PrimerViewController.swift; sourceTree = "<group>"; };
		45E2EBB00D858CDFF5229F6D1EE0DFBA /* PrimerFlowEnums.swift */ = {isa = PBXFileReference; includeInIndex = 1; lastKnownFileType = sourcecode.swift; path = PrimerFlowEnums.swift; sourceTree = "<group>"; };
		46B2EE2E5353C3BF195FE214E6FF1708 /* Configuration.swift */ = {isa = PBXFileReference; includeInIndex = 1; lastKnownFileType = sourcecode.swift; path = Configuration.swift; sourceTree = "<group>"; };
		48627A99264E6679D85F177DBB79DA83 /* Pods-PrimerSDK_Tests-Info.plist */ = {isa = PBXFileReference; includeInIndex = 1; lastKnownFileType = text.plist.xml; path = "Pods-PrimerSDK_Tests-Info.plist"; sourceTree = "<group>"; };
		48CE17ABEDB356883F87C26408207B69 /* PrimerSDK-umbrella.h */ = {isa = PBXFileReference; includeInIndex = 1; lastKnownFileType = sourcecode.c.h; path = "PrimerSDK-umbrella.h"; sourceTree = "<group>"; };
		48E0EB6F042D6507F4CF6A787184AABE /* PrimerThemeData.swift */ = {isa = PBXFileReference; includeInIndex = 1; lastKnownFileType = sourcecode.swift; path = PrimerThemeData.swift; sourceTree = "<group>"; };
		4B452B9194190435041A840F8E55629C /* AnyEncodable.swift */ = {isa = PBXFileReference; includeInIndex = 1; lastKnownFileType = sourcecode.swift; path = AnyEncodable.swift; sourceTree = "<group>"; };
		4CAD5A98459D5651E81B397DA0184FDB /* ResumeHandlerProtocol.swift */ = {isa = PBXFileReference; includeInIndex = 1; lastKnownFileType = sourcecode.swift; path = ResumeHandlerProtocol.swift; sourceTree = "<group>"; };
		4D3869E0A461E802A5916AA6523517A4 /* Pods-PrimerSDK_Example */ = {isa = PBXFileReference; explicitFileType = wrapper.framework; includeInIndex = 0; name = "Pods-PrimerSDK_Example"; path = Pods_PrimerSDK_Example.framework; sourceTree = BUILT_PRODUCTS_DIR; };
		4DD2E67A16F257DB6D1A44425CFECF7B /* ArrayExtension.swift */ = {isa = PBXFileReference; includeInIndex = 1; lastKnownFileType = sourcecode.swift; path = ArrayExtension.swift; sourceTree = "<group>"; };
		4E8F6CB24734614D1944A1B13C6566C7 /* DirectDebitService.swift */ = {isa = PBXFileReference; includeInIndex = 1; lastKnownFileType = sourcecode.swift; path = DirectDebitService.swift; sourceTree = "<group>"; };
		4E9768CDF76A2FC303BB6F15B267B53D /* PrimerAPIClient+Promises.swift */ = {isa = PBXFileReference; includeInIndex = 1; lastKnownFileType = sourcecode.swift; path = "PrimerAPIClient+Promises.swift"; sourceTree = "<group>"; };
		50CD8BA36E3B2D97BE79E1B7A69E2F34 /* CheckoutModule.swift */ = {isa = PBXFileReference; includeInIndex = 1; lastKnownFileType = sourcecode.swift; path = CheckoutModule.swift; sourceTree = "<group>"; };
		50E80813852A96F66B5B9DAC7A88ED51 /* PrimerExpiryDateFieldView.swift */ = {isa = PBXFileReference; includeInIndex = 1; lastKnownFileType = sourcecode.swift; path = PrimerExpiryDateFieldView.swift; sourceTree = "<group>"; };
		547FDCE354053FA0364A0B02ACE88103 /* RecoverWrappers.swift */ = {isa = PBXFileReference; includeInIndex = 1; lastKnownFileType = sourcecode.swift; path = RecoverWrappers.swift; sourceTree = "<group>"; };
		5553AB8BB9E6BD934481A25EB3B3F228 /* Currency.swift */ = {isa = PBXFileReference; includeInIndex = 1; lastKnownFileType = sourcecode.swift; path = Currency.swift; sourceTree = "<group>"; };
		5559AADE63A3384BCA1F322C6563A83F /* PrimerContent.swift */ = {isa = PBXFileReference; includeInIndex = 1; lastKnownFileType = sourcecode.swift; path = PrimerContent.swift; sourceTree = "<group>"; };
		55E65A8F0CB87F0B1231CA53917FF89B /* PrimerAPI.swift */ = {isa = PBXFileReference; includeInIndex = 1; lastKnownFileType = sourcecode.swift; path = PrimerAPI.swift; sourceTree = "<group>"; };
		582FD3213F3E32AF1194EEDF7C3BCD3F /* Pods-PrimerSDK_Example-acknowledgements.plist */ = {isa = PBXFileReference; includeInIndex = 1; lastKnownFileType = text.plist.xml; path = "Pods-PrimerSDK_Example-acknowledgements.plist"; sourceTree = "<group>"; };
		5911DA3A3588E2739FE6BA05350E85AA /* fr.lproj */ = {isa = PBXFileReference; includeInIndex = 1; path = fr.lproj; sourceTree = "<group>"; };
		592434D873C867CE59257773D5DB87AE /* Parser.swift */ = {isa = PBXFileReference; includeInIndex = 1; lastKnownFileType = sourcecode.swift; path = Parser.swift; sourceTree = "<group>"; };
		59F9D7BFC40DB835ADA132C61FAEB13C /* Analytics.swift */ = {isa = PBXFileReference; includeInIndex = 1; lastKnownFileType = sourcecode.swift; path = Analytics.swift; sourceTree = "<group>"; };
		5EF05A70F34208FCFC2EC82E2E6C5C54 /* RateLimitedDispatcher.swift */ = {isa = PBXFileReference; includeInIndex = 1; lastKnownFileType = sourcecode.swift; path = RateLimitedDispatcher.swift; sourceTree = "<group>"; };
		5EFE04D5EBC78FAD3569FFDB79C1ED07 /* PrimerSDK.debug.xcconfig */ = {isa = PBXFileReference; includeInIndex = 1; lastKnownFileType = text.xcconfig; path = PrimerSDK.debug.xcconfig; sourceTree = "<group>"; };
		639AE4928116FBD4FAE7B3DD6BD21271 /* Pods-PrimerSDK_Tests-acknowledgements.plist */ = {isa = PBXFileReference; includeInIndex = 1; lastKnownFileType = text.plist.xml; path = "Pods-PrimerSDK_Tests-acknowledgements.plist"; sourceTree = "<group>"; };
		641998D97C14F0189907D6472944F1FF /* URLExtension.swift */ = {isa = PBXFileReference; includeInIndex = 1; lastKnownFileType = sourcecode.swift; path = URLExtension.swift; sourceTree = "<group>"; };
		641AD1556E78AEAB0E6DB07140904431 /* Logger.swift */ = {isa = PBXFileReference; includeInIndex = 1; lastKnownFileType = sourcecode.swift; path = Logger.swift; sourceTree = "<group>"; };
		65557F99FA5C5FF136F50A1B35015B45 /* PrimerVaultManagerViewController.swift */ = {isa = PBXFileReference; includeInIndex = 1; lastKnownFileType = sourcecode.swift; path = PrimerVaultManagerViewController.swift; sourceTree = "<group>"; };
		675436F411381A36B64B6B4989DA6133 /* Resolver.swift */ = {isa = PBXFileReference; includeInIndex = 1; lastKnownFileType = sourcecode.swift; path = Resolver.swift; sourceTree = "<group>"; };
		676DFFCFD2D0C5699A9C4CBEF386DB7E /* FormTokenizationViewModel.swift */ = {isa = PBXFileReference; includeInIndex = 1; lastKnownFileType = sourcecode.swift; path = FormTokenizationViewModel.swift; sourceTree = "<group>"; };
		681152AE29C21C0F8FE6CCC5E0C0264B /* 3DSService.swift */ = {isa = PBXFileReference; includeInIndex = 1; lastKnownFileType = sourcecode.swift; path = 3DSService.swift; sourceTree = "<group>"; };
		6B4603666D206888EDCF5163FAD94804 /* IntExtension.swift */ = {isa = PBXFileReference; includeInIndex = 1; lastKnownFileType = sourcecode.swift; path = IntExtension.swift; sourceTree = "<group>"; };
		6C670D8A7E6FE9FFCFDFC55B6C1F6393 /* tr.lproj */ = {isa = PBXFileReference; includeInIndex = 1; path = tr.lproj; sourceTree = "<group>"; };
		6F62EC7E7FE74F53F207CFD74D2416CA /* Pods-PrimerSDK_Example-Info.plist */ = {isa = PBXFileReference; includeInIndex = 1; lastKnownFileType = text.plist.xml; path = "Pods-PrimerSDK_Example-Info.plist"; sourceTree = "<group>"; };
		70AFDB8A5894924659ACDC83CC9F136B /* PrimerAPIClient+3DS.swift */ = {isa = PBXFileReference; includeInIndex = 1; lastKnownFileType = sourcecode.swift; path = "PrimerAPIClient+3DS.swift"; sourceTree = "<group>"; };
		7162D34379FEEB148AE4D625D536E4EB /* TokenizationService.swift */ = {isa = PBXFileReference; includeInIndex = 1; lastKnownFileType = sourcecode.swift; path = TokenizationService.swift; sourceTree = "<group>"; };
		7489E7B4129D66B025FCECB7CA4BCB0E /* PrimerSDK.release.xcconfig */ = {isa = PBXFileReference; includeInIndex = 1; lastKnownFileType = text.xcconfig; path = PrimerSDK.release.xcconfig; sourceTree = "<group>"; };
		75E881A9C0295316CA8251E8FA532DFC /* nb.lproj */ = {isa = PBXFileReference; includeInIndex = 1; path = nb.lproj; sourceTree = "<group>"; };
		766DC9D5FAEC17349497E1B31E30A600 /* PrimerCardFormViewController.swift */ = {isa = PBXFileReference; includeInIndex = 1; lastKnownFileType = sourcecode.swift; path = PrimerCardFormViewController.swift; sourceTree = "<group>"; };
		78093C9C4C30DA38715A019519C245CD /* VaultPaymentMethodView.swift */ = {isa = PBXFileReference; includeInIndex = 1; lastKnownFileType = sourcecode.swift; path = VaultPaymentMethodView.swift; sourceTree = "<group>"; };
		7B865D7127553836FBD2130E8C5655D3 /* SuccessMessage.swift */ = {isa = PBXFileReference; includeInIndex = 1; lastKnownFileType = sourcecode.swift; path = SuccessMessage.swift; sourceTree = "<group>"; };
		7BDFFFC64462D4C10DAF78A431FCEFFC /* PrimerHeadlessUniversalCheckoutProtocols.swift */ = {isa = PBXFileReference; includeInIndex = 1; lastKnownFileType = sourcecode.swift; path = PrimerHeadlessUniversalCheckoutProtocols.swift; sourceTree = "<group>"; };
		7CF3DC5BDA29A79EC83F9C6F54BCE780 /* de.lproj */ = {isa = PBXFileReference; includeInIndex = 1; path = de.lproj; sourceTree = "<group>"; };
		80D40CAD35CC557A48DEFBD61CF34D18 /* Device.swift */ = {isa = PBXFileReference; includeInIndex = 1; lastKnownFileType = sourcecode.swift; path = Device.swift; sourceTree = "<group>"; };
		8254F55FE366D02BEAB030AAA157085E /* PrimerLoadingViewController.swift */ = {isa = PBXFileReference; includeInIndex = 1; lastKnownFileType = sourcecode.swift; path = PrimerLoadingViewController.swift; sourceTree = "<group>"; };
		82CC106990195E3C8CF1D5E958809FD9 /* FinallyWrappers.swift */ = {isa = PBXFileReference; includeInIndex = 1; lastKnownFileType = sourcecode.swift; path = FinallyWrappers.swift; sourceTree = "<group>"; };
		8531B682125637F29C28ADFD9032C415 /* AnalyticsEvent.swift */ = {isa = PBXFileReference; includeInIndex = 1; lastKnownFileType = sourcecode.swift; path = AnalyticsEvent.swift; sourceTree = "<group>"; };
		855CD245F1870B61AF74DD41D1701AA5 /* Error.swift */ = {isa = PBXFileReference; includeInIndex = 1; lastKnownFileType = sourcecode.swift; path = Error.swift; sourceTree = "<group>"; };
		86B085C3AE16CB1A30BE841A3CBD9FBB /* ReloadDelegate.swift */ = {isa = PBXFileReference; includeInIndex = 1; lastKnownFileType = sourcecode.swift; path = ReloadDelegate.swift; sourceTree = "<group>"; };
		8756B92D9430D88216AA8CF2D1CD547B /* PrimerFormViewController.swift */ = {isa = PBXFileReference; includeInIndex = 1; lastKnownFileType = sourcecode.swift; path = PrimerFormViewController.swift; sourceTree = "<group>"; };
		881A1E2B090E9AD27AD66E54576837BD /* PrimerInputElements.swift */ = {isa = PBXFileReference; includeInIndex = 1; lastKnownFileType = sourcecode.swift; path = PrimerInputElements.swift; sourceTree = "<group>"; };
		881DB0548C3D9CDB6C15F6A36887ADE4 /* PaymentResponse.swift */ = {isa = PBXFileReference; includeInIndex = 1; lastKnownFileType = sourcecode.swift; path = PaymentResponse.swift; sourceTree = "<group>"; };
		888D4DB8CECE4C82D8BF0B6C77B7F03D /* 3DSService+Promises.swift */ = {isa = PBXFileReference; includeInIndex = 1; lastKnownFileType = sourcecode.swift; path = "3DSService+Promises.swift"; sourceTree = "<group>"; };
		8B22EBB045DAB2425D4345E0DA03EA5F /* PresentationController.swift */ = {isa = PBXFileReference; includeInIndex = 1; lastKnownFileType = sourcecode.swift; path = PresentationController.swift; sourceTree = "<group>"; };
		8B40FCE170A66155F3E7BBAA150A21E5 /* PrimerResultViewController.swift */ = {isa = PBXFileReference; includeInIndex = 1; lastKnownFileType = sourcecode.swift; path = PrimerResultViewController.swift; sourceTree = "<group>"; };
		8CA499732FAD0325ACC08581E0261CDD /* hang.swift */ = {isa = PBXFileReference; includeInIndex = 1; lastKnownFileType = sourcecode.swift; path = hang.swift; sourceTree = "<group>"; };
		8E8386921B4360719685EE947160C6D9 /* PrimerImage.swift */ = {isa = PBXFileReference; includeInIndex = 1; lastKnownFileType = sourcecode.swift; path = PrimerImage.swift; sourceTree = "<group>"; };
		8F48A283E136F319ED154EA2C5C53C4F /* VaultService.swift */ = {isa = PBXFileReference; includeInIndex = 1; lastKnownFileType = sourcecode.swift; path = VaultService.swift; sourceTree = "<group>"; };
		8FCFF516341898F50B495FB94E4A92F7 /* Dispatcher.swift */ = {isa = PBXFileReference; includeInIndex = 1; lastKnownFileType = sourcecode.swift; path = Dispatcher.swift; sourceTree = "<group>"; };
		91AC91B87B50816E8968ED6DB421BD7D /* Promise.swift */ = {isa = PBXFileReference; includeInIndex = 1; lastKnownFileType = sourcecode.swift; path = Promise.swift; sourceTree = "<group>"; };
		92A22338FA1F6D841800D44F796B7D7C /* PrimerTheme+Inputs.swift */ = {isa = PBXFileReference; includeInIndex = 1; lastKnownFileType = sourcecode.swift; path = "PrimerTheme+Inputs.swift"; sourceTree = "<group>"; };
		92BC325D706817FCBC0F58A94471C9E3 /* sv.lproj */ = {isa = PBXFileReference; includeInIndex = 1; path = sv.lproj; sourceTree = "<group>"; };
		92FA0B89238365CCB74762C51B041C82 /* Icons.xcassets */ = {isa = PBXFileReference; includeInIndex = 1; lastKnownFileType = folder.assetcatalog; name = Icons.xcassets; path = Sources/PrimerSDK/Resources/Icons.xcassets; sourceTree = "<group>"; };
		9546ED4B9CCEDEC117AEEBF4DA6E66DB /* Catchable.swift */ = {isa = PBXFileReference; includeInIndex = 1; lastKnownFileType = sourcecode.swift; path = Catchable.swift; sourceTree = "<group>"; };
		9569A28663C8BAA3ECDA0E110AAEA0DC /* AppState.swift */ = {isa = PBXFileReference; includeInIndex = 1; lastKnownFileType = sourcecode.swift; path = AppState.swift; sourceTree = "<group>"; };
		976DED1C26FA30EC227011B8F82EA455 /* PrimerSearchTextField.swift */ = {isa = PBXFileReference; includeInIndex = 1; lastKnownFileType = sourcecode.swift; path = PrimerSearchTextField.swift; sourceTree = "<group>"; };
		9A1CF2EEBFCA2F6CD72577BE9763394C /* PrimerHeadlessUniversalCheckout.swift */ = {isa = PBXFileReference; includeInIndex = 1; lastKnownFileType = sourcecode.swift; path = PrimerHeadlessUniversalCheckout.swift; sourceTree = "<group>"; };
		9C5C4A33805E2A018C788DE1D88A0ADE /* StrictRateLimitedDispatcher.swift */ = {isa = PBXFileReference; includeInIndex = 1; lastKnownFileType = sourcecode.swift; path = StrictRateLimitedDispatcher.swift; sourceTree = "<group>"; };
		9D2C4D8D9D4E4FE7209C5190D324AD97 /* PayPal.swift */ = {isa = PBXFileReference; includeInIndex = 1; lastKnownFileType = sourcecode.swift; path = PayPal.swift; sourceTree = "<group>"; };
		9D3DB3EC957CFA207068F88C2D746251 /* QRCodeTokenizationViewModel.swift */ = {isa = PBXFileReference; includeInIndex = 1; lastKnownFileType = sourcecode.swift; path = QRCodeTokenizationViewModel.swift; sourceTree = "<group>"; };
		9D940727FF8FB9C785EB98E56350EF41 /* Podfile */ = {isa = PBXFileReference; explicitFileType = text.script.ruby; includeInIndex = 1; indentWidth = 2; lastKnownFileType = text; name = Podfile; path = ../Podfile; sourceTree = SOURCE_ROOT; tabWidth = 2; xcLanguageSpecificationIdentifier = xcode.lang.ruby; };
		9E8D5784FFF4C5C6FDB691D00DB88374 /* BankSelectorTokenizationViewModel.swift */ = {isa = PBXFileReference; includeInIndex = 1; lastKnownFileType = sourcecode.swift; path = BankSelectorTokenizationViewModel.swift; sourceTree = "<group>"; };
		9E9251C8A06802CE97C95EFF2E6419D6 /* ResourceBundle-PrimerResources-PrimerSDK-Info.plist */ = {isa = PBXFileReference; includeInIndex = 1; lastKnownFileType = text.plist.xml; path = "ResourceBundle-PrimerResources-PrimerSDK-Info.plist"; sourceTree = "<group>"; };
		A0DCA6256D191DB85A1E5A525A8FD27C /* ClientSession.swift */ = {isa = PBXFileReference; includeInIndex = 1; lastKnownFileType = sourcecode.swift; path = ClientSession.swift; sourceTree = "<group>"; };
		A1750B81A341A88C382340FA78031834 /* AnyCodable.swift */ = {isa = PBXFileReference; includeInIndex = 1; lastKnownFileType = sourcecode.swift; path = AnyCodable.swift; sourceTree = "<group>"; };
		A3C46C1B7A2260BC88E126A0C82AC6C2 /* ApayaTokenizationViewModel.swift */ = {isa = PBXFileReference; includeInIndex = 1; lastKnownFileType = sourcecode.swift; path = ApayaTokenizationViewModel.swift; sourceTree = "<group>"; };
		A4CDC2D6DEED1EFB195DE04A7C3EC281 /* race.swift */ = {isa = PBXFileReference; includeInIndex = 1; lastKnownFileType = sourcecode.swift; path = race.swift; sourceTree = "<group>"; };
		A4E7B1C752F38C22267D301DD5A364DF /* Pods-PrimerSDK_Tests-acknowledgements.markdown */ = {isa = PBXFileReference; includeInIndex = 1; lastKnownFileType = text; path = "Pods-PrimerSDK_Tests-acknowledgements.markdown"; sourceTree = "<group>"; };
		A5D26CB06A46CC182D7461780F99498E /* WebViewUtil.swift */ = {isa = PBXFileReference; includeInIndex = 1; lastKnownFileType = sourcecode.swift; path = WebViewUtil.swift; sourceTree = "<group>"; };
		A6669A04ACFD196E15637AF03A8ECD03 /* DependencyInjection.swift */ = {isa = PBXFileReference; includeInIndex = 1; lastKnownFileType = sourcecode.swift; path = DependencyInjection.swift; sourceTree = "<group>"; };
		A7D7A5EC41EA215536DB815C79A72FD2 /* DateExtension.swift */ = {isa = PBXFileReference; includeInIndex = 1; lastKnownFileType = sourcecode.swift; path = DateExtension.swift; sourceTree = "<group>"; };
		A89825A15817A0C819EAF4782C5F745F /* pt.lproj */ = {isa = PBXFileReference; includeInIndex = 1; path = pt.lproj; sourceTree = "<group>"; };
		A8B3BC107C2BDC3C03D961866F721265 /* PrimerSDK-PrimerResources */ = {isa = PBXFileReference; explicitFileType = wrapper.cfbundle; includeInIndex = 0; name = "PrimerSDK-PrimerResources"; path = PrimerResources.bundle; sourceTree = BUILT_PRODUCTS_DIR; };
		A91356320457B2B8E9FB3C51658605E5 /* StringExtension.swift */ = {isa = PBXFileReference; includeInIndex = 1; lastKnownFileType = sourcecode.swift; path = StringExtension.swift; sourceTree = "<group>"; };
		AA59E986FEACDC81D3B1BAB928C525B2 /* PrimerUniversalCheckoutViewController.swift */ = {isa = PBXFileReference; includeInIndex = 1; lastKnownFileType = sourcecode.swift; path = PrimerUniversalCheckoutViewController.swift; sourceTree = "<group>"; };
		AA80C9C550CB6B8B521015719AA66526 /* Pods-PrimerSDK_Example.modulemap */ = {isa = PBXFileReference; includeInIndex = 1; lastKnownFileType = sourcecode.module; path = "Pods-PrimerSDK_Example.modulemap"; sourceTree = "<group>"; };
		AA9BC77A03B9287CA912A09DD9374FC9 /* PaymentMethodsGroupView.swift */ = {isa = PBXFileReference; includeInIndex = 1; lastKnownFileType = sourcecode.swift; path = PaymentMethodsGroupView.swift; sourceTree = "<group>"; };
		AB4D2E3808D68C32CA6124771F56B9AD /* PrimerCardholderNameFieldView.swift */ = {isa = PBXFileReference; includeInIndex = 1; lastKnownFileType = sourcecode.swift; path = PrimerCardholderNameFieldView.swift; sourceTree = "<group>"; };
		ACAF8C0CB61799E708123E5A84D59B92 /* URLSessionStack.swift */ = {isa = PBXFileReference; includeInIndex = 1; lastKnownFileType = sourcecode.swift; path = URLSessionStack.swift; sourceTree = "<group>"; };
		AD1E2C0BE3B1595E26BD0FA2772BEB47 /* CatchWrappers.swift */ = {isa = PBXFileReference; includeInIndex = 1; lastKnownFileType = sourcecode.swift; path = CatchWrappers.swift; sourceTree = "<group>"; };
		ADD4DD9A111A20CE0FF59FB6A2E4BA17 /* PayPalService.swift */ = {isa = PBXFileReference; includeInIndex = 1; lastKnownFileType = sourcecode.swift; path = PayPalService.swift; sourceTree = "<group>"; };
		B0BDAFD7CFB9FB9B8BC4709931A7FE97 /* Cancellable.swift */ = {isa = PBXFileReference; includeInIndex = 1; lastKnownFileType = sourcecode.swift; path = Cancellable.swift; sourceTree = "<group>"; };
		B0E00696CF6A31A907AAC82E4F19E116 /* PaymentMethodTokenizationViewModel.swift */ = {isa = PBXFileReference; includeInIndex = 1; lastKnownFileType = sourcecode.swift; path = PaymentMethodTokenizationViewModel.swift; sourceTree = "<group>"; };
		B26AAC759DE43F9FF6E62B1827324FC2 /* PrimerRootViewController.swift */ = {isa = PBXFileReference; includeInIndex = 1; lastKnownFileType = sourcecode.swift; path = PrimerRootViewController.swift; sourceTree = "<group>"; };
		B429083200B13F604ED3C87DFFC0C016 /* Pods-PrimerSDK_Tests.modulemap */ = {isa = PBXFileReference; includeInIndex = 1; lastKnownFileType = sourcecode.module; path = "Pods-PrimerSDK_Tests.modulemap"; sourceTree = "<group>"; };
		B4BC8F646D7F61C4003E187DA3FAC2CE /* ClientTokenService.swift */ = {isa = PBXFileReference; includeInIndex = 1; lastKnownFileType = sourcecode.swift; path = ClientTokenService.swift; sourceTree = "<group>"; };
		B6277BF19498F6BEB9F7F007E9BB5A74 /* PrimerSDK-prefix.pch */ = {isa = PBXFileReference; includeInIndex = 1; lastKnownFileType = sourcecode.c.h; path = "PrimerSDK-prefix.pch"; sourceTree = "<group>"; };
		B8909E3C31474EE993C3DAA1DCEFF424 /* Colors.swift */ = {isa = PBXFileReference; includeInIndex = 1; lastKnownFileType = sourcecode.swift; path = Colors.swift; sourceTree = "<group>"; };
		B93DC09BD559F6B903677D94B80B08A7 /* README.md */ = {isa = PBXFileReference; includeInIndex = 1; path = README.md; sourceTree = "<group>"; };
		B94CF742DF7F93B637BFB083E063AC6C /* firstly.swift */ = {isa = PBXFileReference; includeInIndex = 1; lastKnownFileType = sourcecode.swift; path = firstly.swift; sourceTree = "<group>"; };
		B991EFBC20F250E700AFB1D291B36945 /* ApplePayTokenizationViewModel.swift */ = {isa = PBXFileReference; includeInIndex = 1; lastKnownFileType = sourcecode.swift; path = ApplePayTokenizationViewModel.swift; sourceTree = "<group>"; };
		BA764E00A70C6C7AB291785B45E93694 /* PrimerDelegate.swift */ = {isa = PBXFileReference; includeInIndex = 1; lastKnownFileType = sourcecode.swift; path = PrimerDelegate.swift; sourceTree = "<group>"; };
		BAB74BEA7C1C97849F85427B4581A0D1 /* VaultPaymentMethodViewModel.swift */ = {isa = PBXFileReference; includeInIndex = 1; lastKnownFileType = sourcecode.swift; path = VaultPaymentMethodViewModel.swift; sourceTree = "<group>"; };
		BD97F767D65CE1E5273CFCBDC42E7D0A /* after.swift */ = {isa = PBXFileReference; includeInIndex = 1; lastKnownFileType = sourcecode.swift; path = after.swift; sourceTree = "<group>"; };
		BE2B28F586CF729E0ABD70ECDFDCE6E9 /* NetworkService.swift */ = {isa = PBXFileReference; includeInIndex = 1; lastKnownFileType = sourcecode.swift; path = NetworkService.swift; sourceTree = "<group>"; };
		BF1E5F109D8CF2C4CA131BA91B0F4950 /* UILocalizableUtil.swift */ = {isa = PBXFileReference; includeInIndex = 1; lastKnownFileType = sourcecode.swift; path = UILocalizableUtil.swift; sourceTree = "<group>"; };
		BF7FC102E2224C7D54140669D7ADDCE2 /* ClientToken.swift */ = {isa = PBXFileReference; includeInIndex = 1; lastKnownFileType = sourcecode.swift; path = ClientToken.swift; sourceTree = "<group>"; };
		C007ACD69826812B09CD02D852ECE28F /* Thenable.swift */ = {isa = PBXFileReference; includeInIndex = 1; lastKnownFileType = sourcecode.swift; path = Thenable.swift; sourceTree = "<group>"; };
		C00CB44EAB70713419DCAAE9A8A29CCE /* PrimerAPIClient.swift */ = {isa = PBXFileReference; includeInIndex = 1; lastKnownFileType = sourcecode.swift; path = PrimerAPIClient.swift; sourceTree = "<group>"; };
		C217574F4E34E90C8ABEFC45C262BD20 /* LICENSE */ = {isa = PBXFileReference; includeInIndex = 1; path = LICENSE; sourceTree = "<group>"; };
		C26E94A7CB07C9BBBA404964EBE38623 /* PrimerContainerViewController.swift */ = {isa = PBXFileReference; includeInIndex = 1; lastKnownFileType = sourcecode.swift; path = PrimerContainerViewController.swift; sourceTree = "<group>"; };
		C3BF6962DC729234F6E162789FD824A0 /* PrimerWebViewController.swift */ = {isa = PBXFileReference; includeInIndex = 1; lastKnownFileType = sourcecode.swift; path = PrimerWebViewController.swift; sourceTree = "<group>"; };
		C40289542D030A70DED34EB285C1564D /* PaymentMethodTokenizationRequest.swift */ = {isa = PBXFileReference; includeInIndex = 1; lastKnownFileType = sourcecode.swift; path = PaymentMethodTokenizationRequest.swift; sourceTree = "<group>"; };
		C8E2856A4742912837E030F2580B9B27 /* PrimerCVVFieldView.swift */ = {isa = PBXFileReference; includeInIndex = 1; lastKnownFileType = sourcecode.swift; path = PrimerCVVFieldView.swift; sourceTree = "<group>"; };
		CC1B877B01B9BBA8CF4314CF03CAF212 /* Box.swift */ = {isa = PBXFileReference; includeInIndex = 1; lastKnownFileType = sourcecode.swift; path = Box.swift; sourceTree = "<group>"; };
		CC25EF5B21F5CCCAEA964BFD066B1E8C /* JSONParser.swift */ = {isa = PBXFileReference; includeInIndex = 1; lastKnownFileType = sourcecode.swift; path = JSONParser.swift; sourceTree = "<group>"; };
		CC8BEFCA4BE77D79695F0ECBF5B47A1A /* nl.lproj */ = {isa = PBXFileReference; includeInIndex = 1; path = nl.lproj; sourceTree = "<group>"; };
		CF169FE47AE2F3EF7ABBF1003687C40E /* ThenableWrappers.swift */ = {isa = PBXFileReference; includeInIndex = 1; lastKnownFileType = sourcecode.swift; path = ThenableWrappers.swift; sourceTree = "<group>"; };
		CFB65EACD83436A2A974E9EFF3675C3E /* PaymentMethodConfigurationOptions.swift */ = {isa = PBXFileReference; includeInIndex = 1; lastKnownFileType = sourcecode.swift; path = PaymentMethodConfigurationOptions.swift; sourceTree = "<group>"; };
		D135086BDD1A84AEFD323341BCC247DE /* PrimerNibView.swift */ = {isa = PBXFileReference; includeInIndex = 1; lastKnownFileType = sourcecode.swift; path = PrimerNibView.swift; sourceTree = "<group>"; };
		D1AF3990C76812B05106D03DFD9EF74C /* KlarnaTokenizationViewModel.swift */ = {isa = PBXFileReference; includeInIndex = 1; lastKnownFileType = sourcecode.swift; path = KlarnaTokenizationViewModel.swift; sourceTree = "<group>"; };
		D1FE7D22E79A0BDCBE0AD0CCD62306DF /* Keychain.swift */ = {isa = PBXFileReference; includeInIndex = 1; lastKnownFileType = sourcecode.swift; path = Keychain.swift; sourceTree = "<group>"; };
		D245E0514AAC1A2B9A6D5EA2F383E90F /* UIKit.framework */ = {isa = PBXFileReference; lastKnownFileType = wrapper.framework; name = UIKit.framework; path = Platforms/iPhoneOS.platform/Developer/SDKs/iPhoneOS14.0.sdk/System/Library/Frameworks/UIKit.framework; sourceTree = DEVELOPER_DIR; };
		D264B4E57DF7DB00D71275605D100971 /* Pods-PrimerSDK_Example-frameworks.sh */ = {isa = PBXFileReference; includeInIndex = 1; lastKnownFileType = text.script.sh; path = "Pods-PrimerSDK_Example-frameworks.sh"; sourceTree = "<group>"; };
		D37E6AACA61085461E9D4D9A9FA2CB4B /* PrimerTheme+Colors.swift */ = {isa = PBXFileReference; includeInIndex = 1; lastKnownFileType = sourcecode.swift; path = "PrimerTheme+Colors.swift"; sourceTree = "<group>"; };
		D3F1DA1194717A21358C8D1CF7426D26 /* PrimerPostalCodeFieldView.swift */ = {isa = PBXFileReference; includeInIndex = 1; lastKnownFileType = sourcecode.swift; path = PrimerPostalCodeFieldView.swift; sourceTree = "<group>"; };
		D41DF1B69CBF3A1BFED96F8BC3A7ED6B /* UXMode.swift */ = {isa = PBXFileReference; includeInIndex = 1; lastKnownFileType = sourcecode.swift; path = UXMode.swift; sourceTree = "<group>"; };
		D66C3890C3566F38C935A2FFD9A237B0 /* Pods-PrimerSDK_Tests-dummy.m */ = {isa = PBXFileReference; includeInIndex = 1; lastKnownFileType = sourcecode.c.objc; path = "Pods-PrimerSDK_Tests-dummy.m"; sourceTree = "<group>"; };
		D7B15EBE31722EC04602EDA20E0A2A23 /* VaultPaymentMethodViewController.swift */ = {isa = PBXFileReference; includeInIndex = 1; lastKnownFileType = sourcecode.swift; path = VaultPaymentMethodViewController.swift; sourceTree = "<group>"; };
		D934B1D4255229CAC96C642F88BC68EA /* PrimerHeadlessUniversalCheckoutUIManager.swift */ = {isa = PBXFileReference; includeInIndex = 1; lastKnownFileType = sourcecode.swift; path = PrimerHeadlessUniversalCheckoutUIManager.swift; sourceTree = "<group>"; };
		D972FA8FE0A0922AA9D38ED5EDC17370 /* MockSuccess.swift */ = {isa = PBXFileReference; includeInIndex = 1; lastKnownFileType = sourcecode.swift; path = MockSuccess.swift; sourceTree = "<group>"; };
		DB237B875359C6BA6583CDC3E8E39994 /* CoreDataDispatcher.swift */ = {isa = PBXFileReference; includeInIndex = 1; lastKnownFileType = sourcecode.swift; path = CoreDataDispatcher.swift; sourceTree = "<group>"; };
		DB84E28CA0EB898D587CA27022FCC584 /* RateLimitedDispatcherBase.swift */ = {isa = PBXFileReference; includeInIndex = 1; lastKnownFileType = sourcecode.swift; path = RateLimitedDispatcherBase.swift; sourceTree = "<group>"; };
		DD655EB064FFDE43C9FE02E55741DE11 /* PrimerSDK.podspec */ = {isa = PBXFileReference; explicitFileType = text.script.ruby; includeInIndex = 1; indentWidth = 2; lastKnownFileType = text; path = PrimerSDK.podspec; sourceTree = "<group>"; tabWidth = 2; xcLanguageSpecificationIdentifier = xcode.lang.ruby; };
		DD853FD5D9A171F1430182135B2B71E6 /* EnsureWrappers.swift */ = {isa = PBXFileReference; includeInIndex = 1; lastKnownFileType = sourcecode.swift; path = EnsureWrappers.swift; sourceTree = "<group>"; };
		DDBF5F6AD1D5A9B99256C429F173ACB6 /* OrderItem.swift */ = {isa = PBXFileReference; includeInIndex = 1; lastKnownFileType = sourcecode.swift; path = OrderItem.swift; sourceTree = "<group>"; };
		DF6E4F8E7C26A7BBEC17AAD4042A317D /* Pods-PrimerSDK_Tests.debug.xcconfig */ = {isa = PBXFileReference; includeInIndex = 1; lastKnownFileType = text.xcconfig; path = "Pods-PrimerSDK_Tests.debug.xcconfig"; sourceTree = "<group>"; };
		E0154AB808C320A6C9EB1BFFE999C285 /* Dimensions.swift */ = {isa = PBXFileReference; includeInIndex = 1; lastKnownFileType = sourcecode.swift; path = Dimensions.swift; sourceTree = "<group>"; };
		E06AC8F9892FA78C9077FF2BA2572E5B /* Endpoint.swift */ = {isa = PBXFileReference; includeInIndex = 1; lastKnownFileType = sourcecode.swift; path = Endpoint.swift; sourceTree = "<group>"; };
		E0BA5012D3219839A210CC5842670448 /* Customer.swift */ = {isa = PBXFileReference; includeInIndex = 1; lastKnownFileType = sourcecode.swift; path = Customer.swift; sourceTree = "<group>"; };
		E1B945985145643C12B1E91600B680DE /* Pods-PrimerSDK_Example-acknowledgements.markdown */ = {isa = PBXFileReference; includeInIndex = 1; lastKnownFileType = text; path = "Pods-PrimerSDK_Example-acknowledgements.markdown"; sourceTree = "<group>"; };
		E3C9234A07118D4C208929A02F2BFB1C /* el.lproj */ = {isa = PBXFileReference; includeInIndex = 1; path = el.lproj; sourceTree = "<group>"; };
		E545FAA2EF9BCC6057FF0B11E9E8A5D0 /* CardScannerViewController.swift */ = {isa = PBXFileReference; includeInIndex = 1; lastKnownFileType = sourcecode.swift; path = CardScannerViewController.swift; sourceTree = "<group>"; };
		E6189CE75862EA06F51DAD66E69A3930 /* Connectivity.swift */ = {isa = PBXFileReference; includeInIndex = 1; lastKnownFileType = sourcecode.swift; path = Connectivity.swift; sourceTree = "<group>"; };
		E884507DF2B84FA8A2E8AD8289881542 /* Pods-PrimerSDK_Example.release.xcconfig */ = {isa = PBXFileReference; includeInIndex = 1; lastKnownFileType = text.xcconfig; path = "Pods-PrimerSDK_Example.release.xcconfig"; sourceTree = "<group>"; };
		E8D7F7C187D5643F24187C6033032F63 /* Optional+Extensions.swift */ = {isa = PBXFileReference; includeInIndex = 1; lastKnownFileType = sourcecode.swift; path = "Optional+Extensions.swift"; sourceTree = "<group>"; };
		EAB6F611E86A4758835A715E4B4184F6 /* Foundation.framework */ = {isa = PBXFileReference; lastKnownFileType = wrapper.framework; name = Foundation.framework; path = Platforms/iPhoneOS.platform/Developer/SDKs/iPhoneOS14.0.sdk/System/Library/Frameworks/Foundation.framework; sourceTree = DEVELOPER_DIR; };
		ECBFDB17AF53EFE263D2E84AB502A421 /* CancellableThenable.swift */ = {isa = PBXFileReference; includeInIndex = 1; lastKnownFileType = sourcecode.swift; path = CancellableThenable.swift; sourceTree = "<group>"; };
		EE2BD46B61ECBDF5837F8411CAFE5B6F /* SequenceWrappers.swift */ = {isa = PBXFileReference; includeInIndex = 1; lastKnownFileType = sourcecode.swift; path = SequenceWrappers.swift; sourceTree = "<group>"; };
		EE9674DAD0C961C92687877090E1E047 /* Pods-PrimerSDK_Tests-umbrella.h */ = {isa = PBXFileReference; includeInIndex = 1; lastKnownFileType = sourcecode.c.h; path = "Pods-PrimerSDK_Tests-umbrella.h"; sourceTree = "<group>"; };
		EF739A2AE2A6EE99B3539D411189E39A /* AdyenDotPay.swift */ = {isa = PBXFileReference; includeInIndex = 1; lastKnownFileType = sourcecode.swift; path = AdyenDotPay.swift; sourceTree = "<group>"; };
		F108EBF092B7F40DE820CE7A2A7F57DD /* CountryCode.swift */ = {isa = PBXFileReference; includeInIndex = 1; lastKnownFileType = sourcecode.swift; path = CountryCode.swift; sourceTree = "<group>"; };
		F123BC97A3DF3CF1BAB7B746FD9B53A1 /* PrimerTheme.swift */ = {isa = PBXFileReference; includeInIndex = 1; lastKnownFileType = sourcecode.swift; path = PrimerTheme.swift; sourceTree = "<group>"; };
		F2D57514A46E978DA02AF780B2DEAB7F /* es.lproj */ = {isa = PBXFileReference; includeInIndex = 1; path = es.lproj; sourceTree = "<group>"; };
		F79D59996DD5E07B04DBFED4665E504A /* PrimerCustomStyleTextField.swift */ = {isa = PBXFileReference; includeInIndex = 1; lastKnownFileType = sourcecode.swift; path = PrimerCustomStyleTextField.swift; sourceTree = "<group>"; };
		F7B48CC82297D62E27EA98AE7A13D3DA /* Pods-PrimerSDK_Tests.release.xcconfig */ = {isa = PBXFileReference; includeInIndex = 1; lastKnownFileType = text.xcconfig; path = "Pods-PrimerSDK_Tests.release.xcconfig"; sourceTree = "<group>"; };
		F7E0110AC5ACE2C3A176C826F430AC0B /* Mask.swift */ = {isa = PBXFileReference; includeInIndex = 1; lastKnownFileType = sourcecode.swift; path = Mask.swift; sourceTree = "<group>"; };
		F942D7BA9FC792A7A2B7878EBE7CB056 /* BankTableViewCell.swift */ = {isa = PBXFileReference; includeInIndex = 1; lastKnownFileType = sourcecode.swift; path = BankTableViewCell.swift; sourceTree = "<group>"; };
		FA010906512DA0DFAA678D81038A1C59 /* it.lproj */ = {isa = PBXFileReference; includeInIndex = 1; path = it.lproj; sourceTree = "<group>"; };
		FA2835FB8B881ABAF42F6D8DEC5B4AA2 /* CardComponentsManager.swift */ = {isa = PBXFileReference; includeInIndex = 1; lastKnownFileType = sourcecode.swift; path = CardComponentsManager.swift; sourceTree = "<group>"; };
		FBCA17EA1D31E49AF3C7F80A75505023 /* ErrorHandler.swift */ = {isa = PBXFileReference; includeInIndex = 1; lastKnownFileType = sourcecode.swift; path = ErrorHandler.swift; sourceTree = "<group>"; };
		FC8716761EAC8C43D80AC4CD8F8745C6 /* BankSelectorViewController.swift */ = {isa = PBXFileReference; includeInIndex = 1; lastKnownFileType = sourcecode.swift; path = BankSelectorViewController.swift; sourceTree = "<group>"; };
		FF8705099D1A741E4470E74281931859 /* PaymentMethodConfigurationType.swift */ = {isa = PBXFileReference; includeInIndex = 1; lastKnownFileType = sourcecode.swift; path = PaymentMethodConfigurationType.swift; sourceTree = "<group>"; };
=======
		01971059EB58189857FE60D02FA9BA68 /* ResourceBundle-PrimerResources-PrimerSDK-Info.plist */ = {isa = PBXFileReference; includeInIndex = 1; lastKnownFileType = text.plist.xml; path = "ResourceBundle-PrimerResources-PrimerSDK-Info.plist"; sourceTree = "<group>"; };
		02140558830706E5DDC4200C6FDDABA4 /* RateLimitedDispatcher.swift */ = {isa = PBXFileReference; includeInIndex = 1; lastKnownFileType = sourcecode.swift; path = RateLimitedDispatcher.swift; sourceTree = "<group>"; };
		022436485DC9444C3739BFEF68D1FD0D /* QRCodeTokenizationViewModel.swift */ = {isa = PBXFileReference; includeInIndex = 1; lastKnownFileType = sourcecode.swift; path = QRCodeTokenizationViewModel.swift; sourceTree = "<group>"; };
		0345302B312D22CEF4FA26CA756061EE /* AlertController.swift */ = {isa = PBXFileReference; includeInIndex = 1; lastKnownFileType = sourcecode.swift; path = AlertController.swift; sourceTree = "<group>"; };
		0372891FE1171A2DFFFAABBED334687C /* PaymentMethodTokenizationRequest.swift */ = {isa = PBXFileReference; includeInIndex = 1; lastKnownFileType = sourcecode.swift; path = PaymentMethodTokenizationRequest.swift; sourceTree = "<group>"; };
		04695DA3F03C257CF8089DDE31BDAA72 /* PrimerPostalCodeFieldView.swift */ = {isa = PBXFileReference; includeInIndex = 1; lastKnownFileType = sourcecode.swift; path = PrimerPostalCodeFieldView.swift; sourceTree = "<group>"; };
		04D5AF15DB7976C3D41955D9E3BEDA7C /* CancellableThenable.swift */ = {isa = PBXFileReference; includeInIndex = 1; lastKnownFileType = sourcecode.swift; path = CancellableThenable.swift; sourceTree = "<group>"; };
		07787F456F0B9B8F3A072BBBF307E152 /* PrimerResultComponentView.swift */ = {isa = PBXFileReference; includeInIndex = 1; lastKnownFileType = sourcecode.swift; path = PrimerResultComponentView.swift; sourceTree = "<group>"; };
		07ABAC4A253752E5EFD21CFD15864DBF /* PrimerSDK.debug.xcconfig */ = {isa = PBXFileReference; includeInIndex = 1; lastKnownFileType = text.xcconfig; path = PrimerSDK.debug.xcconfig; sourceTree = "<group>"; };
		07CBA074B792B4A4A796F2E4C687B5D9 /* AppState.swift */ = {isa = PBXFileReference; includeInIndex = 1; lastKnownFileType = sourcecode.swift; path = AppState.swift; sourceTree = "<group>"; };
		09FD8B25B10E21953C81DBFD7A8CC5F0 /* Catchable.swift */ = {isa = PBXFileReference; includeInIndex = 1; lastKnownFileType = sourcecode.swift; path = Catchable.swift; sourceTree = "<group>"; };
		0B50104E0128136F6D3F3095AA6CC65A /* AdyenDotPay.swift */ = {isa = PBXFileReference; includeInIndex = 1; lastKnownFileType = sourcecode.swift; path = AdyenDotPay.swift; sourceTree = "<group>"; };
		0DD00C28CC593E95BCB707963B99117E /* Keychain.swift */ = {isa = PBXFileReference; includeInIndex = 1; lastKnownFileType = sourcecode.swift; path = Keychain.swift; sourceTree = "<group>"; };
		0E1E2FC33A205C8423D5C7CDD5FC7918 /* Strings.swift */ = {isa = PBXFileReference; includeInIndex = 1; lastKnownFileType = sourcecode.swift; name = Strings.swift; path = Sources/PrimerSDK/Classes/Strings.swift; sourceTree = "<group>"; };
		0E5F9F43D4B8E4637E01E5D48F8ECD05 /* PrimerFormViewController.swift */ = {isa = PBXFileReference; includeInIndex = 1; lastKnownFileType = sourcecode.swift; path = PrimerFormViewController.swift; sourceTree = "<group>"; };
		0F846FDA36B8AD198978FA9B2DD1E70F /* PrimerSearchTextField.swift */ = {isa = PBXFileReference; includeInIndex = 1; lastKnownFileType = sourcecode.swift; path = PrimerSearchTextField.swift; sourceTree = "<group>"; };
		0F9C6E4121740BAD38C3C2ADF5C0FF1C /* CardComponentsManager.swift */ = {isa = PBXFileReference; includeInIndex = 1; lastKnownFileType = sourcecode.swift; path = CardComponentsManager.swift; sourceTree = "<group>"; };
		10BB1CA5BF5E15331CA4611CF7A73FA2 /* PrimerContainerViewController.swift */ = {isa = PBXFileReference; includeInIndex = 1; lastKnownFileType = sourcecode.swift; path = PrimerContainerViewController.swift; sourceTree = "<group>"; };
		11B2ABA8C1405CFB2DA7B47D1AD27533 /* Error.swift */ = {isa = PBXFileReference; includeInIndex = 1; lastKnownFileType = sourcecode.swift; path = Error.swift; sourceTree = "<group>"; };
		130262F69AC06676C5AC39261541F771 /* PrimerDelegate.swift */ = {isa = PBXFileReference; includeInIndex = 1; lastKnownFileType = sourcecode.swift; path = PrimerDelegate.swift; sourceTree = "<group>"; };
		158013F324558FF5577FE8AA85DCFA7A /* FormTokenizationViewModel.swift */ = {isa = PBXFileReference; includeInIndex = 1; lastKnownFileType = sourcecode.swift; path = FormTokenizationViewModel.swift; sourceTree = "<group>"; };
		163674B0E20C966BB8987CA5F559CE07 /* DirectDebitMandate.swift */ = {isa = PBXFileReference; includeInIndex = 1; lastKnownFileType = sourcecode.swift; path = DirectDebitMandate.swift; sourceTree = "<group>"; };
		175C63A7F8DDAD2FAE5FBB6D46C8C574 /* RecoverWrappers.swift */ = {isa = PBXFileReference; includeInIndex = 1; lastKnownFileType = sourcecode.swift; path = RecoverWrappers.swift; sourceTree = "<group>"; };
		18145620DB3D129A3E515262E6F2FCC4 /* PayPalService.swift */ = {isa = PBXFileReference; includeInIndex = 1; lastKnownFileType = sourcecode.swift; path = PayPalService.swift; sourceTree = "<group>"; };
		1B12F1EB2A1054DA2D04199066390634 /* DependencyInjection.swift */ = {isa = PBXFileReference; includeInIndex = 1; lastKnownFileType = sourcecode.swift; path = DependencyInjection.swift; sourceTree = "<group>"; };
		1B2C6D847BD2B8C587F95D721FDE9B7C /* CancellablePromise.swift */ = {isa = PBXFileReference; includeInIndex = 1; lastKnownFileType = sourcecode.swift; path = CancellablePromise.swift; sourceTree = "<group>"; };
		1BB6D8773220260D7E4F3151BBF4C0FF /* de.lproj */ = {isa = PBXFileReference; includeInIndex = 1; path = de.lproj; sourceTree = "<group>"; };
		1D03AF56889012AAAE7265287B839AAF /* PrimerCardholderNameFieldView.swift */ = {isa = PBXFileReference; includeInIndex = 1; lastKnownFileType = sourcecode.swift; path = PrimerCardholderNameFieldView.swift; sourceTree = "<group>"; };
		1FBD219309FFB7931EB66053C928B3D6 /* ExternalViewModel.swift */ = {isa = PBXFileReference; includeInIndex = 1; lastKnownFileType = sourcecode.swift; path = ExternalViewModel.swift; sourceTree = "<group>"; };
		20870C37AC9F3233EC1EC52BB931EA64 /* URLExtension.swift */ = {isa = PBXFileReference; includeInIndex = 1; lastKnownFileType = sourcecode.swift; path = URLExtension.swift; sourceTree = "<group>"; };
		21048685BC319F80C9179AF664C23F83 /* DataExtension.swift */ = {isa = PBXFileReference; includeInIndex = 1; lastKnownFileType = sourcecode.swift; path = DataExtension.swift; sourceTree = "<group>"; };
		21F4ACB1142B1B9457658584BF5CD35A /* Pods-PrimerSDK_Example-dummy.m */ = {isa = PBXFileReference; includeInIndex = 1; lastKnownFileType = sourcecode.c.objc; path = "Pods-PrimerSDK_Example-dummy.m"; sourceTree = "<group>"; };
		21F50A59CDF5DECBEAC0291AF8C9FB1C /* PrimerSettings.swift */ = {isa = PBXFileReference; includeInIndex = 1; lastKnownFileType = sourcecode.swift; path = PrimerSettings.swift; sourceTree = "<group>"; };
		22ED73A8553527EF57C32FD66BFEC472 /* CardScannerViewController+SimpleScanDelegate.swift */ = {isa = PBXFileReference; includeInIndex = 1; lastKnownFileType = sourcecode.swift; path = "CardScannerViewController+SimpleScanDelegate.swift"; sourceTree = "<group>"; };
		23FD1D157B8C8E7148BE8A7D354A051F /* Pods-PrimerSDK_Tests */ = {isa = PBXFileReference; explicitFileType = wrapper.framework; includeInIndex = 0; name = "Pods-PrimerSDK_Tests"; path = Pods_PrimerSDK_Tests.framework; sourceTree = BUILT_PRODUCTS_DIR; };
		2514F468BBAEDCEACE5A1B67828C1726 /* StringExtension.swift */ = {isa = PBXFileReference; includeInIndex = 1; lastKnownFileType = sourcecode.swift; path = StringExtension.swift; sourceTree = "<group>"; };
		2783325FB05622172C550E29941E86DD /* VaultCheckoutViewModel.swift */ = {isa = PBXFileReference; includeInIndex = 1; lastKnownFileType = sourcecode.swift; path = VaultCheckoutViewModel.swift; sourceTree = "<group>"; };
		27BDD1E1017D996DE3A5725F205A4733 /* PrimerSDK.release.xcconfig */ = {isa = PBXFileReference; includeInIndex = 1; lastKnownFileType = text.xcconfig; path = PrimerSDK.release.xcconfig; sourceTree = "<group>"; };
		28E47791C9F9D0A9BA05C719761A4F3F /* PrimerSDK */ = {isa = PBXFileReference; explicitFileType = wrapper.framework; includeInIndex = 0; name = PrimerSDK; path = PrimerSDK.framework; sourceTree = BUILT_PRODUCTS_DIR; };
		296B50A30FEED97480DA9AB22658369B /* PrimerCVVFieldView.swift */ = {isa = PBXFileReference; includeInIndex = 1; lastKnownFileType = sourcecode.swift; path = PrimerCVVFieldView.swift; sourceTree = "<group>"; };
		29EECB2C37F55072DA79A322CA942F66 /* ArrayExtension.swift */ = {isa = PBXFileReference; includeInIndex = 1; lastKnownFileType = sourcecode.swift; path = ArrayExtension.swift; sourceTree = "<group>"; };
		2BEE1A81AF41024616BF18C98FF27035 /* PrimerViewController.swift */ = {isa = PBXFileReference; includeInIndex = 1; lastKnownFileType = sourcecode.swift; path = PrimerViewController.swift; sourceTree = "<group>"; };
		2C5FC3CB1B0E7F42E1FA3F9063800B0C /* PaymentMethodConfigurationOptions.swift */ = {isa = PBXFileReference; includeInIndex = 1; lastKnownFileType = sourcecode.swift; path = PaymentMethodConfigurationOptions.swift; sourceTree = "<group>"; };
		2D35A304DEAE33B014A4801D6774C68F /* Endpoint.swift */ = {isa = PBXFileReference; includeInIndex = 1; lastKnownFileType = sourcecode.swift; path = Endpoint.swift; sourceTree = "<group>"; };
		2DF81640B71DE10DE44F4CE03334790F /* PrimerSDK-prefix.pch */ = {isa = PBXFileReference; includeInIndex = 1; lastKnownFileType = sourcecode.c.h; path = "PrimerSDK-prefix.pch"; sourceTree = "<group>"; };
		2F2212F1AB55F126F51FE0102F57D5D7 /* PayPalTokenizationViewModel.swift */ = {isa = PBXFileReference; includeInIndex = 1; lastKnownFileType = sourcecode.swift; path = PayPalTokenizationViewModel.swift; sourceTree = "<group>"; };
		2F342E2393B34F3184F18CF76DB78536 /* DirectDebitService.swift */ = {isa = PBXFileReference; includeInIndex = 1; lastKnownFileType = sourcecode.swift; path = DirectDebitService.swift; sourceTree = "<group>"; };
		3032EE595457A24D2B79164A03D8E03B /* PrimerTheme.swift */ = {isa = PBXFileReference; includeInIndex = 1; lastKnownFileType = sourcecode.swift; path = PrimerTheme.swift; sourceTree = "<group>"; };
		30A63AE3855644550914983F86DC8A17 /* nl.lproj */ = {isa = PBXFileReference; includeInIndex = 1; path = nl.lproj; sourceTree = "<group>"; };
		3102C7DC1A9C2EDDDEA58A42DCC03EDB /* PaymentMethodConfiguration.swift */ = {isa = PBXFileReference; includeInIndex = 1; lastKnownFileType = sourcecode.swift; path = PaymentMethodConfiguration.swift; sourceTree = "<group>"; };
		317127695F35C48BE7F510059838E11C /* SuccessMessage.swift */ = {isa = PBXFileReference; includeInIndex = 1; lastKnownFileType = sourcecode.swift; path = SuccessMessage.swift; sourceTree = "<group>"; };
		31E17341F7BC96DFCDDAFFA2B7E7D689 /* hang.swift */ = {isa = PBXFileReference; includeInIndex = 1; lastKnownFileType = sourcecode.swift; path = hang.swift; sourceTree = "<group>"; };
		33BA1C6CA04A4AEE82D4046A4029A3CF /* VaultPaymentMethodViewModel.swift */ = {isa = PBXFileReference; includeInIndex = 1; lastKnownFileType = sourcecode.swift; path = VaultPaymentMethodViewModel.swift; sourceTree = "<group>"; };
		340FFFF2A5F32C6B7A8A1820EC07E61A /* CoreDataDispatcher.swift */ = {isa = PBXFileReference; includeInIndex = 1; lastKnownFileType = sourcecode.swift; path = CoreDataDispatcher.swift; sourceTree = "<group>"; };
		3780FF276696624E5AD4A629D4CC4AD8 /* Pods-PrimerSDK_Example-umbrella.h */ = {isa = PBXFileReference; includeInIndex = 1; lastKnownFileType = sourcecode.c.h; path = "Pods-PrimerSDK_Example-umbrella.h"; sourceTree = "<group>"; };
		3969BF48BD839D74AFDC4ED409186F65 /* VaultPaymentMethodViewController.swift */ = {isa = PBXFileReference; includeInIndex = 1; lastKnownFileType = sourcecode.swift; path = VaultPaymentMethodViewController.swift; sourceTree = "<group>"; };
		3AC0C901A23B9430DA02251BDEFB7FBF /* EnsureWrappers.swift */ = {isa = PBXFileReference; includeInIndex = 1; lastKnownFileType = sourcecode.swift; path = EnsureWrappers.swift; sourceTree = "<group>"; };
		3B37841E2F7E20B53356A30741BB6BC6 /* KlarnaTokenizationViewModel.swift */ = {isa = PBXFileReference; includeInIndex = 1; lastKnownFileType = sourcecode.swift; path = KlarnaTokenizationViewModel.swift; sourceTree = "<group>"; };
		3B4A2558FC87A2A4C6297F5C88E676FB /* AES256.swift */ = {isa = PBXFileReference; includeInIndex = 1; lastKnownFileType = sourcecode.swift; path = AES256.swift; sourceTree = "<group>"; };
		3B57E7F25F26DF6922FBC4D0E7C3DAA9 /* PrimerTheme+Buttons.swift */ = {isa = PBXFileReference; includeInIndex = 1; lastKnownFileType = sourcecode.swift; path = "PrimerTheme+Buttons.swift"; sourceTree = "<group>"; };
		3C474C1A0DABE2A3F404B63D4D59F30C /* Pods-PrimerSDK_Example.debug.xcconfig */ = {isa = PBXFileReference; includeInIndex = 1; lastKnownFileType = text.xcconfig; path = "Pods-PrimerSDK_Example.debug.xcconfig"; sourceTree = "<group>"; };
		3C4C76B871D804170286515D76C13BF8 /* PayPal.swift */ = {isa = PBXFileReference; includeInIndex = 1; lastKnownFileType = sourcecode.swift; path = PayPal.swift; sourceTree = "<group>"; };
		4165C65042D27ECFBBF78C31F9C2AAC8 /* Apaya.swift */ = {isa = PBXFileReference; includeInIndex = 1; lastKnownFileType = sourcecode.swift; path = Apaya.swift; sourceTree = "<group>"; };
		44747AFF99ADE33DB6BE1D3E2409D8A8 /* Mask.swift */ = {isa = PBXFileReference; includeInIndex = 1; lastKnownFileType = sourcecode.swift; path = Mask.swift; sourceTree = "<group>"; };
		4529F04178BE5FA61055383ED2D67126 /* CancelContext.swift */ = {isa = PBXFileReference; includeInIndex = 1; lastKnownFileType = sourcecode.swift; path = CancelContext.swift; sourceTree = "<group>"; };
		4776D858495378652B3FA7899544C680 /* BankSelectorTokenizationViewModel.swift */ = {isa = PBXFileReference; includeInIndex = 1; lastKnownFileType = sourcecode.swift; path = BankSelectorTokenizationViewModel.swift; sourceTree = "<group>"; };
		477A1B66BA49584B141C2C030B9A021A /* Queue.swift */ = {isa = PBXFileReference; includeInIndex = 1; lastKnownFileType = sourcecode.swift; path = Queue.swift; sourceTree = "<group>"; };
		47F6B3E516079D8EF50B2A7DBDDD5425 /* MockSuccess.swift */ = {isa = PBXFileReference; includeInIndex = 1; lastKnownFileType = sourcecode.swift; path = MockSuccess.swift; sourceTree = "<group>"; };
		48627A99264E6679D85F177DBB79DA83 /* Pods-PrimerSDK_Tests-Info.plist */ = {isa = PBXFileReference; includeInIndex = 1; lastKnownFileType = text.plist.xml; path = "Pods-PrimerSDK_Tests-Info.plist"; sourceTree = "<group>"; };
		48C6A759351772F82CA7BB266A6BC1E0 /* UIUtils.swift */ = {isa = PBXFileReference; includeInIndex = 1; lastKnownFileType = sourcecode.swift; path = UIUtils.swift; sourceTree = "<group>"; };
		4D2110E0BE00A4F9C9B8EDDB64802ED7 /* AnyCodable.swift */ = {isa = PBXFileReference; includeInIndex = 1; lastKnownFileType = sourcecode.swift; path = AnyCodable.swift; sourceTree = "<group>"; };
		4D3869E0A461E802A5916AA6523517A4 /* Pods-PrimerSDK_Example */ = {isa = PBXFileReference; explicitFileType = wrapper.framework; includeInIndex = 0; name = "Pods-PrimerSDK_Example"; path = Pods_PrimerSDK_Example.framework; sourceTree = BUILT_PRODUCTS_DIR; };
		4D4E3225809780AB81AEC4B0A5CDABA0 /* PrimerVaultManagerViewController.swift */ = {isa = PBXFileReference; includeInIndex = 1; lastKnownFileType = sourcecode.swift; path = PrimerVaultManagerViewController.swift; sourceTree = "<group>"; };
		4DC20174F27751222D73001A5BA9293B /* Dispatcher.swift */ = {isa = PBXFileReference; includeInIndex = 1; lastKnownFileType = sourcecode.swift; path = Dispatcher.swift; sourceTree = "<group>"; };
		4DF770FDC97BD2924A6AC98A9932D24C /* PrimerError.swift */ = {isa = PBXFileReference; includeInIndex = 1; lastKnownFileType = sourcecode.swift; path = PrimerError.swift; sourceTree = "<group>"; };
		4ED6B17CAA57E8A00FFFB5CED0DA72B3 /* PrimerScrollView.swift */ = {isa = PBXFileReference; includeInIndex = 1; lastKnownFileType = sourcecode.swift; path = PrimerScrollView.swift; sourceTree = "<group>"; };
		520E6DA129BBBC7D134CE15C9023A890 /* tr.lproj */ = {isa = PBXFileReference; includeInIndex = 1; path = tr.lproj; sourceTree = "<group>"; };
		52380ED51A539FF7A62E4C045F15F964 /* Klarna.swift */ = {isa = PBXFileReference; includeInIndex = 1; lastKnownFileType = sourcecode.swift; path = Klarna.swift; sourceTree = "<group>"; };
		528BEE938FD2A3AB8888FC44C4079480 /* VaultService.swift */ = {isa = PBXFileReference; includeInIndex = 1; lastKnownFileType = sourcecode.swift; path = VaultService.swift; sourceTree = "<group>"; };
		5367EEE51995B8F2C21C93F69B8F0E43 /* PrimerLoadingViewController.swift */ = {isa = PBXFileReference; includeInIndex = 1; lastKnownFileType = sourcecode.swift; path = PrimerLoadingViewController.swift; sourceTree = "<group>"; };
		54264FA3B876C359A6789828D51D2D63 /* ThenableWrappers.swift */ = {isa = PBXFileReference; includeInIndex = 1; lastKnownFileType = sourcecode.swift; path = ThenableWrappers.swift; sourceTree = "<group>"; };
		54C9AF2A0EF41178E0E4718BE1905816 /* PrimerSDK-Info.plist */ = {isa = PBXFileReference; includeInIndex = 1; lastKnownFileType = text.plist.xml; path = "PrimerSDK-Info.plist"; sourceTree = "<group>"; };
		54CB90C59CC11754C78AC2B1E751AC27 /* CheckoutModule.swift */ = {isa = PBXFileReference; includeInIndex = 1; lastKnownFileType = sourcecode.swift; path = CheckoutModule.swift; sourceTree = "<group>"; };
		5517CC94DA7B3055B3B2B77F78BC218E /* PrimerTextFieldView.xib */ = {isa = PBXFileReference; includeInIndex = 1; lastKnownFileType = file.xib; path = PrimerTextFieldView.xib; sourceTree = "<group>"; };
		556874444550E4B22127BEE869486EA5 /* Bank.swift */ = {isa = PBXFileReference; includeInIndex = 1; lastKnownFileType = sourcecode.swift; path = Bank.swift; sourceTree = "<group>"; };
		56B1500896ABA7307D82EDE37B02AD00 /* PrimerTableViewCell.swift */ = {isa = PBXFileReference; includeInIndex = 1; lastKnownFileType = sourcecode.swift; path = PrimerTableViewCell.swift; sourceTree = "<group>"; };
		582FD3213F3E32AF1194EEDF7C3BCD3F /* Pods-PrimerSDK_Example-acknowledgements.plist */ = {isa = PBXFileReference; includeInIndex = 1; lastKnownFileType = text.plist.xml; path = "Pods-PrimerSDK_Example-acknowledgements.plist"; sourceTree = "<group>"; };
		58314CEC184346E354A88DE6A6453961 /* PrimerCardFormViewController.swift */ = {isa = PBXFileReference; includeInIndex = 1; lastKnownFileType = sourcecode.swift; path = PrimerCardFormViewController.swift; sourceTree = "<group>"; };
		59AA0A1671143B360F55A90D2BC00CBE /* CardScannerViewController.swift */ = {isa = PBXFileReference; includeInIndex = 1; lastKnownFileType = sourcecode.swift; path = CardScannerViewController.swift; sourceTree = "<group>"; };
		5ADB71E4B2C078DAE6DCBE77C4C84B2E /* PrimerSDK.podspec */ = {isa = PBXFileReference; explicitFileType = text.script.ruby; includeInIndex = 1; indentWidth = 2; lastKnownFileType = text; path = PrimerSDK.podspec; sourceTree = "<group>"; tabWidth = 2; xcLanguageSpecificationIdentifier = xcode.lang.ruby; };
		5B3547C21351DE6378B974A5DE3280A0 /* Optional+Extensions.swift */ = {isa = PBXFileReference; includeInIndex = 1; lastKnownFileType = sourcecode.swift; path = "Optional+Extensions.swift"; sourceTree = "<group>"; };
		5BEE9D71EA37A7771EC2D00441BA7829 /* WebViewUtil.swift */ = {isa = PBXFileReference; includeInIndex = 1; lastKnownFileType = sourcecode.swift; path = WebViewUtil.swift; sourceTree = "<group>"; };
		60172247F41E851239F45FF3FC45798B /* OrderItem.swift */ = {isa = PBXFileReference; includeInIndex = 1; lastKnownFileType = sourcecode.swift; path = OrderItem.swift; sourceTree = "<group>"; };
		6035B30BD0D9E2AB3A31448413967587 /* PresentationController.swift */ = {isa = PBXFileReference; includeInIndex = 1; lastKnownFileType = sourcecode.swift; path = PresentationController.swift; sourceTree = "<group>"; };
		618B751CD894FD83D0638531728C1148 /* CardNetwork.swift */ = {isa = PBXFileReference; includeInIndex = 1; lastKnownFileType = sourcecode.swift; path = CardNetwork.swift; sourceTree = "<group>"; };
		62FFB5E780D7CF549E09A03D7151C0F1 /* PrimerExpiryDateFieldView.swift */ = {isa = PBXFileReference; includeInIndex = 1; lastKnownFileType = sourcecode.swift; path = PrimerExpiryDateFieldView.swift; sourceTree = "<group>"; };
		639AE4928116FBD4FAE7B3DD6BD21271 /* Pods-PrimerSDK_Tests-acknowledgements.plist */ = {isa = PBXFileReference; includeInIndex = 1; lastKnownFileType = text.plist.xml; path = "Pods-PrimerSDK_Tests-acknowledgements.plist"; sourceTree = "<group>"; };
		63ACAEF8BCC9DB4DCC60F6BED67E543E /* PrimerHeadlessUniversalCheckoutUIManager.swift */ = {isa = PBXFileReference; includeInIndex = 1; lastKnownFileType = sourcecode.swift; path = PrimerHeadlessUniversalCheckoutUIManager.swift; sourceTree = "<group>"; };
		643DCBD7012509EE27813F96B874CEB4 /* QRCodeViewController.swift */ = {isa = PBXFileReference; includeInIndex = 1; lastKnownFileType = sourcecode.swift; path = QRCodeViewController.swift; sourceTree = "<group>"; };
		64D047ED62699FFCB0269AE6736248BD /* race.swift */ = {isa = PBXFileReference; includeInIndex = 1; lastKnownFileType = sourcecode.swift; path = race.swift; sourceTree = "<group>"; };
		65E22A6CEC3B9CC8F7FB0D7CD9D383DE /* PrimerTheme+Inputs.swift */ = {isa = PBXFileReference; includeInIndex = 1; lastKnownFileType = sourcecode.swift; path = "PrimerTheme+Inputs.swift"; sourceTree = "<group>"; };
		683464B2E03BEA9B69765D7D532DBD79 /* UserDefaultsExtension.swift */ = {isa = PBXFileReference; includeInIndex = 1; lastKnownFileType = sourcecode.swift; path = UserDefaultsExtension.swift; sourceTree = "<group>"; };
		68A4FF89C0FD051B7BCB90567FC12A13 /* PrimerAPIClient.swift */ = {isa = PBXFileReference; includeInIndex = 1; lastKnownFileType = sourcecode.swift; path = PrimerAPIClient.swift; sourceTree = "<group>"; };
		69BA994121982ACD91091BC9EDBB9D23 /* Consolable.swift */ = {isa = PBXFileReference; includeInIndex = 1; lastKnownFileType = sourcecode.swift; path = Consolable.swift; sourceTree = "<group>"; };
		69E8FC01C9BB3723D7A59FD1F52264B3 /* UIDeviceExtension.swift */ = {isa = PBXFileReference; includeInIndex = 1; lastKnownFileType = sourcecode.swift; path = UIDeviceExtension.swift; sourceTree = "<group>"; };
		6CABF1250A9C2AEF4EB137CA55ECC0FE /* after.swift */ = {isa = PBXFileReference; includeInIndex = 1; lastKnownFileType = sourcecode.swift; path = after.swift; sourceTree = "<group>"; };
		6F62EC7E7FE74F53F207CFD74D2416CA /* Pods-PrimerSDK_Example-Info.plist */ = {isa = PBXFileReference; includeInIndex = 1; lastKnownFileType = text.plist.xml; path = "Pods-PrimerSDK_Example-Info.plist"; sourceTree = "<group>"; };
		6FA50F733DED3C3A0E9135D855A38CCA /* nb.lproj */ = {isa = PBXFileReference; includeInIndex = 1; path = nb.lproj; sourceTree = "<group>"; };
		706845897061D471A493E009F7750A2F /* CountryCode.swift */ = {isa = PBXFileReference; includeInIndex = 1; lastKnownFileType = sourcecode.swift; path = CountryCode.swift; sourceTree = "<group>"; };
		724F679743B756CC7836646F2DEF4B75 /* Box.swift */ = {isa = PBXFileReference; includeInIndex = 1; lastKnownFileType = sourcecode.swift; path = Box.swift; sourceTree = "<group>"; };
		75FCCD9869C584A94FD7AE74B89BECDA /* Weak.swift */ = {isa = PBXFileReference; includeInIndex = 1; lastKnownFileType = sourcecode.swift; path = Weak.swift; sourceTree = "<group>"; };
		765E17D0E02C7988E06BA9918B3559EC /* pt.lproj */ = {isa = PBXFileReference; includeInIndex = 1; path = pt.lproj; sourceTree = "<group>"; };
		76AB301ED417DA27C70F7972313F3A15 /* Content.swift */ = {isa = PBXFileReference; includeInIndex = 1; lastKnownFileType = sourcecode.swift; path = Content.swift; sourceTree = "<group>"; };
		76FF9AA664AD0F050E47BE66CF71F206 /* PrimerCustomStyleTextField.swift */ = {isa = PBXFileReference; includeInIndex = 1; lastKnownFileType = sourcecode.swift; path = PrimerCustomStyleTextField.swift; sourceTree = "<group>"; };
		7933B9AB199134C8ED6529877C2C8E17 /* PrimerSDK.modulemap */ = {isa = PBXFileReference; includeInIndex = 1; lastKnownFileType = sourcecode.module; path = PrimerSDK.modulemap; sourceTree = "<group>"; };
		7A6D03DD19D5189D00E0151CACFC54EF /* Throwable.swift */ = {isa = PBXFileReference; includeInIndex = 1; lastKnownFileType = sourcecode.swift; path = Throwable.swift; sourceTree = "<group>"; };
		7D421F506FA20FB4013AEF8A92237BC2 /* FormType.swift */ = {isa = PBXFileReference; includeInIndex = 1; lastKnownFileType = sourcecode.swift; path = FormType.swift; sourceTree = "<group>"; };
		7D66BAB9FFF839AE367A0B6BAA59CF49 /* PrimerHeadlessUniversalCheckoutProtocols.swift */ = {isa = PBXFileReference; includeInIndex = 1; lastKnownFileType = sourcecode.swift; path = PrimerHeadlessUniversalCheckoutProtocols.swift; sourceTree = "<group>"; };
		7D986DACD79FDDFC50E64D6DBF78EB22 /* Connectivity.swift */ = {isa = PBXFileReference; includeInIndex = 1; lastKnownFileType = sourcecode.swift; path = Connectivity.swift; sourceTree = "<group>"; };
		7DE46AEB54D7F54776CBE1BB22F38949 /* PrimerTextField.swift */ = {isa = PBXFileReference; includeInIndex = 1; lastKnownFileType = sourcecode.swift; path = PrimerTextField.swift; sourceTree = "<group>"; };
		7EAF81CBA330D84904743986FBD5155B /* PrimerConfiguration.swift */ = {isa = PBXFileReference; includeInIndex = 1; lastKnownFileType = sourcecode.swift; path = PrimerConfiguration.swift; sourceTree = "<group>"; };
		84EF1E0DE17E1838C3930B66BEDF4163 /* Configuration.swift */ = {isa = PBXFileReference; includeInIndex = 1; lastKnownFileType = sourcecode.swift; path = Configuration.swift; sourceTree = "<group>"; };
		855AAC9B78128DC3F2F57B2A8DD8A27A /* PrimerThemeData.swift */ = {isa = PBXFileReference; includeInIndex = 1; lastKnownFileType = sourcecode.swift; path = PrimerThemeData.swift; sourceTree = "<group>"; };
		85687C15C433D5522F6E9A787FBA9706 /* Promise.swift */ = {isa = PBXFileReference; includeInIndex = 1; lastKnownFileType = sourcecode.swift; path = Promise.swift; sourceTree = "<group>"; };
		8667B809DD35F7B79B1DE3D1E69C0669 /* BankSelectorViewController.swift */ = {isa = PBXFileReference; includeInIndex = 1; lastKnownFileType = sourcecode.swift; path = BankSelectorViewController.swift; sourceTree = "<group>"; };
		86798FDAD7DC53BAE4285595E1AF29A8 /* PrimerAPI.swift */ = {isa = PBXFileReference; includeInIndex = 1; lastKnownFileType = sourcecode.swift; path = PrimerAPI.swift; sourceTree = "<group>"; };
		86B4BD0382EAC9769CC1424302D7A57A /* URLSessionStack.swift */ = {isa = PBXFileReference; includeInIndex = 1; lastKnownFileType = sourcecode.swift; path = URLSessionStack.swift; sourceTree = "<group>"; };
		8A1E451720D9EBB95E0668AE7DDBFEB2 /* 3DS.swift */ = {isa = PBXFileReference; includeInIndex = 1; lastKnownFileType = sourcecode.swift; path = 3DS.swift; sourceTree = "<group>"; };
		8BD40F4975A1DAAB59789E336FFD5000 /* ResumeHandlerProtocol.swift */ = {isa = PBXFileReference; includeInIndex = 1; lastKnownFileType = sourcecode.swift; path = ResumeHandlerProtocol.swift; sourceTree = "<group>"; };
		8D60A2FFD73DCC1566DEE611401FCFB2 /* ErrorHandler.swift */ = {isa = PBXFileReference; includeInIndex = 1; lastKnownFileType = sourcecode.swift; path = ErrorHandler.swift; sourceTree = "<group>"; };
		8E5D2320530865A944A6B2E03D3468BD /* fr.lproj */ = {isa = PBXFileReference; includeInIndex = 1; path = fr.lproj; sourceTree = "<group>"; };
		8EB36CC4372688BE57A1F7109A9A0738 /* PrimerTheme+TextStyles.swift */ = {isa = PBXFileReference; includeInIndex = 1; lastKnownFileType = sourcecode.swift; path = "PrimerTheme+TextStyles.swift"; sourceTree = "<group>"; };
		8F6752C1FC3FAE723AA445F8F68A9B00 /* Currency.swift */ = {isa = PBXFileReference; includeInIndex = 1; lastKnownFileType = sourcecode.swift; path = Currency.swift; sourceTree = "<group>"; };
		90B8F0AEA7677213F448CFF4F586B8EA /* PrimerAPIClient+Promises.swift */ = {isa = PBXFileReference; includeInIndex = 1; lastKnownFileType = sourcecode.swift; path = "PrimerAPIClient+Promises.swift"; sourceTree = "<group>"; };
		933FCE5D089E26BB4AB46C7B14FAC1DF /* ConcurrencyLimitedDispatcher.swift */ = {isa = PBXFileReference; includeInIndex = 1; lastKnownFileType = sourcecode.swift; path = ConcurrencyLimitedDispatcher.swift; sourceTree = "<group>"; };
		9386DC8E8AE78BE516D273CC93FDEA0C /* es.lproj */ = {isa = PBXFileReference; includeInIndex = 1; path = es.lproj; sourceTree = "<group>"; };
		93ADDC4F96B8F9DAEF5A7349CD8382BC /* CardButton.swift */ = {isa = PBXFileReference; includeInIndex = 1; lastKnownFileType = sourcecode.swift; path = CardButton.swift; sourceTree = "<group>"; };
		96B7BEACCEE5B74806F0BF74EA80B3CE /* PrimerHeadlessUniversalCheckout.swift */ = {isa = PBXFileReference; includeInIndex = 1; lastKnownFileType = sourcecode.swift; path = PrimerHeadlessUniversalCheckout.swift; sourceTree = "<group>"; };
		97BA4FDEDB2E9730AAE7E4683A3CF136 /* Analytics.swift */ = {isa = PBXFileReference; includeInIndex = 1; lastKnownFileType = sourcecode.swift; path = Analytics.swift; sourceTree = "<group>"; };
		9B2024C39C9456607C0BC14173982FBA /* PrimerViewExtensions.swift */ = {isa = PBXFileReference; includeInIndex = 1; lastKnownFileType = sourcecode.swift; path = PrimerViewExtensions.swift; sourceTree = "<group>"; };
		9BE92E1D767B16B4A133946A6B1B3458 /* LogEvent.swift */ = {isa = PBXFileReference; includeInIndex = 1; lastKnownFileType = sourcecode.swift; path = LogEvent.swift; sourceTree = "<group>"; };
		9C0E94E642DAF200E4F8095B3DBD3DEF /* Icons.xcassets */ = {isa = PBXFileReference; includeInIndex = 1; lastKnownFileType = folder.assetcatalog; name = Icons.xcassets; path = Sources/PrimerSDK/Resources/Icons.xcassets; sourceTree = "<group>"; };
		9C108633B0CA34E2784C77C3CD67CDE6 /* ClientSession.swift */ = {isa = PBXFileReference; includeInIndex = 1; lastKnownFileType = sourcecode.swift; path = ClientSession.swift; sourceTree = "<group>"; };
		9D65066EFF8667EDC74C273769973632 /* Resolver.swift */ = {isa = PBXFileReference; includeInIndex = 1; lastKnownFileType = sourcecode.swift; path = Resolver.swift; sourceTree = "<group>"; };
		9D940727FF8FB9C785EB98E56350EF41 /* Podfile */ = {isa = PBXFileReference; explicitFileType = text.script.ruby; includeInIndex = 1; indentWidth = 2; lastKnownFileType = text; name = Podfile; path = ../Podfile; sourceTree = SOURCE_ROOT; tabWidth = 2; xcLanguageSpecificationIdentifier = xcode.lang.ruby; };
		9F543CAADBBCAFC6F44166F6757570E7 /* PrimerContent.swift */ = {isa = PBXFileReference; includeInIndex = 1; lastKnownFileType = sourcecode.swift; path = PrimerContent.swift; sourceTree = "<group>"; };
		A0BD6DD6EAB7A8D9F28180B35CB7B2BC /* UXMode.swift */ = {isa = PBXFileReference; includeInIndex = 1; lastKnownFileType = sourcecode.swift; path = UXMode.swift; sourceTree = "<group>"; };
		A1BFF984C1103D527D741BF61C0CB014 /* AnalyticsService.swift */ = {isa = PBXFileReference; includeInIndex = 1; lastKnownFileType = sourcecode.swift; path = AnalyticsService.swift; sourceTree = "<group>"; };
		A2439D6C5845236EE459125BF70ABF43 /* SequenceWrappers.swift */ = {isa = PBXFileReference; includeInIndex = 1; lastKnownFileType = sourcecode.swift; path = SequenceWrappers.swift; sourceTree = "<group>"; };
		A34AD60B3D18F58F62C3DC551EFF9A8D /* PrimerTheme+Borders.swift */ = {isa = PBXFileReference; includeInIndex = 1; lastKnownFileType = sourcecode.swift; path = "PrimerTheme+Borders.swift"; sourceTree = "<group>"; };
		A3FA21EE6FA9756394B92998DCBE57AC /* da.lproj */ = {isa = PBXFileReference; includeInIndex = 1; path = da.lproj; sourceTree = "<group>"; };
		A4E7B1C752F38C22267D301DD5A364DF /* Pods-PrimerSDK_Tests-acknowledgements.markdown */ = {isa = PBXFileReference; includeInIndex = 1; lastKnownFileType = text; path = "Pods-PrimerSDK_Tests-acknowledgements.markdown"; sourceTree = "<group>"; };
		A5740E5DB1CE13C18D0E446FC26D7CC9 /* TokenizationService.swift */ = {isa = PBXFileReference; includeInIndex = 1; lastKnownFileType = sourcecode.swift; path = TokenizationService.swift; sourceTree = "<group>"; };
		A5CEB1F8E1C06C6133B276E9A60847F2 /* Cancellable.swift */ = {isa = PBXFileReference; includeInIndex = 1; lastKnownFileType = sourcecode.swift; path = Cancellable.swift; sourceTree = "<group>"; };
		A879ECA371B158B5C0D886776D3B7392 /* Device.swift */ = {isa = PBXFileReference; includeInIndex = 1; lastKnownFileType = sourcecode.swift; path = Device.swift; sourceTree = "<group>"; };
		A8B3BC107C2BDC3C03D961866F721265 /* PrimerSDK-PrimerResources */ = {isa = PBXFileReference; explicitFileType = wrapper.cfbundle; includeInIndex = 0; name = "PrimerSDK-PrimerResources"; path = PrimerResources.bundle; sourceTree = BUILT_PRODUCTS_DIR; };
		A93CC063298D2DF6CC5FA96AD1EB69A8 /* UIColorExtension.swift */ = {isa = PBXFileReference; includeInIndex = 1; lastKnownFileType = sourcecode.swift; path = UIColorExtension.swift; sourceTree = "<group>"; };
		A95E2DDD3C4A830338470F790FDB5FDB /* FinallyWrappers.swift */ = {isa = PBXFileReference; includeInIndex = 1; lastKnownFileType = sourcecode.swift; path = FinallyWrappers.swift; sourceTree = "<group>"; };
		A9D28DB25F78BD5D92E7E37C793C03D1 /* DateExtension.swift */ = {isa = PBXFileReference; includeInIndex = 1; lastKnownFileType = sourcecode.swift; path = DateExtension.swift; sourceTree = "<group>"; };
		AA2F31F1F1DF1305C7D8768D6CAA1161 /* IntExtension.swift */ = {isa = PBXFileReference; includeInIndex = 1; lastKnownFileType = sourcecode.swift; path = IntExtension.swift; sourceTree = "<group>"; };
		AA80C9C550CB6B8B521015719AA66526 /* Pods-PrimerSDK_Example.modulemap */ = {isa = PBXFileReference; includeInIndex = 1; lastKnownFileType = sourcecode.module; path = "Pods-PrimerSDK_Example.modulemap"; sourceTree = "<group>"; };
		AC8711D2430F908933E0CF79DA7DADBB /* PrimerSDK-umbrella.h */ = {isa = PBXFileReference; includeInIndex = 1; lastKnownFileType = sourcecode.c.h; path = "PrimerSDK-umbrella.h"; sourceTree = "<group>"; };
		AD8A2C1BBED2573AD4EE115CC666902E /* PaymentResponse.swift */ = {isa = PBXFileReference; includeInIndex = 1; lastKnownFileType = sourcecode.swift; path = PaymentResponse.swift; sourceTree = "<group>"; };
		AE72B220F5CD0A69587B743F251D70F9 /* PaymentMethodConfigurationType.swift */ = {isa = PBXFileReference; includeInIndex = 1; lastKnownFileType = sourcecode.swift; path = PaymentMethodConfigurationType.swift; sourceTree = "<group>"; };
		AE972F3B44197B81D41E34A31D92EF14 /* PrimerButton.swift */ = {isa = PBXFileReference; includeInIndex = 1; lastKnownFileType = sourcecode.swift; path = PrimerButton.swift; sourceTree = "<group>"; };
		AF9BC046FD4CDAD66A8EEE91F17F042D /* GuaranteeWrappers.swift */ = {isa = PBXFileReference; includeInIndex = 1; lastKnownFileType = sourcecode.swift; path = GuaranteeWrappers.swift; sourceTree = "<group>"; };
		AFBFC6EDE4BEA345BB453C93785EA5A4 /* 3DSService.swift */ = {isa = PBXFileReference; includeInIndex = 1; lastKnownFileType = sourcecode.swift; path = 3DSService.swift; sourceTree = "<group>"; };
		B0E8A79AE279AE62C8F8E8F9F52E0258 /* JSONParser.swift */ = {isa = PBXFileReference; includeInIndex = 1; lastKnownFileType = sourcecode.swift; path = JSONParser.swift; sourceTree = "<group>"; };
		B162D4B7FBBC61E5685D4DE6D451259F /* PrimerThemeData+Deprecated.swift */ = {isa = PBXFileReference; includeInIndex = 1; lastKnownFileType = sourcecode.swift; path = "PrimerThemeData+Deprecated.swift"; sourceTree = "<group>"; };
		B2683289C3F0E7761EC27558A8758A9A /* Thenable.swift */ = {isa = PBXFileReference; includeInIndex = 1; lastKnownFileType = sourcecode.swift; path = Thenable.swift; sourceTree = "<group>"; };
		B38DFFE9EBC968A7C378FD91C9672E6E /* NetworkService.swift */ = {isa = PBXFileReference; includeInIndex = 1; lastKnownFileType = sourcecode.swift; path = NetworkService.swift; sourceTree = "<group>"; };
		B429083200B13F604ED3C87DFFC0C016 /* Pods-PrimerSDK_Tests.modulemap */ = {isa = PBXFileReference; includeInIndex = 1; lastKnownFileType = sourcecode.module; path = "Pods-PrimerSDK_Tests.modulemap"; sourceTree = "<group>"; };
		B73A317F68653C1777AD3179D17FF87C /* PaymentMethodTokenizationViewModel.swift */ = {isa = PBXFileReference; includeInIndex = 1; lastKnownFileType = sourcecode.swift; path = PaymentMethodTokenizationViewModel.swift; sourceTree = "<group>"; };
		B826050E3EB241084FB3DC8F8692CBEB /* PostalCode.swift */ = {isa = PBXFileReference; includeInIndex = 1; lastKnownFileType = sourcecode.swift; path = PostalCode.swift; sourceTree = "<group>"; };
		B984CDFCE7F96C5EBDEE201C2C960260 /* sv.lproj */ = {isa = PBXFileReference; includeInIndex = 1; path = sv.lproj; sourceTree = "<group>"; };
		BB274C631595FF58508D4A0E4EBA5436 /* CancellableCatchable.swift */ = {isa = PBXFileReference; includeInIndex = 1; lastKnownFileType = sourcecode.swift; path = CancellableCatchable.swift; sourceTree = "<group>"; };
		BB86BD2A3B856A5F680E8C406F177E4C /* PrimerFlowEnums.swift */ = {isa = PBXFileReference; includeInIndex = 1; lastKnownFileType = sourcecode.swift; path = PrimerFlowEnums.swift; sourceTree = "<group>"; };
		BBD7826E44BD56191333779C82E5807B /* ImageName.swift */ = {isa = PBXFileReference; includeInIndex = 1; lastKnownFileType = sourcecode.swift; path = ImageName.swift; sourceTree = "<group>"; };
		BC407387504B49C1516819FEF710D9C0 /* Dimensions.swift */ = {isa = PBXFileReference; includeInIndex = 1; lastKnownFileType = sourcecode.swift; path = Dimensions.swift; sourceTree = "<group>"; };
		BC6E37F298A37CE7789E1719C83312B8 /* pl.lproj */ = {isa = PBXFileReference; includeInIndex = 1; path = pl.lproj; sourceTree = "<group>"; };
		BCC4F16E8D83B713F7011E82D18855D0 /* PrimerNibView.swift */ = {isa = PBXFileReference; includeInIndex = 1; lastKnownFileType = sourcecode.swift; path = PrimerNibView.swift; sourceTree = "<group>"; };
		BE3090E4FB6DF65AD336765B01CEEE30 /* CatchWrappers.swift */ = {isa = PBXFileReference; includeInIndex = 1; lastKnownFileType = sourcecode.swift; path = CatchWrappers.swift; sourceTree = "<group>"; };
		BEE531BA5F123216A3A07CC78FC37F87 /* PrimerInputElements.swift */ = {isa = PBXFileReference; includeInIndex = 1; lastKnownFileType = sourcecode.swift; path = PrimerInputElements.swift; sourceTree = "<group>"; };
		C40BC9191A32FFFE8402A03067562564 /* Customer.swift */ = {isa = PBXFileReference; includeInIndex = 1; lastKnownFileType = sourcecode.swift; path = Customer.swift; sourceTree = "<group>"; };
		C4F2147FAC911C228E73C6DEE924018E /* Parser.swift */ = {isa = PBXFileReference; includeInIndex = 1; lastKnownFileType = sourcecode.swift; path = Parser.swift; sourceTree = "<group>"; };
		C9E89CFD3BD0119EE2647FBACEEFA99A /* PrimerTextFieldView.swift */ = {isa = PBXFileReference; includeInIndex = 1; lastKnownFileType = sourcecode.swift; path = PrimerTextFieldView.swift; sourceTree = "<group>"; };
		CB6659810ADBEC7E07048CB94DCC5F4C /* AnalyticsEvent.swift */ = {isa = PBXFileReference; includeInIndex = 1; lastKnownFileType = sourcecode.swift; path = AnalyticsEvent.swift; sourceTree = "<group>"; };
		CBAF5B648BC9A5D86588E389543402B0 /* ClientTokenService.swift */ = {isa = PBXFileReference; includeInIndex = 1; lastKnownFileType = sourcecode.swift; path = ClientTokenService.swift; sourceTree = "<group>"; };
		CDFD143DF887647C3575ED03179B7E1D /* when.swift */ = {isa = PBXFileReference; includeInIndex = 1; lastKnownFileType = sourcecode.swift; path = when.swift; sourceTree = "<group>"; };
		CEE1634CBFC2FB48B2BF455E4102DF9C /* PrimerNavigationBar.swift */ = {isa = PBXFileReference; includeInIndex = 1; lastKnownFileType = sourcecode.swift; path = PrimerNavigationBar.swift; sourceTree = "<group>"; };
		D0B357FD0A654035D8D67BBCEC717649 /* SuccessViewController.swift */ = {isa = PBXFileReference; includeInIndex = 1; lastKnownFileType = sourcecode.swift; path = SuccessViewController.swift; sourceTree = "<group>"; };
		D0D91B50D7CFDFB34B009E067B5ED1B4 /* StrictRateLimitedDispatcher.swift */ = {isa = PBXFileReference; includeInIndex = 1; lastKnownFileType = sourcecode.swift; path = StrictRateLimitedDispatcher.swift; sourceTree = "<group>"; };
		D245E0514AAC1A2B9A6D5EA2F383E90F /* UIKit.framework */ = {isa = PBXFileReference; lastKnownFileType = wrapper.framework; name = UIKit.framework; path = Platforms/iPhoneOS.platform/Developer/SDKs/iPhoneOS14.0.sdk/System/Library/Frameworks/UIKit.framework; sourceTree = DEVELOPER_DIR; };
		D264B4E57DF7DB00D71275605D100971 /* Pods-PrimerSDK_Example-frameworks.sh */ = {isa = PBXFileReference; includeInIndex = 1; lastKnownFileType = text.script.sh; path = "Pods-PrimerSDK_Example-frameworks.sh"; sourceTree = "<group>"; };
		D39507107702E307BEE486A96DC16E2D /* README.md */ = {isa = PBXFileReference; includeInIndex = 1; path = README.md; sourceTree = "<group>"; };
		D4FBB0595FF8587A0DD8F36303B1391F /* PrimerRootViewController.swift */ = {isa = PBXFileReference; includeInIndex = 1; lastKnownFileType = sourcecode.swift; path = PrimerRootViewController.swift; sourceTree = "<group>"; };
		D517352974F04C85721716403BB0AE73 /* Primer.swift */ = {isa = PBXFileReference; includeInIndex = 1; lastKnownFileType = sourcecode.swift; path = Primer.swift; sourceTree = "<group>"; };
		D66C3890C3566F38C935A2FFD9A237B0 /* Pods-PrimerSDK_Tests-dummy.m */ = {isa = PBXFileReference; includeInIndex = 1; lastKnownFileType = sourcecode.c.objc; path = "Pods-PrimerSDK_Tests-dummy.m"; sourceTree = "<group>"; };
		D84163501C075C99BF16DF5B01C8E8FE /* LICENSE */ = {isa = PBXFileReference; includeInIndex = 1; path = LICENSE; sourceTree = "<group>"; };
		D899618EF01BC196B6C658B39F1C506D /* Colors.swift */ = {isa = PBXFileReference; includeInIndex = 1; lastKnownFileType = sourcecode.swift; path = Colors.swift; sourceTree = "<group>"; };
		D89AEBDE96F9A6EE08E9EFBDFADFC1C0 /* PrimerTheme+Colors.swift */ = {isa = PBXFileReference; includeInIndex = 1; lastKnownFileType = sourcecode.swift; path = "PrimerTheme+Colors.swift"; sourceTree = "<group>"; };
		DA2092E11579780D0D84954E6377C0CD /* ApplePayTokenizationViewModel.swift */ = {isa = PBXFileReference; includeInIndex = 1; lastKnownFileType = sourcecode.swift; path = ApplePayTokenizationViewModel.swift; sourceTree = "<group>"; };
		DB5741489D04542A55DADAFCADDE2D53 /* PrimerCardNumberFieldView.swift */ = {isa = PBXFileReference; includeInIndex = 1; lastKnownFileType = sourcecode.swift; path = PrimerCardNumberFieldView.swift; sourceTree = "<group>"; };
		DC5114F4261EF71CAAC84882A266BE7C /* PaymentMethodConfigService.swift */ = {isa = PBXFileReference; includeInIndex = 1; lastKnownFileType = sourcecode.swift; path = PaymentMethodConfigService.swift; sourceTree = "<group>"; };
		DC884990E4D9D808C3EFDC22D2EECEC3 /* WrapperProtocols.swift */ = {isa = PBXFileReference; includeInIndex = 1; lastKnownFileType = sourcecode.swift; path = WrapperProtocols.swift; sourceTree = "<group>"; };
		DCCB480F16D98D5671A7B6089570A4B6 /* MockPrimerAPIClient.swift */ = {isa = PBXFileReference; includeInIndex = 1; lastKnownFileType = sourcecode.swift; path = MockPrimerAPIClient.swift; sourceTree = "<group>"; };
		DCFCC37067EB355AD804F85348865482 /* PaymentMethodsGroupView.swift */ = {isa = PBXFileReference; includeInIndex = 1; lastKnownFileType = sourcecode.swift; path = PaymentMethodsGroupView.swift; sourceTree = "<group>"; };
		DEF66ADFE936159FF2B2757687212F7B /* el.lproj */ = {isa = PBXFileReference; includeInIndex = 1; path = el.lproj; sourceTree = "<group>"; };
		DF6E4F8E7C26A7BBEC17AAD4042A317D /* Pods-PrimerSDK_Tests.debug.xcconfig */ = {isa = PBXFileReference; includeInIndex = 1; lastKnownFileType = text.xcconfig; path = "Pods-PrimerSDK_Tests.debug.xcconfig"; sourceTree = "<group>"; };
		E022063F2FB14A386AE8CA762BFF3D30 /* ClientToken.swift */ = {isa = PBXFileReference; includeInIndex = 1; lastKnownFileType = sourcecode.swift; path = ClientToken.swift; sourceTree = "<group>"; };
		E08442D7AEE544796E5F95B23DD8860C /* ApayaTokenizationViewModel.swift */ = {isa = PBXFileReference; includeInIndex = 1; lastKnownFileType = sourcecode.swift; path = ApayaTokenizationViewModel.swift; sourceTree = "<group>"; };
		E1B945985145643C12B1E91600B680DE /* Pods-PrimerSDK_Example-acknowledgements.markdown */ = {isa = PBXFileReference; includeInIndex = 1; lastKnownFileType = text; path = "Pods-PrimerSDK_Example-acknowledgements.markdown"; sourceTree = "<group>"; };
		E3B83E39142AA6AEFA18F23002FBFF5C /* AnyDecodable.swift */ = {isa = PBXFileReference; includeInIndex = 1; lastKnownFileType = sourcecode.swift; path = AnyDecodable.swift; sourceTree = "<group>"; };
		E4787C4BD99AA89407E29376CE87C717 /* AnyEncodable.swift */ = {isa = PBXFileReference; includeInIndex = 1; lastKnownFileType = sourcecode.swift; path = AnyEncodable.swift; sourceTree = "<group>"; };
		E721063487052CD2D91A31BBB73E96D6 /* CustomStringConvertible.swift */ = {isa = PBXFileReference; includeInIndex = 1; lastKnownFileType = sourcecode.swift; path = CustomStringConvertible.swift; sourceTree = "<group>"; };
		E7597D7C956B0125A2364B7DFB99F2E5 /* RateLimitedDispatcherBase.swift */ = {isa = PBXFileReference; includeInIndex = 1; lastKnownFileType = sourcecode.swift; path = RateLimitedDispatcherBase.swift; sourceTree = "<group>"; };
		E81650EF6ECD305A12DFF4C62C59301B /* PrimerResultViewController.swift */ = {isa = PBXFileReference; includeInIndex = 1; lastKnownFileType = sourcecode.swift; path = PrimerResultViewController.swift; sourceTree = "<group>"; };
		E884507DF2B84FA8A2E8AD8289881542 /* Pods-PrimerSDK_Example.release.xcconfig */ = {isa = PBXFileReference; includeInIndex = 1; lastKnownFileType = text.xcconfig; path = "Pods-PrimerSDK_Example.release.xcconfig"; sourceTree = "<group>"; };
		EAB6F611E86A4758835A715E4B4184F6 /* Foundation.framework */ = {isa = PBXFileReference; lastKnownFileType = wrapper.framework; name = Foundation.framework; path = Platforms/iPhoneOS.platform/Developer/SDKs/iPhoneOS14.0.sdk/System/Library/Frameworks/Foundation.framework; sourceTree = DEVELOPER_DIR; };
		EAC72DDD65A92588DC462B24DEB56318 /* BankTableViewCell.swift */ = {isa = PBXFileReference; includeInIndex = 1; lastKnownFileType = sourcecode.swift; path = BankTableViewCell.swift; sourceTree = "<group>"; };
		EB21C640E129D0610816553BDB015799 /* ApplePay.swift */ = {isa = PBXFileReference; includeInIndex = 1; lastKnownFileType = sourcecode.swift; path = ApplePay.swift; sourceTree = "<group>"; };
		EE2BD36AAA28329C6C1BCE1F6EEE1147 /* PaymentMethodToken.swift */ = {isa = PBXFileReference; includeInIndex = 1; lastKnownFileType = sourcecode.swift; path = PaymentMethodToken.swift; sourceTree = "<group>"; };
		EE37037793F066A679F77FAAE9689F60 /* PrimerUniversalCheckoutViewController.swift */ = {isa = PBXFileReference; includeInIndex = 1; lastKnownFileType = sourcecode.swift; path = PrimerUniversalCheckoutViewController.swift; sourceTree = "<group>"; };
		EE9674DAD0C961C92687877090E1E047 /* Pods-PrimerSDK_Tests-umbrella.h */ = {isa = PBXFileReference; includeInIndex = 1; lastKnownFileType = sourcecode.c.h; path = "Pods-PrimerSDK_Tests-umbrella.h"; sourceTree = "<group>"; };
		F06AF5288649990473AFB74D19BD79FF /* Guarantee.swift */ = {isa = PBXFileReference; includeInIndex = 1; lastKnownFileType = sourcecode.swift; path = Guarantee.swift; sourceTree = "<group>"; };
		F09BEF551BDF1C2723BC63C3F418AD51 /* PrimerWebViewController.swift */ = {isa = PBXFileReference; includeInIndex = 1; lastKnownFileType = sourcecode.swift; path = PrimerWebViewController.swift; sourceTree = "<group>"; };
		F1A249D6B80EDF76BA817B88B6BFC565 /* it.lproj */ = {isa = PBXFileReference; includeInIndex = 1; path = it.lproj; sourceTree = "<group>"; };
		F1E2679A81A17385CF24BDD523D4CA22 /* firstly.swift */ = {isa = PBXFileReference; includeInIndex = 1; lastKnownFileType = sourcecode.swift; path = firstly.swift; sourceTree = "<group>"; };
		F24314E9F186F80C133E56B16025D596 /* PrimerTheme+Views.swift */ = {isa = PBXFileReference; includeInIndex = 1; lastKnownFileType = sourcecode.swift; path = "PrimerTheme+Views.swift"; sourceTree = "<group>"; };
		F3DCD4EFB5A562ED6C04FB438D26F037 /* PrimerAPIClient+3DS.swift */ = {isa = PBXFileReference; includeInIndex = 1; lastKnownFileType = sourcecode.swift; path = "PrimerAPIClient+3DS.swift"; sourceTree = "<group>"; };
		F4637F23C7EBBC9FAC938E2B811DFC73 /* PrimerNavigationController.swift */ = {isa = PBXFileReference; includeInIndex = 1; lastKnownFileType = sourcecode.swift; path = PrimerNavigationController.swift; sourceTree = "<group>"; };
		F4DAE66534C71DA757BDBD2B85806463 /* ReloadDelegate.swift */ = {isa = PBXFileReference; includeInIndex = 1; lastKnownFileType = sourcecode.swift; path = ReloadDelegate.swift; sourceTree = "<group>"; };
		F659DBD48E31B219A94BC2B5C6DA9F3B /* en.lproj */ = {isa = PBXFileReference; includeInIndex = 1; path = en.lproj; sourceTree = "<group>"; };
		F66A0A87E645DE2DFB1D55AF302C6701 /* PrimerImage.swift */ = {isa = PBXFileReference; includeInIndex = 1; lastKnownFileType = sourcecode.swift; path = PrimerImage.swift; sourceTree = "<group>"; };
		F6A6D17FC119E9D2E57E4E86E677C586 /* Identifiable.swift */ = {isa = PBXFileReference; includeInIndex = 1; lastKnownFileType = sourcecode.swift; path = Identifiable.swift; sourceTree = "<group>"; };
		F6D8DAAB28526E8BB538DFD60F9FD8CF /* PaymentMethodComponent.swift */ = {isa = PBXFileReference; includeInIndex = 1; lastKnownFileType = sourcecode.swift; path = PaymentMethodComponent.swift; sourceTree = "<group>"; };
		F7B48CC82297D62E27EA98AE7A13D3DA /* Pods-PrimerSDK_Tests.release.xcconfig */ = {isa = PBXFileReference; includeInIndex = 1; lastKnownFileType = text.xcconfig; path = "Pods-PrimerSDK_Tests.release.xcconfig"; sourceTree = "<group>"; };
		F844E50F9F25C14CAEF406B54711DFD8 /* ExternalPaymentMethodTokenizationViewModel.swift */ = {isa = PBXFileReference; includeInIndex = 1; lastKnownFileType = sourcecode.swift; path = ExternalPaymentMethodTokenizationViewModel.swift; sourceTree = "<group>"; };
		F87FC5C5639CC3CCAB011478D9278E97 /* 3DSService+Promises.swift */ = {isa = PBXFileReference; includeInIndex = 1; lastKnownFileType = sourcecode.swift; path = "3DSService+Promises.swift"; sourceTree = "<group>"; };
		F9804CC26E719A42CF4197C756784FD2 /* BundleExtension.swift */ = {isa = PBXFileReference; includeInIndex = 1; lastKnownFileType = sourcecode.swift; path = BundleExtension.swift; sourceTree = "<group>"; };
		FC1F2F24B4860F77BED7E72605C9EDCD /* VaultPaymentMethodView.swift */ = {isa = PBXFileReference; includeInIndex = 1; lastKnownFileType = sourcecode.swift; path = VaultPaymentMethodView.swift; sourceTree = "<group>"; };
		FC716C78A1FCC05C02EB41FEB135C200 /* Logger.swift */ = {isa = PBXFileReference; includeInIndex = 1; lastKnownFileType = sourcecode.swift; path = Logger.swift; sourceTree = "<group>"; };
		FCA0627E1108CB5D3EA91BE56D4C18E7 /* PrimerSDK-dummy.m */ = {isa = PBXFileReference; includeInIndex = 1; lastKnownFileType = sourcecode.c.objc; path = "PrimerSDK-dummy.m"; sourceTree = "<group>"; };
>>>>>>> d01a8e17
/* End PBXFileReference section */

/* Begin PBXFrameworksBuildPhase section */
		0F3E65FE6FC2A22D49C385BE63CEE2D0 /* Frameworks */ = {
			isa = PBXFrameworksBuildPhase;
			buildActionMask = 2147483647;
			files = (
				E150EB1E3DDC0F59C4FDE4E1058FCAF7 /* Foundation.framework in Frameworks */,
			);
			runOnlyForDeploymentPostprocessing = 0;
		};
		1D9B174AACEDA6738DC3E11C850EA48A /* Frameworks */ = {
			isa = PBXFrameworksBuildPhase;
			buildActionMask = 2147483647;
			files = (
				576CBFE7BB80FC46B6F006AE6E711708 /* Foundation.framework in Frameworks */,
			);
			runOnlyForDeploymentPostprocessing = 0;
		};
<<<<<<< HEAD
		BFEC42FDDB6E7206FC809DF6004D23AE /* Frameworks */ = {
			isa = PBXFrameworksBuildPhase;
			buildActionMask = 2147483647;
			files = (
				B1DB6C6B5D68DE9B9F4517FE0A85F37E /* Foundation.framework in Frameworks */,
				019B3AC0AF70238A1E1E3F78E5AF43C8 /* UIKit.framework in Frameworks */,
			);
			runOnlyForDeploymentPostprocessing = 0;
		};
		D90EC602F642948DB4423702CBAD92E3 /* Frameworks */ = {
=======
		B9354482AD0372142A1FE21788587CBA /* Frameworks */ = {
			isa = PBXFrameworksBuildPhase;
			buildActionMask = 2147483647;
			files = (
				7F61AF771DCC8C16B7D0B04477727D22 /* Foundation.framework in Frameworks */,
				BDFDFE5E19D9FBF812E5322F53138065 /* UIKit.framework in Frameworks */,
			);
			runOnlyForDeploymentPostprocessing = 0;
		};
		D333BFFCC3521666A7DC12B4E1791A06 /* Frameworks */ = {
>>>>>>> d01a8e17
			isa = PBXFrameworksBuildPhase;
			buildActionMask = 2147483647;
			files = (
			);
			runOnlyForDeploymentPostprocessing = 0;
		};
/* End PBXFrameworksBuildPhase section */

/* Begin PBXGroup section */
<<<<<<< HEAD
		01351D3CA23E5DCF0F9A8D7CF831C7AF /* Text Fields */ = {
			isa = PBXGroup;
			children = (
				FA2835FB8B881ABAF42F6D8DEC5B4AA2 /* CardComponentsManager.swift */,
				AB4D2E3808D68C32CA6124771F56B9AD /* PrimerCardholderNameFieldView.swift */,
				2EA330727B0E7376133C8A7E4EE27DCB /* PrimerCardNumberFieldView.swift */,
				C8E2856A4742912837E030F2580B9B27 /* PrimerCVVFieldView.swift */,
				50E80813852A96F66B5B9DAC7A88ED51 /* PrimerExpiryDateFieldView.swift */,
				D135086BDD1A84AEFD323341BCC247DE /* PrimerNibView.swift */,
				D3F1DA1194717A21358C8D1CF7426D26 /* PrimerPostalCodeFieldView.swift */,
				2768207ACC83A9BFBAF9164130503903 /* PrimerTextField.swift */,
				0F06528C2F8CAA50A63DDAB08E9F3108 /* PrimerTextFieldView.swift */,
			);
			name = "Text Fields";
			path = "Text Fields";
			sourceTree = "<group>";
		};
		018AD4202E6009251F1B109958856AB9 /* Theme */ = {
			isa = PBXGroup;
			children = (
				F123BC97A3DF3CF1BAB7B746FD9B53A1 /* PrimerTheme.swift */,
				74ADBA1DE9345FC0DD931F350F5C536C /* Internal */,
				D3DA1201CEF5455D5455422D48AB2362 /* Public */,
			);
			name = Theme;
			path = Theme;
			sourceTree = "<group>";
		};
		08D7703154758A1D1B96F7E24FAFFF15 /* Data Models */ = {
			isa = PBXGroup;
			children = (
				EF739A2AE2A6EE99B3539D411189E39A /* AdyenDotPay.swift */,
				1A3719001ECC7FEB33F5114536CAC1AC /* Apaya.swift */,
				1990BF10D7E20B9074929A95ADC19E72 /* ApplePay.swift */,
				2DAEE43841450AF264D2139580564185 /* Bank.swift */,
				0634E0BB5BE381B6040595F52DF7F920 /* CardNetwork.swift */,
				50CD8BA36E3B2D97BE79E1B7A69E2F34 /* CheckoutModule.swift */,
				A0DCA6256D191DB85A1E5A525A8FD27C /* ClientSession.swift */,
				BF7FC102E2224C7D54140669D7ADDCE2 /* ClientToken.swift */,
				3A27CD5BAAA7149070A10CD8D15525F6 /* Consolable.swift */,
				F108EBF092B7F40DE820CE7A2A7F57DD /* CountryCode.swift */,
				5553AB8BB9E6BD934481A25EB3B3F228 /* Currency.swift */,
				E0BA5012D3219839A210CC5842670448 /* Customer.swift */,
				2E883534E3D4CB6E35D282DAAB3E6868 /* DirectDebitMandate.swift */,
				4121F4B0B334E161E711B9B5E4CEFA78 /* ImageName.swift */,
				0973B545012C208832D9D5FD4A99E487 /* Klarna.swift */,
				DDBF5F6AD1D5A9B99256C429F173ACB6 /* OrderItem.swift */,
				1E80B5BF47BC67848E1D0F136C1E8055 /* PaymentMethodConfiguration.swift */,
				CFB65EACD83436A2A974E9EFF3675C3E /* PaymentMethodConfigurationOptions.swift */,
				FF8705099D1A741E4470E74281931859 /* PaymentMethodConfigurationType.swift */,
				2107EE12B3EF8556409876698C6F74E5 /* PaymentMethodToken.swift */,
				C40289542D030A70DED34EB285C1564D /* PaymentMethodTokenizationRequest.swift */,
				881DB0548C3D9CDB6C15F6A36887ADE4 /* PaymentResponse.swift */,
				9D2C4D8D9D4E4FE7209C5190D324AD97 /* PayPal.swift */,
				0E8A71241525A792A8790418469971AB /* PrimerConfiguration.swift */,
				5559AADE63A3384BCA1F322C6563A83F /* PrimerContent.swift */,
				45E2EBB00D858CDFF5229F6D1EE0DFBA /* PrimerFlowEnums.swift */,
				37E7603FDC86EAAE0971C6CD16E08AAB /* PrimerSettings.swift */,
				7B865D7127553836FBD2130E8C5655D3 /* SuccessMessage.swift */,
				3E878981D299E1EAD6B17F1558E68BC3 /* Throwable.swift */,
				D41DF1B69CBF3A1BFED96F8BC3A7ED6B /* UXMode.swift */,
				3BE7905D91BB3B790F07F081BBF7B613 /* VaultCheckoutViewModel.swift */,
				5E5DAE557C9687643254EFA0D227CC42 /* PCI */,
				018AD4202E6009251F1B109958856AB9 /* Theme */,
			);
			name = "Data Models";
			path = "Sources/PrimerSDK/Classes/Data Models";
			sourceTree = "<group>";
		};
		091C543C0F8DA9C226272FE3D98B9F17 /* Mocks */ = {
			isa = PBXGroup;
			children = (
				094C5BC6ABE07E7B5FF2C0167E07C9E4 /* MockPrimerAPIClient.swift */,
=======
		033C2F44F5104EE8F4941EA14080C5A1 /* 3DS */ = {
			isa = PBXGroup;
			children = (
				AFBFC6EDE4BEA345BB453C93785EA5A4 /* 3DSService.swift */,
				F87FC5C5639CC3CCAB011478D9278E97 /* 3DSService+Promises.swift */,
				843611637FF067FAA7EFFC469049073D /* Data Models */,
				A9D8A3685711AC4E758D480997E655DF /* Networking */,
			);
			name = 3DS;
			path = 3DS;
			sourceTree = "<group>";
		};
		07219C7B04CC7E7AF423C5195EA3085C /* PCI */ = {
			isa = PBXGroup;
			children = (
				CA2828DBA5A797CD8AC36FA3F54AA7F9 /* CardScanner */,
>>>>>>> d01a8e17
			);
			name = Mocks;
			path = Sources/PrimerSDK/Classes/Mocks;
			sourceTree = "<group>";
		};
<<<<<<< HEAD
		0DF46C3C8A67A07D65225857F0612A8B /* Third Party */ = {
			isa = PBXGroup;
			children = (
				BF35740433D4DF96D57354CFB6012935 /* PromiseKit */,
			);
			name = "Third Party";
			path = "Sources/PrimerSDK/Classes/Third Party";
			sourceTree = "<group>";
		};
		1628BF05B4CAFDCC3549A101F5A10A17 /* Frameworks */ = {
			isa = PBXGroup;
			children = (
				59DA5C1F72E1D5BABC43EACBA672C3BA /* iOS */,
			);
			name = Frameworks;
			sourceTree = "<group>";
		};
		2254D3A5DB7CA119F8A0AB1900128E16 /* Dispatchers */ = {
			isa = PBXGroup;
			children = (
				389892A828E79FB6A18A70F3D49ADA50 /* ConcurrencyLimitedDispatcher.swift */,
				DB237B875359C6BA6583CDC3E8E39994 /* CoreDataDispatcher.swift */,
				3290C9634580CFB2077DCBEFB6D52F3F /* Queue.swift */,
				5EF05A70F34208FCFC2EC82E2E6C5C54 /* RateLimitedDispatcher.swift */,
				DB84E28CA0EB898D587CA27022FCC584 /* RateLimitedDispatcherBase.swift */,
				9C5C4A33805E2A018C788DE1D88A0ADE /* StrictRateLimitedDispatcher.swift */,
			);
			name = Dispatchers;
			path = Dispatchers;
			sourceTree = "<group>";
		};
		23A44744654D9272A97391675B156294 /* API */ = {
			isa = PBXGroup;
			children = (
				DBB60BA743A22F854ACD78E006C923C6 /* Primer */,
			);
			name = API;
			path = API;
			sourceTree = "<group>";
		};
		2A72E88300D1456A8B2EF1D71B2DAAAE /* Components */ = {
			isa = PBXGroup;
			children = (
				01FBCC5B7B69A5D19CF8F1A2F9DEC33F /* PrimerResultComponentView.swift */,
				8B40FCE170A66155F3E7BBAA150A21E5 /* PrimerResultViewController.swift */,
				976DED1C26FA30EC227011B8F82EA455 /* PrimerSearchTextField.swift */,
			);
			name = Components;
			path = Components;
			sourceTree = "<group>";
		};
		3212B9B525BCD854C8FF2A21D0FF4216 /* Pod */ = {
			isa = PBXGroup;
			children = (
				C217574F4E34E90C8ABEFC45C262BD20 /* LICENSE */,
				DD655EB064FFDE43C9FE02E55741DE11 /* PrimerSDK.podspec */,
				B93DC09BD559F6B903677D94B80B08A7 /* README.md */,
=======
		0DDE75F2238E69AA261FEDBFD8E3C4FB /* Payment Services */ = {
			isa = PBXGroup;
			children = (
				CBAF5B648BC9A5D86588E389543402B0 /* ClientTokenService.swift */,
				2F342E2393B34F3184F18CF76DB78536 /* DirectDebitService.swift */,
				DC5114F4261EF71CAAC84882A266BE7C /* PaymentMethodConfigService.swift */,
				18145620DB3D129A3E515262E6F2FCC4 /* PayPalService.swift */,
				528BEE938FD2A3AB8888FC44C4079480 /* VaultService.swift */,
			);
			name = "Payment Services";
			path = "Payment Services";
			sourceTree = "<group>";
		};
		155E7E45992CDB1BA5369BC3F4C641C5 /* Text Fields */ = {
			isa = PBXGroup;
			children = (
				0F9C6E4121740BAD38C3C2ADF5C0FF1C /* CardComponentsManager.swift */,
				1D03AF56889012AAAE7265287B839AAF /* PrimerCardholderNameFieldView.swift */,
				DB5741489D04542A55DADAFCADDE2D53 /* PrimerCardNumberFieldView.swift */,
				296B50A30FEED97480DA9AB22658369B /* PrimerCVVFieldView.swift */,
				62FFB5E780D7CF549E09A03D7151C0F1 /* PrimerExpiryDateFieldView.swift */,
				BCC4F16E8D83B713F7011E82D18855D0 /* PrimerNibView.swift */,
				04695DA3F03C257CF8089DDE31BDAA72 /* PrimerPostalCodeFieldView.swift */,
				7DE46AEB54D7F54776CBE1BB22F38949 /* PrimerTextField.swift */,
				C9E89CFD3BD0119EE2647FBACEEFA99A /* PrimerTextFieldView.swift */,
>>>>>>> d01a8e17
			);
			name = Pod;
			sourceTree = "<group>";
		};
<<<<<<< HEAD
		32B2582552B0340C9CE08BCC63DB03C1 /* Services */ = {
			isa = PBXGroup;
			children = (
				23A44744654D9272A97391675B156294 /* API */,
				A8D76BAA3D63BA4ADC8691A75371C23C /* Network */,
				5921EA472C6EB81716872FA3CEC4EFF8 /* Parser */,
			);
			name = Services;
			path = Sources/PrimerSDK/Classes/Services;
			sourceTree = "<group>";
		};
		34F5DCE1635E3B26337FF352DDC8F4DF /* Constants */ = {
			isa = PBXGroup;
			children = (
				B8909E3C31474EE993C3DAA1DCEFF424 /* Colors.swift */,
				0CC348EE40B3F059259F1039AFBDC64E /* Content.swift */,
				E0154AB808C320A6C9EB1BFFE999C285 /* Dimensions.swift */,
			);
			name = Constants;
			path = Constants;
			sourceTree = "<group>";
		};
		43EF272743FAACFBA73F23B6F5BBE6D6 /* User Interface */ = {
			isa = PBXGroup;
			children = (
				AA9BC77A03B9287CA912A09DD9374FC9 /* PaymentMethodsGroupView.swift */,
				F1AF5DBB0D0812BA38DC8B95DDF3F66F /* Banks */,
				2A72E88300D1456A8B2EF1D71B2DAAAE /* Components */,
				F4366DB956BFF112AD394E4C426DE75C /* OAuth */,
				BDE1A4592F48230C75EF42CC0BEBCBD2 /* PCI */,
				51E88F095B153FFF1AFB2824C4103851 /* Primer */,
				46C722D207F6DBD4B986093669BC27F4 /* Root */,
				63E7C9F847B7F0EDD50DB13709C5C875 /* Success */,
				01351D3CA23E5DCF0F9A8D7CF831C7AF /* Text Fields */,
				856E7C43E837BD0ADF286C2C0C20231E /* TokenizationViewControllers */,
				5B09652315A7CB21BE5573D38C6EFA60 /* TokenizationViewModels */,
				53ADC40B5C412C028BB798CE686BF42F /* UI Delegates */,
				DF27DC64A036A870349D64F9067592A9 /* Vault */,
			);
			name = "User Interface";
			path = "Sources/PrimerSDK/Classes/User Interface";
			sourceTree = "<group>";
		};
		46C722D207F6DBD4B986093669BC27F4 /* Root */ = {
			isa = PBXGroup;
			children = (
				766DC9D5FAEC17349497E1B31E30A600 /* PrimerCardFormViewController.swift */,
				C26E94A7CB07C9BBBA404964EBE38623 /* PrimerContainerViewController.swift */,
				8756B92D9430D88216AA8CF2D1CD547B /* PrimerFormViewController.swift */,
				8254F55FE366D02BEAB030AAA157085E /* PrimerLoadingViewController.swift */,
				3D1583A314EFD040656CAFD521E77412 /* PrimerNavigationBar.swift */,
				0E75063C29F3FEC4098DF3322AEAA214 /* PrimerNavigationController.swift */,
				B26AAC759DE43F9FF6E62B1827324FC2 /* PrimerRootViewController.swift */,
				AA59E986FEACDC81D3B1BAB928C525B2 /* PrimerUniversalCheckoutViewController.swift */,
				65557F99FA5C5FF136F50A1B35015B45 /* PrimerVaultManagerViewController.swift */,
			);
			name = Root;
			path = Root;
			sourceTree = "<group>";
		};
		4A85F1DD66BDDAE3366F8BCE35259900 /* Core */ = {
			isa = PBXGroup;
			children = (
				92FA0B89238365CCB74762C51B041C82 /* Icons.xcassets */,
				ACF5533D75758560EC3AB6E74A156D39 /* Core */,
				08D7703154758A1D1B96F7E24FAFFF15 /* Data Models */,
				809FA88DEB936275A9AEEB781EEC8234 /* Error Handler */,
				A0FB4F6BE3A1037AACA2E9923FBD9967 /* Extensions & Utilities */,
				F459015E6B2F5BD640CC8ABACB5D458B /* Localizable */,
				091C543C0F8DA9C226272FE3D98B9F17 /* Mocks */,
				96AADB4F0DF361D285DC468CBF172C7E /* Nibs */,
				32B2582552B0340C9CE08BCC63DB03C1 /* Services */,
				0DF46C3C8A67A07D65225857F0612A8B /* Third Party */,
				43EF272743FAACFBA73F23B6F5BBE6D6 /* User Interface */,
			);
			name = Core;
			sourceTree = "<group>";
		};
		51E88F095B153FFF1AFB2824C4103851 /* Primer */ = {
			isa = PBXGroup;
			children = (
				0543AD53DEABBAA5816AC6E643928496 /* CardButton.swift */,
				3E7FFB6200004584A110539E597DF0C1 /* ExternalViewModel.swift */,
				34CFC5DA950337A4E9D2A6EA8EF68C63 /* PaymentMethodComponent.swift */,
			);
			name = Primer;
			path = Primer;
			sourceTree = "<group>";
		};
		51EE934DB0C6B79F7FD0B3D0EE2EBC09 /* Networking */ = {
			isa = PBXGroup;
			children = (
				70AFDB8A5894924659ACDC83CC9F136B /* PrimerAPIClient+3DS.swift */,
			);
			name = Networking;
			path = Networking;
			sourceTree = "<group>";
		};
		53ADC40B5C412C028BB798CE686BF42F /* UI Delegates */ = {
			isa = PBXGroup;
			children = (
				86B085C3AE16CB1A30BE841A3CBD9FBB /* ReloadDelegate.swift */,
			);
			name = "UI Delegates";
			path = "UI Delegates";
=======
		1628BF05B4CAFDCC3549A101F5A10A17 /* Frameworks */ = {
			isa = PBXGroup;
			children = (
				59DA5C1F72E1D5BABC43EACBA672C3BA /* iOS */,
			);
			name = Frameworks;
			sourceTree = "<group>";
		};
		175FEC0B032507B9E772943840719ECE /* Root */ = {
			isa = PBXGroup;
			children = (
				58314CEC184346E354A88DE6A6453961 /* PrimerCardFormViewController.swift */,
				10BB1CA5BF5E15331CA4611CF7A73FA2 /* PrimerContainerViewController.swift */,
				0E5F9F43D4B8E4637E01E5D48F8ECD05 /* PrimerFormViewController.swift */,
				5367EEE51995B8F2C21C93F69B8F0E43 /* PrimerLoadingViewController.swift */,
				CEE1634CBFC2FB48B2BF455E4102DF9C /* PrimerNavigationBar.swift */,
				F4637F23C7EBBC9FAC938E2B811DFC73 /* PrimerNavigationController.swift */,
				D4FBB0595FF8587A0DD8F36303B1391F /* PrimerRootViewController.swift */,
				EE37037793F066A679F77FAAE9689F60 /* PrimerUniversalCheckoutViewController.swift */,
				4D4E3225809780AB81AEC4B0A5CDABA0 /* PrimerVaultManagerViewController.swift */,
			);
			name = Root;
			path = Root;
			sourceTree = "<group>";
		};
		1A75C104F3126DA50B1FE240CA546A4A /* OAuth */ = {
			isa = PBXGroup;
			children = (
				F09BEF551BDF1C2723BC63C3F418AD51 /* PrimerWebViewController.swift */,
			);
			name = OAuth;
			path = OAuth;
			sourceTree = "<group>";
		};
		21C38F9053EE965BF7E4EFF5C36E0F96 /* Localizable */ = {
			isa = PBXGroup;
			children = (
				A3FA21EE6FA9756394B92998DCBE57AC /* da.lproj */,
				1BB6D8773220260D7E4F3151BBF4C0FF /* de.lproj */,
				DEF66ADFE936159FF2B2757687212F7B /* el.lproj */,
				F659DBD48E31B219A94BC2B5C6DA9F3B /* en.lproj */,
				9386DC8E8AE78BE516D273CC93FDEA0C /* es.lproj */,
				8E5D2320530865A944A6B2E03D3468BD /* fr.lproj */,
				F1A249D6B80EDF76BA817B88B6BFC565 /* it.lproj */,
				6FA50F733DED3C3A0E9135D855A38CCA /* nb.lproj */,
				30A63AE3855644550914983F86DC8A17 /* nl.lproj */,
				BC6E37F298A37CE7789E1719C83312B8 /* pl.lproj */,
				765E17D0E02C7988E06BA9918B3559EC /* pt.lproj */,
				B984CDFCE7F96C5EBDEE201C2C960260 /* sv.lproj */,
				520E6DA129BBBC7D134CE15C9023A890 /* tr.lproj */,
			);
			name = Localizable;
			path = Sources/PrimerSDK/Resources/Localizable;
			sourceTree = "<group>";
		};
		30F7770552D84DAC9AF703F5CA30B922 /* Primer */ = {
			isa = PBXGroup;
			children = (
				86798FDAD7DC53BAE4285595E1AF29A8 /* PrimerAPI.swift */,
				68A4FF89C0FD051B7BCB90567FC12A13 /* PrimerAPIClient.swift */,
				90B8F0AEA7677213F448CFF4F586B8EA /* PrimerAPIClient+Promises.swift */,
			);
			name = Primer;
			path = Primer;
			sourceTree = "<group>";
		};
		360709003BF039A96273811D5813664F /* PrimerSDK */ = {
			isa = PBXGroup;
			children = (
				CAD48F6CF3FB6159500BF00F44EC0EF4 /* Core */,
				891CF58D64A1BC1CBDCE09B8E4698C83 /* Pod */,
				819A6286004431EC5B9F2FE69E546FB4 /* Support Files */,
			);
			name = PrimerSDK;
			path = ../..;
			sourceTree = "<group>";
		};
		434576385A9CBF7AE1253FF3B1D3F56C /* Nibs */ = {
			isa = PBXGroup;
			children = (
				5517CC94DA7B3055B3B2B77F78BC218E /* PrimerTextFieldView.xib */,
			);
			name = Nibs;
			path = Sources/PrimerSDK/Resources/Nibs;
			sourceTree = "<group>";
		};
		51ACE9DA6B8C636118D9B28277901E9C /* Network */ = {
			isa = PBXGroup;
			children = (
				2D35A304DEAE33B014A4801D6774C68F /* Endpoint.swift */,
				47F6B3E516079D8EF50B2A7DBDDD5425 /* MockSuccess.swift */,
				B38DFFE9EBC968A7C378FD91C9672E6E /* NetworkService.swift */,
				86B4BD0382EAC9769CC1424302D7A57A /* URLSessionStack.swift */,
			);
			name = Network;
			path = Network;
>>>>>>> d01a8e17
			sourceTree = "<group>";
		};
		56409D50D0FA1C19C592518252ACCB45 /* Targets Support Files */ = {
			isa = PBXGroup;
			children = (
				DC341534F0F751E90DBE9F9F51531A54 /* Pods-PrimerSDK_Example */,
				C99317E726DB0D5CA94A6EFE2CA8C63E /* Pods-PrimerSDK_Tests */,
			);
			name = "Targets Support Files";
			sourceTree = "<group>";
		};
<<<<<<< HEAD
		5921EA472C6EB81716872FA3CEC4EFF8 /* Parser */ = {
			isa = PBXGroup;
			children = (
				592434D873C867CE59257773D5DB87AE /* Parser.swift */,
				68572A9F6732AB183F8FCC750F6A62DF /* JSON */,
			);
			name = Parser;
			path = Parser;
			sourceTree = "<group>";
		};
		59DA5C1F72E1D5BABC43EACBA672C3BA /* iOS */ = {
			isa = PBXGroup;
			children = (
				EAB6F611E86A4758835A715E4B4184F6 /* Foundation.framework */,
				D245E0514AAC1A2B9A6D5EA2F383E90F /* UIKit.framework */,
			);
			name = iOS;
=======
		57650C92A457E1CDC5C94764D634CDC6 /* API */ = {
			isa = PBXGroup;
			children = (
				30F7770552D84DAC9AF703F5CA30B922 /* Primer */,
			);
			name = API;
			path = API;
>>>>>>> d01a8e17
			sourceTree = "<group>";
		};
		5B09652315A7CB21BE5573D38C6EFA60 /* TokenizationViewModels */ = {
			isa = PBXGroup;
			children = (
				A3C46C1B7A2260BC88E126A0C82AC6C2 /* ApayaTokenizationViewModel.swift */,
				B991EFBC20F250E700AFB1D291B36945 /* ApplePayTokenizationViewModel.swift */,
				9E8D5784FFF4C5C6FDB691D00DB88374 /* BankSelectorTokenizationViewModel.swift */,
				00D8F9973243A421978D6CDCCD7EEF80 /* ExternalPaymentMethodTokenizationViewModel.swift */,
				676DFFCFD2D0C5699A9C4CBEF386DB7E /* FormTokenizationViewModel.swift */,
				D1AF3990C76812B05106D03DFD9EF74C /* KlarnaTokenizationViewModel.swift */,
				B0E00696CF6A31A907AAC82E4F19E116 /* PaymentMethodTokenizationViewModel.swift */,
				20F98535F679BD960B51394D056DCA50 /* PayPalTokenizationViewModel.swift */,
				9D3DB3EC957CFA207068F88C2D746251 /* QRCodeTokenizationViewModel.swift */,
			);
			name = TokenizationViewModels;
			path = TokenizationViewModels;
			sourceTree = "<group>";
		};
		5E5DAE557C9687643254EFA0D227CC42 /* PCI */ = {
			isa = PBXGroup;
			children = (
				19F897A31B1580E781D09FB8D1C6317D /* FormType.swift */,
			);
			name = PCI;
			path = PCI;
			sourceTree = "<group>";
		};
		5E7CEBBE4BB56B730A515810549B52D9 /* Products */ = {
			isa = PBXGroup;
			children = (
				4D3869E0A461E802A5916AA6523517A4 /* Pods-PrimerSDK_Example */,
				23FD1D157B8C8E7148BE8A7D354A051F /* Pods-PrimerSDK_Tests */,
				28E47791C9F9D0A9BA05C719761A4F3F /* PrimerSDK */,
				A8B3BC107C2BDC3C03D961866F721265 /* PrimerSDK-PrimerResources */,
			);
			name = Products;
			sourceTree = "<group>";
		};
		6493F4FE6B20F9ABF000008E8D1B84B8 /* Mocks */ = {
			isa = PBXGroup;
			children = (
<<<<<<< HEAD
				4A85F1DD66BDDAE3366F8BCE35259900 /* Core */,
				3212B9B525BCD854C8FF2A21D0FF4216 /* Pod */,
				CC5A21B7980238EE34392A5A13727BED /* Support Files */,
=======
				DCCB480F16D98D5671A7B6089570A4B6 /* MockPrimerAPIClient.swift */,
>>>>>>> d01a8e17
			);
			name = Mocks;
			path = Sources/PrimerSDK/Classes/Mocks;
			sourceTree = "<group>";
		};
<<<<<<< HEAD
		63E7C9F847B7F0EDD50DB13709C5C875 /* Success */ = {
			isa = PBXGroup;
			children = (
				2FD1E35F1D7DD10820C8057A72CA04BD /* SuccessViewController.swift */,
			);
			name = Success;
			path = Success;
			sourceTree = "<group>";
		};
		676B38E55C8DCD43192C9DE4F15729B0 /* Checkout Components */ = {
			isa = PBXGroup;
			children = (
				9A1CF2EEBFCA2F6CD72577BE9763394C /* PrimerHeadlessUniversalCheckout.swift */,
				7BDFFFC64462D4C10DAF78A431FCEFFC /* PrimerHeadlessUniversalCheckoutProtocols.swift */,
				D934B1D4255229CAC96C642F88BC68EA /* PrimerHeadlessUniversalCheckoutUIManager.swift */,
				881A1E2B090E9AD27AD66E54576837BD /* PrimerInputElements.swift */,
			);
			name = "Checkout Components";
			path = "Checkout Components";
			sourceTree = "<group>";
		};
		68572A9F6732AB183F8FCC750F6A62DF /* JSON */ = {
			isa = PBXGroup;
			children = (
				CC25EF5B21F5CCCAEA964BFD066B1E8C /* JSONParser.swift */,
			);
			name = JSON;
			path = JSON;
=======
		65970B27AD23E2B5E2C347BA322985D6 /* Components */ = {
			isa = PBXGroup;
			children = (
				07787F456F0B9B8F3A072BBBF307E152 /* PrimerResultComponentView.swift */,
				E81650EF6ECD305A12DFF4C62C59301B /* PrimerResultViewController.swift */,
				0F846FDA36B8AD198978FA9B2DD1E70F /* PrimerSearchTextField.swift */,
			);
			name = Components;
			path = Components;
			sourceTree = "<group>";
		};
		65FBB8FF7B6439E6349D1EA5F2A11BFB /* PromiseKit */ = {
			isa = PBXGroup;
			children = (
				6CABF1250A9C2AEF4EB137CA55ECC0FE /* after.swift */,
				724F679743B756CC7836646F2DEF4B75 /* Box.swift */,
				09FD8B25B10E21953C81DBFD7A8CC5F0 /* Catchable.swift */,
				84EF1E0DE17E1838C3930B66BEDF4163 /* Configuration.swift */,
				E721063487052CD2D91A31BBB73E96D6 /* CustomStringConvertible.swift */,
				4DC20174F27751222D73001A5BA9293B /* Dispatcher.swift */,
				11B2ABA8C1405CFB2DA7B47D1AD27533 /* Error.swift */,
				F1E2679A81A17385CF24BDD523D4CA22 /* firstly.swift */,
				F06AF5288649990473AFB74D19BD79FF /* Guarantee.swift */,
				31E17341F7BC96DFCDDAFFA2B7E7D689 /* hang.swift */,
				9BE92E1D767B16B4A133946A6B1B3458 /* LogEvent.swift */,
				85687C15C433D5522F6E9A787FBA9706 /* Promise.swift */,
				64D047ED62699FFCB0269AE6736248BD /* race.swift */,
				9D65066EFF8667EDC74C273769973632 /* Resolver.swift */,
				B2683289C3F0E7761EC27558A8758A9A /* Thenable.swift */,
				CDFD143DF887647C3575ED03179B7E1D /* when.swift */,
				BFCD407EC149E26470DA9199E565B5EC /* Cancellation */,
				E5829317C315BC35FA1D793C9C3A29F6 /* Dispatchers */,
				CF91D3949E1E5A7B7B7F497340B1097F /* Wrappers */,
			);
			name = PromiseKit;
			path = PromiseKit;
			sourceTree = "<group>";
		};
		6655C9DE3F0BDC7BA1BFCC7A77511A8E /* Analytics */ = {
			isa = PBXGroup;
			children = (
				97BA4FDEDB2E9730AAE7E4683A3CF136 /* Analytics.swift */,
				CB6659810ADBEC7E07048CB94DCC5F4C /* AnalyticsEvent.swift */,
				A1BFF984C1103D527D741BF61C0CB014 /* AnalyticsService.swift */,
				A879ECA371B158B5C0D886776D3B7392 /* Device.swift */,
			);
			name = Analytics;
			path = Analytics;
			sourceTree = "<group>";
		};
		69E62941AA7C2F3C7C36F7A0B7552B48 /* Parser */ = {
			isa = PBXGroup;
			children = (
				C4F2147FAC911C228E73C6DEE924018E /* Parser.swift */,
				72061E27536FC46BBE4C0481A3134AC9 /* JSON */,
			);
			name = Parser;
			path = Parser;
>>>>>>> d01a8e17
			sourceTree = "<group>";
		};
		6A238F6A1BFE185B433F22F3D0C8AE74 /* Theme */ = {
			isa = PBXGroup;
			children = (
				3032EE595457A24D2B79164A03D8E03B /* PrimerTheme.swift */,
				D3D351925CD46D16DE26EC2C8D38B425 /* Internal */,
				CEE54B9F6AA06DA2CEEC9DD597682D66 /* Public */,
			);
			name = Theme;
			path = Theme;
			sourceTree = "<group>";
		};
<<<<<<< HEAD
		74ADBA1DE9345FC0DD931F350F5C536C /* Internal */ = {
			isa = PBXGroup;
			children = (
				13070B473FC6D2D2A64A75D8928ED6E5 /* PrimerTheme+Borders.swift */,
				3F839E2C947B1BD7DD4A5387922CF3C6 /* PrimerTheme+Buttons.swift */,
				D37E6AACA61085461E9D4D9A9FA2CB4B /* PrimerTheme+Colors.swift */,
				92A22338FA1F6D841800D44F796B7D7C /* PrimerTheme+Inputs.swift */,
				342321E391869AB6CBFB9C4792800576 /* PrimerTheme+TextStyles.swift */,
				0EBF4EF448622D392900889EC080BF00 /* PrimerTheme+Views.swift */,
			);
			name = Internal;
			path = Internal;
			sourceTree = "<group>";
		};
		7F8CB0C8BBAF4C3EFBAF6EA4EE7CD9F7 /* Payment Services */ = {
			isa = PBXGroup;
			children = (
				B4BC8F646D7F61C4003E187DA3FAC2CE /* ClientTokenService.swift */,
				4E8F6CB24734614D1944A1B13C6566C7 /* DirectDebitService.swift */,
				1221ABB0C842C20D55CDD7F9FA9A0F67 /* PaymentMethodConfigService.swift */,
				ADD4DD9A111A20CE0FF59FB6A2E4BA17 /* PayPalService.swift */,
				8F48A283E136F319ED154EA2C5C53C4F /* VaultService.swift */,
			);
			name = "Payment Services";
			path = "Payment Services";
			sourceTree = "<group>";
		};
		809FA88DEB936275A9AEEB781EEC8234 /* Error Handler */ = {
			isa = PBXGroup;
			children = (
				FBCA17EA1D31E49AF3C7F80A75505023 /* ErrorHandler.swift */,
				2F64DC1CBBF4119C8DFB12FC1A9B9567 /* PrimerError.swift */,
			);
			name = "Error Handler";
			path = "Sources/PrimerSDK/Classes/Error Handler";
			sourceTree = "<group>";
		};
		856E7C43E837BD0ADF286C2C0C20231E /* TokenizationViewControllers */ = {
			isa = PBXGroup;
			children = (
				186DE3CCB0922298810BB987DE03DD1D /* QRCodeViewController.swift */,
			);
			name = TokenizationViewControllers;
			path = TokenizationViewControllers;
			sourceTree = "<group>";
		};
		869B70350FF882552D67B41DBAE5D9EC /* Connectivity */ = {
			isa = PBXGroup;
			children = (
				E6189CE75862EA06F51DAD66E69A3930 /* Connectivity.swift */,
			);
			name = Connectivity;
			path = Connectivity;
			sourceTree = "<group>";
		};
		8AF13B75B68F10E6CD8A26B54A168D80 /* Cancellation */ = {
			isa = PBXGroup;
			children = (
				1B1A749C4A126F0F6651B8A2707A580B /* CancelContext.swift */,
				B0BDAFD7CFB9FB9B8BC4709931A7FE97 /* Cancellable.swift */,
				24A8B848A5B3FB9C453BA39483BCE4C4 /* CancellableCatchable.swift */,
				3B587A19952E7F391E2D4BC6BB9694B4 /* CancellablePromise.swift */,
				ECBFDB17AF53EFE263D2E84AB502A421 /* CancellableThenable.swift */,
			);
			name = Cancellation;
			path = Cancellation;
			sourceTree = "<group>";
		};
		8F48219B029138D08ECF12E0F7E889D5 /* Analytics */ = {
			isa = PBXGroup;
			children = (
				59F9D7BFC40DB835ADA132C61FAEB13C /* Analytics.swift */,
				8531B682125637F29C28ADFD9032C415 /* AnalyticsEvent.swift */,
				000CD19EE774EC15ABBBA80634111D2D /* AnalyticsService.swift */,
				80D40CAD35CC557A48DEFBD61CF34D18 /* Device.swift */,
			);
			name = Analytics;
			path = Analytics;
			sourceTree = "<group>";
		};
		96AADB4F0DF361D285DC468CBF172C7E /* Nibs */ = {
			isa = PBXGroup;
			children = (
				1044B566C2F4774724A1029B06B60FAD /* PrimerTextFieldView.xib */,
			);
			name = Nibs;
			path = Sources/PrimerSDK/Resources/Nibs;
			sourceTree = "<group>";
		};
		A0FB4F6BE3A1037AACA2E9923FBD9967 /* Extensions & Utilities */ = {
			isa = PBXGroup;
			children = (
				3F216D9715638CF2741384F7D4C334C9 /* AlertController.swift */,
				A1750B81A341A88C382340FA78031834 /* AnyCodable.swift */,
				3584CAEE1C1BD716608AACFED9B9AE37 /* AnyDecodable.swift */,
				4B452B9194190435041A840F8E55629C /* AnyEncodable.swift */,
				4DD2E67A16F257DB6D1A44425CFECF7B /* ArrayExtension.swift */,
				10ECE775DDA6B15858CFF30C9340D46D /* BundleExtension.swift */,
				3034FF5EA70BF4A8A8D51D776C39507E /* DataExtension.swift */,
				A7D7A5EC41EA215536DB815C79A72FD2 /* DateExtension.swift */,
				6B4603666D206888EDCF5163FAD94804 /* IntExtension.swift */,
				641AD1556E78AEAB0E6DB07140904431 /* Logger.swift */,
				F7E0110AC5ACE2C3A176C826F430AC0B /* Mask.swift */,
				E8D7F7C187D5643F24187C6033032F63 /* Optional+Extensions.swift */,
				218C067AD08F00B3F9C38143AE3D2EF0 /* PostalCode.swift */,
				8B22EBB045DAB2425D4345E0DA03EA5F /* PresentationController.swift */,
				272ED67C7BB58606386AB9C4B9E36708 /* PrimerButton.swift */,
				F79D59996DD5E07B04DBFED4665E504A /* PrimerCustomStyleTextField.swift */,
				8E8386921B4360719685EE947160C6D9 /* PrimerImage.swift */,
				415366C3C14A24A8231BBD709C148ACF /* PrimerScrollView.swift */,
				3596F21A03F4F2AD29105ADABFD3D878 /* PrimerTableViewCell.swift */,
				45C0331C0B1125CE1569C3184FE42E97 /* PrimerViewController.swift */,
				0C96594AACDCCAE51D43B265594EA4ED /* PrimerViewExtensions.swift */,
				A91356320457B2B8E9FB3C51658605E5 /* StringExtension.swift */,
				449EA7464CC8A046B64C808EB8571022 /* UIColorExtension.swift */,
				1CB00691D82A95BD9322379C7E5A8CF3 /* UIDeviceExtension.swift */,
				BF1E5F109D8CF2C4CA131BA91B0F4950 /* UILocalizableUtil.swift */,
				641998D97C14F0189907D6472944F1FF /* URLExtension.swift */,
				160ED1800FDC06F4376E63D59E7E2300 /* UserDefaultsExtension.swift */,
				0BB9A5009FD1DA189F2660348B6416F6 /* Weak.swift */,
				A5D26CB06A46CC182D7461780F99498E /* WebViewUtil.swift */,
			);
			name = "Extensions & Utilities";
			path = "Sources/PrimerSDK/Classes/Extensions & Utilities";
			sourceTree = "<group>";
		};
		A218E2D1FC9EC176148F30C20C4E109D /* Crypto */ = {
			isa = PBXGroup;
			children = (
				448D4C1A0E74C6DD3D6F656B3F7857DC /* AES256.swift */,
			);
			name = Crypto;
			path = Crypto;
			sourceTree = "<group>";
		};
		A8D76BAA3D63BA4ADC8691A75371C23C /* Network */ = {
			isa = PBXGroup;
			children = (
				E06AC8F9892FA78C9077FF2BA2572E5B /* Endpoint.swift */,
				D972FA8FE0A0922AA9D38ED5EDC17370 /* MockSuccess.swift */,
				BE2B28F586CF729E0ABD70ECDFDCE6E9 /* NetworkService.swift */,
				ACAF8C0CB61799E708123E5A84D59B92 /* URLSessionStack.swift */,
			);
			name = Network;
			path = Network;
			sourceTree = "<group>";
		};
		ACF5533D75758560EC3AB6E74A156D39 /* Core */ = {
			isa = PBXGroup;
			children = (
				F26991E9FE2E21B76878685117ED2C3C /* 3DS */,
				8F48219B029138D08ECF12E0F7E889D5 /* Analytics */,
				676B38E55C8DCD43192C9DE4F15729B0 /* Checkout Components */,
				869B70350FF882552D67B41DBAE5D9EC /* Connectivity */,
				34F5DCE1635E3B26337FF352DDC8F4DF /* Constants */,
				A218E2D1FC9EC176148F30C20C4E109D /* Crypto */,
				F89C1CE0B4CE11C34A9CD15742A5FD32 /* Keychain */,
				7F8CB0C8BBAF4C3EFBAF6EA4EE7CD9F7 /* Payment Services */,
				C56F1487FA1AE7BD24E8E0B703C6BC23 /* PCI */,
				F409608A4F6E1F462013A2A67E9905CC /* Primer */,
			);
			name = Core;
			path = Sources/PrimerSDK/Classes/Core;
			sourceTree = "<group>";
		};
		BDE1A4592F48230C75EF42CC0BEBCBD2 /* PCI */ = {
			isa = PBXGroup;
			children = (
				CAC64828D6EC8E95D7DCEC7CF8AAFCC3 /* CardScanner */,
			);
			name = PCI;
			path = PCI;
			sourceTree = "<group>";
		};
		BF35740433D4DF96D57354CFB6012935 /* PromiseKit */ = {
			isa = PBXGroup;
			children = (
				BD97F767D65CE1E5273CFCBDC42E7D0A /* after.swift */,
				CC1B877B01B9BBA8CF4314CF03CAF212 /* Box.swift */,
				9546ED4B9CCEDEC117AEEBF4DA6E66DB /* Catchable.swift */,
				46B2EE2E5353C3BF195FE214E6FF1708 /* Configuration.swift */,
				3308F9361D8D595776CB1E98A09AED13 /* CustomStringConvertible.swift */,
				8FCFF516341898F50B495FB94E4A92F7 /* Dispatcher.swift */,
				855CD245F1870B61AF74DD41D1701AA5 /* Error.swift */,
				B94CF742DF7F93B637BFB083E063AC6C /* firstly.swift */,
				127044A02AECA93B5524EB59402C47C0 /* Guarantee.swift */,
				8CA499732FAD0325ACC08581E0261CDD /* hang.swift */,
				3354FB557A0E402773E0FA66FC7BA41C /* LogEvent.swift */,
				91AC91B87B50816E8968ED6DB421BD7D /* Promise.swift */,
				A4CDC2D6DEED1EFB195DE04A7C3EC281 /* race.swift */,
				675436F411381A36B64B6B4989DA6133 /* Resolver.swift */,
				C007ACD69826812B09CD02D852ECE28F /* Thenable.swift */,
				0EC47DCA31FBDEBBA0BBB53E03C22985 /* when.swift */,
				8AF13B75B68F10E6CD8A26B54A168D80 /* Cancellation */,
				2254D3A5DB7CA119F8A0AB1900128E16 /* Dispatchers */,
				FA14E9C9904A602ED479229277DEA990 /* Wrappers */,
=======
		6A3C6FF56AFE98E55190A30B664A915A /* Constants */ = {
			isa = PBXGroup;
			children = (
				D899618EF01BC196B6C658B39F1C506D /* Colors.swift */,
				76AB301ED417DA27C70F7972313F3A15 /* Content.swift */,
				BC407387504B49C1516819FEF710D9C0 /* Dimensions.swift */,
			);
			name = Constants;
			path = Constants;
			sourceTree = "<group>";
		};
		6F57501BCAB93B4D6F3C09224C1048FE /* Services */ = {
			isa = PBXGroup;
			children = (
				57650C92A457E1CDC5C94764D634CDC6 /* API */,
				51ACE9DA6B8C636118D9B28277901E9C /* Network */,
				69E62941AA7C2F3C7C36F7A0B7552B48 /* Parser */,
			);
			name = Services;
			path = Sources/PrimerSDK/Classes/Services;
			sourceTree = "<group>";
		};
		72061E27536FC46BBE4C0481A3134AC9 /* JSON */ = {
			isa = PBXGroup;
			children = (
				B0E8A79AE279AE62C8F8E8F9F52E0258 /* JSONParser.swift */,
			);
			name = JSON;
			path = JSON;
			sourceTree = "<group>";
		};
		7214CA9E80658FA91942B2BB66E8787E /* Vault */ = {
			isa = PBXGroup;
			children = (
				FC1F2F24B4860F77BED7E72605C9EDCD /* VaultPaymentMethodView.swift */,
				3969BF48BD839D74AFDC4ED409186F65 /* VaultPaymentMethodViewController.swift */,
				33BA1C6CA04A4AEE82D4046A4029A3CF /* VaultPaymentMethodViewModel.swift */,
			);
			name = Vault;
			path = Vault;
			sourceTree = "<group>";
		};
		7247ACD97AB79769C7D29E910A7E0D09 /* Development Pods */ = {
			isa = PBXGroup;
			children = (
				360709003BF039A96273811D5813664F /* PrimerSDK */,
			);
			name = "Development Pods";
			sourceTree = "<group>";
		};
		7D28216D4802453EC067B4A34FB847AE /* TokenizationViewControllers */ = {
			isa = PBXGroup;
			children = (
				643DCBD7012509EE27813F96B874CEB4 /* QRCodeViewController.swift */,
			);
			name = TokenizationViewControllers;
			path = TokenizationViewControllers;
			sourceTree = "<group>";
		};
		7E038CB5425A6AEC01759D899E1A4EEA /* Keychain */ = {
			isa = PBXGroup;
			children = (
				0DD00C28CC593E95BCB707963B99117E /* Keychain.swift */,
			);
			name = Keychain;
			path = Keychain;
			sourceTree = "<group>";
		};
		819A6286004431EC5B9F2FE69E546FB4 /* Support Files */ = {
			isa = PBXGroup;
			children = (
				7933B9AB199134C8ED6529877C2C8E17 /* PrimerSDK.modulemap */,
				FCA0627E1108CB5D3EA91BE56D4C18E7 /* PrimerSDK-dummy.m */,
				54C9AF2A0EF41178E0E4718BE1905816 /* PrimerSDK-Info.plist */,
				2DF81640B71DE10DE44F4CE03334790F /* PrimerSDK-prefix.pch */,
				AC8711D2430F908933E0CF79DA7DADBB /* PrimerSDK-umbrella.h */,
				07ABAC4A253752E5EFD21CFD15864DBF /* PrimerSDK.debug.xcconfig */,
				27BDD1E1017D996DE3A5725F205A4733 /* PrimerSDK.release.xcconfig */,
				01971059EB58189857FE60D02FA9BA68 /* ResourceBundle-PrimerResources-PrimerSDK-Info.plist */,
			);
			name = "Support Files";
			path = "Example/Pods/Target Support Files/PrimerSDK";
			sourceTree = "<group>";
		};
		843611637FF067FAA7EFFC469049073D /* Data Models */ = {
			isa = PBXGroup;
			children = (
				8A1E451720D9EBB95E0668AE7DDBFEB2 /* 3DS.swift */,
			);
			name = "Data Models";
			path = "Data Models";
			sourceTree = "<group>";
		};
		891CF58D64A1BC1CBDCE09B8E4698C83 /* Pod */ = {
			isa = PBXGroup;
			children = (
				D84163501C075C99BF16DF5B01C8E8FE /* LICENSE */,
				5ADB71E4B2C078DAE6DCBE77C4C84B2E /* PrimerSDK.podspec */,
				D39507107702E307BEE486A96DC16E2D /* README.md */,
			);
			name = Pod;
			sourceTree = "<group>";
		};
		9D23780672536C695AEBE5C734BC7F58 /* Extensions & Utilities */ = {
			isa = PBXGroup;
			children = (
				0345302B312D22CEF4FA26CA756061EE /* AlertController.swift */,
				4D2110E0BE00A4F9C9B8EDDB64802ED7 /* AnyCodable.swift */,
				E3B83E39142AA6AEFA18F23002FBFF5C /* AnyDecodable.swift */,
				E4787C4BD99AA89407E29376CE87C717 /* AnyEncodable.swift */,
				29EECB2C37F55072DA79A322CA942F66 /* ArrayExtension.swift */,
				F9804CC26E719A42CF4197C756784FD2 /* BundleExtension.swift */,
				21048685BC319F80C9179AF664C23F83 /* DataExtension.swift */,
				A9D28DB25F78BD5D92E7E37C793C03D1 /* DateExtension.swift */,
				AA2F31F1F1DF1305C7D8768D6CAA1161 /* IntExtension.swift */,
				FC716C78A1FCC05C02EB41FEB135C200 /* Logger.swift */,
				44747AFF99ADE33DB6BE1D3E2409D8A8 /* Mask.swift */,
				5B3547C21351DE6378B974A5DE3280A0 /* Optional+Extensions.swift */,
				B826050E3EB241084FB3DC8F8692CBEB /* PostalCode.swift */,
				6035B30BD0D9E2AB3A31448413967587 /* PresentationController.swift */,
				AE972F3B44197B81D41E34A31D92EF14 /* PrimerButton.swift */,
				76FF9AA664AD0F050E47BE66CF71F206 /* PrimerCustomStyleTextField.swift */,
				F66A0A87E645DE2DFB1D55AF302C6701 /* PrimerImage.swift */,
				4ED6B17CAA57E8A00FFFB5CED0DA72B3 /* PrimerScrollView.swift */,
				56B1500896ABA7307D82EDE37B02AD00 /* PrimerTableViewCell.swift */,
				2BEE1A81AF41024616BF18C98FF27035 /* PrimerViewController.swift */,
				9B2024C39C9456607C0BC14173982FBA /* PrimerViewExtensions.swift */,
				2514F468BBAEDCEACE5A1B67828C1726 /* StringExtension.swift */,
				A93CC063298D2DF6CC5FA96AD1EB69A8 /* UIColorExtension.swift */,
				69E8FC01C9BB3723D7A59FD1F52264B3 /* UIDeviceExtension.swift */,
				20870C37AC9F3233EC1EC52BB931EA64 /* URLExtension.swift */,
				683464B2E03BEA9B69765D7D532DBD79 /* UserDefaultsExtension.swift */,
				75FCCD9869C584A94FD7AE74B89BECDA /* Weak.swift */,
				5BEE9D71EA37A7771EC2D00441BA7829 /* WebViewUtil.swift */,
			);
			name = "Extensions & Utilities";
			path = "Sources/PrimerSDK/Classes/Extensions & Utilities";
			sourceTree = "<group>";
		};
		A38A2BC001283BDBAECA3BA51D23D17F /* Crypto */ = {
			isa = PBXGroup;
			children = (
				3B4A2558FC87A2A4C6297F5C88E676FB /* AES256.swift */,
			);
			name = Crypto;
			path = Crypto;
			sourceTree = "<group>";
		};
		A9D8A3685711AC4E758D480997E655DF /* Networking */ = {
			isa = PBXGroup;
			children = (
				F3DCD4EFB5A562ED6C04FB438D26F037 /* PrimerAPIClient+3DS.swift */,
			);
			name = Networking;
			path = Networking;
			sourceTree = "<group>";
		};
		AC9ECE28688DC5CA4D04AEC87E93DE1B /* Core */ = {
			isa = PBXGroup;
			children = (
				033C2F44F5104EE8F4941EA14080C5A1 /* 3DS */,
				6655C9DE3F0BDC7BA1BFCC7A77511A8E /* Analytics */,
				CC99C6A66BE58E0F5650D72002291036 /* Checkout Components */,
				D2B508B6A7F027791591B39EF34BAF62 /* Connectivity */,
				6A3C6FF56AFE98E55190A30B664A915A /* Constants */,
				A38A2BC001283BDBAECA3BA51D23D17F /* Crypto */,
				7E038CB5425A6AEC01759D899E1A4EEA /* Keychain */,
				0DDE75F2238E69AA261FEDBFD8E3C4FB /* Payment Services */,
				DC1BA672A8BC0E2CDD8793C33977BF99 /* PCI */,
				F71E1E8FEB4EA2E8EEF9A0B7133F31E6 /* Primer */,
			);
			name = Core;
			path = Sources/PrimerSDK/Classes/Core;
			sourceTree = "<group>";
		};
		BB4C33D46C13392717501AA0C1C52650 /* User Interface */ = {
			isa = PBXGroup;
			children = (
				F6A6D17FC119E9D2E57E4E86E677C586 /* Identifiable.swift */,
				DCFCC37067EB355AD804F85348865482 /* PaymentMethodsGroupView.swift */,
				48C6A759351772F82CA7BB266A6BC1E0 /* UIUtils.swift */,
				C845B063EECA36C6E72D44AE88AB25A1 /* Banks */,
				65970B27AD23E2B5E2C347BA322985D6 /* Components */,
				1A75C104F3126DA50B1FE240CA546A4A /* OAuth */,
				07219C7B04CC7E7AF423C5195EA3085C /* PCI */,
				EBF87F016D6B221C068B99C7D252B134 /* Primer */,
				175FEC0B032507B9E772943840719ECE /* Root */,
				F54567A712CFA62EE18CD228850A2A7B /* Success */,
				155E7E45992CDB1BA5369BC3F4C641C5 /* Text Fields */,
				7D28216D4802453EC067B4A34FB847AE /* TokenizationViewControllers */,
				C8AE231FBAC6C38023A95E875EECD65B /* TokenizationViewModels */,
				C338E654449E0184F1E874D417416EAA /* UI Delegates */,
				7214CA9E80658FA91942B2BB66E8787E /* Vault */,
>>>>>>> d01a8e17
			);
			name = "User Interface";
			path = "Sources/PrimerSDK/Classes/User Interface";
			sourceTree = "<group>";
		};
<<<<<<< HEAD
		C56F1487FA1AE7BD24E8E0B703C6BC23 /* PCI */ = {
			isa = PBXGroup;
			children = (
				7162D34379FEEB148AE4D625D536E4EB /* TokenizationService.swift */,
=======
		BFCD407EC149E26470DA9199E565B5EC /* Cancellation */ = {
			isa = PBXGroup;
			children = (
				4529F04178BE5FA61055383ED2D67126 /* CancelContext.swift */,
				A5CEB1F8E1C06C6133B276E9A60847F2 /* Cancellable.swift */,
				BB274C631595FF58508D4A0E4EBA5436 /* CancellableCatchable.swift */,
				1B2C6D847BD2B8C587F95D721FDE9B7C /* CancellablePromise.swift */,
				04D5AF15DB7976C3D41955D9E3BEDA7C /* CancellableThenable.swift */,
			);
			name = Cancellation;
			path = Cancellation;
			sourceTree = "<group>";
		};
		C338E654449E0184F1E874D417416EAA /* UI Delegates */ = {
			isa = PBXGroup;
			children = (
				F4DAE66534C71DA757BDBD2B85806463 /* ReloadDelegate.swift */,
>>>>>>> d01a8e17
			);
			name = "UI Delegates";
			path = "UI Delegates";
			sourceTree = "<group>";
		};
<<<<<<< HEAD
=======
		C845B063EECA36C6E72D44AE88AB25A1 /* Banks */ = {
			isa = PBXGroup;
			children = (
				8667B809DD35F7B79B1DE3D1E69C0669 /* BankSelectorViewController.swift */,
				EAC72DDD65A92588DC462B24DEB56318 /* BankTableViewCell.swift */,
			);
			name = Banks;
			path = Banks;
			sourceTree = "<group>";
		};
		C8AE231FBAC6C38023A95E875EECD65B /* TokenizationViewModels */ = {
			isa = PBXGroup;
			children = (
				E08442D7AEE544796E5F95B23DD8860C /* ApayaTokenizationViewModel.swift */,
				DA2092E11579780D0D84954E6377C0CD /* ApplePayTokenizationViewModel.swift */,
				4776D858495378652B3FA7899544C680 /* BankSelectorTokenizationViewModel.swift */,
				F844E50F9F25C14CAEF406B54711DFD8 /* ExternalPaymentMethodTokenizationViewModel.swift */,
				158013F324558FF5577FE8AA85DCFA7A /* FormTokenizationViewModel.swift */,
				3B37841E2F7E20B53356A30741BB6BC6 /* KlarnaTokenizationViewModel.swift */,
				B73A317F68653C1777AD3179D17FF87C /* PaymentMethodTokenizationViewModel.swift */,
				2F2212F1AB55F126F51FE0102F57D5D7 /* PayPalTokenizationViewModel.swift */,
				022436485DC9444C3739BFEF68D1FD0D /* QRCodeTokenizationViewModel.swift */,
			);
			name = TokenizationViewModels;
			path = TokenizationViewModels;
			sourceTree = "<group>";
		};
>>>>>>> d01a8e17
		C99317E726DB0D5CA94A6EFE2CA8C63E /* Pods-PrimerSDK_Tests */ = {
			isa = PBXGroup;
			children = (
				B429083200B13F604ED3C87DFFC0C016 /* Pods-PrimerSDK_Tests.modulemap */,
				A4E7B1C752F38C22267D301DD5A364DF /* Pods-PrimerSDK_Tests-acknowledgements.markdown */,
				639AE4928116FBD4FAE7B3DD6BD21271 /* Pods-PrimerSDK_Tests-acknowledgements.plist */,
				D66C3890C3566F38C935A2FFD9A237B0 /* Pods-PrimerSDK_Tests-dummy.m */,
				48627A99264E6679D85F177DBB79DA83 /* Pods-PrimerSDK_Tests-Info.plist */,
				EE9674DAD0C961C92687877090E1E047 /* Pods-PrimerSDK_Tests-umbrella.h */,
				DF6E4F8E7C26A7BBEC17AAD4042A317D /* Pods-PrimerSDK_Tests.debug.xcconfig */,
				F7B48CC82297D62E27EA98AE7A13D3DA /* Pods-PrimerSDK_Tests.release.xcconfig */,
			);
			name = "Pods-PrimerSDK_Tests";
			path = "Target Support Files/Pods-PrimerSDK_Tests";
			sourceTree = "<group>";
		};
<<<<<<< HEAD
		CAC64828D6EC8E95D7DCEC7CF8AAFCC3 /* CardScanner */ = {
			isa = PBXGroup;
			children = (
				E545FAA2EF9BCC6057FF0B11E9E8A5D0 /* CardScannerViewController.swift */,
				1D2B06DB01B0BAE76266AB78343EB0D7 /* CardScannerViewController+SimpleScanDelegate.swift */,
			);
			name = CardScanner;
			path = CardScanner;
			sourceTree = "<group>";
		};
		CC5A21B7980238EE34392A5A13727BED /* Support Files */ = {
=======
		CA2828DBA5A797CD8AC36FA3F54AA7F9 /* CardScanner */ = {
>>>>>>> d01a8e17
			isa = PBXGroup;
			children = (
				59AA0A1671143B360F55A90D2BC00CBE /* CardScannerViewController.swift */,
				22ED73A8553527EF57C32FD66BFEC472 /* CardScannerViewController+SimpleScanDelegate.swift */,
			);
			name = CardScanner;
			path = CardScanner;
			sourceTree = "<group>";
		};
<<<<<<< HEAD
=======
		CAD48F6CF3FB6159500BF00F44EC0EF4 /* Core */ = {
			isa = PBXGroup;
			children = (
				9C0E94E642DAF200E4F8095B3DBD3DEF /* Icons.xcassets */,
				0E1E2FC33A205C8423D5C7CDD5FC7918 /* Strings.swift */,
				AC9ECE28688DC5CA4D04AEC87E93DE1B /* Core */,
				FB882984B2E46ACF7BADA9905B192B67 /* Data Models */,
				F93B81F4E4CD5DBBB544C43766D6A4B1 /* Error Handler */,
				9D23780672536C695AEBE5C734BC7F58 /* Extensions & Utilities */,
				21C38F9053EE965BF7E4EFF5C36E0F96 /* Localizable */,
				6493F4FE6B20F9ABF000008E8D1B84B8 /* Mocks */,
				434576385A9CBF7AE1253FF3B1D3F56C /* Nibs */,
				6F57501BCAB93B4D6F3C09224C1048FE /* Services */,
				D87C872955CE8D7A6020C0356F047DAE /* Third Party */,
				BB4C33D46C13392717501AA0C1C52650 /* User Interface */,
			);
			name = Core;
			sourceTree = "<group>";
		};
		CC99C6A66BE58E0F5650D72002291036 /* Checkout Components */ = {
			isa = PBXGroup;
			children = (
				96B7BEACCEE5B74806F0BF74EA80B3CE /* PrimerHeadlessUniversalCheckout.swift */,
				7D66BAB9FFF839AE367A0B6BAA59CF49 /* PrimerHeadlessUniversalCheckoutProtocols.swift */,
				63ACAEF8BCC9DB4DCC60F6BED67E543E /* PrimerHeadlessUniversalCheckoutUIManager.swift */,
				BEE531BA5F123216A3A07CC78FC37F87 /* PrimerInputElements.swift */,
			);
			name = "Checkout Components";
			path = "Checkout Components";
			sourceTree = "<group>";
		};
		CEE54B9F6AA06DA2CEEC9DD597682D66 /* Public */ = {
			isa = PBXGroup;
			children = (
				855AAC9B78128DC3F2F57B2A8DD8A27A /* PrimerThemeData.swift */,
				B162D4B7FBBC61E5685D4DE6D451259F /* PrimerThemeData+Deprecated.swift */,
			);
			name = Public;
			path = Public;
			sourceTree = "<group>";
		};
>>>>>>> d01a8e17
		CF1408CF629C7361332E53B88F7BD30C = {
			isa = PBXGroup;
			children = (
				9D940727FF8FB9C785EB98E56350EF41 /* Podfile */,
				7247ACD97AB79769C7D29E910A7E0D09 /* Development Pods */,
				1628BF05B4CAFDCC3549A101F5A10A17 /* Frameworks */,
				5E7CEBBE4BB56B730A515810549B52D9 /* Products */,
				56409D50D0FA1C19C592518252ACCB45 /* Targets Support Files */,
			);
			sourceTree = "<group>";
		};
<<<<<<< HEAD
		D3DA1201CEF5455D5455422D48AB2362 /* Public */ = {
			isa = PBXGroup;
			children = (
				48E0EB6F042D6507F4CF6A787184AABE /* PrimerThemeData.swift */,
				17E7DFD8EA4A2B5C9CEE76963425BCB0 /* PrimerThemeData+Deprecated.swift */,
			);
			name = Public;
			path = Public;
			sourceTree = "<group>";
		};
		DBB60BA743A22F854ACD78E006C923C6 /* Primer */ = {
			isa = PBXGroup;
			children = (
				55E65A8F0CB87F0B1231CA53917FF89B /* PrimerAPI.swift */,
				C00CB44EAB70713419DCAAE9A8A29CCE /* PrimerAPIClient.swift */,
				4E9768CDF76A2FC303BB6F15B267B53D /* PrimerAPIClient+Promises.swift */,
			);
			name = Primer;
			path = Primer;
=======
		CF91D3949E1E5A7B7B7F497340B1097F /* Wrappers */ = {
			isa = PBXGroup;
			children = (
				BE3090E4FB6DF65AD336765B01CEEE30 /* CatchWrappers.swift */,
				3AC0C901A23B9430DA02251BDEFB7FBF /* EnsureWrappers.swift */,
				A95E2DDD3C4A830338470F790FDB5FDB /* FinallyWrappers.swift */,
				AF9BC046FD4CDAD66A8EEE91F17F042D /* GuaranteeWrappers.swift */,
				175C63A7F8DDAD2FAE5FBB6D46C8C574 /* RecoverWrappers.swift */,
				A2439D6C5845236EE459125BF70ABF43 /* SequenceWrappers.swift */,
				54264FA3B876C359A6789828D51D2D63 /* ThenableWrappers.swift */,
				DC884990E4D9D808C3EFDC22D2EECEC3 /* WrapperProtocols.swift */,
			);
			name = Wrappers;
			path = Wrappers;
			sourceTree = "<group>";
		};
		D2B508B6A7F027791591B39EF34BAF62 /* Connectivity */ = {
			isa = PBXGroup;
			children = (
				7D986DACD79FDDFC50E64D6DBF78EB22 /* Connectivity.swift */,
			);
			name = Connectivity;
			path = Connectivity;
			sourceTree = "<group>";
		};
		D3D351925CD46D16DE26EC2C8D38B425 /* Internal */ = {
			isa = PBXGroup;
			children = (
				A34AD60B3D18F58F62C3DC551EFF9A8D /* PrimerTheme+Borders.swift */,
				3B57E7F25F26DF6922FBC4D0E7C3DAA9 /* PrimerTheme+Buttons.swift */,
				D89AEBDE96F9A6EE08E9EFBDFADFC1C0 /* PrimerTheme+Colors.swift */,
				65E22A6CEC3B9CC8F7FB0D7CD9D383DE /* PrimerTheme+Inputs.swift */,
				8EB36CC4372688BE57A1F7109A9A0738 /* PrimerTheme+TextStyles.swift */,
				F24314E9F186F80C133E56B16025D596 /* PrimerTheme+Views.swift */,
			);
			name = Internal;
			path = Internal;
			sourceTree = "<group>";
		};
		D87C872955CE8D7A6020C0356F047DAE /* Third Party */ = {
			isa = PBXGroup;
			children = (
				65FBB8FF7B6439E6349D1EA5F2A11BFB /* PromiseKit */,
			);
			name = "Third Party";
			path = "Sources/PrimerSDK/Classes/Third Party";
			sourceTree = "<group>";
		};
		DC1BA672A8BC0E2CDD8793C33977BF99 /* PCI */ = {
			isa = PBXGroup;
			children = (
				A5740E5DB1CE13C18D0E446FC26D7CC9 /* TokenizationService.swift */,
			);
			name = PCI;
			path = PCI;
>>>>>>> d01a8e17
			sourceTree = "<group>";
		};
		DC341534F0F751E90DBE9F9F51531A54 /* Pods-PrimerSDK_Example */ = {
			isa = PBXGroup;
			children = (
				AA80C9C550CB6B8B521015719AA66526 /* Pods-PrimerSDK_Example.modulemap */,
				E1B945985145643C12B1E91600B680DE /* Pods-PrimerSDK_Example-acknowledgements.markdown */,
				582FD3213F3E32AF1194EEDF7C3BCD3F /* Pods-PrimerSDK_Example-acknowledgements.plist */,
				21F4ACB1142B1B9457658584BF5CD35A /* Pods-PrimerSDK_Example-dummy.m */,
				D264B4E57DF7DB00D71275605D100971 /* Pods-PrimerSDK_Example-frameworks.sh */,
				6F62EC7E7FE74F53F207CFD74D2416CA /* Pods-PrimerSDK_Example-Info.plist */,
				3780FF276696624E5AD4A629D4CC4AD8 /* Pods-PrimerSDK_Example-umbrella.h */,
				3C474C1A0DABE2A3F404B63D4D59F30C /* Pods-PrimerSDK_Example.debug.xcconfig */,
				E884507DF2B84FA8A2E8AD8289881542 /* Pods-PrimerSDK_Example.release.xcconfig */,
			);
			name = "Pods-PrimerSDK_Example";
			path = "Target Support Files/Pods-PrimerSDK_Example";
			sourceTree = "<group>";
		};
<<<<<<< HEAD
		DF27DC64A036A870349D64F9067592A9 /* Vault */ = {
			isa = PBXGroup;
			children = (
				78093C9C4C30DA38715A019519C245CD /* VaultPaymentMethodView.swift */,
				D7B15EBE31722EC04602EDA20E0A2A23 /* VaultPaymentMethodViewController.swift */,
				BAB74BEA7C1C97849F85427B4581A0D1 /* VaultPaymentMethodViewModel.swift */,
			);
			name = Vault;
			path = Vault;
			sourceTree = "<group>";
		};
		ECF82A99C1E9284303C3638ADBC7FCB0 /* Data Models */ = {
			isa = PBXGroup;
			children = (
				267EAFCF5587099538C14DCE8ECA19C3 /* 3DS.swift */,
			);
			name = "Data Models";
			path = "Data Models";
			sourceTree = "<group>";
		};
		F1AF5DBB0D0812BA38DC8B95DDF3F66F /* Banks */ = {
			isa = PBXGroup;
			children = (
				FC8716761EAC8C43D80AC4CD8F8745C6 /* BankSelectorViewController.swift */,
				F942D7BA9FC792A7A2B7878EBE7CB056 /* BankTableViewCell.swift */,
			);
			name = Banks;
			path = Banks;
			sourceTree = "<group>";
		};
		F26991E9FE2E21B76878685117ED2C3C /* 3DS */ = {
			isa = PBXGroup;
			children = (
				681152AE29C21C0F8FE6CCC5E0C0264B /* 3DSService.swift */,
				888D4DB8CECE4C82D8BF0B6C77B7F03D /* 3DSService+Promises.swift */,
				ECF82A99C1E9284303C3638ADBC7FCB0 /* Data Models */,
				51EE934DB0C6B79F7FD0B3D0EE2EBC09 /* Networking */,
			);
			name = 3DS;
			path = 3DS;
			sourceTree = "<group>";
		};
		F409608A4F6E1F462013A2A67E9905CC /* Primer */ = {
			isa = PBXGroup;
			children = (
				9569A28663C8BAA3ECDA0E110AAEA0DC /* AppState.swift */,
				A6669A04ACFD196E15637AF03A8ECD03 /* DependencyInjection.swift */,
				33EC6E4D93D3DF760649D673DC780486 /* Primer.swift */,
				BA764E00A70C6C7AB291785B45E93694 /* PrimerDelegate.swift */,
				4CAD5A98459D5651E81B397DA0184FDB /* ResumeHandlerProtocol.swift */,
			);
			name = Primer;
			path = Primer;
			sourceTree = "<group>";
		};
		F4366DB956BFF112AD394E4C426DE75C /* OAuth */ = {
			isa = PBXGroup;
			children = (
				C3BF6962DC729234F6E162789FD824A0 /* PrimerWebViewController.swift */,
			);
			name = OAuth;
			path = OAuth;
			sourceTree = "<group>";
		};
		F459015E6B2F5BD640CC8ABACB5D458B /* Localizable */ = {
			isa = PBXGroup;
			children = (
				3B33C9650C07FE84F4C8E6BC7F006CBF /* ar.lproj */,
				1BC97C0532BAAD1A653EF5C890917C25 /* da.lproj */,
				7CF3DC5BDA29A79EC83F9C6F54BCE780 /* de.lproj */,
				E3C9234A07118D4C208929A02F2BFB1C /* el.lproj */,
				43D8B86408B1DB40247B592DEA5B67DB /* en.lproj */,
				F2D57514A46E978DA02AF780B2DEAB7F /* es.lproj */,
				5911DA3A3588E2739FE6BA05350E85AA /* fr.lproj */,
				FA010906512DA0DFAA678D81038A1C59 /* it.lproj */,
				75E881A9C0295316CA8251E8FA532DFC /* nb.lproj */,
				CC8BEFCA4BE77D79695F0ECBF5B47A1A /* nl.lproj */,
				2BB69E2AF18937F7372FE7E7FEB21223 /* pl.lproj */,
				A89825A15817A0C819EAF4782C5F745F /* pt.lproj */,
				92BC325D706817FCBC0F58A94471C9E3 /* sv.lproj */,
				6C670D8A7E6FE9FFCFDFC55B6C1F6393 /* tr.lproj */,
			);
			name = Localizable;
			path = Sources/PrimerSDK/Resources/Localizable;
			sourceTree = "<group>";
		};
		F89C1CE0B4CE11C34A9CD15742A5FD32 /* Keychain */ = {
			isa = PBXGroup;
			children = (
				D1FE7D22E79A0BDCBE0AD0CCD62306DF /* Keychain.swift */,
			);
			name = Keychain;
			path = Keychain;
			sourceTree = "<group>";
		};
		FA14E9C9904A602ED479229277DEA990 /* Wrappers */ = {
			isa = PBXGroup;
			children = (
				AD1E2C0BE3B1595E26BD0FA2772BEB47 /* CatchWrappers.swift */,
				DD853FD5D9A171F1430182135B2B71E6 /* EnsureWrappers.swift */,
				82CC106990195E3C8CF1D5E958809FD9 /* FinallyWrappers.swift */,
				3B341AE83EF5BD60D3CE3DD459F946EE /* GuaranteeWrappers.swift */,
				547FDCE354053FA0364A0B02ACE88103 /* RecoverWrappers.swift */,
				EE2BD46B61ECBDF5837F8411CAFE5B6F /* SequenceWrappers.swift */,
				CF169FE47AE2F3EF7ABBF1003687C40E /* ThenableWrappers.swift */,
				0071F43A319B2E7B75DBA58ECAE442A5 /* WrapperProtocols.swift */,
=======
		E5829317C315BC35FA1D793C9C3A29F6 /* Dispatchers */ = {
			isa = PBXGroup;
			children = (
				933FCE5D089E26BB4AB46C7B14FAC1DF /* ConcurrencyLimitedDispatcher.swift */,
				340FFFF2A5F32C6B7A8A1820EC07E61A /* CoreDataDispatcher.swift */,
				477A1B66BA49584B141C2C030B9A021A /* Queue.swift */,
				02140558830706E5DDC4200C6FDDABA4 /* RateLimitedDispatcher.swift */,
				E7597D7C956B0125A2364B7DFB99F2E5 /* RateLimitedDispatcherBase.swift */,
				D0D91B50D7CFDFB34B009E067B5ED1B4 /* StrictRateLimitedDispatcher.swift */,
			);
			name = Dispatchers;
			path = Dispatchers;
			sourceTree = "<group>";
		};
		EBF87F016D6B221C068B99C7D252B134 /* Primer */ = {
			isa = PBXGroup;
			children = (
				93ADDC4F96B8F9DAEF5A7349CD8382BC /* CardButton.swift */,
				1FBD219309FFB7931EB66053C928B3D6 /* ExternalViewModel.swift */,
				F6D8DAAB28526E8BB538DFD60F9FD8CF /* PaymentMethodComponent.swift */,
			);
			name = Primer;
			path = Primer;
			sourceTree = "<group>";
		};
		EC7A46268707DF8C30A7F4CCD9DBEB35 /* PCI */ = {
			isa = PBXGroup;
			children = (
				7D421F506FA20FB4013AEF8A92237BC2 /* FormType.swift */,
			);
			name = PCI;
			path = PCI;
			sourceTree = "<group>";
		};
		F54567A712CFA62EE18CD228850A2A7B /* Success */ = {
			isa = PBXGroup;
			children = (
				D0B357FD0A654035D8D67BBCEC717649 /* SuccessViewController.swift */,
			);
			name = Success;
			path = Success;
			sourceTree = "<group>";
		};
		F71E1E8FEB4EA2E8EEF9A0B7133F31E6 /* Primer */ = {
			isa = PBXGroup;
			children = (
				07CBA074B792B4A4A796F2E4C687B5D9 /* AppState.swift */,
				1B12F1EB2A1054DA2D04199066390634 /* DependencyInjection.swift */,
				D517352974F04C85721716403BB0AE73 /* Primer.swift */,
				130262F69AC06676C5AC39261541F771 /* PrimerDelegate.swift */,
				8BD40F4975A1DAAB59789E336FFD5000 /* ResumeHandlerProtocol.swift */,
			);
			name = Primer;
			path = Primer;
			sourceTree = "<group>";
		};
		F93B81F4E4CD5DBBB544C43766D6A4B1 /* Error Handler */ = {
			isa = PBXGroup;
			children = (
				8D60A2FFD73DCC1566DEE611401FCFB2 /* ErrorHandler.swift */,
				4DF770FDC97BD2924A6AC98A9932D24C /* PrimerError.swift */,
			);
			name = "Error Handler";
			path = "Sources/PrimerSDK/Classes/Error Handler";
			sourceTree = "<group>";
		};
		FB882984B2E46ACF7BADA9905B192B67 /* Data Models */ = {
			isa = PBXGroup;
			children = (
				0B50104E0128136F6D3F3095AA6CC65A /* AdyenDotPay.swift */,
				4165C65042D27ECFBBF78C31F9C2AAC8 /* Apaya.swift */,
				EB21C640E129D0610816553BDB015799 /* ApplePay.swift */,
				556874444550E4B22127BEE869486EA5 /* Bank.swift */,
				618B751CD894FD83D0638531728C1148 /* CardNetwork.swift */,
				54CB90C59CC11754C78AC2B1E751AC27 /* CheckoutModule.swift */,
				9C108633B0CA34E2784C77C3CD67CDE6 /* ClientSession.swift */,
				E022063F2FB14A386AE8CA762BFF3D30 /* ClientToken.swift */,
				69BA994121982ACD91091BC9EDBB9D23 /* Consolable.swift */,
				706845897061D471A493E009F7750A2F /* CountryCode.swift */,
				8F6752C1FC3FAE723AA445F8F68A9B00 /* Currency.swift */,
				C40BC9191A32FFFE8402A03067562564 /* Customer.swift */,
				163674B0E20C966BB8987CA5F559CE07 /* DirectDebitMandate.swift */,
				BBD7826E44BD56191333779C82E5807B /* ImageName.swift */,
				52380ED51A539FF7A62E4C045F15F964 /* Klarna.swift */,
				60172247F41E851239F45FF3FC45798B /* OrderItem.swift */,
				3102C7DC1A9C2EDDDEA58A42DCC03EDB /* PaymentMethodConfiguration.swift */,
				2C5FC3CB1B0E7F42E1FA3F9063800B0C /* PaymentMethodConfigurationOptions.swift */,
				AE72B220F5CD0A69587B743F251D70F9 /* PaymentMethodConfigurationType.swift */,
				EE2BD36AAA28329C6C1BCE1F6EEE1147 /* PaymentMethodToken.swift */,
				0372891FE1171A2DFFFAABBED334687C /* PaymentMethodTokenizationRequest.swift */,
				AD8A2C1BBED2573AD4EE115CC666902E /* PaymentResponse.swift */,
				3C4C76B871D804170286515D76C13BF8 /* PayPal.swift */,
				7EAF81CBA330D84904743986FBD5155B /* PrimerConfiguration.swift */,
				9F543CAADBBCAFC6F44166F6757570E7 /* PrimerContent.swift */,
				BB86BD2A3B856A5F680E8C406F177E4C /* PrimerFlowEnums.swift */,
				21F50A59CDF5DECBEAC0291AF8C9FB1C /* PrimerSettings.swift */,
				317127695F35C48BE7F510059838E11C /* SuccessMessage.swift */,
				7A6D03DD19D5189D00E0151CACFC54EF /* Throwable.swift */,
				A0BD6DD6EAB7A8D9F28180B35CB7B2BC /* UXMode.swift */,
				2783325FB05622172C550E29941E86DD /* VaultCheckoutViewModel.swift */,
				EC7A46268707DF8C30A7F4CCD9DBEB35 /* PCI */,
				6A238F6A1BFE185B433F22F3D0C8AE74 /* Theme */,
>>>>>>> d01a8e17
			);
			name = "Data Models";
			path = "Sources/PrimerSDK/Classes/Data Models";
			sourceTree = "<group>";
		};
/* End PBXGroup section */

/* Begin PBXHeadersBuildPhase section */
<<<<<<< HEAD
		5D69B8738C4C5F6405F9D7EE2E3B56BA /* Headers */ = {
			isa = PBXHeadersBuildPhase;
			buildActionMask = 2147483647;
			files = (
				C9E0933B09E60C7031B27AC3632758A4 /* PrimerSDK-umbrella.h in Headers */,
=======
		78823AF1C199431F4626E3AB2F3B1743 /* Headers */ = {
			isa = PBXHeadersBuildPhase;
			buildActionMask = 2147483647;
			files = (
				AD7B22E052781873539B58B7E9124A79 /* PrimerSDK-umbrella.h in Headers */,
>>>>>>> d01a8e17
			);
			runOnlyForDeploymentPostprocessing = 0;
		};
		B505DDFEE93DC1748F675172121C6F28 /* Headers */ = {
			isa = PBXHeadersBuildPhase;
			buildActionMask = 2147483647;
			files = (
				4A94BB65671FE4DB0D4E62FFD9F191BB /* Pods-PrimerSDK_Example-umbrella.h in Headers */,
			);
			runOnlyForDeploymentPostprocessing = 0;
		};
		DA0A39FBF2F7BA2C8FD218CE456C1E87 /* Headers */ = {
			isa = PBXHeadersBuildPhase;
			buildActionMask = 2147483647;
			files = (
				D596E2B41C673AD5018AEA0A0321E51C /* Pods-PrimerSDK_Tests-umbrella.h in Headers */,
			);
			runOnlyForDeploymentPostprocessing = 0;
		};
/* End PBXHeadersBuildPhase section */

/* Begin PBXNativeTarget section */
		6849240CBB3AA7809D185A43939876BA /* Pods-PrimerSDK_Tests */ = {
			isa = PBXNativeTarget;
			buildConfigurationList = DB74BC4B5C5930D4C8F1AC03B808A393 /* Build configuration list for PBXNativeTarget "Pods-PrimerSDK_Tests" */;
			buildPhases = (
				DA0A39FBF2F7BA2C8FD218CE456C1E87 /* Headers */,
				D7C2CEDEBF3FC1225AF6969DD411A08B /* Sources */,
				0F3E65FE6FC2A22D49C385BE63CEE2D0 /* Frameworks */,
				3555CD6FF689702A32A86FF5DA44364D /* Resources */,
			);
			buildRules = (
			);
			dependencies = (
<<<<<<< HEAD
				EC3A2CE5638ED4C478580629B17613B9 /* PBXTargetDependency */,
=======
				82E13C50B35C59A369373E32BEB4E926 /* PBXTargetDependency */,
>>>>>>> d01a8e17
			);
			name = "Pods-PrimerSDK_Tests";
			productName = Pods_PrimerSDK_Tests;
			productReference = 23FD1D157B8C8E7148BE8A7D354A051F /* Pods-PrimerSDK_Tests */;
			productType = "com.apple.product-type.framework";
		};
		6C144A762E9B598392AFFEC8F873746A /* Pods-PrimerSDK_Example */ = {
			isa = PBXNativeTarget;
			buildConfigurationList = F978C8F95E406B727BEB461AF06CD6F7 /* Build configuration list for PBXNativeTarget "Pods-PrimerSDK_Example" */;
			buildPhases = (
				B505DDFEE93DC1748F675172121C6F28 /* Headers */,
				56F8E0C396EEBAF4EEB6D438222BB63E /* Sources */,
				1D9B174AACEDA6738DC3E11C850EA48A /* Frameworks */,
				B8B3E98238C88B12A3ECD2AAB9D724AD /* Resources */,
			);
			buildRules = (
			);
			dependencies = (
<<<<<<< HEAD
				4B7FF0AF4F422E2AD90C0058A82C4193 /* PBXTargetDependency */,
=======
				03766EBCF252BA9E12CCCD307B06C39F /* PBXTargetDependency */,
>>>>>>> d01a8e17
			);
			name = "Pods-PrimerSDK_Example";
			productName = Pods_PrimerSDK_Example;
			productReference = 4D3869E0A461E802A5916AA6523517A4 /* Pods-PrimerSDK_Example */;
			productType = "com.apple.product-type.framework";
		};
		6E6525C7043FBA7BB34A249010AF5593 /* PrimerSDK-PrimerResources */ = {
			isa = PBXNativeTarget;
<<<<<<< HEAD
			buildConfigurationList = F086B0635200A9FC44386B8BB569FAB3 /* Build configuration list for PBXNativeTarget "PrimerSDK-PrimerResources" */;
			buildPhases = (
				EC05B2A089720D32DC22D5311BD6BF1F /* Sources */,
				D90EC602F642948DB4423702CBAD92E3 /* Frameworks */,
				848F33264E0E82C0B3A0FC1362E6652A /* Resources */,
=======
			buildConfigurationList = 2F923A0336EE9390DF9974D64FFDC71A /* Build configuration list for PBXNativeTarget "PrimerSDK-PrimerResources" */;
			buildPhases = (
				7A3862F6C6A169514684BCA44F1F08AE /* Sources */,
				D333BFFCC3521666A7DC12B4E1791A06 /* Frameworks */,
				439BEFFF4B1EB2F50EDB86E32F224415 /* Resources */,
>>>>>>> d01a8e17
			);
			buildRules = (
			);
			dependencies = (
			);
			name = "PrimerSDK-PrimerResources";
			productName = PrimerResources;
			productReference = A8B3BC107C2BDC3C03D961866F721265 /* PrimerSDK-PrimerResources */;
			productType = "com.apple.product-type.bundle";
		};
		F3BE9108C53B53949406218CEA55E0B2 /* PrimerSDK */ = {
			isa = PBXNativeTarget;
<<<<<<< HEAD
			buildConfigurationList = D604CD2955AE139949E6F7A1E1F80B76 /* Build configuration list for PBXNativeTarget "PrimerSDK" */;
			buildPhases = (
				5D69B8738C4C5F6405F9D7EE2E3B56BA /* Headers */,
				4F445633A2492F92B9AD2385BDCFEC2D /* Sources */,
				BFEC42FDDB6E7206FC809DF6004D23AE /* Frameworks */,
				68ACC48FB5A17A78D61571B8E0A77A09 /* Resources */,
=======
			buildConfigurationList = B17653757DEA312628AADE3F5C4DCDCC /* Build configuration list for PBXNativeTarget "PrimerSDK" */;
			buildPhases = (
				78823AF1C199431F4626E3AB2F3B1743 /* Headers */,
				725BDC1162CECCF7F8A6F4643353961B /* Sources */,
				B9354482AD0372142A1FE21788587CBA /* Frameworks */,
				C026FA3E175BE3FDB41DEFA95F8E7486 /* Resources */,
>>>>>>> d01a8e17
			);
			buildRules = (
			);
			dependencies = (
<<<<<<< HEAD
				400DC0302BD558499ACD1829223CF390 /* PBXTargetDependency */,
=======
				0B8DF484FA77C1AB592286FEABAC7125 /* PBXTargetDependency */,
>>>>>>> d01a8e17
			);
			name = PrimerSDK;
			productName = PrimerSDK;
			productReference = 28E47791C9F9D0A9BA05C719761A4F3F /* PrimerSDK */;
			productType = "com.apple.product-type.framework";
		};
/* End PBXNativeTarget section */

/* Begin PBXProject section */
		BFDFE7DC352907FC980B868725387E98 /* Project object */ = {
			isa = PBXProject;
			attributes = {
				LastSwiftUpdateCheck = 1240;
				LastUpgradeCheck = 1240;
			};
			buildConfigurationList = 4821239608C13582E20E6DA73FD5F1F9 /* Build configuration list for PBXProject "Pods" */;
			compatibilityVersion = "Xcode 3.2";
			developmentRegion = en;
			hasScannedForEncodings = 0;
			knownRegions = (
				Base,
				ar,
				da,
				de,
				el,
				en,
				es,
				fr,
				it,
				nb,
				nl,
				pl,
				pt,
				sv,
				tr,
			);
			mainGroup = CF1408CF629C7361332E53B88F7BD30C;
			productRefGroup = 5E7CEBBE4BB56B730A515810549B52D9 /* Products */;
			projectDirPath = "";
			projectRoot = "";
			targets = (
				6C144A762E9B598392AFFEC8F873746A /* Pods-PrimerSDK_Example */,
				6849240CBB3AA7809D185A43939876BA /* Pods-PrimerSDK_Tests */,
				F3BE9108C53B53949406218CEA55E0B2 /* PrimerSDK */,
				6E6525C7043FBA7BB34A249010AF5593 /* PrimerSDK-PrimerResources */,
			);
		};
/* End PBXProject section */

/* Begin PBXResourcesBuildPhase section */
		3555CD6FF689702A32A86FF5DA44364D /* Resources */ = {
			isa = PBXResourcesBuildPhase;
			buildActionMask = 2147483647;
			files = (
			);
			runOnlyForDeploymentPostprocessing = 0;
		};
<<<<<<< HEAD
		68ACC48FB5A17A78D61571B8E0A77A09 /* Resources */ = {
			isa = PBXResourcesBuildPhase;
			buildActionMask = 2147483647;
			files = (
				E12BF059B2B1D1A4FA5C4A97EEC704AE /* PrimerSDK-PrimerResources in Resources */,
=======
		439BEFFF4B1EB2F50EDB86E32F224415 /* Resources */ = {
			isa = PBXResourcesBuildPhase;
			buildActionMask = 2147483647;
			files = (
				ED8E1C4841476D525176095B013B2D03 /* da.lproj in Resources */,
				41E6873595F4652F565C5EA4AF48C99F /* de.lproj in Resources */,
				9BB271BAE726012094638DE349423006 /* el.lproj in Resources */,
				84D676E24EF868BA3DB9F6F38E2877A9 /* en.lproj in Resources */,
				2826E6CD31DD787ACB296EAA7FA37242 /* es.lproj in Resources */,
				55E6062C5CB67EDC32899418071B53D5 /* fr.lproj in Resources */,
				C2CF9B00AA6E11B739CFA4987DE3631F /* Icons.xcassets in Resources */,
				3261436EBDB27363C0CDDF1C4042B5DC /* it.lproj in Resources */,
				AA42D8DCF200D6C988F8B5112C8C5DBA /* nb.lproj in Resources */,
				D2E48D90ECF2880CDAF050D1EFB70E99 /* nl.lproj in Resources */,
				93F9061F89B5E0CC19D2963CAABEC668 /* pl.lproj in Resources */,
				C4F35A5248A4ACB08E68EAD20EF30206 /* PrimerTextFieldView.xib in Resources */,
				39ABD96B4DB85876C3D3ED3D51E51AC7 /* pt.lproj in Resources */,
				5559EF6D72B7714DC8E6319E5CA49881 /* sv.lproj in Resources */,
				081014996076EAD7B82A65EBA6A61852 /* tr.lproj in Resources */,
>>>>>>> d01a8e17
			);
			runOnlyForDeploymentPostprocessing = 0;
		};
		848F33264E0E82C0B3A0FC1362E6652A /* Resources */ = {
			isa = PBXResourcesBuildPhase;
			buildActionMask = 2147483647;
			files = (
				9E6B6CD4ABB13E98CFB9019CD4186479 /* ar.lproj in Resources */,
				9D291CC92DAE5DA49B101879CC0B67C3 /* da.lproj in Resources */,
				4E3D9C5DBF50FB44C6D0989DE3D0AE72 /* de.lproj in Resources */,
				7FA871FC00160E2BE5694E86839B2C7F /* el.lproj in Resources */,
				EEDC7709875BBCDAA2EFE631F6AEF99F /* en.lproj in Resources */,
				B85CCDB879E9E6772E46816EE993AF10 /* es.lproj in Resources */,
				22187D904F93230BAC9032855057A273 /* fr.lproj in Resources */,
				CC83F90207127648E8A2E9468B094A47 /* Icons.xcassets in Resources */,
				C4FDE832E9E1C9A17777BC2ABE3BB7B6 /* it.lproj in Resources */,
				F127E7A5385560B715001C979D2B3836 /* nb.lproj in Resources */,
				6E2F5A47685CACA2867D0083959BD59A /* nl.lproj in Resources */,
				833F146C5A3CC4939C91780C8BB0D752 /* pl.lproj in Resources */,
				31897FEED1C13A964918C72D66597690 /* PrimerTextFieldView.xib in Resources */,
				F87FBA8B58A8BE8375EEC0A0EEE34395 /* pt.lproj in Resources */,
				8A833401413CA004B8D51BF8E2CC62F1 /* sv.lproj in Resources */,
				879BA2A0DFE785527A34A5D3F7EB0CBD /* tr.lproj in Resources */,
			);
			runOnlyForDeploymentPostprocessing = 0;
		};
<<<<<<< HEAD
		B8B3E98238C88B12A3ECD2AAB9D724AD /* Resources */ = {
			isa = PBXResourcesBuildPhase;
			buildActionMask = 2147483647;
			files = (
=======
		C026FA3E175BE3FDB41DEFA95F8E7486 /* Resources */ = {
			isa = PBXResourcesBuildPhase;
			buildActionMask = 2147483647;
			files = (
				76261A0E288AFFCFA6932EB4A173F1EC /* PrimerSDK-PrimerResources in Resources */,
>>>>>>> d01a8e17
			);
			runOnlyForDeploymentPostprocessing = 0;
		};
/* End PBXResourcesBuildPhase section */

/* Begin PBXSourcesBuildPhase section */
<<<<<<< HEAD
		4F445633A2492F92B9AD2385BDCFEC2D /* Sources */ = {
			isa = PBXSourcesBuildPhase;
			buildActionMask = 2147483647;
			files = (
				2FF435476EC87C3FF17E72BFA3C3C65B /* 3DS.swift in Sources */,
				3ACD68522D49EAE51BB6D2918F9101E7 /* 3DSService.swift in Sources */,
				2F54295135FB293F92B15C73264D3B42 /* 3DSService+Promises.swift in Sources */,
				4EA195665FD5A20FC8699889661A9128 /* AdyenDotPay.swift in Sources */,
				A19A4450E041B9815CCF0828F7CBC30A /* AES256.swift in Sources */,
				96DC54283C7482AF50FB72279727F6AF /* after.swift in Sources */,
				5A142D04A0AAE05B69042F86C187192A /* AlertController.swift in Sources */,
				DFB90335A040936D5BCE25C7B8F4128C /* Analytics.swift in Sources */,
				6960CBF614CF6FEE5CFFBED104FB5BCA /* AnalyticsEvent.swift in Sources */,
				9CD9F6E626E68A45D1CBA300BCA99B3D /* AnalyticsService.swift in Sources */,
				CF43487F1F81A263853530B19A689279 /* AnyCodable.swift in Sources */,
				DE670B91BB99CDDB57F319B8A124FD41 /* AnyDecodable.swift in Sources */,
				FA52DE8B40BA355175B8F5B4C4CD374C /* AnyEncodable.swift in Sources */,
				FB0122BA5C51864F2218B988CDFFF135 /* Apaya.swift in Sources */,
				CA0302FC57E5E4E5E3D7DCE62DB9A2AE /* ApayaTokenizationViewModel.swift in Sources */,
				546BC8D0EB5AB084C5D1E75714F973DC /* ApplePay.swift in Sources */,
				15E64C891998540EE7DC6556CA1ED3E1 /* ApplePayTokenizationViewModel.swift in Sources */,
				B5BD6BB1C65A43AE0DB58ED56D60E8FD /* AppState.swift in Sources */,
				779634B697D598F5DFD3798DF0B7AA67 /* ArrayExtension.swift in Sources */,
				D93B7190F63CEB58FD2E5C097D6A2FF7 /* Bank.swift in Sources */,
				73764D047B2E2EE4330CB8F2CB941389 /* BankSelectorTokenizationViewModel.swift in Sources */,
				AD574030F87C7FFB7AB0670B932D8704 /* BankSelectorViewController.swift in Sources */,
				C733DAFE77428E5D3D68C5BBCED8621C /* BankTableViewCell.swift in Sources */,
				45DEA2B6028E7F7352E69D36BE950DD9 /* Box.swift in Sources */,
				EB476C102AD44CF6CA59D91F2047AB7C /* BundleExtension.swift in Sources */,
				39D5A259738AEA045413CF191A86545A /* CancelContext.swift in Sources */,
				6C81ABFE661137E889233C1C0B89BFF0 /* Cancellable.swift in Sources */,
				A9853B0C00083BFEB9762EB2738BE83F /* CancellableCatchable.swift in Sources */,
				F00920D213EEFA46D1D364EE01D832D6 /* CancellablePromise.swift in Sources */,
				7DB4027A2C36EF76A98346C77A17CE6F /* CancellableThenable.swift in Sources */,
				D3DAC44874FBBA474687055AE2FA86F0 /* CardButton.swift in Sources */,
				A88A76065CA6AD50CF34CA5FA6E3BD4A /* CardComponentsManager.swift in Sources */,
				4B15627640BD82F12C06C5C0DB9B330A /* CardNetwork.swift in Sources */,
				C05429675656391DD0CA9E9449F502F6 /* CardScannerViewController.swift in Sources */,
				E68C6C9752DFEC1D24389ACA004568B6 /* CardScannerViewController+SimpleScanDelegate.swift in Sources */,
				96935D0A4C8CB0DDA620888292365F0C /* Catchable.swift in Sources */,
				9B476738687F15E99D6AD234666876FF /* CatchWrappers.swift in Sources */,
				E64F999F101BCF293A365157F3840F10 /* CheckoutModule.swift in Sources */,
				8AE7651E882C360B541DBA88F4EC0884 /* ClientSession.swift in Sources */,
				8E2CA675A8F647BB729B2E7D78CECF3F /* ClientToken.swift in Sources */,
				C61BBA764238DC29DA430A9DDFE8ED05 /* ClientTokenService.swift in Sources */,
				F10034C87C1484B927699C8C3262CA05 /* Colors.swift in Sources */,
				D7AAE3D3747EDB5ED397E201CF557C05 /* ConcurrencyLimitedDispatcher.swift in Sources */,
				67A912E8687912541A85A3145D61B56E /* Configuration.swift in Sources */,
				089C98F2F58DCD1220652CBB88A55F90 /* Connectivity.swift in Sources */,
				0D228426463046C124BA77200CAA6CE4 /* Consolable.swift in Sources */,
				CB55E45EEAEE17835511BC9012089271 /* Content.swift in Sources */,
				3CA838E50862808E4424188BFB0BD51D /* CoreDataDispatcher.swift in Sources */,
				0C4E3E31077EC296E15DC3109422E9DC /* CountryCode.swift in Sources */,
				98B0A50EC49C12F8525D241D0C5CA00A /* Currency.swift in Sources */,
				48DBD178B155CE327BB618D006AAA25B /* Customer.swift in Sources */,
				F1C336B7236A0E1734D0931E3FF596D8 /* CustomStringConvertible.swift in Sources */,
				8E93497F71EE17813850C3CB1974952E /* DataExtension.swift in Sources */,
				251627065D61F6C6CE1FA13118AD5F27 /* DateExtension.swift in Sources */,
				CA47D6839EC3C750CFFB0B285976CF11 /* DependencyInjection.swift in Sources */,
				5924A873FB9CECC833FC94F56CAD6337 /* Device.swift in Sources */,
				1C43A0DD455596AAAB542478F81CC37E /* Dimensions.swift in Sources */,
				B46B04A6C2714E4DF2E3F07D66508A8E /* DirectDebitMandate.swift in Sources */,
				C914F05D696F110F96295745FC938D2E /* DirectDebitService.swift in Sources */,
				546A6312E61BB4569A2252BBB6275929 /* Dispatcher.swift in Sources */,
				C66B38BD04E0F17082AA4082B3DDE23D /* Endpoint.swift in Sources */,
				05AA6554F6B663671FEA793E60F64A7E /* EnsureWrappers.swift in Sources */,
				5CE0E5486E6F101562A9E2C4B77116E2 /* Error.swift in Sources */,
				19D2F1B57A7A701490C1FFC03D07C37F /* ErrorHandler.swift in Sources */,
				215FB1B430A73271C6214980862720BC /* ExternalPaymentMethodTokenizationViewModel.swift in Sources */,
				8A426E02D7793C957F742F48E02EB240 /* ExternalViewModel.swift in Sources */,
				C3B4850E978403F5B51BCB2E90BA2BE7 /* FinallyWrappers.swift in Sources */,
				25F0C2876ECC859B83F021B1EBDB119A /* firstly.swift in Sources */,
				629C20BCE56468128D0635FD6704B3DB /* FormTokenizationViewModel.swift in Sources */,
				874CDFA344229DABFBF3C89DB74AFE14 /* FormType.swift in Sources */,
				9AB079D8E73FDD618BD27DEAF43611DE /* Guarantee.swift in Sources */,
				5A9CF8B6EB471ED7410F243F90EEDB44 /* GuaranteeWrappers.swift in Sources */,
				208596C5756DE8E98863C100F43FD8A7 /* hang.swift in Sources */,
				B2CF091D16770CB0504F77D6DFAAFF6F /* ImageName.swift in Sources */,
				D3DDC1540C46C2442623432273040C94 /* IntExtension.swift in Sources */,
				0F6BC855EB4AEFFACDFE87E21D1B12F6 /* JSONParser.swift in Sources */,
				1D98DB365B15E47DDEF23A96CC197231 /* Keychain.swift in Sources */,
				ACBA73EB859CFDEEA1125598D3EF2180 /* Klarna.swift in Sources */,
				F355D4BC7FCDDB3467AC9F92E6696850 /* KlarnaTokenizationViewModel.swift in Sources */,
				B962E5ABCC70A18A8C54BEDE70761305 /* LogEvent.swift in Sources */,
				A70697A413C6ABF3DEDE26AAB0D4AC6F /* Logger.swift in Sources */,
				942C18434D2AF4B42AEFB0E54A73DE3A /* Mask.swift in Sources */,
				29D889DAD9BB02E5A7488D31776177F5 /* MockPrimerAPIClient.swift in Sources */,
				C1A1D1BF62BCB0046CAE73591DC7EF39 /* MockSuccess.swift in Sources */,
				2F8BCCED6AFAF93786DA594DBEC9C3B9 /* NetworkService.swift in Sources */,
				9639085206931403C12425296EC74420 /* Optional+Extensions.swift in Sources */,
				DF80A1AAFCECBE6DDF764430C97CFF80 /* OrderItem.swift in Sources */,
				343AE3A8796801948EBB7BCA34B3A1AE /* Parser.swift in Sources */,
				AFB6F736129CE6FEBB6649680AB4160C /* PaymentMethodComponent.swift in Sources */,
				C13B9C49E40C99677CE9026BF5D00651 /* PaymentMethodConfigService.swift in Sources */,
				95F8A0B90782BD27B45144C495EDD37D /* PaymentMethodConfiguration.swift in Sources */,
				A12136F67EF1A082FB08712E9B9AEBBF /* PaymentMethodConfigurationOptions.swift in Sources */,
				572EE3DA755A2794F3219363E81095BE /* PaymentMethodConfigurationType.swift in Sources */,
				9BD41B42A5753402891D33D8B7A4CE16 /* PaymentMethodsGroupView.swift in Sources */,
				68766661B3EE33C3FE70964D915DA64B /* PaymentMethodToken.swift in Sources */,
				4F1427DB7C66D7E8D788C381E0441742 /* PaymentMethodTokenizationRequest.swift in Sources */,
				DD1E4FD9895335F8FEF57C68DDEAB03A /* PaymentMethodTokenizationViewModel.swift in Sources */,
				CE025F8FDDC5BF1A757110F124295373 /* PaymentResponse.swift in Sources */,
				CC2BBFB95C113A69BCE909FF27EFA266 /* PayPal.swift in Sources */,
				9CC5A5F7283F450BB9EE3CF8945E4780 /* PayPalService.swift in Sources */,
				CEDD37F54D1F5EBE1C3BD5297938F14F /* PayPalTokenizationViewModel.swift in Sources */,
				D58E68EF31A5356BBA764031B320BE1C /* PostalCode.swift in Sources */,
				897F72FC6B271024A6B0C8681D1ABD8F /* PresentationController.swift in Sources */,
				3A51BEA3C31CA8CAC9EE993FB605D59D /* Primer.swift in Sources */,
				09AA11158D31188FE8BA04CD3D35A8B1 /* PrimerAPI.swift in Sources */,
				CED3632EE62829D5BF9D5B97270DEBBC /* PrimerAPIClient.swift in Sources */,
				4846A76CE84B5723C471DEFFD02B6BB8 /* PrimerAPIClient+3DS.swift in Sources */,
				EC31DD32115E09F298423D48ED49910D /* PrimerAPIClient+Promises.swift in Sources */,
				CB13C8F30A7EBB17954B6A612CB0C6AC /* PrimerButton.swift in Sources */,
				EE355E0F19B4B6A1CB77BE8E7DA3E126 /* PrimerCardFormViewController.swift in Sources */,
				1024639F324DB89BC5C8023ED223A5D9 /* PrimerCardholderNameFieldView.swift in Sources */,
				943972C1BF18B9CBB7F5DC49A1D1A1A3 /* PrimerCardNumberFieldView.swift in Sources */,
				2E4CD367182B1D1F3F5A9F4AC236B31F /* PrimerConfiguration.swift in Sources */,
				E4739F41D4060724BF112BAFD38F8F12 /* PrimerContainerViewController.swift in Sources */,
				BF4F0DDE39C4C2793EB20AF2127A93D9 /* PrimerContent.swift in Sources */,
				D3DCC9D0D6FBBE1D3BD2A31B887B681F /* PrimerCustomStyleTextField.swift in Sources */,
				D89800E7FA797C051F9B916BBBDFF698 /* PrimerCVVFieldView.swift in Sources */,
				EDC3B3A85C0CA9D3905C729DFF8969F2 /* PrimerDelegate.swift in Sources */,
				6AB8AC39F7214BE19D9514C0DCFA69FC /* PrimerError.swift in Sources */,
				4B57C2A342F80B1D49C5D3BBFF4D5031 /* PrimerExpiryDateFieldView.swift in Sources */,
				576A27DE3282D03DA550D60C7A92511A /* PrimerFlowEnums.swift in Sources */,
				5AB8BFB484E25B353C865C16BB03B82D /* PrimerFormViewController.swift in Sources */,
				6B1E508815C57D0E36AE4E231036E5A9 /* PrimerHeadlessUniversalCheckout.swift in Sources */,
				B18C3CDE89122CD6F614C725082B9096 /* PrimerHeadlessUniversalCheckoutProtocols.swift in Sources */,
				E042CEBD80C000E09ECEB39728B0F5B1 /* PrimerHeadlessUniversalCheckoutUIManager.swift in Sources */,
				73A40D68720CAFADBF9BA55B2B61A7BA /* PrimerImage.swift in Sources */,
				9C1DE045DB1358CA4BAFBF8048CEC262 /* PrimerInputElements.swift in Sources */,
				6F0689E81887851850C65E740658A612 /* PrimerLoadingViewController.swift in Sources */,
				7B337724E9D445550731C32B0D1530B1 /* PrimerNavigationBar.swift in Sources */,
				76271D493F4982D403F81060C9388E8E /* PrimerNavigationController.swift in Sources */,
				076B924EDEA4C6F40B2FF0CAEB338E33 /* PrimerNibView.swift in Sources */,
				A2E3E9A290F995241E85DBFA45BD9076 /* PrimerPostalCodeFieldView.swift in Sources */,
				B2FE9FA4E24D441EBEAC11D7C6D53DED /* PrimerResultComponentView.swift in Sources */,
				34C099C7F0261E6CD24AD46E6C45303E /* PrimerResultViewController.swift in Sources */,
				443E7AEE4C7C28C28C8AAE707E8D7264 /* PrimerRootViewController.swift in Sources */,
				9FDA712DA98FA81F2CE0373904495A24 /* PrimerScrollView.swift in Sources */,
				553A717101CC5B30DD51AB7FF157D942 /* PrimerSDK-dummy.m in Sources */,
				85958862D0F0B5A6DE4099F6DF8B23E9 /* PrimerSearchTextField.swift in Sources */,
				CE841583C68368FD1F340DF4B06AC39E /* PrimerSettings.swift in Sources */,
				BFC18EDBE2C8997F095DBC75BEC5397E /* PrimerTableViewCell.swift in Sources */,
				792651C221382CC96248CBBA0D43DD36 /* PrimerTextField.swift in Sources */,
				5D19E9D310248E5B93128292A81CB989 /* PrimerTextFieldView.swift in Sources */,
				A84126F85FB9EF30AEDBA80A01239A05 /* PrimerTheme.swift in Sources */,
				EAC17BB0CAD7551B38B887C56EB1FF6B /* PrimerTheme+Borders.swift in Sources */,
				6263D57EF2D6FF6E0746AC02C60BE039 /* PrimerTheme+Buttons.swift in Sources */,
				34A86FBFDCEF871E0B9AA7E64C9DD4CB /* PrimerTheme+Colors.swift in Sources */,
				62818CC3C3799FC79B5E0C47A5ED5F98 /* PrimerTheme+Inputs.swift in Sources */,
				A4A41CA2320537EC9E8388175C181C1B /* PrimerTheme+TextStyles.swift in Sources */,
				98E2C213EE91DDA892A1B7E1AFDDC827 /* PrimerTheme+Views.swift in Sources */,
				F76FF6337CA0D1B50E4D0C1C6C12067E /* PrimerThemeData.swift in Sources */,
				A6E22664BC0C464B042EED44ACF2A058 /* PrimerThemeData+Deprecated.swift in Sources */,
				9C665F83753D6578FE5B5E74A926CA37 /* PrimerUniversalCheckoutViewController.swift in Sources */,
				49108339A3263C2DAF7D9800188A8B4B /* PrimerVaultManagerViewController.swift in Sources */,
				BCF6CAF290379DF34B07C7AE6823D16B /* PrimerViewController.swift in Sources */,
				715AA83F0A88C426D9103773661B10F3 /* PrimerViewExtensions.swift in Sources */,
				D1C50460D861C122ED27C4BFD146D9C7 /* PrimerWebViewController.swift in Sources */,
				ACF9CDB974C9EEC0B7017412456A41CB /* Promise.swift in Sources */,
				8F8332A4D4E2022406A8AE6DF338A25F /* QRCodeTokenizationViewModel.swift in Sources */,
				32D39256C67F03330EB988D1F089A606 /* QRCodeViewController.swift in Sources */,
				A5D4B7D2F241DD41DC3D0C07879C5242 /* Queue.swift in Sources */,
				854C44EBAC0916E0ADB5A96D8CD11496 /* race.swift in Sources */,
				D4DBBAEA79F892B6AA230ABCE563EE7D /* RateLimitedDispatcher.swift in Sources */,
				CC21916B81F8637D28EAB7C7E0E3C41D /* RateLimitedDispatcherBase.swift in Sources */,
				D21CCCE4C420FC0874329DAE07D5FEB8 /* RecoverWrappers.swift in Sources */,
				400697794139CE3DDC242B04D4464E6D /* ReloadDelegate.swift in Sources */,
				249251E27992633D34B188EDE0C2CF5B /* Resolver.swift in Sources */,
				7084074277D3DC32AB53611E24A4C9F9 /* ResumeHandlerProtocol.swift in Sources */,
				B84CE1CA4A508E210DD4746CE133B953 /* SequenceWrappers.swift in Sources */,
				047564D124ADF96002AE044956AE4D0E /* StrictRateLimitedDispatcher.swift in Sources */,
				A8BF4070D5498B78A06C4B5C3F237AD2 /* StringExtension.swift in Sources */,
				70153276EDC6A4A34CA9B8731BA55424 /* SuccessMessage.swift in Sources */,
				864517CCE34C350C948F31E289243762 /* SuccessViewController.swift in Sources */,
				27B304D901FC43B56286E2D21ADAD05B /* Thenable.swift in Sources */,
				48386BEB5EAD2BE7DDF6452BAB18684A /* ThenableWrappers.swift in Sources */,
				641A43CCCE4211D81FBFA0DD06379341 /* Throwable.swift in Sources */,
				B60CFE8FEF5887F6E59215580E5BB3E3 /* TokenizationService.swift in Sources */,
				2A91023919645EF67E650799AC78FCCD /* UIColorExtension.swift in Sources */,
				D0D377792C5D6C92A760BF8176BBBA5D /* UIDeviceExtension.swift in Sources */,
				54C936CC7D6FA7EB874B4C86002FFFC7 /* UILocalizableUtil.swift in Sources */,
				485CC1020DD9414E1962F47E7F5A6A41 /* URLExtension.swift in Sources */,
				80C418830C6B9DAE0C60D04B91D80915 /* URLSessionStack.swift in Sources */,
				BC28694B768671282447C1B71DC37A61 /* UserDefaultsExtension.swift in Sources */,
				9DA7C49A8D6DC57DF1CAA25433CABA86 /* UXMode.swift in Sources */,
				168E2BA8959586B3F398AD244537CF10 /* VaultCheckoutViewModel.swift in Sources */,
				5C64A1EBBDC94CC2B0C7DAFFE21F5339 /* VaultPaymentMethodView.swift in Sources */,
				5F659D2534809DDE052E2A16A215F675 /* VaultPaymentMethodViewController.swift in Sources */,
				2332CBF2E929FBBF02375D2247AD9E72 /* VaultPaymentMethodViewModel.swift in Sources */,
				491C6C42FD6B759939DBB1F78BC88633 /* VaultService.swift in Sources */,
				B42204E3D911D4D97F5D8464D6F99BCB /* Weak.swift in Sources */,
				601B982AA8F048FC8F2D2A5B62E9F766 /* WebViewUtil.swift in Sources */,
				725CE20CB72EE4BFDD37458B9E662318 /* when.swift in Sources */,
				31DA0D77605B2B5FB9BBFA5701C5D43C /* WrapperProtocols.swift in Sources */,
=======
		56F8E0C396EEBAF4EEB6D438222BB63E /* Sources */ = {
			isa = PBXSourcesBuildPhase;
			buildActionMask = 2147483647;
			files = (
				F6FCEA41B7D4A17FD20C345E86296343 /* Pods-PrimerSDK_Example-dummy.m in Sources */,
>>>>>>> d01a8e17
			);
			runOnlyForDeploymentPostprocessing = 0;
		};
		725BDC1162CECCF7F8A6F4643353961B /* Sources */ = {
			isa = PBXSourcesBuildPhase;
			buildActionMask = 2147483647;
			files = (
				A0EFBB70CF9803A696C735CCBF41626A /* 3DS.swift in Sources */,
				E7FB09FC3614239459D26969882BBBEE /* 3DSService.swift in Sources */,
				05EDD54408115C8143E7681DE60F0B58 /* 3DSService+Promises.swift in Sources */,
				6EBE5B76AEDE44C52AF9ABA95928B14C /* AdyenDotPay.swift in Sources */,
				55CD0C04B90DF350FDA2B58700A3B9D6 /* AES256.swift in Sources */,
				8081CFFA4253CA35A59BE91ABC781B33 /* after.swift in Sources */,
				BD2821941FE9D5CC717B401EAC7B8832 /* AlertController.swift in Sources */,
				C7E115BF7C9D9379124BF9B93509E09F /* Analytics.swift in Sources */,
				6D9098BD49C67A096C99D135E331DCA5 /* AnalyticsEvent.swift in Sources */,
				60C686FBD796EFF6D66505C9A9515665 /* AnalyticsService.swift in Sources */,
				68F2451E582F03E7273E2AFFA6C6868E /* AnyCodable.swift in Sources */,
				E36D74573F171512036A87084E8CA5D3 /* AnyDecodable.swift in Sources */,
				5E1C836C30B3223273C50C0D5BF1D00F /* AnyEncodable.swift in Sources */,
				28284F5B10ECDF288BFF458188DA6F45 /* Apaya.swift in Sources */,
				36CBEE7AFF6703854F38AE3628F850DD /* ApayaTokenizationViewModel.swift in Sources */,
				E616B13E14ACEBC681C69715A2D35F83 /* ApplePay.swift in Sources */,
				0731AEC9B1E362CD900C713048A7DE37 /* ApplePayTokenizationViewModel.swift in Sources */,
				961F956251FBF7956E0DDCE50A9CEA32 /* AppState.swift in Sources */,
				06AA996C60783540FEC45C48B9F92AF3 /* ArrayExtension.swift in Sources */,
				30591A2D18D629C0B1000587E67FCF34 /* Bank.swift in Sources */,
				6A459E88072385E2E50230BA78228D89 /* BankSelectorTokenizationViewModel.swift in Sources */,
				9916F9E1BD44B611172288F0ADC8E7F0 /* BankSelectorViewController.swift in Sources */,
				1E1B1A2AEF07A2AB3DF5EE6CF4DFE886 /* BankTableViewCell.swift in Sources */,
				F8374B9AB76ED92546D7853F34DC39A3 /* Box.swift in Sources */,
				114BC939EFF14A80CF286F77E3F6A452 /* BundleExtension.swift in Sources */,
				76EB089D6C54585A2B85C6541FC605CD /* CancelContext.swift in Sources */,
				6CEF2FE499FF4C0F62CF78AA082A0A52 /* Cancellable.swift in Sources */,
				1D22C10B5353BCB19A769461FB447634 /* CancellableCatchable.swift in Sources */,
				3EDBABA54666B0953E8EF18F33BE2AB3 /* CancellablePromise.swift in Sources */,
				9B13C689DB7789CA3CF7F6A827666A4D /* CancellableThenable.swift in Sources */,
				08CDA234BF1E03247A3F803C7E1A0236 /* CardButton.swift in Sources */,
				BFD66FCB412691E84729A5DB4C0BDE92 /* CardComponentsManager.swift in Sources */,
				F0D90A3CA8D1D6E22B23347AC28E7B79 /* CardNetwork.swift in Sources */,
				B3A79FFF8BF88E08875CCC190901814B /* CardScannerViewController.swift in Sources */,
				52CA203FFBB335792B1F2A229F2FEE9B /* CardScannerViewController+SimpleScanDelegate.swift in Sources */,
				2DF2C8025EEE29251F8538F950E9684B /* Catchable.swift in Sources */,
				9F95D79998CEA79765BDDB611C04D425 /* CatchWrappers.swift in Sources */,
				373A3221128DBD68E554DA19F945B9E6 /* CheckoutModule.swift in Sources */,
				E0C5E8307501CB1522CF0AF96C084DB1 /* ClientSession.swift in Sources */,
				2727A4B386C0936C878D3BBB498CAD61 /* ClientToken.swift in Sources */,
				E0A440C052E3AA0FB2E8F6BAA24AE450 /* ClientTokenService.swift in Sources */,
				88A00D93BF1F968A67EF073F487A58D7 /* Colors.swift in Sources */,
				FD980567304BFF799A2EDEEC0CBD2F7A /* ConcurrencyLimitedDispatcher.swift in Sources */,
				ED1B5B99BFBD67C33FCDFDC0CCB2354B /* Configuration.swift in Sources */,
				E832164FE58A603AA7E16E69CA8AD01F /* Connectivity.swift in Sources */,
				77982AD91458CA5234F3C4403453165D /* Consolable.swift in Sources */,
				FEFA6026C89C494660361FC0AC5AD67A /* Content.swift in Sources */,
				0D9A21A670A6310E36855F6113C2FC04 /* CoreDataDispatcher.swift in Sources */,
				0964A0E217FE88760538BAF49B7217C9 /* CountryCode.swift in Sources */,
				577832F9CC33460D7900B67830C71E22 /* Currency.swift in Sources */,
				4313B07D05168F7D5FE238477451DF8E /* Customer.swift in Sources */,
				0E6F5BB7737931285932F56F71DAF843 /* CustomStringConvertible.swift in Sources */,
				C84FB4062DD670A0E9892849CA801742 /* DataExtension.swift in Sources */,
				98DE92AB7030B36F53E539051DC5A8F9 /* DateExtension.swift in Sources */,
				0CA48A54DF85FEFF4FE6E20EFA8E2586 /* DependencyInjection.swift in Sources */,
				D35795CD7EFDA4943E7BEED4000780A3 /* Device.swift in Sources */,
				198154CCB1430A5AAEFB948221C0A3FC /* Dimensions.swift in Sources */,
				80FB2893940F61629EEAA40050B4CBD8 /* DirectDebitMandate.swift in Sources */,
				EE855F407077F3F95F13B57E4C3C05C0 /* DirectDebitService.swift in Sources */,
				95259B7315C2B7740112DFF18FC7BBC6 /* Dispatcher.swift in Sources */,
				F3BB8070F10F6AB8762E5915CAF4E75A /* Endpoint.swift in Sources */,
				7D1DA57080989ACF0C7AC16D77897573 /* EnsureWrappers.swift in Sources */,
				3E8D3B836544C987E86829B4E9E2C990 /* Error.swift in Sources */,
				AFE673EA51A8A318DFE840A1638B7323 /* ErrorHandler.swift in Sources */,
				C3C30ACC086FCC1729ED49B4147914FC /* ExternalPaymentMethodTokenizationViewModel.swift in Sources */,
				5816049BE4057494D67AD5433D170788 /* ExternalViewModel.swift in Sources */,
				29F6FD9A512FF35C72038C8B241905E7 /* FinallyWrappers.swift in Sources */,
				99121942D05ED9BBDB1FE5FA9A29CB6D /* firstly.swift in Sources */,
				5E2459703AAA464AF6DC7EAE89662A20 /* FormTokenizationViewModel.swift in Sources */,
				CADF7EDA09C4FA4B1FBD6D3BFC27EFC3 /* FormType.swift in Sources */,
				3D3345D0B63C22BDFA271798A8DB1ADE /* Guarantee.swift in Sources */,
				89C5B306150834038954F8C8939F75FC /* GuaranteeWrappers.swift in Sources */,
				BE91CBB36195A5B5D227A2171E4C48A8 /* hang.swift in Sources */,
				D404B13C19E66C1BCCA5E78F36525D58 /* Identifiable.swift in Sources */,
				88FEF3AF7F9BD0F8EB07321E9F6815F5 /* ImageName.swift in Sources */,
				FA0B7780571933D5F110A3DEF1969E73 /* IntExtension.swift in Sources */,
				9827C2009693E39E42CF984ED3BAEB4A /* JSONParser.swift in Sources */,
				2F7EAA1B2DF9509B27A5DDEF7CB900C0 /* Keychain.swift in Sources */,
				ED2F751E200056FFE6F1BE7B5FF62EF6 /* Klarna.swift in Sources */,
				B6CD3FAB07099FA0673E0890E691A915 /* KlarnaTokenizationViewModel.swift in Sources */,
				125AF83B50727DE902AD31B69A40E32F /* LogEvent.swift in Sources */,
				65D836A24C515F5DFF5EF33C2002F7C6 /* Logger.swift in Sources */,
				E1E630743A67207700320849F7533199 /* Mask.swift in Sources */,
				DB946C12FACA7797B20F773321665DAE /* MockPrimerAPIClient.swift in Sources */,
				2025812D05C0383CE8E25D9AB1555782 /* MockSuccess.swift in Sources */,
				B4ACAC08C258400E638DF0EBE113C8FF /* NetworkService.swift in Sources */,
				10A3790E4BEAE9F34978C87607C101AD /* Optional+Extensions.swift in Sources */,
				69E94C5F8F30B06F0A56029019495B92 /* OrderItem.swift in Sources */,
				4E45358F541B25D1978B0CA9EB912BB6 /* Parser.swift in Sources */,
				83F9153F161FFB3B8F954FA1C5FD4E61 /* PaymentMethodComponent.swift in Sources */,
				D465460E9323561B4F84D70B02FEAE1E /* PaymentMethodConfigService.swift in Sources */,
				16B32B5124A3EA96B172D4D0AB0F92AF /* PaymentMethodConfiguration.swift in Sources */,
				7D44D6678F720A7DFBD1907DA7235C56 /* PaymentMethodConfigurationOptions.swift in Sources */,
				FE136BAF6D00387841663A03F4AC722B /* PaymentMethodConfigurationType.swift in Sources */,
				C52C344BBD64CEE2819814FB48BD4713 /* PaymentMethodsGroupView.swift in Sources */,
				CB38AD0C9043F4CF049934FCFEE77457 /* PaymentMethodToken.swift in Sources */,
				0BF7A0D2471222F02FBA973A459D73EB /* PaymentMethodTokenizationRequest.swift in Sources */,
				5E63ECB206A491307F42349D1EC0A247 /* PaymentMethodTokenizationViewModel.swift in Sources */,
				F1E47380254E336419E4387424D71981 /* PaymentResponse.swift in Sources */,
				448298F91E2D53A88562A4A07FD8F707 /* PayPal.swift in Sources */,
				973A1477F15B84C0E7F06784EDC99C8D /* PayPalService.swift in Sources */,
				CBD8116E6D71506EDC63AF48A96F9B63 /* PayPalTokenizationViewModel.swift in Sources */,
				A8CC30F48327E1C5E7767EF5D42E70F8 /* PostalCode.swift in Sources */,
				898AF7E441433A4182C9E92E6712EC96 /* PresentationController.swift in Sources */,
				B975D2FB0B93A1F4D357F1CA60E6C006 /* Primer.swift in Sources */,
				42EDD1BD536C9FAF368E4A441A2A2EB5 /* PrimerAPI.swift in Sources */,
				DD6E6764E0871F2A12DBA98942BA075A /* PrimerAPIClient.swift in Sources */,
				BFDDC3E9A2CB90CBD2512D4FCDD5A088 /* PrimerAPIClient+3DS.swift in Sources */,
				639B540CD2B4D4F63028BA66413FFAEE /* PrimerAPIClient+Promises.swift in Sources */,
				C925F1ABB4274A4E7FC0B0B346A22258 /* PrimerButton.swift in Sources */,
				3BE171F80C8AAEA6F8AB0C6CFDEA42BF /* PrimerCardFormViewController.swift in Sources */,
				486348F49B1BD77820413A0CD02F1BE4 /* PrimerCardholderNameFieldView.swift in Sources */,
				A8D81E158DE9C06636A3B07D9766C0F1 /* PrimerCardNumberFieldView.swift in Sources */,
				25A0E6A34BFCB87EFA158D67EF0569A0 /* PrimerConfiguration.swift in Sources */,
				61DA3916B0C89A80B1B396F95947302B /* PrimerContainerViewController.swift in Sources */,
				97EF89E3D475B13E7E9F4E6DAEFB127B /* PrimerContent.swift in Sources */,
				CD77BA7B6DB82647F4E85FBA17D50F86 /* PrimerCustomStyleTextField.swift in Sources */,
				0ED245EBD155C2461DB96AEAAE7CF44E /* PrimerCVVFieldView.swift in Sources */,
				D265CD6A9A153E128FB2E4E8BFDF4857 /* PrimerDelegate.swift in Sources */,
				FD76794B9662A2C7FD4154E21D7E540D /* PrimerError.swift in Sources */,
				38B3EBEFDB4BC9FA9A51F32868A261CA /* PrimerExpiryDateFieldView.swift in Sources */,
				8A4CECA26294144AE16F2AA3099E6FDB /* PrimerFlowEnums.swift in Sources */,
				37A6AE145C9BE05F1E60E8C65568D70A /* PrimerFormViewController.swift in Sources */,
				EA87E4C4204B407519EB63339F7B9A23 /* PrimerHeadlessUniversalCheckout.swift in Sources */,
				1A42390DD453D553AC521543D07C3D9E /* PrimerHeadlessUniversalCheckoutProtocols.swift in Sources */,
				4214EEBB7B0E30F1FD269FCC4DCE93BC /* PrimerHeadlessUniversalCheckoutUIManager.swift in Sources */,
				60DD93285073EA90E7825A378BC683F7 /* PrimerImage.swift in Sources */,
				E0777780A512BD3520521389790564A9 /* PrimerInputElements.swift in Sources */,
				AAA421D9DA52ADB23CB80AE7FEACCB19 /* PrimerLoadingViewController.swift in Sources */,
				C7B8741506AEED33A17B2312648C3DD9 /* PrimerNavigationBar.swift in Sources */,
				109BCE89C231BFDBFEC83C5A0E26510A /* PrimerNavigationController.swift in Sources */,
				8E7461F718ED95A775E65B396FAA97A7 /* PrimerNibView.swift in Sources */,
				352A7DAF0A830FA5297EF43440069429 /* PrimerPostalCodeFieldView.swift in Sources */,
				3BDBCCF096C0B3A61CCE7F5A4C924231 /* PrimerResultComponentView.swift in Sources */,
				51F1AD54D3F6FA00BE62E59DA16F7CE0 /* PrimerResultViewController.swift in Sources */,
				11290FBFD26EBEA53B5A301D58500D9D /* PrimerRootViewController.swift in Sources */,
				915D8F9388335D0B8E21AAC0D18C5835 /* PrimerScrollView.swift in Sources */,
				3845CF109F75800438DDF33D23475A5D /* PrimerSDK-dummy.m in Sources */,
				2553079D5F2D723FED8DA520FD250E8F /* PrimerSearchTextField.swift in Sources */,
				A4713F73BE5F3D3207C87BA474930AEC /* PrimerSettings.swift in Sources */,
				5CA6C9C2E9BADC21367A7779CF1814A0 /* PrimerTableViewCell.swift in Sources */,
				2F0DA8343198F8D8F515D33EF3771E89 /* PrimerTextField.swift in Sources */,
				494B8B7365C5A25020480EF6F02F011E /* PrimerTextFieldView.swift in Sources */,
				67D97B7185627834C1272DA68A1450E8 /* PrimerTheme.swift in Sources */,
				D5155D20647A90AC534F7B961D5AFF56 /* PrimerTheme+Borders.swift in Sources */,
				D887E226C8FB428B4E5A3D4C196C1599 /* PrimerTheme+Buttons.swift in Sources */,
				1BF620485E195226960B6F7E521F11CA /* PrimerTheme+Colors.swift in Sources */,
				18E498B5D6A04DCD1098315A76C923F2 /* PrimerTheme+Inputs.swift in Sources */,
				7BF56633E7A7B03048EC9ACB0CDDA212 /* PrimerTheme+TextStyles.swift in Sources */,
				DA3FF776B09DEBAADB83E12FCD692145 /* PrimerTheme+Views.swift in Sources */,
				02978581A3F68B24B6B9C538C801CF2B /* PrimerThemeData.swift in Sources */,
				17DB0A171316C62D8A4F749DD8B0E93F /* PrimerThemeData+Deprecated.swift in Sources */,
				96E3B0492B29CC23DD3732403233C15A /* PrimerUniversalCheckoutViewController.swift in Sources */,
				BCCC12757F6FC8DC8D3FFBDB30A0FB8C /* PrimerVaultManagerViewController.swift in Sources */,
				8B74113A48B491AD5FF13D02E1F23884 /* PrimerViewController.swift in Sources */,
				651D730AABD74D6CF2A774842B3FCFC5 /* PrimerViewExtensions.swift in Sources */,
				6C103F1B1A7B9B9713E976DCEE2C129D /* PrimerWebViewController.swift in Sources */,
				C2D727B5CFDAE5D6F45330F8593BC736 /* Promise.swift in Sources */,
				597F30B8B60745FEB5C3889A0CEA25EA /* QRCodeTokenizationViewModel.swift in Sources */,
				7E0BC158E5F371DFFFBE09B1DB0B4C7C /* QRCodeViewController.swift in Sources */,
				72C69269DAECC2AC65E69101C8AE3334 /* Queue.swift in Sources */,
				6F2DE66003A72967159774CC45CE5522 /* race.swift in Sources */,
				A5AEF48B6DACA7E02B18AAFA75FB43C6 /* RateLimitedDispatcher.swift in Sources */,
				CC10E557209ABAF2E0B469D252F7A6D4 /* RateLimitedDispatcherBase.swift in Sources */,
				0238DCE686C82EAD63D04580E5F3C7FE /* RecoverWrappers.swift in Sources */,
				39D0E6CE743EC9CF77D2A3B6C1ADE17C /* ReloadDelegate.swift in Sources */,
				F7CCFAD048FC3C149900793ADDF33175 /* Resolver.swift in Sources */,
				59BE98ABBF07E93994772CC6F0A49B25 /* ResumeHandlerProtocol.swift in Sources */,
				0A425402A011A61EAEFF82987FF89FB2 /* SequenceWrappers.swift in Sources */,
				16C0E4A8470AD1201BA0E5B8EC77B1EF /* StrictRateLimitedDispatcher.swift in Sources */,
				B83C167F80444B9CA440B1EBF9C59E5B /* StringExtension.swift in Sources */,
				F6D3DA4EB2D97C4049142A27966977EF /* Strings.swift in Sources */,
				B2B82D0C7B696C4E8627CF9D71E19466 /* SuccessMessage.swift in Sources */,
				12071A359CBF1258FFDE25BC706CB1B9 /* SuccessViewController.swift in Sources */,
				FDC54B679280DA16FAC7B574A7772A67 /* Thenable.swift in Sources */,
				59121A8007EAD805A3F00A0705E218C6 /* ThenableWrappers.swift in Sources */,
				33DBE18758E98BCA2A54B30BB4F73F13 /* Throwable.swift in Sources */,
				09994A8433634EFF5853C671127D5082 /* TokenizationService.swift in Sources */,
				EE58AC9D75F699F1C3A481C1DF72E089 /* UIColorExtension.swift in Sources */,
				3039D9D6FA412BA73A63AEE3ACCF77EB /* UIDeviceExtension.swift in Sources */,
				039DC71AC51765BDFA279EDBA9EAE4BF /* UIUtils.swift in Sources */,
				538A2F864430BADC32404257F8F32085 /* URLExtension.swift in Sources */,
				AE82B97F8B638039D66E9F49648E3C0D /* URLSessionStack.swift in Sources */,
				DE9600D4B3017849506479A969CAFB84 /* UserDefaultsExtension.swift in Sources */,
				472102BFA5E853115AAA855AE1AC943A /* UXMode.swift in Sources */,
				6120674A32C8C846E703A3A932F0EDA8 /* VaultCheckoutViewModel.swift in Sources */,
				7AD5182D9E815AC1F1860D45E6F532FE /* VaultPaymentMethodView.swift in Sources */,
				84090CE9AE484DC9E281615D9D07E0C2 /* VaultPaymentMethodViewController.swift in Sources */,
				138A42932C8F19CCD4AA47DB0E00FB34 /* VaultPaymentMethodViewModel.swift in Sources */,
				7C4DE5C8143BEA1910810EB85E2D611C /* VaultService.swift in Sources */,
				A6A2A26E2488BB544C42E55DB9587675 /* Weak.swift in Sources */,
				3022BFA42A7CE6A5E3CFD2B4D828D2E4 /* WebViewUtil.swift in Sources */,
				D5B2A65E89ABF156360BE75AC590A528 /* when.swift in Sources */,
				3AB98106AF8C4346B61B07989097DE57 /* WrapperProtocols.swift in Sources */,
			);
			runOnlyForDeploymentPostprocessing = 0;
		};
<<<<<<< HEAD
		D7C2CEDEBF3FC1225AF6969DD411A08B /* Sources */ = {
			isa = PBXSourcesBuildPhase;
			buildActionMask = 2147483647;
			files = (
				270CFF0FC749F57C0605262D27016D14 /* Pods-PrimerSDK_Tests-dummy.m in Sources */,
=======
		7A3862F6C6A169514684BCA44F1F08AE /* Sources */ = {
			isa = PBXSourcesBuildPhase;
			buildActionMask = 2147483647;
			files = (
>>>>>>> d01a8e17
			);
			runOnlyForDeploymentPostprocessing = 0;
		};
		EC05B2A089720D32DC22D5311BD6BF1F /* Sources */ = {
			isa = PBXSourcesBuildPhase;
			buildActionMask = 2147483647;
			files = (
			);
			runOnlyForDeploymentPostprocessing = 0;
		};
/* End PBXSourcesBuildPhase section */

/* Begin PBXTargetDependency section */
<<<<<<< HEAD
		400DC0302BD558499ACD1829223CF390 /* PBXTargetDependency */ = {
			isa = PBXTargetDependency;
			name = "PrimerSDK-PrimerResources";
			target = 6E6525C7043FBA7BB34A249010AF5593 /* PrimerSDK-PrimerResources */;
			targetProxy = CB39B096C2FE7B1EC4896965A0452D35 /* PBXContainerItemProxy */;
		};
		4B7FF0AF4F422E2AD90C0058A82C4193 /* PBXTargetDependency */ = {
			isa = PBXTargetDependency;
			name = PrimerSDK;
			target = F3BE9108C53B53949406218CEA55E0B2 /* PrimerSDK */;
			targetProxy = 04CB04D81A30C850218B03E1DB13A4DF /* PBXContainerItemProxy */;
		};
		EC3A2CE5638ED4C478580629B17613B9 /* PBXTargetDependency */ = {
			isa = PBXTargetDependency;
			name = "Pods-PrimerSDK_Example";
			target = 6C144A762E9B598392AFFEC8F873746A /* Pods-PrimerSDK_Example */;
			targetProxy = B73702F667CA38081DEA0EDBA758E7D5 /* PBXContainerItemProxy */;
=======
		03766EBCF252BA9E12CCCD307B06C39F /* PBXTargetDependency */ = {
			isa = PBXTargetDependency;
			name = PrimerSDK;
			target = F3BE9108C53B53949406218CEA55E0B2 /* PrimerSDK */;
			targetProxy = 8C2333AE33514F9F81958067293F5AA1 /* PBXContainerItemProxy */;
		};
		0B8DF484FA77C1AB592286FEABAC7125 /* PBXTargetDependency */ = {
			isa = PBXTargetDependency;
			name = "PrimerSDK-PrimerResources";
			target = 6E6525C7043FBA7BB34A249010AF5593 /* PrimerSDK-PrimerResources */;
			targetProxy = CC612B6978231356FDE1B90A00AE1A97 /* PBXContainerItemProxy */;
		};
		82E13C50B35C59A369373E32BEB4E926 /* PBXTargetDependency */ = {
			isa = PBXTargetDependency;
			name = "Pods-PrimerSDK_Example";
			target = 6C144A762E9B598392AFFEC8F873746A /* Pods-PrimerSDK_Example */;
			targetProxy = F659AD1A2E35E972D3CB0B0E8BF4A1E0 /* PBXContainerItemProxy */;
>>>>>>> d01a8e17
		};
/* End PBXTargetDependency section */

/* Begin XCBuildConfiguration section */
		00180EA2896D2367C48064D997F77BCF /* Release */ = {
			isa = XCBuildConfiguration;
			baseConfigurationReference = 27BDD1E1017D996DE3A5725F205A4733 /* PrimerSDK.release.xcconfig */;
			buildSettings = {
				CLANG_ENABLE_OBJC_WEAK = NO;
				"CODE_SIGN_IDENTITY[sdk=appletvos*]" = "";
				"CODE_SIGN_IDENTITY[sdk=iphoneos*]" = "";
				"CODE_SIGN_IDENTITY[sdk=watchos*]" = "";
				CURRENT_PROJECT_VERSION = 1;
				DEFINES_MODULE = YES;
				DYLIB_COMPATIBILITY_VERSION = 1;
				DYLIB_CURRENT_VERSION = 1;
				DYLIB_INSTALL_NAME_BASE = "@rpath";
				GCC_PREFIX_HEADER = "Target Support Files/PrimerSDK/PrimerSDK-prefix.pch";
				INFOPLIST_FILE = "Target Support Files/PrimerSDK/PrimerSDK-Info.plist";
				INSTALL_PATH = "$(LOCAL_LIBRARY_DIR)/Frameworks";
				IPHONEOS_DEPLOYMENT_TARGET = 10.0;
				LD_RUNPATH_SEARCH_PATHS = "$(inherited) @executable_path/Frameworks @loader_path/Frameworks";
				MODULEMAP_FILE = "Target Support Files/PrimerSDK/PrimerSDK.modulemap";
				PRODUCT_MODULE_NAME = PrimerSDK;
				PRODUCT_NAME = PrimerSDK;
				SDKROOT = iphoneos;
				SKIP_INSTALL = YES;
				SWIFT_ACTIVE_COMPILATION_CONDITIONS = "$(inherited) ";
				SWIFT_VERSION = 4.2;
				TARGETED_DEVICE_FAMILY = "1,2";
				VALIDATE_PRODUCT = YES;
				VERSIONING_SYSTEM = "apple-generic";
				VERSION_INFO_PREFIX = "";
			};
			name = Release;
		};
		03819C216E03F02851FE5D2175E38393 /* Release */ = {
			isa = XCBuildConfiguration;
			baseConfigurationReference = E884507DF2B84FA8A2E8AD8289881542 /* Pods-PrimerSDK_Example.release.xcconfig */;
			buildSettings = {
				ALWAYS_EMBED_SWIFT_STANDARD_LIBRARIES = NO;
				CLANG_ENABLE_OBJC_WEAK = NO;
				"CODE_SIGN_IDENTITY[sdk=appletvos*]" = "";
				"CODE_SIGN_IDENTITY[sdk=iphoneos*]" = "";
				"CODE_SIGN_IDENTITY[sdk=watchos*]" = "";
				CURRENT_PROJECT_VERSION = 1;
				DEFINES_MODULE = YES;
				DYLIB_COMPATIBILITY_VERSION = 1;
				DYLIB_CURRENT_VERSION = 1;
				DYLIB_INSTALL_NAME_BASE = "@rpath";
				INFOPLIST_FILE = "Target Support Files/Pods-PrimerSDK_Example/Pods-PrimerSDK_Example-Info.plist";
				INSTALL_PATH = "$(LOCAL_LIBRARY_DIR)/Frameworks";
				IPHONEOS_DEPLOYMENT_TARGET = 10.0;
				LD_RUNPATH_SEARCH_PATHS = "$(inherited) @executable_path/Frameworks @loader_path/Frameworks";
				MACH_O_TYPE = staticlib;
				MODULEMAP_FILE = "Target Support Files/Pods-PrimerSDK_Example/Pods-PrimerSDK_Example.modulemap";
				OTHER_LDFLAGS = "";
				OTHER_LIBTOOLFLAGS = "";
				PODS_ROOT = "$(SRCROOT)";
				PRODUCT_BUNDLE_IDENTIFIER = "org.cocoapods.${PRODUCT_NAME:rfc1034identifier}";
				PRODUCT_NAME = "$(TARGET_NAME:c99extidentifier)";
				SDKROOT = iphoneos;
				SKIP_INSTALL = YES;
				TARGETED_DEVICE_FAMILY = "1,2";
				VALIDATE_PRODUCT = YES;
				VERSIONING_SYSTEM = "apple-generic";
				VERSION_INFO_PREFIX = "";
			};
<<<<<<< HEAD
			name = Debug;
		};
		12650A82E820B5DBB7E311F7EDCD55BA /* Debug */ = {
			isa = XCBuildConfiguration;
			baseConfigurationReference = 5EFE04D5EBC78FAD3569FFDB79C1ED07 /* PrimerSDK.debug.xcconfig */;
			buildSettings = {
				CONFIGURATION_BUILD_DIR = "$(BUILD_DIR)/$(CONFIGURATION)$(EFFECTIVE_PLATFORM_NAME)/PrimerSDK";
				IBSC_MODULE = PrimerSDK;
				INFOPLIST_FILE = "Target Support Files/PrimerSDK/ResourceBundle-PrimerResources-PrimerSDK-Info.plist";
				IPHONEOS_DEPLOYMENT_TARGET = 10.0;
				PRODUCT_NAME = PrimerResources;
				SDKROOT = iphoneos;
				SKIP_INSTALL = YES;
				TARGETED_DEVICE_FAMILY = "1,2";
				WRAPPER_EXTENSION = bundle;
			};
			name = Debug;
		};
		4AC88725CD450C6194880BB606C0134A /* Release */ = {
=======
			name = Release;
		};
		05B9E071CFCA1E8A62F14905A80EE6EF /* Debug */ = {
>>>>>>> d01a8e17
			isa = XCBuildConfiguration;
			baseConfigurationReference = DF6E4F8E7C26A7BBEC17AAD4042A317D /* Pods-PrimerSDK_Tests.debug.xcconfig */;
			buildSettings = {
<<<<<<< HEAD
=======
				ALWAYS_EMBED_SWIFT_STANDARD_LIBRARIES = NO;
				CLANG_ENABLE_OBJC_WEAK = NO;
				"CODE_SIGN_IDENTITY[sdk=appletvos*]" = "";
				"CODE_SIGN_IDENTITY[sdk=iphoneos*]" = "";
				"CODE_SIGN_IDENTITY[sdk=watchos*]" = "";
				CURRENT_PROJECT_VERSION = 1;
				DEFINES_MODULE = YES;
				DYLIB_COMPATIBILITY_VERSION = 1;
				DYLIB_CURRENT_VERSION = 1;
				DYLIB_INSTALL_NAME_BASE = "@rpath";
				INFOPLIST_FILE = "Target Support Files/Pods-PrimerSDK_Tests/Pods-PrimerSDK_Tests-Info.plist";
				INSTALL_PATH = "$(LOCAL_LIBRARY_DIR)/Frameworks";
				IPHONEOS_DEPLOYMENT_TARGET = 10.0;
				LD_RUNPATH_SEARCH_PATHS = "$(inherited) @executable_path/Frameworks @loader_path/Frameworks";
				MACH_O_TYPE = staticlib;
				MODULEMAP_FILE = "Target Support Files/Pods-PrimerSDK_Tests/Pods-PrimerSDK_Tests.modulemap";
				OTHER_LDFLAGS = "";
				OTHER_LIBTOOLFLAGS = "";
				PODS_ROOT = "$(SRCROOT)";
				PRODUCT_BUNDLE_IDENTIFIER = "org.cocoapods.${PRODUCT_NAME:rfc1034identifier}";
				PRODUCT_NAME = "$(TARGET_NAME:c99extidentifier)";
				SDKROOT = iphoneos;
				SKIP_INSTALL = YES;
				TARGETED_DEVICE_FAMILY = "1,2";
				VERSIONING_SYSTEM = "apple-generic";
				VERSION_INFO_PREFIX = "";
			};
			name = Debug;
		};
		6D52B0E03B25218AD33BB43CBC48CC15 /* Debug */ = {
			isa = XCBuildConfiguration;
			baseConfigurationReference = 07ABAC4A253752E5EFD21CFD15864DBF /* PrimerSDK.debug.xcconfig */;
			buildSettings = {
>>>>>>> d01a8e17
				CONFIGURATION_BUILD_DIR = "$(BUILD_DIR)/$(CONFIGURATION)$(EFFECTIVE_PLATFORM_NAME)/PrimerSDK";
				IBSC_MODULE = PrimerSDK;
				INFOPLIST_FILE = "Target Support Files/PrimerSDK/ResourceBundle-PrimerResources-PrimerSDK-Info.plist";
				IPHONEOS_DEPLOYMENT_TARGET = 10.0;
				PRODUCT_NAME = PrimerResources;
				SDKROOT = iphoneos;
				SKIP_INSTALL = YES;
				TARGETED_DEVICE_FAMILY = "1,2";
				WRAPPER_EXTENSION = bundle;
			};
			name = Release;
		};
		7EE7A78859F657F6BEFC651185B43192 /* Release */ = {
			isa = XCBuildConfiguration;
			buildSettings = {
				ALWAYS_SEARCH_USER_PATHS = NO;
				CLANG_ANALYZER_LOCALIZABILITY_NONLOCALIZED = YES;
				CLANG_ANALYZER_NONNULL = YES;
				CLANG_ANALYZER_NUMBER_OBJECT_CONVERSION = YES_AGGRESSIVE;
				CLANG_CXX_LANGUAGE_STANDARD = "gnu++14";
				CLANG_CXX_LIBRARY = "libc++";
				CLANG_ENABLE_MODULES = YES;
				CLANG_ENABLE_OBJC_ARC = YES;
				CLANG_ENABLE_OBJC_WEAK = YES;
				CLANG_WARN_BLOCK_CAPTURE_AUTORELEASING = YES;
				CLANG_WARN_BOOL_CONVERSION = YES;
				CLANG_WARN_COMMA = YES;
				CLANG_WARN_CONSTANT_CONVERSION = YES;
				CLANG_WARN_DEPRECATED_OBJC_IMPLEMENTATIONS = YES;
				CLANG_WARN_DIRECT_OBJC_ISA_USAGE = YES_ERROR;
				CLANG_WARN_DOCUMENTATION_COMMENTS = YES;
				CLANG_WARN_EMPTY_BODY = YES;
				CLANG_WARN_ENUM_CONVERSION = YES;
				CLANG_WARN_INFINITE_RECURSION = YES;
				CLANG_WARN_INT_CONVERSION = YES;
				CLANG_WARN_NON_LITERAL_NULL_CONVERSION = YES;
				CLANG_WARN_OBJC_IMPLICIT_RETAIN_SELF = YES;
				CLANG_WARN_OBJC_LITERAL_CONVERSION = YES;
				CLANG_WARN_OBJC_ROOT_CLASS = YES_ERROR;
				CLANG_WARN_QUOTED_INCLUDE_IN_FRAMEWORK_HEADER = YES;
				CLANG_WARN_RANGE_LOOP_ANALYSIS = YES;
				CLANG_WARN_STRICT_PROTOTYPES = YES;
				CLANG_WARN_SUSPICIOUS_MOVE = YES;
				CLANG_WARN_UNGUARDED_AVAILABILITY = YES_AGGRESSIVE;
				CLANG_WARN_UNREACHABLE_CODE = YES;
				CLANG_WARN__DUPLICATE_METHOD_MATCH = YES;
				COPY_PHASE_STRIP = NO;
				DEBUG_INFORMATION_FORMAT = "dwarf-with-dsym";
				ENABLE_NS_ASSERTIONS = NO;
				ENABLE_STRICT_OBJC_MSGSEND = YES;
				GCC_C_LANGUAGE_STANDARD = gnu11;
				GCC_NO_COMMON_BLOCKS = YES;
				GCC_PREPROCESSOR_DEFINITIONS = (
					"POD_CONFIGURATION_RELEASE=1",
					"$(inherited)",
				);
				GCC_WARN_64_TO_32_BIT_CONVERSION = YES;
				GCC_WARN_ABOUT_RETURN_TYPE = YES_ERROR;
				GCC_WARN_UNDECLARED_SELECTOR = YES;
				GCC_WARN_UNINITIALIZED_AUTOS = YES_AGGRESSIVE;
				GCC_WARN_UNUSED_FUNCTION = YES;
				GCC_WARN_UNUSED_VARIABLE = YES;
				IPHONEOS_DEPLOYMENT_TARGET = 10.0;
				MTL_ENABLE_DEBUG_INFO = NO;
				MTL_FAST_MATH = YES;
				PRODUCT_NAME = "$(TARGET_NAME)";
				STRIP_INSTALLED_PRODUCT = NO;
				SWIFT_COMPILATION_MODE = wholemodule;
				SWIFT_OPTIMIZATION_LEVEL = "-O";
				SWIFT_VERSION = 5.0;
				SYMROOT = "${SRCROOT}/../build";
			};
			name = Release;
		};
		80F45997CD1F5DAB4F3B62FA0301BC70 /* Release */ = {
			isa = XCBuildConfiguration;
			baseConfigurationReference = F7B48CC82297D62E27EA98AE7A13D3DA /* Pods-PrimerSDK_Tests.release.xcconfig */;
			buildSettings = {
				ALWAYS_EMBED_SWIFT_STANDARD_LIBRARIES = NO;
				CLANG_ENABLE_OBJC_WEAK = NO;
				"CODE_SIGN_IDENTITY[sdk=appletvos*]" = "";
				"CODE_SIGN_IDENTITY[sdk=iphoneos*]" = "";
				"CODE_SIGN_IDENTITY[sdk=watchos*]" = "";
				CURRENT_PROJECT_VERSION = 1;
				DEFINES_MODULE = YES;
				DYLIB_COMPATIBILITY_VERSION = 1;
				DYLIB_CURRENT_VERSION = 1;
				DYLIB_INSTALL_NAME_BASE = "@rpath";
				INFOPLIST_FILE = "Target Support Files/Pods-PrimerSDK_Tests/Pods-PrimerSDK_Tests-Info.plist";
				INSTALL_PATH = "$(LOCAL_LIBRARY_DIR)/Frameworks";
				IPHONEOS_DEPLOYMENT_TARGET = 10.0;
				LD_RUNPATH_SEARCH_PATHS = "$(inherited) @executable_path/Frameworks @loader_path/Frameworks";
				MACH_O_TYPE = staticlib;
				MODULEMAP_FILE = "Target Support Files/Pods-PrimerSDK_Tests/Pods-PrimerSDK_Tests.modulemap";
				OTHER_LDFLAGS = "";
				OTHER_LIBTOOLFLAGS = "";
				PODS_ROOT = "$(SRCROOT)";
				PRODUCT_BUNDLE_IDENTIFIER = "org.cocoapods.${PRODUCT_NAME:rfc1034identifier}";
				PRODUCT_NAME = "$(TARGET_NAME:c99extidentifier)";
				SDKROOT = iphoneos;
				SKIP_INSTALL = YES;
				TARGETED_DEVICE_FAMILY = "1,2";
				VALIDATE_PRODUCT = YES;
				VERSIONING_SYSTEM = "apple-generic";
				VERSION_INFO_PREFIX = "";
			};
			name = Release;
		};
		9722A36DC9B6D09FEF1B67FF763C5E24 /* Debug */ = {
			isa = XCBuildConfiguration;
			baseConfigurationReference = 5EFE04D5EBC78FAD3569FFDB79C1ED07 /* PrimerSDK.debug.xcconfig */;
			buildSettings = {
				CLANG_ENABLE_OBJC_WEAK = NO;
				"CODE_SIGN_IDENTITY[sdk=appletvos*]" = "";
				"CODE_SIGN_IDENTITY[sdk=iphoneos*]" = "";
				"CODE_SIGN_IDENTITY[sdk=watchos*]" = "";
				CURRENT_PROJECT_VERSION = 1;
				DEFINES_MODULE = YES;
				DYLIB_COMPATIBILITY_VERSION = 1;
				DYLIB_CURRENT_VERSION = 1;
				DYLIB_INSTALL_NAME_BASE = "@rpath";
				GCC_PREFIX_HEADER = "Target Support Files/PrimerSDK/PrimerSDK-prefix.pch";
				INFOPLIST_FILE = "Target Support Files/PrimerSDK/PrimerSDK-Info.plist";
				INSTALL_PATH = "$(LOCAL_LIBRARY_DIR)/Frameworks";
				IPHONEOS_DEPLOYMENT_TARGET = 10.0;
				LD_RUNPATH_SEARCH_PATHS = "$(inherited) @executable_path/Frameworks @loader_path/Frameworks";
				MODULEMAP_FILE = "Target Support Files/PrimerSDK/PrimerSDK.modulemap";
				PRODUCT_MODULE_NAME = PrimerSDK;
				PRODUCT_NAME = PrimerSDK;
				SDKROOT = iphoneos;
				SKIP_INSTALL = YES;
				SWIFT_ACTIVE_COMPILATION_CONDITIONS = "$(inherited) ";
				SWIFT_VERSION = 4.2;
				TARGETED_DEVICE_FAMILY = "1,2";
				VERSIONING_SYSTEM = "apple-generic";
				VERSION_INFO_PREFIX = "";
			};
			name = Debug;
		};
		9FE23CF9E7E182C33813CBC09CD6CA29 /* Debug */ = {
			isa = XCBuildConfiguration;
			baseConfigurationReference = 3C474C1A0DABE2A3F404B63D4D59F30C /* Pods-PrimerSDK_Example.debug.xcconfig */;
			buildSettings = {
				ALWAYS_EMBED_SWIFT_STANDARD_LIBRARIES = NO;
				CLANG_ENABLE_OBJC_WEAK = NO;
				"CODE_SIGN_IDENTITY[sdk=appletvos*]" = "";
				"CODE_SIGN_IDENTITY[sdk=iphoneos*]" = "";
				"CODE_SIGN_IDENTITY[sdk=watchos*]" = "";
				CURRENT_PROJECT_VERSION = 1;
				DEFINES_MODULE = YES;
				DYLIB_COMPATIBILITY_VERSION = 1;
				DYLIB_CURRENT_VERSION = 1;
				DYLIB_INSTALL_NAME_BASE = "@rpath";
				INFOPLIST_FILE = "Target Support Files/Pods-PrimerSDK_Example/Pods-PrimerSDK_Example-Info.plist";
				INSTALL_PATH = "$(LOCAL_LIBRARY_DIR)/Frameworks";
				IPHONEOS_DEPLOYMENT_TARGET = 10.0;
				LD_RUNPATH_SEARCH_PATHS = "$(inherited) @executable_path/Frameworks @loader_path/Frameworks";
				MACH_O_TYPE = staticlib;
				MODULEMAP_FILE = "Target Support Files/Pods-PrimerSDK_Example/Pods-PrimerSDK_Example.modulemap";
				OTHER_LDFLAGS = "";
				OTHER_LIBTOOLFLAGS = "";
				PODS_ROOT = "$(SRCROOT)";
				PRODUCT_BUNDLE_IDENTIFIER = "org.cocoapods.${PRODUCT_NAME:rfc1034identifier}";
				PRODUCT_NAME = "$(TARGET_NAME:c99extidentifier)";
				SDKROOT = iphoneos;
				SKIP_INSTALL = YES;
				TARGETED_DEVICE_FAMILY = "1,2";
				VERSIONING_SYSTEM = "apple-generic";
				VERSION_INFO_PREFIX = "";
			};
			name = Debug;
		};
<<<<<<< HEAD
		CBA446A927D120F1404CBD42C0B37E22 /* Release */ = {
			isa = XCBuildConfiguration;
			baseConfigurationReference = 7489E7B4129D66B025FCECB7CA4BCB0E /* PrimerSDK.release.xcconfig */;
=======
		BCBF6C63094BAAFFE577E0D53B9A081E /* Debug */ = {
			isa = XCBuildConfiguration;
			baseConfigurationReference = 07ABAC4A253752E5EFD21CFD15864DBF /* PrimerSDK.debug.xcconfig */;
>>>>>>> d01a8e17
			buildSettings = {
				CLANG_ENABLE_OBJC_WEAK = NO;
				"CODE_SIGN_IDENTITY[sdk=appletvos*]" = "";
				"CODE_SIGN_IDENTITY[sdk=iphoneos*]" = "";
				"CODE_SIGN_IDENTITY[sdk=watchos*]" = "";
				CURRENT_PROJECT_VERSION = 1;
				DEFINES_MODULE = YES;
				DYLIB_COMPATIBILITY_VERSION = 1;
				DYLIB_CURRENT_VERSION = 1;
				DYLIB_INSTALL_NAME_BASE = "@rpath";
				GCC_PREFIX_HEADER = "Target Support Files/PrimerSDK/PrimerSDK-prefix.pch";
				INFOPLIST_FILE = "Target Support Files/PrimerSDK/PrimerSDK-Info.plist";
				INSTALL_PATH = "$(LOCAL_LIBRARY_DIR)/Frameworks";
				IPHONEOS_DEPLOYMENT_TARGET = 10.0;
				LD_RUNPATH_SEARCH_PATHS = "$(inherited) @executable_path/Frameworks @loader_path/Frameworks";
				MODULEMAP_FILE = "Target Support Files/PrimerSDK/PrimerSDK.modulemap";
				PRODUCT_MODULE_NAME = PrimerSDK;
				PRODUCT_NAME = PrimerSDK;
				SDKROOT = iphoneos;
				SKIP_INSTALL = YES;
				SWIFT_ACTIVE_COMPILATION_CONDITIONS = "$(inherited) ";
				SWIFT_VERSION = 4.2;
				TARGETED_DEVICE_FAMILY = "1,2";
<<<<<<< HEAD
				VALIDATE_PRODUCT = YES;
				VERSIONING_SYSTEM = "apple-generic";
				VERSION_INFO_PREFIX = "";
			};
=======
				VERSIONING_SYSTEM = "apple-generic";
				VERSION_INFO_PREFIX = "";
			};
			name = Debug;
		};
		C3A12456455383935A7292809025014E /* Release */ = {
			isa = XCBuildConfiguration;
			baseConfigurationReference = 27BDD1E1017D996DE3A5725F205A4733 /* PrimerSDK.release.xcconfig */;
			buildSettings = {
				CONFIGURATION_BUILD_DIR = "$(BUILD_DIR)/$(CONFIGURATION)$(EFFECTIVE_PLATFORM_NAME)/PrimerSDK";
				IBSC_MODULE = PrimerSDK;
				INFOPLIST_FILE = "Target Support Files/PrimerSDK/ResourceBundle-PrimerResources-PrimerSDK-Info.plist";
				IPHONEOS_DEPLOYMENT_TARGET = 10.0;
				PRODUCT_NAME = PrimerResources;
				SDKROOT = iphoneos;
				SKIP_INSTALL = YES;
				TARGETED_DEVICE_FAMILY = "1,2";
				WRAPPER_EXTENSION = bundle;
			};
>>>>>>> d01a8e17
			name = Release;
		};
		D299434AB35E7FD6F7921C8EF24742FF /* Debug */ = {
			isa = XCBuildConfiguration;
			buildSettings = {
				ALWAYS_SEARCH_USER_PATHS = NO;
				CLANG_ANALYZER_LOCALIZABILITY_NONLOCALIZED = YES;
				CLANG_ANALYZER_NONNULL = YES;
				CLANG_ANALYZER_NUMBER_OBJECT_CONVERSION = YES_AGGRESSIVE;
				CLANG_CXX_LANGUAGE_STANDARD = "gnu++14";
				CLANG_CXX_LIBRARY = "libc++";
				CLANG_ENABLE_MODULES = YES;
				CLANG_ENABLE_OBJC_ARC = YES;
				CLANG_ENABLE_OBJC_WEAK = YES;
				CLANG_WARN_BLOCK_CAPTURE_AUTORELEASING = YES;
				CLANG_WARN_BOOL_CONVERSION = YES;
				CLANG_WARN_COMMA = YES;
				CLANG_WARN_CONSTANT_CONVERSION = YES;
				CLANG_WARN_DEPRECATED_OBJC_IMPLEMENTATIONS = YES;
				CLANG_WARN_DIRECT_OBJC_ISA_USAGE = YES_ERROR;
				CLANG_WARN_DOCUMENTATION_COMMENTS = YES;
				CLANG_WARN_EMPTY_BODY = YES;
				CLANG_WARN_ENUM_CONVERSION = YES;
				CLANG_WARN_INFINITE_RECURSION = YES;
				CLANG_WARN_INT_CONVERSION = YES;
				CLANG_WARN_NON_LITERAL_NULL_CONVERSION = YES;
				CLANG_WARN_OBJC_IMPLICIT_RETAIN_SELF = YES;
				CLANG_WARN_OBJC_LITERAL_CONVERSION = YES;
				CLANG_WARN_OBJC_ROOT_CLASS = YES_ERROR;
				CLANG_WARN_QUOTED_INCLUDE_IN_FRAMEWORK_HEADER = YES;
				CLANG_WARN_RANGE_LOOP_ANALYSIS = YES;
				CLANG_WARN_STRICT_PROTOTYPES = YES;
				CLANG_WARN_SUSPICIOUS_MOVE = YES;
				CLANG_WARN_UNGUARDED_AVAILABILITY = YES_AGGRESSIVE;
				CLANG_WARN_UNREACHABLE_CODE = YES;
				CLANG_WARN__DUPLICATE_METHOD_MATCH = YES;
				COPY_PHASE_STRIP = NO;
				DEBUG_INFORMATION_FORMAT = dwarf;
				ENABLE_STRICT_OBJC_MSGSEND = YES;
				ENABLE_TESTABILITY = YES;
				GCC_C_LANGUAGE_STANDARD = gnu11;
				GCC_DYNAMIC_NO_PIC = NO;
				GCC_NO_COMMON_BLOCKS = YES;
				GCC_OPTIMIZATION_LEVEL = 0;
				GCC_PREPROCESSOR_DEFINITIONS = (
					"POD_CONFIGURATION_DEBUG=1",
					"DEBUG=1",
					"$(inherited)",
				);
				GCC_WARN_64_TO_32_BIT_CONVERSION = YES;
				GCC_WARN_ABOUT_RETURN_TYPE = YES_ERROR;
				GCC_WARN_UNDECLARED_SELECTOR = YES;
				GCC_WARN_UNINITIALIZED_AUTOS = YES_AGGRESSIVE;
				GCC_WARN_UNUSED_FUNCTION = YES;
				GCC_WARN_UNUSED_VARIABLE = YES;
				IPHONEOS_DEPLOYMENT_TARGET = 10.0;
				MTL_ENABLE_DEBUG_INFO = INCLUDE_SOURCE;
				MTL_FAST_MATH = YES;
				ONLY_ACTIVE_ARCH = YES;
				PRODUCT_NAME = "$(TARGET_NAME)";
				STRIP_INSTALLED_PRODUCT = NO;
				SWIFT_ACTIVE_COMPILATION_CONDITIONS = DEBUG;
				SWIFT_OPTIMIZATION_LEVEL = "-Onone";
				SWIFT_VERSION = 5.0;
				SYMROOT = "${SRCROOT}/../build";
			};
			name = Debug;
		};
/* End XCBuildConfiguration section */

/* Begin XCConfigurationList section */
<<<<<<< HEAD
=======
		2F923A0336EE9390DF9974D64FFDC71A /* Build configuration list for PBXNativeTarget "PrimerSDK-PrimerResources" */ = {
			isa = XCConfigurationList;
			buildConfigurations = (
				6D52B0E03B25218AD33BB43CBC48CC15 /* Debug */,
				C3A12456455383935A7292809025014E /* Release */,
			);
			defaultConfigurationIsVisible = 0;
			defaultConfigurationName = Release;
		};
>>>>>>> d01a8e17
		4821239608C13582E20E6DA73FD5F1F9 /* Build configuration list for PBXProject "Pods" */ = {
			isa = XCConfigurationList;
			buildConfigurations = (
				D299434AB35E7FD6F7921C8EF24742FF /* Debug */,
				7EE7A78859F657F6BEFC651185B43192 /* Release */,
			);
			defaultConfigurationIsVisible = 0;
			defaultConfigurationName = Release;
		};
<<<<<<< HEAD
		D604CD2955AE139949E6F7A1E1F80B76 /* Build configuration list for PBXNativeTarget "PrimerSDK" */ = {
			isa = XCConfigurationList;
			buildConfigurations = (
				9722A36DC9B6D09FEF1B67FF763C5E24 /* Debug */,
				CBA446A927D120F1404CBD42C0B37E22 /* Release */,
=======
		B17653757DEA312628AADE3F5C4DCDCC /* Build configuration list for PBXNativeTarget "PrimerSDK" */ = {
			isa = XCConfigurationList;
			buildConfigurations = (
				BCBF6C63094BAAFFE577E0D53B9A081E /* Debug */,
				00180EA2896D2367C48064D997F77BCF /* Release */,
>>>>>>> d01a8e17
			);
			defaultConfigurationIsVisible = 0;
			defaultConfigurationName = Release;
		};
		DB74BC4B5C5930D4C8F1AC03B808A393 /* Build configuration list for PBXNativeTarget "Pods-PrimerSDK_Tests" */ = {
			isa = XCConfigurationList;
			buildConfigurations = (
				05B9E071CFCA1E8A62F14905A80EE6EF /* Debug */,
				80F45997CD1F5DAB4F3B62FA0301BC70 /* Release */,
			);
			defaultConfigurationIsVisible = 0;
			defaultConfigurationName = Release;
		};
		F086B0635200A9FC44386B8BB569FAB3 /* Build configuration list for PBXNativeTarget "PrimerSDK-PrimerResources" */ = {
			isa = XCConfigurationList;
			buildConfigurations = (
				12650A82E820B5DBB7E311F7EDCD55BA /* Debug */,
				4AC88725CD450C6194880BB606C0134A /* Release */,
			);
			defaultConfigurationIsVisible = 0;
			defaultConfigurationName = Release;
		};
		F978C8F95E406B727BEB461AF06CD6F7 /* Build configuration list for PBXNativeTarget "Pods-PrimerSDK_Example" */ = {
			isa = XCConfigurationList;
			buildConfigurations = (
				9FE23CF9E7E182C33813CBC09CD6CA29 /* Debug */,
				03819C216E03F02851FE5D2175E38393 /* Release */,
			);
			defaultConfigurationIsVisible = 0;
			defaultConfigurationName = Release;
		};
/* End XCConfigurationList section */
	};
	rootObject = BFDFE7DC352907FC980B868725387E98 /* Project object */;
}<|MERGE_RESOLUTION|>--- conflicted
+++ resolved
@@ -7,976 +7,499 @@
 	objects = {
 
 /* Begin PBXBuildFile section */
-<<<<<<< HEAD
-		019B3AC0AF70238A1E1E3F78E5AF43C8 /* UIKit.framework in Frameworks */ = {isa = PBXBuildFile; fileRef = D245E0514AAC1A2B9A6D5EA2F383E90F /* UIKit.framework */; };
-		047564D124ADF96002AE044956AE4D0E /* StrictRateLimitedDispatcher.swift in Sources */ = {isa = PBXBuildFile; fileRef = 9C5C4A33805E2A018C788DE1D88A0ADE /* StrictRateLimitedDispatcher.swift */; };
-		05AA6554F6B663671FEA793E60F64A7E /* EnsureWrappers.swift in Sources */ = {isa = PBXBuildFile; fileRef = DD853FD5D9A171F1430182135B2B71E6 /* EnsureWrappers.swift */; };
-		076B924EDEA4C6F40B2FF0CAEB338E33 /* PrimerNibView.swift in Sources */ = {isa = PBXBuildFile; fileRef = D135086BDD1A84AEFD323341BCC247DE /* PrimerNibView.swift */; };
-		089C98F2F58DCD1220652CBB88A55F90 /* Connectivity.swift in Sources */ = {isa = PBXBuildFile; fileRef = E6189CE75862EA06F51DAD66E69A3930 /* Connectivity.swift */; };
-		09AA11158D31188FE8BA04CD3D35A8B1 /* PrimerAPI.swift in Sources */ = {isa = PBXBuildFile; fileRef = 55E65A8F0CB87F0B1231CA53917FF89B /* PrimerAPI.swift */; };
-		0C4E3E31077EC296E15DC3109422E9DC /* CountryCode.swift in Sources */ = {isa = PBXBuildFile; fileRef = F108EBF092B7F40DE820CE7A2A7F57DD /* CountryCode.swift */; };
-		0D228426463046C124BA77200CAA6CE4 /* Consolable.swift in Sources */ = {isa = PBXBuildFile; fileRef = 3A27CD5BAAA7149070A10CD8D15525F6 /* Consolable.swift */; };
-		0F6BC855EB4AEFFACDFE87E21D1B12F6 /* JSONParser.swift in Sources */ = {isa = PBXBuildFile; fileRef = CC25EF5B21F5CCCAEA964BFD066B1E8C /* JSONParser.swift */; };
-		1024639F324DB89BC5C8023ED223A5D9 /* PrimerCardholderNameFieldView.swift in Sources */ = {isa = PBXBuildFile; fileRef = AB4D2E3808D68C32CA6124771F56B9AD /* PrimerCardholderNameFieldView.swift */; };
-		15E64C891998540EE7DC6556CA1ED3E1 /* ApplePayTokenizationViewModel.swift in Sources */ = {isa = PBXBuildFile; fileRef = B991EFBC20F250E700AFB1D291B36945 /* ApplePayTokenizationViewModel.swift */; };
-		168E2BA8959586B3F398AD244537CF10 /* VaultCheckoutViewModel.swift in Sources */ = {isa = PBXBuildFile; fileRef = 3BE7905D91BB3B790F07F081BBF7B613 /* VaultCheckoutViewModel.swift */; };
-		19D2F1B57A7A701490C1FFC03D07C37F /* ErrorHandler.swift in Sources */ = {isa = PBXBuildFile; fileRef = FBCA17EA1D31E49AF3C7F80A75505023 /* ErrorHandler.swift */; };
-		1C43A0DD455596AAAB542478F81CC37E /* Dimensions.swift in Sources */ = {isa = PBXBuildFile; fileRef = E0154AB808C320A6C9EB1BFFE999C285 /* Dimensions.swift */; };
-		1D98DB365B15E47DDEF23A96CC197231 /* Keychain.swift in Sources */ = {isa = PBXBuildFile; fileRef = D1FE7D22E79A0BDCBE0AD0CCD62306DF /* Keychain.swift */; };
-		208596C5756DE8E98863C100F43FD8A7 /* hang.swift in Sources */ = {isa = PBXBuildFile; fileRef = 8CA499732FAD0325ACC08581E0261CDD /* hang.swift */; };
-		215FB1B430A73271C6214980862720BC /* ExternalPaymentMethodTokenizationViewModel.swift in Sources */ = {isa = PBXBuildFile; fileRef = 00D8F9973243A421978D6CDCCD7EEF80 /* ExternalPaymentMethodTokenizationViewModel.swift */; };
-		22187D904F93230BAC9032855057A273 /* fr.lproj in Resources */ = {isa = PBXBuildFile; fileRef = 5911DA3A3588E2739FE6BA05350E85AA /* fr.lproj */; };
-		2332CBF2E929FBBF02375D2247AD9E72 /* VaultPaymentMethodViewModel.swift in Sources */ = {isa = PBXBuildFile; fileRef = BAB74BEA7C1C97849F85427B4581A0D1 /* VaultPaymentMethodViewModel.swift */; };
-		249251E27992633D34B188EDE0C2CF5B /* Resolver.swift in Sources */ = {isa = PBXBuildFile; fileRef = 675436F411381A36B64B6B4989DA6133 /* Resolver.swift */; };
-		251627065D61F6C6CE1FA13118AD5F27 /* DateExtension.swift in Sources */ = {isa = PBXBuildFile; fileRef = A7D7A5EC41EA215536DB815C79A72FD2 /* DateExtension.swift */; };
-		25F0C2876ECC859B83F021B1EBDB119A /* firstly.swift in Sources */ = {isa = PBXBuildFile; fileRef = B94CF742DF7F93B637BFB083E063AC6C /* firstly.swift */; };
+		002C3C4AC0720B08AB0DE71644C73C83 /* PrimerContent.swift in Sources */ = {isa = PBXBuildFile; fileRef = 247B8541A32718A3E2FD3AA2226EC568 /* PrimerContent.swift */; };
+		008913B0FA9E8251A35F05C6A4087F81 /* CancellableThenable.swift in Sources */ = {isa = PBXBuildFile; fileRef = 001304EDBE0062E968B5DAF5CF6BD8C6 /* CancellableThenable.swift */; };
+		02F27A9ACB7E8610CCF6F895795541C2 /* PrimerHeadlessUniversalCheckout.swift in Sources */ = {isa = PBXBuildFile; fileRef = ED87FF8A25B3D14040B48F341C94ECF6 /* PrimerHeadlessUniversalCheckout.swift */; };
+		02F759728F2D45351AB9478BA24E8AF8 /* BankSelectorViewController.swift in Sources */ = {isa = PBXBuildFile; fileRef = 284049218ABE31DA8940F6F4224A2CF2 /* BankSelectorViewController.swift */; };
+		033FA38D590B5AC600DFA2D0A282445F /* Mask.swift in Sources */ = {isa = PBXBuildFile; fileRef = 822AA6621072122F3269364BA8EAAA0B /* Mask.swift */; };
+		0348A43CE80A48ABD754433F98A606F6 /* DateExtension.swift in Sources */ = {isa = PBXBuildFile; fileRef = 1F6890CBB9A0F659373D58C244AEDE76 /* DateExtension.swift */; };
+		05623E81F899C88A2B6EB35189317F51 /* Icons.xcassets in Resources */ = {isa = PBXBuildFile; fileRef = 1A76DE7D199374E719C57D5D574B6C10 /* Icons.xcassets */; };
+		05D5424D82FD2B2339C13F92965533C2 /* Guarantee.swift in Sources */ = {isa = PBXBuildFile; fileRef = 6654C4C715FEC5C01A016CED37262221 /* Guarantee.swift */; };
+		07376CD6F538A752F11F30EBFD056E68 /* when.swift in Sources */ = {isa = PBXBuildFile; fileRef = 8AD962E090AA3623ABF28E92358EB6DB /* when.swift */; };
+		076F979D67ED94BC629C57B62AC9B158 /* UIColorExtension.swift in Sources */ = {isa = PBXBuildFile; fileRef = 6868B9BC97CE5EECD28C0E47A806CFD0 /* UIColorExtension.swift */; };
+		07A3C024EFA100691574EDD53BFF55D9 /* Optional+Extensions.swift in Sources */ = {isa = PBXBuildFile; fileRef = CF9DD37919CC4F262F1DA024DB3DA433 /* Optional+Extensions.swift */; };
+		08001BDF881121225806483D3C7021F9 /* QRCodeViewController.swift in Sources */ = {isa = PBXBuildFile; fileRef = D7EDB1D76A2A5EFC3DAB0D3D5F351068 /* QRCodeViewController.swift */; };
+		083A4175381EB9225D1DD970509A3C52 /* PrimerNavigationController.swift in Sources */ = {isa = PBXBuildFile; fileRef = 108EFF4921F6E43E3DE7C8837FFCA246 /* PrimerNavigationController.swift */; };
+		08AE433D33839339CC2D7FE717102DE8 /* CancellablePromise.swift in Sources */ = {isa = PBXBuildFile; fileRef = 57B1B2F815F4A5CDBA5F39E9523AB464 /* CancellablePromise.swift */; };
+		09A3093F769DC722908C18214006BC57 /* pl.lproj in Resources */ = {isa = PBXBuildFile; fileRef = 5EC8E52482A2613D6CCF0B9F97357769 /* pl.lproj */; };
+		0A6F048378F1CB38E3D157C2E779DFF0 /* Thenable.swift in Sources */ = {isa = PBXBuildFile; fileRef = EE160E1649216B81DA817A57C3E7D08D /* Thenable.swift */; };
+		0D741BA12D43BBE716691FEB3082536C /* PrimerError.swift in Sources */ = {isa = PBXBuildFile; fileRef = 03CFA4FFEB6F616D78C5CDF2D89B4B5A /* PrimerError.swift */; };
+		0DAB43DBBEF54F62B21B86A549BB258E /* AnyCodable.swift in Sources */ = {isa = PBXBuildFile; fileRef = 164C6E722EB7ADCCF35889C766583C2A /* AnyCodable.swift */; };
+		0E3BFD76836B387F88DD158BA299E714 /* ErrorHandler.swift in Sources */ = {isa = PBXBuildFile; fileRef = A421C84E81FDEFF352172EE2B2376196 /* ErrorHandler.swift */; };
+		11709EF68FCDE7B0654D62525B71575D /* PrimerTextFieldView.xib in Resources */ = {isa = PBXBuildFile; fileRef = 093E93E934D59357A37E4066243AD651 /* PrimerTextFieldView.xib */; };
+		15E267023623B6975420AABFCA59D458 /* PrimerDelegate.swift in Sources */ = {isa = PBXBuildFile; fileRef = B48E8EB7A88A1AD992A5FF8799511677 /* PrimerDelegate.swift */; };
+		164B1C0B50F16F6DFA98E2BDD8CA34F4 /* PaymentMethodsGroupView.swift in Sources */ = {isa = PBXBuildFile; fileRef = 9199EC1BE92246F460F3241EB181E7CF /* PaymentMethodsGroupView.swift */; };
+		168876E6871F24DE07033C0AF70D3DC6 /* Strings.swift in Sources */ = {isa = PBXBuildFile; fileRef = 74009576B521A42ED5E0E27233521729 /* Strings.swift */; };
+		16DE896F2229C4B277D8842C5AB162F1 /* PrimerAPIClient.swift in Sources */ = {isa = PBXBuildFile; fileRef = C9CE4CAACA8BECF9CADA3E054D6DB858 /* PrimerAPIClient.swift */; };
+		16EC2BA05E85B637EB9A4B1C45F86BD9 /* AppState.swift in Sources */ = {isa = PBXBuildFile; fileRef = CE4E4FC92F96633CE6B15A94C7101EB4 /* AppState.swift */; };
+		182619CF8098CC02DB36F62DFC301BEF /* hang.swift in Sources */ = {isa = PBXBuildFile; fileRef = C675B1799E96E7D4D6B0677842578957 /* hang.swift */; };
+		18386F7858808A5F6C398DFD2EA9E0FC /* PrimerAPIClient+Promises.swift in Sources */ = {isa = PBXBuildFile; fileRef = 6E9B63F852923F7DCC610B977D6F95FC /* PrimerAPIClient+Promises.swift */; };
+		18464D257C9C8FFE9889D5EB06E196B3 /* PaymentMethodTokenizationViewModel.swift in Sources */ = {isa = PBXBuildFile; fileRef = 325564F0FBE3F1D5AF7165500570D35B /* PaymentMethodTokenizationViewModel.swift */; };
+		19F02559361ABF64C6760A3F9CE9D11E /* KlarnaTokenizationViewModel.swift in Sources */ = {isa = PBXBuildFile; fileRef = D2A595A94FD11B7243B013EBFA4403BA /* KlarnaTokenizationViewModel.swift */; };
+		1A56475419CAEE30AF725854507FEBBA /* el.lproj in Resources */ = {isa = PBXBuildFile; fileRef = 76543969EAB2D79EB358D97FD947C006 /* el.lproj */; };
+		1C8B525AA796E573CBBD4237DD251DC8 /* pt.lproj in Resources */ = {isa = PBXBuildFile; fileRef = 905B68CB9A0D136E643B07D1843F60AA /* pt.lproj */; };
+		1C94FF5F0A2E1FFC55F919B08E2A653A /* PrimerExpiryDateFieldView.swift in Sources */ = {isa = PBXBuildFile; fileRef = EC01989184C532504EB6854742092E3C /* PrimerExpiryDateFieldView.swift */; };
+		1E32EF6A711E98420765B1B6FED6D19B /* ApayaTokenizationViewModel.swift in Sources */ = {isa = PBXBuildFile; fileRef = F6522F5E5F66439F8D5273FDB06D54D5 /* ApayaTokenizationViewModel.swift */; };
+		1F21D967C0F230BC705EBF3511CDEF35 /* DependencyInjection.swift in Sources */ = {isa = PBXBuildFile; fileRef = C2CC73A12C016D2F98F4A8E3A44E572B /* DependencyInjection.swift */; };
+		1F4AC1B0D2639ED97765EF93C5BDD3A7 /* Keychain.swift in Sources */ = {isa = PBXBuildFile; fileRef = 1CAEFC00CD29F7C6F745E79A758ACD4C /* Keychain.swift */; };
+		21A659FA00736FBE4A4CDAD659B60155 /* MockSuccess.swift in Sources */ = {isa = PBXBuildFile; fileRef = 5647D3DED979368B12AE65C41DB5C2DB /* MockSuccess.swift */; };
+		234D753CE730ED47678DB9C865DB2549 /* Resolver.swift in Sources */ = {isa = PBXBuildFile; fileRef = 73B5DB8C6EC5403A3DAF94675DAB3D0B /* Resolver.swift */; };
+		26A1F7D003EA25C9C331529CBB9FA46D /* PrimerSearchTextField.swift in Sources */ = {isa = PBXBuildFile; fileRef = F91BE27CF2B5E60A7BB1A0351CA27C45 /* PrimerSearchTextField.swift */; };
+		26B1FAC4A6F1A1D76438CBEE49EFEAD6 /* Cancellable.swift in Sources */ = {isa = PBXBuildFile; fileRef = 088B445AADAB9DB464BE38E5DAEC590A /* Cancellable.swift */; };
 		270CFF0FC749F57C0605262D27016D14 /* Pods-PrimerSDK_Tests-dummy.m in Sources */ = {isa = PBXBuildFile; fileRef = D66C3890C3566F38C935A2FFD9A237B0 /* Pods-PrimerSDK_Tests-dummy.m */; };
-		27B304D901FC43B56286E2D21ADAD05B /* Thenable.swift in Sources */ = {isa = PBXBuildFile; fileRef = C007ACD69826812B09CD02D852ECE28F /* Thenable.swift */; };
-		29D889DAD9BB02E5A7488D31776177F5 /* MockPrimerAPIClient.swift in Sources */ = {isa = PBXBuildFile; fileRef = 094C5BC6ABE07E7B5FF2C0167E07C9E4 /* MockPrimerAPIClient.swift */; };
-		2A91023919645EF67E650799AC78FCCD /* UIColorExtension.swift in Sources */ = {isa = PBXBuildFile; fileRef = 449EA7464CC8A046B64C808EB8571022 /* UIColorExtension.swift */; };
-		2E4CD367182B1D1F3F5A9F4AC236B31F /* PrimerConfiguration.swift in Sources */ = {isa = PBXBuildFile; fileRef = 0E8A71241525A792A8790418469971AB /* PrimerConfiguration.swift */; };
-		2F54295135FB293F92B15C73264D3B42 /* 3DSService+Promises.swift in Sources */ = {isa = PBXBuildFile; fileRef = 888D4DB8CECE4C82D8BF0B6C77B7F03D /* 3DSService+Promises.swift */; };
-		2F8BCCED6AFAF93786DA594DBEC9C3B9 /* NetworkService.swift in Sources */ = {isa = PBXBuildFile; fileRef = BE2B28F586CF729E0ABD70ECDFDCE6E9 /* NetworkService.swift */; };
-		2FF435476EC87C3FF17E72BFA3C3C65B /* 3DS.swift in Sources */ = {isa = PBXBuildFile; fileRef = 267EAFCF5587099538C14DCE8ECA19C3 /* 3DS.swift */; };
-		31897FEED1C13A964918C72D66597690 /* PrimerTextFieldView.xib in Resources */ = {isa = PBXBuildFile; fileRef = 1044B566C2F4774724A1029B06B60FAD /* PrimerTextFieldView.xib */; };
-		31DA0D77605B2B5FB9BBFA5701C5D43C /* WrapperProtocols.swift in Sources */ = {isa = PBXBuildFile; fileRef = 0071F43A319B2E7B75DBA58ECAE442A5 /* WrapperProtocols.swift */; };
-		32D39256C67F03330EB988D1F089A606 /* QRCodeViewController.swift in Sources */ = {isa = PBXBuildFile; fileRef = 186DE3CCB0922298810BB987DE03DD1D /* QRCodeViewController.swift */; };
-		343AE3A8796801948EBB7BCA34B3A1AE /* Parser.swift in Sources */ = {isa = PBXBuildFile; fileRef = 592434D873C867CE59257773D5DB87AE /* Parser.swift */; };
-		34A86FBFDCEF871E0B9AA7E64C9DD4CB /* PrimerTheme+Colors.swift in Sources */ = {isa = PBXBuildFile; fileRef = D37E6AACA61085461E9D4D9A9FA2CB4B /* PrimerTheme+Colors.swift */; };
-		34C099C7F0261E6CD24AD46E6C45303E /* PrimerResultViewController.swift in Sources */ = {isa = PBXBuildFile; fileRef = 8B40FCE170A66155F3E7BBAA150A21E5 /* PrimerResultViewController.swift */; };
-		39D5A259738AEA045413CF191A86545A /* CancelContext.swift in Sources */ = {isa = PBXBuildFile; fileRef = 1B1A749C4A126F0F6651B8A2707A580B /* CancelContext.swift */; };
-		3A51BEA3C31CA8CAC9EE993FB605D59D /* Primer.swift in Sources */ = {isa = PBXBuildFile; fileRef = 33EC6E4D93D3DF760649D673DC780486 /* Primer.swift */; };
-		3ACD68522D49EAE51BB6D2918F9101E7 /* 3DSService.swift in Sources */ = {isa = PBXBuildFile; fileRef = 681152AE29C21C0F8FE6CCC5E0C0264B /* 3DSService.swift */; };
-		3CA838E50862808E4424188BFB0BD51D /* CoreDataDispatcher.swift in Sources */ = {isa = PBXBuildFile; fileRef = DB237B875359C6BA6583CDC3E8E39994 /* CoreDataDispatcher.swift */; };
-		400697794139CE3DDC242B04D4464E6D /* ReloadDelegate.swift in Sources */ = {isa = PBXBuildFile; fileRef = 86B085C3AE16CB1A30BE841A3CBD9FBB /* ReloadDelegate.swift */; };
-		443E7AEE4C7C28C28C8AAE707E8D7264 /* PrimerRootViewController.swift in Sources */ = {isa = PBXBuildFile; fileRef = B26AAC759DE43F9FF6E62B1827324FC2 /* PrimerRootViewController.swift */; };
-		45DEA2B6028E7F7352E69D36BE950DD9 /* Box.swift in Sources */ = {isa = PBXBuildFile; fileRef = CC1B877B01B9BBA8CF4314CF03CAF212 /* Box.swift */; };
-		48386BEB5EAD2BE7DDF6452BAB18684A /* ThenableWrappers.swift in Sources */ = {isa = PBXBuildFile; fileRef = CF169FE47AE2F3EF7ABBF1003687C40E /* ThenableWrappers.swift */; };
-		4846A76CE84B5723C471DEFFD02B6BB8 /* PrimerAPIClient+3DS.swift in Sources */ = {isa = PBXBuildFile; fileRef = 70AFDB8A5894924659ACDC83CC9F136B /* PrimerAPIClient+3DS.swift */; };
-		485CC1020DD9414E1962F47E7F5A6A41 /* URLExtension.swift in Sources */ = {isa = PBXBuildFile; fileRef = 641998D97C14F0189907D6472944F1FF /* URLExtension.swift */; };
-		48DBD178B155CE327BB618D006AAA25B /* Customer.swift in Sources */ = {isa = PBXBuildFile; fileRef = E0BA5012D3219839A210CC5842670448 /* Customer.swift */; };
-		49108339A3263C2DAF7D9800188A8B4B /* PrimerVaultManagerViewController.swift in Sources */ = {isa = PBXBuildFile; fileRef = 65557F99FA5C5FF136F50A1B35015B45 /* PrimerVaultManagerViewController.swift */; };
-		491C6C42FD6B759939DBB1F78BC88633 /* VaultService.swift in Sources */ = {isa = PBXBuildFile; fileRef = 8F48A283E136F319ED154EA2C5C53C4F /* VaultService.swift */; };
+		2755BF2C98F0A199351923BB9AAD389D /* nb.lproj in Resources */ = {isa = PBXBuildFile; fileRef = 5C32914B913BDEE1247F468733AD9D08 /* nb.lproj */; };
+		27B79B32000FF41B38B4EB9A4505BD5E /* AnalyticsEvent.swift in Sources */ = {isa = PBXBuildFile; fileRef = 3764F23DA4EE55661F38E9AB5D3FAB0A /* AnalyticsEvent.swift */; };
+		2842F59CE077E90998E77D11A5EA3B4F /* AnyDecodable.swift in Sources */ = {isa = PBXBuildFile; fileRef = D20E06E4EDB1345E124A85EF6FE88F5E /* AnyDecodable.swift */; };
+		28450262AC5CDAE9CBE24FFD0881B4DB /* DataExtension.swift in Sources */ = {isa = PBXBuildFile; fileRef = BFBAD4CD08C0EA4CFBDDC87196A0AF3F /* DataExtension.swift */; };
+		2B0B94D0A8C1C40A31D257E1FFBA400C /* CardScannerViewController.swift in Sources */ = {isa = PBXBuildFile; fileRef = F5F39C587DEFAB78DBA46FF3711D0AF7 /* CardScannerViewController.swift */; };
+		2BFD3A6BB1398641ACCB97459645AAB1 /* BankSelectorTokenizationViewModel.swift in Sources */ = {isa = PBXBuildFile; fileRef = 51C4914FEB6690093C18D923DD26AF2B /* BankSelectorTokenizationViewModel.swift */; };
+		2CB89ABE01A71A5B1695F978F2D9A92B /* RateLimitedDispatcherBase.swift in Sources */ = {isa = PBXBuildFile; fileRef = EE7887C78203E4C69CCCAB7E3B3448CD /* RateLimitedDispatcherBase.swift */; };
+		2D126EC1A7D1938B73A5161ABAC416B9 /* PrimerNibView.swift in Sources */ = {isa = PBXBuildFile; fileRef = 756ABA4CCB605A745974E4B9044A7DC2 /* PrimerNibView.swift */; };
+		2D45AED0F6D265B8175554C03F763B65 /* PaymentMethodConfiguration.swift in Sources */ = {isa = PBXBuildFile; fileRef = 4A336A99E5D85116D26DEEB1340CAF23 /* PaymentMethodConfiguration.swift */; };
+		2E117E3C8424E1108FA3EB50DB67CF4B /* AnyEncodable.swift in Sources */ = {isa = PBXBuildFile; fileRef = 494A5D5BC2CC28DA9FCCE0F5F68C0529 /* AnyEncodable.swift */; };
+		2F5068B4D1CF7CDE6B53F0C3AECD8986 /* QRCodeTokenizationViewModel.swift in Sources */ = {isa = PBXBuildFile; fileRef = 974625F1E762A7DFEB16F9841A713AF3 /* QRCodeTokenizationViewModel.swift */; };
+		35246A79F612327F4E87AB7E994019CE /* CountryCode.swift in Sources */ = {isa = PBXBuildFile; fileRef = 11C5537605394E16B7022D8C749C8543 /* CountryCode.swift */; };
+		36A3C4AC03D2E64350BD106867DEB2F1 /* ExternalPaymentMethodTokenizationViewModel.swift in Sources */ = {isa = PBXBuildFile; fileRef = 8521C479FF5A25682FFAEC1F3012A599 /* ExternalPaymentMethodTokenizationViewModel.swift */; };
+		3758802601B917234469D6454247D3B5 /* PrimerSDK-dummy.m in Sources */ = {isa = PBXBuildFile; fileRef = FCA0627E1108CB5D3EA91BE56D4C18E7 /* PrimerSDK-dummy.m */; };
+		3DF747C6AE2AACC880E2FD3DA1A480D8 /* Catchable.swift in Sources */ = {isa = PBXBuildFile; fileRef = 0CEC28B4C213D7A51CDFB304DB950A18 /* Catchable.swift */; };
+		3EB6846670A16A37EA8CE4E612DD579C /* PaymentResponse.swift in Sources */ = {isa = PBXBuildFile; fileRef = 2CB676D10E86F0190EAB3D4D5D739CF5 /* PaymentResponse.swift */; };
+		41688E668858F2041523A04EAC6FE182 /* PrimerViewExtensions.swift in Sources */ = {isa = PBXBuildFile; fileRef = 0290EBC449C1BB53F01C8CE2B955B52D /* PrimerViewExtensions.swift */; };
+		43171139C07279E8D91D89671DED8EFD /* de.lproj in Resources */ = {isa = PBXBuildFile; fileRef = 027DFB1717C68B8B38DCE890A6FD60CE /* de.lproj */; };
+		4421B7598ACC20397A1C5D7B7101CDAA /* ExternalViewModel.swift in Sources */ = {isa = PBXBuildFile; fileRef = 45D1EF71A5777FB891870269CA4BD28F /* ExternalViewModel.swift */; };
+		45151D6D0EC9F5B318966BE25F2DD85A /* ImageName.swift in Sources */ = {isa = PBXBuildFile; fileRef = 6901A602AAAC8B582866848026B45F86 /* ImageName.swift */; };
+		47B5336959313D4F72234421089B7BCE /* Weak.swift in Sources */ = {isa = PBXBuildFile; fileRef = 44F1E80823B44F4B5D93F689F6A79C16 /* Weak.swift */; };
+		49F33AF817BEA165B29C573B700581FF /* Device.swift in Sources */ = {isa = PBXBuildFile; fileRef = A5278B72974482EA6CF1CA5FD16F7E94 /* Device.swift */; };
 		4A94BB65671FE4DB0D4E62FFD9F191BB /* Pods-PrimerSDK_Example-umbrella.h in Headers */ = {isa = PBXBuildFile; fileRef = 3780FF276696624E5AD4A629D4CC4AD8 /* Pods-PrimerSDK_Example-umbrella.h */; settings = {ATTRIBUTES = (Public, ); }; };
-		4B15627640BD82F12C06C5C0DB9B330A /* CardNetwork.swift in Sources */ = {isa = PBXBuildFile; fileRef = 0634E0BB5BE381B6040595F52DF7F920 /* CardNetwork.swift */; };
-		4B57C2A342F80B1D49C5D3BBFF4D5031 /* PrimerExpiryDateFieldView.swift in Sources */ = {isa = PBXBuildFile; fileRef = 50E80813852A96F66B5B9DAC7A88ED51 /* PrimerExpiryDateFieldView.swift */; };
-		4E3D9C5DBF50FB44C6D0989DE3D0AE72 /* de.lproj in Resources */ = {isa = PBXBuildFile; fileRef = 7CF3DC5BDA29A79EC83F9C6F54BCE780 /* de.lproj */; };
-		4EA195665FD5A20FC8699889661A9128 /* AdyenDotPay.swift in Sources */ = {isa = PBXBuildFile; fileRef = EF739A2AE2A6EE99B3539D411189E39A /* AdyenDotPay.swift */; };
-		4F1427DB7C66D7E8D788C381E0441742 /* PaymentMethodTokenizationRequest.swift in Sources */ = {isa = PBXBuildFile; fileRef = C40289542D030A70DED34EB285C1564D /* PaymentMethodTokenizationRequest.swift */; };
-		546A6312E61BB4569A2252BBB6275929 /* Dispatcher.swift in Sources */ = {isa = PBXBuildFile; fileRef = 8FCFF516341898F50B495FB94E4A92F7 /* Dispatcher.swift */; };
-		546BC8D0EB5AB084C5D1E75714F973DC /* ApplePay.swift in Sources */ = {isa = PBXBuildFile; fileRef = 1990BF10D7E20B9074929A95ADC19E72 /* ApplePay.swift */; };
-		54C936CC7D6FA7EB874B4C86002FFFC7 /* UILocalizableUtil.swift in Sources */ = {isa = PBXBuildFile; fileRef = BF1E5F109D8CF2C4CA131BA91B0F4950 /* UILocalizableUtil.swift */; };
-		553A717101CC5B30DD51AB7FF157D942 /* PrimerSDK-dummy.m in Sources */ = {isa = PBXBuildFile; fileRef = 1753FADFBFB5C3386D1673DF56C810B3 /* PrimerSDK-dummy.m */; };
-		572EE3DA755A2794F3219363E81095BE /* PaymentMethodConfigurationType.swift in Sources */ = {isa = PBXBuildFile; fileRef = FF8705099D1A741E4470E74281931859 /* PaymentMethodConfigurationType.swift */; };
-		576A27DE3282D03DA550D60C7A92511A /* PrimerFlowEnums.swift in Sources */ = {isa = PBXBuildFile; fileRef = 45E2EBB00D858CDFF5229F6D1EE0DFBA /* PrimerFlowEnums.swift */; };
+		4ABD7B05074772C902241F69F9B12A75 /* firstly.swift in Sources */ = {isa = PBXBuildFile; fileRef = F80BEAF7EE8CA5EEAE3D4D94FF01E069 /* firstly.swift */; };
+		4BE381F55E09DE4C9697C5D94587D233 /* PrimerTextField.swift in Sources */ = {isa = PBXBuildFile; fileRef = 8F317EB299DBA200B25BA68806FE9C7B /* PrimerTextField.swift */; };
+		4C511EA328B8C2A1A8639CA07B9C9336 /* PrimerUniversalCheckoutViewController.swift in Sources */ = {isa = PBXBuildFile; fileRef = C38C826D9E138035B19625C1DDA34663 /* PrimerUniversalCheckoutViewController.swift */; };
+		4CAE364BEC499818BF1CE4905761B82C /* VaultPaymentMethodView.swift in Sources */ = {isa = PBXBuildFile; fileRef = F402DCF3192223F06C6E8ACB309C1540 /* VaultPaymentMethodView.swift */; };
+		4D534E51A089C604F055EE7E07B235F4 /* NetworkService.swift in Sources */ = {isa = PBXBuildFile; fileRef = 9FCCCD2D5921E75539AA1CFAD8CFEF91 /* NetworkService.swift */; };
+		52542341A25DB9CA4CF9B88BBB37A6C9 /* IntExtension.swift in Sources */ = {isa = PBXBuildFile; fileRef = A1F6B4EF2F28F9B402732B86E1E907B0 /* IntExtension.swift */; };
+		543499007EE95696D47E6529F1CA80BC /* PrimerTableViewCell.swift in Sources */ = {isa = PBXBuildFile; fileRef = 88C5BEDDD8FA817C2BAA1ED702F96416 /* PrimerTableViewCell.swift */; };
+		566417D85066883D45F7701866F63A9E /* CheckoutModule.swift in Sources */ = {isa = PBXBuildFile; fileRef = 5A3B0954044A3C1603009612C17EFD0D /* CheckoutModule.swift */; };
+		56652F59D6D4292678AEB274528B13F8 /* FormType.swift in Sources */ = {isa = PBXBuildFile; fileRef = 118D8127D2601C7C17552C495F7881DA /* FormType.swift */; };
+		566DB64C41C857E17296D545E3BF21A5 /* Colors.swift in Sources */ = {isa = PBXBuildFile; fileRef = A8C75550239E326531CDDB12A80BEDD2 /* Colors.swift */; };
+		56FE63234513384222816FA7B46D3183 /* PrimerCardholderNameFieldView.swift in Sources */ = {isa = PBXBuildFile; fileRef = 40AF0175520A200739500A81AA810A65 /* PrimerCardholderNameFieldView.swift */; };
 		576CBFE7BB80FC46B6F006AE6E711708 /* Foundation.framework in Frameworks */ = {isa = PBXBuildFile; fileRef = EAB6F611E86A4758835A715E4B4184F6 /* Foundation.framework */; };
-		5924A873FB9CECC833FC94F56CAD6337 /* Device.swift in Sources */ = {isa = PBXBuildFile; fileRef = 80D40CAD35CC557A48DEFBD61CF34D18 /* Device.swift */; };
-		5A142D04A0AAE05B69042F86C187192A /* AlertController.swift in Sources */ = {isa = PBXBuildFile; fileRef = 3F216D9715638CF2741384F7D4C334C9 /* AlertController.swift */; };
-		5A9CF8B6EB471ED7410F243F90EEDB44 /* GuaranteeWrappers.swift in Sources */ = {isa = PBXBuildFile; fileRef = 3B341AE83EF5BD60D3CE3DD459F946EE /* GuaranteeWrappers.swift */; };
-		5AB8BFB484E25B353C865C16BB03B82D /* PrimerFormViewController.swift in Sources */ = {isa = PBXBuildFile; fileRef = 8756B92D9430D88216AA8CF2D1CD547B /* PrimerFormViewController.swift */; };
-		5C64A1EBBDC94CC2B0C7DAFFE21F5339 /* VaultPaymentMethodView.swift in Sources */ = {isa = PBXBuildFile; fileRef = 78093C9C4C30DA38715A019519C245CD /* VaultPaymentMethodView.swift */; };
-		5CE0E5486E6F101562A9E2C4B77116E2 /* Error.swift in Sources */ = {isa = PBXBuildFile; fileRef = 855CD245F1870B61AF74DD41D1701AA5 /* Error.swift */; };
-		5D19E9D310248E5B93128292A81CB989 /* PrimerTextFieldView.swift in Sources */ = {isa = PBXBuildFile; fileRef = 0F06528C2F8CAA50A63DDAB08E9F3108 /* PrimerTextFieldView.swift */; };
-		5F659D2534809DDE052E2A16A215F675 /* VaultPaymentMethodViewController.swift in Sources */ = {isa = PBXBuildFile; fileRef = D7B15EBE31722EC04602EDA20E0A2A23 /* VaultPaymentMethodViewController.swift */; };
-		601B982AA8F048FC8F2D2A5B62E9F766 /* WebViewUtil.swift in Sources */ = {isa = PBXBuildFile; fileRef = A5D26CB06A46CC182D7461780F99498E /* WebViewUtil.swift */; };
-		6263D57EF2D6FF6E0746AC02C60BE039 /* PrimerTheme+Buttons.swift in Sources */ = {isa = PBXBuildFile; fileRef = 3F839E2C947B1BD7DD4A5387922CF3C6 /* PrimerTheme+Buttons.swift */; };
-		62818CC3C3799FC79B5E0C47A5ED5F98 /* PrimerTheme+Inputs.swift in Sources */ = {isa = PBXBuildFile; fileRef = 92A22338FA1F6D841800D44F796B7D7C /* PrimerTheme+Inputs.swift */; };
-		629C20BCE56468128D0635FD6704B3DB /* FormTokenizationViewModel.swift in Sources */ = {isa = PBXBuildFile; fileRef = 676DFFCFD2D0C5699A9C4CBEF386DB7E /* FormTokenizationViewModel.swift */; };
-		641A43CCCE4211D81FBFA0DD06379341 /* Throwable.swift in Sources */ = {isa = PBXBuildFile; fileRef = 3E878981D299E1EAD6B17F1558E68BC3 /* Throwable.swift */; };
-		67A912E8687912541A85A3145D61B56E /* Configuration.swift in Sources */ = {isa = PBXBuildFile; fileRef = 46B2EE2E5353C3BF195FE214E6FF1708 /* Configuration.swift */; };
-		68766661B3EE33C3FE70964D915DA64B /* PaymentMethodToken.swift in Sources */ = {isa = PBXBuildFile; fileRef = 2107EE12B3EF8556409876698C6F74E5 /* PaymentMethodToken.swift */; };
-		6960CBF614CF6FEE5CFFBED104FB5BCA /* AnalyticsEvent.swift in Sources */ = {isa = PBXBuildFile; fileRef = 8531B682125637F29C28ADFD9032C415 /* AnalyticsEvent.swift */; };
-		6AB8AC39F7214BE19D9514C0DCFA69FC /* PrimerError.swift in Sources */ = {isa = PBXBuildFile; fileRef = 2F64DC1CBBF4119C8DFB12FC1A9B9567 /* PrimerError.swift */; };
-		6B1E508815C57D0E36AE4E231036E5A9 /* PrimerHeadlessUniversalCheckout.swift in Sources */ = {isa = PBXBuildFile; fileRef = 9A1CF2EEBFCA2F6CD72577BE9763394C /* PrimerHeadlessUniversalCheckout.swift */; };
-		6C81ABFE661137E889233C1C0B89BFF0 /* Cancellable.swift in Sources */ = {isa = PBXBuildFile; fileRef = B0BDAFD7CFB9FB9B8BC4709931A7FE97 /* Cancellable.swift */; };
-		6E2F5A47685CACA2867D0083959BD59A /* nl.lproj in Resources */ = {isa = PBXBuildFile; fileRef = CC8BEFCA4BE77D79695F0ECBF5B47A1A /* nl.lproj */; };
-		6F0689E81887851850C65E740658A612 /* PrimerLoadingViewController.swift in Sources */ = {isa = PBXBuildFile; fileRef = 8254F55FE366D02BEAB030AAA157085E /* PrimerLoadingViewController.swift */; };
-		70153276EDC6A4A34CA9B8731BA55424 /* SuccessMessage.swift in Sources */ = {isa = PBXBuildFile; fileRef = 7B865D7127553836FBD2130E8C5655D3 /* SuccessMessage.swift */; };
-		7084074277D3DC32AB53611E24A4C9F9 /* ResumeHandlerProtocol.swift in Sources */ = {isa = PBXBuildFile; fileRef = 4CAD5A98459D5651E81B397DA0184FDB /* ResumeHandlerProtocol.swift */; };
-		715AA83F0A88C426D9103773661B10F3 /* PrimerViewExtensions.swift in Sources */ = {isa = PBXBuildFile; fileRef = 0C96594AACDCCAE51D43B265594EA4ED /* PrimerViewExtensions.swift */; };
-		725CE20CB72EE4BFDD37458B9E662318 /* when.swift in Sources */ = {isa = PBXBuildFile; fileRef = 0EC47DCA31FBDEBBA0BBB53E03C22985 /* when.swift */; };
-		73764D047B2E2EE4330CB8F2CB941389 /* BankSelectorTokenizationViewModel.swift in Sources */ = {isa = PBXBuildFile; fileRef = 9E8D5784FFF4C5C6FDB691D00DB88374 /* BankSelectorTokenizationViewModel.swift */; };
-		73A40D68720CAFADBF9BA55B2B61A7BA /* PrimerImage.swift in Sources */ = {isa = PBXBuildFile; fileRef = 8E8386921B4360719685EE947160C6D9 /* PrimerImage.swift */; };
-		76271D493F4982D403F81060C9388E8E /* PrimerNavigationController.swift in Sources */ = {isa = PBXBuildFile; fileRef = 0E75063C29F3FEC4098DF3322AEAA214 /* PrimerNavigationController.swift */; };
-		779634B697D598F5DFD3798DF0B7AA67 /* ArrayExtension.swift in Sources */ = {isa = PBXBuildFile; fileRef = 4DD2E67A16F257DB6D1A44425CFECF7B /* ArrayExtension.swift */; };
-		792651C221382CC96248CBBA0D43DD36 /* PrimerTextField.swift in Sources */ = {isa = PBXBuildFile; fileRef = 2768207ACC83A9BFBAF9164130503903 /* PrimerTextField.swift */; };
-		7B337724E9D445550731C32B0D1530B1 /* PrimerNavigationBar.swift in Sources */ = {isa = PBXBuildFile; fileRef = 3D1583A314EFD040656CAFD521E77412 /* PrimerNavigationBar.swift */; };
-		7DB4027A2C36EF76A98346C77A17CE6F /* CancellableThenable.swift in Sources */ = {isa = PBXBuildFile; fileRef = ECBFDB17AF53EFE263D2E84AB502A421 /* CancellableThenable.swift */; };
-		7FA871FC00160E2BE5694E86839B2C7F /* el.lproj in Resources */ = {isa = PBXBuildFile; fileRef = E3C9234A07118D4C208929A02F2BFB1C /* el.lproj */; };
-		80C418830C6B9DAE0C60D04B91D80915 /* URLSessionStack.swift in Sources */ = {isa = PBXBuildFile; fileRef = ACAF8C0CB61799E708123E5A84D59B92 /* URLSessionStack.swift */; };
-		833F146C5A3CC4939C91780C8BB0D752 /* pl.lproj in Resources */ = {isa = PBXBuildFile; fileRef = 2BB69E2AF18937F7372FE7E7FEB21223 /* pl.lproj */; };
-		854C44EBAC0916E0ADB5A96D8CD11496 /* race.swift in Sources */ = {isa = PBXBuildFile; fileRef = A4CDC2D6DEED1EFB195DE04A7C3EC281 /* race.swift */; };
-		85958862D0F0B5A6DE4099F6DF8B23E9 /* PrimerSearchTextField.swift in Sources */ = {isa = PBXBuildFile; fileRef = 976DED1C26FA30EC227011B8F82EA455 /* PrimerSearchTextField.swift */; };
-		864517CCE34C350C948F31E289243762 /* SuccessViewController.swift in Sources */ = {isa = PBXBuildFile; fileRef = 2FD1E35F1D7DD10820C8057A72CA04BD /* SuccessViewController.swift */; };
-		874CDFA344229DABFBF3C89DB74AFE14 /* FormType.swift in Sources */ = {isa = PBXBuildFile; fileRef = 19F897A31B1580E781D09FB8D1C6317D /* FormType.swift */; };
-		879BA2A0DFE785527A34A5D3F7EB0CBD /* tr.lproj in Resources */ = {isa = PBXBuildFile; fileRef = 6C670D8A7E6FE9FFCFDFC55B6C1F6393 /* tr.lproj */; };
-		897F72FC6B271024A6B0C8681D1ABD8F /* PresentationController.swift in Sources */ = {isa = PBXBuildFile; fileRef = 8B22EBB045DAB2425D4345E0DA03EA5F /* PresentationController.swift */; };
-		8A426E02D7793C957F742F48E02EB240 /* ExternalViewModel.swift in Sources */ = {isa = PBXBuildFile; fileRef = 3E7FFB6200004584A110539E597DF0C1 /* ExternalViewModel.swift */; };
-		8A833401413CA004B8D51BF8E2CC62F1 /* sv.lproj in Resources */ = {isa = PBXBuildFile; fileRef = 92BC325D706817FCBC0F58A94471C9E3 /* sv.lproj */; };
-		8AE7651E882C360B541DBA88F4EC0884 /* ClientSession.swift in Sources */ = {isa = PBXBuildFile; fileRef = A0DCA6256D191DB85A1E5A525A8FD27C /* ClientSession.swift */; };
-		8E2CA675A8F647BB729B2E7D78CECF3F /* ClientToken.swift in Sources */ = {isa = PBXBuildFile; fileRef = BF7FC102E2224C7D54140669D7ADDCE2 /* ClientToken.swift */; };
-		8E93497F71EE17813850C3CB1974952E /* DataExtension.swift in Sources */ = {isa = PBXBuildFile; fileRef = 3034FF5EA70BF4A8A8D51D776C39507E /* DataExtension.swift */; };
-		8F8332A4D4E2022406A8AE6DF338A25F /* QRCodeTokenizationViewModel.swift in Sources */ = {isa = PBXBuildFile; fileRef = 9D3DB3EC957CFA207068F88C2D746251 /* QRCodeTokenizationViewModel.swift */; };
-		942C18434D2AF4B42AEFB0E54A73DE3A /* Mask.swift in Sources */ = {isa = PBXBuildFile; fileRef = F7E0110AC5ACE2C3A176C826F430AC0B /* Mask.swift */; };
-		943972C1BF18B9CBB7F5DC49A1D1A1A3 /* PrimerCardNumberFieldView.swift in Sources */ = {isa = PBXBuildFile; fileRef = 2EA330727B0E7376133C8A7E4EE27DCB /* PrimerCardNumberFieldView.swift */; };
-		95F8A0B90782BD27B45144C495EDD37D /* PaymentMethodConfiguration.swift in Sources */ = {isa = PBXBuildFile; fileRef = 1E80B5BF47BC67848E1D0F136C1E8055 /* PaymentMethodConfiguration.swift */; };
-		9639085206931403C12425296EC74420 /* Optional+Extensions.swift in Sources */ = {isa = PBXBuildFile; fileRef = E8D7F7C187D5643F24187C6033032F63 /* Optional+Extensions.swift */; };
-		96935D0A4C8CB0DDA620888292365F0C /* Catchable.swift in Sources */ = {isa = PBXBuildFile; fileRef = 9546ED4B9CCEDEC117AEEBF4DA6E66DB /* Catchable.swift */; };
-		96DC54283C7482AF50FB72279727F6AF /* after.swift in Sources */ = {isa = PBXBuildFile; fileRef = BD97F767D65CE1E5273CFCBDC42E7D0A /* after.swift */; };
-		98B0A50EC49C12F8525D241D0C5CA00A /* Currency.swift in Sources */ = {isa = PBXBuildFile; fileRef = 5553AB8BB9E6BD934481A25EB3B3F228 /* Currency.swift */; };
-		98E2C213EE91DDA892A1B7E1AFDDC827 /* PrimerTheme+Views.swift in Sources */ = {isa = PBXBuildFile; fileRef = 0EBF4EF448622D392900889EC080BF00 /* PrimerTheme+Views.swift */; };
-		9AB079D8E73FDD618BD27DEAF43611DE /* Guarantee.swift in Sources */ = {isa = PBXBuildFile; fileRef = 127044A02AECA93B5524EB59402C47C0 /* Guarantee.swift */; };
-		9B476738687F15E99D6AD234666876FF /* CatchWrappers.swift in Sources */ = {isa = PBXBuildFile; fileRef = AD1E2C0BE3B1595E26BD0FA2772BEB47 /* CatchWrappers.swift */; };
-		9BD41B42A5753402891D33D8B7A4CE16 /* PaymentMethodsGroupView.swift in Sources */ = {isa = PBXBuildFile; fileRef = AA9BC77A03B9287CA912A09DD9374FC9 /* PaymentMethodsGroupView.swift */; };
-		9C1DE045DB1358CA4BAFBF8048CEC262 /* PrimerInputElements.swift in Sources */ = {isa = PBXBuildFile; fileRef = 881A1E2B090E9AD27AD66E54576837BD /* PrimerInputElements.swift */; };
-		9C665F83753D6578FE5B5E74A926CA37 /* PrimerUniversalCheckoutViewController.swift in Sources */ = {isa = PBXBuildFile; fileRef = AA59E986FEACDC81D3B1BAB928C525B2 /* PrimerUniversalCheckoutViewController.swift */; };
-		9CC5A5F7283F450BB9EE3CF8945E4780 /* PayPalService.swift in Sources */ = {isa = PBXBuildFile; fileRef = ADD4DD9A111A20CE0FF59FB6A2E4BA17 /* PayPalService.swift */; };
-		9CD9F6E626E68A45D1CBA300BCA99B3D /* AnalyticsService.swift in Sources */ = {isa = PBXBuildFile; fileRef = 000CD19EE774EC15ABBBA80634111D2D /* AnalyticsService.swift */; };
-		9D291CC92DAE5DA49B101879CC0B67C3 /* da.lproj in Resources */ = {isa = PBXBuildFile; fileRef = 1BC97C0532BAAD1A653EF5C890917C25 /* da.lproj */; };
-		9DA7C49A8D6DC57DF1CAA25433CABA86 /* UXMode.swift in Sources */ = {isa = PBXBuildFile; fileRef = D41DF1B69CBF3A1BFED96F8BC3A7ED6B /* UXMode.swift */; };
-		9E6B6CD4ABB13E98CFB9019CD4186479 /* ar.lproj in Resources */ = {isa = PBXBuildFile; fileRef = 3B33C9650C07FE84F4C8E6BC7F006CBF /* ar.lproj */; };
-		9FDA712DA98FA81F2CE0373904495A24 /* PrimerScrollView.swift in Sources */ = {isa = PBXBuildFile; fileRef = 415366C3C14A24A8231BBD709C148ACF /* PrimerScrollView.swift */; };
-		A12136F67EF1A082FB08712E9B9AEBBF /* PaymentMethodConfigurationOptions.swift in Sources */ = {isa = PBXBuildFile; fileRef = CFB65EACD83436A2A974E9EFF3675C3E /* PaymentMethodConfigurationOptions.swift */; };
-		A19A4450E041B9815CCF0828F7CBC30A /* AES256.swift in Sources */ = {isa = PBXBuildFile; fileRef = 448D4C1A0E74C6DD3D6F656B3F7857DC /* AES256.swift */; };
-		A2E3E9A290F995241E85DBFA45BD9076 /* PrimerPostalCodeFieldView.swift in Sources */ = {isa = PBXBuildFile; fileRef = D3F1DA1194717A21358C8D1CF7426D26 /* PrimerPostalCodeFieldView.swift */; };
-		A4A41CA2320537EC9E8388175C181C1B /* PrimerTheme+TextStyles.swift in Sources */ = {isa = PBXBuildFile; fileRef = 342321E391869AB6CBFB9C4792800576 /* PrimerTheme+TextStyles.swift */; };
-		A5D4B7D2F241DD41DC3D0C07879C5242 /* Queue.swift in Sources */ = {isa = PBXBuildFile; fileRef = 3290C9634580CFB2077DCBEFB6D52F3F /* Queue.swift */; };
-		A6E22664BC0C464B042EED44ACF2A058 /* PrimerThemeData+Deprecated.swift in Sources */ = {isa = PBXBuildFile; fileRef = 17E7DFD8EA4A2B5C9CEE76963425BCB0 /* PrimerThemeData+Deprecated.swift */; };
-		A70697A413C6ABF3DEDE26AAB0D4AC6F /* Logger.swift in Sources */ = {isa = PBXBuildFile; fileRef = 641AD1556E78AEAB0E6DB07140904431 /* Logger.swift */; };
-		A84126F85FB9EF30AEDBA80A01239A05 /* PrimerTheme.swift in Sources */ = {isa = PBXBuildFile; fileRef = F123BC97A3DF3CF1BAB7B746FD9B53A1 /* PrimerTheme.swift */; };
-		A88A76065CA6AD50CF34CA5FA6E3BD4A /* CardComponentsManager.swift in Sources */ = {isa = PBXBuildFile; fileRef = FA2835FB8B881ABAF42F6D8DEC5B4AA2 /* CardComponentsManager.swift */; };
-		A8BF4070D5498B78A06C4B5C3F237AD2 /* StringExtension.swift in Sources */ = {isa = PBXBuildFile; fileRef = A91356320457B2B8E9FB3C51658605E5 /* StringExtension.swift */; };
-		A9853B0C00083BFEB9762EB2738BE83F /* CancellableCatchable.swift in Sources */ = {isa = PBXBuildFile; fileRef = 24A8B848A5B3FB9C453BA39483BCE4C4 /* CancellableCatchable.swift */; };
-		ACBA73EB859CFDEEA1125598D3EF2180 /* Klarna.swift in Sources */ = {isa = PBXBuildFile; fileRef = 0973B545012C208832D9D5FD4A99E487 /* Klarna.swift */; };
-		ACF9CDB974C9EEC0B7017412456A41CB /* Promise.swift in Sources */ = {isa = PBXBuildFile; fileRef = 91AC91B87B50816E8968ED6DB421BD7D /* Promise.swift */; };
-		AD574030F87C7FFB7AB0670B932D8704 /* BankSelectorViewController.swift in Sources */ = {isa = PBXBuildFile; fileRef = FC8716761EAC8C43D80AC4CD8F8745C6 /* BankSelectorViewController.swift */; };
-		AFB6F736129CE6FEBB6649680AB4160C /* PaymentMethodComponent.swift in Sources */ = {isa = PBXBuildFile; fileRef = 34CFC5DA950337A4E9D2A6EA8EF68C63 /* PaymentMethodComponent.swift */; };
-		B18C3CDE89122CD6F614C725082B9096 /* PrimerHeadlessUniversalCheckoutProtocols.swift in Sources */ = {isa = PBXBuildFile; fileRef = 7BDFFFC64462D4C10DAF78A431FCEFFC /* PrimerHeadlessUniversalCheckoutProtocols.swift */; };
-		B1DB6C6B5D68DE9B9F4517FE0A85F37E /* Foundation.framework in Frameworks */ = {isa = PBXBuildFile; fileRef = EAB6F611E86A4758835A715E4B4184F6 /* Foundation.framework */; };
-		B2CF091D16770CB0504F77D6DFAAFF6F /* ImageName.swift in Sources */ = {isa = PBXBuildFile; fileRef = 4121F4B0B334E161E711B9B5E4CEFA78 /* ImageName.swift */; };
-		B2FE9FA4E24D441EBEAC11D7C6D53DED /* PrimerResultComponentView.swift in Sources */ = {isa = PBXBuildFile; fileRef = 01FBCC5B7B69A5D19CF8F1A2F9DEC33F /* PrimerResultComponentView.swift */; };
-		B42204E3D911D4D97F5D8464D6F99BCB /* Weak.swift in Sources */ = {isa = PBXBuildFile; fileRef = 0BB9A5009FD1DA189F2660348B6416F6 /* Weak.swift */; };
-		B46B04A6C2714E4DF2E3F07D66508A8E /* DirectDebitMandate.swift in Sources */ = {isa = PBXBuildFile; fileRef = 2E883534E3D4CB6E35D282DAAB3E6868 /* DirectDebitMandate.swift */; };
-		B5BD6BB1C65A43AE0DB58ED56D60E8FD /* AppState.swift in Sources */ = {isa = PBXBuildFile; fileRef = 9569A28663C8BAA3ECDA0E110AAEA0DC /* AppState.swift */; };
-		B60CFE8FEF5887F6E59215580E5BB3E3 /* TokenizationService.swift in Sources */ = {isa = PBXBuildFile; fileRef = 7162D34379FEEB148AE4D625D536E4EB /* TokenizationService.swift */; };
-		B84CE1CA4A508E210DD4746CE133B953 /* SequenceWrappers.swift in Sources */ = {isa = PBXBuildFile; fileRef = EE2BD46B61ECBDF5837F8411CAFE5B6F /* SequenceWrappers.swift */; };
-		B85CCDB879E9E6772E46816EE993AF10 /* es.lproj in Resources */ = {isa = PBXBuildFile; fileRef = F2D57514A46E978DA02AF780B2DEAB7F /* es.lproj */; };
-		B962E5ABCC70A18A8C54BEDE70761305 /* LogEvent.swift in Sources */ = {isa = PBXBuildFile; fileRef = 3354FB557A0E402773E0FA66FC7BA41C /* LogEvent.swift */; };
-		BC28694B768671282447C1B71DC37A61 /* UserDefaultsExtension.swift in Sources */ = {isa = PBXBuildFile; fileRef = 160ED1800FDC06F4376E63D59E7E2300 /* UserDefaultsExtension.swift */; };
-		BCF6CAF290379DF34B07C7AE6823D16B /* PrimerViewController.swift in Sources */ = {isa = PBXBuildFile; fileRef = 45C0331C0B1125CE1569C3184FE42E97 /* PrimerViewController.swift */; };
-		BF4F0DDE39C4C2793EB20AF2127A93D9 /* PrimerContent.swift in Sources */ = {isa = PBXBuildFile; fileRef = 5559AADE63A3384BCA1F322C6563A83F /* PrimerContent.swift */; };
-		BFC18EDBE2C8997F095DBC75BEC5397E /* PrimerTableViewCell.swift in Sources */ = {isa = PBXBuildFile; fileRef = 3596F21A03F4F2AD29105ADABFD3D878 /* PrimerTableViewCell.swift */; };
-		C05429675656391DD0CA9E9449F502F6 /* CardScannerViewController.swift in Sources */ = {isa = PBXBuildFile; fileRef = E545FAA2EF9BCC6057FF0B11E9E8A5D0 /* CardScannerViewController.swift */; };
-		C13B9C49E40C99677CE9026BF5D00651 /* PaymentMethodConfigService.swift in Sources */ = {isa = PBXBuildFile; fileRef = 1221ABB0C842C20D55CDD7F9FA9A0F67 /* PaymentMethodConfigService.swift */; };
-		C1A1D1BF62BCB0046CAE73591DC7EF39 /* MockSuccess.swift in Sources */ = {isa = PBXBuildFile; fileRef = D972FA8FE0A0922AA9D38ED5EDC17370 /* MockSuccess.swift */; };
-		C3B4850E978403F5B51BCB2E90BA2BE7 /* FinallyWrappers.swift in Sources */ = {isa = PBXBuildFile; fileRef = 82CC106990195E3C8CF1D5E958809FD9 /* FinallyWrappers.swift */; };
-		C4FDE832E9E1C9A17777BC2ABE3BB7B6 /* it.lproj in Resources */ = {isa = PBXBuildFile; fileRef = FA010906512DA0DFAA678D81038A1C59 /* it.lproj */; };
-		C61BBA764238DC29DA430A9DDFE8ED05 /* ClientTokenService.swift in Sources */ = {isa = PBXBuildFile; fileRef = B4BC8F646D7F61C4003E187DA3FAC2CE /* ClientTokenService.swift */; };
-		C66B38BD04E0F17082AA4082B3DDE23D /* Endpoint.swift in Sources */ = {isa = PBXBuildFile; fileRef = E06AC8F9892FA78C9077FF2BA2572E5B /* Endpoint.swift */; };
-		C733DAFE77428E5D3D68C5BBCED8621C /* BankTableViewCell.swift in Sources */ = {isa = PBXBuildFile; fileRef = F942D7BA9FC792A7A2B7878EBE7CB056 /* BankTableViewCell.swift */; };
-		C914F05D696F110F96295745FC938D2E /* DirectDebitService.swift in Sources */ = {isa = PBXBuildFile; fileRef = 4E8F6CB24734614D1944A1B13C6566C7 /* DirectDebitService.swift */; };
-		C9E0933B09E60C7031B27AC3632758A4 /* PrimerSDK-umbrella.h in Headers */ = {isa = PBXBuildFile; fileRef = 48CE17ABEDB356883F87C26408207B69 /* PrimerSDK-umbrella.h */; settings = {ATTRIBUTES = (Public, ); }; };
-		CA0302FC57E5E4E5E3D7DCE62DB9A2AE /* ApayaTokenizationViewModel.swift in Sources */ = {isa = PBXBuildFile; fileRef = A3C46C1B7A2260BC88E126A0C82AC6C2 /* ApayaTokenizationViewModel.swift */; };
-		CA47D6839EC3C750CFFB0B285976CF11 /* DependencyInjection.swift in Sources */ = {isa = PBXBuildFile; fileRef = A6669A04ACFD196E15637AF03A8ECD03 /* DependencyInjection.swift */; };
-		CB13C8F30A7EBB17954B6A612CB0C6AC /* PrimerButton.swift in Sources */ = {isa = PBXBuildFile; fileRef = 272ED67C7BB58606386AB9C4B9E36708 /* PrimerButton.swift */; };
-		CB55E45EEAEE17835511BC9012089271 /* Content.swift in Sources */ = {isa = PBXBuildFile; fileRef = 0CC348EE40B3F059259F1039AFBDC64E /* Content.swift */; };
-		CC21916B81F8637D28EAB7C7E0E3C41D /* RateLimitedDispatcherBase.swift in Sources */ = {isa = PBXBuildFile; fileRef = DB84E28CA0EB898D587CA27022FCC584 /* RateLimitedDispatcherBase.swift */; };
-		CC2BBFB95C113A69BCE909FF27EFA266 /* PayPal.swift in Sources */ = {isa = PBXBuildFile; fileRef = 9D2C4D8D9D4E4FE7209C5190D324AD97 /* PayPal.swift */; };
-		CC83F90207127648E8A2E9468B094A47 /* Icons.xcassets in Resources */ = {isa = PBXBuildFile; fileRef = 92FA0B89238365CCB74762C51B041C82 /* Icons.xcassets */; };
-		CE025F8FDDC5BF1A757110F124295373 /* PaymentResponse.swift in Sources */ = {isa = PBXBuildFile; fileRef = 881DB0548C3D9CDB6C15F6A36887ADE4 /* PaymentResponse.swift */; };
-		CE841583C68368FD1F340DF4B06AC39E /* PrimerSettings.swift in Sources */ = {isa = PBXBuildFile; fileRef = 37E7603FDC86EAAE0971C6CD16E08AAB /* PrimerSettings.swift */; };
-		CED3632EE62829D5BF9D5B97270DEBBC /* PrimerAPIClient.swift in Sources */ = {isa = PBXBuildFile; fileRef = C00CB44EAB70713419DCAAE9A8A29CCE /* PrimerAPIClient.swift */; };
-		CEDD37F54D1F5EBE1C3BD5297938F14F /* PayPalTokenizationViewModel.swift in Sources */ = {isa = PBXBuildFile; fileRef = 20F98535F679BD960B51394D056DCA50 /* PayPalTokenizationViewModel.swift */; };
-		CF43487F1F81A263853530B19A689279 /* AnyCodable.swift in Sources */ = {isa = PBXBuildFile; fileRef = A1750B81A341A88C382340FA78031834 /* AnyCodable.swift */; };
-		D0D377792C5D6C92A760BF8176BBBA5D /* UIDeviceExtension.swift in Sources */ = {isa = PBXBuildFile; fileRef = 1CB00691D82A95BD9322379C7E5A8CF3 /* UIDeviceExtension.swift */; };
-		D1C50460D861C122ED27C4BFD146D9C7 /* PrimerWebViewController.swift in Sources */ = {isa = PBXBuildFile; fileRef = C3BF6962DC729234F6E162789FD824A0 /* PrimerWebViewController.swift */; };
-		D21CCCE4C420FC0874329DAE07D5FEB8 /* RecoverWrappers.swift in Sources */ = {isa = PBXBuildFile; fileRef = 547FDCE354053FA0364A0B02ACE88103 /* RecoverWrappers.swift */; };
-		D3DAC44874FBBA474687055AE2FA86F0 /* CardButton.swift in Sources */ = {isa = PBXBuildFile; fileRef = 0543AD53DEABBAA5816AC6E643928496 /* CardButton.swift */; };
-		D3DCC9D0D6FBBE1D3BD2A31B887B681F /* PrimerCustomStyleTextField.swift in Sources */ = {isa = PBXBuildFile; fileRef = F79D59996DD5E07B04DBFED4665E504A /* PrimerCustomStyleTextField.swift */; };
-		D3DDC1540C46C2442623432273040C94 /* IntExtension.swift in Sources */ = {isa = PBXBuildFile; fileRef = 6B4603666D206888EDCF5163FAD94804 /* IntExtension.swift */; };
-		D4DBBAEA79F892B6AA230ABCE563EE7D /* RateLimitedDispatcher.swift in Sources */ = {isa = PBXBuildFile; fileRef = 5EF05A70F34208FCFC2EC82E2E6C5C54 /* RateLimitedDispatcher.swift */; };
-		D58E68EF31A5356BBA764031B320BE1C /* PostalCode.swift in Sources */ = {isa = PBXBuildFile; fileRef = 218C067AD08F00B3F9C38143AE3D2EF0 /* PostalCode.swift */; };
+		581338EB935ADBAA3ACC297443519CE9 /* PrimerResultComponentView.swift in Sources */ = {isa = PBXBuildFile; fileRef = D5E923FF466D287ADDF7600AA6D83D3A /* PrimerResultComponentView.swift */; };
+		5A61333724017C8E016FCCFCD7344A90 /* URLSessionStack.swift in Sources */ = {isa = PBXBuildFile; fileRef = 0AF6FFE958E5F0B22FF49874A7550045 /* URLSessionStack.swift */; };
+		5ACCB1D859513E9C847C6738F00D5601 /* PrimerFormViewController.swift in Sources */ = {isa = PBXBuildFile; fileRef = 999C4D149433B47B4390EA8A19E01532 /* PrimerFormViewController.swift */; };
+		5B52B22328EDA9723285B846715F6C24 /* VaultPaymentMethodViewController.swift in Sources */ = {isa = PBXBuildFile; fileRef = AC6903C00391A9297C06E784017FF904 /* VaultPaymentMethodViewController.swift */; };
+		5CE284903C260FAA680A76AB07871C5A /* PrimerTheme+Inputs.swift in Sources */ = {isa = PBXBuildFile; fileRef = 8235AA7C83877C8BF8F59EF069E82ABE /* PrimerTheme+Inputs.swift */; };
+		5DB0CEBC9234BFF410A04996B091D6D0 /* GuaranteeWrappers.swift in Sources */ = {isa = PBXBuildFile; fileRef = 0EB03BDEA84D542169280A39A051BF67 /* GuaranteeWrappers.swift */; };
+		5F76924A009BF0491FCCFA9ABB9852D8 /* WrapperProtocols.swift in Sources */ = {isa = PBXBuildFile; fileRef = 71FF2A7BF6DC14BC0A3D725C7D64CC19 /* WrapperProtocols.swift */; };
+		5FA8709229B743C12F486FAA240FA7CD /* Connectivity.swift in Sources */ = {isa = PBXBuildFile; fileRef = D665EDC477F1DD7CC9A3FD9881A68CB9 /* Connectivity.swift */; };
+		60C5E174D616A218AC4B65F498148250 /* StrictRateLimitedDispatcher.swift in Sources */ = {isa = PBXBuildFile; fileRef = C917731303B5F29842F738B0F16635A1 /* StrictRateLimitedDispatcher.swift */; };
+		6552936EBA9C09F4C934E4822893CDB2 /* Analytics.swift in Sources */ = {isa = PBXBuildFile; fileRef = D0EBB53FEF66374F84A140BD7BD6FA33 /* Analytics.swift */; };
+		69D6AE0A3FEB3677FEE1997C73832EDD /* AlertController.swift in Sources */ = {isa = PBXBuildFile; fileRef = 027B7A32A89FA12598F9AC58ADF399BD /* AlertController.swift */; };
+		6AE585256D8608230271C4E51225EBB4 /* WebViewUtil.swift in Sources */ = {isa = PBXBuildFile; fileRef = 824C1E51A821960B0AF5ABB63548169B /* WebViewUtil.swift */; };
+		6C1CE96F0A05B5FEA682D5ABC05B8C25 /* Identifiable.swift in Sources */ = {isa = PBXBuildFile; fileRef = 671B67CEB1B3E5563D9F0DB42D925D88 /* Identifiable.swift */; };
+		6D27F5A1A1D6107255FCA589AA85CB86 /* CardScannerViewController+SimpleScanDelegate.swift in Sources */ = {isa = PBXBuildFile; fileRef = D391BAB9F02592B5E678B017138506CA /* CardScannerViewController+SimpleScanDelegate.swift */; };
+		6D4BE1635BA6E3B2433DC44F08EF8D7F /* Queue.swift in Sources */ = {isa = PBXBuildFile; fileRef = E56B0625FF3E6B58BBA368F8986ED44E /* Queue.swift */; };
+		6E689FAA0FBB96F83DF09ED3B7AB3493 /* ClientToken.swift in Sources */ = {isa = PBXBuildFile; fileRef = 23BC4FD84EEB2EDF65C5F11694961004 /* ClientToken.swift */; };
+		6FFEA090188B4984F33EC0B36355FE46 /* UserDefaultsExtension.swift in Sources */ = {isa = PBXBuildFile; fileRef = 906EC50C89B410D58ED85D96D4A90ECC /* UserDefaultsExtension.swift */; };
+		7081E9737C60FAF0E3BF867A9AC9E36D /* CardComponentsManager.swift in Sources */ = {isa = PBXBuildFile; fileRef = 0368A41EFB9FDEB321C64B43CBC51178 /* CardComponentsManager.swift */; };
+		7365C18FA57655D681BA496B8BC95E11 /* StringExtension.swift in Sources */ = {isa = PBXBuildFile; fileRef = 5434431A46F699D6026D052A18F60149 /* StringExtension.swift */; };
+		7544BF582F1C88335C41F666D5D7A5E8 /* PrimerContainerViewController.swift in Sources */ = {isa = PBXBuildFile; fileRef = DEF61DE12D6853D1971CDC30F946B9B8 /* PrimerContainerViewController.swift */; };
+		76843888B6B5111CCB7D65F3FFB3EBFB /* FormTokenizationViewModel.swift in Sources */ = {isa = PBXBuildFile; fileRef = 28B5CF80FAE574526D139CED40AAA533 /* FormTokenizationViewModel.swift */; };
+		76A66D28E1A4250531E427308B7EBC10 /* Endpoint.swift in Sources */ = {isa = PBXBuildFile; fileRef = CBAD71E2D01AEF1ECF951822170EF656 /* Endpoint.swift */; };
+		77AA164269AF1EF78F2CB50EF4F4A369 /* EnsureWrappers.swift in Sources */ = {isa = PBXBuildFile; fileRef = D9192131172E54BA05A58F09DB7EAEBE /* EnsureWrappers.swift */; };
+		77E5E07636685A032CF00B0B679512C5 /* PrimerNavigationBar.swift in Sources */ = {isa = PBXBuildFile; fileRef = C15CD00D0E55E8C29D005DC3202609D8 /* PrimerNavigationBar.swift */; };
+		790D95A2C3674F0F6AD129568304DA0F /* Klarna.swift in Sources */ = {isa = PBXBuildFile; fileRef = 46F1EEC6E1641A4DBD663A1AA16BD49F /* Klarna.swift */; };
+		7B681A0353E73476939A8C67F3A62EE0 /* TokenizationService.swift in Sources */ = {isa = PBXBuildFile; fileRef = C99439A9A244D873DC609BD1858C9C72 /* TokenizationService.swift */; };
+		7BCC04ED5222C7A3CB163430F575397F /* Logger.swift in Sources */ = {isa = PBXBuildFile; fileRef = 449AF25B045EC08260A262B2F90F94FF /* Logger.swift */; };
+		7C4C5577C65A049B262FB63F9F8B6278 /* Content.swift in Sources */ = {isa = PBXBuildFile; fileRef = 2E0C8FE2E49F625E75C24E89B7ABC2AE /* Content.swift */; };
+		7FDF9DC316611452EF7D8BFE81AFC07D /* UIUtils.swift in Sources */ = {isa = PBXBuildFile; fileRef = 5A2B551A809C33C00596F78612429353 /* UIUtils.swift */; };
+		81A8303D4EEC4382541233852FDE1D04 /* JSONParser.swift in Sources */ = {isa = PBXBuildFile; fileRef = BCF23F1FB1CC9E0822644421AE0E2249 /* JSONParser.swift */; };
+		8557D5EF8B2FBD4616EFE1400BA96288 /* PrimerScrollView.swift in Sources */ = {isa = PBXBuildFile; fileRef = 58F752804CB5B74B975AE3E1C9B7C6EA /* PrimerScrollView.swift */; };
+		858BD725B27D13922F5885282140EA90 /* PrimerPostalCodeFieldView.swift in Sources */ = {isa = PBXBuildFile; fileRef = A0B4F4061AE2AA7DAB662CB0117DBEDF /* PrimerPostalCodeFieldView.swift */; };
+		85BF7A24F6093D73413DFB187F7D98AB /* PrimerViewController.swift in Sources */ = {isa = PBXBuildFile; fileRef = 87556D501EDE22FAD3E42747DD9CDD6A /* PrimerViewController.swift */; };
+		86362F2BE858B054ECD7AE3CEC6B0909 /* PrimerTheme+Views.swift in Sources */ = {isa = PBXBuildFile; fileRef = 9CB6F7B8F70EDFDEBB717E00954080EA /* PrimerTheme+Views.swift */; };
+		87076B684F46B88DC68592372833BA8F /* PrimerThemeData.swift in Sources */ = {isa = PBXBuildFile; fileRef = 1B2573D58581259FDF537D137E42CDBC /* PrimerThemeData.swift */; };
+		883AAF491C79A3C64A0FEDC866132E11 /* Parser.swift in Sources */ = {isa = PBXBuildFile; fileRef = 15ED121DB41C8CFE40BA0EE9B1E18534 /* Parser.swift */; };
+		88E8366F20E6088AA89BB6F6E3F6A273 /* Box.swift in Sources */ = {isa = PBXBuildFile; fileRef = 007525AC9008CEF0C1324051711F21D7 /* Box.swift */; };
+		89B0DC4E582EE607B631FDF720B7DBBB /* ClientTokenService.swift in Sources */ = {isa = PBXBuildFile; fileRef = D049F5D6FEFCE9A04DA3A3A2CAA35163 /* ClientTokenService.swift */; };
+		8ABD0B2FD43F50C9D54A8BD79095CE15 /* PrimerHeadlessUniversalCheckoutProtocols.swift in Sources */ = {isa = PBXBuildFile; fileRef = D78B3FA3EB67427067BAE6790458FF65 /* PrimerHeadlessUniversalCheckoutProtocols.swift */; };
+		8ABEF3F8E3A21FDBC718B23575D35674 /* ConcurrencyLimitedDispatcher.swift in Sources */ = {isa = PBXBuildFile; fileRef = 0EF8974D844E39783CFEB42C0F874C27 /* ConcurrencyLimitedDispatcher.swift */; };
+		8C5F7B8B7310965428B021FBD812D49A /* PrimerTextFieldView.swift in Sources */ = {isa = PBXBuildFile; fileRef = 591AA752931607D659C916F531482435 /* PrimerTextFieldView.swift */; };
+		8C72038D61763824D4C07E09C5D3C114 /* CardButton.swift in Sources */ = {isa = PBXBuildFile; fileRef = EC1E6CC80D81865511AA97004B5DA413 /* CardButton.swift */; };
+		8ECC44F8EB3960084E7DBB19291D33A9 /* UIKit.framework in Frameworks */ = {isa = PBXBuildFile; fileRef = D245E0514AAC1A2B9A6D5EA2F383E90F /* UIKit.framework */; };
+		8F82DF402DD4E09CF2C92EF9EAEC6BF6 /* UXMode.swift in Sources */ = {isa = PBXBuildFile; fileRef = 189B56DBD5DF94F8F52AE5B6D27A85E4 /* UXMode.swift */; };
+		912AF8E0CE9765D29B8BDE79EB950748 /* PrimerRootViewController.swift in Sources */ = {isa = PBXBuildFile; fileRef = A3FFB1366A719F44C8EE162A4D898095 /* PrimerRootViewController.swift */; };
+		9146D1BDFC1436699A3FE2BC3D23CEED /* ar.lproj in Resources */ = {isa = PBXBuildFile; fileRef = B8219A869BD7505BFE3E06FFDDAFE141 /* ar.lproj */; };
+		9147EAC1890E1E455FB5992C783A7A08 /* 3DSService+Promises.swift in Sources */ = {isa = PBXBuildFile; fileRef = F930C390A89D606F87C0798A6D40FCDF /* 3DSService+Promises.swift */; };
+		924FBBC270253354F36E320C4E4414E6 /* Customer.swift in Sources */ = {isa = PBXBuildFile; fileRef = 1D2D4FA4311295145AB050079D313A43 /* Customer.swift */; };
+		934B05AD637C5A7C4FB64ACD6BB108E7 /* PrimerLoadingViewController.swift in Sources */ = {isa = PBXBuildFile; fileRef = 140C5C7C71EF8B4E0C56BAC25582350B /* PrimerLoadingViewController.swift */; };
+		93CB48B7AB7B8FCD2256CB63641C5A54 /* PrimerTheme.swift in Sources */ = {isa = PBXBuildFile; fileRef = 0E9684D635DA6E4EBCA46CEA838C1367 /* PrimerTheme.swift */; };
+		93EA27B0F60CF2FC46D4EFF2CF9DF60B /* ThenableWrappers.swift in Sources */ = {isa = PBXBuildFile; fileRef = 6F65DB91471EE1EE1C71B4E3308E015E /* ThenableWrappers.swift */; };
+		94658DB1E517A5CA915FBDE574AE6D7F /* VaultCheckoutViewModel.swift in Sources */ = {isa = PBXBuildFile; fileRef = 9A2215AC9262244CFBD4324CEE200994 /* VaultCheckoutViewModel.swift */; };
+		9485806E54386368021C78D4862EACB7 /* PrimerFlowEnums.swift in Sources */ = {isa = PBXBuildFile; fileRef = B17F6E7F8BBF94251697E8DCD8EE5381 /* PrimerFlowEnums.swift */; };
+		9813AC3FD189D648540509EEF04C30DB /* Configuration.swift in Sources */ = {isa = PBXBuildFile; fileRef = E742FB3720C51BF95F205B5C92645E04 /* Configuration.swift */; };
+		98B34B75CA565DBFEA906023FAD9A56A /* PrimerCVVFieldView.swift in Sources */ = {isa = PBXBuildFile; fileRef = C9A61206AE2E658956F038E9472F71AB /* PrimerCVVFieldView.swift */; };
+		991228C3344C1172FCB48DDD29B0A159 /* BundleExtension.swift in Sources */ = {isa = PBXBuildFile; fileRef = 26775BD7367A7498167257A32A5AEF3A /* BundleExtension.swift */; };
+		9913D0C8962F402C6DABF90E2C052F58 /* PaymentMethodConfigurationOptions.swift in Sources */ = {isa = PBXBuildFile; fileRef = 493427E6A1BAB813AC2ED1A8892421D7 /* PaymentMethodConfigurationOptions.swift */; };
+		99455257D10526EAD097ECF552FF41E5 /* Bank.swift in Sources */ = {isa = PBXBuildFile; fileRef = FA2B9DB3991FA8FBE7B96589F50B2978 /* Bank.swift */; };
+		9A80AC3703E1CD28F90F7B3E103D4289 /* CustomStringConvertible.swift in Sources */ = {isa = PBXBuildFile; fileRef = 863ED78BC1254836A8CE75F196EC21FC /* CustomStringConvertible.swift */; };
+		9ACDB2995E8C0FCF59674254545DA965 /* PaymentMethodComponent.swift in Sources */ = {isa = PBXBuildFile; fileRef = DD1C9DABA69DE9C7DCA7947D3525210F /* PaymentMethodComponent.swift */; };
+		9CC0385412335EF9D7F2FB74FBD3192A /* AnalyticsService.swift in Sources */ = {isa = PBXBuildFile; fileRef = A54A256F1CFD68FDF896AF8BE1956BC5 /* AnalyticsService.swift */; };
+		9DFD855B9DD3F8D35F1532EC3F9A2E63 /* PrimerCardNumberFieldView.swift in Sources */ = {isa = PBXBuildFile; fileRef = EC148E6F5318E77E24A6EE582CA44CFF /* PrimerCardNumberFieldView.swift */; };
+		9F6A2AAEEB9560C766285326B364C8C3 /* PrimerConfiguration.swift in Sources */ = {isa = PBXBuildFile; fileRef = 12C5CAA44B1517806BA952FDBB10FA24 /* PrimerConfiguration.swift */; };
+		9F9834B4F514A22E47456491977306B9 /* OrderItem.swift in Sources */ = {isa = PBXBuildFile; fileRef = 5CF523A2449492CCED8D7016CC2CF8B8 /* OrderItem.swift */; };
+		9FBE822ED35DA5BB66C30E5E8D7C19FF /* PrimerCustomStyleTextField.swift in Sources */ = {isa = PBXBuildFile; fileRef = 61E03240FEBD2FE350933CB6D05C73C3 /* PrimerCustomStyleTextField.swift */; };
+		9FF8FFC40030B8108D29B64FDCB93EB9 /* Currency.swift in Sources */ = {isa = PBXBuildFile; fileRef = 1C9378EB6B424381AE9CC3E54E34E21C /* Currency.swift */; };
+		A1612771CCE5A09EC2D1C5F9C1782598 /* PrimerAPI.swift in Sources */ = {isa = PBXBuildFile; fileRef = 7F8C7FD3AA67C4C33F9B65CEDA5A60AB /* PrimerAPI.swift */; };
+		A31E4E0EA839070C3464E695C2042A20 /* en.lproj in Resources */ = {isa = PBXBuildFile; fileRef = 65B5E020912F61E01B8C6EEFD8C604A0 /* en.lproj */; };
+		A5038E1BD892FBC93ADD7C2E03E63C98 /* URLExtension.swift in Sources */ = {isa = PBXBuildFile; fileRef = 2BBFF9E36C79147763708D7C49F1DDF7 /* URLExtension.swift */; };
+		A5EAEE86613DF2A88E0C7B1BF084209C /* PayPalService.swift in Sources */ = {isa = PBXBuildFile; fileRef = 106A7DC140F4EA8375F6015807DF927C /* PayPalService.swift */; };
+		A63357DCDFA2902B65209B5286BE196E /* PresentationController.swift in Sources */ = {isa = PBXBuildFile; fileRef = 26D87A385FBD0691B728499227EB0ABD /* PresentationController.swift */; };
+		A82A348CD40857DEFC00B13BE36B2D09 /* ApplePayTokenizationViewModel.swift in Sources */ = {isa = PBXBuildFile; fileRef = E4CBC715F3DDDD88F1E4B001ABEF53F8 /* ApplePayTokenizationViewModel.swift */; };
+		A85436E15E8021478F1455B2D5560735 /* PrimerInputElements.swift in Sources */ = {isa = PBXBuildFile; fileRef = BC3D834B9F299D582222661BCFA7EE57 /* PrimerInputElements.swift */; };
+		A8E49DEE29A24035BAADEF014E7E281C /* ReloadDelegate.swift in Sources */ = {isa = PBXBuildFile; fileRef = 3663B75D8E8F7AAE36880666F4936EEF /* ReloadDelegate.swift */; };
+		A99ED4D9254AF23A9FBA16890C37973C /* da.lproj in Resources */ = {isa = PBXBuildFile; fileRef = B532C4284FFD0CE610E1C3A9E0CDC387 /* da.lproj */; };
+		A9E37C2CD752765CC7310E5AFC851ABD /* PrimerVaultManagerViewController.swift in Sources */ = {isa = PBXBuildFile; fileRef = 41F17E090CFB910371568F1F713C341F /* PrimerVaultManagerViewController.swift */; };
+		AA15A6005ABB5958361F35AA80BC24AB /* CoreDataDispatcher.swift in Sources */ = {isa = PBXBuildFile; fileRef = 706EB17D711F8011C0B96B6190B1A92B /* CoreDataDispatcher.swift */; };
+		AC3853134CC30BC97D3B7C6672EDBFDE /* fr.lproj in Resources */ = {isa = PBXBuildFile; fileRef = 1635B93344AF1165E8E0A73CD4A89285 /* fr.lproj */; };
+		B30550A3BDD6E9571F137027ACA16937 /* PostalCode.swift in Sources */ = {isa = PBXBuildFile; fileRef = E47F1E22001CF7A099074E369FA3713D /* PostalCode.swift */; };
+		B658AEBF5FDA91F38AA2091D89D50281 /* PrimerTheme+TextStyles.swift in Sources */ = {isa = PBXBuildFile; fileRef = CF453488796F014E9757F6AA9F690E34 /* PrimerTheme+TextStyles.swift */; };
+		B694E2669E70D40BC762627CA537B07A /* PaymentMethodTokenizationRequest.swift in Sources */ = {isa = PBXBuildFile; fileRef = CE450E0F995D2E4CD0705AFED83546BC /* PaymentMethodTokenizationRequest.swift */; };
+		B9213B2FC1B4420990F248E284A78CCE /* Consolable.swift in Sources */ = {isa = PBXBuildFile; fileRef = 8A1710D63F3F5643782F87144B55AE87 /* Consolable.swift */; };
+		BAAF5B60F4BAAB00ADA8C933EB600F00 /* PrimerSDK-umbrella.h in Headers */ = {isa = PBXBuildFile; fileRef = AC8711D2430F908933E0CF79DA7DADBB /* PrimerSDK-umbrella.h */; settings = {ATTRIBUTES = (Public, ); }; };
+		BC3760404A09071DD44416E9584C8BE1 /* UIDeviceExtension.swift in Sources */ = {isa = PBXBuildFile; fileRef = 7F216879B6AAA98F5CEC15B960017CA2 /* UIDeviceExtension.swift */; };
+		BC712AA195A886A1FE0ED022409A6C79 /* Foundation.framework in Frameworks */ = {isa = PBXBuildFile; fileRef = EAB6F611E86A4758835A715E4B4184F6 /* Foundation.framework */; };
+		BF5279FF4D956C0A2E5649A685DE407C /* ArrayExtension.swift in Sources */ = {isa = PBXBuildFile; fileRef = 0F50A3648790C2A895E0E78248B36636 /* ArrayExtension.swift */; };
+		C1D97910DA3807EF8ED7338BCB58F11A /* VaultPaymentMethodViewModel.swift in Sources */ = {isa = PBXBuildFile; fileRef = 04F89CDC76B090C4B9F95EFFDE8A550E /* VaultPaymentMethodViewModel.swift */; };
+		C20F51A32EDA7B5521A4A3DA50013859 /* PrimerWebViewController.swift in Sources */ = {isa = PBXBuildFile; fileRef = 0AC95896E5B4C87722AA01C0D338A6C2 /* PrimerWebViewController.swift */; };
+		C3BD97C4A1275A92BB0F171BB6C39DB6 /* RateLimitedDispatcher.swift in Sources */ = {isa = PBXBuildFile; fileRef = 7F33D964103CA5EE388AEB873A1BF953 /* RateLimitedDispatcher.swift */; };
+		C6DB3B9F70035DCEB47DADB23FA9E7CC /* 3DS.swift in Sources */ = {isa = PBXBuildFile; fileRef = 0D7660B539F7C5EA3B8C6D36509F1847 /* 3DS.swift */; };
+		C78DC5F99A158FA128A7167165CC53E0 /* PaymentMethodToken.swift in Sources */ = {isa = PBXBuildFile; fileRef = 7A0FD2D5C5099594D955D8820D2DCBE9 /* PaymentMethodToken.swift */; };
+		C846ADF1DA5C042F1F2C4FC9FF9ABBE7 /* PaymentMethodConfigurationType.swift in Sources */ = {isa = PBXBuildFile; fileRef = 031C59C266C22E1012DF94117DB68DE6 /* PaymentMethodConfigurationType.swift */; };
+		C869A1740D1BA63407BDDCEC97260717 /* ClientSession.swift in Sources */ = {isa = PBXBuildFile; fileRef = 03662D6ABDCFE2F2A9F1D8B793FFB252 /* ClientSession.swift */; };
+		CA0F37D0C06BFA529667CE7E2CCB7648 /* PrimerSDK-PrimerResources in Resources */ = {isa = PBXBuildFile; fileRef = A8B3BC107C2BDC3C03D961866F721265 /* PrimerSDK-PrimerResources */; };
+		CE10B70D460EB4F0E5672DDDF42B7E96 /* CardNetwork.swift in Sources */ = {isa = PBXBuildFile; fileRef = 11971FF7F990F1BD9125C26D3FF6A9DB /* CardNetwork.swift */; };
+		CE3EF3CA4614C1BA0904DDE0F334D4CE /* CancellableCatchable.swift in Sources */ = {isa = PBXBuildFile; fileRef = F234FAFBB54BB7E7271A2019FA0E0567 /* CancellableCatchable.swift */; };
+		CEA88CFD1C67F7CE18C48AC04F38998C /* SuccessViewController.swift in Sources */ = {isa = PBXBuildFile; fileRef = 9A338498E7D9DC70E59AC206BBFB730F /* SuccessViewController.swift */; };
+		CEE77AFAE7BF2D543FC34CF1F8E05716 /* PrimerImage.swift in Sources */ = {isa = PBXBuildFile; fileRef = 469701A82F188ED9B5094256057F1332 /* PrimerImage.swift */; };
+		CEFAE92F1FCDC113C7FFE950E25E1019 /* PrimerSettings.swift in Sources */ = {isa = PBXBuildFile; fileRef = 4DF893E3F3408BC196829672797DC5A3 /* PrimerSettings.swift */; };
+		CF406FF67F02E8FB5940BE733B968D25 /* PayPal.swift in Sources */ = {isa = PBXBuildFile; fileRef = 4E06A9EEA532BDA40BD15E650DA2F90E /* PayPal.swift */; };
+		D0D80C8B56EFBA6D5D9D05093B906A0B /* AES256.swift in Sources */ = {isa = PBXBuildFile; fileRef = 5273A374A69789890873288D636942C9 /* AES256.swift */; };
+		D292BAA0D7B96C325A9100D0BE757204 /* PayPalTokenizationViewModel.swift in Sources */ = {isa = PBXBuildFile; fileRef = 8CACC57ED4D172CD4FC4C5153EA0A70E /* PayPalTokenizationViewModel.swift */; };
+		D562D610A0017FCAB146577E64CDA69A /* LogEvent.swift in Sources */ = {isa = PBXBuildFile; fileRef = 5887BF970DAA981CBAB423C685DC1293 /* LogEvent.swift */; };
+		D58CB0B1667CCA8ED59EF4B8BC5C00FB /* CancelContext.swift in Sources */ = {isa = PBXBuildFile; fileRef = B76C6AD3771B490B0A8F14FA9B4245FE /* CancelContext.swift */; };
 		D596E2B41C673AD5018AEA0A0321E51C /* Pods-PrimerSDK_Tests-umbrella.h in Headers */ = {isa = PBXBuildFile; fileRef = EE9674DAD0C961C92687877090E1E047 /* Pods-PrimerSDK_Tests-umbrella.h */; settings = {ATTRIBUTES = (Public, ); }; };
-		D7AAE3D3747EDB5ED397E201CF557C05 /* ConcurrencyLimitedDispatcher.swift in Sources */ = {isa = PBXBuildFile; fileRef = 389892A828E79FB6A18A70F3D49ADA50 /* ConcurrencyLimitedDispatcher.swift */; };
-		D89800E7FA797C051F9B916BBBDFF698 /* PrimerCVVFieldView.swift in Sources */ = {isa = PBXBuildFile; fileRef = C8E2856A4742912837E030F2580B9B27 /* PrimerCVVFieldView.swift */; };
-		D93B7190F63CEB58FD2E5C097D6A2FF7 /* Bank.swift in Sources */ = {isa = PBXBuildFile; fileRef = 2DAEE43841450AF264D2139580564185 /* Bank.swift */; };
-		DD1E4FD9895335F8FEF57C68DDEAB03A /* PaymentMethodTokenizationViewModel.swift in Sources */ = {isa = PBXBuildFile; fileRef = B0E00696CF6A31A907AAC82E4F19E116 /* PaymentMethodTokenizationViewModel.swift */; };
-		DE670B91BB99CDDB57F319B8A124FD41 /* AnyDecodable.swift in Sources */ = {isa = PBXBuildFile; fileRef = 3584CAEE1C1BD716608AACFED9B9AE37 /* AnyDecodable.swift */; };
-		DF80A1AAFCECBE6DDF764430C97CFF80 /* OrderItem.swift in Sources */ = {isa = PBXBuildFile; fileRef = DDBF5F6AD1D5A9B99256C429F173ACB6 /* OrderItem.swift */; };
-		DFB90335A040936D5BCE25C7B8F4128C /* Analytics.swift in Sources */ = {isa = PBXBuildFile; fileRef = 59F9D7BFC40DB835ADA132C61FAEB13C /* Analytics.swift */; };
-		E042CEBD80C000E09ECEB39728B0F5B1 /* PrimerHeadlessUniversalCheckoutUIManager.swift in Sources */ = {isa = PBXBuildFile; fileRef = D934B1D4255229CAC96C642F88BC68EA /* PrimerHeadlessUniversalCheckoutUIManager.swift */; };
-		E12BF059B2B1D1A4FA5C4A97EEC704AE /* PrimerSDK-PrimerResources in Resources */ = {isa = PBXBuildFile; fileRef = A8B3BC107C2BDC3C03D961866F721265 /* PrimerSDK-PrimerResources */; };
+		D6628E50F8241011D834E0ACA04DE032 /* Promise.swift in Sources */ = {isa = PBXBuildFile; fileRef = 8184D8821A8115DEE49EC11D0C915F65 /* Promise.swift */; };
+		D70F66AD15CA6DC64E8EE200BBA1DD21 /* after.swift in Sources */ = {isa = PBXBuildFile; fileRef = 9D1C5E4DF4DF83C23AF56D0BE638F952 /* after.swift */; };
+		D73A07CEE2CCAF101026C0CF2A50DD36 /* FinallyWrappers.swift in Sources */ = {isa = PBXBuildFile; fileRef = 24B6F1A6A9F12885F16A41716E998F42 /* FinallyWrappers.swift */; };
+		D81B7CF3599387543944A7AB97E5DC30 /* PaymentMethodConfigService.swift in Sources */ = {isa = PBXBuildFile; fileRef = 5B2B9F4036F3CCBDB7E4E86AA8084600 /* PaymentMethodConfigService.swift */; };
+		D8AF31418F89DF35508CFE352F35C5C4 /* it.lproj in Resources */ = {isa = PBXBuildFile; fileRef = 7F3DAA7D4D535C29D51058843414F5A6 /* it.lproj */; };
+		DA4C41723126495A7A47246E74CB08B4 /* PrimerTheme+Colors.swift in Sources */ = {isa = PBXBuildFile; fileRef = 5604B0AEDCB43CB9F91B179ACFE359D0 /* PrimerTheme+Colors.swift */; };
+		DE7C615CA46B2F16623E939A627982EC /* PrimerResultViewController.swift in Sources */ = {isa = PBXBuildFile; fileRef = C30F8EE0F7F4D589BAA174D47D56ACA4 /* PrimerResultViewController.swift */; };
+		DF1031F01489B7EE36C12B4B37556EDB /* PrimerTheme+Borders.swift in Sources */ = {isa = PBXBuildFile; fileRef = 96D3BACFC87CA293035DBAD1A99F0F7A /* PrimerTheme+Borders.swift */; };
+		DF8AD31DF96665136BC92B8D213E0003 /* PrimerHeadlessUniversalCheckoutUIManager.swift in Sources */ = {isa = PBXBuildFile; fileRef = 7A217D3E6997BB6E0AE79CEF78CB2D59 /* PrimerHeadlessUniversalCheckoutUIManager.swift */; };
+		DFE441E174C2BAC4A480FF6A234128FF /* Dispatcher.swift in Sources */ = {isa = PBXBuildFile; fileRef = 719EE485C8820DFBDDA1228FC75BD345 /* Dispatcher.swift */; };
+		E05EBB4B2E4295BFD3A0858C52C20D38 /* ResumeHandlerProtocol.swift in Sources */ = {isa = PBXBuildFile; fileRef = 640D2A28C171A391CC53A687E8BB886C /* ResumeHandlerProtocol.swift */; };
+		E07D6F3E4C9F10767B4788A5D2F2B3D2 /* UILocalizableUtil.swift in Sources */ = {isa = PBXBuildFile; fileRef = FED99BDE8FBA1332CBA205F2790169A6 /* UILocalizableUtil.swift */; };
 		E150EB1E3DDC0F59C4FDE4E1058FCAF7 /* Foundation.framework in Frameworks */ = {isa = PBXBuildFile; fileRef = EAB6F611E86A4758835A715E4B4184F6 /* Foundation.framework */; };
-		E4739F41D4060724BF112BAFD38F8F12 /* PrimerContainerViewController.swift in Sources */ = {isa = PBXBuildFile; fileRef = C26E94A7CB07C9BBBA404964EBE38623 /* PrimerContainerViewController.swift */; };
-		E64F999F101BCF293A365157F3840F10 /* CheckoutModule.swift in Sources */ = {isa = PBXBuildFile; fileRef = 50CD8BA36E3B2D97BE79E1B7A69E2F34 /* CheckoutModule.swift */; };
-		E68C6C9752DFEC1D24389ACA004568B6 /* CardScannerViewController+SimpleScanDelegate.swift in Sources */ = {isa = PBXBuildFile; fileRef = 1D2B06DB01B0BAE76266AB78343EB0D7 /* CardScannerViewController+SimpleScanDelegate.swift */; };
-		EAC17BB0CAD7551B38B887C56EB1FF6B /* PrimerTheme+Borders.swift in Sources */ = {isa = PBXBuildFile; fileRef = 13070B473FC6D2D2A64A75D8928ED6E5 /* PrimerTheme+Borders.swift */; };
-		EB476C102AD44CF6CA59D91F2047AB7C /* BundleExtension.swift in Sources */ = {isa = PBXBuildFile; fileRef = 10ECE775DDA6B15858CFF30C9340D46D /* BundleExtension.swift */; };
-		EC31DD32115E09F298423D48ED49910D /* PrimerAPIClient+Promises.swift in Sources */ = {isa = PBXBuildFile; fileRef = 4E9768CDF76A2FC303BB6F15B267B53D /* PrimerAPIClient+Promises.swift */; };
-		EDC3B3A85C0CA9D3905C729DFF8969F2 /* PrimerDelegate.swift in Sources */ = {isa = PBXBuildFile; fileRef = BA764E00A70C6C7AB291785B45E93694 /* PrimerDelegate.swift */; };
-		EE355E0F19B4B6A1CB77BE8E7DA3E126 /* PrimerCardFormViewController.swift in Sources */ = {isa = PBXBuildFile; fileRef = 766DC9D5FAEC17349497E1B31E30A600 /* PrimerCardFormViewController.swift */; };
-		EEDC7709875BBCDAA2EFE631F6AEF99F /* en.lproj in Resources */ = {isa = PBXBuildFile; fileRef = 43D8B86408B1DB40247B592DEA5B67DB /* en.lproj */; };
-		F00920D213EEFA46D1D364EE01D832D6 /* CancellablePromise.swift in Sources */ = {isa = PBXBuildFile; fileRef = 3B587A19952E7F391E2D4BC6BB9694B4 /* CancellablePromise.swift */; };
-		F10034C87C1484B927699C8C3262CA05 /* Colors.swift in Sources */ = {isa = PBXBuildFile; fileRef = B8909E3C31474EE993C3DAA1DCEFF424 /* Colors.swift */; };
-		F127E7A5385560B715001C979D2B3836 /* nb.lproj in Resources */ = {isa = PBXBuildFile; fileRef = 75E881A9C0295316CA8251E8FA532DFC /* nb.lproj */; };
-		F1C336B7236A0E1734D0931E3FF596D8 /* CustomStringConvertible.swift in Sources */ = {isa = PBXBuildFile; fileRef = 3308F9361D8D595776CB1E98A09AED13 /* CustomStringConvertible.swift */; };
-		F355D4BC7FCDDB3467AC9F92E6696850 /* KlarnaTokenizationViewModel.swift in Sources */ = {isa = PBXBuildFile; fileRef = D1AF3990C76812B05106D03DFD9EF74C /* KlarnaTokenizationViewModel.swift */; };
+		E195D8F57D32BE3D830A18201FC3602D /* CatchWrappers.swift in Sources */ = {isa = PBXBuildFile; fileRef = 70B73468F016FEE9F7D7F165E2C52B2C /* CatchWrappers.swift */; };
+		E215C86BD50F117F3815DD02A6EC53DE /* PrimerCardFormViewController.swift in Sources */ = {isa = PBXBuildFile; fileRef = 5D4871363FF8A52D45E69FF3B3B23BCF /* PrimerCardFormViewController.swift */; };
+		E3A0650E0D4732E52898D7EB461C6BB2 /* Primer.swift in Sources */ = {isa = PBXBuildFile; fileRef = 4551E0BEA6A6D13C12346A0F92F64E3D /* Primer.swift */; };
+		E3F42A47D4942135E5E85CDC381170A7 /* SuccessMessage.swift in Sources */ = {isa = PBXBuildFile; fileRef = A1F1D118978D717B0E0306D60ACD8D11 /* SuccessMessage.swift */; };
+		E454D47A1283C3AABDA0B8A5C9CB739A /* Apaya.swift in Sources */ = {isa = PBXBuildFile; fileRef = 4839F4EA74238BD10C9EC37A3C083A9D /* Apaya.swift */; };
+		E7BA24E22AF5C85ED7206197CB0A297C /* VaultService.swift in Sources */ = {isa = PBXBuildFile; fileRef = A6179010E1A5FEBE6F7A32A034E7A74C /* VaultService.swift */; };
+		E7BCCE0B42775453748B775735A277AE /* PrimerAPIClient+3DS.swift in Sources */ = {isa = PBXBuildFile; fileRef = 83FBED6A24CE970CC7E12F90EBAF9560 /* PrimerAPIClient+3DS.swift */; };
+		E811C91D1DF3ED8505372CCB9C42021E /* DirectDebitMandate.swift in Sources */ = {isa = PBXBuildFile; fileRef = 49753107A8E10F7D11CEB3D61C13E9AA /* DirectDebitMandate.swift */; };
+		E82EF00989EB53119284AFFEDCB1615E /* PrimerThemeData+Deprecated.swift in Sources */ = {isa = PBXBuildFile; fileRef = C7DA740D429412770DE3A681FBC78DB7 /* PrimerThemeData+Deprecated.swift */; };
+		EAD3F2F372997E86DCAE0F09570D5901 /* PrimerTheme+Buttons.swift in Sources */ = {isa = PBXBuildFile; fileRef = 2ABFE0EBE106B35F752298BD93D76095 /* PrimerTheme+Buttons.swift */; };
+		EBEE804F11DA0F97A057D40036EE6F71 /* race.swift in Sources */ = {isa = PBXBuildFile; fileRef = D54BF11A5BA11F78769AC9E4190586A8 /* race.swift */; };
+		ED4299406341469F443CFC0CFCE5696D /* es.lproj in Resources */ = {isa = PBXBuildFile; fileRef = 59999420020DFB4934B05C989A67556E /* es.lproj */; };
+		EDF0B2907B32A4F7A9101EBDD0A99DE9 /* tr.lproj in Resources */ = {isa = PBXBuildFile; fileRef = 64D62D8FF4AB4644FFEE20BFF5118AC6 /* tr.lproj */; };
+		F25A8A63C040BF82A32AB16D4521EFE4 /* SequenceWrappers.swift in Sources */ = {isa = PBXBuildFile; fileRef = 3EB9681394918020871E3784FAD86625 /* SequenceWrappers.swift */; };
+		F2CD0614971056BFF69FB6061F6248FD /* BankTableViewCell.swift in Sources */ = {isa = PBXBuildFile; fileRef = 1BC2B9889F172C33F8494645CFE3772C /* BankTableViewCell.swift */; };
+		F69D0DAABEB555728FE060475A686F81 /* RecoverWrappers.swift in Sources */ = {isa = PBXBuildFile; fileRef = 0DFD0D5DD66C067273A9BE4ACFFBE9C8 /* RecoverWrappers.swift */; };
 		F6FCEA41B7D4A17FD20C345E86296343 /* Pods-PrimerSDK_Example-dummy.m in Sources */ = {isa = PBXBuildFile; fileRef = 21F4ACB1142B1B9457658584BF5CD35A /* Pods-PrimerSDK_Example-dummy.m */; };
-		F76FF6337CA0D1B50E4D0C1C6C12067E /* PrimerThemeData.swift in Sources */ = {isa = PBXBuildFile; fileRef = 48E0EB6F042D6507F4CF6A787184AABE /* PrimerThemeData.swift */; };
-		F87FBA8B58A8BE8375EEC0A0EEE34395 /* pt.lproj in Resources */ = {isa = PBXBuildFile; fileRef = A89825A15817A0C819EAF4782C5F745F /* pt.lproj */; };
-		FA52DE8B40BA355175B8F5B4C4CD374C /* AnyEncodable.swift in Sources */ = {isa = PBXBuildFile; fileRef = 4B452B9194190435041A840F8E55629C /* AnyEncodable.swift */; };
-		FB0122BA5C51864F2218B988CDFFF135 /* Apaya.swift in Sources */ = {isa = PBXBuildFile; fileRef = 1A3719001ECC7FEB33F5114536CAC1AC /* Apaya.swift */; };
+		F762B3C67F991F61DB520CBDB1F5B06A /* Dimensions.swift in Sources */ = {isa = PBXBuildFile; fileRef = 30EB71EF834DCB0117052001709A645F /* Dimensions.swift */; };
+		F790D5EC08196CC24C7440842F467C07 /* nl.lproj in Resources */ = {isa = PBXBuildFile; fileRef = 0A79B99DB39D3AE575B71DB38A267FFA /* nl.lproj */; };
+		F92AB6CD5B64BE0AF970EDDCEC7A93EE /* DirectDebitService.swift in Sources */ = {isa = PBXBuildFile; fileRef = 6E68024CAEB79BCD58BE71E50629830D /* DirectDebitService.swift */; };
+		F94152124AF00D9A86BFD463752B5950 /* AdyenDotPay.swift in Sources */ = {isa = PBXBuildFile; fileRef = AA4119A6E8DD070AE3FBBBC4D4402960 /* AdyenDotPay.swift */; };
+		FA4A18EF54B0123C027A468FA39FBA3F /* 3DSService.swift in Sources */ = {isa = PBXBuildFile; fileRef = 07F942EAAACE6A3D140924CE0E470D15 /* 3DSService.swift */; };
+		FA4DB1B1D5EEE9CC1E0EF40C44558440 /* PrimerButton.swift in Sources */ = {isa = PBXBuildFile; fileRef = DEC9DCCF46FE81CE750F7B339A765A6D /* PrimerButton.swift */; };
+		FC86318FA08EE1A7949CD76C05B42822 /* Throwable.swift in Sources */ = {isa = PBXBuildFile; fileRef = 3B0AF6EF16E7DF47A5BE1C9F6CAAD595 /* Throwable.swift */; };
+		FCBF8E90B1C5F406DD09EAA12BCE5B01 /* Error.swift in Sources */ = {isa = PBXBuildFile; fileRef = 5522D54E99AA9D3A6E5750EA223E9426 /* Error.swift */; };
+		FCDC500A53FE4870A9B45E5EE1B873D9 /* sv.lproj in Resources */ = {isa = PBXBuildFile; fileRef = C457376404BF6824C3504D69890DA041 /* sv.lproj */; };
+		FFD9BCF4AB69CB5EB5C26C484C076F52 /* ApplePay.swift in Sources */ = {isa = PBXBuildFile; fileRef = 130E7DB609EC110BB13A3598C9727C2A /* ApplePay.swift */; };
+		FFF7705554924CA57315A0A8B746A7C1 /* MockPrimerAPIClient.swift in Sources */ = {isa = PBXBuildFile; fileRef = 6A2EE38EDA27121723CE41F7313CC747 /* MockPrimerAPIClient.swift */; };
 /* End PBXBuildFile section */
 
 /* Begin PBXContainerItemProxy section */
-		04CB04D81A30C850218B03E1DB13A4DF /* PBXContainerItemProxy */ = {
-=======
-		0238DCE686C82EAD63D04580E5F3C7FE /* RecoverWrappers.swift in Sources */ = {isa = PBXBuildFile; fileRef = 175C63A7F8DDAD2FAE5FBB6D46C8C574 /* RecoverWrappers.swift */; };
-		02978581A3F68B24B6B9C538C801CF2B /* PrimerThemeData.swift in Sources */ = {isa = PBXBuildFile; fileRef = 855AAC9B78128DC3F2F57B2A8DD8A27A /* PrimerThemeData.swift */; };
-		039DC71AC51765BDFA279EDBA9EAE4BF /* UIUtils.swift in Sources */ = {isa = PBXBuildFile; fileRef = 48C6A759351772F82CA7BB266A6BC1E0 /* UIUtils.swift */; };
-		05EDD54408115C8143E7681DE60F0B58 /* 3DSService+Promises.swift in Sources */ = {isa = PBXBuildFile; fileRef = F87FC5C5639CC3CCAB011478D9278E97 /* 3DSService+Promises.swift */; };
-		06AA996C60783540FEC45C48B9F92AF3 /* ArrayExtension.swift in Sources */ = {isa = PBXBuildFile; fileRef = 29EECB2C37F55072DA79A322CA942F66 /* ArrayExtension.swift */; };
-		0731AEC9B1E362CD900C713048A7DE37 /* ApplePayTokenizationViewModel.swift in Sources */ = {isa = PBXBuildFile; fileRef = DA2092E11579780D0D84954E6377C0CD /* ApplePayTokenizationViewModel.swift */; };
-		081014996076EAD7B82A65EBA6A61852 /* tr.lproj in Resources */ = {isa = PBXBuildFile; fileRef = 520E6DA129BBBC7D134CE15C9023A890 /* tr.lproj */; };
-		08CDA234BF1E03247A3F803C7E1A0236 /* CardButton.swift in Sources */ = {isa = PBXBuildFile; fileRef = 93ADDC4F96B8F9DAEF5A7349CD8382BC /* CardButton.swift */; };
-		0964A0E217FE88760538BAF49B7217C9 /* CountryCode.swift in Sources */ = {isa = PBXBuildFile; fileRef = 706845897061D471A493E009F7750A2F /* CountryCode.swift */; };
-		09994A8433634EFF5853C671127D5082 /* TokenizationService.swift in Sources */ = {isa = PBXBuildFile; fileRef = A5740E5DB1CE13C18D0E446FC26D7CC9 /* TokenizationService.swift */; };
-		0A425402A011A61EAEFF82987FF89FB2 /* SequenceWrappers.swift in Sources */ = {isa = PBXBuildFile; fileRef = A2439D6C5845236EE459125BF70ABF43 /* SequenceWrappers.swift */; };
-		0BF7A0D2471222F02FBA973A459D73EB /* PaymentMethodTokenizationRequest.swift in Sources */ = {isa = PBXBuildFile; fileRef = 0372891FE1171A2DFFFAABBED334687C /* PaymentMethodTokenizationRequest.swift */; };
-		0CA48A54DF85FEFF4FE6E20EFA8E2586 /* DependencyInjection.swift in Sources */ = {isa = PBXBuildFile; fileRef = 1B12F1EB2A1054DA2D04199066390634 /* DependencyInjection.swift */; };
-		0D9A21A670A6310E36855F6113C2FC04 /* CoreDataDispatcher.swift in Sources */ = {isa = PBXBuildFile; fileRef = 340FFFF2A5F32C6B7A8A1820EC07E61A /* CoreDataDispatcher.swift */; };
-		0E6F5BB7737931285932F56F71DAF843 /* CustomStringConvertible.swift in Sources */ = {isa = PBXBuildFile; fileRef = E721063487052CD2D91A31BBB73E96D6 /* CustomStringConvertible.swift */; };
-		0ED245EBD155C2461DB96AEAAE7CF44E /* PrimerCVVFieldView.swift in Sources */ = {isa = PBXBuildFile; fileRef = 296B50A30FEED97480DA9AB22658369B /* PrimerCVVFieldView.swift */; };
-		109BCE89C231BFDBFEC83C5A0E26510A /* PrimerNavigationController.swift in Sources */ = {isa = PBXBuildFile; fileRef = F4637F23C7EBBC9FAC938E2B811DFC73 /* PrimerNavigationController.swift */; };
-		10A3790E4BEAE9F34978C87607C101AD /* Optional+Extensions.swift in Sources */ = {isa = PBXBuildFile; fileRef = 5B3547C21351DE6378B974A5DE3280A0 /* Optional+Extensions.swift */; };
-		11290FBFD26EBEA53B5A301D58500D9D /* PrimerRootViewController.swift in Sources */ = {isa = PBXBuildFile; fileRef = D4FBB0595FF8587A0DD8F36303B1391F /* PrimerRootViewController.swift */; };
-		114BC939EFF14A80CF286F77E3F6A452 /* BundleExtension.swift in Sources */ = {isa = PBXBuildFile; fileRef = F9804CC26E719A42CF4197C756784FD2 /* BundleExtension.swift */; };
-		12071A359CBF1258FFDE25BC706CB1B9 /* SuccessViewController.swift in Sources */ = {isa = PBXBuildFile; fileRef = D0B357FD0A654035D8D67BBCEC717649 /* SuccessViewController.swift */; };
-		125AF83B50727DE902AD31B69A40E32F /* LogEvent.swift in Sources */ = {isa = PBXBuildFile; fileRef = 9BE92E1D767B16B4A133946A6B1B3458 /* LogEvent.swift */; };
-		138A42932C8F19CCD4AA47DB0E00FB34 /* VaultPaymentMethodViewModel.swift in Sources */ = {isa = PBXBuildFile; fileRef = 33BA1C6CA04A4AEE82D4046A4029A3CF /* VaultPaymentMethodViewModel.swift */; };
-		16B32B5124A3EA96B172D4D0AB0F92AF /* PaymentMethodConfiguration.swift in Sources */ = {isa = PBXBuildFile; fileRef = 3102C7DC1A9C2EDDDEA58A42DCC03EDB /* PaymentMethodConfiguration.swift */; };
-		16C0E4A8470AD1201BA0E5B8EC77B1EF /* StrictRateLimitedDispatcher.swift in Sources */ = {isa = PBXBuildFile; fileRef = D0D91B50D7CFDFB34B009E067B5ED1B4 /* StrictRateLimitedDispatcher.swift */; };
-		17DB0A171316C62D8A4F749DD8B0E93F /* PrimerThemeData+Deprecated.swift in Sources */ = {isa = PBXBuildFile; fileRef = B162D4B7FBBC61E5685D4DE6D451259F /* PrimerThemeData+Deprecated.swift */; };
-		18E498B5D6A04DCD1098315A76C923F2 /* PrimerTheme+Inputs.swift in Sources */ = {isa = PBXBuildFile; fileRef = 65E22A6CEC3B9CC8F7FB0D7CD9D383DE /* PrimerTheme+Inputs.swift */; };
-		198154CCB1430A5AAEFB948221C0A3FC /* Dimensions.swift in Sources */ = {isa = PBXBuildFile; fileRef = BC407387504B49C1516819FEF710D9C0 /* Dimensions.swift */; };
-		1A42390DD453D553AC521543D07C3D9E /* PrimerHeadlessUniversalCheckoutProtocols.swift in Sources */ = {isa = PBXBuildFile; fileRef = 7D66BAB9FFF839AE367A0B6BAA59CF49 /* PrimerHeadlessUniversalCheckoutProtocols.swift */; };
-		1BF620485E195226960B6F7E521F11CA /* PrimerTheme+Colors.swift in Sources */ = {isa = PBXBuildFile; fileRef = D89AEBDE96F9A6EE08E9EFBDFADFC1C0 /* PrimerTheme+Colors.swift */; };
-		1D22C10B5353BCB19A769461FB447634 /* CancellableCatchable.swift in Sources */ = {isa = PBXBuildFile; fileRef = BB274C631595FF58508D4A0E4EBA5436 /* CancellableCatchable.swift */; };
-		1E1B1A2AEF07A2AB3DF5EE6CF4DFE886 /* BankTableViewCell.swift in Sources */ = {isa = PBXBuildFile; fileRef = EAC72DDD65A92588DC462B24DEB56318 /* BankTableViewCell.swift */; };
-		2025812D05C0383CE8E25D9AB1555782 /* MockSuccess.swift in Sources */ = {isa = PBXBuildFile; fileRef = 47F6B3E516079D8EF50B2A7DBDDD5425 /* MockSuccess.swift */; };
-		2553079D5F2D723FED8DA520FD250E8F /* PrimerSearchTextField.swift in Sources */ = {isa = PBXBuildFile; fileRef = 0F846FDA36B8AD198978FA9B2DD1E70F /* PrimerSearchTextField.swift */; };
-		25A0E6A34BFCB87EFA158D67EF0569A0 /* PrimerConfiguration.swift in Sources */ = {isa = PBXBuildFile; fileRef = 7EAF81CBA330D84904743986FBD5155B /* PrimerConfiguration.swift */; };
-		270CFF0FC749F57C0605262D27016D14 /* Pods-PrimerSDK_Tests-dummy.m in Sources */ = {isa = PBXBuildFile; fileRef = D66C3890C3566F38C935A2FFD9A237B0 /* Pods-PrimerSDK_Tests-dummy.m */; };
-		2727A4B386C0936C878D3BBB498CAD61 /* ClientToken.swift in Sources */ = {isa = PBXBuildFile; fileRef = E022063F2FB14A386AE8CA762BFF3D30 /* ClientToken.swift */; };
-		2826E6CD31DD787ACB296EAA7FA37242 /* es.lproj in Resources */ = {isa = PBXBuildFile; fileRef = 9386DC8E8AE78BE516D273CC93FDEA0C /* es.lproj */; };
-		28284F5B10ECDF288BFF458188DA6F45 /* Apaya.swift in Sources */ = {isa = PBXBuildFile; fileRef = 4165C65042D27ECFBBF78C31F9C2AAC8 /* Apaya.swift */; };
-		29F6FD9A512FF35C72038C8B241905E7 /* FinallyWrappers.swift in Sources */ = {isa = PBXBuildFile; fileRef = A95E2DDD3C4A830338470F790FDB5FDB /* FinallyWrappers.swift */; };
-		2DF2C8025EEE29251F8538F950E9684B /* Catchable.swift in Sources */ = {isa = PBXBuildFile; fileRef = 09FD8B25B10E21953C81DBFD7A8CC5F0 /* Catchable.swift */; };
-		2F0DA8343198F8D8F515D33EF3771E89 /* PrimerTextField.swift in Sources */ = {isa = PBXBuildFile; fileRef = 7DE46AEB54D7F54776CBE1BB22F38949 /* PrimerTextField.swift */; };
-		2F7EAA1B2DF9509B27A5DDEF7CB900C0 /* Keychain.swift in Sources */ = {isa = PBXBuildFile; fileRef = 0DD00C28CC593E95BCB707963B99117E /* Keychain.swift */; };
-		3022BFA42A7CE6A5E3CFD2B4D828D2E4 /* WebViewUtil.swift in Sources */ = {isa = PBXBuildFile; fileRef = 5BEE9D71EA37A7771EC2D00441BA7829 /* WebViewUtil.swift */; };
-		3039D9D6FA412BA73A63AEE3ACCF77EB /* UIDeviceExtension.swift in Sources */ = {isa = PBXBuildFile; fileRef = 69E8FC01C9BB3723D7A59FD1F52264B3 /* UIDeviceExtension.swift */; };
-		30591A2D18D629C0B1000587E67FCF34 /* Bank.swift in Sources */ = {isa = PBXBuildFile; fileRef = 556874444550E4B22127BEE869486EA5 /* Bank.swift */; };
-		3261436EBDB27363C0CDDF1C4042B5DC /* it.lproj in Resources */ = {isa = PBXBuildFile; fileRef = F1A249D6B80EDF76BA817B88B6BFC565 /* it.lproj */; };
-		33DBE18758E98BCA2A54B30BB4F73F13 /* Throwable.swift in Sources */ = {isa = PBXBuildFile; fileRef = 7A6D03DD19D5189D00E0151CACFC54EF /* Throwable.swift */; };
-		352A7DAF0A830FA5297EF43440069429 /* PrimerPostalCodeFieldView.swift in Sources */ = {isa = PBXBuildFile; fileRef = 04695DA3F03C257CF8089DDE31BDAA72 /* PrimerPostalCodeFieldView.swift */; };
-		36CBEE7AFF6703854F38AE3628F850DD /* ApayaTokenizationViewModel.swift in Sources */ = {isa = PBXBuildFile; fileRef = E08442D7AEE544796E5F95B23DD8860C /* ApayaTokenizationViewModel.swift */; };
-		373A3221128DBD68E554DA19F945B9E6 /* CheckoutModule.swift in Sources */ = {isa = PBXBuildFile; fileRef = 54CB90C59CC11754C78AC2B1E751AC27 /* CheckoutModule.swift */; };
-		37A6AE145C9BE05F1E60E8C65568D70A /* PrimerFormViewController.swift in Sources */ = {isa = PBXBuildFile; fileRef = 0E5F9F43D4B8E4637E01E5D48F8ECD05 /* PrimerFormViewController.swift */; };
-		3845CF109F75800438DDF33D23475A5D /* PrimerSDK-dummy.m in Sources */ = {isa = PBXBuildFile; fileRef = FCA0627E1108CB5D3EA91BE56D4C18E7 /* PrimerSDK-dummy.m */; };
-		38B3EBEFDB4BC9FA9A51F32868A261CA /* PrimerExpiryDateFieldView.swift in Sources */ = {isa = PBXBuildFile; fileRef = 62FFB5E780D7CF549E09A03D7151C0F1 /* PrimerExpiryDateFieldView.swift */; };
-		39ABD96B4DB85876C3D3ED3D51E51AC7 /* pt.lproj in Resources */ = {isa = PBXBuildFile; fileRef = 765E17D0E02C7988E06BA9918B3559EC /* pt.lproj */; };
-		39D0E6CE743EC9CF77D2A3B6C1ADE17C /* ReloadDelegate.swift in Sources */ = {isa = PBXBuildFile; fileRef = F4DAE66534C71DA757BDBD2B85806463 /* ReloadDelegate.swift */; };
-		3AB98106AF8C4346B61B07989097DE57 /* WrapperProtocols.swift in Sources */ = {isa = PBXBuildFile; fileRef = DC884990E4D9D808C3EFDC22D2EECEC3 /* WrapperProtocols.swift */; };
-		3BDBCCF096C0B3A61CCE7F5A4C924231 /* PrimerResultComponentView.swift in Sources */ = {isa = PBXBuildFile; fileRef = 07787F456F0B9B8F3A072BBBF307E152 /* PrimerResultComponentView.swift */; };
-		3BE171F80C8AAEA6F8AB0C6CFDEA42BF /* PrimerCardFormViewController.swift in Sources */ = {isa = PBXBuildFile; fileRef = 58314CEC184346E354A88DE6A6453961 /* PrimerCardFormViewController.swift */; };
-		3D3345D0B63C22BDFA271798A8DB1ADE /* Guarantee.swift in Sources */ = {isa = PBXBuildFile; fileRef = F06AF5288649990473AFB74D19BD79FF /* Guarantee.swift */; };
-		3E8D3B836544C987E86829B4E9E2C990 /* Error.swift in Sources */ = {isa = PBXBuildFile; fileRef = 11B2ABA8C1405CFB2DA7B47D1AD27533 /* Error.swift */; };
-		3EDBABA54666B0953E8EF18F33BE2AB3 /* CancellablePromise.swift in Sources */ = {isa = PBXBuildFile; fileRef = 1B2C6D847BD2B8C587F95D721FDE9B7C /* CancellablePromise.swift */; };
-		41E6873595F4652F565C5EA4AF48C99F /* de.lproj in Resources */ = {isa = PBXBuildFile; fileRef = 1BB6D8773220260D7E4F3151BBF4C0FF /* de.lproj */; };
-		4214EEBB7B0E30F1FD269FCC4DCE93BC /* PrimerHeadlessUniversalCheckoutUIManager.swift in Sources */ = {isa = PBXBuildFile; fileRef = 63ACAEF8BCC9DB4DCC60F6BED67E543E /* PrimerHeadlessUniversalCheckoutUIManager.swift */; };
-		42EDD1BD536C9FAF368E4A441A2A2EB5 /* PrimerAPI.swift in Sources */ = {isa = PBXBuildFile; fileRef = 86798FDAD7DC53BAE4285595E1AF29A8 /* PrimerAPI.swift */; };
-		4313B07D05168F7D5FE238477451DF8E /* Customer.swift in Sources */ = {isa = PBXBuildFile; fileRef = C40BC9191A32FFFE8402A03067562564 /* Customer.swift */; };
-		448298F91E2D53A88562A4A07FD8F707 /* PayPal.swift in Sources */ = {isa = PBXBuildFile; fileRef = 3C4C76B871D804170286515D76C13BF8 /* PayPal.swift */; };
-		472102BFA5E853115AAA855AE1AC943A /* UXMode.swift in Sources */ = {isa = PBXBuildFile; fileRef = A0BD6DD6EAB7A8D9F28180B35CB7B2BC /* UXMode.swift */; };
-		486348F49B1BD77820413A0CD02F1BE4 /* PrimerCardholderNameFieldView.swift in Sources */ = {isa = PBXBuildFile; fileRef = 1D03AF56889012AAAE7265287B839AAF /* PrimerCardholderNameFieldView.swift */; };
-		494B8B7365C5A25020480EF6F02F011E /* PrimerTextFieldView.swift in Sources */ = {isa = PBXBuildFile; fileRef = C9E89CFD3BD0119EE2647FBACEEFA99A /* PrimerTextFieldView.swift */; };
-		4A94BB65671FE4DB0D4E62FFD9F191BB /* Pods-PrimerSDK_Example-umbrella.h in Headers */ = {isa = PBXBuildFile; fileRef = 3780FF276696624E5AD4A629D4CC4AD8 /* Pods-PrimerSDK_Example-umbrella.h */; settings = {ATTRIBUTES = (Public, ); }; };
-		4E45358F541B25D1978B0CA9EB912BB6 /* Parser.swift in Sources */ = {isa = PBXBuildFile; fileRef = C4F2147FAC911C228E73C6DEE924018E /* Parser.swift */; };
-		51F1AD54D3F6FA00BE62E59DA16F7CE0 /* PrimerResultViewController.swift in Sources */ = {isa = PBXBuildFile; fileRef = E81650EF6ECD305A12DFF4C62C59301B /* PrimerResultViewController.swift */; };
-		52CA203FFBB335792B1F2A229F2FEE9B /* CardScannerViewController+SimpleScanDelegate.swift in Sources */ = {isa = PBXBuildFile; fileRef = 22ED73A8553527EF57C32FD66BFEC472 /* CardScannerViewController+SimpleScanDelegate.swift */; };
-		538A2F864430BADC32404257F8F32085 /* URLExtension.swift in Sources */ = {isa = PBXBuildFile; fileRef = 20870C37AC9F3233EC1EC52BB931EA64 /* URLExtension.swift */; };
-		5559EF6D72B7714DC8E6319E5CA49881 /* sv.lproj in Resources */ = {isa = PBXBuildFile; fileRef = B984CDFCE7F96C5EBDEE201C2C960260 /* sv.lproj */; };
-		55CD0C04B90DF350FDA2B58700A3B9D6 /* AES256.swift in Sources */ = {isa = PBXBuildFile; fileRef = 3B4A2558FC87A2A4C6297F5C88E676FB /* AES256.swift */; };
-		55E6062C5CB67EDC32899418071B53D5 /* fr.lproj in Resources */ = {isa = PBXBuildFile; fileRef = 8E5D2320530865A944A6B2E03D3468BD /* fr.lproj */; };
-		576CBFE7BB80FC46B6F006AE6E711708 /* Foundation.framework in Frameworks */ = {isa = PBXBuildFile; fileRef = EAB6F611E86A4758835A715E4B4184F6 /* Foundation.framework */; };
-		577832F9CC33460D7900B67830C71E22 /* Currency.swift in Sources */ = {isa = PBXBuildFile; fileRef = 8F6752C1FC3FAE723AA445F8F68A9B00 /* Currency.swift */; };
-		5816049BE4057494D67AD5433D170788 /* ExternalViewModel.swift in Sources */ = {isa = PBXBuildFile; fileRef = 1FBD219309FFB7931EB66053C928B3D6 /* ExternalViewModel.swift */; };
-		59121A8007EAD805A3F00A0705E218C6 /* ThenableWrappers.swift in Sources */ = {isa = PBXBuildFile; fileRef = 54264FA3B876C359A6789828D51D2D63 /* ThenableWrappers.swift */; };
-		597F30B8B60745FEB5C3889A0CEA25EA /* QRCodeTokenizationViewModel.swift in Sources */ = {isa = PBXBuildFile; fileRef = 022436485DC9444C3739BFEF68D1FD0D /* QRCodeTokenizationViewModel.swift */; };
-		59BE98ABBF07E93994772CC6F0A49B25 /* ResumeHandlerProtocol.swift in Sources */ = {isa = PBXBuildFile; fileRef = 8BD40F4975A1DAAB59789E336FFD5000 /* ResumeHandlerProtocol.swift */; };
-		5CA6C9C2E9BADC21367A7779CF1814A0 /* PrimerTableViewCell.swift in Sources */ = {isa = PBXBuildFile; fileRef = 56B1500896ABA7307D82EDE37B02AD00 /* PrimerTableViewCell.swift */; };
-		5E1C836C30B3223273C50C0D5BF1D00F /* AnyEncodable.swift in Sources */ = {isa = PBXBuildFile; fileRef = E4787C4BD99AA89407E29376CE87C717 /* AnyEncodable.swift */; };
-		5E2459703AAA464AF6DC7EAE89662A20 /* FormTokenizationViewModel.swift in Sources */ = {isa = PBXBuildFile; fileRef = 158013F324558FF5577FE8AA85DCFA7A /* FormTokenizationViewModel.swift */; };
-		5E63ECB206A491307F42349D1EC0A247 /* PaymentMethodTokenizationViewModel.swift in Sources */ = {isa = PBXBuildFile; fileRef = B73A317F68653C1777AD3179D17FF87C /* PaymentMethodTokenizationViewModel.swift */; };
-		60C686FBD796EFF6D66505C9A9515665 /* AnalyticsService.swift in Sources */ = {isa = PBXBuildFile; fileRef = A1BFF984C1103D527D741BF61C0CB014 /* AnalyticsService.swift */; };
-		60DD93285073EA90E7825A378BC683F7 /* PrimerImage.swift in Sources */ = {isa = PBXBuildFile; fileRef = F66A0A87E645DE2DFB1D55AF302C6701 /* PrimerImage.swift */; };
-		6120674A32C8C846E703A3A932F0EDA8 /* VaultCheckoutViewModel.swift in Sources */ = {isa = PBXBuildFile; fileRef = 2783325FB05622172C550E29941E86DD /* VaultCheckoutViewModel.swift */; };
-		61DA3916B0C89A80B1B396F95947302B /* PrimerContainerViewController.swift in Sources */ = {isa = PBXBuildFile; fileRef = 10BB1CA5BF5E15331CA4611CF7A73FA2 /* PrimerContainerViewController.swift */; };
-		639B540CD2B4D4F63028BA66413FFAEE /* PrimerAPIClient+Promises.swift in Sources */ = {isa = PBXBuildFile; fileRef = 90B8F0AEA7677213F448CFF4F586B8EA /* PrimerAPIClient+Promises.swift */; };
-		651D730AABD74D6CF2A774842B3FCFC5 /* PrimerViewExtensions.swift in Sources */ = {isa = PBXBuildFile; fileRef = 9B2024C39C9456607C0BC14173982FBA /* PrimerViewExtensions.swift */; };
-		65D836A24C515F5DFF5EF33C2002F7C6 /* Logger.swift in Sources */ = {isa = PBXBuildFile; fileRef = FC716C78A1FCC05C02EB41FEB135C200 /* Logger.swift */; };
-		67D97B7185627834C1272DA68A1450E8 /* PrimerTheme.swift in Sources */ = {isa = PBXBuildFile; fileRef = 3032EE595457A24D2B79164A03D8E03B /* PrimerTheme.swift */; };
-		68F2451E582F03E7273E2AFFA6C6868E /* AnyCodable.swift in Sources */ = {isa = PBXBuildFile; fileRef = 4D2110E0BE00A4F9C9B8EDDB64802ED7 /* AnyCodable.swift */; };
-		69E94C5F8F30B06F0A56029019495B92 /* OrderItem.swift in Sources */ = {isa = PBXBuildFile; fileRef = 60172247F41E851239F45FF3FC45798B /* OrderItem.swift */; };
-		6A459E88072385E2E50230BA78228D89 /* BankSelectorTokenizationViewModel.swift in Sources */ = {isa = PBXBuildFile; fileRef = 4776D858495378652B3FA7899544C680 /* BankSelectorTokenizationViewModel.swift */; };
-		6C103F1B1A7B9B9713E976DCEE2C129D /* PrimerWebViewController.swift in Sources */ = {isa = PBXBuildFile; fileRef = F09BEF551BDF1C2723BC63C3F418AD51 /* PrimerWebViewController.swift */; };
-		6CEF2FE499FF4C0F62CF78AA082A0A52 /* Cancellable.swift in Sources */ = {isa = PBXBuildFile; fileRef = A5CEB1F8E1C06C6133B276E9A60847F2 /* Cancellable.swift */; };
-		6D9098BD49C67A096C99D135E331DCA5 /* AnalyticsEvent.swift in Sources */ = {isa = PBXBuildFile; fileRef = CB6659810ADBEC7E07048CB94DCC5F4C /* AnalyticsEvent.swift */; };
-		6EBE5B76AEDE44C52AF9ABA95928B14C /* AdyenDotPay.swift in Sources */ = {isa = PBXBuildFile; fileRef = 0B50104E0128136F6D3F3095AA6CC65A /* AdyenDotPay.swift */; };
-		6F2DE66003A72967159774CC45CE5522 /* race.swift in Sources */ = {isa = PBXBuildFile; fileRef = 64D047ED62699FFCB0269AE6736248BD /* race.swift */; };
-		72C69269DAECC2AC65E69101C8AE3334 /* Queue.swift in Sources */ = {isa = PBXBuildFile; fileRef = 477A1B66BA49584B141C2C030B9A021A /* Queue.swift */; };
-		76261A0E288AFFCFA6932EB4A173F1EC /* PrimerSDK-PrimerResources in Resources */ = {isa = PBXBuildFile; fileRef = A8B3BC107C2BDC3C03D961866F721265 /* PrimerSDK-PrimerResources */; };
-		76EB089D6C54585A2B85C6541FC605CD /* CancelContext.swift in Sources */ = {isa = PBXBuildFile; fileRef = 4529F04178BE5FA61055383ED2D67126 /* CancelContext.swift */; };
-		77982AD91458CA5234F3C4403453165D /* Consolable.swift in Sources */ = {isa = PBXBuildFile; fileRef = 69BA994121982ACD91091BC9EDBB9D23 /* Consolable.swift */; };
-		7AD5182D9E815AC1F1860D45E6F532FE /* VaultPaymentMethodView.swift in Sources */ = {isa = PBXBuildFile; fileRef = FC1F2F24B4860F77BED7E72605C9EDCD /* VaultPaymentMethodView.swift */; };
-		7BF56633E7A7B03048EC9ACB0CDDA212 /* PrimerTheme+TextStyles.swift in Sources */ = {isa = PBXBuildFile; fileRef = 8EB36CC4372688BE57A1F7109A9A0738 /* PrimerTheme+TextStyles.swift */; };
-		7C4DE5C8143BEA1910810EB85E2D611C /* VaultService.swift in Sources */ = {isa = PBXBuildFile; fileRef = 528BEE938FD2A3AB8888FC44C4079480 /* VaultService.swift */; };
-		7D1DA57080989ACF0C7AC16D77897573 /* EnsureWrappers.swift in Sources */ = {isa = PBXBuildFile; fileRef = 3AC0C901A23B9430DA02251BDEFB7FBF /* EnsureWrappers.swift */; };
-		7D44D6678F720A7DFBD1907DA7235C56 /* PaymentMethodConfigurationOptions.swift in Sources */ = {isa = PBXBuildFile; fileRef = 2C5FC3CB1B0E7F42E1FA3F9063800B0C /* PaymentMethodConfigurationOptions.swift */; };
-		7E0BC158E5F371DFFFBE09B1DB0B4C7C /* QRCodeViewController.swift in Sources */ = {isa = PBXBuildFile; fileRef = 643DCBD7012509EE27813F96B874CEB4 /* QRCodeViewController.swift */; };
-		7F61AF771DCC8C16B7D0B04477727D22 /* Foundation.framework in Frameworks */ = {isa = PBXBuildFile; fileRef = EAB6F611E86A4758835A715E4B4184F6 /* Foundation.framework */; };
-		8081CFFA4253CA35A59BE91ABC781B33 /* after.swift in Sources */ = {isa = PBXBuildFile; fileRef = 6CABF1250A9C2AEF4EB137CA55ECC0FE /* after.swift */; };
-		80FB2893940F61629EEAA40050B4CBD8 /* DirectDebitMandate.swift in Sources */ = {isa = PBXBuildFile; fileRef = 163674B0E20C966BB8987CA5F559CE07 /* DirectDebitMandate.swift */; };
-		83F9153F161FFB3B8F954FA1C5FD4E61 /* PaymentMethodComponent.swift in Sources */ = {isa = PBXBuildFile; fileRef = F6D8DAAB28526E8BB538DFD60F9FD8CF /* PaymentMethodComponent.swift */; };
-		84090CE9AE484DC9E281615D9D07E0C2 /* VaultPaymentMethodViewController.swift in Sources */ = {isa = PBXBuildFile; fileRef = 3969BF48BD839D74AFDC4ED409186F65 /* VaultPaymentMethodViewController.swift */; };
-		84D676E24EF868BA3DB9F6F38E2877A9 /* en.lproj in Resources */ = {isa = PBXBuildFile; fileRef = F659DBD48E31B219A94BC2B5C6DA9F3B /* en.lproj */; };
-		88A00D93BF1F968A67EF073F487A58D7 /* Colors.swift in Sources */ = {isa = PBXBuildFile; fileRef = D899618EF01BC196B6C658B39F1C506D /* Colors.swift */; };
-		88FEF3AF7F9BD0F8EB07321E9F6815F5 /* ImageName.swift in Sources */ = {isa = PBXBuildFile; fileRef = BBD7826E44BD56191333779C82E5807B /* ImageName.swift */; };
-		898AF7E441433A4182C9E92E6712EC96 /* PresentationController.swift in Sources */ = {isa = PBXBuildFile; fileRef = 6035B30BD0D9E2AB3A31448413967587 /* PresentationController.swift */; };
-		89C5B306150834038954F8C8939F75FC /* GuaranteeWrappers.swift in Sources */ = {isa = PBXBuildFile; fileRef = AF9BC046FD4CDAD66A8EEE91F17F042D /* GuaranteeWrappers.swift */; };
-		8A4CECA26294144AE16F2AA3099E6FDB /* PrimerFlowEnums.swift in Sources */ = {isa = PBXBuildFile; fileRef = BB86BD2A3B856A5F680E8C406F177E4C /* PrimerFlowEnums.swift */; };
-		8B74113A48B491AD5FF13D02E1F23884 /* PrimerViewController.swift in Sources */ = {isa = PBXBuildFile; fileRef = 2BEE1A81AF41024616BF18C98FF27035 /* PrimerViewController.swift */; };
-		8E7461F718ED95A775E65B396FAA97A7 /* PrimerNibView.swift in Sources */ = {isa = PBXBuildFile; fileRef = BCC4F16E8D83B713F7011E82D18855D0 /* PrimerNibView.swift */; };
-		915D8F9388335D0B8E21AAC0D18C5835 /* PrimerScrollView.swift in Sources */ = {isa = PBXBuildFile; fileRef = 4ED6B17CAA57E8A00FFFB5CED0DA72B3 /* PrimerScrollView.swift */; };
-		93F9061F89B5E0CC19D2963CAABEC668 /* pl.lproj in Resources */ = {isa = PBXBuildFile; fileRef = BC6E37F298A37CE7789E1719C83312B8 /* pl.lproj */; };
-		95259B7315C2B7740112DFF18FC7BBC6 /* Dispatcher.swift in Sources */ = {isa = PBXBuildFile; fileRef = 4DC20174F27751222D73001A5BA9293B /* Dispatcher.swift */; };
-		961F956251FBF7956E0DDCE50A9CEA32 /* AppState.swift in Sources */ = {isa = PBXBuildFile; fileRef = 07CBA074B792B4A4A796F2E4C687B5D9 /* AppState.swift */; };
-		96E3B0492B29CC23DD3732403233C15A /* PrimerUniversalCheckoutViewController.swift in Sources */ = {isa = PBXBuildFile; fileRef = EE37037793F066A679F77FAAE9689F60 /* PrimerUniversalCheckoutViewController.swift */; };
-		973A1477F15B84C0E7F06784EDC99C8D /* PayPalService.swift in Sources */ = {isa = PBXBuildFile; fileRef = 18145620DB3D129A3E515262E6F2FCC4 /* PayPalService.swift */; };
-		97EF89E3D475B13E7E9F4E6DAEFB127B /* PrimerContent.swift in Sources */ = {isa = PBXBuildFile; fileRef = 9F543CAADBBCAFC6F44166F6757570E7 /* PrimerContent.swift */; };
-		9827C2009693E39E42CF984ED3BAEB4A /* JSONParser.swift in Sources */ = {isa = PBXBuildFile; fileRef = B0E8A79AE279AE62C8F8E8F9F52E0258 /* JSONParser.swift */; };
-		98DE92AB7030B36F53E539051DC5A8F9 /* DateExtension.swift in Sources */ = {isa = PBXBuildFile; fileRef = A9D28DB25F78BD5D92E7E37C793C03D1 /* DateExtension.swift */; };
-		99121942D05ED9BBDB1FE5FA9A29CB6D /* firstly.swift in Sources */ = {isa = PBXBuildFile; fileRef = F1E2679A81A17385CF24BDD523D4CA22 /* firstly.swift */; };
-		9916F9E1BD44B611172288F0ADC8E7F0 /* BankSelectorViewController.swift in Sources */ = {isa = PBXBuildFile; fileRef = 8667B809DD35F7B79B1DE3D1E69C0669 /* BankSelectorViewController.swift */; };
-		9B13C689DB7789CA3CF7F6A827666A4D /* CancellableThenable.swift in Sources */ = {isa = PBXBuildFile; fileRef = 04D5AF15DB7976C3D41955D9E3BEDA7C /* CancellableThenable.swift */; };
-		9BB271BAE726012094638DE349423006 /* el.lproj in Resources */ = {isa = PBXBuildFile; fileRef = DEF66ADFE936159FF2B2757687212F7B /* el.lproj */; };
-		9F95D79998CEA79765BDDB611C04D425 /* CatchWrappers.swift in Sources */ = {isa = PBXBuildFile; fileRef = BE3090E4FB6DF65AD336765B01CEEE30 /* CatchWrappers.swift */; };
-		A0EFBB70CF9803A696C735CCBF41626A /* 3DS.swift in Sources */ = {isa = PBXBuildFile; fileRef = 8A1E451720D9EBB95E0668AE7DDBFEB2 /* 3DS.swift */; };
-		A4713F73BE5F3D3207C87BA474930AEC /* PrimerSettings.swift in Sources */ = {isa = PBXBuildFile; fileRef = 21F50A59CDF5DECBEAC0291AF8C9FB1C /* PrimerSettings.swift */; };
-		A5AEF48B6DACA7E02B18AAFA75FB43C6 /* RateLimitedDispatcher.swift in Sources */ = {isa = PBXBuildFile; fileRef = 02140558830706E5DDC4200C6FDDABA4 /* RateLimitedDispatcher.swift */; };
-		A6A2A26E2488BB544C42E55DB9587675 /* Weak.swift in Sources */ = {isa = PBXBuildFile; fileRef = 75FCCD9869C584A94FD7AE74B89BECDA /* Weak.swift */; };
-		A8CC30F48327E1C5E7767EF5D42E70F8 /* PostalCode.swift in Sources */ = {isa = PBXBuildFile; fileRef = B826050E3EB241084FB3DC8F8692CBEB /* PostalCode.swift */; };
-		A8D81E158DE9C06636A3B07D9766C0F1 /* PrimerCardNumberFieldView.swift in Sources */ = {isa = PBXBuildFile; fileRef = DB5741489D04542A55DADAFCADDE2D53 /* PrimerCardNumberFieldView.swift */; };
-		AA42D8DCF200D6C988F8B5112C8C5DBA /* nb.lproj in Resources */ = {isa = PBXBuildFile; fileRef = 6FA50F733DED3C3A0E9135D855A38CCA /* nb.lproj */; };
-		AAA421D9DA52ADB23CB80AE7FEACCB19 /* PrimerLoadingViewController.swift in Sources */ = {isa = PBXBuildFile; fileRef = 5367EEE51995B8F2C21C93F69B8F0E43 /* PrimerLoadingViewController.swift */; };
-		AD7B22E052781873539B58B7E9124A79 /* PrimerSDK-umbrella.h in Headers */ = {isa = PBXBuildFile; fileRef = AC8711D2430F908933E0CF79DA7DADBB /* PrimerSDK-umbrella.h */; settings = {ATTRIBUTES = (Public, ); }; };
-		AE82B97F8B638039D66E9F49648E3C0D /* URLSessionStack.swift in Sources */ = {isa = PBXBuildFile; fileRef = 86B4BD0382EAC9769CC1424302D7A57A /* URLSessionStack.swift */; };
-		AFE673EA51A8A318DFE840A1638B7323 /* ErrorHandler.swift in Sources */ = {isa = PBXBuildFile; fileRef = 8D60A2FFD73DCC1566DEE611401FCFB2 /* ErrorHandler.swift */; };
-		B2B82D0C7B696C4E8627CF9D71E19466 /* SuccessMessage.swift in Sources */ = {isa = PBXBuildFile; fileRef = 317127695F35C48BE7F510059838E11C /* SuccessMessage.swift */; };
-		B3A79FFF8BF88E08875CCC190901814B /* CardScannerViewController.swift in Sources */ = {isa = PBXBuildFile; fileRef = 59AA0A1671143B360F55A90D2BC00CBE /* CardScannerViewController.swift */; };
-		B4ACAC08C258400E638DF0EBE113C8FF /* NetworkService.swift in Sources */ = {isa = PBXBuildFile; fileRef = B38DFFE9EBC968A7C378FD91C9672E6E /* NetworkService.swift */; };
-		B6CD3FAB07099FA0673E0890E691A915 /* KlarnaTokenizationViewModel.swift in Sources */ = {isa = PBXBuildFile; fileRef = 3B37841E2F7E20B53356A30741BB6BC6 /* KlarnaTokenizationViewModel.swift */; };
-		B83C167F80444B9CA440B1EBF9C59E5B /* StringExtension.swift in Sources */ = {isa = PBXBuildFile; fileRef = 2514F468BBAEDCEACE5A1B67828C1726 /* StringExtension.swift */; };
-		B975D2FB0B93A1F4D357F1CA60E6C006 /* Primer.swift in Sources */ = {isa = PBXBuildFile; fileRef = D517352974F04C85721716403BB0AE73 /* Primer.swift */; };
-		BCCC12757F6FC8DC8D3FFBDB30A0FB8C /* PrimerVaultManagerViewController.swift in Sources */ = {isa = PBXBuildFile; fileRef = 4D4E3225809780AB81AEC4B0A5CDABA0 /* PrimerVaultManagerViewController.swift */; };
-		BD2821941FE9D5CC717B401EAC7B8832 /* AlertController.swift in Sources */ = {isa = PBXBuildFile; fileRef = 0345302B312D22CEF4FA26CA756061EE /* AlertController.swift */; };
-		BDFDFE5E19D9FBF812E5322F53138065 /* UIKit.framework in Frameworks */ = {isa = PBXBuildFile; fileRef = D245E0514AAC1A2B9A6D5EA2F383E90F /* UIKit.framework */; };
-		BE91CBB36195A5B5D227A2171E4C48A8 /* hang.swift in Sources */ = {isa = PBXBuildFile; fileRef = 31E17341F7BC96DFCDDAFFA2B7E7D689 /* hang.swift */; };
-		BFD66FCB412691E84729A5DB4C0BDE92 /* CardComponentsManager.swift in Sources */ = {isa = PBXBuildFile; fileRef = 0F9C6E4121740BAD38C3C2ADF5C0FF1C /* CardComponentsManager.swift */; };
-		BFDDC3E9A2CB90CBD2512D4FCDD5A088 /* PrimerAPIClient+3DS.swift in Sources */ = {isa = PBXBuildFile; fileRef = F3DCD4EFB5A562ED6C04FB438D26F037 /* PrimerAPIClient+3DS.swift */; };
-		C2CF9B00AA6E11B739CFA4987DE3631F /* Icons.xcassets in Resources */ = {isa = PBXBuildFile; fileRef = 9C0E94E642DAF200E4F8095B3DBD3DEF /* Icons.xcassets */; };
-		C2D727B5CFDAE5D6F45330F8593BC736 /* Promise.swift in Sources */ = {isa = PBXBuildFile; fileRef = 85687C15C433D5522F6E9A787FBA9706 /* Promise.swift */; };
-		C3C30ACC086FCC1729ED49B4147914FC /* ExternalPaymentMethodTokenizationViewModel.swift in Sources */ = {isa = PBXBuildFile; fileRef = F844E50F9F25C14CAEF406B54711DFD8 /* ExternalPaymentMethodTokenizationViewModel.swift */; };
-		C4F35A5248A4ACB08E68EAD20EF30206 /* PrimerTextFieldView.xib in Resources */ = {isa = PBXBuildFile; fileRef = 5517CC94DA7B3055B3B2B77F78BC218E /* PrimerTextFieldView.xib */; };
-		C52C344BBD64CEE2819814FB48BD4713 /* PaymentMethodsGroupView.swift in Sources */ = {isa = PBXBuildFile; fileRef = DCFCC37067EB355AD804F85348865482 /* PaymentMethodsGroupView.swift */; };
-		C7B8741506AEED33A17B2312648C3DD9 /* PrimerNavigationBar.swift in Sources */ = {isa = PBXBuildFile; fileRef = CEE1634CBFC2FB48B2BF455E4102DF9C /* PrimerNavigationBar.swift */; };
-		C7E115BF7C9D9379124BF9B93509E09F /* Analytics.swift in Sources */ = {isa = PBXBuildFile; fileRef = 97BA4FDEDB2E9730AAE7E4683A3CF136 /* Analytics.swift */; };
-		C84FB4062DD670A0E9892849CA801742 /* DataExtension.swift in Sources */ = {isa = PBXBuildFile; fileRef = 21048685BC319F80C9179AF664C23F83 /* DataExtension.swift */; };
-		C925F1ABB4274A4E7FC0B0B346A22258 /* PrimerButton.swift in Sources */ = {isa = PBXBuildFile; fileRef = AE972F3B44197B81D41E34A31D92EF14 /* PrimerButton.swift */; };
-		CADF7EDA09C4FA4B1FBD6D3BFC27EFC3 /* FormType.swift in Sources */ = {isa = PBXBuildFile; fileRef = 7D421F506FA20FB4013AEF8A92237BC2 /* FormType.swift */; };
-		CB38AD0C9043F4CF049934FCFEE77457 /* PaymentMethodToken.swift in Sources */ = {isa = PBXBuildFile; fileRef = EE2BD36AAA28329C6C1BCE1F6EEE1147 /* PaymentMethodToken.swift */; };
-		CBD8116E6D71506EDC63AF48A96F9B63 /* PayPalTokenizationViewModel.swift in Sources */ = {isa = PBXBuildFile; fileRef = 2F2212F1AB55F126F51FE0102F57D5D7 /* PayPalTokenizationViewModel.swift */; };
-		CC10E557209ABAF2E0B469D252F7A6D4 /* RateLimitedDispatcherBase.swift in Sources */ = {isa = PBXBuildFile; fileRef = E7597D7C956B0125A2364B7DFB99F2E5 /* RateLimitedDispatcherBase.swift */; };
-		CD77BA7B6DB82647F4E85FBA17D50F86 /* PrimerCustomStyleTextField.swift in Sources */ = {isa = PBXBuildFile; fileRef = 76FF9AA664AD0F050E47BE66CF71F206 /* PrimerCustomStyleTextField.swift */; };
-		D265CD6A9A153E128FB2E4E8BFDF4857 /* PrimerDelegate.swift in Sources */ = {isa = PBXBuildFile; fileRef = 130262F69AC06676C5AC39261541F771 /* PrimerDelegate.swift */; };
-		D2E48D90ECF2880CDAF050D1EFB70E99 /* nl.lproj in Resources */ = {isa = PBXBuildFile; fileRef = 30A63AE3855644550914983F86DC8A17 /* nl.lproj */; };
-		D35795CD7EFDA4943E7BEED4000780A3 /* Device.swift in Sources */ = {isa = PBXBuildFile; fileRef = A879ECA371B158B5C0D886776D3B7392 /* Device.swift */; };
-		D404B13C19E66C1BCCA5E78F36525D58 /* Identifiable.swift in Sources */ = {isa = PBXBuildFile; fileRef = F6A6D17FC119E9D2E57E4E86E677C586 /* Identifiable.swift */; };
-		D465460E9323561B4F84D70B02FEAE1E /* PaymentMethodConfigService.swift in Sources */ = {isa = PBXBuildFile; fileRef = DC5114F4261EF71CAAC84882A266BE7C /* PaymentMethodConfigService.swift */; };
-		D5155D20647A90AC534F7B961D5AFF56 /* PrimerTheme+Borders.swift in Sources */ = {isa = PBXBuildFile; fileRef = A34AD60B3D18F58F62C3DC551EFF9A8D /* PrimerTheme+Borders.swift */; };
-		D596E2B41C673AD5018AEA0A0321E51C /* Pods-PrimerSDK_Tests-umbrella.h in Headers */ = {isa = PBXBuildFile; fileRef = EE9674DAD0C961C92687877090E1E047 /* Pods-PrimerSDK_Tests-umbrella.h */; settings = {ATTRIBUTES = (Public, ); }; };
-		D5B2A65E89ABF156360BE75AC590A528 /* when.swift in Sources */ = {isa = PBXBuildFile; fileRef = CDFD143DF887647C3575ED03179B7E1D /* when.swift */; };
-		D887E226C8FB428B4E5A3D4C196C1599 /* PrimerTheme+Buttons.swift in Sources */ = {isa = PBXBuildFile; fileRef = 3B57E7F25F26DF6922FBC4D0E7C3DAA9 /* PrimerTheme+Buttons.swift */; };
-		DA3FF776B09DEBAADB83E12FCD692145 /* PrimerTheme+Views.swift in Sources */ = {isa = PBXBuildFile; fileRef = F24314E9F186F80C133E56B16025D596 /* PrimerTheme+Views.swift */; };
-		DB946C12FACA7797B20F773321665DAE /* MockPrimerAPIClient.swift in Sources */ = {isa = PBXBuildFile; fileRef = DCCB480F16D98D5671A7B6089570A4B6 /* MockPrimerAPIClient.swift */; };
-		DD6E6764E0871F2A12DBA98942BA075A /* PrimerAPIClient.swift in Sources */ = {isa = PBXBuildFile; fileRef = 68A4FF89C0FD051B7BCB90567FC12A13 /* PrimerAPIClient.swift */; };
-		DE9600D4B3017849506479A969CAFB84 /* UserDefaultsExtension.swift in Sources */ = {isa = PBXBuildFile; fileRef = 683464B2E03BEA9B69765D7D532DBD79 /* UserDefaultsExtension.swift */; };
-		E0777780A512BD3520521389790564A9 /* PrimerInputElements.swift in Sources */ = {isa = PBXBuildFile; fileRef = BEE531BA5F123216A3A07CC78FC37F87 /* PrimerInputElements.swift */; };
-		E0A440C052E3AA0FB2E8F6BAA24AE450 /* ClientTokenService.swift in Sources */ = {isa = PBXBuildFile; fileRef = CBAF5B648BC9A5D86588E389543402B0 /* ClientTokenService.swift */; };
-		E0C5E8307501CB1522CF0AF96C084DB1 /* ClientSession.swift in Sources */ = {isa = PBXBuildFile; fileRef = 9C108633B0CA34E2784C77C3CD67CDE6 /* ClientSession.swift */; };
-		E150EB1E3DDC0F59C4FDE4E1058FCAF7 /* Foundation.framework in Frameworks */ = {isa = PBXBuildFile; fileRef = EAB6F611E86A4758835A715E4B4184F6 /* Foundation.framework */; };
-		E1E630743A67207700320849F7533199 /* Mask.swift in Sources */ = {isa = PBXBuildFile; fileRef = 44747AFF99ADE33DB6BE1D3E2409D8A8 /* Mask.swift */; };
-		E36D74573F171512036A87084E8CA5D3 /* AnyDecodable.swift in Sources */ = {isa = PBXBuildFile; fileRef = E3B83E39142AA6AEFA18F23002FBFF5C /* AnyDecodable.swift */; };
-		E616B13E14ACEBC681C69715A2D35F83 /* ApplePay.swift in Sources */ = {isa = PBXBuildFile; fileRef = EB21C640E129D0610816553BDB015799 /* ApplePay.swift */; };
-		E7FB09FC3614239459D26969882BBBEE /* 3DSService.swift in Sources */ = {isa = PBXBuildFile; fileRef = AFBFC6EDE4BEA345BB453C93785EA5A4 /* 3DSService.swift */; };
-		E832164FE58A603AA7E16E69CA8AD01F /* Connectivity.swift in Sources */ = {isa = PBXBuildFile; fileRef = 7D986DACD79FDDFC50E64D6DBF78EB22 /* Connectivity.swift */; };
-		EA87E4C4204B407519EB63339F7B9A23 /* PrimerHeadlessUniversalCheckout.swift in Sources */ = {isa = PBXBuildFile; fileRef = 96B7BEACCEE5B74806F0BF74EA80B3CE /* PrimerHeadlessUniversalCheckout.swift */; };
-		ED1B5B99BFBD67C33FCDFDC0CCB2354B /* Configuration.swift in Sources */ = {isa = PBXBuildFile; fileRef = 84EF1E0DE17E1838C3930B66BEDF4163 /* Configuration.swift */; };
-		ED2F751E200056FFE6F1BE7B5FF62EF6 /* Klarna.swift in Sources */ = {isa = PBXBuildFile; fileRef = 52380ED51A539FF7A62E4C045F15F964 /* Klarna.swift */; };
-		ED8E1C4841476D525176095B013B2D03 /* da.lproj in Resources */ = {isa = PBXBuildFile; fileRef = A3FA21EE6FA9756394B92998DCBE57AC /* da.lproj */; };
-		EE58AC9D75F699F1C3A481C1DF72E089 /* UIColorExtension.swift in Sources */ = {isa = PBXBuildFile; fileRef = A93CC063298D2DF6CC5FA96AD1EB69A8 /* UIColorExtension.swift */; };
-		EE855F407077F3F95F13B57E4C3C05C0 /* DirectDebitService.swift in Sources */ = {isa = PBXBuildFile; fileRef = 2F342E2393B34F3184F18CF76DB78536 /* DirectDebitService.swift */; };
-		F0D90A3CA8D1D6E22B23347AC28E7B79 /* CardNetwork.swift in Sources */ = {isa = PBXBuildFile; fileRef = 618B751CD894FD83D0638531728C1148 /* CardNetwork.swift */; };
-		F1E47380254E336419E4387424D71981 /* PaymentResponse.swift in Sources */ = {isa = PBXBuildFile; fileRef = AD8A2C1BBED2573AD4EE115CC666902E /* PaymentResponse.swift */; };
-		F3BB8070F10F6AB8762E5915CAF4E75A /* Endpoint.swift in Sources */ = {isa = PBXBuildFile; fileRef = 2D35A304DEAE33B014A4801D6774C68F /* Endpoint.swift */; };
-		F6D3DA4EB2D97C4049142A27966977EF /* Strings.swift in Sources */ = {isa = PBXBuildFile; fileRef = 0E1E2FC33A205C8423D5C7CDD5FC7918 /* Strings.swift */; };
-		F6FCEA41B7D4A17FD20C345E86296343 /* Pods-PrimerSDK_Example-dummy.m in Sources */ = {isa = PBXBuildFile; fileRef = 21F4ACB1142B1B9457658584BF5CD35A /* Pods-PrimerSDK_Example-dummy.m */; };
-		F7CCFAD048FC3C149900793ADDF33175 /* Resolver.swift in Sources */ = {isa = PBXBuildFile; fileRef = 9D65066EFF8667EDC74C273769973632 /* Resolver.swift */; };
-		F8374B9AB76ED92546D7853F34DC39A3 /* Box.swift in Sources */ = {isa = PBXBuildFile; fileRef = 724F679743B756CC7836646F2DEF4B75 /* Box.swift */; };
-		FA0B7780571933D5F110A3DEF1969E73 /* IntExtension.swift in Sources */ = {isa = PBXBuildFile; fileRef = AA2F31F1F1DF1305C7D8768D6CAA1161 /* IntExtension.swift */; };
-		FD76794B9662A2C7FD4154E21D7E540D /* PrimerError.swift in Sources */ = {isa = PBXBuildFile; fileRef = 4DF770FDC97BD2924A6AC98A9932D24C /* PrimerError.swift */; };
-		FD980567304BFF799A2EDEEC0CBD2F7A /* ConcurrencyLimitedDispatcher.swift in Sources */ = {isa = PBXBuildFile; fileRef = 933FCE5D089E26BB4AB46C7B14FAC1DF /* ConcurrencyLimitedDispatcher.swift */; };
-		FDC54B679280DA16FAC7B574A7772A67 /* Thenable.swift in Sources */ = {isa = PBXBuildFile; fileRef = B2683289C3F0E7761EC27558A8758A9A /* Thenable.swift */; };
-		FE136BAF6D00387841663A03F4AC722B /* PaymentMethodConfigurationType.swift in Sources */ = {isa = PBXBuildFile; fileRef = AE72B220F5CD0A69587B743F251D70F9 /* PaymentMethodConfigurationType.swift */; };
-		FEFA6026C89C494660361FC0AC5AD67A /* Content.swift in Sources */ = {isa = PBXBuildFile; fileRef = 76AB301ED417DA27C70F7972313F3A15 /* Content.swift */; };
-/* End PBXBuildFile section */
-
-/* Begin PBXContainerItemProxy section */
-		8C2333AE33514F9F81958067293F5AA1 /* PBXContainerItemProxy */ = {
+		954D1656F266ABE66129DB607A8FE5DC /* PBXContainerItemProxy */ = {
+			isa = PBXContainerItemProxy;
+			containerPortal = BFDFE7DC352907FC980B868725387E98 /* Project object */;
+			proxyType = 1;
+			remoteGlobalIDString = 6E6525C7043FBA7BB34A249010AF5593;
+			remoteInfo = "PrimerSDK-PrimerResources";
+		};
+		C50D782DDC7C8445439AD9BF84F11C98 /* PBXContainerItemProxy */ = {
+			isa = PBXContainerItemProxy;
+			containerPortal = BFDFE7DC352907FC980B868725387E98 /* Project object */;
+			proxyType = 1;
+			remoteGlobalIDString = 6C144A762E9B598392AFFEC8F873746A;
+			remoteInfo = "Pods-PrimerSDK_Example";
+		};
+		E7020DAD7BE54E2F1F3EE2A3308DC018 /* PBXContainerItemProxy */ = {
 			isa = PBXContainerItemProxy;
 			containerPortal = BFDFE7DC352907FC980B868725387E98 /* Project object */;
 			proxyType = 1;
 			remoteGlobalIDString = F3BE9108C53B53949406218CEA55E0B2;
 			remoteInfo = PrimerSDK;
 		};
-		CC612B6978231356FDE1B90A00AE1A97 /* PBXContainerItemProxy */ = {
->>>>>>> d01a8e17
-			isa = PBXContainerItemProxy;
-			containerPortal = BFDFE7DC352907FC980B868725387E98 /* Project object */;
-			proxyType = 1;
-			remoteGlobalIDString = 6E6525C7043FBA7BB34A249010AF5593;
-			remoteInfo = "PrimerSDK-PrimerResources";
-		};
-<<<<<<< HEAD
-		B73702F667CA38081DEA0EDBA758E7D5 /* PBXContainerItemProxy */ = {
-=======
-		F659AD1A2E35E972D3CB0B0E8BF4A1E0 /* PBXContainerItemProxy */ = {
->>>>>>> d01a8e17
-			isa = PBXContainerItemProxy;
-			containerPortal = BFDFE7DC352907FC980B868725387E98 /* Project object */;
-			proxyType = 1;
-			remoteGlobalIDString = 6C144A762E9B598392AFFEC8F873746A;
-			remoteInfo = "Pods-PrimerSDK_Example";
-		};
-		CB39B096C2FE7B1EC4896965A0452D35 /* PBXContainerItemProxy */ = {
-			isa = PBXContainerItemProxy;
-			containerPortal = BFDFE7DC352907FC980B868725387E98 /* Project object */;
-			proxyType = 1;
-			remoteGlobalIDString = 6E6525C7043FBA7BB34A249010AF5593;
-			remoteInfo = "PrimerSDK-PrimerResources";
-		};
 /* End PBXContainerItemProxy section */
 
 /* Begin PBXFileReference section */
-<<<<<<< HEAD
-		000CD19EE774EC15ABBBA80634111D2D /* AnalyticsService.swift */ = {isa = PBXFileReference; includeInIndex = 1; lastKnownFileType = sourcecode.swift; path = AnalyticsService.swift; sourceTree = "<group>"; };
-		0071F43A319B2E7B75DBA58ECAE442A5 /* WrapperProtocols.swift */ = {isa = PBXFileReference; includeInIndex = 1; lastKnownFileType = sourcecode.swift; path = WrapperProtocols.swift; sourceTree = "<group>"; };
-		00D8F9973243A421978D6CDCCD7EEF80 /* ExternalPaymentMethodTokenizationViewModel.swift */ = {isa = PBXFileReference; includeInIndex = 1; lastKnownFileType = sourcecode.swift; path = ExternalPaymentMethodTokenizationViewModel.swift; sourceTree = "<group>"; };
-		01FBCC5B7B69A5D19CF8F1A2F9DEC33F /* PrimerResultComponentView.swift */ = {isa = PBXFileReference; includeInIndex = 1; lastKnownFileType = sourcecode.swift; path = PrimerResultComponentView.swift; sourceTree = "<group>"; };
-		0543AD53DEABBAA5816AC6E643928496 /* CardButton.swift */ = {isa = PBXFileReference; includeInIndex = 1; lastKnownFileType = sourcecode.swift; path = CardButton.swift; sourceTree = "<group>"; };
-		0634E0BB5BE381B6040595F52DF7F920 /* CardNetwork.swift */ = {isa = PBXFileReference; includeInIndex = 1; lastKnownFileType = sourcecode.swift; path = CardNetwork.swift; sourceTree = "<group>"; };
-		094C5BC6ABE07E7B5FF2C0167E07C9E4 /* MockPrimerAPIClient.swift */ = {isa = PBXFileReference; includeInIndex = 1; lastKnownFileType = sourcecode.swift; path = MockPrimerAPIClient.swift; sourceTree = "<group>"; };
-		0973B545012C208832D9D5FD4A99E487 /* Klarna.swift */ = {isa = PBXFileReference; includeInIndex = 1; lastKnownFileType = sourcecode.swift; path = Klarna.swift; sourceTree = "<group>"; };
-		0BB9A5009FD1DA189F2660348B6416F6 /* Weak.swift */ = {isa = PBXFileReference; includeInIndex = 1; lastKnownFileType = sourcecode.swift; path = Weak.swift; sourceTree = "<group>"; };
-		0C96594AACDCCAE51D43B265594EA4ED /* PrimerViewExtensions.swift */ = {isa = PBXFileReference; includeInIndex = 1; lastKnownFileType = sourcecode.swift; path = PrimerViewExtensions.swift; sourceTree = "<group>"; };
-		0CC348EE40B3F059259F1039AFBDC64E /* Content.swift */ = {isa = PBXFileReference; includeInIndex = 1; lastKnownFileType = sourcecode.swift; path = Content.swift; sourceTree = "<group>"; };
-		0E75063C29F3FEC4098DF3322AEAA214 /* PrimerNavigationController.swift */ = {isa = PBXFileReference; includeInIndex = 1; lastKnownFileType = sourcecode.swift; path = PrimerNavigationController.swift; sourceTree = "<group>"; };
-		0E8A71241525A792A8790418469971AB /* PrimerConfiguration.swift */ = {isa = PBXFileReference; includeInIndex = 1; lastKnownFileType = sourcecode.swift; path = PrimerConfiguration.swift; sourceTree = "<group>"; };
-		0EBF4EF448622D392900889EC080BF00 /* PrimerTheme+Views.swift */ = {isa = PBXFileReference; includeInIndex = 1; lastKnownFileType = sourcecode.swift; path = "PrimerTheme+Views.swift"; sourceTree = "<group>"; };
-		0EC47DCA31FBDEBBA0BBB53E03C22985 /* when.swift */ = {isa = PBXFileReference; includeInIndex = 1; lastKnownFileType = sourcecode.swift; path = when.swift; sourceTree = "<group>"; };
-		0F06528C2F8CAA50A63DDAB08E9F3108 /* PrimerTextFieldView.swift */ = {isa = PBXFileReference; includeInIndex = 1; lastKnownFileType = sourcecode.swift; path = PrimerTextFieldView.swift; sourceTree = "<group>"; };
-		1044B566C2F4774724A1029B06B60FAD /* PrimerTextFieldView.xib */ = {isa = PBXFileReference; includeInIndex = 1; lastKnownFileType = file.xib; path = PrimerTextFieldView.xib; sourceTree = "<group>"; };
-		10ECE775DDA6B15858CFF30C9340D46D /* BundleExtension.swift */ = {isa = PBXFileReference; includeInIndex = 1; lastKnownFileType = sourcecode.swift; path = BundleExtension.swift; sourceTree = "<group>"; };
-		1221ABB0C842C20D55CDD7F9FA9A0F67 /* PaymentMethodConfigService.swift */ = {isa = PBXFileReference; includeInIndex = 1; lastKnownFileType = sourcecode.swift; path = PaymentMethodConfigService.swift; sourceTree = "<group>"; };
-		127044A02AECA93B5524EB59402C47C0 /* Guarantee.swift */ = {isa = PBXFileReference; includeInIndex = 1; lastKnownFileType = sourcecode.swift; path = Guarantee.swift; sourceTree = "<group>"; };
-		13070B473FC6D2D2A64A75D8928ED6E5 /* PrimerTheme+Borders.swift */ = {isa = PBXFileReference; includeInIndex = 1; lastKnownFileType = sourcecode.swift; path = "PrimerTheme+Borders.swift"; sourceTree = "<group>"; };
-		160ED1800FDC06F4376E63D59E7E2300 /* UserDefaultsExtension.swift */ = {isa = PBXFileReference; includeInIndex = 1; lastKnownFileType = sourcecode.swift; path = UserDefaultsExtension.swift; sourceTree = "<group>"; };
-		172A17BD16C12D728F7128A3361762E0 /* PrimerSDK.modulemap */ = {isa = PBXFileReference; includeInIndex = 1; lastKnownFileType = sourcecode.module; path = PrimerSDK.modulemap; sourceTree = "<group>"; };
-		1753FADFBFB5C3386D1673DF56C810B3 /* PrimerSDK-dummy.m */ = {isa = PBXFileReference; includeInIndex = 1; lastKnownFileType = sourcecode.c.objc; path = "PrimerSDK-dummy.m"; sourceTree = "<group>"; };
-		17E7DFD8EA4A2B5C9CEE76963425BCB0 /* PrimerThemeData+Deprecated.swift */ = {isa = PBXFileReference; includeInIndex = 1; lastKnownFileType = sourcecode.swift; path = "PrimerThemeData+Deprecated.swift"; sourceTree = "<group>"; };
-		186DE3CCB0922298810BB987DE03DD1D /* QRCodeViewController.swift */ = {isa = PBXFileReference; includeInIndex = 1; lastKnownFileType = sourcecode.swift; path = QRCodeViewController.swift; sourceTree = "<group>"; };
-		1990BF10D7E20B9074929A95ADC19E72 /* ApplePay.swift */ = {isa = PBXFileReference; includeInIndex = 1; lastKnownFileType = sourcecode.swift; path = ApplePay.swift; sourceTree = "<group>"; };
-		19F897A31B1580E781D09FB8D1C6317D /* FormType.swift */ = {isa = PBXFileReference; includeInIndex = 1; lastKnownFileType = sourcecode.swift; path = FormType.swift; sourceTree = "<group>"; };
-		1A3719001ECC7FEB33F5114536CAC1AC /* Apaya.swift */ = {isa = PBXFileReference; includeInIndex = 1; lastKnownFileType = sourcecode.swift; path = Apaya.swift; sourceTree = "<group>"; };
-		1B1A749C4A126F0F6651B8A2707A580B /* CancelContext.swift */ = {isa = PBXFileReference; includeInIndex = 1; lastKnownFileType = sourcecode.swift; path = CancelContext.swift; sourceTree = "<group>"; };
-		1BC97C0532BAAD1A653EF5C890917C25 /* da.lproj */ = {isa = PBXFileReference; includeInIndex = 1; path = da.lproj; sourceTree = "<group>"; };
-		1CB00691D82A95BD9322379C7E5A8CF3 /* UIDeviceExtension.swift */ = {isa = PBXFileReference; includeInIndex = 1; lastKnownFileType = sourcecode.swift; path = UIDeviceExtension.swift; sourceTree = "<group>"; };
-		1D2B06DB01B0BAE76266AB78343EB0D7 /* CardScannerViewController+SimpleScanDelegate.swift */ = {isa = PBXFileReference; includeInIndex = 1; lastKnownFileType = sourcecode.swift; path = "CardScannerViewController+SimpleScanDelegate.swift"; sourceTree = "<group>"; };
-		1E80B5BF47BC67848E1D0F136C1E8055 /* PaymentMethodConfiguration.swift */ = {isa = PBXFileReference; includeInIndex = 1; lastKnownFileType = sourcecode.swift; path = PaymentMethodConfiguration.swift; sourceTree = "<group>"; };
-		20F98535F679BD960B51394D056DCA50 /* PayPalTokenizationViewModel.swift */ = {isa = PBXFileReference; includeInIndex = 1; lastKnownFileType = sourcecode.swift; path = PayPalTokenizationViewModel.swift; sourceTree = "<group>"; };
-		2107EE12B3EF8556409876698C6F74E5 /* PaymentMethodToken.swift */ = {isa = PBXFileReference; includeInIndex = 1; lastKnownFileType = sourcecode.swift; path = PaymentMethodToken.swift; sourceTree = "<group>"; };
-		218C067AD08F00B3F9C38143AE3D2EF0 /* PostalCode.swift */ = {isa = PBXFileReference; includeInIndex = 1; lastKnownFileType = sourcecode.swift; path = PostalCode.swift; sourceTree = "<group>"; };
+		001304EDBE0062E968B5DAF5CF6BD8C6 /* CancellableThenable.swift */ = {isa = PBXFileReference; includeInIndex = 1; lastKnownFileType = sourcecode.swift; path = CancellableThenable.swift; sourceTree = "<group>"; };
+		007525AC9008CEF0C1324051711F21D7 /* Box.swift */ = {isa = PBXFileReference; includeInIndex = 1; lastKnownFileType = sourcecode.swift; path = Box.swift; sourceTree = "<group>"; };
+		01971059EB58189857FE60D02FA9BA68 /* ResourceBundle-PrimerResources-PrimerSDK-Info.plist */ = {isa = PBXFileReference; includeInIndex = 1; lastKnownFileType = text.plist.xml; path = "ResourceBundle-PrimerResources-PrimerSDK-Info.plist"; sourceTree = "<group>"; };
+		027B7A32A89FA12598F9AC58ADF399BD /* AlertController.swift */ = {isa = PBXFileReference; includeInIndex = 1; lastKnownFileType = sourcecode.swift; path = AlertController.swift; sourceTree = "<group>"; };
+		027DFB1717C68B8B38DCE890A6FD60CE /* de.lproj */ = {isa = PBXFileReference; includeInIndex = 1; path = de.lproj; sourceTree = "<group>"; };
+		0290EBC449C1BB53F01C8CE2B955B52D /* PrimerViewExtensions.swift */ = {isa = PBXFileReference; includeInIndex = 1; lastKnownFileType = sourcecode.swift; path = PrimerViewExtensions.swift; sourceTree = "<group>"; };
+		031C59C266C22E1012DF94117DB68DE6 /* PaymentMethodConfigurationType.swift */ = {isa = PBXFileReference; includeInIndex = 1; lastKnownFileType = sourcecode.swift; path = PaymentMethodConfigurationType.swift; sourceTree = "<group>"; };
+		03662D6ABDCFE2F2A9F1D8B793FFB252 /* ClientSession.swift */ = {isa = PBXFileReference; includeInIndex = 1; lastKnownFileType = sourcecode.swift; path = ClientSession.swift; sourceTree = "<group>"; };
+		0368A41EFB9FDEB321C64B43CBC51178 /* CardComponentsManager.swift */ = {isa = PBXFileReference; includeInIndex = 1; lastKnownFileType = sourcecode.swift; path = CardComponentsManager.swift; sourceTree = "<group>"; };
+		03CFA4FFEB6F616D78C5CDF2D89B4B5A /* PrimerError.swift */ = {isa = PBXFileReference; includeInIndex = 1; lastKnownFileType = sourcecode.swift; path = PrimerError.swift; sourceTree = "<group>"; };
+		04F89CDC76B090C4B9F95EFFDE8A550E /* VaultPaymentMethodViewModel.swift */ = {isa = PBXFileReference; includeInIndex = 1; lastKnownFileType = sourcecode.swift; path = VaultPaymentMethodViewModel.swift; sourceTree = "<group>"; };
+		07ABAC4A253752E5EFD21CFD15864DBF /* PrimerSDK.debug.xcconfig */ = {isa = PBXFileReference; includeInIndex = 1; lastKnownFileType = text.xcconfig; path = PrimerSDK.debug.xcconfig; sourceTree = "<group>"; };
+		07F942EAAACE6A3D140924CE0E470D15 /* 3DSService.swift */ = {isa = PBXFileReference; includeInIndex = 1; lastKnownFileType = sourcecode.swift; path = 3DSService.swift; sourceTree = "<group>"; };
+		088B445AADAB9DB464BE38E5DAEC590A /* Cancellable.swift */ = {isa = PBXFileReference; includeInIndex = 1; lastKnownFileType = sourcecode.swift; path = Cancellable.swift; sourceTree = "<group>"; };
+		093E93E934D59357A37E4066243AD651 /* PrimerTextFieldView.xib */ = {isa = PBXFileReference; includeInIndex = 1; lastKnownFileType = file.xib; path = PrimerTextFieldView.xib; sourceTree = "<group>"; };
+		0A79B99DB39D3AE575B71DB38A267FFA /* nl.lproj */ = {isa = PBXFileReference; includeInIndex = 1; path = nl.lproj; sourceTree = "<group>"; };
+		0AC95896E5B4C87722AA01C0D338A6C2 /* PrimerWebViewController.swift */ = {isa = PBXFileReference; includeInIndex = 1; lastKnownFileType = sourcecode.swift; path = PrimerWebViewController.swift; sourceTree = "<group>"; };
+		0AF6FFE958E5F0B22FF49874A7550045 /* URLSessionStack.swift */ = {isa = PBXFileReference; includeInIndex = 1; lastKnownFileType = sourcecode.swift; path = URLSessionStack.swift; sourceTree = "<group>"; };
+		0CEC28B4C213D7A51CDFB304DB950A18 /* Catchable.swift */ = {isa = PBXFileReference; includeInIndex = 1; lastKnownFileType = sourcecode.swift; path = Catchable.swift; sourceTree = "<group>"; };
+		0D7660B539F7C5EA3B8C6D36509F1847 /* 3DS.swift */ = {isa = PBXFileReference; includeInIndex = 1; lastKnownFileType = sourcecode.swift; path = 3DS.swift; sourceTree = "<group>"; };
+		0DFD0D5DD66C067273A9BE4ACFFBE9C8 /* RecoverWrappers.swift */ = {isa = PBXFileReference; includeInIndex = 1; lastKnownFileType = sourcecode.swift; path = RecoverWrappers.swift; sourceTree = "<group>"; };
+		0E9684D635DA6E4EBCA46CEA838C1367 /* PrimerTheme.swift */ = {isa = PBXFileReference; includeInIndex = 1; lastKnownFileType = sourcecode.swift; path = PrimerTheme.swift; sourceTree = "<group>"; };
+		0EB03BDEA84D542169280A39A051BF67 /* GuaranteeWrappers.swift */ = {isa = PBXFileReference; includeInIndex = 1; lastKnownFileType = sourcecode.swift; path = GuaranteeWrappers.swift; sourceTree = "<group>"; };
+		0EF8974D844E39783CFEB42C0F874C27 /* ConcurrencyLimitedDispatcher.swift */ = {isa = PBXFileReference; includeInIndex = 1; lastKnownFileType = sourcecode.swift; path = ConcurrencyLimitedDispatcher.swift; sourceTree = "<group>"; };
+		0F50A3648790C2A895E0E78248B36636 /* ArrayExtension.swift */ = {isa = PBXFileReference; includeInIndex = 1; lastKnownFileType = sourcecode.swift; path = ArrayExtension.swift; sourceTree = "<group>"; };
+		106A7DC140F4EA8375F6015807DF927C /* PayPalService.swift */ = {isa = PBXFileReference; includeInIndex = 1; lastKnownFileType = sourcecode.swift; path = PayPalService.swift; sourceTree = "<group>"; };
+		108EFF4921F6E43E3DE7C8837FFCA246 /* PrimerNavigationController.swift */ = {isa = PBXFileReference; includeInIndex = 1; lastKnownFileType = sourcecode.swift; path = PrimerNavigationController.swift; sourceTree = "<group>"; };
+		118D8127D2601C7C17552C495F7881DA /* FormType.swift */ = {isa = PBXFileReference; includeInIndex = 1; lastKnownFileType = sourcecode.swift; path = FormType.swift; sourceTree = "<group>"; };
+		11971FF7F990F1BD9125C26D3FF6A9DB /* CardNetwork.swift */ = {isa = PBXFileReference; includeInIndex = 1; lastKnownFileType = sourcecode.swift; path = CardNetwork.swift; sourceTree = "<group>"; };
+		11C5537605394E16B7022D8C749C8543 /* CountryCode.swift */ = {isa = PBXFileReference; includeInIndex = 1; lastKnownFileType = sourcecode.swift; path = CountryCode.swift; sourceTree = "<group>"; };
+		12C5CAA44B1517806BA952FDBB10FA24 /* PrimerConfiguration.swift */ = {isa = PBXFileReference; includeInIndex = 1; lastKnownFileType = sourcecode.swift; path = PrimerConfiguration.swift; sourceTree = "<group>"; };
+		130E7DB609EC110BB13A3598C9727C2A /* ApplePay.swift */ = {isa = PBXFileReference; includeInIndex = 1; lastKnownFileType = sourcecode.swift; path = ApplePay.swift; sourceTree = "<group>"; };
+		140C5C7C71EF8B4E0C56BAC25582350B /* PrimerLoadingViewController.swift */ = {isa = PBXFileReference; includeInIndex = 1; lastKnownFileType = sourcecode.swift; path = PrimerLoadingViewController.swift; sourceTree = "<group>"; };
+		15ED121DB41C8CFE40BA0EE9B1E18534 /* Parser.swift */ = {isa = PBXFileReference; includeInIndex = 1; lastKnownFileType = sourcecode.swift; path = Parser.swift; sourceTree = "<group>"; };
+		1635B93344AF1165E8E0A73CD4A89285 /* fr.lproj */ = {isa = PBXFileReference; includeInIndex = 1; path = fr.lproj; sourceTree = "<group>"; };
+		164C6E722EB7ADCCF35889C766583C2A /* AnyCodable.swift */ = {isa = PBXFileReference; includeInIndex = 1; lastKnownFileType = sourcecode.swift; path = AnyCodable.swift; sourceTree = "<group>"; };
+		189B56DBD5DF94F8F52AE5B6D27A85E4 /* UXMode.swift */ = {isa = PBXFileReference; includeInIndex = 1; lastKnownFileType = sourcecode.swift; path = UXMode.swift; sourceTree = "<group>"; };
+		1A76DE7D199374E719C57D5D574B6C10 /* Icons.xcassets */ = {isa = PBXFileReference; includeInIndex = 1; lastKnownFileType = folder.assetcatalog; name = Icons.xcassets; path = Sources/PrimerSDK/Resources/Icons.xcassets; sourceTree = "<group>"; };
+		1B2573D58581259FDF537D137E42CDBC /* PrimerThemeData.swift */ = {isa = PBXFileReference; includeInIndex = 1; lastKnownFileType = sourcecode.swift; path = PrimerThemeData.swift; sourceTree = "<group>"; };
+		1BC2B9889F172C33F8494645CFE3772C /* BankTableViewCell.swift */ = {isa = PBXFileReference; includeInIndex = 1; lastKnownFileType = sourcecode.swift; path = BankTableViewCell.swift; sourceTree = "<group>"; };
+		1C9378EB6B424381AE9CC3E54E34E21C /* Currency.swift */ = {isa = PBXFileReference; includeInIndex = 1; lastKnownFileType = sourcecode.swift; path = Currency.swift; sourceTree = "<group>"; };
+		1CAEFC00CD29F7C6F745E79A758ACD4C /* Keychain.swift */ = {isa = PBXFileReference; includeInIndex = 1; lastKnownFileType = sourcecode.swift; path = Keychain.swift; sourceTree = "<group>"; };
+		1D2D4FA4311295145AB050079D313A43 /* Customer.swift */ = {isa = PBXFileReference; includeInIndex = 1; lastKnownFileType = sourcecode.swift; path = Customer.swift; sourceTree = "<group>"; };
+		1F6890CBB9A0F659373D58C244AEDE76 /* DateExtension.swift */ = {isa = PBXFileReference; includeInIndex = 1; lastKnownFileType = sourcecode.swift; path = DateExtension.swift; sourceTree = "<group>"; };
 		21F4ACB1142B1B9457658584BF5CD35A /* Pods-PrimerSDK_Example-dummy.m */ = {isa = PBXFileReference; includeInIndex = 1; lastKnownFileType = sourcecode.c.objc; path = "Pods-PrimerSDK_Example-dummy.m"; sourceTree = "<group>"; };
+		23BC4FD84EEB2EDF65C5F11694961004 /* ClientToken.swift */ = {isa = PBXFileReference; includeInIndex = 1; lastKnownFileType = sourcecode.swift; path = ClientToken.swift; sourceTree = "<group>"; };
 		23FD1D157B8C8E7148BE8A7D354A051F /* Pods-PrimerSDK_Tests */ = {isa = PBXFileReference; explicitFileType = wrapper.framework; includeInIndex = 0; name = "Pods-PrimerSDK_Tests"; path = Pods_PrimerSDK_Tests.framework; sourceTree = BUILT_PRODUCTS_DIR; };
-		24A8B848A5B3FB9C453BA39483BCE4C4 /* CancellableCatchable.swift */ = {isa = PBXFileReference; includeInIndex = 1; lastKnownFileType = sourcecode.swift; path = CancellableCatchable.swift; sourceTree = "<group>"; };
-		267EAFCF5587099538C14DCE8ECA19C3 /* 3DS.swift */ = {isa = PBXFileReference; includeInIndex = 1; lastKnownFileType = sourcecode.swift; path = 3DS.swift; sourceTree = "<group>"; };
-		272ED67C7BB58606386AB9C4B9E36708 /* PrimerButton.swift */ = {isa = PBXFileReference; includeInIndex = 1; lastKnownFileType = sourcecode.swift; path = PrimerButton.swift; sourceTree = "<group>"; };
-		2768207ACC83A9BFBAF9164130503903 /* PrimerTextField.swift */ = {isa = PBXFileReference; includeInIndex = 1; lastKnownFileType = sourcecode.swift; path = PrimerTextField.swift; sourceTree = "<group>"; };
+		247B8541A32718A3E2FD3AA2226EC568 /* PrimerContent.swift */ = {isa = PBXFileReference; includeInIndex = 1; lastKnownFileType = sourcecode.swift; path = PrimerContent.swift; sourceTree = "<group>"; };
+		24B6F1A6A9F12885F16A41716E998F42 /* FinallyWrappers.swift */ = {isa = PBXFileReference; includeInIndex = 1; lastKnownFileType = sourcecode.swift; path = FinallyWrappers.swift; sourceTree = "<group>"; };
+		26775BD7367A7498167257A32A5AEF3A /* BundleExtension.swift */ = {isa = PBXFileReference; includeInIndex = 1; lastKnownFileType = sourcecode.swift; path = BundleExtension.swift; sourceTree = "<group>"; };
+		26D87A385FBD0691B728499227EB0ABD /* PresentationController.swift */ = {isa = PBXFileReference; includeInIndex = 1; lastKnownFileType = sourcecode.swift; path = PresentationController.swift; sourceTree = "<group>"; };
+		27BDD1E1017D996DE3A5725F205A4733 /* PrimerSDK.release.xcconfig */ = {isa = PBXFileReference; includeInIndex = 1; lastKnownFileType = text.xcconfig; path = PrimerSDK.release.xcconfig; sourceTree = "<group>"; };
+		284049218ABE31DA8940F6F4224A2CF2 /* BankSelectorViewController.swift */ = {isa = PBXFileReference; includeInIndex = 1; lastKnownFileType = sourcecode.swift; path = BankSelectorViewController.swift; sourceTree = "<group>"; };
+		28B5CF80FAE574526D139CED40AAA533 /* FormTokenizationViewModel.swift */ = {isa = PBXFileReference; includeInIndex = 1; lastKnownFileType = sourcecode.swift; path = FormTokenizationViewModel.swift; sourceTree = "<group>"; };
 		28E47791C9F9D0A9BA05C719761A4F3F /* PrimerSDK */ = {isa = PBXFileReference; explicitFileType = wrapper.framework; includeInIndex = 0; name = PrimerSDK; path = PrimerSDK.framework; sourceTree = BUILT_PRODUCTS_DIR; };
-		2BB69E2AF18937F7372FE7E7FEB21223 /* pl.lproj */ = {isa = PBXFileReference; includeInIndex = 1; path = pl.lproj; sourceTree = "<group>"; };
-		2DAEE43841450AF264D2139580564185 /* Bank.swift */ = {isa = PBXFileReference; includeInIndex = 1; lastKnownFileType = sourcecode.swift; path = Bank.swift; sourceTree = "<group>"; };
-		2E883534E3D4CB6E35D282DAAB3E6868 /* DirectDebitMandate.swift */ = {isa = PBXFileReference; includeInIndex = 1; lastKnownFileType = sourcecode.swift; path = DirectDebitMandate.swift; sourceTree = "<group>"; };
-		2EA330727B0E7376133C8A7E4EE27DCB /* PrimerCardNumberFieldView.swift */ = {isa = PBXFileReference; includeInIndex = 1; lastKnownFileType = sourcecode.swift; path = PrimerCardNumberFieldView.swift; sourceTree = "<group>"; };
-		2F64DC1CBBF4119C8DFB12FC1A9B9567 /* PrimerError.swift */ = {isa = PBXFileReference; includeInIndex = 1; lastKnownFileType = sourcecode.swift; path = PrimerError.swift; sourceTree = "<group>"; };
-		2FD1E35F1D7DD10820C8057A72CA04BD /* SuccessViewController.swift */ = {isa = PBXFileReference; includeInIndex = 1; lastKnownFileType = sourcecode.swift; path = SuccessViewController.swift; sourceTree = "<group>"; };
-		3034FF5EA70BF4A8A8D51D776C39507E /* DataExtension.swift */ = {isa = PBXFileReference; includeInIndex = 1; lastKnownFileType = sourcecode.swift; path = DataExtension.swift; sourceTree = "<group>"; };
-		3290C9634580CFB2077DCBEFB6D52F3F /* Queue.swift */ = {isa = PBXFileReference; includeInIndex = 1; lastKnownFileType = sourcecode.swift; path = Queue.swift; sourceTree = "<group>"; };
-		3308F9361D8D595776CB1E98A09AED13 /* CustomStringConvertible.swift */ = {isa = PBXFileReference; includeInIndex = 1; lastKnownFileType = sourcecode.swift; path = CustomStringConvertible.swift; sourceTree = "<group>"; };
-		3354FB557A0E402773E0FA66FC7BA41C /* LogEvent.swift */ = {isa = PBXFileReference; includeInIndex = 1; lastKnownFileType = sourcecode.swift; path = LogEvent.swift; sourceTree = "<group>"; };
-		33EC6E4D93D3DF760649D673DC780486 /* Primer.swift */ = {isa = PBXFileReference; includeInIndex = 1; lastKnownFileType = sourcecode.swift; path = Primer.swift; sourceTree = "<group>"; };
-		342321E391869AB6CBFB9C4792800576 /* PrimerTheme+TextStyles.swift */ = {isa = PBXFileReference; includeInIndex = 1; lastKnownFileType = sourcecode.swift; path = "PrimerTheme+TextStyles.swift"; sourceTree = "<group>"; };
-		34CFC5DA950337A4E9D2A6EA8EF68C63 /* PaymentMethodComponent.swift */ = {isa = PBXFileReference; includeInIndex = 1; lastKnownFileType = sourcecode.swift; path = PaymentMethodComponent.swift; sourceTree = "<group>"; };
-		3584CAEE1C1BD716608AACFED9B9AE37 /* AnyDecodable.swift */ = {isa = PBXFileReference; includeInIndex = 1; lastKnownFileType = sourcecode.swift; path = AnyDecodable.swift; sourceTree = "<group>"; };
-		3596F21A03F4F2AD29105ADABFD3D878 /* PrimerTableViewCell.swift */ = {isa = PBXFileReference; includeInIndex = 1; lastKnownFileType = sourcecode.swift; path = PrimerTableViewCell.swift; sourceTree = "<group>"; };
+		2ABFE0EBE106B35F752298BD93D76095 /* PrimerTheme+Buttons.swift */ = {isa = PBXFileReference; includeInIndex = 1; lastKnownFileType = sourcecode.swift; path = "PrimerTheme+Buttons.swift"; sourceTree = "<group>"; };
+		2BBFF9E36C79147763708D7C49F1DDF7 /* URLExtension.swift */ = {isa = PBXFileReference; includeInIndex = 1; lastKnownFileType = sourcecode.swift; path = URLExtension.swift; sourceTree = "<group>"; };
+		2CB676D10E86F0190EAB3D4D5D739CF5 /* PaymentResponse.swift */ = {isa = PBXFileReference; includeInIndex = 1; lastKnownFileType = sourcecode.swift; path = PaymentResponse.swift; sourceTree = "<group>"; };
+		2DF81640B71DE10DE44F4CE03334790F /* PrimerSDK-prefix.pch */ = {isa = PBXFileReference; includeInIndex = 1; lastKnownFileType = sourcecode.c.h; path = "PrimerSDK-prefix.pch"; sourceTree = "<group>"; };
+		2E0C8FE2E49F625E75C24E89B7ABC2AE /* Content.swift */ = {isa = PBXFileReference; includeInIndex = 1; lastKnownFileType = sourcecode.swift; path = Content.swift; sourceTree = "<group>"; };
+		30EB71EF834DCB0117052001709A645F /* Dimensions.swift */ = {isa = PBXFileReference; includeInIndex = 1; lastKnownFileType = sourcecode.swift; path = Dimensions.swift; sourceTree = "<group>"; };
+		325564F0FBE3F1D5AF7165500570D35B /* PaymentMethodTokenizationViewModel.swift */ = {isa = PBXFileReference; includeInIndex = 1; lastKnownFileType = sourcecode.swift; path = PaymentMethodTokenizationViewModel.swift; sourceTree = "<group>"; };
+		3663B75D8E8F7AAE36880666F4936EEF /* ReloadDelegate.swift */ = {isa = PBXFileReference; includeInIndex = 1; lastKnownFileType = sourcecode.swift; path = ReloadDelegate.swift; sourceTree = "<group>"; };
+		3764F23DA4EE55661F38E9AB5D3FAB0A /* AnalyticsEvent.swift */ = {isa = PBXFileReference; includeInIndex = 1; lastKnownFileType = sourcecode.swift; path = AnalyticsEvent.swift; sourceTree = "<group>"; };
 		3780FF276696624E5AD4A629D4CC4AD8 /* Pods-PrimerSDK_Example-umbrella.h */ = {isa = PBXFileReference; includeInIndex = 1; lastKnownFileType = sourcecode.c.h; path = "Pods-PrimerSDK_Example-umbrella.h"; sourceTree = "<group>"; };
-		37E7603FDC86EAAE0971C6CD16E08AAB /* PrimerSettings.swift */ = {isa = PBXFileReference; includeInIndex = 1; lastKnownFileType = sourcecode.swift; path = PrimerSettings.swift; sourceTree = "<group>"; };
-		389892A828E79FB6A18A70F3D49ADA50 /* ConcurrencyLimitedDispatcher.swift */ = {isa = PBXFileReference; includeInIndex = 1; lastKnownFileType = sourcecode.swift; path = ConcurrencyLimitedDispatcher.swift; sourceTree = "<group>"; };
-		3A27CD5BAAA7149070A10CD8D15525F6 /* Consolable.swift */ = {isa = PBXFileReference; includeInIndex = 1; lastKnownFileType = sourcecode.swift; path = Consolable.swift; sourceTree = "<group>"; };
-		3B33C9650C07FE84F4C8E6BC7F006CBF /* ar.lproj */ = {isa = PBXFileReference; includeInIndex = 1; path = ar.lproj; sourceTree = "<group>"; };
-		3B341AE83EF5BD60D3CE3DD459F946EE /* GuaranteeWrappers.swift */ = {isa = PBXFileReference; includeInIndex = 1; lastKnownFileType = sourcecode.swift; path = GuaranteeWrappers.swift; sourceTree = "<group>"; };
-		3B587A19952E7F391E2D4BC6BB9694B4 /* CancellablePromise.swift */ = {isa = PBXFileReference; includeInIndex = 1; lastKnownFileType = sourcecode.swift; path = CancellablePromise.swift; sourceTree = "<group>"; };
-		3BE7905D91BB3B790F07F081BBF7B613 /* VaultCheckoutViewModel.swift */ = {isa = PBXFileReference; includeInIndex = 1; lastKnownFileType = sourcecode.swift; path = VaultCheckoutViewModel.swift; sourceTree = "<group>"; };
+		3B0AF6EF16E7DF47A5BE1C9F6CAAD595 /* Throwable.swift */ = {isa = PBXFileReference; includeInIndex = 1; lastKnownFileType = sourcecode.swift; path = Throwable.swift; sourceTree = "<group>"; };
 		3C474C1A0DABE2A3F404B63D4D59F30C /* Pods-PrimerSDK_Example.debug.xcconfig */ = {isa = PBXFileReference; includeInIndex = 1; lastKnownFileType = text.xcconfig; path = "Pods-PrimerSDK_Example.debug.xcconfig"; sourceTree = "<group>"; };
-		3D1583A314EFD040656CAFD521E77412 /* PrimerNavigationBar.swift */ = {isa = PBXFileReference; includeInIndex = 1; lastKnownFileType = sourcecode.swift; path = PrimerNavigationBar.swift; sourceTree = "<group>"; };
-		3D3E60964E507437A76DEA6A24BDE761 /* PrimerSDK-Info.plist */ = {isa = PBXFileReference; includeInIndex = 1; lastKnownFileType = text.plist.xml; path = "PrimerSDK-Info.plist"; sourceTree = "<group>"; };
-		3E7FFB6200004584A110539E597DF0C1 /* ExternalViewModel.swift */ = {isa = PBXFileReference; includeInIndex = 1; lastKnownFileType = sourcecode.swift; path = ExternalViewModel.swift; sourceTree = "<group>"; };
-		3E878981D299E1EAD6B17F1558E68BC3 /* Throwable.swift */ = {isa = PBXFileReference; includeInIndex = 1; lastKnownFileType = sourcecode.swift; path = Throwable.swift; sourceTree = "<group>"; };
-		3F216D9715638CF2741384F7D4C334C9 /* AlertController.swift */ = {isa = PBXFileReference; includeInIndex = 1; lastKnownFileType = sourcecode.swift; path = AlertController.swift; sourceTree = "<group>"; };
-		3F839E2C947B1BD7DD4A5387922CF3C6 /* PrimerTheme+Buttons.swift */ = {isa = PBXFileReference; includeInIndex = 1; lastKnownFileType = sourcecode.swift; path = "PrimerTheme+Buttons.swift"; sourceTree = "<group>"; };
-		4121F4B0B334E161E711B9B5E4CEFA78 /* ImageName.swift */ = {isa = PBXFileReference; includeInIndex = 1; lastKnownFileType = sourcecode.swift; path = ImageName.swift; sourceTree = "<group>"; };
-		415366C3C14A24A8231BBD709C148ACF /* PrimerScrollView.swift */ = {isa = PBXFileReference; includeInIndex = 1; lastKnownFileType = sourcecode.swift; path = PrimerScrollView.swift; sourceTree = "<group>"; };
-		43D8B86408B1DB40247B592DEA5B67DB /* en.lproj */ = {isa = PBXFileReference; includeInIndex = 1; path = en.lproj; sourceTree = "<group>"; };
-		448D4C1A0E74C6DD3D6F656B3F7857DC /* AES256.swift */ = {isa = PBXFileReference; includeInIndex = 1; lastKnownFileType = sourcecode.swift; path = AES256.swift; sourceTree = "<group>"; };
-		449EA7464CC8A046B64C808EB8571022 /* UIColorExtension.swift */ = {isa = PBXFileReference; includeInIndex = 1; lastKnownFileType = sourcecode.swift; path = UIColorExtension.swift; sourceTree = "<group>"; };
-		45C0331C0B1125CE1569C3184FE42E97 /* PrimerViewController.swift */ = {isa = PBXFileReference; includeInIndex = 1; lastKnownFileType = sourcecode.swift; path = PrimerViewController.swift; sourceTree = "<group>"; };
-		45E2EBB00D858CDFF5229F6D1EE0DFBA /* PrimerFlowEnums.swift */ = {isa = PBXFileReference; includeInIndex = 1; lastKnownFileType = sourcecode.swift; path = PrimerFlowEnums.swift; sourceTree = "<group>"; };
-		46B2EE2E5353C3BF195FE214E6FF1708 /* Configuration.swift */ = {isa = PBXFileReference; includeInIndex = 1; lastKnownFileType = sourcecode.swift; path = Configuration.swift; sourceTree = "<group>"; };
+		3EB9681394918020871E3784FAD86625 /* SequenceWrappers.swift */ = {isa = PBXFileReference; includeInIndex = 1; lastKnownFileType = sourcecode.swift; path = SequenceWrappers.swift; sourceTree = "<group>"; };
+		40AF0175520A200739500A81AA810A65 /* PrimerCardholderNameFieldView.swift */ = {isa = PBXFileReference; includeInIndex = 1; lastKnownFileType = sourcecode.swift; path = PrimerCardholderNameFieldView.swift; sourceTree = "<group>"; };
+		41F17E090CFB910371568F1F713C341F /* PrimerVaultManagerViewController.swift */ = {isa = PBXFileReference; includeInIndex = 1; lastKnownFileType = sourcecode.swift; path = PrimerVaultManagerViewController.swift; sourceTree = "<group>"; };
+		449AF25B045EC08260A262B2F90F94FF /* Logger.swift */ = {isa = PBXFileReference; includeInIndex = 1; lastKnownFileType = sourcecode.swift; path = Logger.swift; sourceTree = "<group>"; };
+		44F1E80823B44F4B5D93F689F6A79C16 /* Weak.swift */ = {isa = PBXFileReference; includeInIndex = 1; lastKnownFileType = sourcecode.swift; path = Weak.swift; sourceTree = "<group>"; };
+		4551E0BEA6A6D13C12346A0F92F64E3D /* Primer.swift */ = {isa = PBXFileReference; includeInIndex = 1; lastKnownFileType = sourcecode.swift; path = Primer.swift; sourceTree = "<group>"; };
+		45D1EF71A5777FB891870269CA4BD28F /* ExternalViewModel.swift */ = {isa = PBXFileReference; includeInIndex = 1; lastKnownFileType = sourcecode.swift; path = ExternalViewModel.swift; sourceTree = "<group>"; };
+		469701A82F188ED9B5094256057F1332 /* PrimerImage.swift */ = {isa = PBXFileReference; includeInIndex = 1; lastKnownFileType = sourcecode.swift; path = PrimerImage.swift; sourceTree = "<group>"; };
+		46F1EEC6E1641A4DBD663A1AA16BD49F /* Klarna.swift */ = {isa = PBXFileReference; includeInIndex = 1; lastKnownFileType = sourcecode.swift; path = Klarna.swift; sourceTree = "<group>"; };
+		4839F4EA74238BD10C9EC37A3C083A9D /* Apaya.swift */ = {isa = PBXFileReference; includeInIndex = 1; lastKnownFileType = sourcecode.swift; path = Apaya.swift; sourceTree = "<group>"; };
 		48627A99264E6679D85F177DBB79DA83 /* Pods-PrimerSDK_Tests-Info.plist */ = {isa = PBXFileReference; includeInIndex = 1; lastKnownFileType = text.plist.xml; path = "Pods-PrimerSDK_Tests-Info.plist"; sourceTree = "<group>"; };
-		48CE17ABEDB356883F87C26408207B69 /* PrimerSDK-umbrella.h */ = {isa = PBXFileReference; includeInIndex = 1; lastKnownFileType = sourcecode.c.h; path = "PrimerSDK-umbrella.h"; sourceTree = "<group>"; };
-		48E0EB6F042D6507F4CF6A787184AABE /* PrimerThemeData.swift */ = {isa = PBXFileReference; includeInIndex = 1; lastKnownFileType = sourcecode.swift; path = PrimerThemeData.swift; sourceTree = "<group>"; };
-		4B452B9194190435041A840F8E55629C /* AnyEncodable.swift */ = {isa = PBXFileReference; includeInIndex = 1; lastKnownFileType = sourcecode.swift; path = AnyEncodable.swift; sourceTree = "<group>"; };
-		4CAD5A98459D5651E81B397DA0184FDB /* ResumeHandlerProtocol.swift */ = {isa = PBXFileReference; includeInIndex = 1; lastKnownFileType = sourcecode.swift; path = ResumeHandlerProtocol.swift; sourceTree = "<group>"; };
+		493427E6A1BAB813AC2ED1A8892421D7 /* PaymentMethodConfigurationOptions.swift */ = {isa = PBXFileReference; includeInIndex = 1; lastKnownFileType = sourcecode.swift; path = PaymentMethodConfigurationOptions.swift; sourceTree = "<group>"; };
+		494A5D5BC2CC28DA9FCCE0F5F68C0529 /* AnyEncodable.swift */ = {isa = PBXFileReference; includeInIndex = 1; lastKnownFileType = sourcecode.swift; path = AnyEncodable.swift; sourceTree = "<group>"; };
+		49753107A8E10F7D11CEB3D61C13E9AA /* DirectDebitMandate.swift */ = {isa = PBXFileReference; includeInIndex = 1; lastKnownFileType = sourcecode.swift; path = DirectDebitMandate.swift; sourceTree = "<group>"; };
+		4A336A99E5D85116D26DEEB1340CAF23 /* PaymentMethodConfiguration.swift */ = {isa = PBXFileReference; includeInIndex = 1; lastKnownFileType = sourcecode.swift; path = PaymentMethodConfiguration.swift; sourceTree = "<group>"; };
 		4D3869E0A461E802A5916AA6523517A4 /* Pods-PrimerSDK_Example */ = {isa = PBXFileReference; explicitFileType = wrapper.framework; includeInIndex = 0; name = "Pods-PrimerSDK_Example"; path = Pods_PrimerSDK_Example.framework; sourceTree = BUILT_PRODUCTS_DIR; };
-		4DD2E67A16F257DB6D1A44425CFECF7B /* ArrayExtension.swift */ = {isa = PBXFileReference; includeInIndex = 1; lastKnownFileType = sourcecode.swift; path = ArrayExtension.swift; sourceTree = "<group>"; };
-		4E8F6CB24734614D1944A1B13C6566C7 /* DirectDebitService.swift */ = {isa = PBXFileReference; includeInIndex = 1; lastKnownFileType = sourcecode.swift; path = DirectDebitService.swift; sourceTree = "<group>"; };
-		4E9768CDF76A2FC303BB6F15B267B53D /* PrimerAPIClient+Promises.swift */ = {isa = PBXFileReference; includeInIndex = 1; lastKnownFileType = sourcecode.swift; path = "PrimerAPIClient+Promises.swift"; sourceTree = "<group>"; };
-		50CD8BA36E3B2D97BE79E1B7A69E2F34 /* CheckoutModule.swift */ = {isa = PBXFileReference; includeInIndex = 1; lastKnownFileType = sourcecode.swift; path = CheckoutModule.swift; sourceTree = "<group>"; };
-		50E80813852A96F66B5B9DAC7A88ED51 /* PrimerExpiryDateFieldView.swift */ = {isa = PBXFileReference; includeInIndex = 1; lastKnownFileType = sourcecode.swift; path = PrimerExpiryDateFieldView.swift; sourceTree = "<group>"; };
-		547FDCE354053FA0364A0B02ACE88103 /* RecoverWrappers.swift */ = {isa = PBXFileReference; includeInIndex = 1; lastKnownFileType = sourcecode.swift; path = RecoverWrappers.swift; sourceTree = "<group>"; };
-		5553AB8BB9E6BD934481A25EB3B3F228 /* Currency.swift */ = {isa = PBXFileReference; includeInIndex = 1; lastKnownFileType = sourcecode.swift; path = Currency.swift; sourceTree = "<group>"; };
-		5559AADE63A3384BCA1F322C6563A83F /* PrimerContent.swift */ = {isa = PBXFileReference; includeInIndex = 1; lastKnownFileType = sourcecode.swift; path = PrimerContent.swift; sourceTree = "<group>"; };
-		55E65A8F0CB87F0B1231CA53917FF89B /* PrimerAPI.swift */ = {isa = PBXFileReference; includeInIndex = 1; lastKnownFileType = sourcecode.swift; path = PrimerAPI.swift; sourceTree = "<group>"; };
+		4DF893E3F3408BC196829672797DC5A3 /* PrimerSettings.swift */ = {isa = PBXFileReference; includeInIndex = 1; lastKnownFileType = sourcecode.swift; path = PrimerSettings.swift; sourceTree = "<group>"; };
+		4E06A9EEA532BDA40BD15E650DA2F90E /* PayPal.swift */ = {isa = PBXFileReference; includeInIndex = 1; lastKnownFileType = sourcecode.swift; path = PayPal.swift; sourceTree = "<group>"; };
+		51C4914FEB6690093C18D923DD26AF2B /* BankSelectorTokenizationViewModel.swift */ = {isa = PBXFileReference; includeInIndex = 1; lastKnownFileType = sourcecode.swift; path = BankSelectorTokenizationViewModel.swift; sourceTree = "<group>"; };
+		5273A374A69789890873288D636942C9 /* AES256.swift */ = {isa = PBXFileReference; includeInIndex = 1; lastKnownFileType = sourcecode.swift; path = AES256.swift; sourceTree = "<group>"; };
+		5434431A46F699D6026D052A18F60149 /* StringExtension.swift */ = {isa = PBXFileReference; includeInIndex = 1; lastKnownFileType = sourcecode.swift; path = StringExtension.swift; sourceTree = "<group>"; };
+		54C9AF2A0EF41178E0E4718BE1905816 /* PrimerSDK-Info.plist */ = {isa = PBXFileReference; includeInIndex = 1; lastKnownFileType = text.plist.xml; path = "PrimerSDK-Info.plist"; sourceTree = "<group>"; };
+		5522D54E99AA9D3A6E5750EA223E9426 /* Error.swift */ = {isa = PBXFileReference; includeInIndex = 1; lastKnownFileType = sourcecode.swift; path = Error.swift; sourceTree = "<group>"; };
+		5604B0AEDCB43CB9F91B179ACFE359D0 /* PrimerTheme+Colors.swift */ = {isa = PBXFileReference; includeInIndex = 1; lastKnownFileType = sourcecode.swift; path = "PrimerTheme+Colors.swift"; sourceTree = "<group>"; };
+		5647D3DED979368B12AE65C41DB5C2DB /* MockSuccess.swift */ = {isa = PBXFileReference; includeInIndex = 1; lastKnownFileType = sourcecode.swift; path = MockSuccess.swift; sourceTree = "<group>"; };
+		57B1B2F815F4A5CDBA5F39E9523AB464 /* CancellablePromise.swift */ = {isa = PBXFileReference; includeInIndex = 1; lastKnownFileType = sourcecode.swift; path = CancellablePromise.swift; sourceTree = "<group>"; };
 		582FD3213F3E32AF1194EEDF7C3BCD3F /* Pods-PrimerSDK_Example-acknowledgements.plist */ = {isa = PBXFileReference; includeInIndex = 1; lastKnownFileType = text.plist.xml; path = "Pods-PrimerSDK_Example-acknowledgements.plist"; sourceTree = "<group>"; };
-		5911DA3A3588E2739FE6BA05350E85AA /* fr.lproj */ = {isa = PBXFileReference; includeInIndex = 1; path = fr.lproj; sourceTree = "<group>"; };
-		592434D873C867CE59257773D5DB87AE /* Parser.swift */ = {isa = PBXFileReference; includeInIndex = 1; lastKnownFileType = sourcecode.swift; path = Parser.swift; sourceTree = "<group>"; };
-		59F9D7BFC40DB835ADA132C61FAEB13C /* Analytics.swift */ = {isa = PBXFileReference; includeInIndex = 1; lastKnownFileType = sourcecode.swift; path = Analytics.swift; sourceTree = "<group>"; };
-		5EF05A70F34208FCFC2EC82E2E6C5C54 /* RateLimitedDispatcher.swift */ = {isa = PBXFileReference; includeInIndex = 1; lastKnownFileType = sourcecode.swift; path = RateLimitedDispatcher.swift; sourceTree = "<group>"; };
-		5EFE04D5EBC78FAD3569FFDB79C1ED07 /* PrimerSDK.debug.xcconfig */ = {isa = PBXFileReference; includeInIndex = 1; lastKnownFileType = text.xcconfig; path = PrimerSDK.debug.xcconfig; sourceTree = "<group>"; };
+		5887BF970DAA981CBAB423C685DC1293 /* LogEvent.swift */ = {isa = PBXFileReference; includeInIndex = 1; lastKnownFileType = sourcecode.swift; path = LogEvent.swift; sourceTree = "<group>"; };
+		58F752804CB5B74B975AE3E1C9B7C6EA /* PrimerScrollView.swift */ = {isa = PBXFileReference; includeInIndex = 1; lastKnownFileType = sourcecode.swift; path = PrimerScrollView.swift; sourceTree = "<group>"; };
+		591AA752931607D659C916F531482435 /* PrimerTextFieldView.swift */ = {isa = PBXFileReference; includeInIndex = 1; lastKnownFileType = sourcecode.swift; path = PrimerTextFieldView.swift; sourceTree = "<group>"; };
+		59999420020DFB4934B05C989A67556E /* es.lproj */ = {isa = PBXFileReference; includeInIndex = 1; path = es.lproj; sourceTree = "<group>"; };
+		5A2B551A809C33C00596F78612429353 /* UIUtils.swift */ = {isa = PBXFileReference; includeInIndex = 1; lastKnownFileType = sourcecode.swift; path = UIUtils.swift; sourceTree = "<group>"; };
+		5A3B0954044A3C1603009612C17EFD0D /* CheckoutModule.swift */ = {isa = PBXFileReference; includeInIndex = 1; lastKnownFileType = sourcecode.swift; path = CheckoutModule.swift; sourceTree = "<group>"; };
+		5ADB71E4B2C078DAE6DCBE77C4C84B2E /* PrimerSDK.podspec */ = {isa = PBXFileReference; explicitFileType = text.script.ruby; includeInIndex = 1; indentWidth = 2; lastKnownFileType = text; path = PrimerSDK.podspec; sourceTree = "<group>"; tabWidth = 2; xcLanguageSpecificationIdentifier = xcode.lang.ruby; };
+		5B2B9F4036F3CCBDB7E4E86AA8084600 /* PaymentMethodConfigService.swift */ = {isa = PBXFileReference; includeInIndex = 1; lastKnownFileType = sourcecode.swift; path = PaymentMethodConfigService.swift; sourceTree = "<group>"; };
+		5C32914B913BDEE1247F468733AD9D08 /* nb.lproj */ = {isa = PBXFileReference; includeInIndex = 1; path = nb.lproj; sourceTree = "<group>"; };
+		5CF523A2449492CCED8D7016CC2CF8B8 /* OrderItem.swift */ = {isa = PBXFileReference; includeInIndex = 1; lastKnownFileType = sourcecode.swift; path = OrderItem.swift; sourceTree = "<group>"; };
+		5D4871363FF8A52D45E69FF3B3B23BCF /* PrimerCardFormViewController.swift */ = {isa = PBXFileReference; includeInIndex = 1; lastKnownFileType = sourcecode.swift; path = PrimerCardFormViewController.swift; sourceTree = "<group>"; };
+		5EC8E52482A2613D6CCF0B9F97357769 /* pl.lproj */ = {isa = PBXFileReference; includeInIndex = 1; path = pl.lproj; sourceTree = "<group>"; };
+		61E03240FEBD2FE350933CB6D05C73C3 /* PrimerCustomStyleTextField.swift */ = {isa = PBXFileReference; includeInIndex = 1; lastKnownFileType = sourcecode.swift; path = PrimerCustomStyleTextField.swift; sourceTree = "<group>"; };
 		639AE4928116FBD4FAE7B3DD6BD21271 /* Pods-PrimerSDK_Tests-acknowledgements.plist */ = {isa = PBXFileReference; includeInIndex = 1; lastKnownFileType = text.plist.xml; path = "Pods-PrimerSDK_Tests-acknowledgements.plist"; sourceTree = "<group>"; };
-		641998D97C14F0189907D6472944F1FF /* URLExtension.swift */ = {isa = PBXFileReference; includeInIndex = 1; lastKnownFileType = sourcecode.swift; path = URLExtension.swift; sourceTree = "<group>"; };
-		641AD1556E78AEAB0E6DB07140904431 /* Logger.swift */ = {isa = PBXFileReference; includeInIndex = 1; lastKnownFileType = sourcecode.swift; path = Logger.swift; sourceTree = "<group>"; };
-		65557F99FA5C5FF136F50A1B35015B45 /* PrimerVaultManagerViewController.swift */ = {isa = PBXFileReference; includeInIndex = 1; lastKnownFileType = sourcecode.swift; path = PrimerVaultManagerViewController.swift; sourceTree = "<group>"; };
-		675436F411381A36B64B6B4989DA6133 /* Resolver.swift */ = {isa = PBXFileReference; includeInIndex = 1; lastKnownFileType = sourcecode.swift; path = Resolver.swift; sourceTree = "<group>"; };
-		676DFFCFD2D0C5699A9C4CBEF386DB7E /* FormTokenizationViewModel.swift */ = {isa = PBXFileReference; includeInIndex = 1; lastKnownFileType = sourcecode.swift; path = FormTokenizationViewModel.swift; sourceTree = "<group>"; };
-		681152AE29C21C0F8FE6CCC5E0C0264B /* 3DSService.swift */ = {isa = PBXFileReference; includeInIndex = 1; lastKnownFileType = sourcecode.swift; path = 3DSService.swift; sourceTree = "<group>"; };
-		6B4603666D206888EDCF5163FAD94804 /* IntExtension.swift */ = {isa = PBXFileReference; includeInIndex = 1; lastKnownFileType = sourcecode.swift; path = IntExtension.swift; sourceTree = "<group>"; };
-		6C670D8A7E6FE9FFCFDFC55B6C1F6393 /* tr.lproj */ = {isa = PBXFileReference; includeInIndex = 1; path = tr.lproj; sourceTree = "<group>"; };
+		640D2A28C171A391CC53A687E8BB886C /* ResumeHandlerProtocol.swift */ = {isa = PBXFileReference; includeInIndex = 1; lastKnownFileType = sourcecode.swift; path = ResumeHandlerProtocol.swift; sourceTree = "<group>"; };
+		64D62D8FF4AB4644FFEE20BFF5118AC6 /* tr.lproj */ = {isa = PBXFileReference; includeInIndex = 1; path = tr.lproj; sourceTree = "<group>"; };
+		65B5E020912F61E01B8C6EEFD8C604A0 /* en.lproj */ = {isa = PBXFileReference; includeInIndex = 1; path = en.lproj; sourceTree = "<group>"; };
+		6654C4C715FEC5C01A016CED37262221 /* Guarantee.swift */ = {isa = PBXFileReference; includeInIndex = 1; lastKnownFileType = sourcecode.swift; path = Guarantee.swift; sourceTree = "<group>"; };
+		671B67CEB1B3E5563D9F0DB42D925D88 /* Identifiable.swift */ = {isa = PBXFileReference; includeInIndex = 1; lastKnownFileType = sourcecode.swift; path = Identifiable.swift; sourceTree = "<group>"; };
+		6868B9BC97CE5EECD28C0E47A806CFD0 /* UIColorExtension.swift */ = {isa = PBXFileReference; includeInIndex = 1; lastKnownFileType = sourcecode.swift; path = UIColorExtension.swift; sourceTree = "<group>"; };
+		6901A602AAAC8B582866848026B45F86 /* ImageName.swift */ = {isa = PBXFileReference; includeInIndex = 1; lastKnownFileType = sourcecode.swift; path = ImageName.swift; sourceTree = "<group>"; };
+		6A2EE38EDA27121723CE41F7313CC747 /* MockPrimerAPIClient.swift */ = {isa = PBXFileReference; includeInIndex = 1; lastKnownFileType = sourcecode.swift; path = MockPrimerAPIClient.swift; sourceTree = "<group>"; };
+		6E68024CAEB79BCD58BE71E50629830D /* DirectDebitService.swift */ = {isa = PBXFileReference; includeInIndex = 1; lastKnownFileType = sourcecode.swift; path = DirectDebitService.swift; sourceTree = "<group>"; };
+		6E9B63F852923F7DCC610B977D6F95FC /* PrimerAPIClient+Promises.swift */ = {isa = PBXFileReference; includeInIndex = 1; lastKnownFileType = sourcecode.swift; path = "PrimerAPIClient+Promises.swift"; sourceTree = "<group>"; };
 		6F62EC7E7FE74F53F207CFD74D2416CA /* Pods-PrimerSDK_Example-Info.plist */ = {isa = PBXFileReference; includeInIndex = 1; lastKnownFileType = text.plist.xml; path = "Pods-PrimerSDK_Example-Info.plist"; sourceTree = "<group>"; };
-		70AFDB8A5894924659ACDC83CC9F136B /* PrimerAPIClient+3DS.swift */ = {isa = PBXFileReference; includeInIndex = 1; lastKnownFileType = sourcecode.swift; path = "PrimerAPIClient+3DS.swift"; sourceTree = "<group>"; };
-		7162D34379FEEB148AE4D625D536E4EB /* TokenizationService.swift */ = {isa = PBXFileReference; includeInIndex = 1; lastKnownFileType = sourcecode.swift; path = TokenizationService.swift; sourceTree = "<group>"; };
-		7489E7B4129D66B025FCECB7CA4BCB0E /* PrimerSDK.release.xcconfig */ = {isa = PBXFileReference; includeInIndex = 1; lastKnownFileType = text.xcconfig; path = PrimerSDK.release.xcconfig; sourceTree = "<group>"; };
-		75E881A9C0295316CA8251E8FA532DFC /* nb.lproj */ = {isa = PBXFileReference; includeInIndex = 1; path = nb.lproj; sourceTree = "<group>"; };
-		766DC9D5FAEC17349497E1B31E30A600 /* PrimerCardFormViewController.swift */ = {isa = PBXFileReference; includeInIndex = 1; lastKnownFileType = sourcecode.swift; path = PrimerCardFormViewController.swift; sourceTree = "<group>"; };
-		78093C9C4C30DA38715A019519C245CD /* VaultPaymentMethodView.swift */ = {isa = PBXFileReference; includeInIndex = 1; lastKnownFileType = sourcecode.swift; path = VaultPaymentMethodView.swift; sourceTree = "<group>"; };
-		7B865D7127553836FBD2130E8C5655D3 /* SuccessMessage.swift */ = {isa = PBXFileReference; includeInIndex = 1; lastKnownFileType = sourcecode.swift; path = SuccessMessage.swift; sourceTree = "<group>"; };
-		7BDFFFC64462D4C10DAF78A431FCEFFC /* PrimerHeadlessUniversalCheckoutProtocols.swift */ = {isa = PBXFileReference; includeInIndex = 1; lastKnownFileType = sourcecode.swift; path = PrimerHeadlessUniversalCheckoutProtocols.swift; sourceTree = "<group>"; };
-		7CF3DC5BDA29A79EC83F9C6F54BCE780 /* de.lproj */ = {isa = PBXFileReference; includeInIndex = 1; path = de.lproj; sourceTree = "<group>"; };
-		80D40CAD35CC557A48DEFBD61CF34D18 /* Device.swift */ = {isa = PBXFileReference; includeInIndex = 1; lastKnownFileType = sourcecode.swift; path = Device.swift; sourceTree = "<group>"; };
-		8254F55FE366D02BEAB030AAA157085E /* PrimerLoadingViewController.swift */ = {isa = PBXFileReference; includeInIndex = 1; lastKnownFileType = sourcecode.swift; path = PrimerLoadingViewController.swift; sourceTree = "<group>"; };
-		82CC106990195E3C8CF1D5E958809FD9 /* FinallyWrappers.swift */ = {isa = PBXFileReference; includeInIndex = 1; lastKnownFileType = sourcecode.swift; path = FinallyWrappers.swift; sourceTree = "<group>"; };
-		8531B682125637F29C28ADFD9032C415 /* AnalyticsEvent.swift */ = {isa = PBXFileReference; includeInIndex = 1; lastKnownFileType = sourcecode.swift; path = AnalyticsEvent.swift; sourceTree = "<group>"; };
-		855CD245F1870B61AF74DD41D1701AA5 /* Error.swift */ = {isa = PBXFileReference; includeInIndex = 1; lastKnownFileType = sourcecode.swift; path = Error.swift; sourceTree = "<group>"; };
-		86B085C3AE16CB1A30BE841A3CBD9FBB /* ReloadDelegate.swift */ = {isa = PBXFileReference; includeInIndex = 1; lastKnownFileType = sourcecode.swift; path = ReloadDelegate.swift; sourceTree = "<group>"; };
-		8756B92D9430D88216AA8CF2D1CD547B /* PrimerFormViewController.swift */ = {isa = PBXFileReference; includeInIndex = 1; lastKnownFileType = sourcecode.swift; path = PrimerFormViewController.swift; sourceTree = "<group>"; };
-		881A1E2B090E9AD27AD66E54576837BD /* PrimerInputElements.swift */ = {isa = PBXFileReference; includeInIndex = 1; lastKnownFileType = sourcecode.swift; path = PrimerInputElements.swift; sourceTree = "<group>"; };
-		881DB0548C3D9CDB6C15F6A36887ADE4 /* PaymentResponse.swift */ = {isa = PBXFileReference; includeInIndex = 1; lastKnownFileType = sourcecode.swift; path = PaymentResponse.swift; sourceTree = "<group>"; };
-		888D4DB8CECE4C82D8BF0B6C77B7F03D /* 3DSService+Promises.swift */ = {isa = PBXFileReference; includeInIndex = 1; lastKnownFileType = sourcecode.swift; path = "3DSService+Promises.swift"; sourceTree = "<group>"; };
-		8B22EBB045DAB2425D4345E0DA03EA5F /* PresentationController.swift */ = {isa = PBXFileReference; includeInIndex = 1; lastKnownFileType = sourcecode.swift; path = PresentationController.swift; sourceTree = "<group>"; };
-		8B40FCE170A66155F3E7BBAA150A21E5 /* PrimerResultViewController.swift */ = {isa = PBXFileReference; includeInIndex = 1; lastKnownFileType = sourcecode.swift; path = PrimerResultViewController.swift; sourceTree = "<group>"; };
-		8CA499732FAD0325ACC08581E0261CDD /* hang.swift */ = {isa = PBXFileReference; includeInIndex = 1; lastKnownFileType = sourcecode.swift; path = hang.swift; sourceTree = "<group>"; };
-		8E8386921B4360719685EE947160C6D9 /* PrimerImage.swift */ = {isa = PBXFileReference; includeInIndex = 1; lastKnownFileType = sourcecode.swift; path = PrimerImage.swift; sourceTree = "<group>"; };
-		8F48A283E136F319ED154EA2C5C53C4F /* VaultService.swift */ = {isa = PBXFileReference; includeInIndex = 1; lastKnownFileType = sourcecode.swift; path = VaultService.swift; sourceTree = "<group>"; };
-		8FCFF516341898F50B495FB94E4A92F7 /* Dispatcher.swift */ = {isa = PBXFileReference; includeInIndex = 1; lastKnownFileType = sourcecode.swift; path = Dispatcher.swift; sourceTree = "<group>"; };
-		91AC91B87B50816E8968ED6DB421BD7D /* Promise.swift */ = {isa = PBXFileReference; includeInIndex = 1; lastKnownFileType = sourcecode.swift; path = Promise.swift; sourceTree = "<group>"; };
-		92A22338FA1F6D841800D44F796B7D7C /* PrimerTheme+Inputs.swift */ = {isa = PBXFileReference; includeInIndex = 1; lastKnownFileType = sourcecode.swift; path = "PrimerTheme+Inputs.swift"; sourceTree = "<group>"; };
-		92BC325D706817FCBC0F58A94471C9E3 /* sv.lproj */ = {isa = PBXFileReference; includeInIndex = 1; path = sv.lproj; sourceTree = "<group>"; };
-		92FA0B89238365CCB74762C51B041C82 /* Icons.xcassets */ = {isa = PBXFileReference; includeInIndex = 1; lastKnownFileType = folder.assetcatalog; name = Icons.xcassets; path = Sources/PrimerSDK/Resources/Icons.xcassets; sourceTree = "<group>"; };
-		9546ED4B9CCEDEC117AEEBF4DA6E66DB /* Catchable.swift */ = {isa = PBXFileReference; includeInIndex = 1; lastKnownFileType = sourcecode.swift; path = Catchable.swift; sourceTree = "<group>"; };
-		9569A28663C8BAA3ECDA0E110AAEA0DC /* AppState.swift */ = {isa = PBXFileReference; includeInIndex = 1; lastKnownFileType = sourcecode.swift; path = AppState.swift; sourceTree = "<group>"; };
-		976DED1C26FA30EC227011B8F82EA455 /* PrimerSearchTextField.swift */ = {isa = PBXFileReference; includeInIndex = 1; lastKnownFileType = sourcecode.swift; path = PrimerSearchTextField.swift; sourceTree = "<group>"; };
-		9A1CF2EEBFCA2F6CD72577BE9763394C /* PrimerHeadlessUniversalCheckout.swift */ = {isa = PBXFileReference; includeInIndex = 1; lastKnownFileType = sourcecode.swift; path = PrimerHeadlessUniversalCheckout.swift; sourceTree = "<group>"; };
-		9C5C4A33805E2A018C788DE1D88A0ADE /* StrictRateLimitedDispatcher.swift */ = {isa = PBXFileReference; includeInIndex = 1; lastKnownFileType = sourcecode.swift; path = StrictRateLimitedDispatcher.swift; sourceTree = "<group>"; };
-		9D2C4D8D9D4E4FE7209C5190D324AD97 /* PayPal.swift */ = {isa = PBXFileReference; includeInIndex = 1; lastKnownFileType = sourcecode.swift; path = PayPal.swift; sourceTree = "<group>"; };
-		9D3DB3EC957CFA207068F88C2D746251 /* QRCodeTokenizationViewModel.swift */ = {isa = PBXFileReference; includeInIndex = 1; lastKnownFileType = sourcecode.swift; path = QRCodeTokenizationViewModel.swift; sourceTree = "<group>"; };
+		6F65DB91471EE1EE1C71B4E3308E015E /* ThenableWrappers.swift */ = {isa = PBXFileReference; includeInIndex = 1; lastKnownFileType = sourcecode.swift; path = ThenableWrappers.swift; sourceTree = "<group>"; };
+		706EB17D711F8011C0B96B6190B1A92B /* CoreDataDispatcher.swift */ = {isa = PBXFileReference; includeInIndex = 1; lastKnownFileType = sourcecode.swift; path = CoreDataDispatcher.swift; sourceTree = "<group>"; };
+		70B73468F016FEE9F7D7F165E2C52B2C /* CatchWrappers.swift */ = {isa = PBXFileReference; includeInIndex = 1; lastKnownFileType = sourcecode.swift; path = CatchWrappers.swift; sourceTree = "<group>"; };
+		719EE485C8820DFBDDA1228FC75BD345 /* Dispatcher.swift */ = {isa = PBXFileReference; includeInIndex = 1; lastKnownFileType = sourcecode.swift; path = Dispatcher.swift; sourceTree = "<group>"; };
+		71FF2A7BF6DC14BC0A3D725C7D64CC19 /* WrapperProtocols.swift */ = {isa = PBXFileReference; includeInIndex = 1; lastKnownFileType = sourcecode.swift; path = WrapperProtocols.swift; sourceTree = "<group>"; };
+		73B5DB8C6EC5403A3DAF94675DAB3D0B /* Resolver.swift */ = {isa = PBXFileReference; includeInIndex = 1; lastKnownFileType = sourcecode.swift; path = Resolver.swift; sourceTree = "<group>"; };
+		74009576B521A42ED5E0E27233521729 /* Strings.swift */ = {isa = PBXFileReference; includeInIndex = 1; lastKnownFileType = sourcecode.swift; name = Strings.swift; path = Sources/PrimerSDK/Classes/Strings.swift; sourceTree = "<group>"; };
+		756ABA4CCB605A745974E4B9044A7DC2 /* PrimerNibView.swift */ = {isa = PBXFileReference; includeInIndex = 1; lastKnownFileType = sourcecode.swift; path = PrimerNibView.swift; sourceTree = "<group>"; };
+		76543969EAB2D79EB358D97FD947C006 /* el.lproj */ = {isa = PBXFileReference; includeInIndex = 1; path = el.lproj; sourceTree = "<group>"; };
+		7933B9AB199134C8ED6529877C2C8E17 /* PrimerSDK.modulemap */ = {isa = PBXFileReference; includeInIndex = 1; lastKnownFileType = sourcecode.module; path = PrimerSDK.modulemap; sourceTree = "<group>"; };
+		7A0FD2D5C5099594D955D8820D2DCBE9 /* PaymentMethodToken.swift */ = {isa = PBXFileReference; includeInIndex = 1; lastKnownFileType = sourcecode.swift; path = PaymentMethodToken.swift; sourceTree = "<group>"; };
+		7A217D3E6997BB6E0AE79CEF78CB2D59 /* PrimerHeadlessUniversalCheckoutUIManager.swift */ = {isa = PBXFileReference; includeInIndex = 1; lastKnownFileType = sourcecode.swift; path = PrimerHeadlessUniversalCheckoutUIManager.swift; sourceTree = "<group>"; };
+		7F216879B6AAA98F5CEC15B960017CA2 /* UIDeviceExtension.swift */ = {isa = PBXFileReference; includeInIndex = 1; lastKnownFileType = sourcecode.swift; path = UIDeviceExtension.swift; sourceTree = "<group>"; };
+		7F33D964103CA5EE388AEB873A1BF953 /* RateLimitedDispatcher.swift */ = {isa = PBXFileReference; includeInIndex = 1; lastKnownFileType = sourcecode.swift; path = RateLimitedDispatcher.swift; sourceTree = "<group>"; };
+		7F3DAA7D4D535C29D51058843414F5A6 /* it.lproj */ = {isa = PBXFileReference; includeInIndex = 1; path = it.lproj; sourceTree = "<group>"; };
+		7F8C7FD3AA67C4C33F9B65CEDA5A60AB /* PrimerAPI.swift */ = {isa = PBXFileReference; includeInIndex = 1; lastKnownFileType = sourcecode.swift; path = PrimerAPI.swift; sourceTree = "<group>"; };
+		8184D8821A8115DEE49EC11D0C915F65 /* Promise.swift */ = {isa = PBXFileReference; includeInIndex = 1; lastKnownFileType = sourcecode.swift; path = Promise.swift; sourceTree = "<group>"; };
+		822AA6621072122F3269364BA8EAAA0B /* Mask.swift */ = {isa = PBXFileReference; includeInIndex = 1; lastKnownFileType = sourcecode.swift; path = Mask.swift; sourceTree = "<group>"; };
+		8235AA7C83877C8BF8F59EF069E82ABE /* PrimerTheme+Inputs.swift */ = {isa = PBXFileReference; includeInIndex = 1; lastKnownFileType = sourcecode.swift; path = "PrimerTheme+Inputs.swift"; sourceTree = "<group>"; };
+		824C1E51A821960B0AF5ABB63548169B /* WebViewUtil.swift */ = {isa = PBXFileReference; includeInIndex = 1; lastKnownFileType = sourcecode.swift; path = WebViewUtil.swift; sourceTree = "<group>"; };
+		83FBED6A24CE970CC7E12F90EBAF9560 /* PrimerAPIClient+3DS.swift */ = {isa = PBXFileReference; includeInIndex = 1; lastKnownFileType = sourcecode.swift; path = "PrimerAPIClient+3DS.swift"; sourceTree = "<group>"; };
+		8521C479FF5A25682FFAEC1F3012A599 /* ExternalPaymentMethodTokenizationViewModel.swift */ = {isa = PBXFileReference; includeInIndex = 1; lastKnownFileType = sourcecode.swift; path = ExternalPaymentMethodTokenizationViewModel.swift; sourceTree = "<group>"; };
+		863ED78BC1254836A8CE75F196EC21FC /* CustomStringConvertible.swift */ = {isa = PBXFileReference; includeInIndex = 1; lastKnownFileType = sourcecode.swift; path = CustomStringConvertible.swift; sourceTree = "<group>"; };
+		87556D501EDE22FAD3E42747DD9CDD6A /* PrimerViewController.swift */ = {isa = PBXFileReference; includeInIndex = 1; lastKnownFileType = sourcecode.swift; path = PrimerViewController.swift; sourceTree = "<group>"; };
+		88C5BEDDD8FA817C2BAA1ED702F96416 /* PrimerTableViewCell.swift */ = {isa = PBXFileReference; includeInIndex = 1; lastKnownFileType = sourcecode.swift; path = PrimerTableViewCell.swift; sourceTree = "<group>"; };
+		8A1710D63F3F5643782F87144B55AE87 /* Consolable.swift */ = {isa = PBXFileReference; includeInIndex = 1; lastKnownFileType = sourcecode.swift; path = Consolable.swift; sourceTree = "<group>"; };
+		8AD962E090AA3623ABF28E92358EB6DB /* when.swift */ = {isa = PBXFileReference; includeInIndex = 1; lastKnownFileType = sourcecode.swift; path = when.swift; sourceTree = "<group>"; };
+		8CACC57ED4D172CD4FC4C5153EA0A70E /* PayPalTokenizationViewModel.swift */ = {isa = PBXFileReference; includeInIndex = 1; lastKnownFileType = sourcecode.swift; path = PayPalTokenizationViewModel.swift; sourceTree = "<group>"; };
+		8F317EB299DBA200B25BA68806FE9C7B /* PrimerTextField.swift */ = {isa = PBXFileReference; includeInIndex = 1; lastKnownFileType = sourcecode.swift; path = PrimerTextField.swift; sourceTree = "<group>"; };
+		905B68CB9A0D136E643B07D1843F60AA /* pt.lproj */ = {isa = PBXFileReference; includeInIndex = 1; path = pt.lproj; sourceTree = "<group>"; };
+		906EC50C89B410D58ED85D96D4A90ECC /* UserDefaultsExtension.swift */ = {isa = PBXFileReference; includeInIndex = 1; lastKnownFileType = sourcecode.swift; path = UserDefaultsExtension.swift; sourceTree = "<group>"; };
+		9199EC1BE92246F460F3241EB181E7CF /* PaymentMethodsGroupView.swift */ = {isa = PBXFileReference; includeInIndex = 1; lastKnownFileType = sourcecode.swift; path = PaymentMethodsGroupView.swift; sourceTree = "<group>"; };
+		96D3BACFC87CA293035DBAD1A99F0F7A /* PrimerTheme+Borders.swift */ = {isa = PBXFileReference; includeInIndex = 1; lastKnownFileType = sourcecode.swift; path = "PrimerTheme+Borders.swift"; sourceTree = "<group>"; };
+		974625F1E762A7DFEB16F9841A713AF3 /* QRCodeTokenizationViewModel.swift */ = {isa = PBXFileReference; includeInIndex = 1; lastKnownFileType = sourcecode.swift; path = QRCodeTokenizationViewModel.swift; sourceTree = "<group>"; };
+		999C4D149433B47B4390EA8A19E01532 /* PrimerFormViewController.swift */ = {isa = PBXFileReference; includeInIndex = 1; lastKnownFileType = sourcecode.swift; path = PrimerFormViewController.swift; sourceTree = "<group>"; };
+		9A2215AC9262244CFBD4324CEE200994 /* VaultCheckoutViewModel.swift */ = {isa = PBXFileReference; includeInIndex = 1; lastKnownFileType = sourcecode.swift; path = VaultCheckoutViewModel.swift; sourceTree = "<group>"; };
+		9A338498E7D9DC70E59AC206BBFB730F /* SuccessViewController.swift */ = {isa = PBXFileReference; includeInIndex = 1; lastKnownFileType = sourcecode.swift; path = SuccessViewController.swift; sourceTree = "<group>"; };
+		9CB6F7B8F70EDFDEBB717E00954080EA /* PrimerTheme+Views.swift */ = {isa = PBXFileReference; includeInIndex = 1; lastKnownFileType = sourcecode.swift; path = "PrimerTheme+Views.swift"; sourceTree = "<group>"; };
+		9D1C5E4DF4DF83C23AF56D0BE638F952 /* after.swift */ = {isa = PBXFileReference; includeInIndex = 1; lastKnownFileType = sourcecode.swift; path = after.swift; sourceTree = "<group>"; };
 		9D940727FF8FB9C785EB98E56350EF41 /* Podfile */ = {isa = PBXFileReference; explicitFileType = text.script.ruby; includeInIndex = 1; indentWidth = 2; lastKnownFileType = text; name = Podfile; path = ../Podfile; sourceTree = SOURCE_ROOT; tabWidth = 2; xcLanguageSpecificationIdentifier = xcode.lang.ruby; };
-		9E8D5784FFF4C5C6FDB691D00DB88374 /* BankSelectorTokenizationViewModel.swift */ = {isa = PBXFileReference; includeInIndex = 1; lastKnownFileType = sourcecode.swift; path = BankSelectorTokenizationViewModel.swift; sourceTree = "<group>"; };
-		9E9251C8A06802CE97C95EFF2E6419D6 /* ResourceBundle-PrimerResources-PrimerSDK-Info.plist */ = {isa = PBXFileReference; includeInIndex = 1; lastKnownFileType = text.plist.xml; path = "ResourceBundle-PrimerResources-PrimerSDK-Info.plist"; sourceTree = "<group>"; };
-		A0DCA6256D191DB85A1E5A525A8FD27C /* ClientSession.swift */ = {isa = PBXFileReference; includeInIndex = 1; lastKnownFileType = sourcecode.swift; path = ClientSession.swift; sourceTree = "<group>"; };
-		A1750B81A341A88C382340FA78031834 /* AnyCodable.swift */ = {isa = PBXFileReference; includeInIndex = 1; lastKnownFileType = sourcecode.swift; path = AnyCodable.swift; sourceTree = "<group>"; };
-		A3C46C1B7A2260BC88E126A0C82AC6C2 /* ApayaTokenizationViewModel.swift */ = {isa = PBXFileReference; includeInIndex = 1; lastKnownFileType = sourcecode.swift; path = ApayaTokenizationViewModel.swift; sourceTree = "<group>"; };
-		A4CDC2D6DEED1EFB195DE04A7C3EC281 /* race.swift */ = {isa = PBXFileReference; includeInIndex = 1; lastKnownFileType = sourcecode.swift; path = race.swift; sourceTree = "<group>"; };
+		9FCCCD2D5921E75539AA1CFAD8CFEF91 /* NetworkService.swift */ = {isa = PBXFileReference; includeInIndex = 1; lastKnownFileType = sourcecode.swift; path = NetworkService.swift; sourceTree = "<group>"; };
+		A0B4F4061AE2AA7DAB662CB0117DBEDF /* PrimerPostalCodeFieldView.swift */ = {isa = PBXFileReference; includeInIndex = 1; lastKnownFileType = sourcecode.swift; path = PrimerPostalCodeFieldView.swift; sourceTree = "<group>"; };
+		A1F1D118978D717B0E0306D60ACD8D11 /* SuccessMessage.swift */ = {isa = PBXFileReference; includeInIndex = 1; lastKnownFileType = sourcecode.swift; path = SuccessMessage.swift; sourceTree = "<group>"; };
+		A1F6B4EF2F28F9B402732B86E1E907B0 /* IntExtension.swift */ = {isa = PBXFileReference; includeInIndex = 1; lastKnownFileType = sourcecode.swift; path = IntExtension.swift; sourceTree = "<group>"; };
+		A3FFB1366A719F44C8EE162A4D898095 /* PrimerRootViewController.swift */ = {isa = PBXFileReference; includeInIndex = 1; lastKnownFileType = sourcecode.swift; path = PrimerRootViewController.swift; sourceTree = "<group>"; };
+		A421C84E81FDEFF352172EE2B2376196 /* ErrorHandler.swift */ = {isa = PBXFileReference; includeInIndex = 1; lastKnownFileType = sourcecode.swift; path = ErrorHandler.swift; sourceTree = "<group>"; };
 		A4E7B1C752F38C22267D301DD5A364DF /* Pods-PrimerSDK_Tests-acknowledgements.markdown */ = {isa = PBXFileReference; includeInIndex = 1; lastKnownFileType = text; path = "Pods-PrimerSDK_Tests-acknowledgements.markdown"; sourceTree = "<group>"; };
-		A5D26CB06A46CC182D7461780F99498E /* WebViewUtil.swift */ = {isa = PBXFileReference; includeInIndex = 1; lastKnownFileType = sourcecode.swift; path = WebViewUtil.swift; sourceTree = "<group>"; };
-		A6669A04ACFD196E15637AF03A8ECD03 /* DependencyInjection.swift */ = {isa = PBXFileReference; includeInIndex = 1; lastKnownFileType = sourcecode.swift; path = DependencyInjection.swift; sourceTree = "<group>"; };
-		A7D7A5EC41EA215536DB815C79A72FD2 /* DateExtension.swift */ = {isa = PBXFileReference; includeInIndex = 1; lastKnownFileType = sourcecode.swift; path = DateExtension.swift; sourceTree = "<group>"; };
-		A89825A15817A0C819EAF4782C5F745F /* pt.lproj */ = {isa = PBXFileReference; includeInIndex = 1; path = pt.lproj; sourceTree = "<group>"; };
+		A5278B72974482EA6CF1CA5FD16F7E94 /* Device.swift */ = {isa = PBXFileReference; includeInIndex = 1; lastKnownFileType = sourcecode.swift; path = Device.swift; sourceTree = "<group>"; };
+		A54A256F1CFD68FDF896AF8BE1956BC5 /* AnalyticsService.swift */ = {isa = PBXFileReference; includeInIndex = 1; lastKnownFileType = sourcecode.swift; path = AnalyticsService.swift; sourceTree = "<group>"; };
+		A6179010E1A5FEBE6F7A32A034E7A74C /* VaultService.swift */ = {isa = PBXFileReference; includeInIndex = 1; lastKnownFileType = sourcecode.swift; path = VaultService.swift; sourceTree = "<group>"; };
 		A8B3BC107C2BDC3C03D961866F721265 /* PrimerSDK-PrimerResources */ = {isa = PBXFileReference; explicitFileType = wrapper.cfbundle; includeInIndex = 0; name = "PrimerSDK-PrimerResources"; path = PrimerResources.bundle; sourceTree = BUILT_PRODUCTS_DIR; };
-		A91356320457B2B8E9FB3C51658605E5 /* StringExtension.swift */ = {isa = PBXFileReference; includeInIndex = 1; lastKnownFileType = sourcecode.swift; path = StringExtension.swift; sourceTree = "<group>"; };
-		AA59E986FEACDC81D3B1BAB928C525B2 /* PrimerUniversalCheckoutViewController.swift */ = {isa = PBXFileReference; includeInIndex = 1; lastKnownFileType = sourcecode.swift; path = PrimerUniversalCheckoutViewController.swift; sourceTree = "<group>"; };
+		A8C75550239E326531CDDB12A80BEDD2 /* Colors.swift */ = {isa = PBXFileReference; includeInIndex = 1; lastKnownFileType = sourcecode.swift; path = Colors.swift; sourceTree = "<group>"; };
+		AA4119A6E8DD070AE3FBBBC4D4402960 /* AdyenDotPay.swift */ = {isa = PBXFileReference; includeInIndex = 1; lastKnownFileType = sourcecode.swift; path = AdyenDotPay.swift; sourceTree = "<group>"; };
 		AA80C9C550CB6B8B521015719AA66526 /* Pods-PrimerSDK_Example.modulemap */ = {isa = PBXFileReference; includeInIndex = 1; lastKnownFileType = sourcecode.module; path = "Pods-PrimerSDK_Example.modulemap"; sourceTree = "<group>"; };
-		AA9BC77A03B9287CA912A09DD9374FC9 /* PaymentMethodsGroupView.swift */ = {isa = PBXFileReference; includeInIndex = 1; lastKnownFileType = sourcecode.swift; path = PaymentMethodsGroupView.swift; sourceTree = "<group>"; };
-		AB4D2E3808D68C32CA6124771F56B9AD /* PrimerCardholderNameFieldView.swift */ = {isa = PBXFileReference; includeInIndex = 1; lastKnownFileType = sourcecode.swift; path = PrimerCardholderNameFieldView.swift; sourceTree = "<group>"; };
-		ACAF8C0CB61799E708123E5A84D59B92 /* URLSessionStack.swift */ = {isa = PBXFileReference; includeInIndex = 1; lastKnownFileType = sourcecode.swift; path = URLSessionStack.swift; sourceTree = "<group>"; };
-		AD1E2C0BE3B1595E26BD0FA2772BEB47 /* CatchWrappers.swift */ = {isa = PBXFileReference; includeInIndex = 1; lastKnownFileType = sourcecode.swift; path = CatchWrappers.swift; sourceTree = "<group>"; };
-		ADD4DD9A111A20CE0FF59FB6A2E4BA17 /* PayPalService.swift */ = {isa = PBXFileReference; includeInIndex = 1; lastKnownFileType = sourcecode.swift; path = PayPalService.swift; sourceTree = "<group>"; };
-		B0BDAFD7CFB9FB9B8BC4709931A7FE97 /* Cancellable.swift */ = {isa = PBXFileReference; includeInIndex = 1; lastKnownFileType = sourcecode.swift; path = Cancellable.swift; sourceTree = "<group>"; };
-		B0E00696CF6A31A907AAC82E4F19E116 /* PaymentMethodTokenizationViewModel.swift */ = {isa = PBXFileReference; includeInIndex = 1; lastKnownFileType = sourcecode.swift; path = PaymentMethodTokenizationViewModel.swift; sourceTree = "<group>"; };
-		B26AAC759DE43F9FF6E62B1827324FC2 /* PrimerRootViewController.swift */ = {isa = PBXFileReference; includeInIndex = 1; lastKnownFileType = sourcecode.swift; path = PrimerRootViewController.swift; sourceTree = "<group>"; };
+		AC6903C00391A9297C06E784017FF904 /* VaultPaymentMethodViewController.swift */ = {isa = PBXFileReference; includeInIndex = 1; lastKnownFileType = sourcecode.swift; path = VaultPaymentMethodViewController.swift; sourceTree = "<group>"; };
+		AC8711D2430F908933E0CF79DA7DADBB /* PrimerSDK-umbrella.h */ = {isa = PBXFileReference; includeInIndex = 1; lastKnownFileType = sourcecode.c.h; path = "PrimerSDK-umbrella.h"; sourceTree = "<group>"; };
+		B17F6E7F8BBF94251697E8DCD8EE5381 /* PrimerFlowEnums.swift */ = {isa = PBXFileReference; includeInIndex = 1; lastKnownFileType = sourcecode.swift; path = PrimerFlowEnums.swift; sourceTree = "<group>"; };
 		B429083200B13F604ED3C87DFFC0C016 /* Pods-PrimerSDK_Tests.modulemap */ = {isa = PBXFileReference; includeInIndex = 1; lastKnownFileType = sourcecode.module; path = "Pods-PrimerSDK_Tests.modulemap"; sourceTree = "<group>"; };
-		B4BC8F646D7F61C4003E187DA3FAC2CE /* ClientTokenService.swift */ = {isa = PBXFileReference; includeInIndex = 1; lastKnownFileType = sourcecode.swift; path = ClientTokenService.swift; sourceTree = "<group>"; };
-		B6277BF19498F6BEB9F7F007E9BB5A74 /* PrimerSDK-prefix.pch */ = {isa = PBXFileReference; includeInIndex = 1; lastKnownFileType = sourcecode.c.h; path = "PrimerSDK-prefix.pch"; sourceTree = "<group>"; };
-		B8909E3C31474EE993C3DAA1DCEFF424 /* Colors.swift */ = {isa = PBXFileReference; includeInIndex = 1; lastKnownFileType = sourcecode.swift; path = Colors.swift; sourceTree = "<group>"; };
-		B93DC09BD559F6B903677D94B80B08A7 /* README.md */ = {isa = PBXFileReference; includeInIndex = 1; path = README.md; sourceTree = "<group>"; };
-		B94CF742DF7F93B637BFB083E063AC6C /* firstly.swift */ = {isa = PBXFileReference; includeInIndex = 1; lastKnownFileType = sourcecode.swift; path = firstly.swift; sourceTree = "<group>"; };
-		B991EFBC20F250E700AFB1D291B36945 /* ApplePayTokenizationViewModel.swift */ = {isa = PBXFileReference; includeInIndex = 1; lastKnownFileType = sourcecode.swift; path = ApplePayTokenizationViewModel.swift; sourceTree = "<group>"; };
-		BA764E00A70C6C7AB291785B45E93694 /* PrimerDelegate.swift */ = {isa = PBXFileReference; includeInIndex = 1; lastKnownFileType = sourcecode.swift; path = PrimerDelegate.swift; sourceTree = "<group>"; };
-		BAB74BEA7C1C97849F85427B4581A0D1 /* VaultPaymentMethodViewModel.swift */ = {isa = PBXFileReference; includeInIndex = 1; lastKnownFileType = sourcecode.swift; path = VaultPaymentMethodViewModel.swift; sourceTree = "<group>"; };
-		BD97F767D65CE1E5273CFCBDC42E7D0A /* after.swift */ = {isa = PBXFileReference; includeInIndex = 1; lastKnownFileType = sourcecode.swift; path = after.swift; sourceTree = "<group>"; };
-		BE2B28F586CF729E0ABD70ECDFDCE6E9 /* NetworkService.swift */ = {isa = PBXFileReference; includeInIndex = 1; lastKnownFileType = sourcecode.swift; path = NetworkService.swift; sourceTree = "<group>"; };
-		BF1E5F109D8CF2C4CA131BA91B0F4950 /* UILocalizableUtil.swift */ = {isa = PBXFileReference; includeInIndex = 1; lastKnownFileType = sourcecode.swift; path = UILocalizableUtil.swift; sourceTree = "<group>"; };
-		BF7FC102E2224C7D54140669D7ADDCE2 /* ClientToken.swift */ = {isa = PBXFileReference; includeInIndex = 1; lastKnownFileType = sourcecode.swift; path = ClientToken.swift; sourceTree = "<group>"; };
-		C007ACD69826812B09CD02D852ECE28F /* Thenable.swift */ = {isa = PBXFileReference; includeInIndex = 1; lastKnownFileType = sourcecode.swift; path = Thenable.swift; sourceTree = "<group>"; };
-		C00CB44EAB70713419DCAAE9A8A29CCE /* PrimerAPIClient.swift */ = {isa = PBXFileReference; includeInIndex = 1; lastKnownFileType = sourcecode.swift; path = PrimerAPIClient.swift; sourceTree = "<group>"; };
-		C217574F4E34E90C8ABEFC45C262BD20 /* LICENSE */ = {isa = PBXFileReference; includeInIndex = 1; path = LICENSE; sourceTree = "<group>"; };
-		C26E94A7CB07C9BBBA404964EBE38623 /* PrimerContainerViewController.swift */ = {isa = PBXFileReference; includeInIndex = 1; lastKnownFileType = sourcecode.swift; path = PrimerContainerViewController.swift; sourceTree = "<group>"; };
-		C3BF6962DC729234F6E162789FD824A0 /* PrimerWebViewController.swift */ = {isa = PBXFileReference; includeInIndex = 1; lastKnownFileType = sourcecode.swift; path = PrimerWebViewController.swift; sourceTree = "<group>"; };
-		C40289542D030A70DED34EB285C1564D /* PaymentMethodTokenizationRequest.swift */ = {isa = PBXFileReference; includeInIndex = 1; lastKnownFileType = sourcecode.swift; path = PaymentMethodTokenizationRequest.swift; sourceTree = "<group>"; };
-		C8E2856A4742912837E030F2580B9B27 /* PrimerCVVFieldView.swift */ = {isa = PBXFileReference; includeInIndex = 1; lastKnownFileType = sourcecode.swift; path = PrimerCVVFieldView.swift; sourceTree = "<group>"; };
-		CC1B877B01B9BBA8CF4314CF03CAF212 /* Box.swift */ = {isa = PBXFileReference; includeInIndex = 1; lastKnownFileType = sourcecode.swift; path = Box.swift; sourceTree = "<group>"; };
-		CC25EF5B21F5CCCAEA964BFD066B1E8C /* JSONParser.swift */ = {isa = PBXFileReference; includeInIndex = 1; lastKnownFileType = sourcecode.swift; path = JSONParser.swift; sourceTree = "<group>"; };
-		CC8BEFCA4BE77D79695F0ECBF5B47A1A /* nl.lproj */ = {isa = PBXFileReference; includeInIndex = 1; path = nl.lproj; sourceTree = "<group>"; };
-		CF169FE47AE2F3EF7ABBF1003687C40E /* ThenableWrappers.swift */ = {isa = PBXFileReference; includeInIndex = 1; lastKnownFileType = sourcecode.swift; path = ThenableWrappers.swift; sourceTree = "<group>"; };
-		CFB65EACD83436A2A974E9EFF3675C3E /* PaymentMethodConfigurationOptions.swift */ = {isa = PBXFileReference; includeInIndex = 1; lastKnownFileType = sourcecode.swift; path = PaymentMethodConfigurationOptions.swift; sourceTree = "<group>"; };
-		D135086BDD1A84AEFD323341BCC247DE /* PrimerNibView.swift */ = {isa = PBXFileReference; includeInIndex = 1; lastKnownFileType = sourcecode.swift; path = PrimerNibView.swift; sourceTree = "<group>"; };
-		D1AF3990C76812B05106D03DFD9EF74C /* KlarnaTokenizationViewModel.swift */ = {isa = PBXFileReference; includeInIndex = 1; lastKnownFileType = sourcecode.swift; path = KlarnaTokenizationViewModel.swift; sourceTree = "<group>"; };
-		D1FE7D22E79A0BDCBE0AD0CCD62306DF /* Keychain.swift */ = {isa = PBXFileReference; includeInIndex = 1; lastKnownFileType = sourcecode.swift; path = Keychain.swift; sourceTree = "<group>"; };
+		B48E8EB7A88A1AD992A5FF8799511677 /* PrimerDelegate.swift */ = {isa = PBXFileReference; includeInIndex = 1; lastKnownFileType = sourcecode.swift; path = PrimerDelegate.swift; sourceTree = "<group>"; };
+		B532C4284FFD0CE610E1C3A9E0CDC387 /* da.lproj */ = {isa = PBXFileReference; includeInIndex = 1; path = da.lproj; sourceTree = "<group>"; };
+		B76C6AD3771B490B0A8F14FA9B4245FE /* CancelContext.swift */ = {isa = PBXFileReference; includeInIndex = 1; lastKnownFileType = sourcecode.swift; path = CancelContext.swift; sourceTree = "<group>"; };
+		B8219A869BD7505BFE3E06FFDDAFE141 /* ar.lproj */ = {isa = PBXFileReference; includeInIndex = 1; path = ar.lproj; sourceTree = "<group>"; };
+		BC3D834B9F299D582222661BCFA7EE57 /* PrimerInputElements.swift */ = {isa = PBXFileReference; includeInIndex = 1; lastKnownFileType = sourcecode.swift; path = PrimerInputElements.swift; sourceTree = "<group>"; };
+		BCF23F1FB1CC9E0822644421AE0E2249 /* JSONParser.swift */ = {isa = PBXFileReference; includeInIndex = 1; lastKnownFileType = sourcecode.swift; path = JSONParser.swift; sourceTree = "<group>"; };
+		BFBAD4CD08C0EA4CFBDDC87196A0AF3F /* DataExtension.swift */ = {isa = PBXFileReference; includeInIndex = 1; lastKnownFileType = sourcecode.swift; path = DataExtension.swift; sourceTree = "<group>"; };
+		C15CD00D0E55E8C29D005DC3202609D8 /* PrimerNavigationBar.swift */ = {isa = PBXFileReference; includeInIndex = 1; lastKnownFileType = sourcecode.swift; path = PrimerNavigationBar.swift; sourceTree = "<group>"; };
+		C2CC73A12C016D2F98F4A8E3A44E572B /* DependencyInjection.swift */ = {isa = PBXFileReference; includeInIndex = 1; lastKnownFileType = sourcecode.swift; path = DependencyInjection.swift; sourceTree = "<group>"; };
+		C30F8EE0F7F4D589BAA174D47D56ACA4 /* PrimerResultViewController.swift */ = {isa = PBXFileReference; includeInIndex = 1; lastKnownFileType = sourcecode.swift; path = PrimerResultViewController.swift; sourceTree = "<group>"; };
+		C38C826D9E138035B19625C1DDA34663 /* PrimerUniversalCheckoutViewController.swift */ = {isa = PBXFileReference; includeInIndex = 1; lastKnownFileType = sourcecode.swift; path = PrimerUniversalCheckoutViewController.swift; sourceTree = "<group>"; };
+		C457376404BF6824C3504D69890DA041 /* sv.lproj */ = {isa = PBXFileReference; includeInIndex = 1; path = sv.lproj; sourceTree = "<group>"; };
+		C675B1799E96E7D4D6B0677842578957 /* hang.swift */ = {isa = PBXFileReference; includeInIndex = 1; lastKnownFileType = sourcecode.swift; path = hang.swift; sourceTree = "<group>"; };
+		C7DA740D429412770DE3A681FBC78DB7 /* PrimerThemeData+Deprecated.swift */ = {isa = PBXFileReference; includeInIndex = 1; lastKnownFileType = sourcecode.swift; path = "PrimerThemeData+Deprecated.swift"; sourceTree = "<group>"; };
+		C917731303B5F29842F738B0F16635A1 /* StrictRateLimitedDispatcher.swift */ = {isa = PBXFileReference; includeInIndex = 1; lastKnownFileType = sourcecode.swift; path = StrictRateLimitedDispatcher.swift; sourceTree = "<group>"; };
+		C99439A9A244D873DC609BD1858C9C72 /* TokenizationService.swift */ = {isa = PBXFileReference; includeInIndex = 1; lastKnownFileType = sourcecode.swift; path = TokenizationService.swift; sourceTree = "<group>"; };
+		C9A61206AE2E658956F038E9472F71AB /* PrimerCVVFieldView.swift */ = {isa = PBXFileReference; includeInIndex = 1; lastKnownFileType = sourcecode.swift; path = PrimerCVVFieldView.swift; sourceTree = "<group>"; };
+		C9CE4CAACA8BECF9CADA3E054D6DB858 /* PrimerAPIClient.swift */ = {isa = PBXFileReference; includeInIndex = 1; lastKnownFileType = sourcecode.swift; path = PrimerAPIClient.swift; sourceTree = "<group>"; };
+		CBAD71E2D01AEF1ECF951822170EF656 /* Endpoint.swift */ = {isa = PBXFileReference; includeInIndex = 1; lastKnownFileType = sourcecode.swift; path = Endpoint.swift; sourceTree = "<group>"; };
+		CE450E0F995D2E4CD0705AFED83546BC /* PaymentMethodTokenizationRequest.swift */ = {isa = PBXFileReference; includeInIndex = 1; lastKnownFileType = sourcecode.swift; path = PaymentMethodTokenizationRequest.swift; sourceTree = "<group>"; };
+		CE4E4FC92F96633CE6B15A94C7101EB4 /* AppState.swift */ = {isa = PBXFileReference; includeInIndex = 1; lastKnownFileType = sourcecode.swift; path = AppState.swift; sourceTree = "<group>"; };
+		CF453488796F014E9757F6AA9F690E34 /* PrimerTheme+TextStyles.swift */ = {isa = PBXFileReference; includeInIndex = 1; lastKnownFileType = sourcecode.swift; path = "PrimerTheme+TextStyles.swift"; sourceTree = "<group>"; };
+		CF9DD37919CC4F262F1DA024DB3DA433 /* Optional+Extensions.swift */ = {isa = PBXFileReference; includeInIndex = 1; lastKnownFileType = sourcecode.swift; path = "Optional+Extensions.swift"; sourceTree = "<group>"; };
+		D049F5D6FEFCE9A04DA3A3A2CAA35163 /* ClientTokenService.swift */ = {isa = PBXFileReference; includeInIndex = 1; lastKnownFileType = sourcecode.swift; path = ClientTokenService.swift; sourceTree = "<group>"; };
+		D0EBB53FEF66374F84A140BD7BD6FA33 /* Analytics.swift */ = {isa = PBXFileReference; includeInIndex = 1; lastKnownFileType = sourcecode.swift; path = Analytics.swift; sourceTree = "<group>"; };
+		D20E06E4EDB1345E124A85EF6FE88F5E /* AnyDecodable.swift */ = {isa = PBXFileReference; includeInIndex = 1; lastKnownFileType = sourcecode.swift; path = AnyDecodable.swift; sourceTree = "<group>"; };
 		D245E0514AAC1A2B9A6D5EA2F383E90F /* UIKit.framework */ = {isa = PBXFileReference; lastKnownFileType = wrapper.framework; name = UIKit.framework; path = Platforms/iPhoneOS.platform/Developer/SDKs/iPhoneOS14.0.sdk/System/Library/Frameworks/UIKit.framework; sourceTree = DEVELOPER_DIR; };
 		D264B4E57DF7DB00D71275605D100971 /* Pods-PrimerSDK_Example-frameworks.sh */ = {isa = PBXFileReference; includeInIndex = 1; lastKnownFileType = text.script.sh; path = "Pods-PrimerSDK_Example-frameworks.sh"; sourceTree = "<group>"; };
-		D37E6AACA61085461E9D4D9A9FA2CB4B /* PrimerTheme+Colors.swift */ = {isa = PBXFileReference; includeInIndex = 1; lastKnownFileType = sourcecode.swift; path = "PrimerTheme+Colors.swift"; sourceTree = "<group>"; };
-		D3F1DA1194717A21358C8D1CF7426D26 /* PrimerPostalCodeFieldView.swift */ = {isa = PBXFileReference; includeInIndex = 1; lastKnownFileType = sourcecode.swift; path = PrimerPostalCodeFieldView.swift; sourceTree = "<group>"; };
-		D41DF1B69CBF3A1BFED96F8BC3A7ED6B /* UXMode.swift */ = {isa = PBXFileReference; includeInIndex = 1; lastKnownFileType = sourcecode.swift; path = UXMode.swift; sourceTree = "<group>"; };
+		D2A595A94FD11B7243B013EBFA4403BA /* KlarnaTokenizationViewModel.swift */ = {isa = PBXFileReference; includeInIndex = 1; lastKnownFileType = sourcecode.swift; path = KlarnaTokenizationViewModel.swift; sourceTree = "<group>"; };
+		D391BAB9F02592B5E678B017138506CA /* CardScannerViewController+SimpleScanDelegate.swift */ = {isa = PBXFileReference; includeInIndex = 1; lastKnownFileType = sourcecode.swift; path = "CardScannerViewController+SimpleScanDelegate.swift"; sourceTree = "<group>"; };
+		D39507107702E307BEE486A96DC16E2D /* README.md */ = {isa = PBXFileReference; includeInIndex = 1; path = README.md; sourceTree = "<group>"; };
+		D54BF11A5BA11F78769AC9E4190586A8 /* race.swift */ = {isa = PBXFileReference; includeInIndex = 1; lastKnownFileType = sourcecode.swift; path = race.swift; sourceTree = "<group>"; };
+		D5E923FF466D287ADDF7600AA6D83D3A /* PrimerResultComponentView.swift */ = {isa = PBXFileReference; includeInIndex = 1; lastKnownFileType = sourcecode.swift; path = PrimerResultComponentView.swift; sourceTree = "<group>"; };
+		D665EDC477F1DD7CC9A3FD9881A68CB9 /* Connectivity.swift */ = {isa = PBXFileReference; includeInIndex = 1; lastKnownFileType = sourcecode.swift; path = Connectivity.swift; sourceTree = "<group>"; };
 		D66C3890C3566F38C935A2FFD9A237B0 /* Pods-PrimerSDK_Tests-dummy.m */ = {isa = PBXFileReference; includeInIndex = 1; lastKnownFileType = sourcecode.c.objc; path = "Pods-PrimerSDK_Tests-dummy.m"; sourceTree = "<group>"; };
-		D7B15EBE31722EC04602EDA20E0A2A23 /* VaultPaymentMethodViewController.swift */ = {isa = PBXFileReference; includeInIndex = 1; lastKnownFileType = sourcecode.swift; path = VaultPaymentMethodViewController.swift; sourceTree = "<group>"; };
-		D934B1D4255229CAC96C642F88BC68EA /* PrimerHeadlessUniversalCheckoutUIManager.swift */ = {isa = PBXFileReference; includeInIndex = 1; lastKnownFileType = sourcecode.swift; path = PrimerHeadlessUniversalCheckoutUIManager.swift; sourceTree = "<group>"; };
-		D972FA8FE0A0922AA9D38ED5EDC17370 /* MockSuccess.swift */ = {isa = PBXFileReference; includeInIndex = 1; lastKnownFileType = sourcecode.swift; path = MockSuccess.swift; sourceTree = "<group>"; };
-		DB237B875359C6BA6583CDC3E8E39994 /* CoreDataDispatcher.swift */ = {isa = PBXFileReference; includeInIndex = 1; lastKnownFileType = sourcecode.swift; path = CoreDataDispatcher.swift; sourceTree = "<group>"; };
-		DB84E28CA0EB898D587CA27022FCC584 /* RateLimitedDispatcherBase.swift */ = {isa = PBXFileReference; includeInIndex = 1; lastKnownFileType = sourcecode.swift; path = RateLimitedDispatcherBase.swift; sourceTree = "<group>"; };
-		DD655EB064FFDE43C9FE02E55741DE11 /* PrimerSDK.podspec */ = {isa = PBXFileReference; explicitFileType = text.script.ruby; includeInIndex = 1; indentWidth = 2; lastKnownFileType = text; path = PrimerSDK.podspec; sourceTree = "<group>"; tabWidth = 2; xcLanguageSpecificationIdentifier = xcode.lang.ruby; };
-		DD853FD5D9A171F1430182135B2B71E6 /* EnsureWrappers.swift */ = {isa = PBXFileReference; includeInIndex = 1; lastKnownFileType = sourcecode.swift; path = EnsureWrappers.swift; sourceTree = "<group>"; };
-		DDBF5F6AD1D5A9B99256C429F173ACB6 /* OrderItem.swift */ = {isa = PBXFileReference; includeInIndex = 1; lastKnownFileType = sourcecode.swift; path = OrderItem.swift; sourceTree = "<group>"; };
+		D78B3FA3EB67427067BAE6790458FF65 /* PrimerHeadlessUniversalCheckoutProtocols.swift */ = {isa = PBXFileReference; includeInIndex = 1; lastKnownFileType = sourcecode.swift; path = PrimerHeadlessUniversalCheckoutProtocols.swift; sourceTree = "<group>"; };
+		D7EDB1D76A2A5EFC3DAB0D3D5F351068 /* QRCodeViewController.swift */ = {isa = PBXFileReference; includeInIndex = 1; lastKnownFileType = sourcecode.swift; path = QRCodeViewController.swift; sourceTree = "<group>"; };
+		D84163501C075C99BF16DF5B01C8E8FE /* LICENSE */ = {isa = PBXFileReference; includeInIndex = 1; path = LICENSE; sourceTree = "<group>"; };
+		D9192131172E54BA05A58F09DB7EAEBE /* EnsureWrappers.swift */ = {isa = PBXFileReference; includeInIndex = 1; lastKnownFileType = sourcecode.swift; path = EnsureWrappers.swift; sourceTree = "<group>"; };
+		DD1C9DABA69DE9C7DCA7947D3525210F /* PaymentMethodComponent.swift */ = {isa = PBXFileReference; includeInIndex = 1; lastKnownFileType = sourcecode.swift; path = PaymentMethodComponent.swift; sourceTree = "<group>"; };
+		DEC9DCCF46FE81CE750F7B339A765A6D /* PrimerButton.swift */ = {isa = PBXFileReference; includeInIndex = 1; lastKnownFileType = sourcecode.swift; path = PrimerButton.swift; sourceTree = "<group>"; };
+		DEF61DE12D6853D1971CDC30F946B9B8 /* PrimerContainerViewController.swift */ = {isa = PBXFileReference; includeInIndex = 1; lastKnownFileType = sourcecode.swift; path = PrimerContainerViewController.swift; sourceTree = "<group>"; };
 		DF6E4F8E7C26A7BBEC17AAD4042A317D /* Pods-PrimerSDK_Tests.debug.xcconfig */ = {isa = PBXFileReference; includeInIndex = 1; lastKnownFileType = text.xcconfig; path = "Pods-PrimerSDK_Tests.debug.xcconfig"; sourceTree = "<group>"; };
-		E0154AB808C320A6C9EB1BFFE999C285 /* Dimensions.swift */ = {isa = PBXFileReference; includeInIndex = 1; lastKnownFileType = sourcecode.swift; path = Dimensions.swift; sourceTree = "<group>"; };
-		E06AC8F9892FA78C9077FF2BA2572E5B /* Endpoint.swift */ = {isa = PBXFileReference; includeInIndex = 1; lastKnownFileType = sourcecode.swift; path = Endpoint.swift; sourceTree = "<group>"; };
-		E0BA5012D3219839A210CC5842670448 /* Customer.swift */ = {isa = PBXFileReference; includeInIndex = 1; lastKnownFileType = sourcecode.swift; path = Customer.swift; sourceTree = "<group>"; };
 		E1B945985145643C12B1E91600B680DE /* Pods-PrimerSDK_Example-acknowledgements.markdown */ = {isa = PBXFileReference; includeInIndex = 1; lastKnownFileType = text; path = "Pods-PrimerSDK_Example-acknowledgements.markdown"; sourceTree = "<group>"; };
-		E3C9234A07118D4C208929A02F2BFB1C /* el.lproj */ = {isa = PBXFileReference; includeInIndex = 1; path = el.lproj; sourceTree = "<group>"; };
-		E545FAA2EF9BCC6057FF0B11E9E8A5D0 /* CardScannerViewController.swift */ = {isa = PBXFileReference; includeInIndex = 1; lastKnownFileType = sourcecode.swift; path = CardScannerViewController.swift; sourceTree = "<group>"; };
-		E6189CE75862EA06F51DAD66E69A3930 /* Connectivity.swift */ = {isa = PBXFileReference; includeInIndex = 1; lastKnownFileType = sourcecode.swift; path = Connectivity.swift; sourceTree = "<group>"; };
-		E884507DF2B84FA8A2E8AD8289881542 /* Pods-PrimerSDK_Example.release.xcconfig */ = {isa = PBXFileReference; includeInIndex = 1; lastKnownFileType = text.xcconfig; path = "Pods-PrimerSDK_Example.release.xcconfig"; sourceTree = "<group>"; };
-		E8D7F7C187D5643F24187C6033032F63 /* Optional+Extensions.swift */ = {isa = PBXFileReference; includeInIndex = 1; lastKnownFileType = sourcecode.swift; path = "Optional+Extensions.swift"; sourceTree = "<group>"; };
-		EAB6F611E86A4758835A715E4B4184F6 /* Foundation.framework */ = {isa = PBXFileReference; lastKnownFileType = wrapper.framework; name = Foundation.framework; path = Platforms/iPhoneOS.platform/Developer/SDKs/iPhoneOS14.0.sdk/System/Library/Frameworks/Foundation.framework; sourceTree = DEVELOPER_DIR; };
-		ECBFDB17AF53EFE263D2E84AB502A421 /* CancellableThenable.swift */ = {isa = PBXFileReference; includeInIndex = 1; lastKnownFileType = sourcecode.swift; path = CancellableThenable.swift; sourceTree = "<group>"; };
-		EE2BD46B61ECBDF5837F8411CAFE5B6F /* SequenceWrappers.swift */ = {isa = PBXFileReference; includeInIndex = 1; lastKnownFileType = sourcecode.swift; path = SequenceWrappers.swift; sourceTree = "<group>"; };
-		EE9674DAD0C961C92687877090E1E047 /* Pods-PrimerSDK_Tests-umbrella.h */ = {isa = PBXFileReference; includeInIndex = 1; lastKnownFileType = sourcecode.c.h; path = "Pods-PrimerSDK_Tests-umbrella.h"; sourceTree = "<group>"; };
-		EF739A2AE2A6EE99B3539D411189E39A /* AdyenDotPay.swift */ = {isa = PBXFileReference; includeInIndex = 1; lastKnownFileType = sourcecode.swift; path = AdyenDotPay.swift; sourceTree = "<group>"; };
-		F108EBF092B7F40DE820CE7A2A7F57DD /* CountryCode.swift */ = {isa = PBXFileReference; includeInIndex = 1; lastKnownFileType = sourcecode.swift; path = CountryCode.swift; sourceTree = "<group>"; };
-		F123BC97A3DF3CF1BAB7B746FD9B53A1 /* PrimerTheme.swift */ = {isa = PBXFileReference; includeInIndex = 1; lastKnownFileType = sourcecode.swift; path = PrimerTheme.swift; sourceTree = "<group>"; };
-		F2D57514A46E978DA02AF780B2DEAB7F /* es.lproj */ = {isa = PBXFileReference; includeInIndex = 1; path = es.lproj; sourceTree = "<group>"; };
-		F79D59996DD5E07B04DBFED4665E504A /* PrimerCustomStyleTextField.swift */ = {isa = PBXFileReference; includeInIndex = 1; lastKnownFileType = sourcecode.swift; path = PrimerCustomStyleTextField.swift; sourceTree = "<group>"; };
-		F7B48CC82297D62E27EA98AE7A13D3DA /* Pods-PrimerSDK_Tests.release.xcconfig */ = {isa = PBXFileReference; includeInIndex = 1; lastKnownFileType = text.xcconfig; path = "Pods-PrimerSDK_Tests.release.xcconfig"; sourceTree = "<group>"; };
-		F7E0110AC5ACE2C3A176C826F430AC0B /* Mask.swift */ = {isa = PBXFileReference; includeInIndex = 1; lastKnownFileType = sourcecode.swift; path = Mask.swift; sourceTree = "<group>"; };
-		F942D7BA9FC792A7A2B7878EBE7CB056 /* BankTableViewCell.swift */ = {isa = PBXFileReference; includeInIndex = 1; lastKnownFileType = sourcecode.swift; path = BankTableViewCell.swift; sourceTree = "<group>"; };
-		FA010906512DA0DFAA678D81038A1C59 /* it.lproj */ = {isa = PBXFileReference; includeInIndex = 1; path = it.lproj; sourceTree = "<group>"; };
-		FA2835FB8B881ABAF42F6D8DEC5B4AA2 /* CardComponentsManager.swift */ = {isa = PBXFileReference; includeInIndex = 1; lastKnownFileType = sourcecode.swift; path = CardComponentsManager.swift; sourceTree = "<group>"; };
-		FBCA17EA1D31E49AF3C7F80A75505023 /* ErrorHandler.swift */ = {isa = PBXFileReference; includeInIndex = 1; lastKnownFileType = sourcecode.swift; path = ErrorHandler.swift; sourceTree = "<group>"; };
-		FC8716761EAC8C43D80AC4CD8F8745C6 /* BankSelectorViewController.swift */ = {isa = PBXFileReference; includeInIndex = 1; lastKnownFileType = sourcecode.swift; path = BankSelectorViewController.swift; sourceTree = "<group>"; };
-		FF8705099D1A741E4470E74281931859 /* PaymentMethodConfigurationType.swift */ = {isa = PBXFileReference; includeInIndex = 1; lastKnownFileType = sourcecode.swift; path = PaymentMethodConfigurationType.swift; sourceTree = "<group>"; };
-=======
-		01971059EB58189857FE60D02FA9BA68 /* ResourceBundle-PrimerResources-PrimerSDK-Info.plist */ = {isa = PBXFileReference; includeInIndex = 1; lastKnownFileType = text.plist.xml; path = "ResourceBundle-PrimerResources-PrimerSDK-Info.plist"; sourceTree = "<group>"; };
-		02140558830706E5DDC4200C6FDDABA4 /* RateLimitedDispatcher.swift */ = {isa = PBXFileReference; includeInIndex = 1; lastKnownFileType = sourcecode.swift; path = RateLimitedDispatcher.swift; sourceTree = "<group>"; };
-		022436485DC9444C3739BFEF68D1FD0D /* QRCodeTokenizationViewModel.swift */ = {isa = PBXFileReference; includeInIndex = 1; lastKnownFileType = sourcecode.swift; path = QRCodeTokenizationViewModel.swift; sourceTree = "<group>"; };
-		0345302B312D22CEF4FA26CA756061EE /* AlertController.swift */ = {isa = PBXFileReference; includeInIndex = 1; lastKnownFileType = sourcecode.swift; path = AlertController.swift; sourceTree = "<group>"; };
-		0372891FE1171A2DFFFAABBED334687C /* PaymentMethodTokenizationRequest.swift */ = {isa = PBXFileReference; includeInIndex = 1; lastKnownFileType = sourcecode.swift; path = PaymentMethodTokenizationRequest.swift; sourceTree = "<group>"; };
-		04695DA3F03C257CF8089DDE31BDAA72 /* PrimerPostalCodeFieldView.swift */ = {isa = PBXFileReference; includeInIndex = 1; lastKnownFileType = sourcecode.swift; path = PrimerPostalCodeFieldView.swift; sourceTree = "<group>"; };
-		04D5AF15DB7976C3D41955D9E3BEDA7C /* CancellableThenable.swift */ = {isa = PBXFileReference; includeInIndex = 1; lastKnownFileType = sourcecode.swift; path = CancellableThenable.swift; sourceTree = "<group>"; };
-		07787F456F0B9B8F3A072BBBF307E152 /* PrimerResultComponentView.swift */ = {isa = PBXFileReference; includeInIndex = 1; lastKnownFileType = sourcecode.swift; path = PrimerResultComponentView.swift; sourceTree = "<group>"; };
-		07ABAC4A253752E5EFD21CFD15864DBF /* PrimerSDK.debug.xcconfig */ = {isa = PBXFileReference; includeInIndex = 1; lastKnownFileType = text.xcconfig; path = PrimerSDK.debug.xcconfig; sourceTree = "<group>"; };
-		07CBA074B792B4A4A796F2E4C687B5D9 /* AppState.swift */ = {isa = PBXFileReference; includeInIndex = 1; lastKnownFileType = sourcecode.swift; path = AppState.swift; sourceTree = "<group>"; };
-		09FD8B25B10E21953C81DBFD7A8CC5F0 /* Catchable.swift */ = {isa = PBXFileReference; includeInIndex = 1; lastKnownFileType = sourcecode.swift; path = Catchable.swift; sourceTree = "<group>"; };
-		0B50104E0128136F6D3F3095AA6CC65A /* AdyenDotPay.swift */ = {isa = PBXFileReference; includeInIndex = 1; lastKnownFileType = sourcecode.swift; path = AdyenDotPay.swift; sourceTree = "<group>"; };
-		0DD00C28CC593E95BCB707963B99117E /* Keychain.swift */ = {isa = PBXFileReference; includeInIndex = 1; lastKnownFileType = sourcecode.swift; path = Keychain.swift; sourceTree = "<group>"; };
-		0E1E2FC33A205C8423D5C7CDD5FC7918 /* Strings.swift */ = {isa = PBXFileReference; includeInIndex = 1; lastKnownFileType = sourcecode.swift; name = Strings.swift; path = Sources/PrimerSDK/Classes/Strings.swift; sourceTree = "<group>"; };
-		0E5F9F43D4B8E4637E01E5D48F8ECD05 /* PrimerFormViewController.swift */ = {isa = PBXFileReference; includeInIndex = 1; lastKnownFileType = sourcecode.swift; path = PrimerFormViewController.swift; sourceTree = "<group>"; };
-		0F846FDA36B8AD198978FA9B2DD1E70F /* PrimerSearchTextField.swift */ = {isa = PBXFileReference; includeInIndex = 1; lastKnownFileType = sourcecode.swift; path = PrimerSearchTextField.swift; sourceTree = "<group>"; };
-		0F9C6E4121740BAD38C3C2ADF5C0FF1C /* CardComponentsManager.swift */ = {isa = PBXFileReference; includeInIndex = 1; lastKnownFileType = sourcecode.swift; path = CardComponentsManager.swift; sourceTree = "<group>"; };
-		10BB1CA5BF5E15331CA4611CF7A73FA2 /* PrimerContainerViewController.swift */ = {isa = PBXFileReference; includeInIndex = 1; lastKnownFileType = sourcecode.swift; path = PrimerContainerViewController.swift; sourceTree = "<group>"; };
-		11B2ABA8C1405CFB2DA7B47D1AD27533 /* Error.swift */ = {isa = PBXFileReference; includeInIndex = 1; lastKnownFileType = sourcecode.swift; path = Error.swift; sourceTree = "<group>"; };
-		130262F69AC06676C5AC39261541F771 /* PrimerDelegate.swift */ = {isa = PBXFileReference; includeInIndex = 1; lastKnownFileType = sourcecode.swift; path = PrimerDelegate.swift; sourceTree = "<group>"; };
-		158013F324558FF5577FE8AA85DCFA7A /* FormTokenizationViewModel.swift */ = {isa = PBXFileReference; includeInIndex = 1; lastKnownFileType = sourcecode.swift; path = FormTokenizationViewModel.swift; sourceTree = "<group>"; };
-		163674B0E20C966BB8987CA5F559CE07 /* DirectDebitMandate.swift */ = {isa = PBXFileReference; includeInIndex = 1; lastKnownFileType = sourcecode.swift; path = DirectDebitMandate.swift; sourceTree = "<group>"; };
-		175C63A7F8DDAD2FAE5FBB6D46C8C574 /* RecoverWrappers.swift */ = {isa = PBXFileReference; includeInIndex = 1; lastKnownFileType = sourcecode.swift; path = RecoverWrappers.swift; sourceTree = "<group>"; };
-		18145620DB3D129A3E515262E6F2FCC4 /* PayPalService.swift */ = {isa = PBXFileReference; includeInIndex = 1; lastKnownFileType = sourcecode.swift; path = PayPalService.swift; sourceTree = "<group>"; };
-		1B12F1EB2A1054DA2D04199066390634 /* DependencyInjection.swift */ = {isa = PBXFileReference; includeInIndex = 1; lastKnownFileType = sourcecode.swift; path = DependencyInjection.swift; sourceTree = "<group>"; };
-		1B2C6D847BD2B8C587F95D721FDE9B7C /* CancellablePromise.swift */ = {isa = PBXFileReference; includeInIndex = 1; lastKnownFileType = sourcecode.swift; path = CancellablePromise.swift; sourceTree = "<group>"; };
-		1BB6D8773220260D7E4F3151BBF4C0FF /* de.lproj */ = {isa = PBXFileReference; includeInIndex = 1; path = de.lproj; sourceTree = "<group>"; };
-		1D03AF56889012AAAE7265287B839AAF /* PrimerCardholderNameFieldView.swift */ = {isa = PBXFileReference; includeInIndex = 1; lastKnownFileType = sourcecode.swift; path = PrimerCardholderNameFieldView.swift; sourceTree = "<group>"; };
-		1FBD219309FFB7931EB66053C928B3D6 /* ExternalViewModel.swift */ = {isa = PBXFileReference; includeInIndex = 1; lastKnownFileType = sourcecode.swift; path = ExternalViewModel.swift; sourceTree = "<group>"; };
-		20870C37AC9F3233EC1EC52BB931EA64 /* URLExtension.swift */ = {isa = PBXFileReference; includeInIndex = 1; lastKnownFileType = sourcecode.swift; path = URLExtension.swift; sourceTree = "<group>"; };
-		21048685BC319F80C9179AF664C23F83 /* DataExtension.swift */ = {isa = PBXFileReference; includeInIndex = 1; lastKnownFileType = sourcecode.swift; path = DataExtension.swift; sourceTree = "<group>"; };
-		21F4ACB1142B1B9457658584BF5CD35A /* Pods-PrimerSDK_Example-dummy.m */ = {isa = PBXFileReference; includeInIndex = 1; lastKnownFileType = sourcecode.c.objc; path = "Pods-PrimerSDK_Example-dummy.m"; sourceTree = "<group>"; };
-		21F50A59CDF5DECBEAC0291AF8C9FB1C /* PrimerSettings.swift */ = {isa = PBXFileReference; includeInIndex = 1; lastKnownFileType = sourcecode.swift; path = PrimerSettings.swift; sourceTree = "<group>"; };
-		22ED73A8553527EF57C32FD66BFEC472 /* CardScannerViewController+SimpleScanDelegate.swift */ = {isa = PBXFileReference; includeInIndex = 1; lastKnownFileType = sourcecode.swift; path = "CardScannerViewController+SimpleScanDelegate.swift"; sourceTree = "<group>"; };
-		23FD1D157B8C8E7148BE8A7D354A051F /* Pods-PrimerSDK_Tests */ = {isa = PBXFileReference; explicitFileType = wrapper.framework; includeInIndex = 0; name = "Pods-PrimerSDK_Tests"; path = Pods_PrimerSDK_Tests.framework; sourceTree = BUILT_PRODUCTS_DIR; };
-		2514F468BBAEDCEACE5A1B67828C1726 /* StringExtension.swift */ = {isa = PBXFileReference; includeInIndex = 1; lastKnownFileType = sourcecode.swift; path = StringExtension.swift; sourceTree = "<group>"; };
-		2783325FB05622172C550E29941E86DD /* VaultCheckoutViewModel.swift */ = {isa = PBXFileReference; includeInIndex = 1; lastKnownFileType = sourcecode.swift; path = VaultCheckoutViewModel.swift; sourceTree = "<group>"; };
-		27BDD1E1017D996DE3A5725F205A4733 /* PrimerSDK.release.xcconfig */ = {isa = PBXFileReference; includeInIndex = 1; lastKnownFileType = text.xcconfig; path = PrimerSDK.release.xcconfig; sourceTree = "<group>"; };
-		28E47791C9F9D0A9BA05C719761A4F3F /* PrimerSDK */ = {isa = PBXFileReference; explicitFileType = wrapper.framework; includeInIndex = 0; name = PrimerSDK; path = PrimerSDK.framework; sourceTree = BUILT_PRODUCTS_DIR; };
-		296B50A30FEED97480DA9AB22658369B /* PrimerCVVFieldView.swift */ = {isa = PBXFileReference; includeInIndex = 1; lastKnownFileType = sourcecode.swift; path = PrimerCVVFieldView.swift; sourceTree = "<group>"; };
-		29EECB2C37F55072DA79A322CA942F66 /* ArrayExtension.swift */ = {isa = PBXFileReference; includeInIndex = 1; lastKnownFileType = sourcecode.swift; path = ArrayExtension.swift; sourceTree = "<group>"; };
-		2BEE1A81AF41024616BF18C98FF27035 /* PrimerViewController.swift */ = {isa = PBXFileReference; includeInIndex = 1; lastKnownFileType = sourcecode.swift; path = PrimerViewController.swift; sourceTree = "<group>"; };
-		2C5FC3CB1B0E7F42E1FA3F9063800B0C /* PaymentMethodConfigurationOptions.swift */ = {isa = PBXFileReference; includeInIndex = 1; lastKnownFileType = sourcecode.swift; path = PaymentMethodConfigurationOptions.swift; sourceTree = "<group>"; };
-		2D35A304DEAE33B014A4801D6774C68F /* Endpoint.swift */ = {isa = PBXFileReference; includeInIndex = 1; lastKnownFileType = sourcecode.swift; path = Endpoint.swift; sourceTree = "<group>"; };
-		2DF81640B71DE10DE44F4CE03334790F /* PrimerSDK-prefix.pch */ = {isa = PBXFileReference; includeInIndex = 1; lastKnownFileType = sourcecode.c.h; path = "PrimerSDK-prefix.pch"; sourceTree = "<group>"; };
-		2F2212F1AB55F126F51FE0102F57D5D7 /* PayPalTokenizationViewModel.swift */ = {isa = PBXFileReference; includeInIndex = 1; lastKnownFileType = sourcecode.swift; path = PayPalTokenizationViewModel.swift; sourceTree = "<group>"; };
-		2F342E2393B34F3184F18CF76DB78536 /* DirectDebitService.swift */ = {isa = PBXFileReference; includeInIndex = 1; lastKnownFileType = sourcecode.swift; path = DirectDebitService.swift; sourceTree = "<group>"; };
-		3032EE595457A24D2B79164A03D8E03B /* PrimerTheme.swift */ = {isa = PBXFileReference; includeInIndex = 1; lastKnownFileType = sourcecode.swift; path = PrimerTheme.swift; sourceTree = "<group>"; };
-		30A63AE3855644550914983F86DC8A17 /* nl.lproj */ = {isa = PBXFileReference; includeInIndex = 1; path = nl.lproj; sourceTree = "<group>"; };
-		3102C7DC1A9C2EDDDEA58A42DCC03EDB /* PaymentMethodConfiguration.swift */ = {isa = PBXFileReference; includeInIndex = 1; lastKnownFileType = sourcecode.swift; path = PaymentMethodConfiguration.swift; sourceTree = "<group>"; };
-		317127695F35C48BE7F510059838E11C /* SuccessMessage.swift */ = {isa = PBXFileReference; includeInIndex = 1; lastKnownFileType = sourcecode.swift; path = SuccessMessage.swift; sourceTree = "<group>"; };
-		31E17341F7BC96DFCDDAFFA2B7E7D689 /* hang.swift */ = {isa = PBXFileReference; includeInIndex = 1; lastKnownFileType = sourcecode.swift; path = hang.swift; sourceTree = "<group>"; };
-		33BA1C6CA04A4AEE82D4046A4029A3CF /* VaultPaymentMethodViewModel.swift */ = {isa = PBXFileReference; includeInIndex = 1; lastKnownFileType = sourcecode.swift; path = VaultPaymentMethodViewModel.swift; sourceTree = "<group>"; };
-		340FFFF2A5F32C6B7A8A1820EC07E61A /* CoreDataDispatcher.swift */ = {isa = PBXFileReference; includeInIndex = 1; lastKnownFileType = sourcecode.swift; path = CoreDataDispatcher.swift; sourceTree = "<group>"; };
-		3780FF276696624E5AD4A629D4CC4AD8 /* Pods-PrimerSDK_Example-umbrella.h */ = {isa = PBXFileReference; includeInIndex = 1; lastKnownFileType = sourcecode.c.h; path = "Pods-PrimerSDK_Example-umbrella.h"; sourceTree = "<group>"; };
-		3969BF48BD839D74AFDC4ED409186F65 /* VaultPaymentMethodViewController.swift */ = {isa = PBXFileReference; includeInIndex = 1; lastKnownFileType = sourcecode.swift; path = VaultPaymentMethodViewController.swift; sourceTree = "<group>"; };
-		3AC0C901A23B9430DA02251BDEFB7FBF /* EnsureWrappers.swift */ = {isa = PBXFileReference; includeInIndex = 1; lastKnownFileType = sourcecode.swift; path = EnsureWrappers.swift; sourceTree = "<group>"; };
-		3B37841E2F7E20B53356A30741BB6BC6 /* KlarnaTokenizationViewModel.swift */ = {isa = PBXFileReference; includeInIndex = 1; lastKnownFileType = sourcecode.swift; path = KlarnaTokenizationViewModel.swift; sourceTree = "<group>"; };
-		3B4A2558FC87A2A4C6297F5C88E676FB /* AES256.swift */ = {isa = PBXFileReference; includeInIndex = 1; lastKnownFileType = sourcecode.swift; path = AES256.swift; sourceTree = "<group>"; };
-		3B57E7F25F26DF6922FBC4D0E7C3DAA9 /* PrimerTheme+Buttons.swift */ = {isa = PBXFileReference; includeInIndex = 1; lastKnownFileType = sourcecode.swift; path = "PrimerTheme+Buttons.swift"; sourceTree = "<group>"; };
-		3C474C1A0DABE2A3F404B63D4D59F30C /* Pods-PrimerSDK_Example.debug.xcconfig */ = {isa = PBXFileReference; includeInIndex = 1; lastKnownFileType = text.xcconfig; path = "Pods-PrimerSDK_Example.debug.xcconfig"; sourceTree = "<group>"; };
-		3C4C76B871D804170286515D76C13BF8 /* PayPal.swift */ = {isa = PBXFileReference; includeInIndex = 1; lastKnownFileType = sourcecode.swift; path = PayPal.swift; sourceTree = "<group>"; };
-		4165C65042D27ECFBBF78C31F9C2AAC8 /* Apaya.swift */ = {isa = PBXFileReference; includeInIndex = 1; lastKnownFileType = sourcecode.swift; path = Apaya.swift; sourceTree = "<group>"; };
-		44747AFF99ADE33DB6BE1D3E2409D8A8 /* Mask.swift */ = {isa = PBXFileReference; includeInIndex = 1; lastKnownFileType = sourcecode.swift; path = Mask.swift; sourceTree = "<group>"; };
-		4529F04178BE5FA61055383ED2D67126 /* CancelContext.swift */ = {isa = PBXFileReference; includeInIndex = 1; lastKnownFileType = sourcecode.swift; path = CancelContext.swift; sourceTree = "<group>"; };
-		4776D858495378652B3FA7899544C680 /* BankSelectorTokenizationViewModel.swift */ = {isa = PBXFileReference; includeInIndex = 1; lastKnownFileType = sourcecode.swift; path = BankSelectorTokenizationViewModel.swift; sourceTree = "<group>"; };
-		477A1B66BA49584B141C2C030B9A021A /* Queue.swift */ = {isa = PBXFileReference; includeInIndex = 1; lastKnownFileType = sourcecode.swift; path = Queue.swift; sourceTree = "<group>"; };
-		47F6B3E516079D8EF50B2A7DBDDD5425 /* MockSuccess.swift */ = {isa = PBXFileReference; includeInIndex = 1; lastKnownFileType = sourcecode.swift; path = MockSuccess.swift; sourceTree = "<group>"; };
-		48627A99264E6679D85F177DBB79DA83 /* Pods-PrimerSDK_Tests-Info.plist */ = {isa = PBXFileReference; includeInIndex = 1; lastKnownFileType = text.plist.xml; path = "Pods-PrimerSDK_Tests-Info.plist"; sourceTree = "<group>"; };
-		48C6A759351772F82CA7BB266A6BC1E0 /* UIUtils.swift */ = {isa = PBXFileReference; includeInIndex = 1; lastKnownFileType = sourcecode.swift; path = UIUtils.swift; sourceTree = "<group>"; };
-		4D2110E0BE00A4F9C9B8EDDB64802ED7 /* AnyCodable.swift */ = {isa = PBXFileReference; includeInIndex = 1; lastKnownFileType = sourcecode.swift; path = AnyCodable.swift; sourceTree = "<group>"; };
-		4D3869E0A461E802A5916AA6523517A4 /* Pods-PrimerSDK_Example */ = {isa = PBXFileReference; explicitFileType = wrapper.framework; includeInIndex = 0; name = "Pods-PrimerSDK_Example"; path = Pods_PrimerSDK_Example.framework; sourceTree = BUILT_PRODUCTS_DIR; };
-		4D4E3225809780AB81AEC4B0A5CDABA0 /* PrimerVaultManagerViewController.swift */ = {isa = PBXFileReference; includeInIndex = 1; lastKnownFileType = sourcecode.swift; path = PrimerVaultManagerViewController.swift; sourceTree = "<group>"; };
-		4DC20174F27751222D73001A5BA9293B /* Dispatcher.swift */ = {isa = PBXFileReference; includeInIndex = 1; lastKnownFileType = sourcecode.swift; path = Dispatcher.swift; sourceTree = "<group>"; };
-		4DF770FDC97BD2924A6AC98A9932D24C /* PrimerError.swift */ = {isa = PBXFileReference; includeInIndex = 1; lastKnownFileType = sourcecode.swift; path = PrimerError.swift; sourceTree = "<group>"; };
-		4ED6B17CAA57E8A00FFFB5CED0DA72B3 /* PrimerScrollView.swift */ = {isa = PBXFileReference; includeInIndex = 1; lastKnownFileType = sourcecode.swift; path = PrimerScrollView.swift; sourceTree = "<group>"; };
-		520E6DA129BBBC7D134CE15C9023A890 /* tr.lproj */ = {isa = PBXFileReference; includeInIndex = 1; path = tr.lproj; sourceTree = "<group>"; };
-		52380ED51A539FF7A62E4C045F15F964 /* Klarna.swift */ = {isa = PBXFileReference; includeInIndex = 1; lastKnownFileType = sourcecode.swift; path = Klarna.swift; sourceTree = "<group>"; };
-		528BEE938FD2A3AB8888FC44C4079480 /* VaultService.swift */ = {isa = PBXFileReference; includeInIndex = 1; lastKnownFileType = sourcecode.swift; path = VaultService.swift; sourceTree = "<group>"; };
-		5367EEE51995B8F2C21C93F69B8F0E43 /* PrimerLoadingViewController.swift */ = {isa = PBXFileReference; includeInIndex = 1; lastKnownFileType = sourcecode.swift; path = PrimerLoadingViewController.swift; sourceTree = "<group>"; };
-		54264FA3B876C359A6789828D51D2D63 /* ThenableWrappers.swift */ = {isa = PBXFileReference; includeInIndex = 1; lastKnownFileType = sourcecode.swift; path = ThenableWrappers.swift; sourceTree = "<group>"; };
-		54C9AF2A0EF41178E0E4718BE1905816 /* PrimerSDK-Info.plist */ = {isa = PBXFileReference; includeInIndex = 1; lastKnownFileType = text.plist.xml; path = "PrimerSDK-Info.plist"; sourceTree = "<group>"; };
-		54CB90C59CC11754C78AC2B1E751AC27 /* CheckoutModule.swift */ = {isa = PBXFileReference; includeInIndex = 1; lastKnownFileType = sourcecode.swift; path = CheckoutModule.swift; sourceTree = "<group>"; };
-		5517CC94DA7B3055B3B2B77F78BC218E /* PrimerTextFieldView.xib */ = {isa = PBXFileReference; includeInIndex = 1; lastKnownFileType = file.xib; path = PrimerTextFieldView.xib; sourceTree = "<group>"; };
-		556874444550E4B22127BEE869486EA5 /* Bank.swift */ = {isa = PBXFileReference; includeInIndex = 1; lastKnownFileType = sourcecode.swift; path = Bank.swift; sourceTree = "<group>"; };
-		56B1500896ABA7307D82EDE37B02AD00 /* PrimerTableViewCell.swift */ = {isa = PBXFileReference; includeInIndex = 1; lastKnownFileType = sourcecode.swift; path = PrimerTableViewCell.swift; sourceTree = "<group>"; };
-		582FD3213F3E32AF1194EEDF7C3BCD3F /* Pods-PrimerSDK_Example-acknowledgements.plist */ = {isa = PBXFileReference; includeInIndex = 1; lastKnownFileType = text.plist.xml; path = "Pods-PrimerSDK_Example-acknowledgements.plist"; sourceTree = "<group>"; };
-		58314CEC184346E354A88DE6A6453961 /* PrimerCardFormViewController.swift */ = {isa = PBXFileReference; includeInIndex = 1; lastKnownFileType = sourcecode.swift; path = PrimerCardFormViewController.swift; sourceTree = "<group>"; };
-		59AA0A1671143B360F55A90D2BC00CBE /* CardScannerViewController.swift */ = {isa = PBXFileReference; includeInIndex = 1; lastKnownFileType = sourcecode.swift; path = CardScannerViewController.swift; sourceTree = "<group>"; };
-		5ADB71E4B2C078DAE6DCBE77C4C84B2E /* PrimerSDK.podspec */ = {isa = PBXFileReference; explicitFileType = text.script.ruby; includeInIndex = 1; indentWidth = 2; lastKnownFileType = text; path = PrimerSDK.podspec; sourceTree = "<group>"; tabWidth = 2; xcLanguageSpecificationIdentifier = xcode.lang.ruby; };
-		5B3547C21351DE6378B974A5DE3280A0 /* Optional+Extensions.swift */ = {isa = PBXFileReference; includeInIndex = 1; lastKnownFileType = sourcecode.swift; path = "Optional+Extensions.swift"; sourceTree = "<group>"; };
-		5BEE9D71EA37A7771EC2D00441BA7829 /* WebViewUtil.swift */ = {isa = PBXFileReference; includeInIndex = 1; lastKnownFileType = sourcecode.swift; path = WebViewUtil.swift; sourceTree = "<group>"; };
-		60172247F41E851239F45FF3FC45798B /* OrderItem.swift */ = {isa = PBXFileReference; includeInIndex = 1; lastKnownFileType = sourcecode.swift; path = OrderItem.swift; sourceTree = "<group>"; };
-		6035B30BD0D9E2AB3A31448413967587 /* PresentationController.swift */ = {isa = PBXFileReference; includeInIndex = 1; lastKnownFileType = sourcecode.swift; path = PresentationController.swift; sourceTree = "<group>"; };
-		618B751CD894FD83D0638531728C1148 /* CardNetwork.swift */ = {isa = PBXFileReference; includeInIndex = 1; lastKnownFileType = sourcecode.swift; path = CardNetwork.swift; sourceTree = "<group>"; };
-		62FFB5E780D7CF549E09A03D7151C0F1 /* PrimerExpiryDateFieldView.swift */ = {isa = PBXFileReference; includeInIndex = 1; lastKnownFileType = sourcecode.swift; path = PrimerExpiryDateFieldView.swift; sourceTree = "<group>"; };
-		639AE4928116FBD4FAE7B3DD6BD21271 /* Pods-PrimerSDK_Tests-acknowledgements.plist */ = {isa = PBXFileReference; includeInIndex = 1; lastKnownFileType = text.plist.xml; path = "Pods-PrimerSDK_Tests-acknowledgements.plist"; sourceTree = "<group>"; };
-		63ACAEF8BCC9DB4DCC60F6BED67E543E /* PrimerHeadlessUniversalCheckoutUIManager.swift */ = {isa = PBXFileReference; includeInIndex = 1; lastKnownFileType = sourcecode.swift; path = PrimerHeadlessUniversalCheckoutUIManager.swift; sourceTree = "<group>"; };
-		643DCBD7012509EE27813F96B874CEB4 /* QRCodeViewController.swift */ = {isa = PBXFileReference; includeInIndex = 1; lastKnownFileType = sourcecode.swift; path = QRCodeViewController.swift; sourceTree = "<group>"; };
-		64D047ED62699FFCB0269AE6736248BD /* race.swift */ = {isa = PBXFileReference; includeInIndex = 1; lastKnownFileType = sourcecode.swift; path = race.swift; sourceTree = "<group>"; };
-		65E22A6CEC3B9CC8F7FB0D7CD9D383DE /* PrimerTheme+Inputs.swift */ = {isa = PBXFileReference; includeInIndex = 1; lastKnownFileType = sourcecode.swift; path = "PrimerTheme+Inputs.swift"; sourceTree = "<group>"; };
-		683464B2E03BEA9B69765D7D532DBD79 /* UserDefaultsExtension.swift */ = {isa = PBXFileReference; includeInIndex = 1; lastKnownFileType = sourcecode.swift; path = UserDefaultsExtension.swift; sourceTree = "<group>"; };
-		68A4FF89C0FD051B7BCB90567FC12A13 /* PrimerAPIClient.swift */ = {isa = PBXFileReference; includeInIndex = 1; lastKnownFileType = sourcecode.swift; path = PrimerAPIClient.swift; sourceTree = "<group>"; };
-		69BA994121982ACD91091BC9EDBB9D23 /* Consolable.swift */ = {isa = PBXFileReference; includeInIndex = 1; lastKnownFileType = sourcecode.swift; path = Consolable.swift; sourceTree = "<group>"; };
-		69E8FC01C9BB3723D7A59FD1F52264B3 /* UIDeviceExtension.swift */ = {isa = PBXFileReference; includeInIndex = 1; lastKnownFileType = sourcecode.swift; path = UIDeviceExtension.swift; sourceTree = "<group>"; };
-		6CABF1250A9C2AEF4EB137CA55ECC0FE /* after.swift */ = {isa = PBXFileReference; includeInIndex = 1; lastKnownFileType = sourcecode.swift; path = after.swift; sourceTree = "<group>"; };
-		6F62EC7E7FE74F53F207CFD74D2416CA /* Pods-PrimerSDK_Example-Info.plist */ = {isa = PBXFileReference; includeInIndex = 1; lastKnownFileType = text.plist.xml; path = "Pods-PrimerSDK_Example-Info.plist"; sourceTree = "<group>"; };
-		6FA50F733DED3C3A0E9135D855A38CCA /* nb.lproj */ = {isa = PBXFileReference; includeInIndex = 1; path = nb.lproj; sourceTree = "<group>"; };
-		706845897061D471A493E009F7750A2F /* CountryCode.swift */ = {isa = PBXFileReference; includeInIndex = 1; lastKnownFileType = sourcecode.swift; path = CountryCode.swift; sourceTree = "<group>"; };
-		724F679743B756CC7836646F2DEF4B75 /* Box.swift */ = {isa = PBXFileReference; includeInIndex = 1; lastKnownFileType = sourcecode.swift; path = Box.swift; sourceTree = "<group>"; };
-		75FCCD9869C584A94FD7AE74B89BECDA /* Weak.swift */ = {isa = PBXFileReference; includeInIndex = 1; lastKnownFileType = sourcecode.swift; path = Weak.swift; sourceTree = "<group>"; };
-		765E17D0E02C7988E06BA9918B3559EC /* pt.lproj */ = {isa = PBXFileReference; includeInIndex = 1; path = pt.lproj; sourceTree = "<group>"; };
-		76AB301ED417DA27C70F7972313F3A15 /* Content.swift */ = {isa = PBXFileReference; includeInIndex = 1; lastKnownFileType = sourcecode.swift; path = Content.swift; sourceTree = "<group>"; };
-		76FF9AA664AD0F050E47BE66CF71F206 /* PrimerCustomStyleTextField.swift */ = {isa = PBXFileReference; includeInIndex = 1; lastKnownFileType = sourcecode.swift; path = PrimerCustomStyleTextField.swift; sourceTree = "<group>"; };
-		7933B9AB199134C8ED6529877C2C8E17 /* PrimerSDK.modulemap */ = {isa = PBXFileReference; includeInIndex = 1; lastKnownFileType = sourcecode.module; path = PrimerSDK.modulemap; sourceTree = "<group>"; };
-		7A6D03DD19D5189D00E0151CACFC54EF /* Throwable.swift */ = {isa = PBXFileReference; includeInIndex = 1; lastKnownFileType = sourcecode.swift; path = Throwable.swift; sourceTree = "<group>"; };
-		7D421F506FA20FB4013AEF8A92237BC2 /* FormType.swift */ = {isa = PBXFileReference; includeInIndex = 1; lastKnownFileType = sourcecode.swift; path = FormType.swift; sourceTree = "<group>"; };
-		7D66BAB9FFF839AE367A0B6BAA59CF49 /* PrimerHeadlessUniversalCheckoutProtocols.swift */ = {isa = PBXFileReference; includeInIndex = 1; lastKnownFileType = sourcecode.swift; path = PrimerHeadlessUniversalCheckoutProtocols.swift; sourceTree = "<group>"; };
-		7D986DACD79FDDFC50E64D6DBF78EB22 /* Connectivity.swift */ = {isa = PBXFileReference; includeInIndex = 1; lastKnownFileType = sourcecode.swift; path = Connectivity.swift; sourceTree = "<group>"; };
-		7DE46AEB54D7F54776CBE1BB22F38949 /* PrimerTextField.swift */ = {isa = PBXFileReference; includeInIndex = 1; lastKnownFileType = sourcecode.swift; path = PrimerTextField.swift; sourceTree = "<group>"; };
-		7EAF81CBA330D84904743986FBD5155B /* PrimerConfiguration.swift */ = {isa = PBXFileReference; includeInIndex = 1; lastKnownFileType = sourcecode.swift; path = PrimerConfiguration.swift; sourceTree = "<group>"; };
-		84EF1E0DE17E1838C3930B66BEDF4163 /* Configuration.swift */ = {isa = PBXFileReference; includeInIndex = 1; lastKnownFileType = sourcecode.swift; path = Configuration.swift; sourceTree = "<group>"; };
-		855AAC9B78128DC3F2F57B2A8DD8A27A /* PrimerThemeData.swift */ = {isa = PBXFileReference; includeInIndex = 1; lastKnownFileType = sourcecode.swift; path = PrimerThemeData.swift; sourceTree = "<group>"; };
-		85687C15C433D5522F6E9A787FBA9706 /* Promise.swift */ = {isa = PBXFileReference; includeInIndex = 1; lastKnownFileType = sourcecode.swift; path = Promise.swift; sourceTree = "<group>"; };
-		8667B809DD35F7B79B1DE3D1E69C0669 /* BankSelectorViewController.swift */ = {isa = PBXFileReference; includeInIndex = 1; lastKnownFileType = sourcecode.swift; path = BankSelectorViewController.swift; sourceTree = "<group>"; };
-		86798FDAD7DC53BAE4285595E1AF29A8 /* PrimerAPI.swift */ = {isa = PBXFileReference; includeInIndex = 1; lastKnownFileType = sourcecode.swift; path = PrimerAPI.swift; sourceTree = "<group>"; };
-		86B4BD0382EAC9769CC1424302D7A57A /* URLSessionStack.swift */ = {isa = PBXFileReference; includeInIndex = 1; lastKnownFileType = sourcecode.swift; path = URLSessionStack.swift; sourceTree = "<group>"; };
-		8A1E451720D9EBB95E0668AE7DDBFEB2 /* 3DS.swift */ = {isa = PBXFileReference; includeInIndex = 1; lastKnownFileType = sourcecode.swift; path = 3DS.swift; sourceTree = "<group>"; };
-		8BD40F4975A1DAAB59789E336FFD5000 /* ResumeHandlerProtocol.swift */ = {isa = PBXFileReference; includeInIndex = 1; lastKnownFileType = sourcecode.swift; path = ResumeHandlerProtocol.swift; sourceTree = "<group>"; };
-		8D60A2FFD73DCC1566DEE611401FCFB2 /* ErrorHandler.swift */ = {isa = PBXFileReference; includeInIndex = 1; lastKnownFileType = sourcecode.swift; path = ErrorHandler.swift; sourceTree = "<group>"; };
-		8E5D2320530865A944A6B2E03D3468BD /* fr.lproj */ = {isa = PBXFileReference; includeInIndex = 1; path = fr.lproj; sourceTree = "<group>"; };
-		8EB36CC4372688BE57A1F7109A9A0738 /* PrimerTheme+TextStyles.swift */ = {isa = PBXFileReference; includeInIndex = 1; lastKnownFileType = sourcecode.swift; path = "PrimerTheme+TextStyles.swift"; sourceTree = "<group>"; };
-		8F6752C1FC3FAE723AA445F8F68A9B00 /* Currency.swift */ = {isa = PBXFileReference; includeInIndex = 1; lastKnownFileType = sourcecode.swift; path = Currency.swift; sourceTree = "<group>"; };
-		90B8F0AEA7677213F448CFF4F586B8EA /* PrimerAPIClient+Promises.swift */ = {isa = PBXFileReference; includeInIndex = 1; lastKnownFileType = sourcecode.swift; path = "PrimerAPIClient+Promises.swift"; sourceTree = "<group>"; };
-		933FCE5D089E26BB4AB46C7B14FAC1DF /* ConcurrencyLimitedDispatcher.swift */ = {isa = PBXFileReference; includeInIndex = 1; lastKnownFileType = sourcecode.swift; path = ConcurrencyLimitedDispatcher.swift; sourceTree = "<group>"; };
-		9386DC8E8AE78BE516D273CC93FDEA0C /* es.lproj */ = {isa = PBXFileReference; includeInIndex = 1; path = es.lproj; sourceTree = "<group>"; };
-		93ADDC4F96B8F9DAEF5A7349CD8382BC /* CardButton.swift */ = {isa = PBXFileReference; includeInIndex = 1; lastKnownFileType = sourcecode.swift; path = CardButton.swift; sourceTree = "<group>"; };
-		96B7BEACCEE5B74806F0BF74EA80B3CE /* PrimerHeadlessUniversalCheckout.swift */ = {isa = PBXFileReference; includeInIndex = 1; lastKnownFileType = sourcecode.swift; path = PrimerHeadlessUniversalCheckout.swift; sourceTree = "<group>"; };
-		97BA4FDEDB2E9730AAE7E4683A3CF136 /* Analytics.swift */ = {isa = PBXFileReference; includeInIndex = 1; lastKnownFileType = sourcecode.swift; path = Analytics.swift; sourceTree = "<group>"; };
-		9B2024C39C9456607C0BC14173982FBA /* PrimerViewExtensions.swift */ = {isa = PBXFileReference; includeInIndex = 1; lastKnownFileType = sourcecode.swift; path = PrimerViewExtensions.swift; sourceTree = "<group>"; };
-		9BE92E1D767B16B4A133946A6B1B3458 /* LogEvent.swift */ = {isa = PBXFileReference; includeInIndex = 1; lastKnownFileType = sourcecode.swift; path = LogEvent.swift; sourceTree = "<group>"; };
-		9C0E94E642DAF200E4F8095B3DBD3DEF /* Icons.xcassets */ = {isa = PBXFileReference; includeInIndex = 1; lastKnownFileType = folder.assetcatalog; name = Icons.xcassets; path = Sources/PrimerSDK/Resources/Icons.xcassets; sourceTree = "<group>"; };
-		9C108633B0CA34E2784C77C3CD67CDE6 /* ClientSession.swift */ = {isa = PBXFileReference; includeInIndex = 1; lastKnownFileType = sourcecode.swift; path = ClientSession.swift; sourceTree = "<group>"; };
-		9D65066EFF8667EDC74C273769973632 /* Resolver.swift */ = {isa = PBXFileReference; includeInIndex = 1; lastKnownFileType = sourcecode.swift; path = Resolver.swift; sourceTree = "<group>"; };
-		9D940727FF8FB9C785EB98E56350EF41 /* Podfile */ = {isa = PBXFileReference; explicitFileType = text.script.ruby; includeInIndex = 1; indentWidth = 2; lastKnownFileType = text; name = Podfile; path = ../Podfile; sourceTree = SOURCE_ROOT; tabWidth = 2; xcLanguageSpecificationIdentifier = xcode.lang.ruby; };
-		9F543CAADBBCAFC6F44166F6757570E7 /* PrimerContent.swift */ = {isa = PBXFileReference; includeInIndex = 1; lastKnownFileType = sourcecode.swift; path = PrimerContent.swift; sourceTree = "<group>"; };
-		A0BD6DD6EAB7A8D9F28180B35CB7B2BC /* UXMode.swift */ = {isa = PBXFileReference; includeInIndex = 1; lastKnownFileType = sourcecode.swift; path = UXMode.swift; sourceTree = "<group>"; };
-		A1BFF984C1103D527D741BF61C0CB014 /* AnalyticsService.swift */ = {isa = PBXFileReference; includeInIndex = 1; lastKnownFileType = sourcecode.swift; path = AnalyticsService.swift; sourceTree = "<group>"; };
-		A2439D6C5845236EE459125BF70ABF43 /* SequenceWrappers.swift */ = {isa = PBXFileReference; includeInIndex = 1; lastKnownFileType = sourcecode.swift; path = SequenceWrappers.swift; sourceTree = "<group>"; };
-		A34AD60B3D18F58F62C3DC551EFF9A8D /* PrimerTheme+Borders.swift */ = {isa = PBXFileReference; includeInIndex = 1; lastKnownFileType = sourcecode.swift; path = "PrimerTheme+Borders.swift"; sourceTree = "<group>"; };
-		A3FA21EE6FA9756394B92998DCBE57AC /* da.lproj */ = {isa = PBXFileReference; includeInIndex = 1; path = da.lproj; sourceTree = "<group>"; };
-		A4E7B1C752F38C22267D301DD5A364DF /* Pods-PrimerSDK_Tests-acknowledgements.markdown */ = {isa = PBXFileReference; includeInIndex = 1; lastKnownFileType = text; path = "Pods-PrimerSDK_Tests-acknowledgements.markdown"; sourceTree = "<group>"; };
-		A5740E5DB1CE13C18D0E446FC26D7CC9 /* TokenizationService.swift */ = {isa = PBXFileReference; includeInIndex = 1; lastKnownFileType = sourcecode.swift; path = TokenizationService.swift; sourceTree = "<group>"; };
-		A5CEB1F8E1C06C6133B276E9A60847F2 /* Cancellable.swift */ = {isa = PBXFileReference; includeInIndex = 1; lastKnownFileType = sourcecode.swift; path = Cancellable.swift; sourceTree = "<group>"; };
-		A879ECA371B158B5C0D886776D3B7392 /* Device.swift */ = {isa = PBXFileReference; includeInIndex = 1; lastKnownFileType = sourcecode.swift; path = Device.swift; sourceTree = "<group>"; };
-		A8B3BC107C2BDC3C03D961866F721265 /* PrimerSDK-PrimerResources */ = {isa = PBXFileReference; explicitFileType = wrapper.cfbundle; includeInIndex = 0; name = "PrimerSDK-PrimerResources"; path = PrimerResources.bundle; sourceTree = BUILT_PRODUCTS_DIR; };
-		A93CC063298D2DF6CC5FA96AD1EB69A8 /* UIColorExtension.swift */ = {isa = PBXFileReference; includeInIndex = 1; lastKnownFileType = sourcecode.swift; path = UIColorExtension.swift; sourceTree = "<group>"; };
-		A95E2DDD3C4A830338470F790FDB5FDB /* FinallyWrappers.swift */ = {isa = PBXFileReference; includeInIndex = 1; lastKnownFileType = sourcecode.swift; path = FinallyWrappers.swift; sourceTree = "<group>"; };
-		A9D28DB25F78BD5D92E7E37C793C03D1 /* DateExtension.swift */ = {isa = PBXFileReference; includeInIndex = 1; lastKnownFileType = sourcecode.swift; path = DateExtension.swift; sourceTree = "<group>"; };
-		AA2F31F1F1DF1305C7D8768D6CAA1161 /* IntExtension.swift */ = {isa = PBXFileReference; includeInIndex = 1; lastKnownFileType = sourcecode.swift; path = IntExtension.swift; sourceTree = "<group>"; };
-		AA80C9C550CB6B8B521015719AA66526 /* Pods-PrimerSDK_Example.modulemap */ = {isa = PBXFileReference; includeInIndex = 1; lastKnownFileType = sourcecode.module; path = "Pods-PrimerSDK_Example.modulemap"; sourceTree = "<group>"; };
-		AC8711D2430F908933E0CF79DA7DADBB /* PrimerSDK-umbrella.h */ = {isa = PBXFileReference; includeInIndex = 1; lastKnownFileType = sourcecode.c.h; path = "PrimerSDK-umbrella.h"; sourceTree = "<group>"; };
-		AD8A2C1BBED2573AD4EE115CC666902E /* PaymentResponse.swift */ = {isa = PBXFileReference; includeInIndex = 1; lastKnownFileType = sourcecode.swift; path = PaymentResponse.swift; sourceTree = "<group>"; };
-		AE72B220F5CD0A69587B743F251D70F9 /* PaymentMethodConfigurationType.swift */ = {isa = PBXFileReference; includeInIndex = 1; lastKnownFileType = sourcecode.swift; path = PaymentMethodConfigurationType.swift; sourceTree = "<group>"; };
-		AE972F3B44197B81D41E34A31D92EF14 /* PrimerButton.swift */ = {isa = PBXFileReference; includeInIndex = 1; lastKnownFileType = sourcecode.swift; path = PrimerButton.swift; sourceTree = "<group>"; };
-		AF9BC046FD4CDAD66A8EEE91F17F042D /* GuaranteeWrappers.swift */ = {isa = PBXFileReference; includeInIndex = 1; lastKnownFileType = sourcecode.swift; path = GuaranteeWrappers.swift; sourceTree = "<group>"; };
-		AFBFC6EDE4BEA345BB453C93785EA5A4 /* 3DSService.swift */ = {isa = PBXFileReference; includeInIndex = 1; lastKnownFileType = sourcecode.swift; path = 3DSService.swift; sourceTree = "<group>"; };
-		B0E8A79AE279AE62C8F8E8F9F52E0258 /* JSONParser.swift */ = {isa = PBXFileReference; includeInIndex = 1; lastKnownFileType = sourcecode.swift; path = JSONParser.swift; sourceTree = "<group>"; };
-		B162D4B7FBBC61E5685D4DE6D451259F /* PrimerThemeData+Deprecated.swift */ = {isa = PBXFileReference; includeInIndex = 1; lastKnownFileType = sourcecode.swift; path = "PrimerThemeData+Deprecated.swift"; sourceTree = "<group>"; };
-		B2683289C3F0E7761EC27558A8758A9A /* Thenable.swift */ = {isa = PBXFileReference; includeInIndex = 1; lastKnownFileType = sourcecode.swift; path = Thenable.swift; sourceTree = "<group>"; };
-		B38DFFE9EBC968A7C378FD91C9672E6E /* NetworkService.swift */ = {isa = PBXFileReference; includeInIndex = 1; lastKnownFileType = sourcecode.swift; path = NetworkService.swift; sourceTree = "<group>"; };
-		B429083200B13F604ED3C87DFFC0C016 /* Pods-PrimerSDK_Tests.modulemap */ = {isa = PBXFileReference; includeInIndex = 1; lastKnownFileType = sourcecode.module; path = "Pods-PrimerSDK_Tests.modulemap"; sourceTree = "<group>"; };
-		B73A317F68653C1777AD3179D17FF87C /* PaymentMethodTokenizationViewModel.swift */ = {isa = PBXFileReference; includeInIndex = 1; lastKnownFileType = sourcecode.swift; path = PaymentMethodTokenizationViewModel.swift; sourceTree = "<group>"; };
-		B826050E3EB241084FB3DC8F8692CBEB /* PostalCode.swift */ = {isa = PBXFileReference; includeInIndex = 1; lastKnownFileType = sourcecode.swift; path = PostalCode.swift; sourceTree = "<group>"; };
-		B984CDFCE7F96C5EBDEE201C2C960260 /* sv.lproj */ = {isa = PBXFileReference; includeInIndex = 1; path = sv.lproj; sourceTree = "<group>"; };
-		BB274C631595FF58508D4A0E4EBA5436 /* CancellableCatchable.swift */ = {isa = PBXFileReference; includeInIndex = 1; lastKnownFileType = sourcecode.swift; path = CancellableCatchable.swift; sourceTree = "<group>"; };
-		BB86BD2A3B856A5F680E8C406F177E4C /* PrimerFlowEnums.swift */ = {isa = PBXFileReference; includeInIndex = 1; lastKnownFileType = sourcecode.swift; path = PrimerFlowEnums.swift; sourceTree = "<group>"; };
-		BBD7826E44BD56191333779C82E5807B /* ImageName.swift */ = {isa = PBXFileReference; includeInIndex = 1; lastKnownFileType = sourcecode.swift; path = ImageName.swift; sourceTree = "<group>"; };
-		BC407387504B49C1516819FEF710D9C0 /* Dimensions.swift */ = {isa = PBXFileReference; includeInIndex = 1; lastKnownFileType = sourcecode.swift; path = Dimensions.swift; sourceTree = "<group>"; };
-		BC6E37F298A37CE7789E1719C83312B8 /* pl.lproj */ = {isa = PBXFileReference; includeInIndex = 1; path = pl.lproj; sourceTree = "<group>"; };
-		BCC4F16E8D83B713F7011E82D18855D0 /* PrimerNibView.swift */ = {isa = PBXFileReference; includeInIndex = 1; lastKnownFileType = sourcecode.swift; path = PrimerNibView.swift; sourceTree = "<group>"; };
-		BE3090E4FB6DF65AD336765B01CEEE30 /* CatchWrappers.swift */ = {isa = PBXFileReference; includeInIndex = 1; lastKnownFileType = sourcecode.swift; path = CatchWrappers.swift; sourceTree = "<group>"; };
-		BEE531BA5F123216A3A07CC78FC37F87 /* PrimerInputElements.swift */ = {isa = PBXFileReference; includeInIndex = 1; lastKnownFileType = sourcecode.swift; path = PrimerInputElements.swift; sourceTree = "<group>"; };
-		C40BC9191A32FFFE8402A03067562564 /* Customer.swift */ = {isa = PBXFileReference; includeInIndex = 1; lastKnownFileType = sourcecode.swift; path = Customer.swift; sourceTree = "<group>"; };
-		C4F2147FAC911C228E73C6DEE924018E /* Parser.swift */ = {isa = PBXFileReference; includeInIndex = 1; lastKnownFileType = sourcecode.swift; path = Parser.swift; sourceTree = "<group>"; };
-		C9E89CFD3BD0119EE2647FBACEEFA99A /* PrimerTextFieldView.swift */ = {isa = PBXFileReference; includeInIndex = 1; lastKnownFileType = sourcecode.swift; path = PrimerTextFieldView.swift; sourceTree = "<group>"; };
-		CB6659810ADBEC7E07048CB94DCC5F4C /* AnalyticsEvent.swift */ = {isa = PBXFileReference; includeInIndex = 1; lastKnownFileType = sourcecode.swift; path = AnalyticsEvent.swift; sourceTree = "<group>"; };
-		CBAF5B648BC9A5D86588E389543402B0 /* ClientTokenService.swift */ = {isa = PBXFileReference; includeInIndex = 1; lastKnownFileType = sourcecode.swift; path = ClientTokenService.swift; sourceTree = "<group>"; };
-		CDFD143DF887647C3575ED03179B7E1D /* when.swift */ = {isa = PBXFileReference; includeInIndex = 1; lastKnownFileType = sourcecode.swift; path = when.swift; sourceTree = "<group>"; };
-		CEE1634CBFC2FB48B2BF455E4102DF9C /* PrimerNavigationBar.swift */ = {isa = PBXFileReference; includeInIndex = 1; lastKnownFileType = sourcecode.swift; path = PrimerNavigationBar.swift; sourceTree = "<group>"; };
-		D0B357FD0A654035D8D67BBCEC717649 /* SuccessViewController.swift */ = {isa = PBXFileReference; includeInIndex = 1; lastKnownFileType = sourcecode.swift; path = SuccessViewController.swift; sourceTree = "<group>"; };
-		D0D91B50D7CFDFB34B009E067B5ED1B4 /* StrictRateLimitedDispatcher.swift */ = {isa = PBXFileReference; includeInIndex = 1; lastKnownFileType = sourcecode.swift; path = StrictRateLimitedDispatcher.swift; sourceTree = "<group>"; };
-		D245E0514AAC1A2B9A6D5EA2F383E90F /* UIKit.framework */ = {isa = PBXFileReference; lastKnownFileType = wrapper.framework; name = UIKit.framework; path = Platforms/iPhoneOS.platform/Developer/SDKs/iPhoneOS14.0.sdk/System/Library/Frameworks/UIKit.framework; sourceTree = DEVELOPER_DIR; };
-		D264B4E57DF7DB00D71275605D100971 /* Pods-PrimerSDK_Example-frameworks.sh */ = {isa = PBXFileReference; includeInIndex = 1; lastKnownFileType = text.script.sh; path = "Pods-PrimerSDK_Example-frameworks.sh"; sourceTree = "<group>"; };
-		D39507107702E307BEE486A96DC16E2D /* README.md */ = {isa = PBXFileReference; includeInIndex = 1; path = README.md; sourceTree = "<group>"; };
-		D4FBB0595FF8587A0DD8F36303B1391F /* PrimerRootViewController.swift */ = {isa = PBXFileReference; includeInIndex = 1; lastKnownFileType = sourcecode.swift; path = PrimerRootViewController.swift; sourceTree = "<group>"; };
-		D517352974F04C85721716403BB0AE73 /* Primer.swift */ = {isa = PBXFileReference; includeInIndex = 1; lastKnownFileType = sourcecode.swift; path = Primer.swift; sourceTree = "<group>"; };
-		D66C3890C3566F38C935A2FFD9A237B0 /* Pods-PrimerSDK_Tests-dummy.m */ = {isa = PBXFileReference; includeInIndex = 1; lastKnownFileType = sourcecode.c.objc; path = "Pods-PrimerSDK_Tests-dummy.m"; sourceTree = "<group>"; };
-		D84163501C075C99BF16DF5B01C8E8FE /* LICENSE */ = {isa = PBXFileReference; includeInIndex = 1; path = LICENSE; sourceTree = "<group>"; };
-		D899618EF01BC196B6C658B39F1C506D /* Colors.swift */ = {isa = PBXFileReference; includeInIndex = 1; lastKnownFileType = sourcecode.swift; path = Colors.swift; sourceTree = "<group>"; };
-		D89AEBDE96F9A6EE08E9EFBDFADFC1C0 /* PrimerTheme+Colors.swift */ = {isa = PBXFileReference; includeInIndex = 1; lastKnownFileType = sourcecode.swift; path = "PrimerTheme+Colors.swift"; sourceTree = "<group>"; };
-		DA2092E11579780D0D84954E6377C0CD /* ApplePayTokenizationViewModel.swift */ = {isa = PBXFileReference; includeInIndex = 1; lastKnownFileType = sourcecode.swift; path = ApplePayTokenizationViewModel.swift; sourceTree = "<group>"; };
-		DB5741489D04542A55DADAFCADDE2D53 /* PrimerCardNumberFieldView.swift */ = {isa = PBXFileReference; includeInIndex = 1; lastKnownFileType = sourcecode.swift; path = PrimerCardNumberFieldView.swift; sourceTree = "<group>"; };
-		DC5114F4261EF71CAAC84882A266BE7C /* PaymentMethodConfigService.swift */ = {isa = PBXFileReference; includeInIndex = 1; lastKnownFileType = sourcecode.swift; path = PaymentMethodConfigService.swift; sourceTree = "<group>"; };
-		DC884990E4D9D808C3EFDC22D2EECEC3 /* WrapperProtocols.swift */ = {isa = PBXFileReference; includeInIndex = 1; lastKnownFileType = sourcecode.swift; path = WrapperProtocols.swift; sourceTree = "<group>"; };
-		DCCB480F16D98D5671A7B6089570A4B6 /* MockPrimerAPIClient.swift */ = {isa = PBXFileReference; includeInIndex = 1; lastKnownFileType = sourcecode.swift; path = MockPrimerAPIClient.swift; sourceTree = "<group>"; };
-		DCFCC37067EB355AD804F85348865482 /* PaymentMethodsGroupView.swift */ = {isa = PBXFileReference; includeInIndex = 1; lastKnownFileType = sourcecode.swift; path = PaymentMethodsGroupView.swift; sourceTree = "<group>"; };
-		DEF66ADFE936159FF2B2757687212F7B /* el.lproj */ = {isa = PBXFileReference; includeInIndex = 1; path = el.lproj; sourceTree = "<group>"; };
-		DF6E4F8E7C26A7BBEC17AAD4042A317D /* Pods-PrimerSDK_Tests.debug.xcconfig */ = {isa = PBXFileReference; includeInIndex = 1; lastKnownFileType = text.xcconfig; path = "Pods-PrimerSDK_Tests.debug.xcconfig"; sourceTree = "<group>"; };
-		E022063F2FB14A386AE8CA762BFF3D30 /* ClientToken.swift */ = {isa = PBXFileReference; includeInIndex = 1; lastKnownFileType = sourcecode.swift; path = ClientToken.swift; sourceTree = "<group>"; };
-		E08442D7AEE544796E5F95B23DD8860C /* ApayaTokenizationViewModel.swift */ = {isa = PBXFileReference; includeInIndex = 1; lastKnownFileType = sourcecode.swift; path = ApayaTokenizationViewModel.swift; sourceTree = "<group>"; };
-		E1B945985145643C12B1E91600B680DE /* Pods-PrimerSDK_Example-acknowledgements.markdown */ = {isa = PBXFileReference; includeInIndex = 1; lastKnownFileType = text; path = "Pods-PrimerSDK_Example-acknowledgements.markdown"; sourceTree = "<group>"; };
-		E3B83E39142AA6AEFA18F23002FBFF5C /* AnyDecodable.swift */ = {isa = PBXFileReference; includeInIndex = 1; lastKnownFileType = sourcecode.swift; path = AnyDecodable.swift; sourceTree = "<group>"; };
-		E4787C4BD99AA89407E29376CE87C717 /* AnyEncodable.swift */ = {isa = PBXFileReference; includeInIndex = 1; lastKnownFileType = sourcecode.swift; path = AnyEncodable.swift; sourceTree = "<group>"; };
-		E721063487052CD2D91A31BBB73E96D6 /* CustomStringConvertible.swift */ = {isa = PBXFileReference; includeInIndex = 1; lastKnownFileType = sourcecode.swift; path = CustomStringConvertible.swift; sourceTree = "<group>"; };
-		E7597D7C956B0125A2364B7DFB99F2E5 /* RateLimitedDispatcherBase.swift */ = {isa = PBXFileReference; includeInIndex = 1; lastKnownFileType = sourcecode.swift; path = RateLimitedDispatcherBase.swift; sourceTree = "<group>"; };
-		E81650EF6ECD305A12DFF4C62C59301B /* PrimerResultViewController.swift */ = {isa = PBXFileReference; includeInIndex = 1; lastKnownFileType = sourcecode.swift; path = PrimerResultViewController.swift; sourceTree = "<group>"; };
+		E47F1E22001CF7A099074E369FA3713D /* PostalCode.swift */ = {isa = PBXFileReference; includeInIndex = 1; lastKnownFileType = sourcecode.swift; path = PostalCode.swift; sourceTree = "<group>"; };
+		E4CBC715F3DDDD88F1E4B001ABEF53F8 /* ApplePayTokenizationViewModel.swift */ = {isa = PBXFileReference; includeInIndex = 1; lastKnownFileType = sourcecode.swift; path = ApplePayTokenizationViewModel.swift; sourceTree = "<group>"; };
+		E56B0625FF3E6B58BBA368F8986ED44E /* Queue.swift */ = {isa = PBXFileReference; includeInIndex = 1; lastKnownFileType = sourcecode.swift; path = Queue.swift; sourceTree = "<group>"; };
+		E742FB3720C51BF95F205B5C92645E04 /* Configuration.swift */ = {isa = PBXFileReference; includeInIndex = 1; lastKnownFileType = sourcecode.swift; path = Configuration.swift; sourceTree = "<group>"; };
 		E884507DF2B84FA8A2E8AD8289881542 /* Pods-PrimerSDK_Example.release.xcconfig */ = {isa = PBXFileReference; includeInIndex = 1; lastKnownFileType = text.xcconfig; path = "Pods-PrimerSDK_Example.release.xcconfig"; sourceTree = "<group>"; };
 		EAB6F611E86A4758835A715E4B4184F6 /* Foundation.framework */ = {isa = PBXFileReference; lastKnownFileType = wrapper.framework; name = Foundation.framework; path = Platforms/iPhoneOS.platform/Developer/SDKs/iPhoneOS14.0.sdk/System/Library/Frameworks/Foundation.framework; sourceTree = DEVELOPER_DIR; };
-		EAC72DDD65A92588DC462B24DEB56318 /* BankTableViewCell.swift */ = {isa = PBXFileReference; includeInIndex = 1; lastKnownFileType = sourcecode.swift; path = BankTableViewCell.swift; sourceTree = "<group>"; };
-		EB21C640E129D0610816553BDB015799 /* ApplePay.swift */ = {isa = PBXFileReference; includeInIndex = 1; lastKnownFileType = sourcecode.swift; path = ApplePay.swift; sourceTree = "<group>"; };
-		EE2BD36AAA28329C6C1BCE1F6EEE1147 /* PaymentMethodToken.swift */ = {isa = PBXFileReference; includeInIndex = 1; lastKnownFileType = sourcecode.swift; path = PaymentMethodToken.swift; sourceTree = "<group>"; };
-		EE37037793F066A679F77FAAE9689F60 /* PrimerUniversalCheckoutViewController.swift */ = {isa = PBXFileReference; includeInIndex = 1; lastKnownFileType = sourcecode.swift; path = PrimerUniversalCheckoutViewController.swift; sourceTree = "<group>"; };
+		EC01989184C532504EB6854742092E3C /* PrimerExpiryDateFieldView.swift */ = {isa = PBXFileReference; includeInIndex = 1; lastKnownFileType = sourcecode.swift; path = PrimerExpiryDateFieldView.swift; sourceTree = "<group>"; };
+		EC148E6F5318E77E24A6EE582CA44CFF /* PrimerCardNumberFieldView.swift */ = {isa = PBXFileReference; includeInIndex = 1; lastKnownFileType = sourcecode.swift; path = PrimerCardNumberFieldView.swift; sourceTree = "<group>"; };
+		EC1E6CC80D81865511AA97004B5DA413 /* CardButton.swift */ = {isa = PBXFileReference; includeInIndex = 1; lastKnownFileType = sourcecode.swift; path = CardButton.swift; sourceTree = "<group>"; };
+		ED87FF8A25B3D14040B48F341C94ECF6 /* PrimerHeadlessUniversalCheckout.swift */ = {isa = PBXFileReference; includeInIndex = 1; lastKnownFileType = sourcecode.swift; path = PrimerHeadlessUniversalCheckout.swift; sourceTree = "<group>"; };
+		EE160E1649216B81DA817A57C3E7D08D /* Thenable.swift */ = {isa = PBXFileReference; includeInIndex = 1; lastKnownFileType = sourcecode.swift; path = Thenable.swift; sourceTree = "<group>"; };
+		EE7887C78203E4C69CCCAB7E3B3448CD /* RateLimitedDispatcherBase.swift */ = {isa = PBXFileReference; includeInIndex = 1; lastKnownFileType = sourcecode.swift; path = RateLimitedDispatcherBase.swift; sourceTree = "<group>"; };
 		EE9674DAD0C961C92687877090E1E047 /* Pods-PrimerSDK_Tests-umbrella.h */ = {isa = PBXFileReference; includeInIndex = 1; lastKnownFileType = sourcecode.c.h; path = "Pods-PrimerSDK_Tests-umbrella.h"; sourceTree = "<group>"; };
-		F06AF5288649990473AFB74D19BD79FF /* Guarantee.swift */ = {isa = PBXFileReference; includeInIndex = 1; lastKnownFileType = sourcecode.swift; path = Guarantee.swift; sourceTree = "<group>"; };
-		F09BEF551BDF1C2723BC63C3F418AD51 /* PrimerWebViewController.swift */ = {isa = PBXFileReference; includeInIndex = 1; lastKnownFileType = sourcecode.swift; path = PrimerWebViewController.swift; sourceTree = "<group>"; };
-		F1A249D6B80EDF76BA817B88B6BFC565 /* it.lproj */ = {isa = PBXFileReference; includeInIndex = 1; path = it.lproj; sourceTree = "<group>"; };
-		F1E2679A81A17385CF24BDD523D4CA22 /* firstly.swift */ = {isa = PBXFileReference; includeInIndex = 1; lastKnownFileType = sourcecode.swift; path = firstly.swift; sourceTree = "<group>"; };
-		F24314E9F186F80C133E56B16025D596 /* PrimerTheme+Views.swift */ = {isa = PBXFileReference; includeInIndex = 1; lastKnownFileType = sourcecode.swift; path = "PrimerTheme+Views.swift"; sourceTree = "<group>"; };
-		F3DCD4EFB5A562ED6C04FB438D26F037 /* PrimerAPIClient+3DS.swift */ = {isa = PBXFileReference; includeInIndex = 1; lastKnownFileType = sourcecode.swift; path = "PrimerAPIClient+3DS.swift"; sourceTree = "<group>"; };
-		F4637F23C7EBBC9FAC938E2B811DFC73 /* PrimerNavigationController.swift */ = {isa = PBXFileReference; includeInIndex = 1; lastKnownFileType = sourcecode.swift; path = PrimerNavigationController.swift; sourceTree = "<group>"; };
-		F4DAE66534C71DA757BDBD2B85806463 /* ReloadDelegate.swift */ = {isa = PBXFileReference; includeInIndex = 1; lastKnownFileType = sourcecode.swift; path = ReloadDelegate.swift; sourceTree = "<group>"; };
-		F659DBD48E31B219A94BC2B5C6DA9F3B /* en.lproj */ = {isa = PBXFileReference; includeInIndex = 1; path = en.lproj; sourceTree = "<group>"; };
-		F66A0A87E645DE2DFB1D55AF302C6701 /* PrimerImage.swift */ = {isa = PBXFileReference; includeInIndex = 1; lastKnownFileType = sourcecode.swift; path = PrimerImage.swift; sourceTree = "<group>"; };
-		F6A6D17FC119E9D2E57E4E86E677C586 /* Identifiable.swift */ = {isa = PBXFileReference; includeInIndex = 1; lastKnownFileType = sourcecode.swift; path = Identifiable.swift; sourceTree = "<group>"; };
-		F6D8DAAB28526E8BB538DFD60F9FD8CF /* PaymentMethodComponent.swift */ = {isa = PBXFileReference; includeInIndex = 1; lastKnownFileType = sourcecode.swift; path = PaymentMethodComponent.swift; sourceTree = "<group>"; };
+		F234FAFBB54BB7E7271A2019FA0E0567 /* CancellableCatchable.swift */ = {isa = PBXFileReference; includeInIndex = 1; lastKnownFileType = sourcecode.swift; path = CancellableCatchable.swift; sourceTree = "<group>"; };
+		F402DCF3192223F06C6E8ACB309C1540 /* VaultPaymentMethodView.swift */ = {isa = PBXFileReference; includeInIndex = 1; lastKnownFileType = sourcecode.swift; path = VaultPaymentMethodView.swift; sourceTree = "<group>"; };
+		F5F39C587DEFAB78DBA46FF3711D0AF7 /* CardScannerViewController.swift */ = {isa = PBXFileReference; includeInIndex = 1; lastKnownFileType = sourcecode.swift; path = CardScannerViewController.swift; sourceTree = "<group>"; };
+		F6522F5E5F66439F8D5273FDB06D54D5 /* ApayaTokenizationViewModel.swift */ = {isa = PBXFileReference; includeInIndex = 1; lastKnownFileType = sourcecode.swift; path = ApayaTokenizationViewModel.swift; sourceTree = "<group>"; };
 		F7B48CC82297D62E27EA98AE7A13D3DA /* Pods-PrimerSDK_Tests.release.xcconfig */ = {isa = PBXFileReference; includeInIndex = 1; lastKnownFileType = text.xcconfig; path = "Pods-PrimerSDK_Tests.release.xcconfig"; sourceTree = "<group>"; };
-		F844E50F9F25C14CAEF406B54711DFD8 /* ExternalPaymentMethodTokenizationViewModel.swift */ = {isa = PBXFileReference; includeInIndex = 1; lastKnownFileType = sourcecode.swift; path = ExternalPaymentMethodTokenizationViewModel.swift; sourceTree = "<group>"; };
-		F87FC5C5639CC3CCAB011478D9278E97 /* 3DSService+Promises.swift */ = {isa = PBXFileReference; includeInIndex = 1; lastKnownFileType = sourcecode.swift; path = "3DSService+Promises.swift"; sourceTree = "<group>"; };
-		F9804CC26E719A42CF4197C756784FD2 /* BundleExtension.swift */ = {isa = PBXFileReference; includeInIndex = 1; lastKnownFileType = sourcecode.swift; path = BundleExtension.swift; sourceTree = "<group>"; };
-		FC1F2F24B4860F77BED7E72605C9EDCD /* VaultPaymentMethodView.swift */ = {isa = PBXFileReference; includeInIndex = 1; lastKnownFileType = sourcecode.swift; path = VaultPaymentMethodView.swift; sourceTree = "<group>"; };
-		FC716C78A1FCC05C02EB41FEB135C200 /* Logger.swift */ = {isa = PBXFileReference; includeInIndex = 1; lastKnownFileType = sourcecode.swift; path = Logger.swift; sourceTree = "<group>"; };
+		F80BEAF7EE8CA5EEAE3D4D94FF01E069 /* firstly.swift */ = {isa = PBXFileReference; includeInIndex = 1; lastKnownFileType = sourcecode.swift; path = firstly.swift; sourceTree = "<group>"; };
+		F91BE27CF2B5E60A7BB1A0351CA27C45 /* PrimerSearchTextField.swift */ = {isa = PBXFileReference; includeInIndex = 1; lastKnownFileType = sourcecode.swift; path = PrimerSearchTextField.swift; sourceTree = "<group>"; };
+		F930C390A89D606F87C0798A6D40FCDF /* 3DSService+Promises.swift */ = {isa = PBXFileReference; includeInIndex = 1; lastKnownFileType = sourcecode.swift; path = "3DSService+Promises.swift"; sourceTree = "<group>"; };
+		FA2B9DB3991FA8FBE7B96589F50B2978 /* Bank.swift */ = {isa = PBXFileReference; includeInIndex = 1; lastKnownFileType = sourcecode.swift; path = Bank.swift; sourceTree = "<group>"; };
 		FCA0627E1108CB5D3EA91BE56D4C18E7 /* PrimerSDK-dummy.m */ = {isa = PBXFileReference; includeInIndex = 1; lastKnownFileType = sourcecode.c.objc; path = "PrimerSDK-dummy.m"; sourceTree = "<group>"; };
->>>>>>> d01a8e17
+		FED99BDE8FBA1332CBA205F2790169A6 /* UILocalizableUtil.swift */ = {isa = PBXFileReference; includeInIndex = 1; lastKnownFileType = sourcecode.swift; path = UILocalizableUtil.swift; sourceTree = "<group>"; };
 /* End PBXFileReference section */
 
 /* Begin PBXFrameworksBuildPhase section */
@@ -996,430 +519,285 @@
 			);
 			runOnlyForDeploymentPostprocessing = 0;
 		};
-<<<<<<< HEAD
-		BFEC42FDDB6E7206FC809DF6004D23AE /* Frameworks */ = {
+		CD14669F60BEC9916CADB249753F1F9A /* Frameworks */ = {
 			isa = PBXFrameworksBuildPhase;
 			buildActionMask = 2147483647;
 			files = (
-				B1DB6C6B5D68DE9B9F4517FE0A85F37E /* Foundation.framework in Frameworks */,
-				019B3AC0AF70238A1E1E3F78E5AF43C8 /* UIKit.framework in Frameworks */,
 			);
 			runOnlyForDeploymentPostprocessing = 0;
 		};
-		D90EC602F642948DB4423702CBAD92E3 /* Frameworks */ = {
-=======
-		B9354482AD0372142A1FE21788587CBA /* Frameworks */ = {
+		F6CC0DFEC5C972951F878B52C06DAEBE /* Frameworks */ = {
 			isa = PBXFrameworksBuildPhase;
 			buildActionMask = 2147483647;
 			files = (
-				7F61AF771DCC8C16B7D0B04477727D22 /* Foundation.framework in Frameworks */,
-				BDFDFE5E19D9FBF812E5322F53138065 /* UIKit.framework in Frameworks */,
-			);
-			runOnlyForDeploymentPostprocessing = 0;
-		};
-		D333BFFCC3521666A7DC12B4E1791A06 /* Frameworks */ = {
->>>>>>> d01a8e17
-			isa = PBXFrameworksBuildPhase;
-			buildActionMask = 2147483647;
-			files = (
+				BC712AA195A886A1FE0ED022409A6C79 /* Foundation.framework in Frameworks */,
+				8ECC44F8EB3960084E7DBB19291D33A9 /* UIKit.framework in Frameworks */,
 			);
 			runOnlyForDeploymentPostprocessing = 0;
 		};
 /* End PBXFrameworksBuildPhase section */
 
 /* Begin PBXGroup section */
-<<<<<<< HEAD
-		01351D3CA23E5DCF0F9A8D7CF831C7AF /* Text Fields */ = {
-			isa = PBXGroup;
-			children = (
-				FA2835FB8B881ABAF42F6D8DEC5B4AA2 /* CardComponentsManager.swift */,
-				AB4D2E3808D68C32CA6124771F56B9AD /* PrimerCardholderNameFieldView.swift */,
-				2EA330727B0E7376133C8A7E4EE27DCB /* PrimerCardNumberFieldView.swift */,
-				C8E2856A4742912837E030F2580B9B27 /* PrimerCVVFieldView.swift */,
-				50E80813852A96F66B5B9DAC7A88ED51 /* PrimerExpiryDateFieldView.swift */,
-				D135086BDD1A84AEFD323341BCC247DE /* PrimerNibView.swift */,
-				D3F1DA1194717A21358C8D1CF7426D26 /* PrimerPostalCodeFieldView.swift */,
-				2768207ACC83A9BFBAF9164130503903 /* PrimerTextField.swift */,
-				0F06528C2F8CAA50A63DDAB08E9F3108 /* PrimerTextFieldView.swift */,
-			);
-			name = "Text Fields";
-			path = "Text Fields";
-			sourceTree = "<group>";
-		};
-		018AD4202E6009251F1B109958856AB9 /* Theme */ = {
-			isa = PBXGroup;
-			children = (
-				F123BC97A3DF3CF1BAB7B746FD9B53A1 /* PrimerTheme.swift */,
-				74ADBA1DE9345FC0DD931F350F5C536C /* Internal */,
-				D3DA1201CEF5455D5455422D48AB2362 /* Public */,
-			);
-			name = Theme;
-			path = Theme;
-			sourceTree = "<group>";
-		};
-		08D7703154758A1D1B96F7E24FAFFF15 /* Data Models */ = {
-			isa = PBXGroup;
-			children = (
-				EF739A2AE2A6EE99B3539D411189E39A /* AdyenDotPay.swift */,
-				1A3719001ECC7FEB33F5114536CAC1AC /* Apaya.swift */,
-				1990BF10D7E20B9074929A95ADC19E72 /* ApplePay.swift */,
-				2DAEE43841450AF264D2139580564185 /* Bank.swift */,
-				0634E0BB5BE381B6040595F52DF7F920 /* CardNetwork.swift */,
-				50CD8BA36E3B2D97BE79E1B7A69E2F34 /* CheckoutModule.swift */,
-				A0DCA6256D191DB85A1E5A525A8FD27C /* ClientSession.swift */,
-				BF7FC102E2224C7D54140669D7ADDCE2 /* ClientToken.swift */,
-				3A27CD5BAAA7149070A10CD8D15525F6 /* Consolable.swift */,
-				F108EBF092B7F40DE820CE7A2A7F57DD /* CountryCode.swift */,
-				5553AB8BB9E6BD934481A25EB3B3F228 /* Currency.swift */,
-				E0BA5012D3219839A210CC5842670448 /* Customer.swift */,
-				2E883534E3D4CB6E35D282DAAB3E6868 /* DirectDebitMandate.swift */,
-				4121F4B0B334E161E711B9B5E4CEFA78 /* ImageName.swift */,
-				0973B545012C208832D9D5FD4A99E487 /* Klarna.swift */,
-				DDBF5F6AD1D5A9B99256C429F173ACB6 /* OrderItem.swift */,
-				1E80B5BF47BC67848E1D0F136C1E8055 /* PaymentMethodConfiguration.swift */,
-				CFB65EACD83436A2A974E9EFF3675C3E /* PaymentMethodConfigurationOptions.swift */,
-				FF8705099D1A741E4470E74281931859 /* PaymentMethodConfigurationType.swift */,
-				2107EE12B3EF8556409876698C6F74E5 /* PaymentMethodToken.swift */,
-				C40289542D030A70DED34EB285C1564D /* PaymentMethodTokenizationRequest.swift */,
-				881DB0548C3D9CDB6C15F6A36887ADE4 /* PaymentResponse.swift */,
-				9D2C4D8D9D4E4FE7209C5190D324AD97 /* PayPal.swift */,
-				0E8A71241525A792A8790418469971AB /* PrimerConfiguration.swift */,
-				5559AADE63A3384BCA1F322C6563A83F /* PrimerContent.swift */,
-				45E2EBB00D858CDFF5229F6D1EE0DFBA /* PrimerFlowEnums.swift */,
-				37E7603FDC86EAAE0971C6CD16E08AAB /* PrimerSettings.swift */,
-				7B865D7127553836FBD2130E8C5655D3 /* SuccessMessage.swift */,
-				3E878981D299E1EAD6B17F1558E68BC3 /* Throwable.swift */,
-				D41DF1B69CBF3A1BFED96F8BC3A7ED6B /* UXMode.swift */,
-				3BE7905D91BB3B790F07F081BBF7B613 /* VaultCheckoutViewModel.swift */,
-				5E5DAE557C9687643254EFA0D227CC42 /* PCI */,
-				018AD4202E6009251F1B109958856AB9 /* Theme */,
+		0940BA292F220349518305583BFA2F0F /* Network */ = {
+			isa = PBXGroup;
+			children = (
+				CBAD71E2D01AEF1ECF951822170EF656 /* Endpoint.swift */,
+				5647D3DED979368B12AE65C41DB5C2DB /* MockSuccess.swift */,
+				9FCCCD2D5921E75539AA1CFAD8CFEF91 /* NetworkService.swift */,
+				0AF6FFE958E5F0B22FF49874A7550045 /* URLSessionStack.swift */,
+			);
+			name = Network;
+			path = Network;
+			sourceTree = "<group>";
+		};
+		0CDF5BD50FDCB8E05DB042F3FFBE7AC1 /* Cancellation */ = {
+			isa = PBXGroup;
+			children = (
+				B76C6AD3771B490B0A8F14FA9B4245FE /* CancelContext.swift */,
+				088B445AADAB9DB464BE38E5DAEC590A /* Cancellable.swift */,
+				F234FAFBB54BB7E7271A2019FA0E0567 /* CancellableCatchable.swift */,
+				57B1B2F815F4A5CDBA5F39E9523AB464 /* CancellablePromise.swift */,
+				001304EDBE0062E968B5DAF5CF6BD8C6 /* CancellableThenable.swift */,
+			);
+			name = Cancellation;
+			path = Cancellation;
+			sourceTree = "<group>";
+		};
+		1628BF05B4CAFDCC3549A101F5A10A17 /* Frameworks */ = {
+			isa = PBXGroup;
+			children = (
+				59DA5C1F72E1D5BABC43EACBA672C3BA /* iOS */,
+			);
+			name = Frameworks;
+			sourceTree = "<group>";
+		};
+		163AA5D60E79374C5EEC729B8FFC8CB5 /* PCI */ = {
+			isa = PBXGroup;
+			children = (
+				8443811A5F1430078C81B9A4C23E1246 /* CardScanner */,
+			);
+			name = PCI;
+			path = PCI;
+			sourceTree = "<group>";
+		};
+		172564F973291DAEDC449CE67589D1D2 /* Nibs */ = {
+			isa = PBXGroup;
+			children = (
+				093E93E934D59357A37E4066243AD651 /* PrimerTextFieldView.xib */,
+			);
+			name = Nibs;
+			path = Sources/PrimerSDK/Resources/Nibs;
+			sourceTree = "<group>";
+		};
+		17E09CEE3F0866A90C71EC5AE29E9ACB /* UI Delegates */ = {
+			isa = PBXGroup;
+			children = (
+				3663B75D8E8F7AAE36880666F4936EEF /* ReloadDelegate.swift */,
+			);
+			name = "UI Delegates";
+			path = "UI Delegates";
+			sourceTree = "<group>";
+		};
+		28B37602B119DBCE761E906E8835059A /* Keychain */ = {
+			isa = PBXGroup;
+			children = (
+				1CAEFC00CD29F7C6F745E79A758ACD4C /* Keychain.swift */,
+			);
+			name = Keychain;
+			path = Keychain;
+			sourceTree = "<group>";
+		};
+		2BC49EAA49ADC6615ADAA60361FF5069 /* Checkout Components */ = {
+			isa = PBXGroup;
+			children = (
+				ED87FF8A25B3D14040B48F341C94ECF6 /* PrimerHeadlessUniversalCheckout.swift */,
+				D78B3FA3EB67427067BAE6790458FF65 /* PrimerHeadlessUniversalCheckoutProtocols.swift */,
+				7A217D3E6997BB6E0AE79CEF78CB2D59 /* PrimerHeadlessUniversalCheckoutUIManager.swift */,
+				BC3D834B9F299D582222661BCFA7EE57 /* PrimerInputElements.swift */,
+			);
+			name = "Checkout Components";
+			path = "Checkout Components";
+			sourceTree = "<group>";
+		};
+		2E480EC5363AB24F64C96C86CE56C788 /* Success */ = {
+			isa = PBXGroup;
+			children = (
+				9A338498E7D9DC70E59AC206BBFB730F /* SuccessViewController.swift */,
+			);
+			name = Success;
+			path = Success;
+			sourceTree = "<group>";
+		};
+		2F91B8E644F1B9CF9F43E5EA78EA2DD0 /* Data Models */ = {
+			isa = PBXGroup;
+			children = (
+				0D7660B539F7C5EA3B8C6D36509F1847 /* 3DS.swift */,
 			);
 			name = "Data Models";
-			path = "Sources/PrimerSDK/Classes/Data Models";
-			sourceTree = "<group>";
-		};
-		091C543C0F8DA9C226272FE3D98B9F17 /* Mocks */ = {
-			isa = PBXGroup;
-			children = (
-				094C5BC6ABE07E7B5FF2C0167E07C9E4 /* MockPrimerAPIClient.swift */,
-=======
-		033C2F44F5104EE8F4941EA14080C5A1 /* 3DS */ = {
-			isa = PBXGroup;
-			children = (
-				AFBFC6EDE4BEA345BB453C93785EA5A4 /* 3DSService.swift */,
-				F87FC5C5639CC3CCAB011478D9278E97 /* 3DSService+Promises.swift */,
-				843611637FF067FAA7EFFC469049073D /* Data Models */,
-				A9D8A3685711AC4E758D480997E655DF /* Networking */,
-			);
-			name = 3DS;
-			path = 3DS;
-			sourceTree = "<group>";
-		};
-		07219C7B04CC7E7AF423C5195EA3085C /* PCI */ = {
-			isa = PBXGroup;
-			children = (
-				CA2828DBA5A797CD8AC36FA3F54AA7F9 /* CardScanner */,
->>>>>>> d01a8e17
-			);
-			name = Mocks;
-			path = Sources/PrimerSDK/Classes/Mocks;
-			sourceTree = "<group>";
-		};
-<<<<<<< HEAD
-		0DF46C3C8A67A07D65225857F0612A8B /* Third Party */ = {
-			isa = PBXGroup;
-			children = (
-				BF35740433D4DF96D57354CFB6012935 /* PromiseKit */,
-			);
-			name = "Third Party";
-			path = "Sources/PrimerSDK/Classes/Third Party";
-			sourceTree = "<group>";
-		};
-		1628BF05B4CAFDCC3549A101F5A10A17 /* Frameworks */ = {
-			isa = PBXGroup;
-			children = (
-				59DA5C1F72E1D5BABC43EACBA672C3BA /* iOS */,
-			);
-			name = Frameworks;
-			sourceTree = "<group>";
-		};
-		2254D3A5DB7CA119F8A0AB1900128E16 /* Dispatchers */ = {
-			isa = PBXGroup;
-			children = (
-				389892A828E79FB6A18A70F3D49ADA50 /* ConcurrencyLimitedDispatcher.swift */,
-				DB237B875359C6BA6583CDC3E8E39994 /* CoreDataDispatcher.swift */,
-				3290C9634580CFB2077DCBEFB6D52F3F /* Queue.swift */,
-				5EF05A70F34208FCFC2EC82E2E6C5C54 /* RateLimitedDispatcher.swift */,
-				DB84E28CA0EB898D587CA27022FCC584 /* RateLimitedDispatcherBase.swift */,
-				9C5C4A33805E2A018C788DE1D88A0ADE /* StrictRateLimitedDispatcher.swift */,
-			);
-			name = Dispatchers;
-			path = Dispatchers;
-			sourceTree = "<group>";
-		};
-		23A44744654D9272A97391675B156294 /* API */ = {
-			isa = PBXGroup;
-			children = (
-				DBB60BA743A22F854ACD78E006C923C6 /* Primer */,
+			path = "Data Models";
+			sourceTree = "<group>";
+		};
+		31DEC0B9A4B325A0463A587C142F589A /* OAuth */ = {
+			isa = PBXGroup;
+			children = (
+				0AC95896E5B4C87722AA01C0D338A6C2 /* PrimerWebViewController.swift */,
+			);
+			name = OAuth;
+			path = OAuth;
+			sourceTree = "<group>";
+		};
+		35C5A04F833DA337A80969F90FFC8336 /* API */ = {
+			isa = PBXGroup;
+			children = (
+				67FA6D90CD6492758CC63AEF1D8A8961 /* Primer */,
 			);
 			name = API;
 			path = API;
 			sourceTree = "<group>";
 		};
-		2A72E88300D1456A8B2EF1D71B2DAAAE /* Components */ = {
-			isa = PBXGroup;
-			children = (
-				01FBCC5B7B69A5D19CF8F1A2F9DEC33F /* PrimerResultComponentView.swift */,
-				8B40FCE170A66155F3E7BBAA150A21E5 /* PrimerResultViewController.swift */,
-				976DED1C26FA30EC227011B8F82EA455 /* PrimerSearchTextField.swift */,
-			);
-			name = Components;
-			path = Components;
-			sourceTree = "<group>";
-		};
-		3212B9B525BCD854C8FF2A21D0FF4216 /* Pod */ = {
-			isa = PBXGroup;
-			children = (
-				C217574F4E34E90C8ABEFC45C262BD20 /* LICENSE */,
-				DD655EB064FFDE43C9FE02E55741DE11 /* PrimerSDK.podspec */,
-				B93DC09BD559F6B903677D94B80B08A7 /* README.md */,
-=======
-		0DDE75F2238E69AA261FEDBFD8E3C4FB /* Payment Services */ = {
-			isa = PBXGroup;
-			children = (
-				CBAF5B648BC9A5D86588E389543402B0 /* ClientTokenService.swift */,
-				2F342E2393B34F3184F18CF76DB78536 /* DirectDebitService.swift */,
-				DC5114F4261EF71CAAC84882A266BE7C /* PaymentMethodConfigService.swift */,
-				18145620DB3D129A3E515262E6F2FCC4 /* PayPalService.swift */,
-				528BEE938FD2A3AB8888FC44C4079480 /* VaultService.swift */,
+		360709003BF039A96273811D5813664F /* PrimerSDK */ = {
+			isa = PBXGroup;
+			children = (
+				E02DF1A5025B618A087A775C5FCDEF55 /* Core */,
+				891CF58D64A1BC1CBDCE09B8E4698C83 /* Pod */,
+				819A6286004431EC5B9F2FE69E546FB4 /* Support Files */,
+			);
+			name = PrimerSDK;
+			path = ../..;
+			sourceTree = "<group>";
+		};
+		39A7FE86C4CC5F1AABF6A711F221B599 /* PCI */ = {
+			isa = PBXGroup;
+			children = (
+				118D8127D2601C7C17552C495F7881DA /* FormType.swift */,
+			);
+			name = PCI;
+			path = PCI;
+			sourceTree = "<group>";
+		};
+		39B268DA9804E9529057352E90503B0D /* Payment Services */ = {
+			isa = PBXGroup;
+			children = (
+				D049F5D6FEFCE9A04DA3A3A2CAA35163 /* ClientTokenService.swift */,
+				6E68024CAEB79BCD58BE71E50629830D /* DirectDebitService.swift */,
+				5B2B9F4036F3CCBDB7E4E86AA8084600 /* PaymentMethodConfigService.swift */,
+				106A7DC140F4EA8375F6015807DF927C /* PayPalService.swift */,
+				A6179010E1A5FEBE6F7A32A034E7A74C /* VaultService.swift */,
 			);
 			name = "Payment Services";
 			path = "Payment Services";
 			sourceTree = "<group>";
 		};
-		155E7E45992CDB1BA5369BC3F4C641C5 /* Text Fields */ = {
-			isa = PBXGroup;
-			children = (
-				0F9C6E4121740BAD38C3C2ADF5C0FF1C /* CardComponentsManager.swift */,
-				1D03AF56889012AAAE7265287B839AAF /* PrimerCardholderNameFieldView.swift */,
-				DB5741489D04542A55DADAFCADDE2D53 /* PrimerCardNumberFieldView.swift */,
-				296B50A30FEED97480DA9AB22658369B /* PrimerCVVFieldView.swift */,
-				62FFB5E780D7CF549E09A03D7151C0F1 /* PrimerExpiryDateFieldView.swift */,
-				BCC4F16E8D83B713F7011E82D18855D0 /* PrimerNibView.swift */,
-				04695DA3F03C257CF8089DDE31BDAA72 /* PrimerPostalCodeFieldView.swift */,
-				7DE46AEB54D7F54776CBE1BB22F38949 /* PrimerTextField.swift */,
-				C9E89CFD3BD0119EE2647FBACEEFA99A /* PrimerTextFieldView.swift */,
->>>>>>> d01a8e17
-			);
-			name = Pod;
-			sourceTree = "<group>";
-		};
-<<<<<<< HEAD
-		32B2582552B0340C9CE08BCC63DB03C1 /* Services */ = {
-			isa = PBXGroup;
-			children = (
-				23A44744654D9272A97391675B156294 /* API */,
-				A8D76BAA3D63BA4ADC8691A75371C23C /* Network */,
-				5921EA472C6EB81716872FA3CEC4EFF8 /* Parser */,
-			);
-			name = Services;
-			path = Sources/PrimerSDK/Classes/Services;
-			sourceTree = "<group>";
-		};
-		34F5DCE1635E3B26337FF352DDC8F4DF /* Constants */ = {
-			isa = PBXGroup;
-			children = (
-				B8909E3C31474EE993C3DAA1DCEFF424 /* Colors.swift */,
-				0CC348EE40B3F059259F1039AFBDC64E /* Content.swift */,
-				E0154AB808C320A6C9EB1BFFE999C285 /* Dimensions.swift */,
+		3B6DC2C7C73AAE35A1528B3A3D4FA886 /* TokenizationViewModels */ = {
+			isa = PBXGroup;
+			children = (
+				F6522F5E5F66439F8D5273FDB06D54D5 /* ApayaTokenizationViewModel.swift */,
+				E4CBC715F3DDDD88F1E4B001ABEF53F8 /* ApplePayTokenizationViewModel.swift */,
+				51C4914FEB6690093C18D923DD26AF2B /* BankSelectorTokenizationViewModel.swift */,
+				8521C479FF5A25682FFAEC1F3012A599 /* ExternalPaymentMethodTokenizationViewModel.swift */,
+				28B5CF80FAE574526D139CED40AAA533 /* FormTokenizationViewModel.swift */,
+				D2A595A94FD11B7243B013EBFA4403BA /* KlarnaTokenizationViewModel.swift */,
+				325564F0FBE3F1D5AF7165500570D35B /* PaymentMethodTokenizationViewModel.swift */,
+				8CACC57ED4D172CD4FC4C5153EA0A70E /* PayPalTokenizationViewModel.swift */,
+				974625F1E762A7DFEB16F9841A713AF3 /* QRCodeTokenizationViewModel.swift */,
+			);
+			name = TokenizationViewModels;
+			path = TokenizationViewModels;
+			sourceTree = "<group>";
+		};
+		3F88BB9A9015654967AFA15622079A72 /* Public */ = {
+			isa = PBXGroup;
+			children = (
+				1B2573D58581259FDF537D137E42CDBC /* PrimerThemeData.swift */,
+				C7DA740D429412770DE3A681FBC78DB7 /* PrimerThemeData+Deprecated.swift */,
+			);
+			name = Public;
+			path = Public;
+			sourceTree = "<group>";
+		};
+		45648064B4958FDAFC7685219A63BCAF /* User Interface */ = {
+			isa = PBXGroup;
+			children = (
+				671B67CEB1B3E5563D9F0DB42D925D88 /* Identifiable.swift */,
+				9199EC1BE92246F460F3241EB181E7CF /* PaymentMethodsGroupView.swift */,
+				5A2B551A809C33C00596F78612429353 /* UIUtils.swift */,
+				86D1798F9BA304BA1FC32F3EAC263449 /* Banks */,
+				C7FE4561B93D9E2DCD63A5EAEBA2AF51 /* Components */,
+				31DEC0B9A4B325A0463A587C142F589A /* OAuth */,
+				163AA5D60E79374C5EEC729B8FFC8CB5 /* PCI */,
+				4C97838F48E586B782F72B1F5068660F /* Primer */,
+				E2FD85F6BC0DF6DC1C2D1B9DBD1BAA74 /* Root */,
+				2E480EC5363AB24F64C96C86CE56C788 /* Success */,
+				683C9F0F838F7025ECE149EF71E80037 /* Text Fields */,
+				850DDE91894F15FCE59E22A146063501 /* TokenizationViewControllers */,
+				3B6DC2C7C73AAE35A1528B3A3D4FA886 /* TokenizationViewModels */,
+				17E09CEE3F0866A90C71EC5AE29E9ACB /* UI Delegates */,
+				4DF473E6E50ACEEE9525CA06E10A8DA8 /* Vault */,
+			);
+			name = "User Interface";
+			path = "Sources/PrimerSDK/Classes/User Interface";
+			sourceTree = "<group>";
+		};
+		49ACFE936F33DED9FECC98BFF066D666 /* Core */ = {
+			isa = PBXGroup;
+			children = (
+				A33E3CFC299FAB83BA25A7C194295A6D /* 3DS */,
+				8B6CB73B910188066E140BC9F27FC0CA /* Analytics */,
+				2BC49EAA49ADC6615ADAA60361FF5069 /* Checkout Components */,
+				51D356977ACA24914CE3ADC09B0B411A /* Connectivity */,
+				5248710A954CD9D2591D0B1CC511CC8F /* Constants */,
+				BA186331D1D54DC09CF0A8B9CBA98867 /* Crypto */,
+				28B37602B119DBCE761E906E8835059A /* Keychain */,
+				39B268DA9804E9529057352E90503B0D /* Payment Services */,
+				9E138E1AB163FEC3FED42F9EB8807CD7 /* PCI */,
+				6240049962BB5883609E0BBE63844A9E /* Primer */,
+			);
+			name = Core;
+			path = Sources/PrimerSDK/Classes/Core;
+			sourceTree = "<group>";
+		};
+		4C97838F48E586B782F72B1F5068660F /* Primer */ = {
+			isa = PBXGroup;
+			children = (
+				EC1E6CC80D81865511AA97004B5DA413 /* CardButton.swift */,
+				45D1EF71A5777FB891870269CA4BD28F /* ExternalViewModel.swift */,
+				DD1C9DABA69DE9C7DCA7947D3525210F /* PaymentMethodComponent.swift */,
+			);
+			name = Primer;
+			path = Primer;
+			sourceTree = "<group>";
+		};
+		4DF473E6E50ACEEE9525CA06E10A8DA8 /* Vault */ = {
+			isa = PBXGroup;
+			children = (
+				F402DCF3192223F06C6E8ACB309C1540 /* VaultPaymentMethodView.swift */,
+				AC6903C00391A9297C06E784017FF904 /* VaultPaymentMethodViewController.swift */,
+				04F89CDC76B090C4B9F95EFFDE8A550E /* VaultPaymentMethodViewModel.swift */,
+			);
+			name = Vault;
+			path = Vault;
+			sourceTree = "<group>";
+		};
+		51D356977ACA24914CE3ADC09B0B411A /* Connectivity */ = {
+			isa = PBXGroup;
+			children = (
+				D665EDC477F1DD7CC9A3FD9881A68CB9 /* Connectivity.swift */,
+			);
+			name = Connectivity;
+			path = Connectivity;
+			sourceTree = "<group>";
+		};
+		5248710A954CD9D2591D0B1CC511CC8F /* Constants */ = {
+			isa = PBXGroup;
+			children = (
+				A8C75550239E326531CDDB12A80BEDD2 /* Colors.swift */,
+				2E0C8FE2E49F625E75C24E89B7ABC2AE /* Content.swift */,
+				30EB71EF834DCB0117052001709A645F /* Dimensions.swift */,
 			);
 			name = Constants;
 			path = Constants;
 			sourceTree = "<group>";
 		};
-		43EF272743FAACFBA73F23B6F5BBE6D6 /* User Interface */ = {
-			isa = PBXGroup;
-			children = (
-				AA9BC77A03B9287CA912A09DD9374FC9 /* PaymentMethodsGroupView.swift */,
-				F1AF5DBB0D0812BA38DC8B95DDF3F66F /* Banks */,
-				2A72E88300D1456A8B2EF1D71B2DAAAE /* Components */,
-				F4366DB956BFF112AD394E4C426DE75C /* OAuth */,
-				BDE1A4592F48230C75EF42CC0BEBCBD2 /* PCI */,
-				51E88F095B153FFF1AFB2824C4103851 /* Primer */,
-				46C722D207F6DBD4B986093669BC27F4 /* Root */,
-				63E7C9F847B7F0EDD50DB13709C5C875 /* Success */,
-				01351D3CA23E5DCF0F9A8D7CF831C7AF /* Text Fields */,
-				856E7C43E837BD0ADF286C2C0C20231E /* TokenizationViewControllers */,
-				5B09652315A7CB21BE5573D38C6EFA60 /* TokenizationViewModels */,
-				53ADC40B5C412C028BB798CE686BF42F /* UI Delegates */,
-				DF27DC64A036A870349D64F9067592A9 /* Vault */,
-			);
-			name = "User Interface";
-			path = "Sources/PrimerSDK/Classes/User Interface";
-			sourceTree = "<group>";
-		};
-		46C722D207F6DBD4B986093669BC27F4 /* Root */ = {
-			isa = PBXGroup;
-			children = (
-				766DC9D5FAEC17349497E1B31E30A600 /* PrimerCardFormViewController.swift */,
-				C26E94A7CB07C9BBBA404964EBE38623 /* PrimerContainerViewController.swift */,
-				8756B92D9430D88216AA8CF2D1CD547B /* PrimerFormViewController.swift */,
-				8254F55FE366D02BEAB030AAA157085E /* PrimerLoadingViewController.swift */,
-				3D1583A314EFD040656CAFD521E77412 /* PrimerNavigationBar.swift */,
-				0E75063C29F3FEC4098DF3322AEAA214 /* PrimerNavigationController.swift */,
-				B26AAC759DE43F9FF6E62B1827324FC2 /* PrimerRootViewController.swift */,
-				AA59E986FEACDC81D3B1BAB928C525B2 /* PrimerUniversalCheckoutViewController.swift */,
-				65557F99FA5C5FF136F50A1B35015B45 /* PrimerVaultManagerViewController.swift */,
-			);
-			name = Root;
-			path = Root;
-			sourceTree = "<group>";
-		};
-		4A85F1DD66BDDAE3366F8BCE35259900 /* Core */ = {
-			isa = PBXGroup;
-			children = (
-				92FA0B89238365CCB74762C51B041C82 /* Icons.xcassets */,
-				ACF5533D75758560EC3AB6E74A156D39 /* Core */,
-				08D7703154758A1D1B96F7E24FAFFF15 /* Data Models */,
-				809FA88DEB936275A9AEEB781EEC8234 /* Error Handler */,
-				A0FB4F6BE3A1037AACA2E9923FBD9967 /* Extensions & Utilities */,
-				F459015E6B2F5BD640CC8ABACB5D458B /* Localizable */,
-				091C543C0F8DA9C226272FE3D98B9F17 /* Mocks */,
-				96AADB4F0DF361D285DC468CBF172C7E /* Nibs */,
-				32B2582552B0340C9CE08BCC63DB03C1 /* Services */,
-				0DF46C3C8A67A07D65225857F0612A8B /* Third Party */,
-				43EF272743FAACFBA73F23B6F5BBE6D6 /* User Interface */,
-			);
-			name = Core;
-			sourceTree = "<group>";
-		};
-		51E88F095B153FFF1AFB2824C4103851 /* Primer */ = {
-			isa = PBXGroup;
-			children = (
-				0543AD53DEABBAA5816AC6E643928496 /* CardButton.swift */,
-				3E7FFB6200004584A110539E597DF0C1 /* ExternalViewModel.swift */,
-				34CFC5DA950337A4E9D2A6EA8EF68C63 /* PaymentMethodComponent.swift */,
-			);
-			name = Primer;
-			path = Primer;
-			sourceTree = "<group>";
-		};
-		51EE934DB0C6B79F7FD0B3D0EE2EBC09 /* Networking */ = {
-			isa = PBXGroup;
-			children = (
-				70AFDB8A5894924659ACDC83CC9F136B /* PrimerAPIClient+3DS.swift */,
-			);
-			name = Networking;
-			path = Networking;
-			sourceTree = "<group>";
-		};
-		53ADC40B5C412C028BB798CE686BF42F /* UI Delegates */ = {
-			isa = PBXGroup;
-			children = (
-				86B085C3AE16CB1A30BE841A3CBD9FBB /* ReloadDelegate.swift */,
-			);
-			name = "UI Delegates";
-			path = "UI Delegates";
-=======
-		1628BF05B4CAFDCC3549A101F5A10A17 /* Frameworks */ = {
-			isa = PBXGroup;
-			children = (
-				59DA5C1F72E1D5BABC43EACBA672C3BA /* iOS */,
-			);
-			name = Frameworks;
-			sourceTree = "<group>";
-		};
-		175FEC0B032507B9E772943840719ECE /* Root */ = {
-			isa = PBXGroup;
-			children = (
-				58314CEC184346E354A88DE6A6453961 /* PrimerCardFormViewController.swift */,
-				10BB1CA5BF5E15331CA4611CF7A73FA2 /* PrimerContainerViewController.swift */,
-				0E5F9F43D4B8E4637E01E5D48F8ECD05 /* PrimerFormViewController.swift */,
-				5367EEE51995B8F2C21C93F69B8F0E43 /* PrimerLoadingViewController.swift */,
-				CEE1634CBFC2FB48B2BF455E4102DF9C /* PrimerNavigationBar.swift */,
-				F4637F23C7EBBC9FAC938E2B811DFC73 /* PrimerNavigationController.swift */,
-				D4FBB0595FF8587A0DD8F36303B1391F /* PrimerRootViewController.swift */,
-				EE37037793F066A679F77FAAE9689F60 /* PrimerUniversalCheckoutViewController.swift */,
-				4D4E3225809780AB81AEC4B0A5CDABA0 /* PrimerVaultManagerViewController.swift */,
-			);
-			name = Root;
-			path = Root;
-			sourceTree = "<group>";
-		};
-		1A75C104F3126DA50B1FE240CA546A4A /* OAuth */ = {
-			isa = PBXGroup;
-			children = (
-				F09BEF551BDF1C2723BC63C3F418AD51 /* PrimerWebViewController.swift */,
-			);
-			name = OAuth;
-			path = OAuth;
-			sourceTree = "<group>";
-		};
-		21C38F9053EE965BF7E4EFF5C36E0F96 /* Localizable */ = {
-			isa = PBXGroup;
-			children = (
-				A3FA21EE6FA9756394B92998DCBE57AC /* da.lproj */,
-				1BB6D8773220260D7E4F3151BBF4C0FF /* de.lproj */,
-				DEF66ADFE936159FF2B2757687212F7B /* el.lproj */,
-				F659DBD48E31B219A94BC2B5C6DA9F3B /* en.lproj */,
-				9386DC8E8AE78BE516D273CC93FDEA0C /* es.lproj */,
-				8E5D2320530865A944A6B2E03D3468BD /* fr.lproj */,
-				F1A249D6B80EDF76BA817B88B6BFC565 /* it.lproj */,
-				6FA50F733DED3C3A0E9135D855A38CCA /* nb.lproj */,
-				30A63AE3855644550914983F86DC8A17 /* nl.lproj */,
-				BC6E37F298A37CE7789E1719C83312B8 /* pl.lproj */,
-				765E17D0E02C7988E06BA9918B3559EC /* pt.lproj */,
-				B984CDFCE7F96C5EBDEE201C2C960260 /* sv.lproj */,
-				520E6DA129BBBC7D134CE15C9023A890 /* tr.lproj */,
-			);
-			name = Localizable;
-			path = Sources/PrimerSDK/Resources/Localizable;
-			sourceTree = "<group>";
-		};
-		30F7770552D84DAC9AF703F5CA30B922 /* Primer */ = {
-			isa = PBXGroup;
-			children = (
-				86798FDAD7DC53BAE4285595E1AF29A8 /* PrimerAPI.swift */,
-				68A4FF89C0FD051B7BCB90567FC12A13 /* PrimerAPIClient.swift */,
-				90B8F0AEA7677213F448CFF4F586B8EA /* PrimerAPIClient+Promises.swift */,
-			);
-			name = Primer;
-			path = Primer;
-			sourceTree = "<group>";
-		};
-		360709003BF039A96273811D5813664F /* PrimerSDK */ = {
-			isa = PBXGroup;
-			children = (
-				CAD48F6CF3FB6159500BF00F44EC0EF4 /* Core */,
-				891CF58D64A1BC1CBDCE09B8E4698C83 /* Pod */,
-				819A6286004431EC5B9F2FE69E546FB4 /* Support Files */,
-			);
-			name = PrimerSDK;
-			path = ../..;
-			sourceTree = "<group>";
-		};
-		434576385A9CBF7AE1253FF3B1D3F56C /* Nibs */ = {
-			isa = PBXGroup;
-			children = (
-				5517CC94DA7B3055B3B2B77F78BC218E /* PrimerTextFieldView.xib */,
-			);
-			name = Nibs;
-			path = Sources/PrimerSDK/Resources/Nibs;
-			sourceTree = "<group>";
-		};
-		51ACE9DA6B8C636118D9B28277901E9C /* Network */ = {
-			isa = PBXGroup;
-			children = (
-				2D35A304DEAE33B014A4801D6774C68F /* Endpoint.swift */,
-				47F6B3E516079D8EF50B2A7DBDDD5425 /* MockSuccess.swift */,
-				B38DFFE9EBC968A7C378FD91C9672E6E /* NetworkService.swift */,
-				86B4BD0382EAC9769CC1424302D7A57A /* URLSessionStack.swift */,
-			);
-			name = Network;
-			path = Network;
->>>>>>> d01a8e17
-			sourceTree = "<group>";
-		};
 		56409D50D0FA1C19C592518252ACCB45 /* Targets Support Files */ = {
 			isa = PBXGroup;
 			children = (
@@ -1429,17 +807,6 @@
 			name = "Targets Support Files";
 			sourceTree = "<group>";
 		};
-<<<<<<< HEAD
-		5921EA472C6EB81716872FA3CEC4EFF8 /* Parser */ = {
-			isa = PBXGroup;
-			children = (
-				592434D873C867CE59257773D5DB87AE /* Parser.swift */,
-				68572A9F6732AB183F8FCC750F6A62DF /* JSON */,
-			);
-			name = Parser;
-			path = Parser;
-			sourceTree = "<group>";
-		};
 		59DA5C1F72E1D5BABC43EACBA672C3BA /* iOS */ = {
 			isa = PBXGroup;
 			children = (
@@ -1447,41 +814,6 @@
 				D245E0514AAC1A2B9A6D5EA2F383E90F /* UIKit.framework */,
 			);
 			name = iOS;
-=======
-		57650C92A457E1CDC5C94764D634CDC6 /* API */ = {
-			isa = PBXGroup;
-			children = (
-				30F7770552D84DAC9AF703F5CA30B922 /* Primer */,
-			);
-			name = API;
-			path = API;
->>>>>>> d01a8e17
-			sourceTree = "<group>";
-		};
-		5B09652315A7CB21BE5573D38C6EFA60 /* TokenizationViewModels */ = {
-			isa = PBXGroup;
-			children = (
-				A3C46C1B7A2260BC88E126A0C82AC6C2 /* ApayaTokenizationViewModel.swift */,
-				B991EFBC20F250E700AFB1D291B36945 /* ApplePayTokenizationViewModel.swift */,
-				9E8D5784FFF4C5C6FDB691D00DB88374 /* BankSelectorTokenizationViewModel.swift */,
-				00D8F9973243A421978D6CDCCD7EEF80 /* ExternalPaymentMethodTokenizationViewModel.swift */,
-				676DFFCFD2D0C5699A9C4CBEF386DB7E /* FormTokenizationViewModel.swift */,
-				D1AF3990C76812B05106D03DFD9EF74C /* KlarnaTokenizationViewModel.swift */,
-				B0E00696CF6A31A907AAC82E4F19E116 /* PaymentMethodTokenizationViewModel.swift */,
-				20F98535F679BD960B51394D056DCA50 /* PayPalTokenizationViewModel.swift */,
-				9D3DB3EC957CFA207068F88C2D746251 /* QRCodeTokenizationViewModel.swift */,
-			);
-			name = TokenizationViewModels;
-			path = TokenizationViewModels;
-			sourceTree = "<group>";
-		};
-		5E5DAE557C9687643254EFA0D227CC42 /* PCI */ = {
-			isa = PBXGroup;
-			children = (
-				19F897A31B1580E781D09FB8D1C6317D /* FormType.swift */,
-			);
-			name = PCI;
-			path = PCI;
 			sourceTree = "<group>";
 		};
 		5E7CEBBE4BB56B730A515810549B52D9 /* Products */ = {
@@ -1495,387 +827,94 @@
 			name = Products;
 			sourceTree = "<group>";
 		};
-		6493F4FE6B20F9ABF000008E8D1B84B8 /* Mocks */ = {
-			isa = PBXGroup;
-			children = (
-<<<<<<< HEAD
-				4A85F1DD66BDDAE3366F8BCE35259900 /* Core */,
-				3212B9B525BCD854C8FF2A21D0FF4216 /* Pod */,
-				CC5A21B7980238EE34392A5A13727BED /* Support Files */,
-=======
-				DCCB480F16D98D5671A7B6089570A4B6 /* MockPrimerAPIClient.swift */,
->>>>>>> d01a8e17
-			);
-			name = Mocks;
-			path = Sources/PrimerSDK/Classes/Mocks;
-			sourceTree = "<group>";
-		};
-<<<<<<< HEAD
-		63E7C9F847B7F0EDD50DB13709C5C875 /* Success */ = {
-			isa = PBXGroup;
-			children = (
-				2FD1E35F1D7DD10820C8057A72CA04BD /* SuccessViewController.swift */,
-			);
-			name = Success;
-			path = Success;
-			sourceTree = "<group>";
-		};
-		676B38E55C8DCD43192C9DE4F15729B0 /* Checkout Components */ = {
-			isa = PBXGroup;
-			children = (
-				9A1CF2EEBFCA2F6CD72577BE9763394C /* PrimerHeadlessUniversalCheckout.swift */,
-				7BDFFFC64462D4C10DAF78A431FCEFFC /* PrimerHeadlessUniversalCheckoutProtocols.swift */,
-				D934B1D4255229CAC96C642F88BC68EA /* PrimerHeadlessUniversalCheckoutUIManager.swift */,
-				881A1E2B090E9AD27AD66E54576837BD /* PrimerInputElements.swift */,
-			);
-			name = "Checkout Components";
-			path = "Checkout Components";
-			sourceTree = "<group>";
-		};
-		68572A9F6732AB183F8FCC750F6A62DF /* JSON */ = {
-			isa = PBXGroup;
-			children = (
-				CC25EF5B21F5CCCAEA964BFD066B1E8C /* JSONParser.swift */,
-			);
-			name = JSON;
-			path = JSON;
-=======
-		65970B27AD23E2B5E2C347BA322985D6 /* Components */ = {
-			isa = PBXGroup;
-			children = (
-				07787F456F0B9B8F3A072BBBF307E152 /* PrimerResultComponentView.swift */,
-				E81650EF6ECD305A12DFF4C62C59301B /* PrimerResultViewController.swift */,
-				0F846FDA36B8AD198978FA9B2DD1E70F /* PrimerSearchTextField.swift */,
-			);
-			name = Components;
-			path = Components;
-			sourceTree = "<group>";
-		};
-		65FBB8FF7B6439E6349D1EA5F2A11BFB /* PromiseKit */ = {
-			isa = PBXGroup;
-			children = (
-				6CABF1250A9C2AEF4EB137CA55ECC0FE /* after.swift */,
-				724F679743B756CC7836646F2DEF4B75 /* Box.swift */,
-				09FD8B25B10E21953C81DBFD7A8CC5F0 /* Catchable.swift */,
-				84EF1E0DE17E1838C3930B66BEDF4163 /* Configuration.swift */,
-				E721063487052CD2D91A31BBB73E96D6 /* CustomStringConvertible.swift */,
-				4DC20174F27751222D73001A5BA9293B /* Dispatcher.swift */,
-				11B2ABA8C1405CFB2DA7B47D1AD27533 /* Error.swift */,
-				F1E2679A81A17385CF24BDD523D4CA22 /* firstly.swift */,
-				F06AF5288649990473AFB74D19BD79FF /* Guarantee.swift */,
-				31E17341F7BC96DFCDDAFFA2B7E7D689 /* hang.swift */,
-				9BE92E1D767B16B4A133946A6B1B3458 /* LogEvent.swift */,
-				85687C15C433D5522F6E9A787FBA9706 /* Promise.swift */,
-				64D047ED62699FFCB0269AE6736248BD /* race.swift */,
-				9D65066EFF8667EDC74C273769973632 /* Resolver.swift */,
-				B2683289C3F0E7761EC27558A8758A9A /* Thenable.swift */,
-				CDFD143DF887647C3575ED03179B7E1D /* when.swift */,
-				BFCD407EC149E26470DA9199E565B5EC /* Cancellation */,
-				E5829317C315BC35FA1D793C9C3A29F6 /* Dispatchers */,
-				CF91D3949E1E5A7B7B7F497340B1097F /* Wrappers */,
+		6075B4B9BDFA3B6240F7D637A23A73E1 /* Dispatchers */ = {
+			isa = PBXGroup;
+			children = (
+				0EF8974D844E39783CFEB42C0F874C27 /* ConcurrencyLimitedDispatcher.swift */,
+				706EB17D711F8011C0B96B6190B1A92B /* CoreDataDispatcher.swift */,
+				E56B0625FF3E6B58BBA368F8986ED44E /* Queue.swift */,
+				7F33D964103CA5EE388AEB873A1BF953 /* RateLimitedDispatcher.swift */,
+				EE7887C78203E4C69CCCAB7E3B3448CD /* RateLimitedDispatcherBase.swift */,
+				C917731303B5F29842F738B0F16635A1 /* StrictRateLimitedDispatcher.swift */,
+			);
+			name = Dispatchers;
+			path = Dispatchers;
+			sourceTree = "<group>";
+		};
+		6240049962BB5883609E0BBE63844A9E /* Primer */ = {
+			isa = PBXGroup;
+			children = (
+				CE4E4FC92F96633CE6B15A94C7101EB4 /* AppState.swift */,
+				C2CC73A12C016D2F98F4A8E3A44E572B /* DependencyInjection.swift */,
+				4551E0BEA6A6D13C12346A0F92F64E3D /* Primer.swift */,
+				B48E8EB7A88A1AD992A5FF8799511677 /* PrimerDelegate.swift */,
+				640D2A28C171A391CC53A687E8BB886C /* ResumeHandlerProtocol.swift */,
+			);
+			name = Primer;
+			path = Primer;
+			sourceTree = "<group>";
+		};
+		67FA6D90CD6492758CC63AEF1D8A8961 /* Primer */ = {
+			isa = PBXGroup;
+			children = (
+				7F8C7FD3AA67C4C33F9B65CEDA5A60AB /* PrimerAPI.swift */,
+				C9CE4CAACA8BECF9CADA3E054D6DB858 /* PrimerAPIClient.swift */,
+				6E9B63F852923F7DCC610B977D6F95FC /* PrimerAPIClient+Promises.swift */,
+			);
+			name = Primer;
+			path = Primer;
+			sourceTree = "<group>";
+		};
+		683C9F0F838F7025ECE149EF71E80037 /* Text Fields */ = {
+			isa = PBXGroup;
+			children = (
+				0368A41EFB9FDEB321C64B43CBC51178 /* CardComponentsManager.swift */,
+				40AF0175520A200739500A81AA810A65 /* PrimerCardholderNameFieldView.swift */,
+				EC148E6F5318E77E24A6EE582CA44CFF /* PrimerCardNumberFieldView.swift */,
+				C9A61206AE2E658956F038E9472F71AB /* PrimerCVVFieldView.swift */,
+				EC01989184C532504EB6854742092E3C /* PrimerExpiryDateFieldView.swift */,
+				756ABA4CCB605A745974E4B9044A7DC2 /* PrimerNibView.swift */,
+				A0B4F4061AE2AA7DAB662CB0117DBEDF /* PrimerPostalCodeFieldView.swift */,
+				8F317EB299DBA200B25BA68806FE9C7B /* PrimerTextField.swift */,
+				591AA752931607D659C916F531482435 /* PrimerTextFieldView.swift */,
+			);
+			name = "Text Fields";
+			path = "Text Fields";
+			sourceTree = "<group>";
+		};
+		6F5263C7189C1D459C62F1DDCD37CCC5 /* PromiseKit */ = {
+			isa = PBXGroup;
+			children = (
+				9D1C5E4DF4DF83C23AF56D0BE638F952 /* after.swift */,
+				007525AC9008CEF0C1324051711F21D7 /* Box.swift */,
+				0CEC28B4C213D7A51CDFB304DB950A18 /* Catchable.swift */,
+				E742FB3720C51BF95F205B5C92645E04 /* Configuration.swift */,
+				863ED78BC1254836A8CE75F196EC21FC /* CustomStringConvertible.swift */,
+				719EE485C8820DFBDDA1228FC75BD345 /* Dispatcher.swift */,
+				5522D54E99AA9D3A6E5750EA223E9426 /* Error.swift */,
+				F80BEAF7EE8CA5EEAE3D4D94FF01E069 /* firstly.swift */,
+				6654C4C715FEC5C01A016CED37262221 /* Guarantee.swift */,
+				C675B1799E96E7D4D6B0677842578957 /* hang.swift */,
+				5887BF970DAA981CBAB423C685DC1293 /* LogEvent.swift */,
+				8184D8821A8115DEE49EC11D0C915F65 /* Promise.swift */,
+				D54BF11A5BA11F78769AC9E4190586A8 /* race.swift */,
+				73B5DB8C6EC5403A3DAF94675DAB3D0B /* Resolver.swift */,
+				EE160E1649216B81DA817A57C3E7D08D /* Thenable.swift */,
+				8AD962E090AA3623ABF28E92358EB6DB /* when.swift */,
+				0CDF5BD50FDCB8E05DB042F3FFBE7AC1 /* Cancellation */,
+				6075B4B9BDFA3B6240F7D637A23A73E1 /* Dispatchers */,
+				BB4F28DC8B61FA803AE09146012B2000 /* Wrappers */,
 			);
 			name = PromiseKit;
 			path = PromiseKit;
 			sourceTree = "<group>";
 		};
-		6655C9DE3F0BDC7BA1BFCC7A77511A8E /* Analytics */ = {
-			isa = PBXGroup;
-			children = (
-				97BA4FDEDB2E9730AAE7E4683A3CF136 /* Analytics.swift */,
-				CB6659810ADBEC7E07048CB94DCC5F4C /* AnalyticsEvent.swift */,
-				A1BFF984C1103D527D741BF61C0CB014 /* AnalyticsService.swift */,
-				A879ECA371B158B5C0D886776D3B7392 /* Device.swift */,
-			);
-			name = Analytics;
-			path = Analytics;
-			sourceTree = "<group>";
-		};
-		69E62941AA7C2F3C7C36F7A0B7552B48 /* Parser */ = {
-			isa = PBXGroup;
-			children = (
-				C4F2147FAC911C228E73C6DEE924018E /* Parser.swift */,
-				72061E27536FC46BBE4C0481A3134AC9 /* JSON */,
-			);
-			name = Parser;
-			path = Parser;
->>>>>>> d01a8e17
-			sourceTree = "<group>";
-		};
-		6A238F6A1BFE185B433F22F3D0C8AE74 /* Theme */ = {
-			isa = PBXGroup;
-			children = (
-				3032EE595457A24D2B79164A03D8E03B /* PrimerTheme.swift */,
-				D3D351925CD46D16DE26EC2C8D38B425 /* Internal */,
-				CEE54B9F6AA06DA2CEEC9DD597682D66 /* Public */,
-			);
-			name = Theme;
-			path = Theme;
-			sourceTree = "<group>";
-		};
-<<<<<<< HEAD
-		74ADBA1DE9345FC0DD931F350F5C536C /* Internal */ = {
-			isa = PBXGroup;
-			children = (
-				13070B473FC6D2D2A64A75D8928ED6E5 /* PrimerTheme+Borders.swift */,
-				3F839E2C947B1BD7DD4A5387922CF3C6 /* PrimerTheme+Buttons.swift */,
-				D37E6AACA61085461E9D4D9A9FA2CB4B /* PrimerTheme+Colors.swift */,
-				92A22338FA1F6D841800D44F796B7D7C /* PrimerTheme+Inputs.swift */,
-				342321E391869AB6CBFB9C4792800576 /* PrimerTheme+TextStyles.swift */,
-				0EBF4EF448622D392900889EC080BF00 /* PrimerTheme+Views.swift */,
-			);
-			name = Internal;
-			path = Internal;
-			sourceTree = "<group>";
-		};
-		7F8CB0C8BBAF4C3EFBAF6EA4EE7CD9F7 /* Payment Services */ = {
-			isa = PBXGroup;
-			children = (
-				B4BC8F646D7F61C4003E187DA3FAC2CE /* ClientTokenService.swift */,
-				4E8F6CB24734614D1944A1B13C6566C7 /* DirectDebitService.swift */,
-				1221ABB0C842C20D55CDD7F9FA9A0F67 /* PaymentMethodConfigService.swift */,
-				ADD4DD9A111A20CE0FF59FB6A2E4BA17 /* PayPalService.swift */,
-				8F48A283E136F319ED154EA2C5C53C4F /* VaultService.swift */,
-			);
-			name = "Payment Services";
-			path = "Payment Services";
-			sourceTree = "<group>";
-		};
-		809FA88DEB936275A9AEEB781EEC8234 /* Error Handler */ = {
-			isa = PBXGroup;
-			children = (
-				FBCA17EA1D31E49AF3C7F80A75505023 /* ErrorHandler.swift */,
-				2F64DC1CBBF4119C8DFB12FC1A9B9567 /* PrimerError.swift */,
-			);
-			name = "Error Handler";
-			path = "Sources/PrimerSDK/Classes/Error Handler";
-			sourceTree = "<group>";
-		};
-		856E7C43E837BD0ADF286C2C0C20231E /* TokenizationViewControllers */ = {
-			isa = PBXGroup;
-			children = (
-				186DE3CCB0922298810BB987DE03DD1D /* QRCodeViewController.swift */,
-			);
-			name = TokenizationViewControllers;
-			path = TokenizationViewControllers;
-			sourceTree = "<group>";
-		};
-		869B70350FF882552D67B41DBAE5D9EC /* Connectivity */ = {
-			isa = PBXGroup;
-			children = (
-				E6189CE75862EA06F51DAD66E69A3930 /* Connectivity.swift */,
-			);
-			name = Connectivity;
-			path = Connectivity;
-			sourceTree = "<group>";
-		};
-		8AF13B75B68F10E6CD8A26B54A168D80 /* Cancellation */ = {
-			isa = PBXGroup;
-			children = (
-				1B1A749C4A126F0F6651B8A2707A580B /* CancelContext.swift */,
-				B0BDAFD7CFB9FB9B8BC4709931A7FE97 /* Cancellable.swift */,
-				24A8B848A5B3FB9C453BA39483BCE4C4 /* CancellableCatchable.swift */,
-				3B587A19952E7F391E2D4BC6BB9694B4 /* CancellablePromise.swift */,
-				ECBFDB17AF53EFE263D2E84AB502A421 /* CancellableThenable.swift */,
-			);
-			name = Cancellation;
-			path = Cancellation;
-			sourceTree = "<group>";
-		};
-		8F48219B029138D08ECF12E0F7E889D5 /* Analytics */ = {
-			isa = PBXGroup;
-			children = (
-				59F9D7BFC40DB835ADA132C61FAEB13C /* Analytics.swift */,
-				8531B682125637F29C28ADFD9032C415 /* AnalyticsEvent.swift */,
-				000CD19EE774EC15ABBBA80634111D2D /* AnalyticsService.swift */,
-				80D40CAD35CC557A48DEFBD61CF34D18 /* Device.swift */,
-			);
-			name = Analytics;
-			path = Analytics;
-			sourceTree = "<group>";
-		};
-		96AADB4F0DF361D285DC468CBF172C7E /* Nibs */ = {
-			isa = PBXGroup;
-			children = (
-				1044B566C2F4774724A1029B06B60FAD /* PrimerTextFieldView.xib */,
-			);
-			name = Nibs;
-			path = Sources/PrimerSDK/Resources/Nibs;
-			sourceTree = "<group>";
-		};
-		A0FB4F6BE3A1037AACA2E9923FBD9967 /* Extensions & Utilities */ = {
-			isa = PBXGroup;
-			children = (
-				3F216D9715638CF2741384F7D4C334C9 /* AlertController.swift */,
-				A1750B81A341A88C382340FA78031834 /* AnyCodable.swift */,
-				3584CAEE1C1BD716608AACFED9B9AE37 /* AnyDecodable.swift */,
-				4B452B9194190435041A840F8E55629C /* AnyEncodable.swift */,
-				4DD2E67A16F257DB6D1A44425CFECF7B /* ArrayExtension.swift */,
-				10ECE775DDA6B15858CFF30C9340D46D /* BundleExtension.swift */,
-				3034FF5EA70BF4A8A8D51D776C39507E /* DataExtension.swift */,
-				A7D7A5EC41EA215536DB815C79A72FD2 /* DateExtension.swift */,
-				6B4603666D206888EDCF5163FAD94804 /* IntExtension.swift */,
-				641AD1556E78AEAB0E6DB07140904431 /* Logger.swift */,
-				F7E0110AC5ACE2C3A176C826F430AC0B /* Mask.swift */,
-				E8D7F7C187D5643F24187C6033032F63 /* Optional+Extensions.swift */,
-				218C067AD08F00B3F9C38143AE3D2EF0 /* PostalCode.swift */,
-				8B22EBB045DAB2425D4345E0DA03EA5F /* PresentationController.swift */,
-				272ED67C7BB58606386AB9C4B9E36708 /* PrimerButton.swift */,
-				F79D59996DD5E07B04DBFED4665E504A /* PrimerCustomStyleTextField.swift */,
-				8E8386921B4360719685EE947160C6D9 /* PrimerImage.swift */,
-				415366C3C14A24A8231BBD709C148ACF /* PrimerScrollView.swift */,
-				3596F21A03F4F2AD29105ADABFD3D878 /* PrimerTableViewCell.swift */,
-				45C0331C0B1125CE1569C3184FE42E97 /* PrimerViewController.swift */,
-				0C96594AACDCCAE51D43B265594EA4ED /* PrimerViewExtensions.swift */,
-				A91356320457B2B8E9FB3C51658605E5 /* StringExtension.swift */,
-				449EA7464CC8A046B64C808EB8571022 /* UIColorExtension.swift */,
-				1CB00691D82A95BD9322379C7E5A8CF3 /* UIDeviceExtension.swift */,
-				BF1E5F109D8CF2C4CA131BA91B0F4950 /* UILocalizableUtil.swift */,
-				641998D97C14F0189907D6472944F1FF /* URLExtension.swift */,
-				160ED1800FDC06F4376E63D59E7E2300 /* UserDefaultsExtension.swift */,
-				0BB9A5009FD1DA189F2660348B6416F6 /* Weak.swift */,
-				A5D26CB06A46CC182D7461780F99498E /* WebViewUtil.swift */,
-			);
-			name = "Extensions & Utilities";
-			path = "Sources/PrimerSDK/Classes/Extensions & Utilities";
-			sourceTree = "<group>";
-		};
-		A218E2D1FC9EC176148F30C20C4E109D /* Crypto */ = {
-			isa = PBXGroup;
-			children = (
-				448D4C1A0E74C6DD3D6F656B3F7857DC /* AES256.swift */,
-			);
-			name = Crypto;
-			path = Crypto;
-			sourceTree = "<group>";
-		};
-		A8D76BAA3D63BA4ADC8691A75371C23C /* Network */ = {
-			isa = PBXGroup;
-			children = (
-				E06AC8F9892FA78C9077FF2BA2572E5B /* Endpoint.swift */,
-				D972FA8FE0A0922AA9D38ED5EDC17370 /* MockSuccess.swift */,
-				BE2B28F586CF729E0ABD70ECDFDCE6E9 /* NetworkService.swift */,
-				ACAF8C0CB61799E708123E5A84D59B92 /* URLSessionStack.swift */,
-			);
-			name = Network;
-			path = Network;
-			sourceTree = "<group>";
-		};
-		ACF5533D75758560EC3AB6E74A156D39 /* Core */ = {
-			isa = PBXGroup;
-			children = (
-				F26991E9FE2E21B76878685117ED2C3C /* 3DS */,
-				8F48219B029138D08ECF12E0F7E889D5 /* Analytics */,
-				676B38E55C8DCD43192C9DE4F15729B0 /* Checkout Components */,
-				869B70350FF882552D67B41DBAE5D9EC /* Connectivity */,
-				34F5DCE1635E3B26337FF352DDC8F4DF /* Constants */,
-				A218E2D1FC9EC176148F30C20C4E109D /* Crypto */,
-				F89C1CE0B4CE11C34A9CD15742A5FD32 /* Keychain */,
-				7F8CB0C8BBAF4C3EFBAF6EA4EE7CD9F7 /* Payment Services */,
-				C56F1487FA1AE7BD24E8E0B703C6BC23 /* PCI */,
-				F409608A4F6E1F462013A2A67E9905CC /* Primer */,
-			);
-			name = Core;
-			path = Sources/PrimerSDK/Classes/Core;
-			sourceTree = "<group>";
-		};
-		BDE1A4592F48230C75EF42CC0BEBCBD2 /* PCI */ = {
-			isa = PBXGroup;
-			children = (
-				CAC64828D6EC8E95D7DCEC7CF8AAFCC3 /* CardScanner */,
-			);
-			name = PCI;
-			path = PCI;
-			sourceTree = "<group>";
-		};
-		BF35740433D4DF96D57354CFB6012935 /* PromiseKit */ = {
-			isa = PBXGroup;
-			children = (
-				BD97F767D65CE1E5273CFCBDC42E7D0A /* after.swift */,
-				CC1B877B01B9BBA8CF4314CF03CAF212 /* Box.swift */,
-				9546ED4B9CCEDEC117AEEBF4DA6E66DB /* Catchable.swift */,
-				46B2EE2E5353C3BF195FE214E6FF1708 /* Configuration.swift */,
-				3308F9361D8D595776CB1E98A09AED13 /* CustomStringConvertible.swift */,
-				8FCFF516341898F50B495FB94E4A92F7 /* Dispatcher.swift */,
-				855CD245F1870B61AF74DD41D1701AA5 /* Error.swift */,
-				B94CF742DF7F93B637BFB083E063AC6C /* firstly.swift */,
-				127044A02AECA93B5524EB59402C47C0 /* Guarantee.swift */,
-				8CA499732FAD0325ACC08581E0261CDD /* hang.swift */,
-				3354FB557A0E402773E0FA66FC7BA41C /* LogEvent.swift */,
-				91AC91B87B50816E8968ED6DB421BD7D /* Promise.swift */,
-				A4CDC2D6DEED1EFB195DE04A7C3EC281 /* race.swift */,
-				675436F411381A36B64B6B4989DA6133 /* Resolver.swift */,
-				C007ACD69826812B09CD02D852ECE28F /* Thenable.swift */,
-				0EC47DCA31FBDEBBA0BBB53E03C22985 /* when.swift */,
-				8AF13B75B68F10E6CD8A26B54A168D80 /* Cancellation */,
-				2254D3A5DB7CA119F8A0AB1900128E16 /* Dispatchers */,
-				FA14E9C9904A602ED479229277DEA990 /* Wrappers */,
-=======
-		6A3C6FF56AFE98E55190A30B664A915A /* Constants */ = {
-			isa = PBXGroup;
-			children = (
-				D899618EF01BC196B6C658B39F1C506D /* Colors.swift */,
-				76AB301ED417DA27C70F7972313F3A15 /* Content.swift */,
-				BC407387504B49C1516819FEF710D9C0 /* Dimensions.swift */,
-			);
-			name = Constants;
-			path = Constants;
-			sourceTree = "<group>";
-		};
-		6F57501BCAB93B4D6F3C09224C1048FE /* Services */ = {
-			isa = PBXGroup;
-			children = (
-				57650C92A457E1CDC5C94764D634CDC6 /* API */,
-				51ACE9DA6B8C636118D9B28277901E9C /* Network */,
-				69E62941AA7C2F3C7C36F7A0B7552B48 /* Parser */,
-			);
-			name = Services;
-			path = Sources/PrimerSDK/Classes/Services;
-			sourceTree = "<group>";
-		};
-		72061E27536FC46BBE4C0481A3134AC9 /* JSON */ = {
-			isa = PBXGroup;
-			children = (
-				B0E8A79AE279AE62C8F8E8F9F52E0258 /* JSONParser.swift */,
-			);
-			name = JSON;
-			path = JSON;
-			sourceTree = "<group>";
-		};
-		7214CA9E80658FA91942B2BB66E8787E /* Vault */ = {
-			isa = PBXGroup;
-			children = (
-				FC1F2F24B4860F77BED7E72605C9EDCD /* VaultPaymentMethodView.swift */,
-				3969BF48BD839D74AFDC4ED409186F65 /* VaultPaymentMethodViewController.swift */,
-				33BA1C6CA04A4AEE82D4046A4029A3CF /* VaultPaymentMethodViewModel.swift */,
-			);
-			name = Vault;
-			path = Vault;
-			sourceTree = "<group>";
-		};
 		7247ACD97AB79769C7D29E910A7E0D09 /* Development Pods */ = {
 			isa = PBXGroup;
 			children = (
 				360709003BF039A96273811D5813664F /* PrimerSDK */,
 			);
 			name = "Development Pods";
-			sourceTree = "<group>";
-		};
-		7D28216D4802453EC067B4A34FB847AE /* TokenizationViewControllers */ = {
-			isa = PBXGroup;
-			children = (
-				643DCBD7012509EE27813F96B874CEB4 /* QRCodeViewController.swift */,
-			);
-			name = TokenizationViewControllers;
-			path = TokenizationViewControllers;
-			sourceTree = "<group>";
-		};
-		7E038CB5425A6AEC01759D899E1A4EEA /* Keychain */ = {
-			isa = PBXGroup;
-			children = (
-				0DD00C28CC593E95BCB707963B99117E /* Keychain.swift */,
-			);
-			name = Keychain;
-			path = Keychain;
 			sourceTree = "<group>";
 		};
 		819A6286004431EC5B9F2FE69E546FB4 /* Support Files */ = {
@@ -1894,13 +933,42 @@
 			path = "Example/Pods/Target Support Files/PrimerSDK";
 			sourceTree = "<group>";
 		};
-		843611637FF067FAA7EFFC469049073D /* Data Models */ = {
-			isa = PBXGroup;
-			children = (
-				8A1E451720D9EBB95E0668AE7DDBFEB2 /* 3DS.swift */,
-			);
-			name = "Data Models";
-			path = "Data Models";
+		8443811A5F1430078C81B9A4C23E1246 /* CardScanner */ = {
+			isa = PBXGroup;
+			children = (
+				F5F39C587DEFAB78DBA46FF3711D0AF7 /* CardScannerViewController.swift */,
+				D391BAB9F02592B5E678B017138506CA /* CardScannerViewController+SimpleScanDelegate.swift */,
+			);
+			name = CardScanner;
+			path = CardScanner;
+			sourceTree = "<group>";
+		};
+		850DDE91894F15FCE59E22A146063501 /* TokenizationViewControllers */ = {
+			isa = PBXGroup;
+			children = (
+				D7EDB1D76A2A5EFC3DAB0D3D5F351068 /* QRCodeViewController.swift */,
+			);
+			name = TokenizationViewControllers;
+			path = TokenizationViewControllers;
+			sourceTree = "<group>";
+		};
+		86D1798F9BA304BA1FC32F3EAC263449 /* Banks */ = {
+			isa = PBXGroup;
+			children = (
+				284049218ABE31DA8940F6F4224A2CF2 /* BankSelectorViewController.swift */,
+				1BC2B9889F172C33F8494645CFE3772C /* BankTableViewCell.swift */,
+			);
+			name = Banks;
+			path = Banks;
+			sourceTree = "<group>";
+		};
+		877B556C03DE1AD3D586C888E0F1EC30 /* Third Party */ = {
+			isa = PBXGroup;
+			children = (
+				6F5263C7189C1D459C62F1DDCD37CCC5 /* PromiseKit */,
+			);
+			name = "Third Party";
+			path = "Sources/PrimerSDK/Classes/Third Party";
 			sourceTree = "<group>";
 		};
 		891CF58D64A1BC1CBDCE09B8E4698C83 /* Pod */ = {
@@ -1913,161 +981,147 @@
 			name = Pod;
 			sourceTree = "<group>";
 		};
-		9D23780672536C695AEBE5C734BC7F58 /* Extensions & Utilities */ = {
-			isa = PBXGroup;
-			children = (
-				0345302B312D22CEF4FA26CA756061EE /* AlertController.swift */,
-				4D2110E0BE00A4F9C9B8EDDB64802ED7 /* AnyCodable.swift */,
-				E3B83E39142AA6AEFA18F23002FBFF5C /* AnyDecodable.swift */,
-				E4787C4BD99AA89407E29376CE87C717 /* AnyEncodable.swift */,
-				29EECB2C37F55072DA79A322CA942F66 /* ArrayExtension.swift */,
-				F9804CC26E719A42CF4197C756784FD2 /* BundleExtension.swift */,
-				21048685BC319F80C9179AF664C23F83 /* DataExtension.swift */,
-				A9D28DB25F78BD5D92E7E37C793C03D1 /* DateExtension.swift */,
-				AA2F31F1F1DF1305C7D8768D6CAA1161 /* IntExtension.swift */,
-				FC716C78A1FCC05C02EB41FEB135C200 /* Logger.swift */,
-				44747AFF99ADE33DB6BE1D3E2409D8A8 /* Mask.swift */,
-				5B3547C21351DE6378B974A5DE3280A0 /* Optional+Extensions.swift */,
-				B826050E3EB241084FB3DC8F8692CBEB /* PostalCode.swift */,
-				6035B30BD0D9E2AB3A31448413967587 /* PresentationController.swift */,
-				AE972F3B44197B81D41E34A31D92EF14 /* PrimerButton.swift */,
-				76FF9AA664AD0F050E47BE66CF71F206 /* PrimerCustomStyleTextField.swift */,
-				F66A0A87E645DE2DFB1D55AF302C6701 /* PrimerImage.swift */,
-				4ED6B17CAA57E8A00FFFB5CED0DA72B3 /* PrimerScrollView.swift */,
-				56B1500896ABA7307D82EDE37B02AD00 /* PrimerTableViewCell.swift */,
-				2BEE1A81AF41024616BF18C98FF27035 /* PrimerViewController.swift */,
-				9B2024C39C9456607C0BC14173982FBA /* PrimerViewExtensions.swift */,
-				2514F468BBAEDCEACE5A1B67828C1726 /* StringExtension.swift */,
-				A93CC063298D2DF6CC5FA96AD1EB69A8 /* UIColorExtension.swift */,
-				69E8FC01C9BB3723D7A59FD1F52264B3 /* UIDeviceExtension.swift */,
-				20870C37AC9F3233EC1EC52BB931EA64 /* URLExtension.swift */,
-				683464B2E03BEA9B69765D7D532DBD79 /* UserDefaultsExtension.swift */,
-				75FCCD9869C584A94FD7AE74B89BECDA /* Weak.swift */,
-				5BEE9D71EA37A7771EC2D00441BA7829 /* WebViewUtil.swift */,
-			);
-			name = "Extensions & Utilities";
-			path = "Sources/PrimerSDK/Classes/Extensions & Utilities";
-			sourceTree = "<group>";
-		};
-		A38A2BC001283BDBAECA3BA51D23D17F /* Crypto */ = {
-			isa = PBXGroup;
-			children = (
-				3B4A2558FC87A2A4C6297F5C88E676FB /* AES256.swift */,
+		89F9CE34B3736D59E73664B92B18A7A6 /* Networking */ = {
+			isa = PBXGroup;
+			children = (
+				83FBED6A24CE970CC7E12F90EBAF9560 /* PrimerAPIClient+3DS.swift */,
+			);
+			name = Networking;
+			path = Networking;
+			sourceTree = "<group>";
+		};
+		8B6CB73B910188066E140BC9F27FC0CA /* Analytics */ = {
+			isa = PBXGroup;
+			children = (
+				D0EBB53FEF66374F84A140BD7BD6FA33 /* Analytics.swift */,
+				3764F23DA4EE55661F38E9AB5D3FAB0A /* AnalyticsEvent.swift */,
+				A54A256F1CFD68FDF896AF8BE1956BC5 /* AnalyticsService.swift */,
+				A5278B72974482EA6CF1CA5FD16F7E94 /* Device.swift */,
+			);
+			name = Analytics;
+			path = Analytics;
+			sourceTree = "<group>";
+		};
+		9E138E1AB163FEC3FED42F9EB8807CD7 /* PCI */ = {
+			isa = PBXGroup;
+			children = (
+				C99439A9A244D873DC609BD1858C9C72 /* TokenizationService.swift */,
+			);
+			name = PCI;
+			path = PCI;
+			sourceTree = "<group>";
+		};
+		A3103BA38DF4B1C23E540922FC4071C8 /* Localizable */ = {
+			isa = PBXGroup;
+			children = (
+				B8219A869BD7505BFE3E06FFDDAFE141 /* ar.lproj */,
+				B532C4284FFD0CE610E1C3A9E0CDC387 /* da.lproj */,
+				027DFB1717C68B8B38DCE890A6FD60CE /* de.lproj */,
+				76543969EAB2D79EB358D97FD947C006 /* el.lproj */,
+				65B5E020912F61E01B8C6EEFD8C604A0 /* en.lproj */,
+				59999420020DFB4934B05C989A67556E /* es.lproj */,
+				1635B93344AF1165E8E0A73CD4A89285 /* fr.lproj */,
+				7F3DAA7D4D535C29D51058843414F5A6 /* it.lproj */,
+				5C32914B913BDEE1247F468733AD9D08 /* nb.lproj */,
+				0A79B99DB39D3AE575B71DB38A267FFA /* nl.lproj */,
+				5EC8E52482A2613D6CCF0B9F97357769 /* pl.lproj */,
+				905B68CB9A0D136E643B07D1843F60AA /* pt.lproj */,
+				C457376404BF6824C3504D69890DA041 /* sv.lproj */,
+				64D62D8FF4AB4644FFEE20BFF5118AC6 /* tr.lproj */,
+			);
+			name = Localizable;
+			path = Sources/PrimerSDK/Resources/Localizable;
+			sourceTree = "<group>";
+		};
+		A33E3CFC299FAB83BA25A7C194295A6D /* 3DS */ = {
+			isa = PBXGroup;
+			children = (
+				07F942EAAACE6A3D140924CE0E470D15 /* 3DSService.swift */,
+				F930C390A89D606F87C0798A6D40FCDF /* 3DSService+Promises.swift */,
+				2F91B8E644F1B9CF9F43E5EA78EA2DD0 /* Data Models */,
+				89F9CE34B3736D59E73664B92B18A7A6 /* Networking */,
+			);
+			name = 3DS;
+			path = 3DS;
+			sourceTree = "<group>";
+		};
+		A6C87D98355BFE3BD196497FC3C390C7 /* Data Models */ = {
+			isa = PBXGroup;
+			children = (
+				AA4119A6E8DD070AE3FBBBC4D4402960 /* AdyenDotPay.swift */,
+				4839F4EA74238BD10C9EC37A3C083A9D /* Apaya.swift */,
+				130E7DB609EC110BB13A3598C9727C2A /* ApplePay.swift */,
+				FA2B9DB3991FA8FBE7B96589F50B2978 /* Bank.swift */,
+				11971FF7F990F1BD9125C26D3FF6A9DB /* CardNetwork.swift */,
+				5A3B0954044A3C1603009612C17EFD0D /* CheckoutModule.swift */,
+				03662D6ABDCFE2F2A9F1D8B793FFB252 /* ClientSession.swift */,
+				23BC4FD84EEB2EDF65C5F11694961004 /* ClientToken.swift */,
+				8A1710D63F3F5643782F87144B55AE87 /* Consolable.swift */,
+				11C5537605394E16B7022D8C749C8543 /* CountryCode.swift */,
+				1C9378EB6B424381AE9CC3E54E34E21C /* Currency.swift */,
+				1D2D4FA4311295145AB050079D313A43 /* Customer.swift */,
+				49753107A8E10F7D11CEB3D61C13E9AA /* DirectDebitMandate.swift */,
+				6901A602AAAC8B582866848026B45F86 /* ImageName.swift */,
+				46F1EEC6E1641A4DBD663A1AA16BD49F /* Klarna.swift */,
+				5CF523A2449492CCED8D7016CC2CF8B8 /* OrderItem.swift */,
+				4A336A99E5D85116D26DEEB1340CAF23 /* PaymentMethodConfiguration.swift */,
+				493427E6A1BAB813AC2ED1A8892421D7 /* PaymentMethodConfigurationOptions.swift */,
+				031C59C266C22E1012DF94117DB68DE6 /* PaymentMethodConfigurationType.swift */,
+				7A0FD2D5C5099594D955D8820D2DCBE9 /* PaymentMethodToken.swift */,
+				CE450E0F995D2E4CD0705AFED83546BC /* PaymentMethodTokenizationRequest.swift */,
+				2CB676D10E86F0190EAB3D4D5D739CF5 /* PaymentResponse.swift */,
+				4E06A9EEA532BDA40BD15E650DA2F90E /* PayPal.swift */,
+				12C5CAA44B1517806BA952FDBB10FA24 /* PrimerConfiguration.swift */,
+				247B8541A32718A3E2FD3AA2226EC568 /* PrimerContent.swift */,
+				B17F6E7F8BBF94251697E8DCD8EE5381 /* PrimerFlowEnums.swift */,
+				4DF893E3F3408BC196829672797DC5A3 /* PrimerSettings.swift */,
+				A1F1D118978D717B0E0306D60ACD8D11 /* SuccessMessage.swift */,
+				3B0AF6EF16E7DF47A5BE1C9F6CAAD595 /* Throwable.swift */,
+				189B56DBD5DF94F8F52AE5B6D27A85E4 /* UXMode.swift */,
+				9A2215AC9262244CFBD4324CEE200994 /* VaultCheckoutViewModel.swift */,
+				39A7FE86C4CC5F1AABF6A711F221B599 /* PCI */,
+				D9CDB456BE3EC20BBC02CEB97D2062A4 /* Theme */,
+			);
+			name = "Data Models";
+			path = "Sources/PrimerSDK/Classes/Data Models";
+			sourceTree = "<group>";
+		};
+		BA186331D1D54DC09CF0A8B9CBA98867 /* Crypto */ = {
+			isa = PBXGroup;
+			children = (
+				5273A374A69789890873288D636942C9 /* AES256.swift */,
 			);
 			name = Crypto;
 			path = Crypto;
 			sourceTree = "<group>";
 		};
-		A9D8A3685711AC4E758D480997E655DF /* Networking */ = {
-			isa = PBXGroup;
-			children = (
-				F3DCD4EFB5A562ED6C04FB438D26F037 /* PrimerAPIClient+3DS.swift */,
-			);
-			name = Networking;
-			path = Networking;
-			sourceTree = "<group>";
-		};
-		AC9ECE28688DC5CA4D04AEC87E93DE1B /* Core */ = {
-			isa = PBXGroup;
-			children = (
-				033C2F44F5104EE8F4941EA14080C5A1 /* 3DS */,
-				6655C9DE3F0BDC7BA1BFCC7A77511A8E /* Analytics */,
-				CC99C6A66BE58E0F5650D72002291036 /* Checkout Components */,
-				D2B508B6A7F027791591B39EF34BAF62 /* Connectivity */,
-				6A3C6FF56AFE98E55190A30B664A915A /* Constants */,
-				A38A2BC001283BDBAECA3BA51D23D17F /* Crypto */,
-				7E038CB5425A6AEC01759D899E1A4EEA /* Keychain */,
-				0DDE75F2238E69AA261FEDBFD8E3C4FB /* Payment Services */,
-				DC1BA672A8BC0E2CDD8793C33977BF99 /* PCI */,
-				F71E1E8FEB4EA2E8EEF9A0B7133F31E6 /* Primer */,
-			);
-			name = Core;
-			path = Sources/PrimerSDK/Classes/Core;
-			sourceTree = "<group>";
-		};
-		BB4C33D46C13392717501AA0C1C52650 /* User Interface */ = {
-			isa = PBXGroup;
-			children = (
-				F6A6D17FC119E9D2E57E4E86E677C586 /* Identifiable.swift */,
-				DCFCC37067EB355AD804F85348865482 /* PaymentMethodsGroupView.swift */,
-				48C6A759351772F82CA7BB266A6BC1E0 /* UIUtils.swift */,
-				C845B063EECA36C6E72D44AE88AB25A1 /* Banks */,
-				65970B27AD23E2B5E2C347BA322985D6 /* Components */,
-				1A75C104F3126DA50B1FE240CA546A4A /* OAuth */,
-				07219C7B04CC7E7AF423C5195EA3085C /* PCI */,
-				EBF87F016D6B221C068B99C7D252B134 /* Primer */,
-				175FEC0B032507B9E772943840719ECE /* Root */,
-				F54567A712CFA62EE18CD228850A2A7B /* Success */,
-				155E7E45992CDB1BA5369BC3F4C641C5 /* Text Fields */,
-				7D28216D4802453EC067B4A34FB847AE /* TokenizationViewControllers */,
-				C8AE231FBAC6C38023A95E875EECD65B /* TokenizationViewModels */,
-				C338E654449E0184F1E874D417416EAA /* UI Delegates */,
-				7214CA9E80658FA91942B2BB66E8787E /* Vault */,
->>>>>>> d01a8e17
-			);
-			name = "User Interface";
-			path = "Sources/PrimerSDK/Classes/User Interface";
-			sourceTree = "<group>";
-		};
-<<<<<<< HEAD
-		C56F1487FA1AE7BD24E8E0B703C6BC23 /* PCI */ = {
-			isa = PBXGroup;
-			children = (
-				7162D34379FEEB148AE4D625D536E4EB /* TokenizationService.swift */,
-=======
-		BFCD407EC149E26470DA9199E565B5EC /* Cancellation */ = {
-			isa = PBXGroup;
-			children = (
-				4529F04178BE5FA61055383ED2D67126 /* CancelContext.swift */,
-				A5CEB1F8E1C06C6133B276E9A60847F2 /* Cancellable.swift */,
-				BB274C631595FF58508D4A0E4EBA5436 /* CancellableCatchable.swift */,
-				1B2C6D847BD2B8C587F95D721FDE9B7C /* CancellablePromise.swift */,
-				04D5AF15DB7976C3D41955D9E3BEDA7C /* CancellableThenable.swift */,
-			);
-			name = Cancellation;
-			path = Cancellation;
-			sourceTree = "<group>";
-		};
-		C338E654449E0184F1E874D417416EAA /* UI Delegates */ = {
-			isa = PBXGroup;
-			children = (
-				F4DAE66534C71DA757BDBD2B85806463 /* ReloadDelegate.swift */,
->>>>>>> d01a8e17
-			);
-			name = "UI Delegates";
-			path = "UI Delegates";
-			sourceTree = "<group>";
-		};
-<<<<<<< HEAD
-=======
-		C845B063EECA36C6E72D44AE88AB25A1 /* Banks */ = {
-			isa = PBXGroup;
-			children = (
-				8667B809DD35F7B79B1DE3D1E69C0669 /* BankSelectorViewController.swift */,
-				EAC72DDD65A92588DC462B24DEB56318 /* BankTableViewCell.swift */,
-			);
-			name = Banks;
-			path = Banks;
-			sourceTree = "<group>";
-		};
-		C8AE231FBAC6C38023A95E875EECD65B /* TokenizationViewModels */ = {
-			isa = PBXGroup;
-			children = (
-				E08442D7AEE544796E5F95B23DD8860C /* ApayaTokenizationViewModel.swift */,
-				DA2092E11579780D0D84954E6377C0CD /* ApplePayTokenizationViewModel.swift */,
-				4776D858495378652B3FA7899544C680 /* BankSelectorTokenizationViewModel.swift */,
-				F844E50F9F25C14CAEF406B54711DFD8 /* ExternalPaymentMethodTokenizationViewModel.swift */,
-				158013F324558FF5577FE8AA85DCFA7A /* FormTokenizationViewModel.swift */,
-				3B37841E2F7E20B53356A30741BB6BC6 /* KlarnaTokenizationViewModel.swift */,
-				B73A317F68653C1777AD3179D17FF87C /* PaymentMethodTokenizationViewModel.swift */,
-				2F2212F1AB55F126F51FE0102F57D5D7 /* PayPalTokenizationViewModel.swift */,
-				022436485DC9444C3739BFEF68D1FD0D /* QRCodeTokenizationViewModel.swift */,
-			);
-			name = TokenizationViewModels;
-			path = TokenizationViewModels;
-			sourceTree = "<group>";
-		};
->>>>>>> d01a8e17
+		BB4F28DC8B61FA803AE09146012B2000 /* Wrappers */ = {
+			isa = PBXGroup;
+			children = (
+				70B73468F016FEE9F7D7F165E2C52B2C /* CatchWrappers.swift */,
+				D9192131172E54BA05A58F09DB7EAEBE /* EnsureWrappers.swift */,
+				24B6F1A6A9F12885F16A41716E998F42 /* FinallyWrappers.swift */,
+				0EB03BDEA84D542169280A39A051BF67 /* GuaranteeWrappers.swift */,
+				0DFD0D5DD66C067273A9BE4ACFFBE9C8 /* RecoverWrappers.swift */,
+				3EB9681394918020871E3784FAD86625 /* SequenceWrappers.swift */,
+				6F65DB91471EE1EE1C71B4E3308E015E /* ThenableWrappers.swift */,
+				71FF2A7BF6DC14BC0A3D725C7D64CC19 /* WrapperProtocols.swift */,
+			);
+			name = Wrappers;
+			path = Wrappers;
+			sourceTree = "<group>";
+		};
+		C7FE4561B93D9E2DCD63A5EAEBA2AF51 /* Components */ = {
+			isa = PBXGroup;
+			children = (
+				D5E923FF466D287ADDF7600AA6D83D3A /* PrimerResultComponentView.swift */,
+				C30F8EE0F7F4D589BAA174D47D56ACA4 /* PrimerResultViewController.swift */,
+				F91BE27CF2B5E60A7BB1A0351CA27C45 /* PrimerSearchTextField.swift */,
+			);
+			name = Components;
+			path = Components;
+			sourceTree = "<group>";
+		};
 		C99317E726DB0D5CA94A6EFE2CA8C63E /* Pods-PrimerSDK_Tests */ = {
 			isa = PBXGroup;
 			children = (
@@ -2084,74 +1138,6 @@
 			path = "Target Support Files/Pods-PrimerSDK_Tests";
 			sourceTree = "<group>";
 		};
-<<<<<<< HEAD
-		CAC64828D6EC8E95D7DCEC7CF8AAFCC3 /* CardScanner */ = {
-			isa = PBXGroup;
-			children = (
-				E545FAA2EF9BCC6057FF0B11E9E8A5D0 /* CardScannerViewController.swift */,
-				1D2B06DB01B0BAE76266AB78343EB0D7 /* CardScannerViewController+SimpleScanDelegate.swift */,
-			);
-			name = CardScanner;
-			path = CardScanner;
-			sourceTree = "<group>";
-		};
-		CC5A21B7980238EE34392A5A13727BED /* Support Files */ = {
-=======
-		CA2828DBA5A797CD8AC36FA3F54AA7F9 /* CardScanner */ = {
->>>>>>> d01a8e17
-			isa = PBXGroup;
-			children = (
-				59AA0A1671143B360F55A90D2BC00CBE /* CardScannerViewController.swift */,
-				22ED73A8553527EF57C32FD66BFEC472 /* CardScannerViewController+SimpleScanDelegate.swift */,
-			);
-			name = CardScanner;
-			path = CardScanner;
-			sourceTree = "<group>";
-		};
-<<<<<<< HEAD
-=======
-		CAD48F6CF3FB6159500BF00F44EC0EF4 /* Core */ = {
-			isa = PBXGroup;
-			children = (
-				9C0E94E642DAF200E4F8095B3DBD3DEF /* Icons.xcassets */,
-				0E1E2FC33A205C8423D5C7CDD5FC7918 /* Strings.swift */,
-				AC9ECE28688DC5CA4D04AEC87E93DE1B /* Core */,
-				FB882984B2E46ACF7BADA9905B192B67 /* Data Models */,
-				F93B81F4E4CD5DBBB544C43766D6A4B1 /* Error Handler */,
-				9D23780672536C695AEBE5C734BC7F58 /* Extensions & Utilities */,
-				21C38F9053EE965BF7E4EFF5C36E0F96 /* Localizable */,
-				6493F4FE6B20F9ABF000008E8D1B84B8 /* Mocks */,
-				434576385A9CBF7AE1253FF3B1D3F56C /* Nibs */,
-				6F57501BCAB93B4D6F3C09224C1048FE /* Services */,
-				D87C872955CE8D7A6020C0356F047DAE /* Third Party */,
-				BB4C33D46C13392717501AA0C1C52650 /* User Interface */,
-			);
-			name = Core;
-			sourceTree = "<group>";
-		};
-		CC99C6A66BE58E0F5650D72002291036 /* Checkout Components */ = {
-			isa = PBXGroup;
-			children = (
-				96B7BEACCEE5B74806F0BF74EA80B3CE /* PrimerHeadlessUniversalCheckout.swift */,
-				7D66BAB9FFF839AE367A0B6BAA59CF49 /* PrimerHeadlessUniversalCheckoutProtocols.swift */,
-				63ACAEF8BCC9DB4DCC60F6BED67E543E /* PrimerHeadlessUniversalCheckoutUIManager.swift */,
-				BEE531BA5F123216A3A07CC78FC37F87 /* PrimerInputElements.swift */,
-			);
-			name = "Checkout Components";
-			path = "Checkout Components";
-			sourceTree = "<group>";
-		};
-		CEE54B9F6AA06DA2CEEC9DD597682D66 /* Public */ = {
-			isa = PBXGroup;
-			children = (
-				855AAC9B78128DC3F2F57B2A8DD8A27A /* PrimerThemeData.swift */,
-				B162D4B7FBBC61E5685D4DE6D451259F /* PrimerThemeData+Deprecated.swift */,
-			);
-			name = Public;
-			path = Public;
-			sourceTree = "<group>";
-		};
->>>>>>> d01a8e17
 		CF1408CF629C7361332E53B88F7BD30C = {
 			isa = PBXGroup;
 			children = (
@@ -2163,83 +1149,44 @@
 			);
 			sourceTree = "<group>";
 		};
-<<<<<<< HEAD
-		D3DA1201CEF5455D5455422D48AB2362 /* Public */ = {
-			isa = PBXGroup;
-			children = (
-				48E0EB6F042D6507F4CF6A787184AABE /* PrimerThemeData.swift */,
-				17E7DFD8EA4A2B5C9CEE76963425BCB0 /* PrimerThemeData+Deprecated.swift */,
-			);
-			name = Public;
-			path = Public;
-			sourceTree = "<group>";
-		};
-		DBB60BA743A22F854ACD78E006C923C6 /* Primer */ = {
-			isa = PBXGroup;
-			children = (
-				55E65A8F0CB87F0B1231CA53917FF89B /* PrimerAPI.swift */,
-				C00CB44EAB70713419DCAAE9A8A29CCE /* PrimerAPIClient.swift */,
-				4E9768CDF76A2FC303BB6F15B267B53D /* PrimerAPIClient+Promises.swift */,
-			);
-			name = Primer;
-			path = Primer;
-=======
-		CF91D3949E1E5A7B7B7F497340B1097F /* Wrappers */ = {
-			isa = PBXGroup;
-			children = (
-				BE3090E4FB6DF65AD336765B01CEEE30 /* CatchWrappers.swift */,
-				3AC0C901A23B9430DA02251BDEFB7FBF /* EnsureWrappers.swift */,
-				A95E2DDD3C4A830338470F790FDB5FDB /* FinallyWrappers.swift */,
-				AF9BC046FD4CDAD66A8EEE91F17F042D /* GuaranteeWrappers.swift */,
-				175C63A7F8DDAD2FAE5FBB6D46C8C574 /* RecoverWrappers.swift */,
-				A2439D6C5845236EE459125BF70ABF43 /* SequenceWrappers.swift */,
-				54264FA3B876C359A6789828D51D2D63 /* ThenableWrappers.swift */,
-				DC884990E4D9D808C3EFDC22D2EECEC3 /* WrapperProtocols.swift */,
-			);
-			name = Wrappers;
-			path = Wrappers;
-			sourceTree = "<group>";
-		};
-		D2B508B6A7F027791591B39EF34BAF62 /* Connectivity */ = {
-			isa = PBXGroup;
-			children = (
-				7D986DACD79FDDFC50E64D6DBF78EB22 /* Connectivity.swift */,
-			);
-			name = Connectivity;
-			path = Connectivity;
-			sourceTree = "<group>";
-		};
-		D3D351925CD46D16DE26EC2C8D38B425 /* Internal */ = {
-			isa = PBXGroup;
-			children = (
-				A34AD60B3D18F58F62C3DC551EFF9A8D /* PrimerTheme+Borders.swift */,
-				3B57E7F25F26DF6922FBC4D0E7C3DAA9 /* PrimerTheme+Buttons.swift */,
-				D89AEBDE96F9A6EE08E9EFBDFADFC1C0 /* PrimerTheme+Colors.swift */,
-				65E22A6CEC3B9CC8F7FB0D7CD9D383DE /* PrimerTheme+Inputs.swift */,
-				8EB36CC4372688BE57A1F7109A9A0738 /* PrimerTheme+TextStyles.swift */,
-				F24314E9F186F80C133E56B16025D596 /* PrimerTheme+Views.swift */,
-			);
-			name = Internal;
-			path = Internal;
-			sourceTree = "<group>";
-		};
-		D87C872955CE8D7A6020C0356F047DAE /* Third Party */ = {
-			isa = PBXGroup;
-			children = (
-				65FBB8FF7B6439E6349D1EA5F2A11BFB /* PromiseKit */,
-			);
-			name = "Third Party";
-			path = "Sources/PrimerSDK/Classes/Third Party";
-			sourceTree = "<group>";
-		};
-		DC1BA672A8BC0E2CDD8793C33977BF99 /* PCI */ = {
-			isa = PBXGroup;
-			children = (
-				A5740E5DB1CE13C18D0E446FC26D7CC9 /* TokenizationService.swift */,
-			);
-			name = PCI;
-			path = PCI;
->>>>>>> d01a8e17
+		D2BC54B4FD8ECE868B08A22425FA0AD4 /* JSON */ = {
+			isa = PBXGroup;
+			children = (
+				BCF23F1FB1CC9E0822644421AE0E2249 /* JSONParser.swift */,
+			);
+			name = JSON;
+			path = JSON;
+			sourceTree = "<group>";
+		};
+		D2D2CA81A44F9A99157DCE0FAA3306D0 /* Error Handler */ = {
+			isa = PBXGroup;
+			children = (
+				A421C84E81FDEFF352172EE2B2376196 /* ErrorHandler.swift */,
+				03CFA4FFEB6F616D78C5CDF2D89B4B5A /* PrimerError.swift */,
+			);
+			name = "Error Handler";
+			path = "Sources/PrimerSDK/Classes/Error Handler";
+			sourceTree = "<group>";
+		};
+		D53BE6B1ABD55A5AAABD12D793B828CC /* Parser */ = {
+			isa = PBXGroup;
+			children = (
+				15ED121DB41C8CFE40BA0EE9B1E18534 /* Parser.swift */,
+				D2BC54B4FD8ECE868B08A22425FA0AD4 /* JSON */,
+			);
+			name = Parser;
+			path = Parser;
+			sourceTree = "<group>";
+		};
+		D9CDB456BE3EC20BBC02CEB97D2062A4 /* Theme */ = {
+			isa = PBXGroup;
+			children = (
+				0E9684D635DA6E4EBCA46CEA838C1367 /* PrimerTheme.swift */,
+				F25BC9DE0C6DDEF6DF50F7983CB04BCF /* Internal */,
+				3F88BB9A9015654967AFA15622079A72 /* Public */,
+			);
+			name = Theme;
+			path = Theme;
 			sourceTree = "<group>";
 		};
 		DC341534F0F751E90DBE9F9F51531A54 /* Pods-PrimerSDK_Example */ = {
@@ -2259,238 +1206,121 @@
 			path = "Target Support Files/Pods-PrimerSDK_Example";
 			sourceTree = "<group>";
 		};
-<<<<<<< HEAD
-		DF27DC64A036A870349D64F9067592A9 /* Vault */ = {
-			isa = PBXGroup;
-			children = (
-				78093C9C4C30DA38715A019519C245CD /* VaultPaymentMethodView.swift */,
-				D7B15EBE31722EC04602EDA20E0A2A23 /* VaultPaymentMethodViewController.swift */,
-				BAB74BEA7C1C97849F85427B4581A0D1 /* VaultPaymentMethodViewModel.swift */,
-			);
-			name = Vault;
-			path = Vault;
-			sourceTree = "<group>";
-		};
-		ECF82A99C1E9284303C3638ADBC7FCB0 /* Data Models */ = {
-			isa = PBXGroup;
-			children = (
-				267EAFCF5587099538C14DCE8ECA19C3 /* 3DS.swift */,
-			);
-			name = "Data Models";
-			path = "Data Models";
-			sourceTree = "<group>";
-		};
-		F1AF5DBB0D0812BA38DC8B95DDF3F66F /* Banks */ = {
-			isa = PBXGroup;
-			children = (
-				FC8716761EAC8C43D80AC4CD8F8745C6 /* BankSelectorViewController.swift */,
-				F942D7BA9FC792A7A2B7878EBE7CB056 /* BankTableViewCell.swift */,
-			);
-			name = Banks;
-			path = Banks;
-			sourceTree = "<group>";
-		};
-		F26991E9FE2E21B76878685117ED2C3C /* 3DS */ = {
-			isa = PBXGroup;
-			children = (
-				681152AE29C21C0F8FE6CCC5E0C0264B /* 3DSService.swift */,
-				888D4DB8CECE4C82D8BF0B6C77B7F03D /* 3DSService+Promises.swift */,
-				ECF82A99C1E9284303C3638ADBC7FCB0 /* Data Models */,
-				51EE934DB0C6B79F7FD0B3D0EE2EBC09 /* Networking */,
-			);
-			name = 3DS;
-			path = 3DS;
-			sourceTree = "<group>";
-		};
-		F409608A4F6E1F462013A2A67E9905CC /* Primer */ = {
-			isa = PBXGroup;
-			children = (
-				9569A28663C8BAA3ECDA0E110AAEA0DC /* AppState.swift */,
-				A6669A04ACFD196E15637AF03A8ECD03 /* DependencyInjection.swift */,
-				33EC6E4D93D3DF760649D673DC780486 /* Primer.swift */,
-				BA764E00A70C6C7AB291785B45E93694 /* PrimerDelegate.swift */,
-				4CAD5A98459D5651E81B397DA0184FDB /* ResumeHandlerProtocol.swift */,
-			);
-			name = Primer;
-			path = Primer;
-			sourceTree = "<group>";
-		};
-		F4366DB956BFF112AD394E4C426DE75C /* OAuth */ = {
-			isa = PBXGroup;
-			children = (
-				C3BF6962DC729234F6E162789FD824A0 /* PrimerWebViewController.swift */,
-			);
-			name = OAuth;
-			path = OAuth;
-			sourceTree = "<group>";
-		};
-		F459015E6B2F5BD640CC8ABACB5D458B /* Localizable */ = {
-			isa = PBXGroup;
-			children = (
-				3B33C9650C07FE84F4C8E6BC7F006CBF /* ar.lproj */,
-				1BC97C0532BAAD1A653EF5C890917C25 /* da.lproj */,
-				7CF3DC5BDA29A79EC83F9C6F54BCE780 /* de.lproj */,
-				E3C9234A07118D4C208929A02F2BFB1C /* el.lproj */,
-				43D8B86408B1DB40247B592DEA5B67DB /* en.lproj */,
-				F2D57514A46E978DA02AF780B2DEAB7F /* es.lproj */,
-				5911DA3A3588E2739FE6BA05350E85AA /* fr.lproj */,
-				FA010906512DA0DFAA678D81038A1C59 /* it.lproj */,
-				75E881A9C0295316CA8251E8FA532DFC /* nb.lproj */,
-				CC8BEFCA4BE77D79695F0ECBF5B47A1A /* nl.lproj */,
-				2BB69E2AF18937F7372FE7E7FEB21223 /* pl.lproj */,
-				A89825A15817A0C819EAF4782C5F745F /* pt.lproj */,
-				92BC325D706817FCBC0F58A94471C9E3 /* sv.lproj */,
-				6C670D8A7E6FE9FFCFDFC55B6C1F6393 /* tr.lproj */,
-			);
-			name = Localizable;
-			path = Sources/PrimerSDK/Resources/Localizable;
-			sourceTree = "<group>";
-		};
-		F89C1CE0B4CE11C34A9CD15742A5FD32 /* Keychain */ = {
-			isa = PBXGroup;
-			children = (
-				D1FE7D22E79A0BDCBE0AD0CCD62306DF /* Keychain.swift */,
-			);
-			name = Keychain;
-			path = Keychain;
-			sourceTree = "<group>";
-		};
-		FA14E9C9904A602ED479229277DEA990 /* Wrappers */ = {
-			isa = PBXGroup;
-			children = (
-				AD1E2C0BE3B1595E26BD0FA2772BEB47 /* CatchWrappers.swift */,
-				DD853FD5D9A171F1430182135B2B71E6 /* EnsureWrappers.swift */,
-				82CC106990195E3C8CF1D5E958809FD9 /* FinallyWrappers.swift */,
-				3B341AE83EF5BD60D3CE3DD459F946EE /* GuaranteeWrappers.swift */,
-				547FDCE354053FA0364A0B02ACE88103 /* RecoverWrappers.swift */,
-				EE2BD46B61ECBDF5837F8411CAFE5B6F /* SequenceWrappers.swift */,
-				CF169FE47AE2F3EF7ABBF1003687C40E /* ThenableWrappers.swift */,
-				0071F43A319B2E7B75DBA58ECAE442A5 /* WrapperProtocols.swift */,
-=======
-		E5829317C315BC35FA1D793C9C3A29F6 /* Dispatchers */ = {
-			isa = PBXGroup;
-			children = (
-				933FCE5D089E26BB4AB46C7B14FAC1DF /* ConcurrencyLimitedDispatcher.swift */,
-				340FFFF2A5F32C6B7A8A1820EC07E61A /* CoreDataDispatcher.swift */,
-				477A1B66BA49584B141C2C030B9A021A /* Queue.swift */,
-				02140558830706E5DDC4200C6FDDABA4 /* RateLimitedDispatcher.swift */,
-				E7597D7C956B0125A2364B7DFB99F2E5 /* RateLimitedDispatcherBase.swift */,
-				D0D91B50D7CFDFB34B009E067B5ED1B4 /* StrictRateLimitedDispatcher.swift */,
-			);
-			name = Dispatchers;
-			path = Dispatchers;
-			sourceTree = "<group>";
-		};
-		EBF87F016D6B221C068B99C7D252B134 /* Primer */ = {
-			isa = PBXGroup;
-			children = (
-				93ADDC4F96B8F9DAEF5A7349CD8382BC /* CardButton.swift */,
-				1FBD219309FFB7931EB66053C928B3D6 /* ExternalViewModel.swift */,
-				F6D8DAAB28526E8BB538DFD60F9FD8CF /* PaymentMethodComponent.swift */,
-			);
-			name = Primer;
-			path = Primer;
-			sourceTree = "<group>";
-		};
-		EC7A46268707DF8C30A7F4CCD9DBEB35 /* PCI */ = {
-			isa = PBXGroup;
-			children = (
-				7D421F506FA20FB4013AEF8A92237BC2 /* FormType.swift */,
-			);
-			name = PCI;
-			path = PCI;
-			sourceTree = "<group>";
-		};
-		F54567A712CFA62EE18CD228850A2A7B /* Success */ = {
-			isa = PBXGroup;
-			children = (
-				D0B357FD0A654035D8D67BBCEC717649 /* SuccessViewController.swift */,
-			);
-			name = Success;
-			path = Success;
-			sourceTree = "<group>";
-		};
-		F71E1E8FEB4EA2E8EEF9A0B7133F31E6 /* Primer */ = {
-			isa = PBXGroup;
-			children = (
-				07CBA074B792B4A4A796F2E4C687B5D9 /* AppState.swift */,
-				1B12F1EB2A1054DA2D04199066390634 /* DependencyInjection.swift */,
-				D517352974F04C85721716403BB0AE73 /* Primer.swift */,
-				130262F69AC06676C5AC39261541F771 /* PrimerDelegate.swift */,
-				8BD40F4975A1DAAB59789E336FFD5000 /* ResumeHandlerProtocol.swift */,
-			);
-			name = Primer;
-			path = Primer;
-			sourceTree = "<group>";
-		};
-		F93B81F4E4CD5DBBB544C43766D6A4B1 /* Error Handler */ = {
-			isa = PBXGroup;
-			children = (
-				8D60A2FFD73DCC1566DEE611401FCFB2 /* ErrorHandler.swift */,
-				4DF770FDC97BD2924A6AC98A9932D24C /* PrimerError.swift */,
-			);
-			name = "Error Handler";
-			path = "Sources/PrimerSDK/Classes/Error Handler";
-			sourceTree = "<group>";
-		};
-		FB882984B2E46ACF7BADA9905B192B67 /* Data Models */ = {
-			isa = PBXGroup;
-			children = (
-				0B50104E0128136F6D3F3095AA6CC65A /* AdyenDotPay.swift */,
-				4165C65042D27ECFBBF78C31F9C2AAC8 /* Apaya.swift */,
-				EB21C640E129D0610816553BDB015799 /* ApplePay.swift */,
-				556874444550E4B22127BEE869486EA5 /* Bank.swift */,
-				618B751CD894FD83D0638531728C1148 /* CardNetwork.swift */,
-				54CB90C59CC11754C78AC2B1E751AC27 /* CheckoutModule.swift */,
-				9C108633B0CA34E2784C77C3CD67CDE6 /* ClientSession.swift */,
-				E022063F2FB14A386AE8CA762BFF3D30 /* ClientToken.swift */,
-				69BA994121982ACD91091BC9EDBB9D23 /* Consolable.swift */,
-				706845897061D471A493E009F7750A2F /* CountryCode.swift */,
-				8F6752C1FC3FAE723AA445F8F68A9B00 /* Currency.swift */,
-				C40BC9191A32FFFE8402A03067562564 /* Customer.swift */,
-				163674B0E20C966BB8987CA5F559CE07 /* DirectDebitMandate.swift */,
-				BBD7826E44BD56191333779C82E5807B /* ImageName.swift */,
-				52380ED51A539FF7A62E4C045F15F964 /* Klarna.swift */,
-				60172247F41E851239F45FF3FC45798B /* OrderItem.swift */,
-				3102C7DC1A9C2EDDDEA58A42DCC03EDB /* PaymentMethodConfiguration.swift */,
-				2C5FC3CB1B0E7F42E1FA3F9063800B0C /* PaymentMethodConfigurationOptions.swift */,
-				AE72B220F5CD0A69587B743F251D70F9 /* PaymentMethodConfigurationType.swift */,
-				EE2BD36AAA28329C6C1BCE1F6EEE1147 /* PaymentMethodToken.swift */,
-				0372891FE1171A2DFFFAABBED334687C /* PaymentMethodTokenizationRequest.swift */,
-				AD8A2C1BBED2573AD4EE115CC666902E /* PaymentResponse.swift */,
-				3C4C76B871D804170286515D76C13BF8 /* PayPal.swift */,
-				7EAF81CBA330D84904743986FBD5155B /* PrimerConfiguration.swift */,
-				9F543CAADBBCAFC6F44166F6757570E7 /* PrimerContent.swift */,
-				BB86BD2A3B856A5F680E8C406F177E4C /* PrimerFlowEnums.swift */,
-				21F50A59CDF5DECBEAC0291AF8C9FB1C /* PrimerSettings.swift */,
-				317127695F35C48BE7F510059838E11C /* SuccessMessage.swift */,
-				7A6D03DD19D5189D00E0151CACFC54EF /* Throwable.swift */,
-				A0BD6DD6EAB7A8D9F28180B35CB7B2BC /* UXMode.swift */,
-				2783325FB05622172C550E29941E86DD /* VaultCheckoutViewModel.swift */,
-				EC7A46268707DF8C30A7F4CCD9DBEB35 /* PCI */,
-				6A238F6A1BFE185B433F22F3D0C8AE74 /* Theme */,
->>>>>>> d01a8e17
-			);
-			name = "Data Models";
-			path = "Sources/PrimerSDK/Classes/Data Models";
+		E02DF1A5025B618A087A775C5FCDEF55 /* Core */ = {
+			isa = PBXGroup;
+			children = (
+				1A76DE7D199374E719C57D5D574B6C10 /* Icons.xcassets */,
+				74009576B521A42ED5E0E27233521729 /* Strings.swift */,
+				49ACFE936F33DED9FECC98BFF066D666 /* Core */,
+				A6C87D98355BFE3BD196497FC3C390C7 /* Data Models */,
+				D2D2CA81A44F9A99157DCE0FAA3306D0 /* Error Handler */,
+				F7F1271D36CB1E3319694FBA28A4CEE9 /* Extensions & Utilities */,
+				A3103BA38DF4B1C23E540922FC4071C8 /* Localizable */,
+				E211BC4A62FC2F64979DB1A506CD4AE0 /* Mocks */,
+				172564F973291DAEDC449CE67589D1D2 /* Nibs */,
+				FDE696C98FCECC805ACDF02A4240EB5B /* Services */,
+				877B556C03DE1AD3D586C888E0F1EC30 /* Third Party */,
+				45648064B4958FDAFC7685219A63BCAF /* User Interface */,
+			);
+			name = Core;
+			sourceTree = "<group>";
+		};
+		E211BC4A62FC2F64979DB1A506CD4AE0 /* Mocks */ = {
+			isa = PBXGroup;
+			children = (
+				6A2EE38EDA27121723CE41F7313CC747 /* MockPrimerAPIClient.swift */,
+			);
+			name = Mocks;
+			path = Sources/PrimerSDK/Classes/Mocks;
+			sourceTree = "<group>";
+		};
+		E2FD85F6BC0DF6DC1C2D1B9DBD1BAA74 /* Root */ = {
+			isa = PBXGroup;
+			children = (
+				5D4871363FF8A52D45E69FF3B3B23BCF /* PrimerCardFormViewController.swift */,
+				DEF61DE12D6853D1971CDC30F946B9B8 /* PrimerContainerViewController.swift */,
+				999C4D149433B47B4390EA8A19E01532 /* PrimerFormViewController.swift */,
+				140C5C7C71EF8B4E0C56BAC25582350B /* PrimerLoadingViewController.swift */,
+				C15CD00D0E55E8C29D005DC3202609D8 /* PrimerNavigationBar.swift */,
+				108EFF4921F6E43E3DE7C8837FFCA246 /* PrimerNavigationController.swift */,
+				A3FFB1366A719F44C8EE162A4D898095 /* PrimerRootViewController.swift */,
+				C38C826D9E138035B19625C1DDA34663 /* PrimerUniversalCheckoutViewController.swift */,
+				41F17E090CFB910371568F1F713C341F /* PrimerVaultManagerViewController.swift */,
+			);
+			name = Root;
+			path = Root;
+			sourceTree = "<group>";
+		};
+		F25BC9DE0C6DDEF6DF50F7983CB04BCF /* Internal */ = {
+			isa = PBXGroup;
+			children = (
+				96D3BACFC87CA293035DBAD1A99F0F7A /* PrimerTheme+Borders.swift */,
+				2ABFE0EBE106B35F752298BD93D76095 /* PrimerTheme+Buttons.swift */,
+				5604B0AEDCB43CB9F91B179ACFE359D0 /* PrimerTheme+Colors.swift */,
+				8235AA7C83877C8BF8F59EF069E82ABE /* PrimerTheme+Inputs.swift */,
+				CF453488796F014E9757F6AA9F690E34 /* PrimerTheme+TextStyles.swift */,
+				9CB6F7B8F70EDFDEBB717E00954080EA /* PrimerTheme+Views.swift */,
+			);
+			name = Internal;
+			path = Internal;
+			sourceTree = "<group>";
+		};
+		F7F1271D36CB1E3319694FBA28A4CEE9 /* Extensions & Utilities */ = {
+			isa = PBXGroup;
+			children = (
+				027B7A32A89FA12598F9AC58ADF399BD /* AlertController.swift */,
+				164C6E722EB7ADCCF35889C766583C2A /* AnyCodable.swift */,
+				D20E06E4EDB1345E124A85EF6FE88F5E /* AnyDecodable.swift */,
+				494A5D5BC2CC28DA9FCCE0F5F68C0529 /* AnyEncodable.swift */,
+				0F50A3648790C2A895E0E78248B36636 /* ArrayExtension.swift */,
+				26775BD7367A7498167257A32A5AEF3A /* BundleExtension.swift */,
+				BFBAD4CD08C0EA4CFBDDC87196A0AF3F /* DataExtension.swift */,
+				1F6890CBB9A0F659373D58C244AEDE76 /* DateExtension.swift */,
+				A1F6B4EF2F28F9B402732B86E1E907B0 /* IntExtension.swift */,
+				449AF25B045EC08260A262B2F90F94FF /* Logger.swift */,
+				822AA6621072122F3269364BA8EAAA0B /* Mask.swift */,
+				CF9DD37919CC4F262F1DA024DB3DA433 /* Optional+Extensions.swift */,
+				E47F1E22001CF7A099074E369FA3713D /* PostalCode.swift */,
+				26D87A385FBD0691B728499227EB0ABD /* PresentationController.swift */,
+				DEC9DCCF46FE81CE750F7B339A765A6D /* PrimerButton.swift */,
+				61E03240FEBD2FE350933CB6D05C73C3 /* PrimerCustomStyleTextField.swift */,
+				469701A82F188ED9B5094256057F1332 /* PrimerImage.swift */,
+				58F752804CB5B74B975AE3E1C9B7C6EA /* PrimerScrollView.swift */,
+				88C5BEDDD8FA817C2BAA1ED702F96416 /* PrimerTableViewCell.swift */,
+				87556D501EDE22FAD3E42747DD9CDD6A /* PrimerViewController.swift */,
+				0290EBC449C1BB53F01C8CE2B955B52D /* PrimerViewExtensions.swift */,
+				5434431A46F699D6026D052A18F60149 /* StringExtension.swift */,
+				6868B9BC97CE5EECD28C0E47A806CFD0 /* UIColorExtension.swift */,
+				7F216879B6AAA98F5CEC15B960017CA2 /* UIDeviceExtension.swift */,
+				FED99BDE8FBA1332CBA205F2790169A6 /* UILocalizableUtil.swift */,
+				2BBFF9E36C79147763708D7C49F1DDF7 /* URLExtension.swift */,
+				906EC50C89B410D58ED85D96D4A90ECC /* UserDefaultsExtension.swift */,
+				44F1E80823B44F4B5D93F689F6A79C16 /* Weak.swift */,
+				824C1E51A821960B0AF5ABB63548169B /* WebViewUtil.swift */,
+			);
+			name = "Extensions & Utilities";
+			path = "Sources/PrimerSDK/Classes/Extensions & Utilities";
+			sourceTree = "<group>";
+		};
+		FDE696C98FCECC805ACDF02A4240EB5B /* Services */ = {
+			isa = PBXGroup;
+			children = (
+				35C5A04F833DA337A80969F90FFC8336 /* API */,
+				0940BA292F220349518305583BFA2F0F /* Network */,
+				D53BE6B1ABD55A5AAABD12D793B828CC /* Parser */,
+			);
+			name = Services;
+			path = Sources/PrimerSDK/Classes/Services;
 			sourceTree = "<group>";
 		};
 /* End PBXGroup section */
 
 /* Begin PBXHeadersBuildPhase section */
-<<<<<<< HEAD
-		5D69B8738C4C5F6405F9D7EE2E3B56BA /* Headers */ = {
+		0681DC5D4E2AE65580B40ECFFC9081FA /* Headers */ = {
 			isa = PBXHeadersBuildPhase;
 			buildActionMask = 2147483647;
 			files = (
-				C9E0933B09E60C7031B27AC3632758A4 /* PrimerSDK-umbrella.h in Headers */,
-=======
-		78823AF1C199431F4626E3AB2F3B1743 /* Headers */ = {
-			isa = PBXHeadersBuildPhase;
-			buildActionMask = 2147483647;
-			files = (
-				AD7B22E052781873539B58B7E9124A79 /* PrimerSDK-umbrella.h in Headers */,
->>>>>>> d01a8e17
+				BAAF5B60F4BAAB00ADA8C933EB600F00 /* PrimerSDK-umbrella.h in Headers */,
 			);
 			runOnlyForDeploymentPostprocessing = 0;
 		};
@@ -2525,11 +1355,7 @@
 			buildRules = (
 			);
 			dependencies = (
-<<<<<<< HEAD
-				EC3A2CE5638ED4C478580629B17613B9 /* PBXTargetDependency */,
-=======
-				82E13C50B35C59A369373E32BEB4E926 /* PBXTargetDependency */,
->>>>>>> d01a8e17
+				85708E6560B7DB2D3B2FA2772191BD7C /* PBXTargetDependency */,
 			);
 			name = "Pods-PrimerSDK_Tests";
 			productName = Pods_PrimerSDK_Tests;
@@ -2548,11 +1374,7 @@
 			buildRules = (
 			);
 			dependencies = (
-<<<<<<< HEAD
-				4B7FF0AF4F422E2AD90C0058A82C4193 /* PBXTargetDependency */,
-=======
-				03766EBCF252BA9E12CCCD307B06C39F /* PBXTargetDependency */,
->>>>>>> d01a8e17
+				B2B88BA27E22E4479140B56A337836B6 /* PBXTargetDependency */,
 			);
 			name = "Pods-PrimerSDK_Example";
 			productName = Pods_PrimerSDK_Example;
@@ -2561,19 +1383,11 @@
 		};
 		6E6525C7043FBA7BB34A249010AF5593 /* PrimerSDK-PrimerResources */ = {
 			isa = PBXNativeTarget;
-<<<<<<< HEAD
-			buildConfigurationList = F086B0635200A9FC44386B8BB569FAB3 /* Build configuration list for PBXNativeTarget "PrimerSDK-PrimerResources" */;
+			buildConfigurationList = FC70E487715A2D49BBC75CC9EB45A120 /* Build configuration list for PBXNativeTarget "PrimerSDK-PrimerResources" */;
 			buildPhases = (
-				EC05B2A089720D32DC22D5311BD6BF1F /* Sources */,
-				D90EC602F642948DB4423702CBAD92E3 /* Frameworks */,
-				848F33264E0E82C0B3A0FC1362E6652A /* Resources */,
-=======
-			buildConfigurationList = 2F923A0336EE9390DF9974D64FFDC71A /* Build configuration list for PBXNativeTarget "PrimerSDK-PrimerResources" */;
-			buildPhases = (
-				7A3862F6C6A169514684BCA44F1F08AE /* Sources */,
-				D333BFFCC3521666A7DC12B4E1791A06 /* Frameworks */,
-				439BEFFF4B1EB2F50EDB86E32F224415 /* Resources */,
->>>>>>> d01a8e17
+				35EDC7B771A63A83383BBBBC36B6D8B2 /* Sources */,
+				CD14669F60BEC9916CADB249753F1F9A /* Frameworks */,
+				8E8D42672CACA33D0536F167A191C283 /* Resources */,
 			);
 			buildRules = (
 			);
@@ -2586,30 +1400,17 @@
 		};
 		F3BE9108C53B53949406218CEA55E0B2 /* PrimerSDK */ = {
 			isa = PBXNativeTarget;
-<<<<<<< HEAD
-			buildConfigurationList = D604CD2955AE139949E6F7A1E1F80B76 /* Build configuration list for PBXNativeTarget "PrimerSDK" */;
+			buildConfigurationList = 5485C1ADF366BA0261B6162148A64576 /* Build configuration list for PBXNativeTarget "PrimerSDK" */;
 			buildPhases = (
-				5D69B8738C4C5F6405F9D7EE2E3B56BA /* Headers */,
-				4F445633A2492F92B9AD2385BDCFEC2D /* Sources */,
-				BFEC42FDDB6E7206FC809DF6004D23AE /* Frameworks */,
-				68ACC48FB5A17A78D61571B8E0A77A09 /* Resources */,
-=======
-			buildConfigurationList = B17653757DEA312628AADE3F5C4DCDCC /* Build configuration list for PBXNativeTarget "PrimerSDK" */;
-			buildPhases = (
-				78823AF1C199431F4626E3AB2F3B1743 /* Headers */,
-				725BDC1162CECCF7F8A6F4643353961B /* Sources */,
-				B9354482AD0372142A1FE21788587CBA /* Frameworks */,
-				C026FA3E175BE3FDB41DEFA95F8E7486 /* Resources */,
->>>>>>> d01a8e17
+				0681DC5D4E2AE65580B40ECFFC9081FA /* Headers */,
+				7C5A1644F509519FED0625182BF2FDF7 /* Sources */,
+				F6CC0DFEC5C972951F878B52C06DAEBE /* Frameworks */,
+				0A471734110C851739B4E5B86D6A2835 /* Resources */,
 			);
 			buildRules = (
 			);
 			dependencies = (
-<<<<<<< HEAD
-				400DC0302BD558499ACD1829223CF390 /* PBXTargetDependency */,
-=======
-				0B8DF484FA77C1AB592286FEABAC7125 /* PBXTargetDependency */,
->>>>>>> d01a8e17
+				D556301F25292679BC18C91FAA384D12 /* PBXTargetDependency */,
 			);
 			name = PrimerSDK;
 			productName = PrimerSDK;
@@ -2660,6 +1461,14 @@
 /* End PBXProject section */
 
 /* Begin PBXResourcesBuildPhase section */
+		0A471734110C851739B4E5B86D6A2835 /* Resources */ = {
+			isa = PBXResourcesBuildPhase;
+			buildActionMask = 2147483647;
+			files = (
+				CA0F37D0C06BFA529667CE7E2CCB7648 /* PrimerSDK-PrimerResources in Resources */,
+			);
+			runOnlyForDeploymentPostprocessing = 0;
+		};
 		3555CD6FF689702A32A86FF5DA44364D /* Resources */ = {
 			isa = PBXResourcesBuildPhase;
 			buildActionMask = 2147483647;
@@ -2667,583 +1476,288 @@
 			);
 			runOnlyForDeploymentPostprocessing = 0;
 		};
-<<<<<<< HEAD
-		68ACC48FB5A17A78D61571B8E0A77A09 /* Resources */ = {
+		8E8D42672CACA33D0536F167A191C283 /* Resources */ = {
 			isa = PBXResourcesBuildPhase;
 			buildActionMask = 2147483647;
 			files = (
-				E12BF059B2B1D1A4FA5C4A97EEC704AE /* PrimerSDK-PrimerResources in Resources */,
-=======
-		439BEFFF4B1EB2F50EDB86E32F224415 /* Resources */ = {
-			isa = PBXResourcesBuildPhase;
-			buildActionMask = 2147483647;
-			files = (
-				ED8E1C4841476D525176095B013B2D03 /* da.lproj in Resources */,
-				41E6873595F4652F565C5EA4AF48C99F /* de.lproj in Resources */,
-				9BB271BAE726012094638DE349423006 /* el.lproj in Resources */,
-				84D676E24EF868BA3DB9F6F38E2877A9 /* en.lproj in Resources */,
-				2826E6CD31DD787ACB296EAA7FA37242 /* es.lproj in Resources */,
-				55E6062C5CB67EDC32899418071B53D5 /* fr.lproj in Resources */,
-				C2CF9B00AA6E11B739CFA4987DE3631F /* Icons.xcassets in Resources */,
-				3261436EBDB27363C0CDDF1C4042B5DC /* it.lproj in Resources */,
-				AA42D8DCF200D6C988F8B5112C8C5DBA /* nb.lproj in Resources */,
-				D2E48D90ECF2880CDAF050D1EFB70E99 /* nl.lproj in Resources */,
-				93F9061F89B5E0CC19D2963CAABEC668 /* pl.lproj in Resources */,
-				C4F35A5248A4ACB08E68EAD20EF30206 /* PrimerTextFieldView.xib in Resources */,
-				39ABD96B4DB85876C3D3ED3D51E51AC7 /* pt.lproj in Resources */,
-				5559EF6D72B7714DC8E6319E5CA49881 /* sv.lproj in Resources */,
-				081014996076EAD7B82A65EBA6A61852 /* tr.lproj in Resources */,
->>>>>>> d01a8e17
+				9146D1BDFC1436699A3FE2BC3D23CEED /* ar.lproj in Resources */,
+				A99ED4D9254AF23A9FBA16890C37973C /* da.lproj in Resources */,
+				43171139C07279E8D91D89671DED8EFD /* de.lproj in Resources */,
+				1A56475419CAEE30AF725854507FEBBA /* el.lproj in Resources */,
+				A31E4E0EA839070C3464E695C2042A20 /* en.lproj in Resources */,
+				ED4299406341469F443CFC0CFCE5696D /* es.lproj in Resources */,
+				AC3853134CC30BC97D3B7C6672EDBFDE /* fr.lproj in Resources */,
+				05623E81F899C88A2B6EB35189317F51 /* Icons.xcassets in Resources */,
+				D8AF31418F89DF35508CFE352F35C5C4 /* it.lproj in Resources */,
+				2755BF2C98F0A199351923BB9AAD389D /* nb.lproj in Resources */,
+				F790D5EC08196CC24C7440842F467C07 /* nl.lproj in Resources */,
+				09A3093F769DC722908C18214006BC57 /* pl.lproj in Resources */,
+				11709EF68FCDE7B0654D62525B71575D /* PrimerTextFieldView.xib in Resources */,
+				1C8B525AA796E573CBBD4237DD251DC8 /* pt.lproj in Resources */,
+				FCDC500A53FE4870A9B45E5EE1B873D9 /* sv.lproj in Resources */,
+				EDF0B2907B32A4F7A9101EBDD0A99DE9 /* tr.lproj in Resources */,
 			);
 			runOnlyForDeploymentPostprocessing = 0;
 		};
-		848F33264E0E82C0B3A0FC1362E6652A /* Resources */ = {
-			isa = PBXResourcesBuildPhase;
-			buildActionMask = 2147483647;
-			files = (
-				9E6B6CD4ABB13E98CFB9019CD4186479 /* ar.lproj in Resources */,
-				9D291CC92DAE5DA49B101879CC0B67C3 /* da.lproj in Resources */,
-				4E3D9C5DBF50FB44C6D0989DE3D0AE72 /* de.lproj in Resources */,
-				7FA871FC00160E2BE5694E86839B2C7F /* el.lproj in Resources */,
-				EEDC7709875BBCDAA2EFE631F6AEF99F /* en.lproj in Resources */,
-				B85CCDB879E9E6772E46816EE993AF10 /* es.lproj in Resources */,
-				22187D904F93230BAC9032855057A273 /* fr.lproj in Resources */,
-				CC83F90207127648E8A2E9468B094A47 /* Icons.xcassets in Resources */,
-				C4FDE832E9E1C9A17777BC2ABE3BB7B6 /* it.lproj in Resources */,
-				F127E7A5385560B715001C979D2B3836 /* nb.lproj in Resources */,
-				6E2F5A47685CACA2867D0083959BD59A /* nl.lproj in Resources */,
-				833F146C5A3CC4939C91780C8BB0D752 /* pl.lproj in Resources */,
-				31897FEED1C13A964918C72D66597690 /* PrimerTextFieldView.xib in Resources */,
-				F87FBA8B58A8BE8375EEC0A0EEE34395 /* pt.lproj in Resources */,
-				8A833401413CA004B8D51BF8E2CC62F1 /* sv.lproj in Resources */,
-				879BA2A0DFE785527A34A5D3F7EB0CBD /* tr.lproj in Resources */,
-			);
-			runOnlyForDeploymentPostprocessing = 0;
-		};
-<<<<<<< HEAD
 		B8B3E98238C88B12A3ECD2AAB9D724AD /* Resources */ = {
 			isa = PBXResourcesBuildPhase;
 			buildActionMask = 2147483647;
 			files = (
-=======
-		C026FA3E175BE3FDB41DEFA95F8E7486 /* Resources */ = {
-			isa = PBXResourcesBuildPhase;
-			buildActionMask = 2147483647;
-			files = (
-				76261A0E288AFFCFA6932EB4A173F1EC /* PrimerSDK-PrimerResources in Resources */,
->>>>>>> d01a8e17
 			);
 			runOnlyForDeploymentPostprocessing = 0;
 		};
 /* End PBXResourcesBuildPhase section */
 
 /* Begin PBXSourcesBuildPhase section */
-<<<<<<< HEAD
-		4F445633A2492F92B9AD2385BDCFEC2D /* Sources */ = {
+		35EDC7B771A63A83383BBBBC36B6D8B2 /* Sources */ = {
 			isa = PBXSourcesBuildPhase;
 			buildActionMask = 2147483647;
 			files = (
-				2FF435476EC87C3FF17E72BFA3C3C65B /* 3DS.swift in Sources */,
-				3ACD68522D49EAE51BB6D2918F9101E7 /* 3DSService.swift in Sources */,
-				2F54295135FB293F92B15C73264D3B42 /* 3DSService+Promises.swift in Sources */,
-				4EA195665FD5A20FC8699889661A9128 /* AdyenDotPay.swift in Sources */,
-				A19A4450E041B9815CCF0828F7CBC30A /* AES256.swift in Sources */,
-				96DC54283C7482AF50FB72279727F6AF /* after.swift in Sources */,
-				5A142D04A0AAE05B69042F86C187192A /* AlertController.swift in Sources */,
-				DFB90335A040936D5BCE25C7B8F4128C /* Analytics.swift in Sources */,
-				6960CBF614CF6FEE5CFFBED104FB5BCA /* AnalyticsEvent.swift in Sources */,
-				9CD9F6E626E68A45D1CBA300BCA99B3D /* AnalyticsService.swift in Sources */,
-				CF43487F1F81A263853530B19A689279 /* AnyCodable.swift in Sources */,
-				DE670B91BB99CDDB57F319B8A124FD41 /* AnyDecodable.swift in Sources */,
-				FA52DE8B40BA355175B8F5B4C4CD374C /* AnyEncodable.swift in Sources */,
-				FB0122BA5C51864F2218B988CDFFF135 /* Apaya.swift in Sources */,
-				CA0302FC57E5E4E5E3D7DCE62DB9A2AE /* ApayaTokenizationViewModel.swift in Sources */,
-				546BC8D0EB5AB084C5D1E75714F973DC /* ApplePay.swift in Sources */,
-				15E64C891998540EE7DC6556CA1ED3E1 /* ApplePayTokenizationViewModel.swift in Sources */,
-				B5BD6BB1C65A43AE0DB58ED56D60E8FD /* AppState.swift in Sources */,
-				779634B697D598F5DFD3798DF0B7AA67 /* ArrayExtension.swift in Sources */,
-				D93B7190F63CEB58FD2E5C097D6A2FF7 /* Bank.swift in Sources */,
-				73764D047B2E2EE4330CB8F2CB941389 /* BankSelectorTokenizationViewModel.swift in Sources */,
-				AD574030F87C7FFB7AB0670B932D8704 /* BankSelectorViewController.swift in Sources */,
-				C733DAFE77428E5D3D68C5BBCED8621C /* BankTableViewCell.swift in Sources */,
-				45DEA2B6028E7F7352E69D36BE950DD9 /* Box.swift in Sources */,
-				EB476C102AD44CF6CA59D91F2047AB7C /* BundleExtension.swift in Sources */,
-				39D5A259738AEA045413CF191A86545A /* CancelContext.swift in Sources */,
-				6C81ABFE661137E889233C1C0B89BFF0 /* Cancellable.swift in Sources */,
-				A9853B0C00083BFEB9762EB2738BE83F /* CancellableCatchable.swift in Sources */,
-				F00920D213EEFA46D1D364EE01D832D6 /* CancellablePromise.swift in Sources */,
-				7DB4027A2C36EF76A98346C77A17CE6F /* CancellableThenable.swift in Sources */,
-				D3DAC44874FBBA474687055AE2FA86F0 /* CardButton.swift in Sources */,
-				A88A76065CA6AD50CF34CA5FA6E3BD4A /* CardComponentsManager.swift in Sources */,
-				4B15627640BD82F12C06C5C0DB9B330A /* CardNetwork.swift in Sources */,
-				C05429675656391DD0CA9E9449F502F6 /* CardScannerViewController.swift in Sources */,
-				E68C6C9752DFEC1D24389ACA004568B6 /* CardScannerViewController+SimpleScanDelegate.swift in Sources */,
-				96935D0A4C8CB0DDA620888292365F0C /* Catchable.swift in Sources */,
-				9B476738687F15E99D6AD234666876FF /* CatchWrappers.swift in Sources */,
-				E64F999F101BCF293A365157F3840F10 /* CheckoutModule.swift in Sources */,
-				8AE7651E882C360B541DBA88F4EC0884 /* ClientSession.swift in Sources */,
-				8E2CA675A8F647BB729B2E7D78CECF3F /* ClientToken.swift in Sources */,
-				C61BBA764238DC29DA430A9DDFE8ED05 /* ClientTokenService.swift in Sources */,
-				F10034C87C1484B927699C8C3262CA05 /* Colors.swift in Sources */,
-				D7AAE3D3747EDB5ED397E201CF557C05 /* ConcurrencyLimitedDispatcher.swift in Sources */,
-				67A912E8687912541A85A3145D61B56E /* Configuration.swift in Sources */,
-				089C98F2F58DCD1220652CBB88A55F90 /* Connectivity.swift in Sources */,
-				0D228426463046C124BA77200CAA6CE4 /* Consolable.swift in Sources */,
-				CB55E45EEAEE17835511BC9012089271 /* Content.swift in Sources */,
-				3CA838E50862808E4424188BFB0BD51D /* CoreDataDispatcher.swift in Sources */,
-				0C4E3E31077EC296E15DC3109422E9DC /* CountryCode.swift in Sources */,
-				98B0A50EC49C12F8525D241D0C5CA00A /* Currency.swift in Sources */,
-				48DBD178B155CE327BB618D006AAA25B /* Customer.swift in Sources */,
-				F1C336B7236A0E1734D0931E3FF596D8 /* CustomStringConvertible.swift in Sources */,
-				8E93497F71EE17813850C3CB1974952E /* DataExtension.swift in Sources */,
-				251627065D61F6C6CE1FA13118AD5F27 /* DateExtension.swift in Sources */,
-				CA47D6839EC3C750CFFB0B285976CF11 /* DependencyInjection.swift in Sources */,
-				5924A873FB9CECC833FC94F56CAD6337 /* Device.swift in Sources */,
-				1C43A0DD455596AAAB542478F81CC37E /* Dimensions.swift in Sources */,
-				B46B04A6C2714E4DF2E3F07D66508A8E /* DirectDebitMandate.swift in Sources */,
-				C914F05D696F110F96295745FC938D2E /* DirectDebitService.swift in Sources */,
-				546A6312E61BB4569A2252BBB6275929 /* Dispatcher.swift in Sources */,
-				C66B38BD04E0F17082AA4082B3DDE23D /* Endpoint.swift in Sources */,
-				05AA6554F6B663671FEA793E60F64A7E /* EnsureWrappers.swift in Sources */,
-				5CE0E5486E6F101562A9E2C4B77116E2 /* Error.swift in Sources */,
-				19D2F1B57A7A701490C1FFC03D07C37F /* ErrorHandler.swift in Sources */,
-				215FB1B430A73271C6214980862720BC /* ExternalPaymentMethodTokenizationViewModel.swift in Sources */,
-				8A426E02D7793C957F742F48E02EB240 /* ExternalViewModel.swift in Sources */,
-				C3B4850E978403F5B51BCB2E90BA2BE7 /* FinallyWrappers.swift in Sources */,
-				25F0C2876ECC859B83F021B1EBDB119A /* firstly.swift in Sources */,
-				629C20BCE56468128D0635FD6704B3DB /* FormTokenizationViewModel.swift in Sources */,
-				874CDFA344229DABFBF3C89DB74AFE14 /* FormType.swift in Sources */,
-				9AB079D8E73FDD618BD27DEAF43611DE /* Guarantee.swift in Sources */,
-				5A9CF8B6EB471ED7410F243F90EEDB44 /* GuaranteeWrappers.swift in Sources */,
-				208596C5756DE8E98863C100F43FD8A7 /* hang.swift in Sources */,
-				B2CF091D16770CB0504F77D6DFAAFF6F /* ImageName.swift in Sources */,
-				D3DDC1540C46C2442623432273040C94 /* IntExtension.swift in Sources */,
-				0F6BC855EB4AEFFACDFE87E21D1B12F6 /* JSONParser.swift in Sources */,
-				1D98DB365B15E47DDEF23A96CC197231 /* Keychain.swift in Sources */,
-				ACBA73EB859CFDEEA1125598D3EF2180 /* Klarna.swift in Sources */,
-				F355D4BC7FCDDB3467AC9F92E6696850 /* KlarnaTokenizationViewModel.swift in Sources */,
-				B962E5ABCC70A18A8C54BEDE70761305 /* LogEvent.swift in Sources */,
-				A70697A413C6ABF3DEDE26AAB0D4AC6F /* Logger.swift in Sources */,
-				942C18434D2AF4B42AEFB0E54A73DE3A /* Mask.swift in Sources */,
-				29D889DAD9BB02E5A7488D31776177F5 /* MockPrimerAPIClient.swift in Sources */,
-				C1A1D1BF62BCB0046CAE73591DC7EF39 /* MockSuccess.swift in Sources */,
-				2F8BCCED6AFAF93786DA594DBEC9C3B9 /* NetworkService.swift in Sources */,
-				9639085206931403C12425296EC74420 /* Optional+Extensions.swift in Sources */,
-				DF80A1AAFCECBE6DDF764430C97CFF80 /* OrderItem.swift in Sources */,
-				343AE3A8796801948EBB7BCA34B3A1AE /* Parser.swift in Sources */,
-				AFB6F736129CE6FEBB6649680AB4160C /* PaymentMethodComponent.swift in Sources */,
-				C13B9C49E40C99677CE9026BF5D00651 /* PaymentMethodConfigService.swift in Sources */,
-				95F8A0B90782BD27B45144C495EDD37D /* PaymentMethodConfiguration.swift in Sources */,
-				A12136F67EF1A082FB08712E9B9AEBBF /* PaymentMethodConfigurationOptions.swift in Sources */,
-				572EE3DA755A2794F3219363E81095BE /* PaymentMethodConfigurationType.swift in Sources */,
-				9BD41B42A5753402891D33D8B7A4CE16 /* PaymentMethodsGroupView.swift in Sources */,
-				68766661B3EE33C3FE70964D915DA64B /* PaymentMethodToken.swift in Sources */,
-				4F1427DB7C66D7E8D788C381E0441742 /* PaymentMethodTokenizationRequest.swift in Sources */,
-				DD1E4FD9895335F8FEF57C68DDEAB03A /* PaymentMethodTokenizationViewModel.swift in Sources */,
-				CE025F8FDDC5BF1A757110F124295373 /* PaymentResponse.swift in Sources */,
-				CC2BBFB95C113A69BCE909FF27EFA266 /* PayPal.swift in Sources */,
-				9CC5A5F7283F450BB9EE3CF8945E4780 /* PayPalService.swift in Sources */,
-				CEDD37F54D1F5EBE1C3BD5297938F14F /* PayPalTokenizationViewModel.swift in Sources */,
-				D58E68EF31A5356BBA764031B320BE1C /* PostalCode.swift in Sources */,
-				897F72FC6B271024A6B0C8681D1ABD8F /* PresentationController.swift in Sources */,
-				3A51BEA3C31CA8CAC9EE993FB605D59D /* Primer.swift in Sources */,
-				09AA11158D31188FE8BA04CD3D35A8B1 /* PrimerAPI.swift in Sources */,
-				CED3632EE62829D5BF9D5B97270DEBBC /* PrimerAPIClient.swift in Sources */,
-				4846A76CE84B5723C471DEFFD02B6BB8 /* PrimerAPIClient+3DS.swift in Sources */,
-				EC31DD32115E09F298423D48ED49910D /* PrimerAPIClient+Promises.swift in Sources */,
-				CB13C8F30A7EBB17954B6A612CB0C6AC /* PrimerButton.swift in Sources */,
-				EE355E0F19B4B6A1CB77BE8E7DA3E126 /* PrimerCardFormViewController.swift in Sources */,
-				1024639F324DB89BC5C8023ED223A5D9 /* PrimerCardholderNameFieldView.swift in Sources */,
-				943972C1BF18B9CBB7F5DC49A1D1A1A3 /* PrimerCardNumberFieldView.swift in Sources */,
-				2E4CD367182B1D1F3F5A9F4AC236B31F /* PrimerConfiguration.swift in Sources */,
-				E4739F41D4060724BF112BAFD38F8F12 /* PrimerContainerViewController.swift in Sources */,
-				BF4F0DDE39C4C2793EB20AF2127A93D9 /* PrimerContent.swift in Sources */,
-				D3DCC9D0D6FBBE1D3BD2A31B887B681F /* PrimerCustomStyleTextField.swift in Sources */,
-				D89800E7FA797C051F9B916BBBDFF698 /* PrimerCVVFieldView.swift in Sources */,
-				EDC3B3A85C0CA9D3905C729DFF8969F2 /* PrimerDelegate.swift in Sources */,
-				6AB8AC39F7214BE19D9514C0DCFA69FC /* PrimerError.swift in Sources */,
-				4B57C2A342F80B1D49C5D3BBFF4D5031 /* PrimerExpiryDateFieldView.swift in Sources */,
-				576A27DE3282D03DA550D60C7A92511A /* PrimerFlowEnums.swift in Sources */,
-				5AB8BFB484E25B353C865C16BB03B82D /* PrimerFormViewController.swift in Sources */,
-				6B1E508815C57D0E36AE4E231036E5A9 /* PrimerHeadlessUniversalCheckout.swift in Sources */,
-				B18C3CDE89122CD6F614C725082B9096 /* PrimerHeadlessUniversalCheckoutProtocols.swift in Sources */,
-				E042CEBD80C000E09ECEB39728B0F5B1 /* PrimerHeadlessUniversalCheckoutUIManager.swift in Sources */,
-				73A40D68720CAFADBF9BA55B2B61A7BA /* PrimerImage.swift in Sources */,
-				9C1DE045DB1358CA4BAFBF8048CEC262 /* PrimerInputElements.swift in Sources */,
-				6F0689E81887851850C65E740658A612 /* PrimerLoadingViewController.swift in Sources */,
-				7B337724E9D445550731C32B0D1530B1 /* PrimerNavigationBar.swift in Sources */,
-				76271D493F4982D403F81060C9388E8E /* PrimerNavigationController.swift in Sources */,
-				076B924EDEA4C6F40B2FF0CAEB338E33 /* PrimerNibView.swift in Sources */,
-				A2E3E9A290F995241E85DBFA45BD9076 /* PrimerPostalCodeFieldView.swift in Sources */,
-				B2FE9FA4E24D441EBEAC11D7C6D53DED /* PrimerResultComponentView.swift in Sources */,
-				34C099C7F0261E6CD24AD46E6C45303E /* PrimerResultViewController.swift in Sources */,
-				443E7AEE4C7C28C28C8AAE707E8D7264 /* PrimerRootViewController.swift in Sources */,
-				9FDA712DA98FA81F2CE0373904495A24 /* PrimerScrollView.swift in Sources */,
-				553A717101CC5B30DD51AB7FF157D942 /* PrimerSDK-dummy.m in Sources */,
-				85958862D0F0B5A6DE4099F6DF8B23E9 /* PrimerSearchTextField.swift in Sources */,
-				CE841583C68368FD1F340DF4B06AC39E /* PrimerSettings.swift in Sources */,
-				BFC18EDBE2C8997F095DBC75BEC5397E /* PrimerTableViewCell.swift in Sources */,
-				792651C221382CC96248CBBA0D43DD36 /* PrimerTextField.swift in Sources */,
-				5D19E9D310248E5B93128292A81CB989 /* PrimerTextFieldView.swift in Sources */,
-				A84126F85FB9EF30AEDBA80A01239A05 /* PrimerTheme.swift in Sources */,
-				EAC17BB0CAD7551B38B887C56EB1FF6B /* PrimerTheme+Borders.swift in Sources */,
-				6263D57EF2D6FF6E0746AC02C60BE039 /* PrimerTheme+Buttons.swift in Sources */,
-				34A86FBFDCEF871E0B9AA7E64C9DD4CB /* PrimerTheme+Colors.swift in Sources */,
-				62818CC3C3799FC79B5E0C47A5ED5F98 /* PrimerTheme+Inputs.swift in Sources */,
-				A4A41CA2320537EC9E8388175C181C1B /* PrimerTheme+TextStyles.swift in Sources */,
-				98E2C213EE91DDA892A1B7E1AFDDC827 /* PrimerTheme+Views.swift in Sources */,
-				F76FF6337CA0D1B50E4D0C1C6C12067E /* PrimerThemeData.swift in Sources */,
-				A6E22664BC0C464B042EED44ACF2A058 /* PrimerThemeData+Deprecated.swift in Sources */,
-				9C665F83753D6578FE5B5E74A926CA37 /* PrimerUniversalCheckoutViewController.swift in Sources */,
-				49108339A3263C2DAF7D9800188A8B4B /* PrimerVaultManagerViewController.swift in Sources */,
-				BCF6CAF290379DF34B07C7AE6823D16B /* PrimerViewController.swift in Sources */,
-				715AA83F0A88C426D9103773661B10F3 /* PrimerViewExtensions.swift in Sources */,
-				D1C50460D861C122ED27C4BFD146D9C7 /* PrimerWebViewController.swift in Sources */,
-				ACF9CDB974C9EEC0B7017412456A41CB /* Promise.swift in Sources */,
-				8F8332A4D4E2022406A8AE6DF338A25F /* QRCodeTokenizationViewModel.swift in Sources */,
-				32D39256C67F03330EB988D1F089A606 /* QRCodeViewController.swift in Sources */,
-				A5D4B7D2F241DD41DC3D0C07879C5242 /* Queue.swift in Sources */,
-				854C44EBAC0916E0ADB5A96D8CD11496 /* race.swift in Sources */,
-				D4DBBAEA79F892B6AA230ABCE563EE7D /* RateLimitedDispatcher.swift in Sources */,
-				CC21916B81F8637D28EAB7C7E0E3C41D /* RateLimitedDispatcherBase.swift in Sources */,
-				D21CCCE4C420FC0874329DAE07D5FEB8 /* RecoverWrappers.swift in Sources */,
-				400697794139CE3DDC242B04D4464E6D /* ReloadDelegate.swift in Sources */,
-				249251E27992633D34B188EDE0C2CF5B /* Resolver.swift in Sources */,
-				7084074277D3DC32AB53611E24A4C9F9 /* ResumeHandlerProtocol.swift in Sources */,
-				B84CE1CA4A508E210DD4746CE133B953 /* SequenceWrappers.swift in Sources */,
-				047564D124ADF96002AE044956AE4D0E /* StrictRateLimitedDispatcher.swift in Sources */,
-				A8BF4070D5498B78A06C4B5C3F237AD2 /* StringExtension.swift in Sources */,
-				70153276EDC6A4A34CA9B8731BA55424 /* SuccessMessage.swift in Sources */,
-				864517CCE34C350C948F31E289243762 /* SuccessViewController.swift in Sources */,
-				27B304D901FC43B56286E2D21ADAD05B /* Thenable.swift in Sources */,
-				48386BEB5EAD2BE7DDF6452BAB18684A /* ThenableWrappers.swift in Sources */,
-				641A43CCCE4211D81FBFA0DD06379341 /* Throwable.swift in Sources */,
-				B60CFE8FEF5887F6E59215580E5BB3E3 /* TokenizationService.swift in Sources */,
-				2A91023919645EF67E650799AC78FCCD /* UIColorExtension.swift in Sources */,
-				D0D377792C5D6C92A760BF8176BBBA5D /* UIDeviceExtension.swift in Sources */,
-				54C936CC7D6FA7EB874B4C86002FFFC7 /* UILocalizableUtil.swift in Sources */,
-				485CC1020DD9414E1962F47E7F5A6A41 /* URLExtension.swift in Sources */,
-				80C418830C6B9DAE0C60D04B91D80915 /* URLSessionStack.swift in Sources */,
-				BC28694B768671282447C1B71DC37A61 /* UserDefaultsExtension.swift in Sources */,
-				9DA7C49A8D6DC57DF1CAA25433CABA86 /* UXMode.swift in Sources */,
-				168E2BA8959586B3F398AD244537CF10 /* VaultCheckoutViewModel.swift in Sources */,
-				5C64A1EBBDC94CC2B0C7DAFFE21F5339 /* VaultPaymentMethodView.swift in Sources */,
-				5F659D2534809DDE052E2A16A215F675 /* VaultPaymentMethodViewController.swift in Sources */,
-				2332CBF2E929FBBF02375D2247AD9E72 /* VaultPaymentMethodViewModel.swift in Sources */,
-				491C6C42FD6B759939DBB1F78BC88633 /* VaultService.swift in Sources */,
-				B42204E3D911D4D97F5D8464D6F99BCB /* Weak.swift in Sources */,
-				601B982AA8F048FC8F2D2A5B62E9F766 /* WebViewUtil.swift in Sources */,
-				725CE20CB72EE4BFDD37458B9E662318 /* when.swift in Sources */,
-				31DA0D77605B2B5FB9BBFA5701C5D43C /* WrapperProtocols.swift in Sources */,
-=======
+			);
+			runOnlyForDeploymentPostprocessing = 0;
+		};
 		56F8E0C396EEBAF4EEB6D438222BB63E /* Sources */ = {
 			isa = PBXSourcesBuildPhase;
 			buildActionMask = 2147483647;
 			files = (
 				F6FCEA41B7D4A17FD20C345E86296343 /* Pods-PrimerSDK_Example-dummy.m in Sources */,
->>>>>>> d01a8e17
 			);
 			runOnlyForDeploymentPostprocessing = 0;
 		};
-		725BDC1162CECCF7F8A6F4643353961B /* Sources */ = {
+		7C5A1644F509519FED0625182BF2FDF7 /* Sources */ = {
 			isa = PBXSourcesBuildPhase;
 			buildActionMask = 2147483647;
 			files = (
-				A0EFBB70CF9803A696C735CCBF41626A /* 3DS.swift in Sources */,
-				E7FB09FC3614239459D26969882BBBEE /* 3DSService.swift in Sources */,
-				05EDD54408115C8143E7681DE60F0B58 /* 3DSService+Promises.swift in Sources */,
-				6EBE5B76AEDE44C52AF9ABA95928B14C /* AdyenDotPay.swift in Sources */,
-				55CD0C04B90DF350FDA2B58700A3B9D6 /* AES256.swift in Sources */,
-				8081CFFA4253CA35A59BE91ABC781B33 /* after.swift in Sources */,
-				BD2821941FE9D5CC717B401EAC7B8832 /* AlertController.swift in Sources */,
-				C7E115BF7C9D9379124BF9B93509E09F /* Analytics.swift in Sources */,
-				6D9098BD49C67A096C99D135E331DCA5 /* AnalyticsEvent.swift in Sources */,
-				60C686FBD796EFF6D66505C9A9515665 /* AnalyticsService.swift in Sources */,
-				68F2451E582F03E7273E2AFFA6C6868E /* AnyCodable.swift in Sources */,
-				E36D74573F171512036A87084E8CA5D3 /* AnyDecodable.swift in Sources */,
-				5E1C836C30B3223273C50C0D5BF1D00F /* AnyEncodable.swift in Sources */,
-				28284F5B10ECDF288BFF458188DA6F45 /* Apaya.swift in Sources */,
-				36CBEE7AFF6703854F38AE3628F850DD /* ApayaTokenizationViewModel.swift in Sources */,
-				E616B13E14ACEBC681C69715A2D35F83 /* ApplePay.swift in Sources */,
-				0731AEC9B1E362CD900C713048A7DE37 /* ApplePayTokenizationViewModel.swift in Sources */,
-				961F956251FBF7956E0DDCE50A9CEA32 /* AppState.swift in Sources */,
-				06AA996C60783540FEC45C48B9F92AF3 /* ArrayExtension.swift in Sources */,
-				30591A2D18D629C0B1000587E67FCF34 /* Bank.swift in Sources */,
-				6A459E88072385E2E50230BA78228D89 /* BankSelectorTokenizationViewModel.swift in Sources */,
-				9916F9E1BD44B611172288F0ADC8E7F0 /* BankSelectorViewController.swift in Sources */,
-				1E1B1A2AEF07A2AB3DF5EE6CF4DFE886 /* BankTableViewCell.swift in Sources */,
-				F8374B9AB76ED92546D7853F34DC39A3 /* Box.swift in Sources */,
-				114BC939EFF14A80CF286F77E3F6A452 /* BundleExtension.swift in Sources */,
-				76EB089D6C54585A2B85C6541FC605CD /* CancelContext.swift in Sources */,
-				6CEF2FE499FF4C0F62CF78AA082A0A52 /* Cancellable.swift in Sources */,
-				1D22C10B5353BCB19A769461FB447634 /* CancellableCatchable.swift in Sources */,
-				3EDBABA54666B0953E8EF18F33BE2AB3 /* CancellablePromise.swift in Sources */,
-				9B13C689DB7789CA3CF7F6A827666A4D /* CancellableThenable.swift in Sources */,
-				08CDA234BF1E03247A3F803C7E1A0236 /* CardButton.swift in Sources */,
-				BFD66FCB412691E84729A5DB4C0BDE92 /* CardComponentsManager.swift in Sources */,
-				F0D90A3CA8D1D6E22B23347AC28E7B79 /* CardNetwork.swift in Sources */,
-				B3A79FFF8BF88E08875CCC190901814B /* CardScannerViewController.swift in Sources */,
-				52CA203FFBB335792B1F2A229F2FEE9B /* CardScannerViewController+SimpleScanDelegate.swift in Sources */,
-				2DF2C8025EEE29251F8538F950E9684B /* Catchable.swift in Sources */,
-				9F95D79998CEA79765BDDB611C04D425 /* CatchWrappers.swift in Sources */,
-				373A3221128DBD68E554DA19F945B9E6 /* CheckoutModule.swift in Sources */,
-				E0C5E8307501CB1522CF0AF96C084DB1 /* ClientSession.swift in Sources */,
-				2727A4B386C0936C878D3BBB498CAD61 /* ClientToken.swift in Sources */,
-				E0A440C052E3AA0FB2E8F6BAA24AE450 /* ClientTokenService.swift in Sources */,
-				88A00D93BF1F968A67EF073F487A58D7 /* Colors.swift in Sources */,
-				FD980567304BFF799A2EDEEC0CBD2F7A /* ConcurrencyLimitedDispatcher.swift in Sources */,
-				ED1B5B99BFBD67C33FCDFDC0CCB2354B /* Configuration.swift in Sources */,
-				E832164FE58A603AA7E16E69CA8AD01F /* Connectivity.swift in Sources */,
-				77982AD91458CA5234F3C4403453165D /* Consolable.swift in Sources */,
-				FEFA6026C89C494660361FC0AC5AD67A /* Content.swift in Sources */,
-				0D9A21A670A6310E36855F6113C2FC04 /* CoreDataDispatcher.swift in Sources */,
-				0964A0E217FE88760538BAF49B7217C9 /* CountryCode.swift in Sources */,
-				577832F9CC33460D7900B67830C71E22 /* Currency.swift in Sources */,
-				4313B07D05168F7D5FE238477451DF8E /* Customer.swift in Sources */,
-				0E6F5BB7737931285932F56F71DAF843 /* CustomStringConvertible.swift in Sources */,
-				C84FB4062DD670A0E9892849CA801742 /* DataExtension.swift in Sources */,
-				98DE92AB7030B36F53E539051DC5A8F9 /* DateExtension.swift in Sources */,
-				0CA48A54DF85FEFF4FE6E20EFA8E2586 /* DependencyInjection.swift in Sources */,
-				D35795CD7EFDA4943E7BEED4000780A3 /* Device.swift in Sources */,
-				198154CCB1430A5AAEFB948221C0A3FC /* Dimensions.swift in Sources */,
-				80FB2893940F61629EEAA40050B4CBD8 /* DirectDebitMandate.swift in Sources */,
-				EE855F407077F3F95F13B57E4C3C05C0 /* DirectDebitService.swift in Sources */,
-				95259B7315C2B7740112DFF18FC7BBC6 /* Dispatcher.swift in Sources */,
-				F3BB8070F10F6AB8762E5915CAF4E75A /* Endpoint.swift in Sources */,
-				7D1DA57080989ACF0C7AC16D77897573 /* EnsureWrappers.swift in Sources */,
-				3E8D3B836544C987E86829B4E9E2C990 /* Error.swift in Sources */,
-				AFE673EA51A8A318DFE840A1638B7323 /* ErrorHandler.swift in Sources */,
-				C3C30ACC086FCC1729ED49B4147914FC /* ExternalPaymentMethodTokenizationViewModel.swift in Sources */,
-				5816049BE4057494D67AD5433D170788 /* ExternalViewModel.swift in Sources */,
-				29F6FD9A512FF35C72038C8B241905E7 /* FinallyWrappers.swift in Sources */,
-				99121942D05ED9BBDB1FE5FA9A29CB6D /* firstly.swift in Sources */,
-				5E2459703AAA464AF6DC7EAE89662A20 /* FormTokenizationViewModel.swift in Sources */,
-				CADF7EDA09C4FA4B1FBD6D3BFC27EFC3 /* FormType.swift in Sources */,
-				3D3345D0B63C22BDFA271798A8DB1ADE /* Guarantee.swift in Sources */,
-				89C5B306150834038954F8C8939F75FC /* GuaranteeWrappers.swift in Sources */,
-				BE91CBB36195A5B5D227A2171E4C48A8 /* hang.swift in Sources */,
-				D404B13C19E66C1BCCA5E78F36525D58 /* Identifiable.swift in Sources */,
-				88FEF3AF7F9BD0F8EB07321E9F6815F5 /* ImageName.swift in Sources */,
-				FA0B7780571933D5F110A3DEF1969E73 /* IntExtension.swift in Sources */,
-				9827C2009693E39E42CF984ED3BAEB4A /* JSONParser.swift in Sources */,
-				2F7EAA1B2DF9509B27A5DDEF7CB900C0 /* Keychain.swift in Sources */,
-				ED2F751E200056FFE6F1BE7B5FF62EF6 /* Klarna.swift in Sources */,
-				B6CD3FAB07099FA0673E0890E691A915 /* KlarnaTokenizationViewModel.swift in Sources */,
-				125AF83B50727DE902AD31B69A40E32F /* LogEvent.swift in Sources */,
-				65D836A24C515F5DFF5EF33C2002F7C6 /* Logger.swift in Sources */,
-				E1E630743A67207700320849F7533199 /* Mask.swift in Sources */,
-				DB946C12FACA7797B20F773321665DAE /* MockPrimerAPIClient.swift in Sources */,
-				2025812D05C0383CE8E25D9AB1555782 /* MockSuccess.swift in Sources */,
-				B4ACAC08C258400E638DF0EBE113C8FF /* NetworkService.swift in Sources */,
-				10A3790E4BEAE9F34978C87607C101AD /* Optional+Extensions.swift in Sources */,
-				69E94C5F8F30B06F0A56029019495B92 /* OrderItem.swift in Sources */,
-				4E45358F541B25D1978B0CA9EB912BB6 /* Parser.swift in Sources */,
-				83F9153F161FFB3B8F954FA1C5FD4E61 /* PaymentMethodComponent.swift in Sources */,
-				D465460E9323561B4F84D70B02FEAE1E /* PaymentMethodConfigService.swift in Sources */,
-				16B32B5124A3EA96B172D4D0AB0F92AF /* PaymentMethodConfiguration.swift in Sources */,
-				7D44D6678F720A7DFBD1907DA7235C56 /* PaymentMethodConfigurationOptions.swift in Sources */,
-				FE136BAF6D00387841663A03F4AC722B /* PaymentMethodConfigurationType.swift in Sources */,
-				C52C344BBD64CEE2819814FB48BD4713 /* PaymentMethodsGroupView.swift in Sources */,
-				CB38AD0C9043F4CF049934FCFEE77457 /* PaymentMethodToken.swift in Sources */,
-				0BF7A0D2471222F02FBA973A459D73EB /* PaymentMethodTokenizationRequest.swift in Sources */,
-				5E63ECB206A491307F42349D1EC0A247 /* PaymentMethodTokenizationViewModel.swift in Sources */,
-				F1E47380254E336419E4387424D71981 /* PaymentResponse.swift in Sources */,
-				448298F91E2D53A88562A4A07FD8F707 /* PayPal.swift in Sources */,
-				973A1477F15B84C0E7F06784EDC99C8D /* PayPalService.swift in Sources */,
-				CBD8116E6D71506EDC63AF48A96F9B63 /* PayPalTokenizationViewModel.swift in Sources */,
-				A8CC30F48327E1C5E7767EF5D42E70F8 /* PostalCode.swift in Sources */,
-				898AF7E441433A4182C9E92E6712EC96 /* PresentationController.swift in Sources */,
-				B975D2FB0B93A1F4D357F1CA60E6C006 /* Primer.swift in Sources */,
-				42EDD1BD536C9FAF368E4A441A2A2EB5 /* PrimerAPI.swift in Sources */,
-				DD6E6764E0871F2A12DBA98942BA075A /* PrimerAPIClient.swift in Sources */,
-				BFDDC3E9A2CB90CBD2512D4FCDD5A088 /* PrimerAPIClient+3DS.swift in Sources */,
-				639B540CD2B4D4F63028BA66413FFAEE /* PrimerAPIClient+Promises.swift in Sources */,
-				C925F1ABB4274A4E7FC0B0B346A22258 /* PrimerButton.swift in Sources */,
-				3BE171F80C8AAEA6F8AB0C6CFDEA42BF /* PrimerCardFormViewController.swift in Sources */,
-				486348F49B1BD77820413A0CD02F1BE4 /* PrimerCardholderNameFieldView.swift in Sources */,
-				A8D81E158DE9C06636A3B07D9766C0F1 /* PrimerCardNumberFieldView.swift in Sources */,
-				25A0E6A34BFCB87EFA158D67EF0569A0 /* PrimerConfiguration.swift in Sources */,
-				61DA3916B0C89A80B1B396F95947302B /* PrimerContainerViewController.swift in Sources */,
-				97EF89E3D475B13E7E9F4E6DAEFB127B /* PrimerContent.swift in Sources */,
-				CD77BA7B6DB82647F4E85FBA17D50F86 /* PrimerCustomStyleTextField.swift in Sources */,
-				0ED245EBD155C2461DB96AEAAE7CF44E /* PrimerCVVFieldView.swift in Sources */,
-				D265CD6A9A153E128FB2E4E8BFDF4857 /* PrimerDelegate.swift in Sources */,
-				FD76794B9662A2C7FD4154E21D7E540D /* PrimerError.swift in Sources */,
-				38B3EBEFDB4BC9FA9A51F32868A261CA /* PrimerExpiryDateFieldView.swift in Sources */,
-				8A4CECA26294144AE16F2AA3099E6FDB /* PrimerFlowEnums.swift in Sources */,
-				37A6AE145C9BE05F1E60E8C65568D70A /* PrimerFormViewController.swift in Sources */,
-				EA87E4C4204B407519EB63339F7B9A23 /* PrimerHeadlessUniversalCheckout.swift in Sources */,
-				1A42390DD453D553AC521543D07C3D9E /* PrimerHeadlessUniversalCheckoutProtocols.swift in Sources */,
-				4214EEBB7B0E30F1FD269FCC4DCE93BC /* PrimerHeadlessUniversalCheckoutUIManager.swift in Sources */,
-				60DD93285073EA90E7825A378BC683F7 /* PrimerImage.swift in Sources */,
-				E0777780A512BD3520521389790564A9 /* PrimerInputElements.swift in Sources */,
-				AAA421D9DA52ADB23CB80AE7FEACCB19 /* PrimerLoadingViewController.swift in Sources */,
-				C7B8741506AEED33A17B2312648C3DD9 /* PrimerNavigationBar.swift in Sources */,
-				109BCE89C231BFDBFEC83C5A0E26510A /* PrimerNavigationController.swift in Sources */,
-				8E7461F718ED95A775E65B396FAA97A7 /* PrimerNibView.swift in Sources */,
-				352A7DAF0A830FA5297EF43440069429 /* PrimerPostalCodeFieldView.swift in Sources */,
-				3BDBCCF096C0B3A61CCE7F5A4C924231 /* PrimerResultComponentView.swift in Sources */,
-				51F1AD54D3F6FA00BE62E59DA16F7CE0 /* PrimerResultViewController.swift in Sources */,
-				11290FBFD26EBEA53B5A301D58500D9D /* PrimerRootViewController.swift in Sources */,
-				915D8F9388335D0B8E21AAC0D18C5835 /* PrimerScrollView.swift in Sources */,
-				3845CF109F75800438DDF33D23475A5D /* PrimerSDK-dummy.m in Sources */,
-				2553079D5F2D723FED8DA520FD250E8F /* PrimerSearchTextField.swift in Sources */,
-				A4713F73BE5F3D3207C87BA474930AEC /* PrimerSettings.swift in Sources */,
-				5CA6C9C2E9BADC21367A7779CF1814A0 /* PrimerTableViewCell.swift in Sources */,
-				2F0DA8343198F8D8F515D33EF3771E89 /* PrimerTextField.swift in Sources */,
-				494B8B7365C5A25020480EF6F02F011E /* PrimerTextFieldView.swift in Sources */,
-				67D97B7185627834C1272DA68A1450E8 /* PrimerTheme.swift in Sources */,
-				D5155D20647A90AC534F7B961D5AFF56 /* PrimerTheme+Borders.swift in Sources */,
-				D887E226C8FB428B4E5A3D4C196C1599 /* PrimerTheme+Buttons.swift in Sources */,
-				1BF620485E195226960B6F7E521F11CA /* PrimerTheme+Colors.swift in Sources */,
-				18E498B5D6A04DCD1098315A76C923F2 /* PrimerTheme+Inputs.swift in Sources */,
-				7BF56633E7A7B03048EC9ACB0CDDA212 /* PrimerTheme+TextStyles.swift in Sources */,
-				DA3FF776B09DEBAADB83E12FCD692145 /* PrimerTheme+Views.swift in Sources */,
-				02978581A3F68B24B6B9C538C801CF2B /* PrimerThemeData.swift in Sources */,
-				17DB0A171316C62D8A4F749DD8B0E93F /* PrimerThemeData+Deprecated.swift in Sources */,
-				96E3B0492B29CC23DD3732403233C15A /* PrimerUniversalCheckoutViewController.swift in Sources */,
-				BCCC12757F6FC8DC8D3FFBDB30A0FB8C /* PrimerVaultManagerViewController.swift in Sources */,
-				8B74113A48B491AD5FF13D02E1F23884 /* PrimerViewController.swift in Sources */,
-				651D730AABD74D6CF2A774842B3FCFC5 /* PrimerViewExtensions.swift in Sources */,
-				6C103F1B1A7B9B9713E976DCEE2C129D /* PrimerWebViewController.swift in Sources */,
-				C2D727B5CFDAE5D6F45330F8593BC736 /* Promise.swift in Sources */,
-				597F30B8B60745FEB5C3889A0CEA25EA /* QRCodeTokenizationViewModel.swift in Sources */,
-				7E0BC158E5F371DFFFBE09B1DB0B4C7C /* QRCodeViewController.swift in Sources */,
-				72C69269DAECC2AC65E69101C8AE3334 /* Queue.swift in Sources */,
-				6F2DE66003A72967159774CC45CE5522 /* race.swift in Sources */,
-				A5AEF48B6DACA7E02B18AAFA75FB43C6 /* RateLimitedDispatcher.swift in Sources */,
-				CC10E557209ABAF2E0B469D252F7A6D4 /* RateLimitedDispatcherBase.swift in Sources */,
-				0238DCE686C82EAD63D04580E5F3C7FE /* RecoverWrappers.swift in Sources */,
-				39D0E6CE743EC9CF77D2A3B6C1ADE17C /* ReloadDelegate.swift in Sources */,
-				F7CCFAD048FC3C149900793ADDF33175 /* Resolver.swift in Sources */,
-				59BE98ABBF07E93994772CC6F0A49B25 /* ResumeHandlerProtocol.swift in Sources */,
-				0A425402A011A61EAEFF82987FF89FB2 /* SequenceWrappers.swift in Sources */,
-				16C0E4A8470AD1201BA0E5B8EC77B1EF /* StrictRateLimitedDispatcher.swift in Sources */,
-				B83C167F80444B9CA440B1EBF9C59E5B /* StringExtension.swift in Sources */,
-				F6D3DA4EB2D97C4049142A27966977EF /* Strings.swift in Sources */,
-				B2B82D0C7B696C4E8627CF9D71E19466 /* SuccessMessage.swift in Sources */,
-				12071A359CBF1258FFDE25BC706CB1B9 /* SuccessViewController.swift in Sources */,
-				FDC54B679280DA16FAC7B574A7772A67 /* Thenable.swift in Sources */,
-				59121A8007EAD805A3F00A0705E218C6 /* ThenableWrappers.swift in Sources */,
-				33DBE18758E98BCA2A54B30BB4F73F13 /* Throwable.swift in Sources */,
-				09994A8433634EFF5853C671127D5082 /* TokenizationService.swift in Sources */,
-				EE58AC9D75F699F1C3A481C1DF72E089 /* UIColorExtension.swift in Sources */,
-				3039D9D6FA412BA73A63AEE3ACCF77EB /* UIDeviceExtension.swift in Sources */,
-				039DC71AC51765BDFA279EDBA9EAE4BF /* UIUtils.swift in Sources */,
-				538A2F864430BADC32404257F8F32085 /* URLExtension.swift in Sources */,
-				AE82B97F8B638039D66E9F49648E3C0D /* URLSessionStack.swift in Sources */,
-				DE9600D4B3017849506479A969CAFB84 /* UserDefaultsExtension.swift in Sources */,
-				472102BFA5E853115AAA855AE1AC943A /* UXMode.swift in Sources */,
-				6120674A32C8C846E703A3A932F0EDA8 /* VaultCheckoutViewModel.swift in Sources */,
-				7AD5182D9E815AC1F1860D45E6F532FE /* VaultPaymentMethodView.swift in Sources */,
-				84090CE9AE484DC9E281615D9D07E0C2 /* VaultPaymentMethodViewController.swift in Sources */,
-				138A42932C8F19CCD4AA47DB0E00FB34 /* VaultPaymentMethodViewModel.swift in Sources */,
-				7C4DE5C8143BEA1910810EB85E2D611C /* VaultService.swift in Sources */,
-				A6A2A26E2488BB544C42E55DB9587675 /* Weak.swift in Sources */,
-				3022BFA42A7CE6A5E3CFD2B4D828D2E4 /* WebViewUtil.swift in Sources */,
-				D5B2A65E89ABF156360BE75AC590A528 /* when.swift in Sources */,
-				3AB98106AF8C4346B61B07989097DE57 /* WrapperProtocols.swift in Sources */,
+				C6DB3B9F70035DCEB47DADB23FA9E7CC /* 3DS.swift in Sources */,
+				FA4A18EF54B0123C027A468FA39FBA3F /* 3DSService.swift in Sources */,
+				9147EAC1890E1E455FB5992C783A7A08 /* 3DSService+Promises.swift in Sources */,
+				F94152124AF00D9A86BFD463752B5950 /* AdyenDotPay.swift in Sources */,
+				D0D80C8B56EFBA6D5D9D05093B906A0B /* AES256.swift in Sources */,
+				D70F66AD15CA6DC64E8EE200BBA1DD21 /* after.swift in Sources */,
+				69D6AE0A3FEB3677FEE1997C73832EDD /* AlertController.swift in Sources */,
+				6552936EBA9C09F4C934E4822893CDB2 /* Analytics.swift in Sources */,
+				27B79B32000FF41B38B4EB9A4505BD5E /* AnalyticsEvent.swift in Sources */,
+				9CC0385412335EF9D7F2FB74FBD3192A /* AnalyticsService.swift in Sources */,
+				0DAB43DBBEF54F62B21B86A549BB258E /* AnyCodable.swift in Sources */,
+				2842F59CE077E90998E77D11A5EA3B4F /* AnyDecodable.swift in Sources */,
+				2E117E3C8424E1108FA3EB50DB67CF4B /* AnyEncodable.swift in Sources */,
+				E454D47A1283C3AABDA0B8A5C9CB739A /* Apaya.swift in Sources */,
+				1E32EF6A711E98420765B1B6FED6D19B /* ApayaTokenizationViewModel.swift in Sources */,
+				FFD9BCF4AB69CB5EB5C26C484C076F52 /* ApplePay.swift in Sources */,
+				A82A348CD40857DEFC00B13BE36B2D09 /* ApplePayTokenizationViewModel.swift in Sources */,
+				16EC2BA05E85B637EB9A4B1C45F86BD9 /* AppState.swift in Sources */,
+				BF5279FF4D956C0A2E5649A685DE407C /* ArrayExtension.swift in Sources */,
+				99455257D10526EAD097ECF552FF41E5 /* Bank.swift in Sources */,
+				2BFD3A6BB1398641ACCB97459645AAB1 /* BankSelectorTokenizationViewModel.swift in Sources */,
+				02F759728F2D45351AB9478BA24E8AF8 /* BankSelectorViewController.swift in Sources */,
+				F2CD0614971056BFF69FB6061F6248FD /* BankTableViewCell.swift in Sources */,
+				88E8366F20E6088AA89BB6F6E3F6A273 /* Box.swift in Sources */,
+				991228C3344C1172FCB48DDD29B0A159 /* BundleExtension.swift in Sources */,
+				D58CB0B1667CCA8ED59EF4B8BC5C00FB /* CancelContext.swift in Sources */,
+				26B1FAC4A6F1A1D76438CBEE49EFEAD6 /* Cancellable.swift in Sources */,
+				CE3EF3CA4614C1BA0904DDE0F334D4CE /* CancellableCatchable.swift in Sources */,
+				08AE433D33839339CC2D7FE717102DE8 /* CancellablePromise.swift in Sources */,
+				008913B0FA9E8251A35F05C6A4087F81 /* CancellableThenable.swift in Sources */,
+				8C72038D61763824D4C07E09C5D3C114 /* CardButton.swift in Sources */,
+				7081E9737C60FAF0E3BF867A9AC9E36D /* CardComponentsManager.swift in Sources */,
+				CE10B70D460EB4F0E5672DDDF42B7E96 /* CardNetwork.swift in Sources */,
+				2B0B94D0A8C1C40A31D257E1FFBA400C /* CardScannerViewController.swift in Sources */,
+				6D27F5A1A1D6107255FCA589AA85CB86 /* CardScannerViewController+SimpleScanDelegate.swift in Sources */,
+				3DF747C6AE2AACC880E2FD3DA1A480D8 /* Catchable.swift in Sources */,
+				E195D8F57D32BE3D830A18201FC3602D /* CatchWrappers.swift in Sources */,
+				566417D85066883D45F7701866F63A9E /* CheckoutModule.swift in Sources */,
+				C869A1740D1BA63407BDDCEC97260717 /* ClientSession.swift in Sources */,
+				6E689FAA0FBB96F83DF09ED3B7AB3493 /* ClientToken.swift in Sources */,
+				89B0DC4E582EE607B631FDF720B7DBBB /* ClientTokenService.swift in Sources */,
+				566DB64C41C857E17296D545E3BF21A5 /* Colors.swift in Sources */,
+				8ABEF3F8E3A21FDBC718B23575D35674 /* ConcurrencyLimitedDispatcher.swift in Sources */,
+				9813AC3FD189D648540509EEF04C30DB /* Configuration.swift in Sources */,
+				5FA8709229B743C12F486FAA240FA7CD /* Connectivity.swift in Sources */,
+				B9213B2FC1B4420990F248E284A78CCE /* Consolable.swift in Sources */,
+				7C4C5577C65A049B262FB63F9F8B6278 /* Content.swift in Sources */,
+				AA15A6005ABB5958361F35AA80BC24AB /* CoreDataDispatcher.swift in Sources */,
+				35246A79F612327F4E87AB7E994019CE /* CountryCode.swift in Sources */,
+				9FF8FFC40030B8108D29B64FDCB93EB9 /* Currency.swift in Sources */,
+				924FBBC270253354F36E320C4E4414E6 /* Customer.swift in Sources */,
+				9A80AC3703E1CD28F90F7B3E103D4289 /* CustomStringConvertible.swift in Sources */,
+				28450262AC5CDAE9CBE24FFD0881B4DB /* DataExtension.swift in Sources */,
+				0348A43CE80A48ABD754433F98A606F6 /* DateExtension.swift in Sources */,
+				1F21D967C0F230BC705EBF3511CDEF35 /* DependencyInjection.swift in Sources */,
+				49F33AF817BEA165B29C573B700581FF /* Device.swift in Sources */,
+				F762B3C67F991F61DB520CBDB1F5B06A /* Dimensions.swift in Sources */,
+				E811C91D1DF3ED8505372CCB9C42021E /* DirectDebitMandate.swift in Sources */,
+				F92AB6CD5B64BE0AF970EDDCEC7A93EE /* DirectDebitService.swift in Sources */,
+				DFE441E174C2BAC4A480FF6A234128FF /* Dispatcher.swift in Sources */,
+				76A66D28E1A4250531E427308B7EBC10 /* Endpoint.swift in Sources */,
+				77AA164269AF1EF78F2CB50EF4F4A369 /* EnsureWrappers.swift in Sources */,
+				FCBF8E90B1C5F406DD09EAA12BCE5B01 /* Error.swift in Sources */,
+				0E3BFD76836B387F88DD158BA299E714 /* ErrorHandler.swift in Sources */,
+				36A3C4AC03D2E64350BD106867DEB2F1 /* ExternalPaymentMethodTokenizationViewModel.swift in Sources */,
+				4421B7598ACC20397A1C5D7B7101CDAA /* ExternalViewModel.swift in Sources */,
+				D73A07CEE2CCAF101026C0CF2A50DD36 /* FinallyWrappers.swift in Sources */,
+				4ABD7B05074772C902241F69F9B12A75 /* firstly.swift in Sources */,
+				76843888B6B5111CCB7D65F3FFB3EBFB /* FormTokenizationViewModel.swift in Sources */,
+				56652F59D6D4292678AEB274528B13F8 /* FormType.swift in Sources */,
+				05D5424D82FD2B2339C13F92965533C2 /* Guarantee.swift in Sources */,
+				5DB0CEBC9234BFF410A04996B091D6D0 /* GuaranteeWrappers.swift in Sources */,
+				182619CF8098CC02DB36F62DFC301BEF /* hang.swift in Sources */,
+				6C1CE96F0A05B5FEA682D5ABC05B8C25 /* Identifiable.swift in Sources */,
+				45151D6D0EC9F5B318966BE25F2DD85A /* ImageName.swift in Sources */,
+				52542341A25DB9CA4CF9B88BBB37A6C9 /* IntExtension.swift in Sources */,
+				81A8303D4EEC4382541233852FDE1D04 /* JSONParser.swift in Sources */,
+				1F4AC1B0D2639ED97765EF93C5BDD3A7 /* Keychain.swift in Sources */,
+				790D95A2C3674F0F6AD129568304DA0F /* Klarna.swift in Sources */,
+				19F02559361ABF64C6760A3F9CE9D11E /* KlarnaTokenizationViewModel.swift in Sources */,
+				D562D610A0017FCAB146577E64CDA69A /* LogEvent.swift in Sources */,
+				7BCC04ED5222C7A3CB163430F575397F /* Logger.swift in Sources */,
+				033FA38D590B5AC600DFA2D0A282445F /* Mask.swift in Sources */,
+				FFF7705554924CA57315A0A8B746A7C1 /* MockPrimerAPIClient.swift in Sources */,
+				21A659FA00736FBE4A4CDAD659B60155 /* MockSuccess.swift in Sources */,
+				4D534E51A089C604F055EE7E07B235F4 /* NetworkService.swift in Sources */,
+				07A3C024EFA100691574EDD53BFF55D9 /* Optional+Extensions.swift in Sources */,
+				9F9834B4F514A22E47456491977306B9 /* OrderItem.swift in Sources */,
+				883AAF491C79A3C64A0FEDC866132E11 /* Parser.swift in Sources */,
+				9ACDB2995E8C0FCF59674254545DA965 /* PaymentMethodComponent.swift in Sources */,
+				D81B7CF3599387543944A7AB97E5DC30 /* PaymentMethodConfigService.swift in Sources */,
+				2D45AED0F6D265B8175554C03F763B65 /* PaymentMethodConfiguration.swift in Sources */,
+				9913D0C8962F402C6DABF90E2C052F58 /* PaymentMethodConfigurationOptions.swift in Sources */,
+				C846ADF1DA5C042F1F2C4FC9FF9ABBE7 /* PaymentMethodConfigurationType.swift in Sources */,
+				164B1C0B50F16F6DFA98E2BDD8CA34F4 /* PaymentMethodsGroupView.swift in Sources */,
+				C78DC5F99A158FA128A7167165CC53E0 /* PaymentMethodToken.swift in Sources */,
+				B694E2669E70D40BC762627CA537B07A /* PaymentMethodTokenizationRequest.swift in Sources */,
+				18464D257C9C8FFE9889D5EB06E196B3 /* PaymentMethodTokenizationViewModel.swift in Sources */,
+				3EB6846670A16A37EA8CE4E612DD579C /* PaymentResponse.swift in Sources */,
+				CF406FF67F02E8FB5940BE733B968D25 /* PayPal.swift in Sources */,
+				A5EAEE86613DF2A88E0C7B1BF084209C /* PayPalService.swift in Sources */,
+				D292BAA0D7B96C325A9100D0BE757204 /* PayPalTokenizationViewModel.swift in Sources */,
+				B30550A3BDD6E9571F137027ACA16937 /* PostalCode.swift in Sources */,
+				A63357DCDFA2902B65209B5286BE196E /* PresentationController.swift in Sources */,
+				E3A0650E0D4732E52898D7EB461C6BB2 /* Primer.swift in Sources */,
+				A1612771CCE5A09EC2D1C5F9C1782598 /* PrimerAPI.swift in Sources */,
+				16DE896F2229C4B277D8842C5AB162F1 /* PrimerAPIClient.swift in Sources */,
+				E7BCCE0B42775453748B775735A277AE /* PrimerAPIClient+3DS.swift in Sources */,
+				18386F7858808A5F6C398DFD2EA9E0FC /* PrimerAPIClient+Promises.swift in Sources */,
+				FA4DB1B1D5EEE9CC1E0EF40C44558440 /* PrimerButton.swift in Sources */,
+				E215C86BD50F117F3815DD02A6EC53DE /* PrimerCardFormViewController.swift in Sources */,
+				56FE63234513384222816FA7B46D3183 /* PrimerCardholderNameFieldView.swift in Sources */,
+				9DFD855B9DD3F8D35F1532EC3F9A2E63 /* PrimerCardNumberFieldView.swift in Sources */,
+				9F6A2AAEEB9560C766285326B364C8C3 /* PrimerConfiguration.swift in Sources */,
+				7544BF582F1C88335C41F666D5D7A5E8 /* PrimerContainerViewController.swift in Sources */,
+				002C3C4AC0720B08AB0DE71644C73C83 /* PrimerContent.swift in Sources */,
+				9FBE822ED35DA5BB66C30E5E8D7C19FF /* PrimerCustomStyleTextField.swift in Sources */,
+				98B34B75CA565DBFEA906023FAD9A56A /* PrimerCVVFieldView.swift in Sources */,
+				15E267023623B6975420AABFCA59D458 /* PrimerDelegate.swift in Sources */,
+				0D741BA12D43BBE716691FEB3082536C /* PrimerError.swift in Sources */,
+				1C94FF5F0A2E1FFC55F919B08E2A653A /* PrimerExpiryDateFieldView.swift in Sources */,
+				9485806E54386368021C78D4862EACB7 /* PrimerFlowEnums.swift in Sources */,
+				5ACCB1D859513E9C847C6738F00D5601 /* PrimerFormViewController.swift in Sources */,
+				02F27A9ACB7E8610CCF6F895795541C2 /* PrimerHeadlessUniversalCheckout.swift in Sources */,
+				8ABD0B2FD43F50C9D54A8BD79095CE15 /* PrimerHeadlessUniversalCheckoutProtocols.swift in Sources */,
+				DF8AD31DF96665136BC92B8D213E0003 /* PrimerHeadlessUniversalCheckoutUIManager.swift in Sources */,
+				CEE77AFAE7BF2D543FC34CF1F8E05716 /* PrimerImage.swift in Sources */,
+				A85436E15E8021478F1455B2D5560735 /* PrimerInputElements.swift in Sources */,
+				934B05AD637C5A7C4FB64ACD6BB108E7 /* PrimerLoadingViewController.swift in Sources */,
+				77E5E07636685A032CF00B0B679512C5 /* PrimerNavigationBar.swift in Sources */,
+				083A4175381EB9225D1DD970509A3C52 /* PrimerNavigationController.swift in Sources */,
+				2D126EC1A7D1938B73A5161ABAC416B9 /* PrimerNibView.swift in Sources */,
+				858BD725B27D13922F5885282140EA90 /* PrimerPostalCodeFieldView.swift in Sources */,
+				581338EB935ADBAA3ACC297443519CE9 /* PrimerResultComponentView.swift in Sources */,
+				DE7C615CA46B2F16623E939A627982EC /* PrimerResultViewController.swift in Sources */,
+				912AF8E0CE9765D29B8BDE79EB950748 /* PrimerRootViewController.swift in Sources */,
+				8557D5EF8B2FBD4616EFE1400BA96288 /* PrimerScrollView.swift in Sources */,
+				3758802601B917234469D6454247D3B5 /* PrimerSDK-dummy.m in Sources */,
+				26A1F7D003EA25C9C331529CBB9FA46D /* PrimerSearchTextField.swift in Sources */,
+				CEFAE92F1FCDC113C7FFE950E25E1019 /* PrimerSettings.swift in Sources */,
+				543499007EE95696D47E6529F1CA80BC /* PrimerTableViewCell.swift in Sources */,
+				4BE381F55E09DE4C9697C5D94587D233 /* PrimerTextField.swift in Sources */,
+				8C5F7B8B7310965428B021FBD812D49A /* PrimerTextFieldView.swift in Sources */,
+				93CB48B7AB7B8FCD2256CB63641C5A54 /* PrimerTheme.swift in Sources */,
+				DF1031F01489B7EE36C12B4B37556EDB /* PrimerTheme+Borders.swift in Sources */,
+				EAD3F2F372997E86DCAE0F09570D5901 /* PrimerTheme+Buttons.swift in Sources */,
+				DA4C41723126495A7A47246E74CB08B4 /* PrimerTheme+Colors.swift in Sources */,
+				5CE284903C260FAA680A76AB07871C5A /* PrimerTheme+Inputs.swift in Sources */,
+				B658AEBF5FDA91F38AA2091D89D50281 /* PrimerTheme+TextStyles.swift in Sources */,
+				86362F2BE858B054ECD7AE3CEC6B0909 /* PrimerTheme+Views.swift in Sources */,
+				87076B684F46B88DC68592372833BA8F /* PrimerThemeData.swift in Sources */,
+				E82EF00989EB53119284AFFEDCB1615E /* PrimerThemeData+Deprecated.swift in Sources */,
+				4C511EA328B8C2A1A8639CA07B9C9336 /* PrimerUniversalCheckoutViewController.swift in Sources */,
+				A9E37C2CD752765CC7310E5AFC851ABD /* PrimerVaultManagerViewController.swift in Sources */,
+				85BF7A24F6093D73413DFB187F7D98AB /* PrimerViewController.swift in Sources */,
+				41688E668858F2041523A04EAC6FE182 /* PrimerViewExtensions.swift in Sources */,
+				C20F51A32EDA7B5521A4A3DA50013859 /* PrimerWebViewController.swift in Sources */,
+				D6628E50F8241011D834E0ACA04DE032 /* Promise.swift in Sources */,
+				2F5068B4D1CF7CDE6B53F0C3AECD8986 /* QRCodeTokenizationViewModel.swift in Sources */,
+				08001BDF881121225806483D3C7021F9 /* QRCodeViewController.swift in Sources */,
+				6D4BE1635BA6E3B2433DC44F08EF8D7F /* Queue.swift in Sources */,
+				EBEE804F11DA0F97A057D40036EE6F71 /* race.swift in Sources */,
+				C3BD97C4A1275A92BB0F171BB6C39DB6 /* RateLimitedDispatcher.swift in Sources */,
+				2CB89ABE01A71A5B1695F978F2D9A92B /* RateLimitedDispatcherBase.swift in Sources */,
+				F69D0DAABEB555728FE060475A686F81 /* RecoverWrappers.swift in Sources */,
+				A8E49DEE29A24035BAADEF014E7E281C /* ReloadDelegate.swift in Sources */,
+				234D753CE730ED47678DB9C865DB2549 /* Resolver.swift in Sources */,
+				E05EBB4B2E4295BFD3A0858C52C20D38 /* ResumeHandlerProtocol.swift in Sources */,
+				F25A8A63C040BF82A32AB16D4521EFE4 /* SequenceWrappers.swift in Sources */,
+				60C5E174D616A218AC4B65F498148250 /* StrictRateLimitedDispatcher.swift in Sources */,
+				7365C18FA57655D681BA496B8BC95E11 /* StringExtension.swift in Sources */,
+				168876E6871F24DE07033C0AF70D3DC6 /* Strings.swift in Sources */,
+				E3F42A47D4942135E5E85CDC381170A7 /* SuccessMessage.swift in Sources */,
+				CEA88CFD1C67F7CE18C48AC04F38998C /* SuccessViewController.swift in Sources */,
+				0A6F048378F1CB38E3D157C2E779DFF0 /* Thenable.swift in Sources */,
+				93EA27B0F60CF2FC46D4EFF2CF9DF60B /* ThenableWrappers.swift in Sources */,
+				FC86318FA08EE1A7949CD76C05B42822 /* Throwable.swift in Sources */,
+				7B681A0353E73476939A8C67F3A62EE0 /* TokenizationService.swift in Sources */,
+				076F979D67ED94BC629C57B62AC9B158 /* UIColorExtension.swift in Sources */,
+				BC3760404A09071DD44416E9584C8BE1 /* UIDeviceExtension.swift in Sources */,
+				E07D6F3E4C9F10767B4788A5D2F2B3D2 /* UILocalizableUtil.swift in Sources */,
+				7FDF9DC316611452EF7D8BFE81AFC07D /* UIUtils.swift in Sources */,
+				A5038E1BD892FBC93ADD7C2E03E63C98 /* URLExtension.swift in Sources */,
+				5A61333724017C8E016FCCFCD7344A90 /* URLSessionStack.swift in Sources */,
+				6FFEA090188B4984F33EC0B36355FE46 /* UserDefaultsExtension.swift in Sources */,
+				8F82DF402DD4E09CF2C92EF9EAEC6BF6 /* UXMode.swift in Sources */,
+				94658DB1E517A5CA915FBDE574AE6D7F /* VaultCheckoutViewModel.swift in Sources */,
+				4CAE364BEC499818BF1CE4905761B82C /* VaultPaymentMethodView.swift in Sources */,
+				5B52B22328EDA9723285B846715F6C24 /* VaultPaymentMethodViewController.swift in Sources */,
+				C1D97910DA3807EF8ED7338BCB58F11A /* VaultPaymentMethodViewModel.swift in Sources */,
+				E7BA24E22AF5C85ED7206197CB0A297C /* VaultService.swift in Sources */,
+				47B5336959313D4F72234421089B7BCE /* Weak.swift in Sources */,
+				6AE585256D8608230271C4E51225EBB4 /* WebViewUtil.swift in Sources */,
+				07376CD6F538A752F11F30EBFD056E68 /* when.swift in Sources */,
+				5F76924A009BF0491FCCFA9ABB9852D8 /* WrapperProtocols.swift in Sources */,
 			);
 			runOnlyForDeploymentPostprocessing = 0;
 		};
-<<<<<<< HEAD
 		D7C2CEDEBF3FC1225AF6969DD411A08B /* Sources */ = {
 			isa = PBXSourcesBuildPhase;
 			buildActionMask = 2147483647;
 			files = (
 				270CFF0FC749F57C0605262D27016D14 /* Pods-PrimerSDK_Tests-dummy.m in Sources */,
-=======
-		7A3862F6C6A169514684BCA44F1F08AE /* Sources */ = {
-			isa = PBXSourcesBuildPhase;
-			buildActionMask = 2147483647;
-			files = (
->>>>>>> d01a8e17
-			);
-			runOnlyForDeploymentPostprocessing = 0;
-		};
-		EC05B2A089720D32DC22D5311BD6BF1F /* Sources */ = {
-			isa = PBXSourcesBuildPhase;
-			buildActionMask = 2147483647;
-			files = (
 			);
 			runOnlyForDeploymentPostprocessing = 0;
 		};
 /* End PBXSourcesBuildPhase section */
 
 /* Begin PBXTargetDependency section */
-<<<<<<< HEAD
-		400DC0302BD558499ACD1829223CF390 /* PBXTargetDependency */ = {
+		85708E6560B7DB2D3B2FA2772191BD7C /* PBXTargetDependency */ = {
+			isa = PBXTargetDependency;
+			name = "Pods-PrimerSDK_Example";
+			target = 6C144A762E9B598392AFFEC8F873746A /* Pods-PrimerSDK_Example */;
+			targetProxy = C50D782DDC7C8445439AD9BF84F11C98 /* PBXContainerItemProxy */;
+		};
+		B2B88BA27E22E4479140B56A337836B6 /* PBXTargetDependency */ = {
+			isa = PBXTargetDependency;
+			name = PrimerSDK;
+			target = F3BE9108C53B53949406218CEA55E0B2 /* PrimerSDK */;
+			targetProxy = E7020DAD7BE54E2F1F3EE2A3308DC018 /* PBXContainerItemProxy */;
+		};
+		D556301F25292679BC18C91FAA384D12 /* PBXTargetDependency */ = {
 			isa = PBXTargetDependency;
 			name = "PrimerSDK-PrimerResources";
 			target = 6E6525C7043FBA7BB34A249010AF5593 /* PrimerSDK-PrimerResources */;
-			targetProxy = CB39B096C2FE7B1EC4896965A0452D35 /* PBXContainerItemProxy */;
-		};
-		4B7FF0AF4F422E2AD90C0058A82C4193 /* PBXTargetDependency */ = {
-			isa = PBXTargetDependency;
-			name = PrimerSDK;
-			target = F3BE9108C53B53949406218CEA55E0B2 /* PrimerSDK */;
-			targetProxy = 04CB04D81A30C850218B03E1DB13A4DF /* PBXContainerItemProxy */;
-		};
-		EC3A2CE5638ED4C478580629B17613B9 /* PBXTargetDependency */ = {
-			isa = PBXTargetDependency;
-			name = "Pods-PrimerSDK_Example";
-			target = 6C144A762E9B598392AFFEC8F873746A /* Pods-PrimerSDK_Example */;
-			targetProxy = B73702F667CA38081DEA0EDBA758E7D5 /* PBXContainerItemProxy */;
-=======
-		03766EBCF252BA9E12CCCD307B06C39F /* PBXTargetDependency */ = {
-			isa = PBXTargetDependency;
-			name = PrimerSDK;
-			target = F3BE9108C53B53949406218CEA55E0B2 /* PrimerSDK */;
-			targetProxy = 8C2333AE33514F9F81958067293F5AA1 /* PBXContainerItemProxy */;
-		};
-		0B8DF484FA77C1AB592286FEABAC7125 /* PBXTargetDependency */ = {
-			isa = PBXTargetDependency;
-			name = "PrimerSDK-PrimerResources";
-			target = 6E6525C7043FBA7BB34A249010AF5593 /* PrimerSDK-PrimerResources */;
-			targetProxy = CC612B6978231356FDE1B90A00AE1A97 /* PBXContainerItemProxy */;
-		};
-		82E13C50B35C59A369373E32BEB4E926 /* PBXTargetDependency */ = {
-			isa = PBXTargetDependency;
-			name = "Pods-PrimerSDK_Example";
-			target = 6C144A762E9B598392AFFEC8F873746A /* Pods-PrimerSDK_Example */;
-			targetProxy = F659AD1A2E35E972D3CB0B0E8BF4A1E0 /* PBXContainerItemProxy */;
->>>>>>> d01a8e17
+			targetProxy = 954D1656F266ABE66129DB607A8FE5DC /* PBXContainerItemProxy */;
 		};
 /* End PBXTargetDependency section */
 
 /* Begin XCBuildConfiguration section */
-		00180EA2896D2367C48064D997F77BCF /* Release */ = {
-			isa = XCBuildConfiguration;
-			baseConfigurationReference = 27BDD1E1017D996DE3A5725F205A4733 /* PrimerSDK.release.xcconfig */;
-			buildSettings = {
-				CLANG_ENABLE_OBJC_WEAK = NO;
-				"CODE_SIGN_IDENTITY[sdk=appletvos*]" = "";
-				"CODE_SIGN_IDENTITY[sdk=iphoneos*]" = "";
-				"CODE_SIGN_IDENTITY[sdk=watchos*]" = "";
-				CURRENT_PROJECT_VERSION = 1;
-				DEFINES_MODULE = YES;
-				DYLIB_COMPATIBILITY_VERSION = 1;
-				DYLIB_CURRENT_VERSION = 1;
-				DYLIB_INSTALL_NAME_BASE = "@rpath";
-				GCC_PREFIX_HEADER = "Target Support Files/PrimerSDK/PrimerSDK-prefix.pch";
-				INFOPLIST_FILE = "Target Support Files/PrimerSDK/PrimerSDK-Info.plist";
-				INSTALL_PATH = "$(LOCAL_LIBRARY_DIR)/Frameworks";
-				IPHONEOS_DEPLOYMENT_TARGET = 10.0;
-				LD_RUNPATH_SEARCH_PATHS = "$(inherited) @executable_path/Frameworks @loader_path/Frameworks";
-				MODULEMAP_FILE = "Target Support Files/PrimerSDK/PrimerSDK.modulemap";
-				PRODUCT_MODULE_NAME = PrimerSDK;
-				PRODUCT_NAME = PrimerSDK;
-				SDKROOT = iphoneos;
-				SKIP_INSTALL = YES;
-				SWIFT_ACTIVE_COMPILATION_CONDITIONS = "$(inherited) ";
-				SWIFT_VERSION = 4.2;
-				TARGETED_DEVICE_FAMILY = "1,2";
-				VALIDATE_PRODUCT = YES;
-				VERSIONING_SYSTEM = "apple-generic";
-				VERSION_INFO_PREFIX = "";
-			};
-			name = Release;
-		};
 		03819C216E03F02851FE5D2175E38393 /* Release */ = {
 			isa = XCBuildConfiguration;
 			baseConfigurationReference = E884507DF2B84FA8A2E8AD8289881542 /* Pods-PrimerSDK_Example.release.xcconfig */;
@@ -3276,36 +1790,12 @@
 				VERSIONING_SYSTEM = "apple-generic";
 				VERSION_INFO_PREFIX = "";
 			};
-<<<<<<< HEAD
-			name = Debug;
-		};
-		12650A82E820B5DBB7E311F7EDCD55BA /* Debug */ = {
-			isa = XCBuildConfiguration;
-			baseConfigurationReference = 5EFE04D5EBC78FAD3569FFDB79C1ED07 /* PrimerSDK.debug.xcconfig */;
-			buildSettings = {
-				CONFIGURATION_BUILD_DIR = "$(BUILD_DIR)/$(CONFIGURATION)$(EFFECTIVE_PLATFORM_NAME)/PrimerSDK";
-				IBSC_MODULE = PrimerSDK;
-				INFOPLIST_FILE = "Target Support Files/PrimerSDK/ResourceBundle-PrimerResources-PrimerSDK-Info.plist";
-				IPHONEOS_DEPLOYMENT_TARGET = 10.0;
-				PRODUCT_NAME = PrimerResources;
-				SDKROOT = iphoneos;
-				SKIP_INSTALL = YES;
-				TARGETED_DEVICE_FAMILY = "1,2";
-				WRAPPER_EXTENSION = bundle;
-			};
-			name = Debug;
-		};
-		4AC88725CD450C6194880BB606C0134A /* Release */ = {
-=======
 			name = Release;
 		};
 		05B9E071CFCA1E8A62F14905A80EE6EF /* Debug */ = {
->>>>>>> d01a8e17
 			isa = XCBuildConfiguration;
 			baseConfigurationReference = DF6E4F8E7C26A7BBEC17AAD4042A317D /* Pods-PrimerSDK_Tests.debug.xcconfig */;
 			buildSettings = {
-<<<<<<< HEAD
-=======
 				ALWAYS_EMBED_SWIFT_STANDARD_LIBRARIES = NO;
 				CLANG_ENABLE_OBJC_WEAK = NO;
 				"CODE_SIGN_IDENTITY[sdk=appletvos*]" = "";
@@ -3335,11 +1825,10 @@
 			};
 			name = Debug;
 		};
-		6D52B0E03B25218AD33BB43CBC48CC15 /* Debug */ = {
+		49693D5FDEE850692AF6448160EE0807 /* Release */ = {
 			isa = XCBuildConfiguration;
-			baseConfigurationReference = 07ABAC4A253752E5EFD21CFD15864DBF /* PrimerSDK.debug.xcconfig */;
+			baseConfigurationReference = 27BDD1E1017D996DE3A5725F205A4733 /* PrimerSDK.release.xcconfig */;
 			buildSettings = {
->>>>>>> d01a8e17
 				CONFIGURATION_BUILD_DIR = "$(BUILD_DIR)/$(CONFIGURATION)$(EFFECTIVE_PLATFORM_NAME)/PrimerSDK";
 				IBSC_MODULE = PrimerSDK;
 				INFOPLIST_FILE = "Target Support Files/PrimerSDK/ResourceBundle-PrimerResources-PrimerSDK-Info.plist";
@@ -3349,6 +1838,38 @@
 				SKIP_INSTALL = YES;
 				TARGETED_DEVICE_FAMILY = "1,2";
 				WRAPPER_EXTENSION = bundle;
+			};
+			name = Release;
+		};
+		6F7AD264F1E9BF51E1F4A2F0561747AF /* Release */ = {
+			isa = XCBuildConfiguration;
+			baseConfigurationReference = 27BDD1E1017D996DE3A5725F205A4733 /* PrimerSDK.release.xcconfig */;
+			buildSettings = {
+				CLANG_ENABLE_OBJC_WEAK = NO;
+				"CODE_SIGN_IDENTITY[sdk=appletvos*]" = "";
+				"CODE_SIGN_IDENTITY[sdk=iphoneos*]" = "";
+				"CODE_SIGN_IDENTITY[sdk=watchos*]" = "";
+				CURRENT_PROJECT_VERSION = 1;
+				DEFINES_MODULE = YES;
+				DYLIB_COMPATIBILITY_VERSION = 1;
+				DYLIB_CURRENT_VERSION = 1;
+				DYLIB_INSTALL_NAME_BASE = "@rpath";
+				GCC_PREFIX_HEADER = "Target Support Files/PrimerSDK/PrimerSDK-prefix.pch";
+				INFOPLIST_FILE = "Target Support Files/PrimerSDK/PrimerSDK-Info.plist";
+				INSTALL_PATH = "$(LOCAL_LIBRARY_DIR)/Frameworks";
+				IPHONEOS_DEPLOYMENT_TARGET = 10.0;
+				LD_RUNPATH_SEARCH_PATHS = "$(inherited) @executable_path/Frameworks @loader_path/Frameworks";
+				MODULEMAP_FILE = "Target Support Files/PrimerSDK/PrimerSDK.modulemap";
+				PRODUCT_MODULE_NAME = PrimerSDK;
+				PRODUCT_NAME = PrimerSDK;
+				SDKROOT = iphoneos;
+				SKIP_INSTALL = YES;
+				SWIFT_ACTIVE_COMPILATION_CONDITIONS = "$(inherited) ";
+				SWIFT_VERSION = 4.2;
+				TARGETED_DEVICE_FAMILY = "1,2";
+				VALIDATE_PRODUCT = YES;
+				VERSIONING_SYSTEM = "apple-generic";
+				VERSION_INFO_PREFIX = "";
 			};
 			name = Release;
 		};
@@ -3448,37 +1969,6 @@
 			};
 			name = Release;
 		};
-		9722A36DC9B6D09FEF1B67FF763C5E24 /* Debug */ = {
-			isa = XCBuildConfiguration;
-			baseConfigurationReference = 5EFE04D5EBC78FAD3569FFDB79C1ED07 /* PrimerSDK.debug.xcconfig */;
-			buildSettings = {
-				CLANG_ENABLE_OBJC_WEAK = NO;
-				"CODE_SIGN_IDENTITY[sdk=appletvos*]" = "";
-				"CODE_SIGN_IDENTITY[sdk=iphoneos*]" = "";
-				"CODE_SIGN_IDENTITY[sdk=watchos*]" = "";
-				CURRENT_PROJECT_VERSION = 1;
-				DEFINES_MODULE = YES;
-				DYLIB_COMPATIBILITY_VERSION = 1;
-				DYLIB_CURRENT_VERSION = 1;
-				DYLIB_INSTALL_NAME_BASE = "@rpath";
-				GCC_PREFIX_HEADER = "Target Support Files/PrimerSDK/PrimerSDK-prefix.pch";
-				INFOPLIST_FILE = "Target Support Files/PrimerSDK/PrimerSDK-Info.plist";
-				INSTALL_PATH = "$(LOCAL_LIBRARY_DIR)/Frameworks";
-				IPHONEOS_DEPLOYMENT_TARGET = 10.0;
-				LD_RUNPATH_SEARCH_PATHS = "$(inherited) @executable_path/Frameworks @loader_path/Frameworks";
-				MODULEMAP_FILE = "Target Support Files/PrimerSDK/PrimerSDK.modulemap";
-				PRODUCT_MODULE_NAME = PrimerSDK;
-				PRODUCT_NAME = PrimerSDK;
-				SDKROOT = iphoneos;
-				SKIP_INSTALL = YES;
-				SWIFT_ACTIVE_COMPILATION_CONDITIONS = "$(inherited) ";
-				SWIFT_VERSION = 4.2;
-				TARGETED_DEVICE_FAMILY = "1,2";
-				VERSIONING_SYSTEM = "apple-generic";
-				VERSION_INFO_PREFIX = "";
-			};
-			name = Debug;
-		};
 		9FE23CF9E7E182C33813CBC09CD6CA29 /* Debug */ = {
 			isa = XCBuildConfiguration;
 			baseConfigurationReference = 3C474C1A0DABE2A3F404B63D4D59F30C /* Pods-PrimerSDK_Example.debug.xcconfig */;
@@ -3512,52 +2002,9 @@
 			};
 			name = Debug;
 		};
-<<<<<<< HEAD
-		CBA446A927D120F1404CBD42C0B37E22 /* Release */ = {
-			isa = XCBuildConfiguration;
-			baseConfigurationReference = 7489E7B4129D66B025FCECB7CA4BCB0E /* PrimerSDK.release.xcconfig */;
-=======
-		BCBF6C63094BAAFFE577E0D53B9A081E /* Debug */ = {
+		C82A2EBEC8A74B2F4440A1018584F123 /* Debug */ = {
 			isa = XCBuildConfiguration;
 			baseConfigurationReference = 07ABAC4A253752E5EFD21CFD15864DBF /* PrimerSDK.debug.xcconfig */;
->>>>>>> d01a8e17
-			buildSettings = {
-				CLANG_ENABLE_OBJC_WEAK = NO;
-				"CODE_SIGN_IDENTITY[sdk=appletvos*]" = "";
-				"CODE_SIGN_IDENTITY[sdk=iphoneos*]" = "";
-				"CODE_SIGN_IDENTITY[sdk=watchos*]" = "";
-				CURRENT_PROJECT_VERSION = 1;
-				DEFINES_MODULE = YES;
-				DYLIB_COMPATIBILITY_VERSION = 1;
-				DYLIB_CURRENT_VERSION = 1;
-				DYLIB_INSTALL_NAME_BASE = "@rpath";
-				GCC_PREFIX_HEADER = "Target Support Files/PrimerSDK/PrimerSDK-prefix.pch";
-				INFOPLIST_FILE = "Target Support Files/PrimerSDK/PrimerSDK-Info.plist";
-				INSTALL_PATH = "$(LOCAL_LIBRARY_DIR)/Frameworks";
-				IPHONEOS_DEPLOYMENT_TARGET = 10.0;
-				LD_RUNPATH_SEARCH_PATHS = "$(inherited) @executable_path/Frameworks @loader_path/Frameworks";
-				MODULEMAP_FILE = "Target Support Files/PrimerSDK/PrimerSDK.modulemap";
-				PRODUCT_MODULE_NAME = PrimerSDK;
-				PRODUCT_NAME = PrimerSDK;
-				SDKROOT = iphoneos;
-				SKIP_INSTALL = YES;
-				SWIFT_ACTIVE_COMPILATION_CONDITIONS = "$(inherited) ";
-				SWIFT_VERSION = 4.2;
-				TARGETED_DEVICE_FAMILY = "1,2";
-<<<<<<< HEAD
-				VALIDATE_PRODUCT = YES;
-				VERSIONING_SYSTEM = "apple-generic";
-				VERSION_INFO_PREFIX = "";
-			};
-=======
-				VERSIONING_SYSTEM = "apple-generic";
-				VERSION_INFO_PREFIX = "";
-			};
-			name = Debug;
-		};
-		C3A12456455383935A7292809025014E /* Release */ = {
-			isa = XCBuildConfiguration;
-			baseConfigurationReference = 27BDD1E1017D996DE3A5725F205A4733 /* PrimerSDK.release.xcconfig */;
 			buildSettings = {
 				CONFIGURATION_BUILD_DIR = "$(BUILD_DIR)/$(CONFIGURATION)$(EFFECTIVE_PLATFORM_NAME)/PrimerSDK";
 				IBSC_MODULE = PrimerSDK;
@@ -3569,8 +2016,7 @@
 				TARGETED_DEVICE_FAMILY = "1,2";
 				WRAPPER_EXTENSION = bundle;
 			};
->>>>>>> d01a8e17
-			name = Release;
+			name = Debug;
 		};
 		D299434AB35E7FD6F7921C8EF24742FF /* Debug */ = {
 			isa = XCBuildConfiguration;
@@ -3638,21 +2084,40 @@
 			};
 			name = Debug;
 		};
+		ED684EE56C93E85886F6E4182F1A410B /* Debug */ = {
+			isa = XCBuildConfiguration;
+			baseConfigurationReference = 07ABAC4A253752E5EFD21CFD15864DBF /* PrimerSDK.debug.xcconfig */;
+			buildSettings = {
+				CLANG_ENABLE_OBJC_WEAK = NO;
+				"CODE_SIGN_IDENTITY[sdk=appletvos*]" = "";
+				"CODE_SIGN_IDENTITY[sdk=iphoneos*]" = "";
+				"CODE_SIGN_IDENTITY[sdk=watchos*]" = "";
+				CURRENT_PROJECT_VERSION = 1;
+				DEFINES_MODULE = YES;
+				DYLIB_COMPATIBILITY_VERSION = 1;
+				DYLIB_CURRENT_VERSION = 1;
+				DYLIB_INSTALL_NAME_BASE = "@rpath";
+				GCC_PREFIX_HEADER = "Target Support Files/PrimerSDK/PrimerSDK-prefix.pch";
+				INFOPLIST_FILE = "Target Support Files/PrimerSDK/PrimerSDK-Info.plist";
+				INSTALL_PATH = "$(LOCAL_LIBRARY_DIR)/Frameworks";
+				IPHONEOS_DEPLOYMENT_TARGET = 10.0;
+				LD_RUNPATH_SEARCH_PATHS = "$(inherited) @executable_path/Frameworks @loader_path/Frameworks";
+				MODULEMAP_FILE = "Target Support Files/PrimerSDK/PrimerSDK.modulemap";
+				PRODUCT_MODULE_NAME = PrimerSDK;
+				PRODUCT_NAME = PrimerSDK;
+				SDKROOT = iphoneos;
+				SKIP_INSTALL = YES;
+				SWIFT_ACTIVE_COMPILATION_CONDITIONS = "$(inherited) ";
+				SWIFT_VERSION = 4.2;
+				TARGETED_DEVICE_FAMILY = "1,2";
+				VERSIONING_SYSTEM = "apple-generic";
+				VERSION_INFO_PREFIX = "";
+			};
+			name = Debug;
+		};
 /* End XCBuildConfiguration section */
 
 /* Begin XCConfigurationList section */
-<<<<<<< HEAD
-=======
-		2F923A0336EE9390DF9974D64FFDC71A /* Build configuration list for PBXNativeTarget "PrimerSDK-PrimerResources" */ = {
-			isa = XCConfigurationList;
-			buildConfigurations = (
-				6D52B0E03B25218AD33BB43CBC48CC15 /* Debug */,
-				C3A12456455383935A7292809025014E /* Release */,
-			);
-			defaultConfigurationIsVisible = 0;
-			defaultConfigurationName = Release;
-		};
->>>>>>> d01a8e17
 		4821239608C13582E20E6DA73FD5F1F9 /* Build configuration list for PBXProject "Pods" */ = {
 			isa = XCConfigurationList;
 			buildConfigurations = (
@@ -3662,19 +2127,11 @@
 			defaultConfigurationIsVisible = 0;
 			defaultConfigurationName = Release;
 		};
-<<<<<<< HEAD
-		D604CD2955AE139949E6F7A1E1F80B76 /* Build configuration list for PBXNativeTarget "PrimerSDK" */ = {
+		5485C1ADF366BA0261B6162148A64576 /* Build configuration list for PBXNativeTarget "PrimerSDK" */ = {
 			isa = XCConfigurationList;
 			buildConfigurations = (
-				9722A36DC9B6D09FEF1B67FF763C5E24 /* Debug */,
-				CBA446A927D120F1404CBD42C0B37E22 /* Release */,
-=======
-		B17653757DEA312628AADE3F5C4DCDCC /* Build configuration list for PBXNativeTarget "PrimerSDK" */ = {
-			isa = XCConfigurationList;
-			buildConfigurations = (
-				BCBF6C63094BAAFFE577E0D53B9A081E /* Debug */,
-				00180EA2896D2367C48064D997F77BCF /* Release */,
->>>>>>> d01a8e17
+				ED684EE56C93E85886F6E4182F1A410B /* Debug */,
+				6F7AD264F1E9BF51E1F4A2F0561747AF /* Release */,
 			);
 			defaultConfigurationIsVisible = 0;
 			defaultConfigurationName = Release;
@@ -3688,15 +2145,6 @@
 			defaultConfigurationIsVisible = 0;
 			defaultConfigurationName = Release;
 		};
-		F086B0635200A9FC44386B8BB569FAB3 /* Build configuration list for PBXNativeTarget "PrimerSDK-PrimerResources" */ = {
-			isa = XCConfigurationList;
-			buildConfigurations = (
-				12650A82E820B5DBB7E311F7EDCD55BA /* Debug */,
-				4AC88725CD450C6194880BB606C0134A /* Release */,
-			);
-			defaultConfigurationIsVisible = 0;
-			defaultConfigurationName = Release;
-		};
 		F978C8F95E406B727BEB461AF06CD6F7 /* Build configuration list for PBXNativeTarget "Pods-PrimerSDK_Example" */ = {
 			isa = XCConfigurationList;
 			buildConfigurations = (
@@ -3706,6 +2154,15 @@
 			defaultConfigurationIsVisible = 0;
 			defaultConfigurationName = Release;
 		};
+		FC70E487715A2D49BBC75CC9EB45A120 /* Build configuration list for PBXNativeTarget "PrimerSDK-PrimerResources" */ = {
+			isa = XCConfigurationList;
+			buildConfigurations = (
+				C82A2EBEC8A74B2F4440A1018584F123 /* Debug */,
+				49693D5FDEE850692AF6448160EE0807 /* Release */,
+			);
+			defaultConfigurationIsVisible = 0;
+			defaultConfigurationName = Release;
+		};
 /* End XCConfigurationList section */
 	};
 	rootObject = BFDFE7DC352907FC980B868725387E98 /* Project object */;
