--- conflicted
+++ resolved
@@ -8,210 +8,177 @@
 
 /* Begin PBXBuildFile section */
 		01D04994587BE1B26B3D47E7235E85E8 /* Pods-PrimerSDK_Example-umbrella.h in Headers */ = {isa = PBXBuildFile; fileRef = 3780FF276696624E5AD4A629D4CC4AD8 /* Pods-PrimerSDK_Example-umbrella.h */; settings = {ATTRIBUTES = (Public, ); }; };
-		05245350EDF42AE8465004B042858A2A /* Promise.swift in Sources */ = {isa = PBXBuildFile; fileRef = 6ECF066F0E3357FD764BFB134236DB0E /* Promise.swift */; };
-		08826705DC2BB0A620A6F744B1847517 /* CatchWrappers.swift in Sources */ = {isa = PBXBuildFile; fileRef = 8AFC44E1E9AD1CC23E9A6AEB3E10520B /* CatchWrappers.swift */; };
-		09B804DD7CA00A6A2E38A2346A57D438 /* ReloadDelegate.swift in Sources */ = {isa = PBXBuildFile; fileRef = E76E32DC3FA3A5567F9C81515A3E11A4 /* ReloadDelegate.swift */; };
-		0D9DF437D22B4CCB44ACF51FD8B54813 /* PayPal.swift in Sources */ = {isa = PBXBuildFile; fileRef = 37A06324268C68BD66BCF6D733ECDBD6 /* PayPal.swift */; };
-		111845463ECAABB2EC4E67A79107CF42 /* PrimerViewController.swift in Sources */ = {isa = PBXBuildFile; fileRef = AD7F0464EFA83E767A5D9F34C55D0DFB /* PrimerViewController.swift */; };
-		127F720D359C5CC5C3694E2E2F02EA7C /* FinallyWrappers.swift in Sources */ = {isa = PBXBuildFile; fileRef = 1D71031EC3FD2247A8C6CE1A8979D9B1 /* FinallyWrappers.swift */; };
-		12CF156A19EFCA515340BE407A24B1CE /* VaultCheckoutViewController.swift in Sources */ = {isa = PBXBuildFile; fileRef = 1A115524F6128214F943D40A7C773A7E /* VaultCheckoutViewController.swift */; };
-		13C9A8B2AA4C69E5D916450DB1EA3748 /* Logger.swift in Sources */ = {isa = PBXBuildFile; fileRef = 267A5C9D6665F753C7A19991482CF915 /* Logger.swift */; };
-		14D72B3F3C9F32F33BACD0F9712F69D3 /* UIDeviceExtension.swift in Sources */ = {isa = PBXBuildFile; fileRef = 4969B021652D36DCE8B480ADBD8ECD0B /* UIDeviceExtension.swift */; };
-		15A9C71726BABB1500B3C210 /* PrimerNibView.swift in Sources */ = {isa = PBXBuildFile; fileRef = 15A9C70E26BABB1500B3C210 /* PrimerNibView.swift */; };
-		15A9C71826BABB1500B3C210 /* CardComponentsManager.swift in Sources */ = {isa = PBXBuildFile; fileRef = 15A9C70F26BABB1500B3C210 /* CardComponentsManager.swift */; };
-		15A9C71926BABB1500B3C210 /* PrimerCardNumberFieldView.swift in Sources */ = {isa = PBXBuildFile; fileRef = 15A9C71026BABB1500B3C210 /* PrimerCardNumberFieldView.swift */; };
-		15A9C71A26BABB1500B3C210 /* PrimerExpiryDateFieldView.swift in Sources */ = {isa = PBXBuildFile; fileRef = 15A9C71126BABB1500B3C210 /* PrimerExpiryDateFieldView.swift */; };
-		15A9C71B26BABB1500B3C210 /* PrimerCVVFieldView.swift in Sources */ = {isa = PBXBuildFile; fileRef = 15A9C71226BABB1500B3C210 /* PrimerCVVFieldView.swift */; };
-		15A9C71C26BABB1500B3C210 /* PrimerTextFieldView.swift in Sources */ = {isa = PBXBuildFile; fileRef = 15A9C71326BABB1500B3C210 /* PrimerTextFieldView.swift */; };
-		15A9C71E26BABB1500B3C210 /* PrimerTextFieldView.xib in Resources */ = {isa = PBXBuildFile; fileRef = 15A9C71526BABB1500B3C210 /* PrimerTextFieldView.xib */; };
-		15A9C71F26BABB1500B3C210 /* PrimerCardholderNameFieldView.swift in Sources */ = {isa = PBXBuildFile; fileRef = 15A9C71626BABB1500B3C210 /* PrimerCardholderNameFieldView.swift */; };
-		15A9C72126BABC3F00B3C210 /* PRTextField.swift in Sources */ = {isa = PBXBuildFile; fileRef = 15A9C72026BABC3F00B3C210 /* PRTextField.swift */; };
-		167965B0476F02BBB372FBE1D2450E9E /* RateLimitedDispatcher.swift in Sources */ = {isa = PBXBuildFile; fileRef = 9B88D404965CEEE38DDB0531A4FE148F /* RateLimitedDispatcher.swift */; };
-		196899C8C5AF87D89F5B6664BB12E5A0 /* Guarantee.swift in Sources */ = {isa = PBXBuildFile; fileRef = 3CD02B0C491A7472ADD4695D428BDB7D /* Guarantee.swift */; };
-		1990DF8B116956422B6E5364CA03B085 /* TransitioningDelegate.swift in Sources */ = {isa = PBXBuildFile; fileRef = 22F333F26A8E6A50E1626D60433080C2 /* TransitioningDelegate.swift */; };
-		19932C91F437DA95AE618D8F279B61BD /* PaymentMethodToken.swift in Sources */ = {isa = PBXBuildFile; fileRef = 900DB97888E9D42FBF604D2DCBB892A5 /* PaymentMethodToken.swift */; };
-		1B09A552AC85BA24A7DA030CFADB2B65 /* FormTextFieldType.swift in Sources */ = {isa = PBXBuildFile; fileRef = 1CA83DB0459B5B6519DAC4734FC83E52 /* FormTextFieldType.swift */; };
-		1BF9EB5924075ADD3009300E3B092FC9 /* KlarnaService.swift in Sources */ = {isa = PBXBuildFile; fileRef = F9060138AB547523B4C989A322BC541D /* KlarnaService.swift */; };
-		1ED8404F43FB5721142E00866D4A5E88 /* OrderItem.swift in Sources */ = {isa = PBXBuildFile; fileRef = 492F7BE574510C3920CC4D094C05C6F8 /* OrderItem.swift */; };
-		1F601B610CD1295032030D427559C435 /* PrimerButton.swift in Sources */ = {isa = PBXBuildFile; fileRef = D9EEF16E90D821FEA1C3EEEB2BA9D40C /* PrimerButton.swift */; };
-		1F93594EA64DADFD9D161C095476E7D6 /* ConcurrencyLimitedDispatcher.swift in Sources */ = {isa = PBXBuildFile; fileRef = EAF93392F425E0747C842823B0370DEF /* ConcurrencyLimitedDispatcher.swift */; };
-		1FA50C964EE226540E300F1A4DF37C0D /* PrimerSDK-umbrella.h in Headers */ = {isa = PBXBuildFile; fileRef = 54B7A6B9787B36E20EC80621F06C217A /* PrimerSDK-umbrella.h */; settings = {ATTRIBUTES = (Public, ); }; };
-		22A0A524043B0D918F1AEF104CF08F90 /* GuaranteeWrappers.swift in Sources */ = {isa = PBXBuildFile; fileRef = AE7BC91A0EE419A4FF931A5B2806CD32 /* GuaranteeWrappers.swift */; };
-		24678BC654DE115808F82440A71EA315 /* CardScannerViewModel.swift in Sources */ = {isa = PBXBuildFile; fileRef = 8E2161E3F3A0D615B4AE57CC3A1A893D /* CardScannerViewModel.swift */; };
-		25FBBA4D3AEAF605B5C0FCE1AEB8F017 /* Klarna.swift in Sources */ = {isa = PBXBuildFile; fileRef = 6773DBDBD41CC20F88A9BF0D798C36B5 /* Klarna.swift */; };
-		26B5A8015F61C454C8D32F5B65546BA3 /* DependencyInjection.swift in Sources */ = {isa = PBXBuildFile; fileRef = 687B96A4A5EC2C15EF18039A0772AF7F /* DependencyInjection.swift */; };
-		2886A919CE0FA8BD3A2F50686310E2FF /* Primer.swift in Sources */ = {isa = PBXBuildFile; fileRef = B4FFACB03254DF73E3E852368AB422F6 /* Primer.swift */; };
-		29190A99F292A8853F65357A8505D0B6 /* when.swift in Sources */ = {isa = PBXBuildFile; fileRef = 75D62FE7223CD972605B2FC8E30935B8 /* when.swift */; };
-		2969D563284F92EBB48E5D06B8ECC942 /* VaultCheckoutViewModel.swift in Sources */ = {isa = PBXBuildFile; fileRef = 9664BB0D43986839098302899C2635C1 /* VaultCheckoutViewModel.swift */; };
-		29CED3C6EDA6AFFCF53C12CBF76B96BF /* PrimerInternalSessionFlow.swift in Sources */ = {isa = PBXBuildFile; fileRef = 41602522B1E79FE77AA52AF8B840F0CE /* PrimerInternalSessionFlow.swift */; };
-		2ABA1D74FE25FA71A82CBFCF54D2D5C2 /* CancelContext.swift in Sources */ = {isa = PBXBuildFile; fileRef = 6BD2FFEDDB4EAD00BFA29E82817298A7 /* CancelContext.swift */; };
-		2AD9AE47FEBCF3AE8F0EEF2EFEE9CCE2 /* ApplePay.swift in Sources */ = {isa = PBXBuildFile; fileRef = D57C45E940844BFE136C1EB8B48362E7 /* ApplePay.swift */; };
-		2AF5ABDA77EDBD8E0FD9DF36140D59FA /* URLSessionStack.swift in Sources */ = {isa = PBXBuildFile; fileRef = 00E641A707075B1DB78896D7DF0E2CCB /* URLSessionStack.swift */; };
-		2B46215A1DCEC3BBB0500C1075488C60 /* VaultPaymentMethodViewController+ReloadDelegate.swift in Sources */ = {isa = PBXBuildFile; fileRef = 65C7C9239052B42F2EC3DC1CB2DA091F /* VaultPaymentMethodViewController+ReloadDelegate.swift */; };
-		2B49140731561EE49CE7A7A22E0A5315 /* VaultPaymentMethodViewController.swift in Sources */ = {isa = PBXBuildFile; fileRef = F5A825E0D6062F02A79DE3C100441A8E /* VaultPaymentMethodViewController.swift */; };
-		2CFD5B72BA6A6E92C64CC5865065644B /* PrimerResources.bundle in Resources */ = {isa = PBXBuildFile; fileRef = A8B3BC107C2BDC3C03D961866F721265 /* PrimerResources.bundle */; };
-		2D679358C2F8360C74509F1323FCC7CE /* CardScannerViewController+SimpleScanDelegate.swift in Sources */ = {isa = PBXBuildFile; fileRef = D1A461C4F7FF09FD3765C6F63DD7A979 /* CardScannerViewController+SimpleScanDelegate.swift */; };
-		2DD4F4703F8CA9289693B0DD42B1105A /* Mask.swift in Sources */ = {isa = PBXBuildFile; fileRef = 483F07088F6B934A2EA9D6AD7F68FA90 /* Mask.swift */; };
+		029AAF33D7D266AE1ABFB41B05ECED51 /* PrimerAPIClient.swift in Sources */ = {isa = PBXBuildFile; fileRef = 99A0039C7446E3BF90C4FFBB2A1CD68A /* PrimerAPIClient.swift */; };
+		02FBE3DC9ABB090A19F5BF5AF61E0CAD /* PrimerTextFieldView.swift in Sources */ = {isa = PBXBuildFile; fileRef = B2F14B827E60765272B727F70D1853FA /* PrimerTextFieldView.swift */; };
+		032F4D8BCC17DFCC4E598E9BA4437F3E /* ClientTokenService.swift in Sources */ = {isa = PBXBuildFile; fileRef = 3838ABCAD9DFDE38E928AF6410CB8AB4 /* ClientTokenService.swift */; };
+		0473D6E96E7841A2E9FB0BC08A39C99F /* CancellablePromise.swift in Sources */ = {isa = PBXBuildFile; fileRef = 9430EC7E57F0D3860EA0C9AE790CC3B0 /* CancellablePromise.swift */; };
+		055176C1FAA3CF9AC39155E85CAF5E7E /* Route.swift in Sources */ = {isa = PBXBuildFile; fileRef = 4995EE2483FE6B2A3431F9FD3B500149 /* Route.swift */; };
+		05D102E9B779E53922A30FAB1BE9EB78 /* after.swift in Sources */ = {isa = PBXBuildFile; fileRef = B8B729D63A20F93C74873D9A4E4AFA46 /* after.swift */; };
+		07FE4CF81DF1EB34DB6EAA03144F6A8F /* Currency.swift in Sources */ = {isa = PBXBuildFile; fileRef = C6AE2A6373752C99151C0937E5A0B190 /* Currency.swift */; };
+		0960D7C06FE3F151773E88FC508185CD /* Optional+Extensions.swift in Sources */ = {isa = PBXBuildFile; fileRef = 9D5293FFDCC27A58F1E26ADD81843CCE /* Optional+Extensions.swift */; };
+		0B2FFD1AA6DF2A4B4C5DB427DCB4E478 /* firstly.swift in Sources */ = {isa = PBXBuildFile; fileRef = 9FF7DFF4FA432629C766AC10D4EFCBBF /* firstly.swift */; };
+		0C0CFE03E5814DC29538CE0B5229DC8A /* PrimerAPI.swift in Sources */ = {isa = PBXBuildFile; fileRef = 36CF012184A7E67777E1ED52A3BE765F /* PrimerAPI.swift */; };
+		11B2B16B39235B62C2BB5AC72DC76A3B /* CountryCode.swift in Sources */ = {isa = PBXBuildFile; fileRef = 8087E731E68A479A914A510BED82AE07 /* CountryCode.swift */; };
+		124C356EB5AA67C2BF10B53E690C2C68 /* WrapperProtocols.swift in Sources */ = {isa = PBXBuildFile; fileRef = 33605482760FF98341E60B5BB60A7307 /* WrapperProtocols.swift */; };
+		13168BEAB500529289685C813406F657 /* Configuration.swift in Sources */ = {isa = PBXBuildFile; fileRef = 366FE53E24B774A2BE6FDC82860280C7 /* Configuration.swift */; };
+		14B121A377B30BAA377E8D54F5167BC9 /* SuccessViewController.swift in Sources */ = {isa = PBXBuildFile; fileRef = 9F28DF05B998F39D71E21724C7E3CD3C /* SuccessViewController.swift */; };
+		16C941BB2F05A057836DAC2D89693116 /* PaymentMethodConfigService.swift in Sources */ = {isa = PBXBuildFile; fileRef = F0CBDE0F21B1DDA73B330D1A82EA25CE /* PaymentMethodConfigService.swift */; };
+		1880F9D3E7138E74D2581AE0EE55966A /* PrimerCardholderNameFieldView.swift in Sources */ = {isa = PBXBuildFile; fileRef = 69649005D32EB296999743A7226C9CFD /* PrimerCardholderNameFieldView.swift */; };
+		1A67476C65EEF575ACE6D60E6DCD0E34 /* ConcurrencyLimitedDispatcher.swift in Sources */ = {isa = PBXBuildFile; fileRef = EAF93392F425E0747C842823B0370DEF /* ConcurrencyLimitedDispatcher.swift */; };
+		1EB74AEE554614113B59657C307187CD /* Dispatcher.swift in Sources */ = {isa = PBXBuildFile; fileRef = 7B38E5AA5C69E36A73AE49490DE42B62 /* Dispatcher.swift */; };
+		23536A358A38A0DEB34764D7996210DD /* RootViewController.swift in Sources */ = {isa = PBXBuildFile; fileRef = 2F59AC5141D96A980F6DF2203E4315DC /* RootViewController.swift */; };
+		23F5CC9986CECC18D5981CCD7CA5B080 /* ImageName.swift in Sources */ = {isa = PBXBuildFile; fileRef = E9670994760E74824FC53B5B0E6BFDE9 /* ImageName.swift */; };
+		25D124A20C1429138BE5C730DF74934A /* StrictRateLimitedDispatcher.swift in Sources */ = {isa = PBXBuildFile; fileRef = CB2FD849CF8B4CA2A55157270B70BDCD /* StrictRateLimitedDispatcher.swift */; };
+		269DAD8F0EB03255188814772034DD20 /* CardNetwork.swift in Sources */ = {isa = PBXBuildFile; fileRef = 5B5084DDE6144EF2C425F77740F7A0E9 /* CardNetwork.swift */; };
+		26C6502A59691B87E934CE018E3402DA /* Klarna.swift in Sources */ = {isa = PBXBuildFile; fileRef = 6773DBDBD41CC20F88A9BF0D798C36B5 /* Klarna.swift */; };
+		271F58CD41111412B444A0104DD0E4B9 /* Endpoint.swift in Sources */ = {isa = PBXBuildFile; fileRef = 2F05D5787C7CE6159B2BBADA951798CD /* Endpoint.swift */; };
+		27B7F9248C9609C6984B34361B1C8579 /* Box.swift in Sources */ = {isa = PBXBuildFile; fileRef = 9011D073D2AF5CFDAA7AFCE8950B92C9 /* Box.swift */; };
+		28BE931B74CF9FD568C2170DD4BA6D55 /* PrimerTableViewCell.swift in Sources */ = {isa = PBXBuildFile; fileRef = 9BFB9A74F24B72709759658BA719FC2B /* PrimerTableViewCell.swift */; };
+		28C0B967DDBE2775EF6B5E4E43903EA5 /* ScannerView.swift in Sources */ = {isa = PBXBuildFile; fileRef = 9CE1B153D8D34C79DF9D15682A131F6D /* ScannerView.swift */; };
+		2F1806ED416860B5DA7687440AC77978 /* PaymentMethodToken.swift in Sources */ = {isa = PBXBuildFile; fileRef = 900DB97888E9D42FBF604D2DCBB892A5 /* PaymentMethodToken.swift */; };
 		2F19BB6B59093986F1240F93B63B6EF1 /* Pods-PrimerSDK_Example-dummy.m in Sources */ = {isa = PBXBuildFile; fileRef = 21F4ACB1142B1B9457658584BF5CD35A /* Pods-PrimerSDK_Example-dummy.m */; };
-		2F38293DDD6AFE19BE1A32877B0254C9 /* Thenable.swift in Sources */ = {isa = PBXBuildFile; fileRef = 3F79DB802977A271B3DF848ADA8E0C51 /* Thenable.swift */; };
-		2FDFFEF091C40DFCDD40BBEFCF52EF02 /* VaultService.swift in Sources */ = {isa = PBXBuildFile; fileRef = 3EBEDCC875FA7FB834D9413D6216EF12 /* VaultService.swift */; };
-		30D88F28D48A3549506ADF3B90370B3D /* TokenizationService.swift in Sources */ = {isa = PBXBuildFile; fileRef = 7A4F9B622777D779D068DD7ECECB783E /* TokenizationService.swift */; };
-		32261BBA3FB536FB9A4EFAE9E4129BED /* AlertController.swift in Sources */ = {isa = PBXBuildFile; fileRef = C89A91FFAAEB252F2F13D85B665FABAE /* AlertController.swift */; };
-		32D5E173FF0925752032AC868C7DD00C /* VaultCheckoutViewController+ReloadDelegate.swift in Sources */ = {isa = PBXBuildFile; fileRef = 8A49E81D430CB17377D0401B43C8FF8B /* VaultCheckoutViewController+ReloadDelegate.swift */; };
-		32DB958E270EF93DF289B9FCE80D2D8A /* PayPalService.swift in Sources */ = {isa = PBXBuildFile; fileRef = 892AB5DA71AD7417E621981018A90525 /* PayPalService.swift */; };
-		35530AF091E8DDF0C049E1FEE998FA53 /* SequenceWrappers.swift in Sources */ = {isa = PBXBuildFile; fileRef = 05131FD2419B71DCCEDAD0945C97FA88 /* SequenceWrappers.swift */; };
-		394C8B9271EC6BDDB6EBBAD40D31B8A2 /* PrimerContent.swift in Sources */ = {isa = PBXBuildFile; fileRef = 30FEF9867F9904F6F33F326C09544A7D /* PrimerContent.swift */; };
-		40C353F82E785CD252D7420BCA2AF7C0 /* RateLimitedDispatcherBase.swift in Sources */ = {isa = PBXBuildFile; fileRef = DB9FC7CAD6D56DCB9FCEE871C0C48B19 /* RateLimitedDispatcherBase.swift */; };
+		313885153E545EB587153E98DFD4E859 /* JSONParser.swift in Sources */ = {isa = PBXBuildFile; fileRef = 94359EB0FA45AB00A3452AFFF651E4B8 /* JSONParser.swift */; };
+		3178DA908DAC00A1E12F8098CCAB77B6 /* SequenceWrappers.swift in Sources */ = {isa = PBXBuildFile; fileRef = 05131FD2419B71DCCEDAD0945C97FA88 /* SequenceWrappers.swift */; };
+		33D35264CD1EA8A9E306ECC136DAC9C7 /* DirectCheckoutViewModel.swift in Sources */ = {isa = PBXBuildFile; fileRef = 4CFFA59261841D94E55DC82389DFBE55 /* DirectCheckoutViewModel.swift */; };
+		3498457B0260BE9F09C2A3D799EA21D6 /* RootViewController+Router.swift in Sources */ = {isa = PBXBuildFile; fileRef = 32515A11E2CE5FD84B7FAF093464BFF8 /* RootViewController+Router.swift */; };
+		372900C0A686FC6614D7CC43ADF209A8 /* Mask.swift in Sources */ = {isa = PBXBuildFile; fileRef = 483F07088F6B934A2EA9D6AD7F68FA90 /* Mask.swift */; };
+		378E39B4DAF4A38A98A4ED01C4DC35BD /* when.swift in Sources */ = {isa = PBXBuildFile; fileRef = 75D62FE7223CD972605B2FC8E30935B8 /* when.swift */; };
+		383367DD1BAFE27FFD03F3E88B6EC47E /* ReloadDelegate.swift in Sources */ = {isa = PBXBuildFile; fileRef = 693C5E870BFE47C4457135F98971BEF5 /* ReloadDelegate.swift */; };
+		3A0B2CB65D7E0A5535E99CB20FADD9FE /* Icons.xcassets in Resources */ = {isa = PBXBuildFile; fileRef = 7BBD65F562C954481F78355187B3F977 /* Icons.xcassets */; };
+		3A3BE1D682EAB55878938CA55DF79624 /* ApplePayViewModel.swift in Sources */ = {isa = PBXBuildFile; fileRef = E609A5C78CA0F2D7704B5BA88330978F /* ApplePayViewModel.swift */; };
+		3AE98E505A8C714DA856D17884CEF630 /* Resolver.swift in Sources */ = {isa = PBXBuildFile; fileRef = 1715C841424C85043051C97C2CEAF7D0 /* Resolver.swift */; };
+		3B1AC43DCC0BAD7DCAE4B99B59AD4FC2 /* Parser.swift in Sources */ = {isa = PBXBuildFile; fileRef = 70EAB311B225AA02CB8AC681F3A5238D /* Parser.swift */; };
+		3C4BCA32152F62579812A323AF9C7D50 /* NetworkService.swift in Sources */ = {isa = PBXBuildFile; fileRef = EE647F384582BD0D1A5E92BC75B72C53 /* NetworkService.swift */; };
+		3DEE0459F870F7D28708FE4554E652CD /* RecoverWrappers.swift in Sources */ = {isa = PBXBuildFile; fileRef = 58A411330F81FFE86DD9F18A7009F053 /* RecoverWrappers.swift */; };
+		3EE4A5928BD06537AA5DDB73F94D4473 /* AppState.swift in Sources */ = {isa = PBXBuildFile; fileRef = 98986AEBC6B084A588667097DD03C645 /* AppState.swift */; };
 		40C6EA98872E59CB356F25F7EF47C34B /* Foundation.framework in Frameworks */ = {isa = PBXBuildFile; fileRef = 73010CC983E3809BECEE5348DA1BB8C6 /* Foundation.framework */; };
-<<<<<<< HEAD
-		4105CB779355348B98CED8CFA7AB2B70 /* JSONParser.swift in Sources */ = {isa = PBXBuildFile; fileRef = 1509609097709A5D7B59530A0DCC18BF /* JSONParser.swift */; };
-		4124961EBD4CF895E6462052B11D6820 /* URLExtension.swift in Sources */ = {isa = PBXBuildFile; fileRef = 6E4B19CD4204026D0CF733CC63F363D5 /* URLExtension.swift */; };
-		430E5C6B84A85D995DB2B65F953A0622 /* FormType.swift in Sources */ = {isa = PBXBuildFile; fileRef = 065762A19BDF3D5FED0BE0447CE14740 /* FormType.swift */; };
-		447D8A45BC9B265A0B2461DCB53D69D6 /* PrimerTextField.swift in Sources */ = {isa = PBXBuildFile; fileRef = A1CA5C2794F215DF8D6237AAE74D53C4 /* PrimerTextField.swift */; };
-		44EFBCF038C25583C9BC5DD5EDB99064 /* CatchWrappers.swift in Sources */ = {isa = PBXBuildFile; fileRef = 04A628ADA77C4637476E98F582A12D94 /* CatchWrappers.swift */; };
-		455683C76C8FE40EC1FEFF41C3115E98 /* VaultPaymentMethodViewController+ReloadDelegate.swift in Sources */ = {isa = PBXBuildFile; fileRef = E650B735D8FDCE1B568B2F278AA6D1B5 /* VaultPaymentMethodViewController+ReloadDelegate.swift */; };
-		48D84951529C7BC6FD37B6B9DE765663 /* TokenizationService.swift in Sources */ = {isa = PBXBuildFile; fileRef = 55D1AEC45EBA3216F596F711E21C6C31 /* TokenizationService.swift */; };
-		48E3DECFD73EA23F25676E71281410F2 /* CustomStringConvertible.swift in Sources */ = {isa = PBXBuildFile; fileRef = 1B31AD3B74B9C0F0EA51566F64527089 /* CustomStringConvertible.swift */; };
-		498CC0F3993B989F2C2864C8D33D6338 /* CardNetwork.swift in Sources */ = {isa = PBXBuildFile; fileRef = 8A62D5F23A5DB98564314E80B36BCF10 /* CardNetwork.swift */; };
-		4BFD3374DBBD265B1E66256FD4B05C50 /* PrimerViewController.swift in Sources */ = {isa = PBXBuildFile; fileRef = 2C730E6495BCE3F22BA34E28F202A36B /* PrimerViewController.swift */; };
-		4DBECE5B122B62F19F1EE76B42E148DB /* PrimerButton.swift in Sources */ = {isa = PBXBuildFile; fileRef = D135F31AF280156159C284EF80EEA1D8 /* PrimerButton.swift */; };
-		51A7B3167B490EB79CE28A9D3DD87958 /* VaultCheckoutViewController.swift in Sources */ = {isa = PBXBuildFile; fileRef = FEF6383084F62496EBD5B6C8F5254B85 /* VaultCheckoutViewController.swift */; };
-		53C33E21E011C05A83F8540854436C80 /* CoreDataDispatcher.swift in Sources */ = {isa = PBXBuildFile; fileRef = 9EA6A28935344B27E6481DDD79A47066 /* CoreDataDispatcher.swift */; };
-		54996F142C8FEA49D26629E289C8A703 /* ConfirmMandateViewController.swift in Sources */ = {isa = PBXBuildFile; fileRef = 9BF511DD99C45040DA621D0221AAFD12 /* ConfirmMandateViewController.swift */; };
-		55133BD69930AA031484CFBE5AD5CBD0 /* OrderItem.swift in Sources */ = {isa = PBXBuildFile; fileRef = 8649343EEAC7B65B1026281A3CA268BA /* OrderItem.swift */; };
-		58BF08A7FEED54A6BDA100636FA25FB1 /* ConfirmMandateView.swift in Sources */ = {isa = PBXBuildFile; fileRef = 625CEFBC1C5D53364D8F917227BC27AF /* ConfirmMandateView.swift */; };
-		5CAECF3A2992AF900DBB5A4A0BF51067 /* CancellableThenable.swift in Sources */ = {isa = PBXBuildFile; fileRef = 3AE797C96B9F2D4489479AA630A589DF /* CancellableThenable.swift */; };
-		5D0E351741AED678C8C54D3B58D51B90 /* FormTextFieldType.swift in Sources */ = {isa = PBXBuildFile; fileRef = A26F762793848290F8FED39C251E937F /* FormTextFieldType.swift */; };
-		5F18B2C2625255CC359286CAE106BE68 /* Primer.swift in Sources */ = {isa = PBXBuildFile; fileRef = B1A9A3BA6E15433F8230ADC18379A73C /* Primer.swift */; };
-		603D401F1E4F9D595B5984463C1BFB2D /* LogEvent.swift in Sources */ = {isa = PBXBuildFile; fileRef = 6584D66C10AC060119D4D1B660C23C7F /* LogEvent.swift */; };
-		604F63867A1BC4BE7474DF22FFB19176 /* PrimerError.swift in Sources */ = {isa = PBXBuildFile; fileRef = 12D368695D10B74444D0FB8E514CCEC4 /* PrimerError.swift */; };
-		641D4164F038400DFD089F56F68D6D2A /* TransitioningDelegate.swift in Sources */ = {isa = PBXBuildFile; fileRef = E38F93D21261B5BF5FC93DC1DAC4A790 /* TransitioningDelegate.swift */; };
-		6592946425E262DE69AE9E08B9A356F5 /* NetworkService.swift in Sources */ = {isa = PBXBuildFile; fileRef = 13D7F7E5AB82F648241E4CF234F3094E /* NetworkService.swift */; };
-		6696AAABC902109747EBF988CE593803 /* PaymentNetwork.swift in Sources */ = {isa = PBXBuildFile; fileRef = 80D93D2461BEA9C62616B74888702D2C /* PaymentNetwork.swift */; };
-		687C1E9BB777B215A494F0C39604FA35 /* ErrorViewController.swift in Sources */ = {isa = PBXBuildFile; fileRef = C7B2E748997F4064967AC00D8B3F9646 /* ErrorViewController.swift */; };
-		688A8D0F335EA07F25DC37C53479B3E7 /* PrimerAPI.swift in Sources */ = {isa = PBXBuildFile; fileRef = 1CE971201EFCCA097BC0E3B94955D127 /* PrimerAPI.swift */; };
-		68FF681070C53273435847C24C78C283 /* firstly.swift in Sources */ = {isa = PBXBuildFile; fileRef = C199EE436EBBA38029D31C627184E7A6 /* firstly.swift */; };
-		6C459229E1AC74C91ED597E89A185D13 /* ScannerView.swift in Sources */ = {isa = PBXBuildFile; fileRef = 9FB64CB82123ED3BF64DB521E12CE1A3 /* ScannerView.swift */; };
-		6C65F6AA6D207F6CC860FC40F3560A97 /* after.swift in Sources */ = {isa = PBXBuildFile; fileRef = A1A259930BFC030815E3862D4BC384C1 /* after.swift */; };
-=======
-		411F6C70D3ADAC0ACEEDF62D563D39C5 /* PrimerError.swift in Sources */ = {isa = PBXBuildFile; fileRef = 3B96142685E3E21D199AE48416F0C362 /* PrimerError.swift */; };
-		412D0148F48414BB5D446A32CA2E44D0 /* BundleExtension.swift in Sources */ = {isa = PBXBuildFile; fileRef = 2765CCFC89DA959BD6C3BE0EEFC14A4E /* BundleExtension.swift */; };
-		41917C95A8279121F40A1D5EA0C0C613 /* FormView.swift in Sources */ = {isa = PBXBuildFile; fileRef = 4CE2D1D02283A35FDC26FD565DEE4075 /* FormView.swift */; };
-		41CFFF749372BA67C10C981D752D12BF /* StringExtension.swift in Sources */ = {isa = PBXBuildFile; fileRef = A2FDD0E983A241F368683C16397931CA /* StringExtension.swift */; };
-		4447E6D03A0C7EF501A19644E7AB9BAC /* ClientTokenService.swift in Sources */ = {isa = PBXBuildFile; fileRef = 3838ABCAD9DFDE38E928AF6410CB8AB4 /* ClientTokenService.swift */; };
-		46C74DBE06F1EC564653D333FC5AFBFD /* PrimerTheme.swift in Sources */ = {isa = PBXBuildFile; fileRef = 455C4904BC3EB3446C2178BDBAD8AFFE /* PrimerTheme.swift */; };
-		4974CEA472A4F444E93DEBFF2AED0AB9 /* sv.lproj in Resources */ = {isa = PBXBuildFile; fileRef = 482BCAB357F8577582304F21DEB78DA3 /* sv.lproj */; };
-		4C190B2C7A94ECBBD4455DDA47EE4EF1 /* DirectCheckoutViewModel.swift in Sources */ = {isa = PBXBuildFile; fileRef = 19D7A9DE7ECEF935DC202B3A5D5A9D02 /* DirectCheckoutViewModel.swift */; };
-		4FC5DA88995CFE9A0EF1610C271C688E /* CardScannerViewController.swift in Sources */ = {isa = PBXBuildFile; fileRef = 7A2658DC009E30EB677218E1E68894CB /* CardScannerViewController.swift */; };
-		505068733593EAE2B386F4326656057F /* PaymentMethodComponent.swift in Sources */ = {isa = PBXBuildFile; fileRef = 11808C535E0B1C12C9F82D28AEC65B34 /* PaymentMethodComponent.swift */; };
-		5255C6E393049B2B9196A1AB8E9229AE /* JSONParser.swift in Sources */ = {isa = PBXBuildFile; fileRef = 94359EB0FA45AB00A3452AFFF651E4B8 /* JSONParser.swift */; };
-		5278F1CAEAE5FB9D1D90DFC0795E85C1 /* RecoverWrappers.swift in Sources */ = {isa = PBXBuildFile; fileRef = 58A411330F81FFE86DD9F18A7009F053 /* RecoverWrappers.swift */; };
-		53EF2676776C74DC8A9C6E9456C87B1E /* Validation.swift in Sources */ = {isa = PBXBuildFile; fileRef = D1E990DFA322BD188FDF3EB0710EABC8 /* Validation.swift */; };
-		53F3D60B2820EB86D2627789F40AB2B9 /* en.lproj in Resources */ = {isa = PBXBuildFile; fileRef = FA2C3601D612F72FD3388BFBFD41E3D0 /* en.lproj */; };
-		59665988131BA904ABEA9A63A8464FD3 /* Cancellable.swift in Sources */ = {isa = PBXBuildFile; fileRef = C8E4B6BE5D9E74E1E8DE1618A779BF56 /* Cancellable.swift */; };
-		5B360D84239628D293444D6EA5368919 /* ImageName.swift in Sources */ = {isa = PBXBuildFile; fileRef = E9670994760E74824FC53B5B0E6BFDE9 /* ImageName.swift */; };
-		5B67CB542A74177F5BC600AEE4529664 /* DirectDebitMandate.swift in Sources */ = {isa = PBXBuildFile; fileRef = 3F0880AAC077DC105896AC5033BDADB2 /* DirectDebitMandate.swift */; };
-		5F1A3C2A1DD37EF2127F241BB113B0DF /* WrapperProtocols.swift in Sources */ = {isa = PBXBuildFile; fileRef = 33605482760FF98341E60B5BB60A7307 /* WrapperProtocols.swift */; };
-		6322091DA692C4AA5796238595AE8B16 /* PrimerAPIClient+Promises.swift in Sources */ = {isa = PBXBuildFile; fileRef = AE9135B053B1C35D908CBEE3DB2249F8 /* PrimerAPIClient+Promises.swift */; };
-		642A5D9E029C278F17BBF86407849ED7 /* RootViewController+Router.swift in Sources */ = {isa = PBXBuildFile; fileRef = D18F9DF616FC26F243B8330AE4C6FCA6 /* RootViewController+Router.swift */; };
-		68F851DA96C05139510A2336391A5B3B /* CoreDataDispatcher.swift in Sources */ = {isa = PBXBuildFile; fileRef = 952BCAEB94383C635DB65F874C83F267 /* CoreDataDispatcher.swift */; };
-		696E79FB8608E218A09D9401CD4E003F /* PrimerSettings.swift in Sources */ = {isa = PBXBuildFile; fileRef = 88E1B6A093974C9B4ABAD83344499DA6 /* PrimerSettings.swift */; };
-		6ABA86FD49B8684C8D6D6D741B3140FE /* PrimerSDK-dummy.m in Sources */ = {isa = PBXBuildFile; fileRef = 06C26AE2FE226A0909061F7B36E2499B /* PrimerSDK-dummy.m */; };
-		6B03EEA33E28BEFEDCD3891AFBFF9796 /* ConfirmMandateView.swift in Sources */ = {isa = PBXBuildFile; fileRef = FF460394FD36E07DC507757546DBD53B /* ConfirmMandateView.swift */; };
-		6D38E4211BF95C2835E77526B4167814 /* OAuthViewController.swift in Sources */ = {isa = PBXBuildFile; fileRef = 65F24B04104FAAF2CF3D8CA125FAA7D2 /* OAuthViewController.swift */; };
-		6D94096984AEE0446109087679E6F2C4 /* VaultPaymentMethodView.swift in Sources */ = {isa = PBXBuildFile; fileRef = A5C4E06D7D163CE66BEFABF9EA6636F3 /* VaultPaymentMethodView.swift */; };
->>>>>>> c92b185b
+		4405B5372700832422DBBD4F3BAABCD2 /* PayPalService.swift in Sources */ = {isa = PBXBuildFile; fileRef = 892AB5DA71AD7417E621981018A90525 /* PayPalService.swift */; };
+		440DC18562132A4D09CDC478F04A0565 /* Thenable.swift in Sources */ = {isa = PBXBuildFile; fileRef = 3F79DB802977A271B3DF848ADA8E0C51 /* Thenable.swift */; };
+		47BAA9E24038153AA504F9C380A65FC0 /* VaultService.swift in Sources */ = {isa = PBXBuildFile; fileRef = 3EBEDCC875FA7FB834D9413D6216EF12 /* VaultService.swift */; };
+		4C327FB18D573ED871CC2E0C1A6904A2 /* UserDefaultsExtension.swift in Sources */ = {isa = PBXBuildFile; fileRef = DBE484A0031D5A23E83FCE76318EE085 /* UserDefaultsExtension.swift */; };
+		4C4B2D0B1D24262EE8E87FC5C678FAB5 /* race.swift in Sources */ = {isa = PBXBuildFile; fileRef = 2B1B881FB4F3F660F9FF1F6D2F934FC6 /* race.swift */; };
+		4FE5723C7D1142D142CE653DAE64D5EF /* DirectDebitMandate.swift in Sources */ = {isa = PBXBuildFile; fileRef = 3F0880AAC077DC105896AC5033BDADB2 /* DirectDebitMandate.swift */; };
+		50987FC4F43054279CEA7CFF6823B35A /* FormViewController.swift in Sources */ = {isa = PBXBuildFile; fileRef = C227F29156012EC4E777BE08CC1E5F46 /* FormViewController.swift */; };
+		52235FC47A4520E56C726D2063E5284F /* SuccessMessage.swift in Sources */ = {isa = PBXBuildFile; fileRef = 46D5CC4499FD877227ACACECED54914C /* SuccessMessage.swift */; };
+		52D903983C0E8165EF7871B5E1392A4F /* ErrorViewController.swift in Sources */ = {isa = PBXBuildFile; fileRef = B1637A3ABD0A6C4BFB87B8E91E886A7B /* ErrorViewController.swift */; };
+		5A0F2EF0A61DD92573397BC5BE6EE90E /* PresentationController.swift in Sources */ = {isa = PBXBuildFile; fileRef = A4D0E74DC707408AD3B42AFDCE719F18 /* PresentationController.swift */; };
+		5C0C4353BF4B914C9A63314EF235ACC8 /* PrimerSDK-dummy.m in Sources */ = {isa = PBXBuildFile; fileRef = 06C26AE2FE226A0909061F7B36E2499B /* PrimerSDK-dummy.m */; };
+		5E83CD164B44C2E81F10C8D52554144C /* UXMode.swift in Sources */ = {isa = PBXBuildFile; fileRef = 9E4BE4F874B7F78999327F1EE42F43C3 /* UXMode.swift */; };
+		5EC75EAE9CD51214F2C414615053DFCC /* ConfirmMandateViewModel.swift in Sources */ = {isa = PBXBuildFile; fileRef = 06D75BB55C97BE8F53A14EA5B246E586 /* ConfirmMandateViewModel.swift */; };
+		67793913908896C42BC1AC0E451EF871 /* BundleExtension.swift in Sources */ = {isa = PBXBuildFile; fileRef = 2765CCFC89DA959BD6C3BE0EEFC14A4E /* BundleExtension.swift */; };
+		68D85597D8CFDD800C45192DB8C0924C /* CancellableCatchable.swift in Sources */ = {isa = PBXBuildFile; fileRef = 2111246AEBDA7AA84F8A8D874E6B9BAB /* CancellableCatchable.swift */; };
+		69DB84F00529A941C38868AC32DD642A /* PrimerTheme.swift in Sources */ = {isa = PBXBuildFile; fileRef = 455C4904BC3EB3446C2178BDBAD8AFFE /* PrimerTheme.swift */; };
+		69E2DA343B568A5B2AF9F8A7AA992481 /* PaymentMethod.swift in Sources */ = {isa = PBXBuildFile; fileRef = 3EC6F27EA09C29C5307A25BE9C2DE426 /* PaymentMethod.swift */; };
+		6B103C00AA9CABE228B7334B63F16922 /* Cancellable.swift in Sources */ = {isa = PBXBuildFile; fileRef = C8E4B6BE5D9E74E1E8DE1618A779BF56 /* Cancellable.swift */; };
+		6B3FFCBAF8EC59E40B500F7A1F466BC9 /* CardComponentsManager.swift in Sources */ = {isa = PBXBuildFile; fileRef = 9AF533914C2AD33D1EA01708D78D3F20 /* CardComponentsManager.swift */; };
+		6C2725036783030141CFAA805B0E40C5 /* CardScannerViewController.swift in Sources */ = {isa = PBXBuildFile; fileRef = E5596C77D665EE41C7A8A3E21979F7D4 /* CardScannerViewController.swift */; };
 		6DCF943EE41FCA36BF5E5BE8E4F16011 /* Pods-PrimerSDK_Tests-dummy.m in Sources */ = {isa = PBXBuildFile; fileRef = D66C3890C3566F38C935A2FFD9A237B0 /* Pods-PrimerSDK_Tests-dummy.m */; };
-		73EE3481020EC029482220AC50C42BAB /* Queue.swift in Sources */ = {isa = PBXBuildFile; fileRef = 38F2B957516DE04E21BAC9C866F2E636 /* Queue.swift */; };
-		76181EE3E9BF59F021BCF4D9599D69DD /* Parser.swift in Sources */ = {isa = PBXBuildFile; fileRef = 70EAB311B225AA02CB8AC681F3A5238D /* Parser.swift */; };
-		7A94874F2E54B000BD30683DD35FF1FC /* ConfirmMandateViewController.swift in Sources */ = {isa = PBXBuildFile; fileRef = BC1E3269AEF43E4891A05F4A3EBD35DD /* ConfirmMandateViewController.swift */; };
-		7F499D8E889ABD55D166EFFBB9E47863 /* Optional+Extensions.swift in Sources */ = {isa = PBXBuildFile; fileRef = 9D5293FFDCC27A58F1E26ADD81843CCE /* Optional+Extensions.swift */; };
-		7FB0FB027C8DAAA6B58595DDB7C13C4C /* PrimerTextField.swift in Sources */ = {isa = PBXBuildFile; fileRef = 8AB069823232FC63A6E0F13B64258405 /* PrimerTextField.swift */; };
-		88465B1E91C87FBA51046C35515D3C2B /* ScannerView.swift in Sources */ = {isa = PBXBuildFile; fileRef = DFC879FB680AB786759C4AF40228495E /* ScannerView.swift */; };
+		6F52A624076E75EBCF9686435224F29B /* VaultCheckoutViewModel.swift in Sources */ = {isa = PBXBuildFile; fileRef = 6D11D0F70AD38EE3A3A4C0DE322D19C6 /* VaultCheckoutViewModel.swift */; };
+		70CACEF8DF9B91BEFB4C365C4A3145B5 /* CatchWrappers.swift in Sources */ = {isa = PBXBuildFile; fileRef = 8AFC44E1E9AD1CC23E9A6AEB3E10520B /* CatchWrappers.swift */; };
+		710ADCC527E5C54938D867CE1735108F /* RateLimitedDispatcher.swift in Sources */ = {isa = PBXBuildFile; fileRef = 9B88D404965CEEE38DDB0531A4FE148F /* RateLimitedDispatcher.swift */; };
+		73CF505A269FF6FEEB429E3E18DF5386 /* RateLimitedDispatcherBase.swift in Sources */ = {isa = PBXBuildFile; fileRef = DB9FC7CAD6D56DCB9FCEE871C0C48B19 /* RateLimitedDispatcherBase.swift */; };
+		75A7E725F528B51E0C51C269CF9E0B47 /* VaultPaymentMethodViewController+ReloadDelegate.swift in Sources */ = {isa = PBXBuildFile; fileRef = 5BC09C8CCFC10E5AD069F7077C4253D0 /* VaultPaymentMethodViewController+ReloadDelegate.swift */; };
+		75CB7EA4960245158A2AF6672F8B97C3 /* CardScannerViewController+SimpleScanDelegate.swift in Sources */ = {isa = PBXBuildFile; fileRef = 68E044818252BBD6A6E6DB2F40C69B96 /* CardScannerViewController+SimpleScanDelegate.swift */; };
+		78D22CABDCFA510BF59BD88A8DE5E5B1 /* VaultCheckoutViewController+ReloadDelegate.swift in Sources */ = {isa = PBXBuildFile; fileRef = 007729941B091B884F75B13758FEB92A /* VaultCheckoutViewController+ReloadDelegate.swift */; };
+		7D0A182DD4044B5EA13654CC4A09E377 /* Primer.swift in Sources */ = {isa = PBXBuildFile; fileRef = B4FFACB03254DF73E3E852368AB422F6 /* Primer.swift */; };
+		7D2254E5BAD9BA04D80178ACA9D16CB7 /* hang.swift in Sources */ = {isa = PBXBuildFile; fileRef = 87936D08A64D209E421B723513439BC1 /* hang.swift */; };
+		7E3BCA30B08E8C4DF35A058D97F1D9C9 /* PrimerDelegate.swift in Sources */ = {isa = PBXBuildFile; fileRef = E611461CA4896EE990E374D1FA02A761 /* PrimerDelegate.swift */; };
+		7F3FF5A6C6BCEDDBA1584D05210AA8D6 /* sv.lproj in Resources */ = {isa = PBXBuildFile; fileRef = 482BCAB357F8577582304F21DEB78DA3 /* sv.lproj */; };
+		8025928E1DBC125801109D962DD2AA8E /* FormTextFieldType.swift in Sources */ = {isa = PBXBuildFile; fileRef = 1CA83DB0459B5B6519DAC4734FC83E52 /* FormTextFieldType.swift */; };
+		814EEF8565CB2EB6B1FD5AB80DEA493F /* UIDeviceExtension.swift in Sources */ = {isa = PBXBuildFile; fileRef = 4969B021652D36DCE8B480ADBD8ECD0B /* UIDeviceExtension.swift */; };
+		81A0F5899DE63CFB57B63122B7122734 /* PayPal.swift in Sources */ = {isa = PBXBuildFile; fileRef = 37A06324268C68BD66BCF6D733ECDBD6 /* PayPal.swift */; };
+		858EB24BD3314A17302708EBA8FB3742 /* CardButton.swift in Sources */ = {isa = PBXBuildFile; fileRef = EEF69171410DF6684159D9975C8E3CE6 /* CardButton.swift */; };
+		875A00ED09A3E8F3E3AF37A5F1CFD3A4 /* PrimerTextField.swift in Sources */ = {isa = PBXBuildFile; fileRef = 8AB069823232FC63A6E0F13B64258405 /* PrimerTextField.swift */; };
+		8774006E5AA4D2410327766ADEB2705A /* FormView.swift in Sources */ = {isa = PBXBuildFile; fileRef = 46786A239C5BF1228842FEACFB39D9D1 /* FormView.swift */; };
+		881D5FA7BBDB15F39F408547F68EFF06 /* OAuthViewModel.swift in Sources */ = {isa = PBXBuildFile; fileRef = F605B0E0F2B40EAE90A1749F2712BE61 /* OAuthViewModel.swift */; };
 		8A5F8D1E6347A756B6F51FCF58DB99A9 /* Foundation.framework in Frameworks */ = {isa = PBXBuildFile; fileRef = 73010CC983E3809BECEE5348DA1BB8C6 /* Foundation.framework */; };
-		8AC20ED1A6D04C5865107EA79B250A15 /* Catchable.swift in Sources */ = {isa = PBXBuildFile; fileRef = 6C7BD8242CD278C487A453CA961CB44D /* Catchable.swift */; };
-		8C0BB7C5A6C42EB8048E8B6F3BB27AC7 /* CancellablePromise.swift in Sources */ = {isa = PBXBuildFile; fileRef = 9430EC7E57F0D3860EA0C9AE790CC3B0 /* CancellablePromise.swift */; };
-		8C6F09CA7E72F55C8E68D4B090F0A818 /* FormViewController.swift in Sources */ = {isa = PBXBuildFile; fileRef = B62DC71578E4361D5F98EFC7935C4715 /* FormViewController.swift */; };
-		8D419B675A62EDF9D62F1C7595A1BFE4 /* CustomStringConvertible.swift in Sources */ = {isa = PBXBuildFile; fileRef = 5110BCAE369735C13AB77D6B8A112A0A /* CustomStringConvertible.swift */; };
-		90695AC16DCC69C8BB4543CA47A29BA5 /* SuccessViewController.swift in Sources */ = {isa = PBXBuildFile; fileRef = EEED81881C375833528A7FE73AF6EB54 /* SuccessViewController.swift */; };
-		91F5C51A93787898DB4992AE71FB51A8 /* Dispatcher.swift in Sources */ = {isa = PBXBuildFile; fileRef = 7B38E5AA5C69E36A73AE49490DE42B62 /* Dispatcher.swift */; };
-		92BB6197FC46145D7F5F995B346B8D63 /* PrimerDelegate.swift in Sources */ = {isa = PBXBuildFile; fileRef = E611461CA4896EE990E374D1FA02A761 /* PrimerDelegate.swift */; };
-		941EFB1D40A0AD64541CCC40A450D754 /* CardButton.swift in Sources */ = {isa = PBXBuildFile; fileRef = 6AB594D10CEB7672AAE5ACC613D6AC1D /* CardButton.swift */; };
+		8B2857C1BBD3966B8AC9BFD8BC585874 /* Consolable.swift in Sources */ = {isa = PBXBuildFile; fileRef = F7BF583A99D54B76C2D8AE027A72CE2E /* Consolable.swift */; };
+		8C4A1338414A70B18F0BF9411F673261 /* Queue.swift in Sources */ = {isa = PBXBuildFile; fileRef = 38F2B957516DE04E21BAC9C866F2E636 /* Queue.swift */; };
+		8C64775EA3B5363474F3BACD8B029EB1 /* ExternalViewModel.swift in Sources */ = {isa = PBXBuildFile; fileRef = 63D543813F4FD90DC31E7D0E6928A55B /* ExternalViewModel.swift */; };
+		8CE9BF563E5B8AA7AEEB33007D59690D /* ApplePayService.swift in Sources */ = {isa = PBXBuildFile; fileRef = A5A8611F6B57E6A7A42A931A5FF3D8BF /* ApplePayService.swift */; };
+		8EA867F4097CC6EC13DF87434E9E7323 /* PrimerResources.bundle in Resources */ = {isa = PBXBuildFile; fileRef = A8B3BC107C2BDC3C03D961866F721265 /* PrimerResources.bundle */; };
+		8EE071741DC17614C3E3704F5EA55D2D /* KlarnaService.swift in Sources */ = {isa = PBXBuildFile; fileRef = F9060138AB547523B4C989A322BC541D /* KlarnaService.swift */; };
+		8F58E16843C936BC0D52409200D125BD /* OrderItem.swift in Sources */ = {isa = PBXBuildFile; fileRef = 492F7BE574510C3920CC4D094C05C6F8 /* OrderItem.swift */; };
+		9152E28DF9F6B619F7DE79C3571D2DDF /* PrimerAPIClient+Promises.swift in Sources */ = {isa = PBXBuildFile; fileRef = AE9135B053B1C35D908CBEE3DB2249F8 /* PrimerAPIClient+Promises.swift */; };
+		9175A86E6F6BE25512656E44D6691825 /* PrimerScrollView.swift in Sources */ = {isa = PBXBuildFile; fileRef = B6818ADE36880EFA593C183D2AAB3A17 /* PrimerScrollView.swift */; };
+		918F5B8C86CAC0B1AE8628FFE8D3ED7D /* PrimerInternalSessionFlow.swift in Sources */ = {isa = PBXBuildFile; fileRef = 41602522B1E79FE77AA52AF8B840F0CE /* PrimerInternalSessionFlow.swift */; };
 		94ED4F67764D8DEFCC644E6107FA385F /* Pods-PrimerSDK_Tests-umbrella.h in Headers */ = {isa = PBXBuildFile; fileRef = EE9674DAD0C961C92687877090E1E047 /* Pods-PrimerSDK_Tests-umbrella.h */; settings = {ATTRIBUTES = (Public, ); }; };
-		952642F05DD43C89955A5DCECFC14F5B /* PaymentMethodTokenizationRequest.swift in Sources */ = {isa = PBXBuildFile; fileRef = 37C7709E30059484AF196E5BC5FA69E9 /* PaymentMethodTokenizationRequest.swift */; };
-		98B3FDC66D8BD6C12561B9F0383EFDBF /* CountryCode.swift in Sources */ = {isa = PBXBuildFile; fileRef = 8087E731E68A479A914A510BED82AE07 /* CountryCode.swift */; };
-		9A5E0AA806CD916A00ABA09FB2DA652D /* EnsureWrappers.swift in Sources */ = {isa = PBXBuildFile; fileRef = 7A4C84CBC8767D175B0A6C840BCFED40 /* EnsureWrappers.swift */; };
-		9A756EBFA0DA3198A546E6CF776B9A82 /* firstly.swift in Sources */ = {isa = PBXBuildFile; fileRef = 9FF7DFF4FA432629C766AC10D4EFCBBF /* firstly.swift */; };
-		9F902941BB47AB11C22CC85784FF62FC /* ErrorViewController.swift in Sources */ = {isa = PBXBuildFile; fileRef = 6D08392313D68239401DADB51C0E338F /* ErrorViewController.swift */; };
-		A14456F77AF3600601C07155C16C6654 /* CancellableCatchable.swift in Sources */ = {isa = PBXBuildFile; fileRef = 2111246AEBDA7AA84F8A8D874E6B9BAB /* CancellableCatchable.swift */; };
-		A247330B16649C7E814090016C0E60D8 /* after.swift in Sources */ = {isa = PBXBuildFile; fileRef = B8B729D63A20F93C74873D9A4E4AFA46 /* after.swift */; };
-		A36456659B4209ED0336FADA92B8C587 /* SuccessMessage.swift in Sources */ = {isa = PBXBuildFile; fileRef = 46D5CC4499FD877227ACACECED54914C /* SuccessMessage.swift */; };
-		A44DB2D2D59CA25FB428E6E89604180C /* UXMode.swift in Sources */ = {isa = PBXBuildFile; fileRef = 9E4BE4F874B7F78999327F1EE42F43C3 /* UXMode.swift */; };
-		A4696E9F1AD7D0784E14897714D13CC2 /* WebViewController.swift in Sources */ = {isa = PBXBuildFile; fileRef = 246DBF9F41CA75F65B42300D870005F3 /* WebViewController.swift */; };
-		A4E5EE6E1369FD515E1073545DE11F9D /* PrimerScrollView.swift in Sources */ = {isa = PBXBuildFile; fileRef = B6818ADE36880EFA593C183D2AAB3A17 /* PrimerScrollView.swift */; };
-		A5AD430A5216ADC9EB699C84D642488C /* LogEvent.swift in Sources */ = {isa = PBXBuildFile; fileRef = 2BD1FB788D145C6E8F858DC3B6EFDF8E /* LogEvent.swift */; };
-		A6BEEE22AB6C8899BB4FE723E739E47C /* NetworkService.swift in Sources */ = {isa = PBXBuildFile; fileRef = EE647F384582BD0D1A5E92BC75B72C53 /* NetworkService.swift */; };
-		A77594EB23BB62AE5272768520E9913A /* ErrorHandler.swift in Sources */ = {isa = PBXBuildFile; fileRef = D1239FC56FD897E7DD8FD8DF385B18F9 /* ErrorHandler.swift */; };
-		A791C67692CFF326234E0CB6F00B5F4E /* fr.lproj in Resources */ = {isa = PBXBuildFile; fileRef = F0EB5D926B0716D295D1EF24A21B9CA6 /* fr.lproj */; };
-		A978146060CE5C85B0606C90026A0B47 /* FormViewModel.swift in Sources */ = {isa = PBXBuildFile; fileRef = 34811F7F5EE6A4E759FF0BF5AE85B44E /* FormViewModel.swift */; };
-		A99ACC8750C007AA211DD14B0BC03118 /* RootViewController.swift in Sources */ = {isa = PBXBuildFile; fileRef = 9AAB19D10B05B0B6A54EEB222315EEE4 /* RootViewController.swift */; };
-		AC7B155C92B873030C7836A645AD4723 /* DateExtension.swift in Sources */ = {isa = PBXBuildFile; fileRef = 3E510BB976BFF9B49FD9665A746CF951 /* DateExtension.swift */; };
-		AD80992A20DFDB66F17852757B8A2EAB /* race.swift in Sources */ = {isa = PBXBuildFile; fileRef = 2B1B881FB4F3F660F9FF1F6D2F934FC6 /* race.swift */; };
-		AE0230B8F1FEEF659644CFB61A40D7D3 /* PrimerAPIClient.swift in Sources */ = {isa = PBXBuildFile; fileRef = 99A0039C7446E3BF90C4FFBB2A1CD68A /* PrimerAPIClient.swift */; };
-		AF4A34CE02703756862D162D402106CB /* Icons.xcassets in Resources */ = {isa = PBXBuildFile; fileRef = 7BBD65F562C954481F78355187B3F977 /* Icons.xcassets */; };
-		B40D7A39B32DE2DFFC108EAE0338E692 /* Resolver.swift in Sources */ = {isa = PBXBuildFile; fileRef = 1715C841424C85043051C97C2CEAF7D0 /* Resolver.swift */; };
-		B43801C9DC62AFD18B849784363B8843 /* PrimerViewExtensions.swift in Sources */ = {isa = PBXBuildFile; fileRef = 0D27908B7271171352B552B844CB2E34 /* PrimerViewExtensions.swift */; };
-		B552851771CD3DF926C17EB344EEAE3C /* PresentationController.swift in Sources */ = {isa = PBXBuildFile; fileRef = A4D0E74DC707408AD3B42AFDCE719F18 /* PresentationController.swift */; };
-		B5D00FE5A471E4FFECBC15D6E38E59C2 /* OAuthViewModel.swift in Sources */ = {isa = PBXBuildFile; fileRef = 9946C26D62A08CA7AD14DFFCE291AA51 /* OAuthViewModel.swift */; };
-		BB85F59D8187BA80CF7C1F4C1538A688 /* ApplePayViewModel.swift in Sources */ = {isa = PBXBuildFile; fileRef = CD119B83A3256496B760955F715C35D3 /* ApplePayViewModel.swift */; };
-		BD07779499B7C7D235772233E3328B9D /* Endpoint.swift in Sources */ = {isa = PBXBuildFile; fileRef = 2F05D5787C7CE6159B2BBADA951798CD /* Endpoint.swift */; };
-		BF5DA0C20A841D73BC468FBF8B34D1EE /* PaymentNetwork.swift in Sources */ = {isa = PBXBuildFile; fileRef = 9DA92BAB61ECA15F1FD33193FED7CD10 /* PaymentNetwork.swift */; };
-		BFA5620B543CF5C4C10F4EDDA45EB668 /* PaymentMethodConfig.swift in Sources */ = {isa = PBXBuildFile; fileRef = B551CAFD068978C9DB4B1AFC465D676B /* PaymentMethodConfig.swift */; };
-		BFAB496F03E2AB976C0861CB0DFC7E5B /* Consolable.swift in Sources */ = {isa = PBXBuildFile; fileRef = F7BF583A99D54B76C2D8AE027A72CE2E /* Consolable.swift */; };
-		C0634A823E610FF713AC95E0BF3009EC /* PaymentMethodConfigService.swift in Sources */ = {isa = PBXBuildFile; fileRef = F0CBDE0F21B1DDA73B330D1A82EA25CE /* PaymentMethodConfigService.swift */; };
-		C13985B8A0321541FBEB3964078B7B13 /* FormType.swift in Sources */ = {isa = PBXBuildFile; fileRef = 64E01D173371A0D0D9E807710DF500B2 /* FormType.swift */; };
-		C222392D2B484FAEA7A26373E8F13E7D /* PaymentMethod.swift in Sources */ = {isa = PBXBuildFile; fileRef = 3EC6F27EA09C29C5307A25BE9C2DE426 /* PaymentMethod.swift */; };
-		CB8F598E0EE97CA93F37C5CA01728AFF /* UserDefaultsExtension.swift in Sources */ = {isa = PBXBuildFile; fileRef = DBE484A0031D5A23E83FCE76318EE085 /* UserDefaultsExtension.swift */; };
-		CD2F5FCA192C6293C5E6C3F621E18E40 /* Error.swift in Sources */ = {isa = PBXBuildFile; fileRef = A04990710B7C42B5848F6EE2D22F5E21 /* Error.swift */; };
-		CD9B9B88CA7511271D694BC561BC257F /* PrimerAPI.swift in Sources */ = {isa = PBXBuildFile; fileRef = 36CF012184A7E67777E1ED52A3BE765F /* PrimerAPI.swift */; };
-		CF806C8DD85BD17B2AEE3BF1930BDC71 /* AppState.swift in Sources */ = {isa = PBXBuildFile; fileRef = 98986AEBC6B084A588667097DD03C645 /* AppState.swift */; };
-		D3172801070E4C1E827C4DAD0BE439F7 /* ExternalViewModel.swift in Sources */ = {isa = PBXBuildFile; fileRef = 7BEB9685EC4FF712ED824143F2EFD43D /* ExternalViewModel.swift */; };
-		D5931A403838D1DB929F85A278887BC1 /* StrictRateLimitedDispatcher.swift in Sources */ = {isa = PBXBuildFile; fileRef = CB2FD849CF8B4CA2A55157270B70BDCD /* StrictRateLimitedDispatcher.swift */; };
-		D7E32A43C29E3AC8652AEA683CD078FE /* Box.swift in Sources */ = {isa = PBXBuildFile; fileRef = 9011D073D2AF5CFDAA7AFCE8950B92C9 /* Box.swift */; };
-		D82AF65F6CE49DCFC4F05EF4EDD21798 /* PrimerTableViewCell.swift in Sources */ = {isa = PBXBuildFile; fileRef = 9BFB9A74F24B72709759658BA719FC2B /* PrimerTableViewCell.swift */; };
-		D8A0947ABA37CFA20EDC785EE4861989 /* DirectDebitService.swift in Sources */ = {isa = PBXBuildFile; fileRef = 22BE68E9472E0EC8BAF20D83D6A18926 /* DirectDebitService.swift */; };
-		DABCBDF5C2C67AE6C8FEED22F57F29B3 /* Foundation.framework in Frameworks */ = {isa = PBXBuildFile; fileRef = 73010CC983E3809BECEE5348DA1BB8C6 /* Foundation.framework */; };
-		E1EB2E80893CC7C7B64D4279E0231C9A /* ConfirmMandateViewModel.swift in Sources */ = {isa = PBXBuildFile; fileRef = CF60978478AE36A71BB4143D1AC75036 /* ConfirmMandateViewModel.swift */; };
-		E26546A1EC789448E325D33C455E26AA /* VaultCheckoutView.swift in Sources */ = {isa = PBXBuildFile; fileRef = 7EF6602961AD042B7C9A72F8D92CA136 /* VaultCheckoutView.swift */; };
-		E6286B23D2AC323C3F816D74759E082E /* URLExtension.swift in Sources */ = {isa = PBXBuildFile; fileRef = 0FE7BDA58C3DE35E49E57F2C750B8F5E /* URLExtension.swift */; };
-		E7CC52E55DD6DE9A370B06EA03F8E7D4 /* ThenableWrappers.swift in Sources */ = {isa = PBXBuildFile; fileRef = 8A330D88B52AC1945CB3D4C50B9F38AB /* ThenableWrappers.swift */; };
-		E88C932ED48A3E834B29BEE3E3DAA47B /* CancellableThenable.swift in Sources */ = {isa = PBXBuildFile; fileRef = 539C247F314EF91781741CFE7673CD2C /* CancellableThenable.swift */; };
-		E8C207E6F04248621557F80B4818EEC2 /* Route.swift in Sources */ = {isa = PBXBuildFile; fileRef = 077E78D1BD05894DA9E5400ABC607E57 /* Route.swift */; };
-		EA07E14229AFBCF769ECA055A722427C /* ApplePayService.swift in Sources */ = {isa = PBXBuildFile; fileRef = A5A8611F6B57E6A7A42A931A5FF3D8BF /* ApplePayService.swift */; };
-		F08BADA39FCA7304E89931E3AE5364DC /* CardNetwork.swift in Sources */ = {isa = PBXBuildFile; fileRef = 5B5084DDE6144EF2C425F77740F7A0E9 /* CardNetwork.swift */; };
-		F3CB8F56CB8B807E19A620148F8B7BC4 /* ClientToken.swift in Sources */ = {isa = PBXBuildFile; fileRef = C85C1CC0365B751661AC23B59685E211 /* ClientToken.swift */; };
-		F4794F12FC79A8251975220C8C6E675E /* VaultPaymentMethodViewModel.swift in Sources */ = {isa = PBXBuildFile; fileRef = FD95A76083FD6743BDD8371B3FCA975F /* VaultPaymentMethodViewModel.swift */; };
-		F578E0D100A7F265BF6C144E17D97806 /* Currency.swift in Sources */ = {isa = PBXBuildFile; fileRef = C6AE2A6373752C99151C0937E5A0B190 /* Currency.swift */; };
-		F596A6B848305811E818E2872BAAB138 /* hang.swift in Sources */ = {isa = PBXBuildFile; fileRef = 87936D08A64D209E421B723513439BC1 /* hang.swift */; };
-		FC8DAFEF75E5DDD60067831710166D68 /* Configuration.swift in Sources */ = {isa = PBXBuildFile; fileRef = 366FE53E24B774A2BE6FDC82860280C7 /* Configuration.swift */; };
+		96B0F0D1031374264512E909A91611AB /* Logger.swift in Sources */ = {isa = PBXBuildFile; fileRef = 267A5C9D6665F753C7A19991482CF915 /* Logger.swift */; };
+		9B2CAB6DE5367AF3E2529B2D40954D25 /* PrimerButton.swift in Sources */ = {isa = PBXBuildFile; fileRef = D9EEF16E90D821FEA1C3EEEB2BA9D40C /* PrimerButton.swift */; };
+		9BBA7D4F8BE19342DF45C6E7128C8B33 /* FormType.swift in Sources */ = {isa = PBXBuildFile; fileRef = 64E01D173371A0D0D9E807710DF500B2 /* FormType.swift */; };
+		9C95C989B3D36458DC78857ECB19D934 /* ApplePay.swift in Sources */ = {isa = PBXBuildFile; fileRef = D57C45E940844BFE136C1EB8B48362E7 /* ApplePay.swift */; };
+		9E5AEBEEC16584A650DDD2CE5582E6E4 /* Promise.swift in Sources */ = {isa = PBXBuildFile; fileRef = 6ECF066F0E3357FD764BFB134236DB0E /* Promise.swift */; };
+		9F26D3D6DD9A6920379F6545568BBC37 /* CancellableThenable.swift in Sources */ = {isa = PBXBuildFile; fileRef = 539C247F314EF91781741CFE7673CD2C /* CancellableThenable.swift */; };
+		9FE16ECA50A99CF87641C5A6AEAE7118 /* Foundation.framework in Frameworks */ = {isa = PBXBuildFile; fileRef = 73010CC983E3809BECEE5348DA1BB8C6 /* Foundation.framework */; };
+		A106152593A49348E8E1D0B6A5B88EB0 /* DateExtension.swift in Sources */ = {isa = PBXBuildFile; fileRef = 3E510BB976BFF9B49FD9665A746CF951 /* DateExtension.swift */; };
+		A279AFA5EE1CBE2FA68428400EB0E3D2 /* CardScannerViewModel.swift in Sources */ = {isa = PBXBuildFile; fileRef = 644F9FB1BA25FD323CD0800128C00F2F /* CardScannerViewModel.swift */; };
+		A4A39AEA34362532C9C18F7ED93D8CD2 /* fr.lproj in Resources */ = {isa = PBXBuildFile; fileRef = F0EB5D926B0716D295D1EF24A21B9CA6 /* fr.lproj */; };
+		A8CA076D119C8C23D1C23B6CF7B6BDFB /* Validation.swift in Sources */ = {isa = PBXBuildFile; fileRef = D1E990DFA322BD188FDF3EB0710EABC8 /* Validation.swift */; };
+		A8CB5BEFE541920C1DCD17E5EC71FE10 /* VaultCheckoutViewController.swift in Sources */ = {isa = PBXBuildFile; fileRef = FAFF04F2CE65E46EBA9276254454A22F /* VaultCheckoutViewController.swift */; };
+		A903DF9E08C64B30BA44369234F67CE6 /* TokenizationService.swift in Sources */ = {isa = PBXBuildFile; fileRef = 7A4F9B622777D779D068DD7ECECB783E /* TokenizationService.swift */; };
+		ABBAA3458A888C7434C89CD7CE8E0C45 /* PrimerCardNumberFieldView.swift in Sources */ = {isa = PBXBuildFile; fileRef = 181BF2B5C8F00646F085B357D5DE6870 /* PrimerCardNumberFieldView.swift */; };
+		ACD07E1BBC3B7010934FC22F3B027290 /* ConfirmMandateViewController.swift in Sources */ = {isa = PBXBuildFile; fileRef = 431DC5553748D933915F6797D7061887 /* ConfirmMandateViewController.swift */; };
+		AD2F8180B1C63B2EE7C4A0EFAFD15732 /* LogEvent.swift in Sources */ = {isa = PBXBuildFile; fileRef = 2BD1FB788D145C6E8F858DC3B6EFDF8E /* LogEvent.swift */; };
+		AF0803086E6173CE400F52816FBA123D /* StringExtension.swift in Sources */ = {isa = PBXBuildFile; fileRef = A2FDD0E983A241F368683C16397931CA /* StringExtension.swift */; };
+		AF2D599150060A00091A728C457712C8 /* EnsureWrappers.swift in Sources */ = {isa = PBXBuildFile; fileRef = 7A4C84CBC8767D175B0A6C840BCFED40 /* EnsureWrappers.swift */; };
+		B25BB68ECCDBEB5E67EE7E3794734ABA /* CoreDataDispatcher.swift in Sources */ = {isa = PBXBuildFile; fileRef = 952BCAEB94383C635DB65F874C83F267 /* CoreDataDispatcher.swift */; };
+		B40412B595211DBEFC7E7631054D1A41 /* DirectDebitService.swift in Sources */ = {isa = PBXBuildFile; fileRef = 22BE68E9472E0EC8BAF20D83D6A18926 /* DirectDebitService.swift */; };
+		B5C6B691DC8A8131A4698E5EAFCD83D4 /* ConfirmMandateView.swift in Sources */ = {isa = PBXBuildFile; fileRef = C5573A87EADF4BE88377CCDCB687E1E5 /* ConfirmMandateView.swift */; };
+		B6090B2209687D6A2D47A8C3F93471CA /* URLExtension.swift in Sources */ = {isa = PBXBuildFile; fileRef = 0FE7BDA58C3DE35E49E57F2C750B8F5E /* URLExtension.swift */; };
+		B6BF48F1B0174AC297283A3FF27AB43D /* PaymentMethodConfig.swift in Sources */ = {isa = PBXBuildFile; fileRef = B551CAFD068978C9DB4B1AFC465D676B /* PaymentMethodConfig.swift */; };
+		BB20D8CEB77BE5E300DD4437E2098BDB /* GuaranteeWrappers.swift in Sources */ = {isa = PBXBuildFile; fileRef = AE7BC91A0EE419A4FF931A5B2806CD32 /* GuaranteeWrappers.swift */; };
+		BE80C697001F968A96E8D1B1E3F75E6E /* PrimerCVVFieldView.swift in Sources */ = {isa = PBXBuildFile; fileRef = 18B4778D3B4FE3B75BEE7D70FE2E520D /* PrimerCVVFieldView.swift */; };
+		BE85BD438D209C1635F7C0EE91EB7C19 /* PrimerViewController.swift in Sources */ = {isa = PBXBuildFile; fileRef = AD7F0464EFA83E767A5D9F34C55D0DFB /* PrimerViewController.swift */; };
+		C2029A8A65F27CE51247431D7525C2EC /* Error.swift in Sources */ = {isa = PBXBuildFile; fileRef = A04990710B7C42B5848F6EE2D22F5E21 /* Error.swift */; };
+		C3B882F5F03B50D9AB404F7989A8392C /* PaymentNetwork.swift in Sources */ = {isa = PBXBuildFile; fileRef = 9DA92BAB61ECA15F1FD33193FED7CD10 /* PaymentNetwork.swift */; };
+		C542BF9337CB9578792D7D79331DF630 /* CancelContext.swift in Sources */ = {isa = PBXBuildFile; fileRef = 6BD2FFEDDB4EAD00BFA29E82817298A7 /* CancelContext.swift */; };
+		C6E81898173683D77DF2E42B09111B8F /* URLSessionStack.swift in Sources */ = {isa = PBXBuildFile; fileRef = 00E641A707075B1DB78896D7DF0E2CCB /* URLSessionStack.swift */; };
+		C816B82D4E361FBF69AD371258CF67EB /* PrimerViewExtensions.swift in Sources */ = {isa = PBXBuildFile; fileRef = 0D27908B7271171352B552B844CB2E34 /* PrimerViewExtensions.swift */; };
+		C8809BD72CC54C18BD792B50223DDA1E /* PrimerNibView.swift in Sources */ = {isa = PBXBuildFile; fileRef = AC48B0B9BF47FC599729A8D4F9181DFE /* PrimerNibView.swift */; };
+		C9B04C10F28549401621CFA4BA0709F0 /* PaymentMethodComponent.swift in Sources */ = {isa = PBXBuildFile; fileRef = 03A584DA71BA6BC3ECB45735D9781647 /* PaymentMethodComponent.swift */; };
+		CB1C760D2A8DA22B4889707938461621 /* en.lproj in Resources */ = {isa = PBXBuildFile; fileRef = FA2C3601D612F72FD3388BFBFD41E3D0 /* en.lproj */; };
+		CDCDBC0A5C0923B6F30F5FA44886C2E0 /* FinallyWrappers.swift in Sources */ = {isa = PBXBuildFile; fileRef = 1D71031EC3FD2247A8C6CE1A8979D9B1 /* FinallyWrappers.swift */; };
+		D1701E0E840CA1C6C129BF6A60049895 /* ErrorHandler.swift in Sources */ = {isa = PBXBuildFile; fileRef = D1239FC56FD897E7DD8FD8DF385B18F9 /* ErrorHandler.swift */; };
+		D200354B07CE031513FC578F0AA0106E /* PRTextField.swift in Sources */ = {isa = PBXBuildFile; fileRef = 6EE054F86597F1B825B45874A89EBDFC /* PRTextField.swift */; };
+		D3437E4CC6A22FB58FA4FF620550638C /* PrimerError.swift in Sources */ = {isa = PBXBuildFile; fileRef = 3B96142685E3E21D199AE48416F0C362 /* PrimerError.swift */; };
+		D378761A5891F348DC06A5269B75B68D /* PrimerSDK-umbrella.h in Headers */ = {isa = PBXBuildFile; fileRef = 54B7A6B9787B36E20EC80621F06C217A /* PrimerSDK-umbrella.h */; settings = {ATTRIBUTES = (Public, ); }; };
+		D3968636F74834F8B1E90623247F24D5 /* PaymentMethodTokenizationRequest.swift in Sources */ = {isa = PBXBuildFile; fileRef = 37C7709E30059484AF196E5BC5FA69E9 /* PaymentMethodTokenizationRequest.swift */; };
+		D3EAE4D0759C9C1ABD87A1794595C941 /* VaultPaymentMethodViewController.swift in Sources */ = {isa = PBXBuildFile; fileRef = 5EF6C242D5B303745D36C6308C23853B /* VaultPaymentMethodViewController.swift */; };
+		D4D428B820715A3C03A7C2F23A155825 /* FormViewModel.swift in Sources */ = {isa = PBXBuildFile; fileRef = 3E660A947A0D76E9EC6D860512A4D8CC /* FormViewModel.swift */; };
+		D583A402B11AA25DB3F70E8913A28893 /* ThenableWrappers.swift in Sources */ = {isa = PBXBuildFile; fileRef = 8A330D88B52AC1945CB3D4C50B9F38AB /* ThenableWrappers.swift */; };
+		D984409A9D1D2DBB5D0C728D94A27E78 /* PrimerSettings.swift in Sources */ = {isa = PBXBuildFile; fileRef = 88E1B6A093974C9B4ABAD83344499DA6 /* PrimerSettings.swift */; };
+		DF497CFA7407AAC89576CF9262F35D71 /* AlertController.swift in Sources */ = {isa = PBXBuildFile; fileRef = C89A91FFAAEB252F2F13D85B665FABAE /* AlertController.swift */; };
+		DF4EE2C2533BB08D22891FC85FD9D30E /* CustomStringConvertible.swift in Sources */ = {isa = PBXBuildFile; fileRef = 5110BCAE369735C13AB77D6B8A112A0A /* CustomStringConvertible.swift */; };
+		E1BE7F9E4E8AC88A30B2C833457DB9CA /* Guarantee.swift in Sources */ = {isa = PBXBuildFile; fileRef = 3CD02B0C491A7472ADD4695D428BDB7D /* Guarantee.swift */; };
+		E35D4901C4A0B2A7748CF08417768304 /* WebViewController.swift in Sources */ = {isa = PBXBuildFile; fileRef = 4E1296D1B7FB8F621B74BD573ABD8479 /* WebViewController.swift */; };
+		E6511832C54840BB0A12E7915F911603 /* Catchable.swift in Sources */ = {isa = PBXBuildFile; fileRef = 6C7BD8242CD278C487A453CA961CB44D /* Catchable.swift */; };
+		E70330D02B1DC725A11252A5AE828733 /* ClientToken.swift in Sources */ = {isa = PBXBuildFile; fileRef = C85C1CC0365B751661AC23B59685E211 /* ClientToken.swift */; };
+		E72045F99AD36D2EBAFF61B44F3D2364 /* DependencyInjection.swift in Sources */ = {isa = PBXBuildFile; fileRef = 687B96A4A5EC2C15EF18039A0772AF7F /* DependencyInjection.swift */; };
+		E7EA5BD4793A2B87698A77BD337C9607 /* VaultPaymentMethodView.swift in Sources */ = {isa = PBXBuildFile; fileRef = B928F5943D2CF0661B43EB106BF2B835 /* VaultPaymentMethodView.swift */; };
+		E811E203EFC89E4330B7EC711B1F88CF /* TransitioningDelegate.swift in Sources */ = {isa = PBXBuildFile; fileRef = 4CDC2FDFC77C84AB50B690B79477CF76 /* TransitioningDelegate.swift */; };
+		EE6389A637D7FEA0CD56BCF6D977B42D /* PrimerContent.swift in Sources */ = {isa = PBXBuildFile; fileRef = 30FEF9867F9904F6F33F326C09544A7D /* PrimerContent.swift */; };
+		F8178E0CA903CD15DB7B054EAD41AA3F /* VaultPaymentMethodViewModel.swift in Sources */ = {isa = PBXBuildFile; fileRef = 946123F76A5EAA4644479A68FDDE5FC6 /* VaultPaymentMethodViewModel.swift */; };
+		FA36B622AB138B4C02A67AD7D22ECFC5 /* PrimerExpiryDateFieldView.swift in Sources */ = {isa = PBXBuildFile; fileRef = 80FDCC3A7F2C8BC83EF2339FA7EEDB59 /* PrimerExpiryDateFieldView.swift */; };
+		FA5D2CA47756E76B80AE831091D1463F /* OAuthViewController.swift in Sources */ = {isa = PBXBuildFile; fileRef = DA3CABE05B4DF161E402F08A138F1766 /* OAuthViewController.swift */; };
+		FCE676BD1B825AE021095DCB85457706 /* VaultCheckoutView.swift in Sources */ = {isa = PBXBuildFile; fileRef = AD15AFEF4BF101637B6F5A411C2AB0EA /* VaultCheckoutView.swift */; };
 /* End PBXBuildFile section */
 
 /* Begin PBXContainerItemProxy section */
-		3E43262552D54A86D61BC49F493B0140 /* PBXContainerItemProxy */ = {
+		8C288E655776166B2E405C95C166D660 /* PBXContainerItemProxy */ = {
 			isa = PBXContainerItemProxy;
 			containerPortal = BFDFE7DC352907FC980B868725387E98 /* Project object */;
 			proxyType = 1;
 			remoteGlobalIDString = 6C144A762E9B598392AFFEC8F873746A;
 			remoteInfo = "Pods-PrimerSDK_Example";
 		};
-		B55DC5EFBE8EEC682E60B406885FEA51 /* PBXContainerItemProxy */ = {
+		9CF398A2D6A7F6FD6F865C440EF26B53 /* PBXContainerItemProxy */ = {
 			isa = PBXContainerItemProxy;
 			containerPortal = BFDFE7DC352907FC980B868725387E98 /* Project object */;
 			proxyType = 1;
 			remoteGlobalIDString = F3BE9108C53B53949406218CEA55E0B2;
 			remoteInfo = PrimerSDK;
 		};
-		EDD2A504A31299892A57CBD7D869A683 /* PBXContainerItemProxy */ = {
+		AF468B20CE9039383FB60B2CDFE91392 /* PBXContainerItemProxy */ = {
 			isa = PBXContainerItemProxy;
 			containerPortal = BFDFE7DC352907FC980B868725387E98 /* Project object */;
 			proxyType = 1;
@@ -221,66 +188,37 @@
 /* End PBXContainerItemProxy section */
 
 /* Begin PBXFileReference section */
+		007729941B091B884F75B13758FEB92A /* VaultCheckoutViewController+ReloadDelegate.swift */ = {isa = PBXFileReference; includeInIndex = 1; lastKnownFileType = sourcecode.swift; path = "VaultCheckoutViewController+ReloadDelegate.swift"; sourceTree = "<group>"; };
 		00E641A707075B1DB78896D7DF0E2CCB /* URLSessionStack.swift */ = {isa = PBXFileReference; includeInIndex = 1; lastKnownFileType = sourcecode.swift; path = URLSessionStack.swift; sourceTree = "<group>"; };
+		03A584DA71BA6BC3ECB45735D9781647 /* PaymentMethodComponent.swift */ = {isa = PBXFileReference; includeInIndex = 1; lastKnownFileType = sourcecode.swift; path = PaymentMethodComponent.swift; sourceTree = "<group>"; };
 		05131FD2419B71DCCEDAD0945C97FA88 /* SequenceWrappers.swift */ = {isa = PBXFileReference; includeInIndex = 1; lastKnownFileType = sourcecode.swift; path = SequenceWrappers.swift; sourceTree = "<group>"; };
 		06C26AE2FE226A0909061F7B36E2499B /* PrimerSDK-dummy.m */ = {isa = PBXFileReference; includeInIndex = 1; lastKnownFileType = sourcecode.c.objc; path = "PrimerSDK-dummy.m"; sourceTree = "<group>"; };
-		077E78D1BD05894DA9E5400ABC607E57 /* Route.swift */ = {isa = PBXFileReference; includeInIndex = 1; lastKnownFileType = sourcecode.swift; path = Route.swift; sourceTree = "<group>"; };
+		06D75BB55C97BE8F53A14EA5B246E586 /* ConfirmMandateViewModel.swift */ = {isa = PBXFileReference; includeInIndex = 1; lastKnownFileType = sourcecode.swift; path = ConfirmMandateViewModel.swift; sourceTree = "<group>"; };
 		0D27908B7271171352B552B844CB2E34 /* PrimerViewExtensions.swift */ = {isa = PBXFileReference; includeInIndex = 1; lastKnownFileType = sourcecode.swift; path = PrimerViewExtensions.swift; sourceTree = "<group>"; };
 		0FE7BDA58C3DE35E49E57F2C750B8F5E /* URLExtension.swift */ = {isa = PBXFileReference; includeInIndex = 1; lastKnownFileType = sourcecode.swift; path = URLExtension.swift; sourceTree = "<group>"; };
-		11808C535E0B1C12C9F82D28AEC65B34 /* PaymentMethodComponent.swift */ = {isa = PBXFileReference; includeInIndex = 1; lastKnownFileType = sourcecode.swift; path = PaymentMethodComponent.swift; sourceTree = "<group>"; };
-		15A9C70E26BABB1500B3C210 /* PrimerNibView.swift */ = {isa = PBXFileReference; fileEncoding = 4; lastKnownFileType = sourcecode.swift; path = PrimerNibView.swift; sourceTree = "<group>"; };
-		15A9C70F26BABB1500B3C210 /* CardComponentsManager.swift */ = {isa = PBXFileReference; fileEncoding = 4; lastKnownFileType = sourcecode.swift; path = CardComponentsManager.swift; sourceTree = "<group>"; };
-		15A9C71026BABB1500B3C210 /* PrimerCardNumberFieldView.swift */ = {isa = PBXFileReference; fileEncoding = 4; lastKnownFileType = sourcecode.swift; path = PrimerCardNumberFieldView.swift; sourceTree = "<group>"; };
-		15A9C71126BABB1500B3C210 /* PrimerExpiryDateFieldView.swift */ = {isa = PBXFileReference; fileEncoding = 4; lastKnownFileType = sourcecode.swift; path = PrimerExpiryDateFieldView.swift; sourceTree = "<group>"; };
-		15A9C71226BABB1500B3C210 /* PrimerCVVFieldView.swift */ = {isa = PBXFileReference; fileEncoding = 4; lastKnownFileType = sourcecode.swift; path = PrimerCVVFieldView.swift; sourceTree = "<group>"; };
-		15A9C71326BABB1500B3C210 /* PrimerTextFieldView.swift */ = {isa = PBXFileReference; fileEncoding = 4; lastKnownFileType = sourcecode.swift; path = PrimerTextFieldView.swift; sourceTree = "<group>"; };
-		15A9C71526BABB1500B3C210 /* PrimerTextFieldView.xib */ = {isa = PBXFileReference; fileEncoding = 4; lastKnownFileType = file.xib; path = PrimerTextFieldView.xib; sourceTree = "<group>"; };
-		15A9C71626BABB1500B3C210 /* PrimerCardholderNameFieldView.swift */ = {isa = PBXFileReference; fileEncoding = 4; lastKnownFileType = sourcecode.swift; path = PrimerCardholderNameFieldView.swift; sourceTree = "<group>"; };
-		15A9C72026BABC3F00B3C210 /* PRTextField.swift */ = {isa = PBXFileReference; fileEncoding = 4; lastKnownFileType = sourcecode.swift; path = PRTextField.swift; sourceTree = "<group>"; };
 		1715C841424C85043051C97C2CEAF7D0 /* Resolver.swift */ = {isa = PBXFileReference; includeInIndex = 1; lastKnownFileType = sourcecode.swift; path = Resolver.swift; sourceTree = "<group>"; };
-		19D7A9DE7ECEF935DC202B3A5D5A9D02 /* DirectCheckoutViewModel.swift */ = {isa = PBXFileReference; includeInIndex = 1; lastKnownFileType = sourcecode.swift; path = DirectCheckoutViewModel.swift; sourceTree = "<group>"; };
-		1A115524F6128214F943D40A7C773A7E /* VaultCheckoutViewController.swift */ = {isa = PBXFileReference; includeInIndex = 1; lastKnownFileType = sourcecode.swift; path = VaultCheckoutViewController.swift; sourceTree = "<group>"; };
+		181BF2B5C8F00646F085B357D5DE6870 /* PrimerCardNumberFieldView.swift */ = {isa = PBXFileReference; includeInIndex = 1; lastKnownFileType = sourcecode.swift; path = PrimerCardNumberFieldView.swift; sourceTree = "<group>"; };
+		18B4778D3B4FE3B75BEE7D70FE2E520D /* PrimerCVVFieldView.swift */ = {isa = PBXFileReference; includeInIndex = 1; lastKnownFileType = sourcecode.swift; path = PrimerCVVFieldView.swift; sourceTree = "<group>"; };
 		1CA83DB0459B5B6519DAC4734FC83E52 /* FormTextFieldType.swift */ = {isa = PBXFileReference; includeInIndex = 1; lastKnownFileType = sourcecode.swift; path = FormTextFieldType.swift; sourceTree = "<group>"; };
 		1D71031EC3FD2247A8C6CE1A8979D9B1 /* FinallyWrappers.swift */ = {isa = PBXFileReference; includeInIndex = 1; lastKnownFileType = sourcecode.swift; path = FinallyWrappers.swift; sourceTree = "<group>"; };
 		2111246AEBDA7AA84F8A8D874E6B9BAB /* CancellableCatchable.swift */ = {isa = PBXFileReference; includeInIndex = 1; lastKnownFileType = sourcecode.swift; path = CancellableCatchable.swift; sourceTree = "<group>"; };
 		21F4ACB1142B1B9457658584BF5CD35A /* Pods-PrimerSDK_Example-dummy.m */ = {isa = PBXFileReference; includeInIndex = 1; lastKnownFileType = sourcecode.c.objc; path = "Pods-PrimerSDK_Example-dummy.m"; sourceTree = "<group>"; };
-<<<<<<< HEAD
-		23FD1D157B8C8E7148BE8A7D354A051F /* Pods_PrimerSDK_Tests.framework */ = {isa = PBXFileReference; explicitFileType = wrapper.framework; includeInIndex = 0; path = Pods_PrimerSDK_Tests.framework; sourceTree = BUILT_PRODUCTS_DIR; };
-		24E6354D7F863F48172A47818A4D282B /* fr.lproj */ = {isa = PBXFileReference; includeInIndex = 1; lastKnownFileType = folder; path = fr.lproj; sourceTree = "<group>"; };
-		25BA184D1AB10923CAA14112A6A0F961 /* Icons.xcassets */ = {isa = PBXFileReference; includeInIndex = 1; lastKnownFileType = folder.assetcatalog; name = Icons.xcassets; path = Sources/PrimerSDK/Resources/Icons.xcassets; sourceTree = "<group>"; };
-		271406EAF490A8D59696853CFC9AE4A6 /* DirectDebitService.swift */ = {isa = PBXFileReference; includeInIndex = 1; lastKnownFileType = sourcecode.swift; path = DirectDebitService.swift; sourceTree = "<group>"; };
-		27536716FF5C7BADAC71E8CE94020B45 /* PrimerContent.swift */ = {isa = PBXFileReference; includeInIndex = 1; lastKnownFileType = sourcecode.swift; path = PrimerContent.swift; sourceTree = "<group>"; };
-		28D5B3FBB1952A017F5CD19B38BFA90D /* ReloadDelegate.swift */ = {isa = PBXFileReference; includeInIndex = 1; lastKnownFileType = sourcecode.swift; path = ReloadDelegate.swift; sourceTree = "<group>"; };
-		28E47791C9F9D0A9BA05C719761A4F3F /* PrimerSDK.framework */ = {isa = PBXFileReference; explicitFileType = wrapper.framework; includeInIndex = 0; path = PrimerSDK.framework; sourceTree = BUILT_PRODUCTS_DIR; };
-		2A03FEC6CE6D481CECFB9288F6C449FF /* CardScannerViewController.swift */ = {isa = PBXFileReference; includeInIndex = 1; lastKnownFileType = sourcecode.swift; path = CardScannerViewController.swift; sourceTree = "<group>"; };
-		2B27F43537F71DD4A8F9942BA0ED461A /* FinallyWrappers.swift */ = {isa = PBXFileReference; includeInIndex = 1; lastKnownFileType = sourcecode.swift; path = FinallyWrappers.swift; sourceTree = "<group>"; };
-		2BCAADF59E0F265D0547AE286393CBEB /* PrimerInternalSessionFlow.swift */ = {isa = PBXFileReference; includeInIndex = 1; lastKnownFileType = sourcecode.swift; path = PrimerInternalSessionFlow.swift; sourceTree = "<group>"; };
-		2C730E6495BCE3F22BA34E28F202A36B /* PrimerViewController.swift */ = {isa = PBXFileReference; includeInIndex = 1; lastKnownFileType = sourcecode.swift; path = PrimerViewController.swift; sourceTree = "<group>"; };
-		2D75CC5BF06702465DBF086DFC90B248 /* PrimerSDK.modulemap */ = {isa = PBXFileReference; includeInIndex = 1; lastKnownFileType = sourcecode.module; path = PrimerSDK.modulemap; sourceTree = "<group>"; };
-		2DF330ADEC4EE8092E97D4770E4A523B /* BundleExtension.swift */ = {isa = PBXFileReference; includeInIndex = 1; lastKnownFileType = sourcecode.swift; path = BundleExtension.swift; sourceTree = "<group>"; };
-		2EA5F140953A3FD52BDA323C3645F88D /* VaultPaymentMethodView.swift */ = {isa = PBXFileReference; includeInIndex = 1; lastKnownFileType = sourcecode.swift; path = VaultPaymentMethodView.swift; sourceTree = "<group>"; };
-		2FC1BD4AA419367589137A534C72816D /* PaymentMethodToken.swift */ = {isa = PBXFileReference; includeInIndex = 1; lastKnownFileType = sourcecode.swift; path = PaymentMethodToken.swift; sourceTree = "<group>"; };
-		341D0801951DC4894D4C931B77AFB60D /* Resolver.swift */ = {isa = PBXFileReference; includeInIndex = 1; lastKnownFileType = sourcecode.swift; path = Resolver.swift; sourceTree = "<group>"; };
-		34B1B4A5B988705795F14FAEC9E7A9B7 /* PrimerNibView.swift */ = {isa = PBXFileReference; includeInIndex = 1; lastKnownFileType = sourcecode.swift; path = PrimerNibView.swift; sourceTree = "<group>"; };
-=======
 		22BE68E9472E0EC8BAF20D83D6A18926 /* DirectDebitService.swift */ = {isa = PBXFileReference; includeInIndex = 1; lastKnownFileType = sourcecode.swift; path = DirectDebitService.swift; sourceTree = "<group>"; };
-		22F333F26A8E6A50E1626D60433080C2 /* TransitioningDelegate.swift */ = {isa = PBXFileReference; includeInIndex = 1; lastKnownFileType = sourcecode.swift; path = TransitioningDelegate.swift; sourceTree = "<group>"; };
-		23FD1D157B8C8E7148BE8A7D354A051F /* Pods_PrimerSDK_Tests.framework */ = {isa = PBXFileReference; explicitFileType = wrapper.framework; includeInIndex = 0; path = Pods_PrimerSDK_Tests.framework; sourceTree = BUILT_PRODUCTS_DIR; };
-		246DBF9F41CA75F65B42300D870005F3 /* WebViewController.swift */ = {isa = PBXFileReference; includeInIndex = 1; lastKnownFileType = sourcecode.swift; path = WebViewController.swift; sourceTree = "<group>"; };
+		23FD1D157B8C8E7148BE8A7D354A051F /* Pods_PrimerSDK_Tests.framework */ = {isa = PBXFileReference; explicitFileType = wrapper.framework; includeInIndex = 0; name = Pods_PrimerSDK_Tests.framework; path = "Pods-PrimerSDK_Tests.framework"; sourceTree = BUILT_PRODUCTS_DIR; };
 		267A5C9D6665F753C7A19991482CF915 /* Logger.swift */ = {isa = PBXFileReference; includeInIndex = 1; lastKnownFileType = sourcecode.swift; path = Logger.swift; sourceTree = "<group>"; };
 		26A39DE323E62EDC8D20EBE96B96D9F6 /* PrimerSDK-Info.plist */ = {isa = PBXFileReference; includeInIndex = 1; lastKnownFileType = text.plist.xml; path = "PrimerSDK-Info.plist"; sourceTree = "<group>"; };
 		2765CCFC89DA959BD6C3BE0EEFC14A4E /* BundleExtension.swift */ = {isa = PBXFileReference; includeInIndex = 1; lastKnownFileType = sourcecode.swift; path = BundleExtension.swift; sourceTree = "<group>"; };
-		28E47791C9F9D0A9BA05C719761A4F3F /* PrimerSDK.framework */ = {isa = PBXFileReference; explicitFileType = wrapper.framework; includeInIndex = 0; path = PrimerSDK.framework; sourceTree = BUILT_PRODUCTS_DIR; };
+		28E47791C9F9D0A9BA05C719761A4F3F /* PrimerSDK.framework */ = {isa = PBXFileReference; explicitFileType = wrapper.framework; includeInIndex = 0; name = PrimerSDK.framework; path = PrimerSDK.framework; sourceTree = BUILT_PRODUCTS_DIR; };
 		2B1B881FB4F3F660F9FF1F6D2F934FC6 /* race.swift */ = {isa = PBXFileReference; includeInIndex = 1; lastKnownFileType = sourcecode.swift; path = race.swift; sourceTree = "<group>"; };
 		2B234A5986CDAE6F4EF2198627EF5F00 /* PrimerSDK.release.xcconfig */ = {isa = PBXFileReference; includeInIndex = 1; lastKnownFileType = text.xcconfig; path = PrimerSDK.release.xcconfig; sourceTree = "<group>"; };
 		2BD1FB788D145C6E8F858DC3B6EFDF8E /* LogEvent.swift */ = {isa = PBXFileReference; includeInIndex = 1; lastKnownFileType = sourcecode.swift; path = LogEvent.swift; sourceTree = "<group>"; };
 		2F05D5787C7CE6159B2BBADA951798CD /* Endpoint.swift */ = {isa = PBXFileReference; includeInIndex = 1; lastKnownFileType = sourcecode.swift; path = Endpoint.swift; sourceTree = "<group>"; };
+		2F59AC5141D96A980F6DF2203E4315DC /* RootViewController.swift */ = {isa = PBXFileReference; includeInIndex = 1; lastKnownFileType = sourcecode.swift; path = RootViewController.swift; sourceTree = "<group>"; };
 		30FEF9867F9904F6F33F326C09544A7D /* PrimerContent.swift */ = {isa = PBXFileReference; includeInIndex = 1; lastKnownFileType = sourcecode.swift; path = PrimerContent.swift; sourceTree = "<group>"; };
+		32515A11E2CE5FD84B7FAF093464BFF8 /* RootViewController+Router.swift */ = {isa = PBXFileReference; includeInIndex = 1; lastKnownFileType = sourcecode.swift; path = "RootViewController+Router.swift"; sourceTree = "<group>"; };
 		33605482760FF98341E60B5BB60A7307 /* WrapperProtocols.swift */ = {isa = PBXFileReference; includeInIndex = 1; lastKnownFileType = sourcecode.swift; path = WrapperProtocols.swift; sourceTree = "<group>"; };
-		34811F7F5EE6A4E759FF0BF5AE85B44E /* FormViewModel.swift */ = {isa = PBXFileReference; includeInIndex = 1; lastKnownFileType = sourcecode.swift; path = FormViewModel.swift; sourceTree = "<group>"; };
 		366FE53E24B774A2BE6FDC82860280C7 /* Configuration.swift */ = {isa = PBXFileReference; includeInIndex = 1; lastKnownFileType = sourcecode.swift; path = Configuration.swift; sourceTree = "<group>"; };
 		36CF012184A7E67777E1ED52A3BE765F /* PrimerAPI.swift */ = {isa = PBXFileReference; includeInIndex = 1; lastKnownFileType = sourcecode.swift; path = PrimerAPI.swift; sourceTree = "<group>"; };
->>>>>>> c92b185b
 		3780FF276696624E5AD4A629D4CC4AD8 /* Pods-PrimerSDK_Example-umbrella.h */ = {isa = PBXFileReference; includeInIndex = 1; lastKnownFileType = sourcecode.c.h; path = "Pods-PrimerSDK_Example-umbrella.h"; sourceTree = "<group>"; };
 		37A06324268C68BD66BCF6D733ECDBD6 /* PayPal.swift */ = {isa = PBXFileReference; includeInIndex = 1; lastKnownFileType = sourcecode.swift; path = PayPal.swift; sourceTree = "<group>"; };
 		37C7709E30059484AF196E5BC5FA69E9 /* PaymentMethodTokenizationRequest.swift */ = {isa = PBXFileReference; includeInIndex = 1; lastKnownFileType = sourcecode.swift; path = PaymentMethodTokenizationRequest.swift; sourceTree = "<group>"; };
@@ -291,241 +229,146 @@
 		3C474C1A0DABE2A3F404B63D4D59F30C /* Pods-PrimerSDK_Example.debug.xcconfig */ = {isa = PBXFileReference; includeInIndex = 1; lastKnownFileType = text.xcconfig; path = "Pods-PrimerSDK_Example.debug.xcconfig"; sourceTree = "<group>"; };
 		3CD02B0C491A7472ADD4695D428BDB7D /* Guarantee.swift */ = {isa = PBXFileReference; includeInIndex = 1; lastKnownFileType = sourcecode.swift; path = Guarantee.swift; sourceTree = "<group>"; };
 		3E510BB976BFF9B49FD9665A746CF951 /* DateExtension.swift */ = {isa = PBXFileReference; includeInIndex = 1; lastKnownFileType = sourcecode.swift; path = DateExtension.swift; sourceTree = "<group>"; };
+		3E660A947A0D76E9EC6D860512A4D8CC /* FormViewModel.swift */ = {isa = PBXFileReference; includeInIndex = 1; lastKnownFileType = sourcecode.swift; path = FormViewModel.swift; sourceTree = "<group>"; };
 		3EBEDCC875FA7FB834D9413D6216EF12 /* VaultService.swift */ = {isa = PBXFileReference; includeInIndex = 1; lastKnownFileType = sourcecode.swift; path = VaultService.swift; sourceTree = "<group>"; };
 		3EC6F27EA09C29C5307A25BE9C2DE426 /* PaymentMethod.swift */ = {isa = PBXFileReference; includeInIndex = 1; lastKnownFileType = sourcecode.swift; path = PaymentMethod.swift; sourceTree = "<group>"; };
 		3F0880AAC077DC105896AC5033BDADB2 /* DirectDebitMandate.swift */ = {isa = PBXFileReference; includeInIndex = 1; lastKnownFileType = sourcecode.swift; path = DirectDebitMandate.swift; sourceTree = "<group>"; };
 		3F79DB802977A271B3DF848ADA8E0C51 /* Thenable.swift */ = {isa = PBXFileReference; includeInIndex = 1; lastKnownFileType = sourcecode.swift; path = Thenable.swift; sourceTree = "<group>"; };
 		41602522B1E79FE77AA52AF8B840F0CE /* PrimerInternalSessionFlow.swift */ = {isa = PBXFileReference; includeInIndex = 1; lastKnownFileType = sourcecode.swift; path = PrimerInternalSessionFlow.swift; sourceTree = "<group>"; };
+		431DC5553748D933915F6797D7061887 /* ConfirmMandateViewController.swift */ = {isa = PBXFileReference; includeInIndex = 1; lastKnownFileType = sourcecode.swift; path = ConfirmMandateViewController.swift; sourceTree = "<group>"; };
 		455C4904BC3EB3446C2178BDBAD8AFFE /* PrimerTheme.swift */ = {isa = PBXFileReference; includeInIndex = 1; lastKnownFileType = sourcecode.swift; path = PrimerTheme.swift; sourceTree = "<group>"; };
+		46786A239C5BF1228842FEACFB39D9D1 /* FormView.swift */ = {isa = PBXFileReference; includeInIndex = 1; lastKnownFileType = sourcecode.swift; path = FormView.swift; sourceTree = "<group>"; };
 		46D5CC4499FD877227ACACECED54914C /* SuccessMessage.swift */ = {isa = PBXFileReference; includeInIndex = 1; lastKnownFileType = sourcecode.swift; path = SuccessMessage.swift; sourceTree = "<group>"; };
-		482BCAB357F8577582304F21DEB78DA3 /* sv.lproj */ = {isa = PBXFileReference; includeInIndex = 1; lastKnownFileType = folder; path = sv.lproj; sourceTree = "<group>"; };
+		482BCAB357F8577582304F21DEB78DA3 /* sv.lproj */ = {isa = PBXFileReference; includeInIndex = 1; path = sv.lproj; sourceTree = "<group>"; };
 		483F07088F6B934A2EA9D6AD7F68FA90 /* Mask.swift */ = {isa = PBXFileReference; includeInIndex = 1; lastKnownFileType = sourcecode.swift; path = Mask.swift; sourceTree = "<group>"; };
 		48627A99264E6679D85F177DBB79DA83 /* Pods-PrimerSDK_Tests-Info.plist */ = {isa = PBXFileReference; includeInIndex = 1; lastKnownFileType = text.plist.xml; path = "Pods-PrimerSDK_Tests-Info.plist"; sourceTree = "<group>"; };
-<<<<<<< HEAD
-		4D3869E0A461E802A5916AA6523517A4 /* Pods_PrimerSDK_Example.framework */ = {isa = PBXFileReference; explicitFileType = wrapper.framework; includeInIndex = 0; path = Pods_PrimerSDK_Example.framework; sourceTree = BUILT_PRODUCTS_DIR; };
-		4FA93630CA75D67565B21A609419498F /* PrimerAPIClient+Promises.swift */ = {isa = PBXFileReference; includeInIndex = 1; lastKnownFileType = sourcecode.swift; path = "PrimerAPIClient+Promises.swift"; sourceTree = "<group>"; };
-		4FB31D96A442912D55DD5DDAC4076C54 /* FormView.swift */ = {isa = PBXFileReference; includeInIndex = 1; lastKnownFileType = sourcecode.swift; path = FormView.swift; sourceTree = "<group>"; };
-		5162CDDCEEFFC4882D21471DD9048994 /* ApplePay.swift */ = {isa = PBXFileReference; includeInIndex = 1; lastKnownFileType = sourcecode.swift; path = ApplePay.swift; sourceTree = "<group>"; };
-		5211D00A89D1977431E746C7079A9D70 /* PrimerCardholderNameFieldView.swift */ = {isa = PBXFileReference; includeInIndex = 1; lastKnownFileType = sourcecode.swift; path = PrimerCardholderNameFieldView.swift; sourceTree = "<group>"; };
-		52F0DBA2090FF7960F08D04954671154 /* AppState.swift */ = {isa = PBXFileReference; includeInIndex = 1; lastKnownFileType = sourcecode.swift; path = AppState.swift; sourceTree = "<group>"; };
-		5474587389B9B74D615EEF78DBB72DD3 /* CardButton.swift */ = {isa = PBXFileReference; includeInIndex = 1; lastKnownFileType = sourcecode.swift; path = CardButton.swift; sourceTree = "<group>"; };
-		54DEA69A27D4FDF6B76E45CC6423CEFB /* CancellableCatchable.swift */ = {isa = PBXFileReference; includeInIndex = 1; lastKnownFileType = sourcecode.swift; path = CancellableCatchable.swift; sourceTree = "<group>"; };
-		55D1AEC45EBA3216F596F711E21C6C31 /* TokenizationService.swift */ = {isa = PBXFileReference; includeInIndex = 1; lastKnownFileType = sourcecode.swift; path = TokenizationService.swift; sourceTree = "<group>"; };
-		56FAF43063F721255A02D8A47E5877DA /* OAuthViewModel.swift */ = {isa = PBXFileReference; includeInIndex = 1; lastKnownFileType = sourcecode.swift; path = OAuthViewModel.swift; sourceTree = "<group>"; };
-		582B679CB6ADF50E8DB135A6CB962596 /* Catchable.swift */ = {isa = PBXFileReference; includeInIndex = 1; lastKnownFileType = sourcecode.swift; path = Catchable.swift; sourceTree = "<group>"; };
-=======
 		492F7BE574510C3920CC4D094C05C6F8 /* OrderItem.swift */ = {isa = PBXFileReference; includeInIndex = 1; lastKnownFileType = sourcecode.swift; path = OrderItem.swift; sourceTree = "<group>"; };
 		4969B021652D36DCE8B480ADBD8ECD0B /* UIDeviceExtension.swift */ = {isa = PBXFileReference; includeInIndex = 1; lastKnownFileType = sourcecode.swift; path = UIDeviceExtension.swift; sourceTree = "<group>"; };
-		4CE2D1D02283A35FDC26FD565DEE4075 /* FormView.swift */ = {isa = PBXFileReference; includeInIndex = 1; lastKnownFileType = sourcecode.swift; path = FormView.swift; sourceTree = "<group>"; };
-		4D3869E0A461E802A5916AA6523517A4 /* Pods_PrimerSDK_Example.framework */ = {isa = PBXFileReference; explicitFileType = wrapper.framework; includeInIndex = 0; path = Pods_PrimerSDK_Example.framework; sourceTree = BUILT_PRODUCTS_DIR; };
+		4995EE2483FE6B2A3431F9FD3B500149 /* Route.swift */ = {isa = PBXFileReference; includeInIndex = 1; lastKnownFileType = sourcecode.swift; path = Route.swift; sourceTree = "<group>"; };
+		4CDC2FDFC77C84AB50B690B79477CF76 /* TransitioningDelegate.swift */ = {isa = PBXFileReference; includeInIndex = 1; lastKnownFileType = sourcecode.swift; path = TransitioningDelegate.swift; sourceTree = "<group>"; };
+		4CFFA59261841D94E55DC82389DFBE55 /* DirectCheckoutViewModel.swift */ = {isa = PBXFileReference; includeInIndex = 1; lastKnownFileType = sourcecode.swift; path = DirectCheckoutViewModel.swift; sourceTree = "<group>"; };
+		4D3869E0A461E802A5916AA6523517A4 /* Pods_PrimerSDK_Example.framework */ = {isa = PBXFileReference; explicitFileType = wrapper.framework; includeInIndex = 0; name = Pods_PrimerSDK_Example.framework; path = "Pods-PrimerSDK_Example.framework"; sourceTree = BUILT_PRODUCTS_DIR; };
+		4E1296D1B7FB8F621B74BD573ABD8479 /* WebViewController.swift */ = {isa = PBXFileReference; includeInIndex = 1; lastKnownFileType = sourcecode.swift; path = WebViewController.swift; sourceTree = "<group>"; };
 		5110BCAE369735C13AB77D6B8A112A0A /* CustomStringConvertible.swift */ = {isa = PBXFileReference; includeInIndex = 1; lastKnownFileType = sourcecode.swift; path = CustomStringConvertible.swift; sourceTree = "<group>"; };
 		539C247F314EF91781741CFE7673CD2C /* CancellableThenable.swift */ = {isa = PBXFileReference; includeInIndex = 1; lastKnownFileType = sourcecode.swift; path = CancellableThenable.swift; sourceTree = "<group>"; };
 		54B7A6B9787B36E20EC80621F06C217A /* PrimerSDK-umbrella.h */ = {isa = PBXFileReference; includeInIndex = 1; lastKnownFileType = sourcecode.c.h; path = "PrimerSDK-umbrella.h"; sourceTree = "<group>"; };
-		570E1B0A57AA0728BD021ECB8F3AB563 /* README.md */ = {isa = PBXFileReference; includeInIndex = 1; lastKnownFileType = net.daringfireball.markdown; path = README.md; sourceTree = "<group>"; };
->>>>>>> c92b185b
+		570E1B0A57AA0728BD021ECB8F3AB563 /* README.md */ = {isa = PBXFileReference; includeInIndex = 1; path = README.md; sourceTree = "<group>"; };
 		582FD3213F3E32AF1194EEDF7C3BCD3F /* Pods-PrimerSDK_Example-acknowledgements.plist */ = {isa = PBXFileReference; includeInIndex = 1; lastKnownFileType = text.plist.xml; path = "Pods-PrimerSDK_Example-acknowledgements.plist"; sourceTree = "<group>"; };
 		58A411330F81FFE86DD9F18A7009F053 /* RecoverWrappers.swift */ = {isa = PBXFileReference; includeInIndex = 1; lastKnownFileType = sourcecode.swift; path = RecoverWrappers.swift; sourceTree = "<group>"; };
 		5B5084DDE6144EF2C425F77740F7A0E9 /* CardNetwork.swift */ = {isa = PBXFileReference; includeInIndex = 1; lastKnownFileType = sourcecode.swift; path = CardNetwork.swift; sourceTree = "<group>"; };
+		5BC09C8CCFC10E5AD069F7077C4253D0 /* VaultPaymentMethodViewController+ReloadDelegate.swift */ = {isa = PBXFileReference; includeInIndex = 1; lastKnownFileType = sourcecode.swift; path = "VaultPaymentMethodViewController+ReloadDelegate.swift"; sourceTree = "<group>"; };
+		5EF6C242D5B303745D36C6308C23853B /* VaultPaymentMethodViewController.swift */ = {isa = PBXFileReference; includeInIndex = 1; lastKnownFileType = sourcecode.swift; path = VaultPaymentMethodViewController.swift; sourceTree = "<group>"; };
 		639AE4928116FBD4FAE7B3DD6BD21271 /* Pods-PrimerSDK_Tests-acknowledgements.plist */ = {isa = PBXFileReference; includeInIndex = 1; lastKnownFileType = text.plist.xml; path = "Pods-PrimerSDK_Tests-acknowledgements.plist"; sourceTree = "<group>"; };
-<<<<<<< HEAD
-		64B10902754219DE09583B07968EA316 /* CancellablePromise.swift */ = {isa = PBXFileReference; includeInIndex = 1; lastKnownFileType = sourcecode.swift; path = CancellablePromise.swift; sourceTree = "<group>"; };
-		64DCC26CE2BDD510F86686E4EB5B65E9 /* en.lproj */ = {isa = PBXFileReference; includeInIndex = 1; lastKnownFileType = folder; path = en.lproj; sourceTree = "<group>"; };
-		653E4B2B79D61BBABE5D1F368A26C3B3 /* Route.swift */ = {isa = PBXFileReference; includeInIndex = 1; lastKnownFileType = sourcecode.swift; path = Route.swift; sourceTree = "<group>"; };
-		6584D66C10AC060119D4D1B660C23C7F /* LogEvent.swift */ = {isa = PBXFileReference; includeInIndex = 1; lastKnownFileType = sourcecode.swift; path = LogEvent.swift; sourceTree = "<group>"; };
-		66F499FAA78D14B845AED98C3490955A /* AlertController.swift */ = {isa = PBXFileReference; includeInIndex = 1; lastKnownFileType = sourcecode.swift; path = AlertController.swift; sourceTree = "<group>"; };
-		69AB10BECF32A13DB6E8C7E1DBE26A50 /* URLSessionStack.swift */ = {isa = PBXFileReference; includeInIndex = 1; lastKnownFileType = sourcecode.swift; path = URLSessionStack.swift; sourceTree = "<group>"; };
-		6B04C19BB5D2E97F407F3E286C787FDE /* PrimerScrollView.swift */ = {isa = PBXFileReference; includeInIndex = 1; lastKnownFileType = sourcecode.swift; path = PrimerScrollView.swift; sourceTree = "<group>"; };
-		6DFE45CE693DEB6FAF1798EE1B8E1E00 /* Box.swift */ = {isa = PBXFileReference; includeInIndex = 1; lastKnownFileType = sourcecode.swift; path = Box.swift; sourceTree = "<group>"; };
-		6E3C9849CE45A0BCB0ABE6FE3D226B29 /* PrimerTextFieldView.swift */ = {isa = PBXFileReference; includeInIndex = 1; lastKnownFileType = sourcecode.swift; path = PrimerTextFieldView.swift; sourceTree = "<group>"; };
-		6E4B19CD4204026D0CF733CC63F363D5 /* URLExtension.swift */ = {isa = PBXFileReference; includeInIndex = 1; lastKnownFileType = sourcecode.swift; path = URLExtension.swift; sourceTree = "<group>"; };
-		6F62EC7E7FE74F53F207CFD74D2416CA /* Pods-PrimerSDK_Example-Info.plist */ = {isa = PBXFileReference; includeInIndex = 1; lastKnownFileType = text.plist.xml; path = "Pods-PrimerSDK_Example-Info.plist"; sourceTree = "<group>"; };
-		6FFFCC5EB7DF4DC42EE0006D18A8848F /* Promise.swift */ = {isa = PBXFileReference; includeInIndex = 1; lastKnownFileType = sourcecode.swift; path = Promise.swift; sourceTree = "<group>"; };
-		715D550DBCA4B6014396AD9F73C013F2 /* DateExtension.swift */ = {isa = PBXFileReference; includeInIndex = 1; lastKnownFileType = sourcecode.swift; path = DateExtension.swift; sourceTree = "<group>"; };
-		71965223A02A9E51A2A17C286C0DE073 /* sv.lproj */ = {isa = PBXFileReference; includeInIndex = 1; lastKnownFileType = folder; path = sv.lproj; sourceTree = "<group>"; };
-		72CB71D9E5D9DEF91E8642CF6C7C51BD /* PrimerTextFieldView.xib */ = {isa = PBXFileReference; includeInIndex = 1; lastKnownFileType = file.xib; path = PrimerTextFieldView.xib; sourceTree = "<group>"; };
-		72D7D2D861DDD0AEC120B9AA13FFD91D /* Currency.swift */ = {isa = PBXFileReference; includeInIndex = 1; lastKnownFileType = sourcecode.swift; path = Currency.swift; sourceTree = "<group>"; };
-		73010CC983E3809BECEE5348DA1BB8C6 /* Foundation.framework */ = {isa = PBXFileReference; lastKnownFileType = wrapper.framework; name = Foundation.framework; path = Platforms/iPhoneOS.platform/Developer/SDKs/iPhoneOS14.0.sdk/System/Library/Frameworks/Foundation.framework; sourceTree = DEVELOPER_DIR; };
-		7337ABFEDE9BC716B5E02DA2AE290110 /* Klarna.swift */ = {isa = PBXFileReference; includeInIndex = 1; lastKnownFileType = sourcecode.swift; path = Klarna.swift; sourceTree = "<group>"; };
-		747C8C7F9124F3E3A4A096DD7C69E945 /* Thenable.swift */ = {isa = PBXFileReference; includeInIndex = 1; lastKnownFileType = sourcecode.swift; path = Thenable.swift; sourceTree = "<group>"; };
-		7663B9207C361DA438105AA09FD4A8A3 /* CountryCode.swift */ = {isa = PBXFileReference; includeInIndex = 1; lastKnownFileType = sourcecode.swift; path = CountryCode.swift; sourceTree = "<group>"; };
-		7667481EE2543B488CE58B72F671F890 /* ThenableWrappers.swift */ = {isa = PBXFileReference; includeInIndex = 1; lastKnownFileType = sourcecode.swift; path = ThenableWrappers.swift; sourceTree = "<group>"; };
-		76FCC705B138B871B27952343CF7777C /* PrimerAPIClient.swift */ = {isa = PBXFileReference; includeInIndex = 1; lastKnownFileType = sourcecode.swift; path = PrimerAPIClient.swift; sourceTree = "<group>"; };
-		7BE21642762517C38E45C72FC90A1A80 /* RecoverWrappers.swift */ = {isa = PBXFileReference; includeInIndex = 1; lastKnownFileType = sourcecode.swift; path = RecoverWrappers.swift; sourceTree = "<group>"; };
-		7D009CF51EC4E9C877AFEE2440FB92B1 /* PrimerTheme.swift */ = {isa = PBXFileReference; includeInIndex = 1; lastKnownFileType = sourcecode.swift; path = PrimerTheme.swift; sourceTree = "<group>"; };
-		7E601B6FF866B9896B0A642F3596AC22 /* PrimerExpiryDateFieldView.swift */ = {isa = PBXFileReference; includeInIndex = 1; lastKnownFileType = sourcecode.swift; path = PrimerExpiryDateFieldView.swift; sourceTree = "<group>"; };
-		8054B5C4C9B8E00CA3EADE5B8AF75009 /* ErrorHandler.swift */ = {isa = PBXFileReference; includeInIndex = 1; lastKnownFileType = sourcecode.swift; path = ErrorHandler.swift; sourceTree = "<group>"; };
-		80D93D2461BEA9C62616B74888702D2C /* PaymentNetwork.swift */ = {isa = PBXFileReference; includeInIndex = 1; lastKnownFileType = sourcecode.swift; path = PaymentNetwork.swift; sourceTree = "<group>"; };
-		81514A849CB79D061389790F30892E19 /* Logger.swift */ = {isa = PBXFileReference; includeInIndex = 1; lastKnownFileType = sourcecode.swift; path = Logger.swift; sourceTree = "<group>"; };
-		81A1A4D1EBB7172AAE1065ACD763F5ED /* PrimerSDK-dummy.m */ = {isa = PBXFileReference; includeInIndex = 1; lastKnownFileType = sourcecode.c.objc; path = "PrimerSDK-dummy.m"; sourceTree = "<group>"; };
-		864669B3B3FE2B09B256B1A245F1D970 /* RateLimitedDispatcher.swift */ = {isa = PBXFileReference; includeInIndex = 1; lastKnownFileType = sourcecode.swift; path = RateLimitedDispatcher.swift; sourceTree = "<group>"; };
-		8649343EEAC7B65B1026281A3CA268BA /* OrderItem.swift */ = {isa = PBXFileReference; includeInIndex = 1; lastKnownFileType = sourcecode.swift; path = OrderItem.swift; sourceTree = "<group>"; };
-		885D69A1810AAD5EF896F8EF57BE8AF9 /* VaultPaymentMethodViewModel.swift */ = {isa = PBXFileReference; includeInIndex = 1; lastKnownFileType = sourcecode.swift; path = VaultPaymentMethodViewModel.swift; sourceTree = "<group>"; };
-		8A62D5F23A5DB98564314E80B36BCF10 /* CardNetwork.swift */ = {isa = PBXFileReference; includeInIndex = 1; lastKnownFileType = sourcecode.swift; path = CardNetwork.swift; sourceTree = "<group>"; };
-		8AC95A335CF6F1FA77920616930AF9D5 /* KlarnaService.swift */ = {isa = PBXFileReference; includeInIndex = 1; lastKnownFileType = sourcecode.swift; path = KlarnaService.swift; sourceTree = "<group>"; };
-		915A389E48327923277B9D13ADC68002 /* Queue.swift */ = {isa = PBXFileReference; includeInIndex = 1; lastKnownFileType = sourcecode.swift; path = Queue.swift; sourceTree = "<group>"; };
-		929373F653E662C666B566C02FD6FBD9 /* ClientTokenService.swift */ = {isa = PBXFileReference; includeInIndex = 1; lastKnownFileType = sourcecode.swift; path = ClientTokenService.swift; sourceTree = "<group>"; };
-		997D4D411CAC3357DB776D83F36DCC54 /* VaultCheckoutViewModel.swift */ = {isa = PBXFileReference; includeInIndex = 1; lastKnownFileType = sourcecode.swift; path = VaultCheckoutViewModel.swift; sourceTree = "<group>"; };
-		9B46516FCDC93AFA57B737F4E20E0BC8 /* PrimerSDK-Info.plist */ = {isa = PBXFileReference; includeInIndex = 1; lastKnownFileType = text.plist.xml; path = "PrimerSDK-Info.plist"; sourceTree = "<group>"; };
-		9B8444FE113B6D2E1B5E375E4877123F /* WrapperProtocols.swift */ = {isa = PBXFileReference; includeInIndex = 1; lastKnownFileType = sourcecode.swift; path = WrapperProtocols.swift; sourceTree = "<group>"; };
-		9BF511DD99C45040DA621D0221AAFD12 /* ConfirmMandateViewController.swift */ = {isa = PBXFileReference; includeInIndex = 1; lastKnownFileType = sourcecode.swift; path = ConfirmMandateViewController.swift; sourceTree = "<group>"; };
-		9D940727FF8FB9C785EB98E56350EF41 /* Podfile */ = {isa = PBXFileReference; explicitFileType = text.script.ruby; includeInIndex = 1; indentWidth = 2; name = Podfile; path = ../Podfile; sourceTree = SOURCE_ROOT; tabWidth = 2; xcLanguageSpecificationIdentifier = xcode.lang.ruby; };
-		9EA6A28935344B27E6481DDD79A47066 /* CoreDataDispatcher.swift */ = {isa = PBXFileReference; includeInIndex = 1; lastKnownFileType = sourcecode.swift; path = CoreDataDispatcher.swift; sourceTree = "<group>"; };
-		9FB64CB82123ED3BF64DB521E12CE1A3 /* ScannerView.swift */ = {isa = PBXFileReference; includeInIndex = 1; lastKnownFileType = sourcecode.swift; path = ScannerView.swift; sourceTree = "<group>"; };
-		A0D186359C8747FA884DF5DFA280DFCD /* CancelContext.swift */ = {isa = PBXFileReference; includeInIndex = 1; lastKnownFileType = sourcecode.swift; path = CancelContext.swift; sourceTree = "<group>"; };
-		A0EE06F39105DFF9BE1D5B7C9BF41102 /* UIDeviceExtension.swift */ = {isa = PBXFileReference; includeInIndex = 1; lastKnownFileType = sourcecode.swift; path = UIDeviceExtension.swift; sourceTree = "<group>"; };
-		A1A259930BFC030815E3862D4BC384C1 /* after.swift */ = {isa = PBXFileReference; includeInIndex = 1; lastKnownFileType = sourcecode.swift; path = after.swift; sourceTree = "<group>"; };
-		A1CA5C2794F215DF8D6237AAE74D53C4 /* PrimerTextField.swift */ = {isa = PBXFileReference; includeInIndex = 1; lastKnownFileType = sourcecode.swift; path = PrimerTextField.swift; sourceTree = "<group>"; };
-		A26F762793848290F8FED39C251E937F /* FormTextFieldType.swift */ = {isa = PBXFileReference; includeInIndex = 1; lastKnownFileType = sourcecode.swift; path = FormTextFieldType.swift; sourceTree = "<group>"; };
-		A4E7B1C752F38C22267D301DD5A364DF /* Pods-PrimerSDK_Tests-acknowledgements.markdown */ = {isa = PBXFileReference; includeInIndex = 1; lastKnownFileType = text; path = "Pods-PrimerSDK_Tests-acknowledgements.markdown"; sourceTree = "<group>"; };
-		A8B3BC107C2BDC3C03D961866F721265 /* PrimerResources.bundle */ = {isa = PBXFileReference; explicitFileType = wrapper.cfbundle; includeInIndex = 0; path = PrimerResources.bundle; sourceTree = BUILT_PRODUCTS_DIR; };
-		A8B8E4E2F747E56E6E3025FCF93E1E2E /* ApplePayViewModel.swift */ = {isa = PBXFileReference; includeInIndex = 1; lastKnownFileType = sourcecode.swift; path = ApplePayViewModel.swift; sourceTree = "<group>"; };
-		AA80C9C550CB6B8B521015719AA66526 /* Pods-PrimerSDK_Example.modulemap */ = {isa = PBXFileReference; includeInIndex = 1; lastKnownFileType = sourcecode.module; path = "Pods-PrimerSDK_Example.modulemap"; sourceTree = "<group>"; };
-		AB974EBC90F7A444574964508FC49A0C /* UserDefaultsExtension.swift */ = {isa = PBXFileReference; includeInIndex = 1; lastKnownFileType = sourcecode.swift; path = UserDefaultsExtension.swift; sourceTree = "<group>"; };
-		AD83F68ED6276731D3FE4ED527C5E070 /* Parser.swift */ = {isa = PBXFileReference; includeInIndex = 1; lastKnownFileType = sourcecode.swift; path = Parser.swift; sourceTree = "<group>"; };
-		B029EF06ECDB1A8C3472F4270BA55922 /* LICENSE */ = {isa = PBXFileReference; includeInIndex = 1; lastKnownFileType = text; path = LICENSE; sourceTree = "<group>"; };
-		B02D93635C527F54706468BCB3ADB579 /* PayPalService.swift */ = {isa = PBXFileReference; includeInIndex = 1; lastKnownFileType = sourcecode.swift; path = PayPalService.swift; sourceTree = "<group>"; };
-		B0DBCB306CB7066B64CF78F250448A59 /* CardScannerViewController+SimpleScanDelegate.swift */ = {isa = PBXFileReference; includeInIndex = 1; lastKnownFileType = sourcecode.swift; path = "CardScannerViewController+SimpleScanDelegate.swift"; sourceTree = "<group>"; };
-		B1A9A3BA6E15433F8230ADC18379A73C /* Primer.swift */ = {isa = PBXFileReference; includeInIndex = 1; lastKnownFileType = sourcecode.swift; path = Primer.swift; sourceTree = "<group>"; };
-		B3FB98A39DCD5333F38E6AAE350D8C05 /* SuccessViewController.swift */ = {isa = PBXFileReference; includeInIndex = 1; lastKnownFileType = sourcecode.swift; path = SuccessViewController.swift; sourceTree = "<group>"; };
-		B426D10C34E57FCC8CAD72B837920392 /* GuaranteeWrappers.swift */ = {isa = PBXFileReference; includeInIndex = 1; lastKnownFileType = sourcecode.swift; path = GuaranteeWrappers.swift; sourceTree = "<group>"; };
-		B429083200B13F604ED3C87DFFC0C016 /* Pods-PrimerSDK_Tests.modulemap */ = {isa = PBXFileReference; includeInIndex = 1; lastKnownFileType = sourcecode.module; path = "Pods-PrimerSDK_Tests.modulemap"; sourceTree = "<group>"; };
-		B42B792069432D7F21FA08EB57EE4BBB /* RateLimitedDispatcherBase.swift */ = {isa = PBXFileReference; includeInIndex = 1; lastKnownFileType = sourcecode.swift; path = RateLimitedDispatcherBase.swift; sourceTree = "<group>"; };
-		B4D1BB66F6E55473DBDBB4ED2823172F /* race.swift */ = {isa = PBXFileReference; includeInIndex = 1; lastKnownFileType = sourcecode.swift; path = race.swift; sourceTree = "<group>"; };
-		B67E63BB35B1ACB9903177C34FEE54A4 /* CardScannerViewModel.swift */ = {isa = PBXFileReference; includeInIndex = 1; lastKnownFileType = sourcecode.swift; path = CardScannerViewModel.swift; sourceTree = "<group>"; };
-		B8EF437A12E8124399D45886AFD720A1 /* Cancellable.swift */ = {isa = PBXFileReference; includeInIndex = 1; lastKnownFileType = sourcecode.swift; path = Cancellable.swift; sourceTree = "<group>"; };
-		BBDD39E0DA9D7E96214C36A49683691C /* UXMode.swift */ = {isa = PBXFileReference; includeInIndex = 1; lastKnownFileType = sourcecode.swift; path = UXMode.swift; sourceTree = "<group>"; };
-		C199EE436EBBA38029D31C627184E7A6 /* firstly.swift */ = {isa = PBXFileReference; includeInIndex = 1; lastKnownFileType = sourcecode.swift; path = firstly.swift; sourceTree = "<group>"; };
-		C4BCA18AC3EE4E6EBECA3B56639C9DC1 /* PresentationController.swift */ = {isa = PBXFileReference; includeInIndex = 1; lastKnownFileType = sourcecode.swift; path = PresentationController.swift; sourceTree = "<group>"; };
-		C7B2E748997F4064967AC00D8B3F9646 /* ErrorViewController.swift */ = {isa = PBXFileReference; includeInIndex = 1; lastKnownFileType = sourcecode.swift; path = ErrorViewController.swift; sourceTree = "<group>"; };
-		C7FBBCD1F4AFF89F35DD34F2CB4E0BFB /* hang.swift */ = {isa = PBXFileReference; includeInIndex = 1; lastKnownFileType = sourcecode.swift; path = hang.swift; sourceTree = "<group>"; };
-		C8CCD3F21F7BE652965958ACD8F19AF5 /* Mask.swift */ = {isa = PBXFileReference; includeInIndex = 1; lastKnownFileType = sourcecode.swift; path = Mask.swift; sourceTree = "<group>"; };
-		C94B15C583B8452916448CFCEB67C2BE /* README.md */ = {isa = PBXFileReference; includeInIndex = 1; lastKnownFileType = net.daringfireball.markdown; path = README.md; sourceTree = "<group>"; };
-		CA8FDBB51132400FF646D2D29AE687E1 /* ResourceBundle-PrimerResources-PrimerSDK-Info.plist */ = {isa = PBXFileReference; includeInIndex = 1; lastKnownFileType = text.plist.xml; path = "ResourceBundle-PrimerResources-PrimerSDK-Info.plist"; sourceTree = "<group>"; };
-		CBA70B06BBB27FE8A0977C5275151B0F /* PrimerSDK.podspec */ = {isa = PBXFileReference; explicitFileType = text.script.ruby; includeInIndex = 1; indentWidth = 2; path = PrimerSDK.podspec; sourceTree = "<group>"; tabWidth = 2; xcLanguageSpecificationIdentifier = xcode.lang.ruby; };
-		CD545AE386EE461B977397C6D906E96F /* EnsureWrappers.swift */ = {isa = PBXFileReference; includeInIndex = 1; lastKnownFileType = sourcecode.swift; path = EnsureWrappers.swift; sourceTree = "<group>"; };
-		CDB2E5B8936AB663B83F7CED4CD99B9F /* VaultService.swift */ = {isa = PBXFileReference; includeInIndex = 1; lastKnownFileType = sourcecode.swift; path = VaultService.swift; sourceTree = "<group>"; };
-		D0BCD937E82EF4E5FEC9BE4FC64F12CE /* PrimerTableViewCell.swift */ = {isa = PBXFileReference; includeInIndex = 1; lastKnownFileType = sourcecode.swift; path = PrimerTableViewCell.swift; sourceTree = "<group>"; };
-		D135F31AF280156159C284EF80EEA1D8 /* PrimerButton.swift */ = {isa = PBXFileReference; includeInIndex = 1; lastKnownFileType = sourcecode.swift; path = PrimerButton.swift; sourceTree = "<group>"; };
-=======
+		63D543813F4FD90DC31E7D0E6928A55B /* ExternalViewModel.swift */ = {isa = PBXFileReference; includeInIndex = 1; lastKnownFileType = sourcecode.swift; path = ExternalViewModel.swift; sourceTree = "<group>"; };
+		644F9FB1BA25FD323CD0800128C00F2F /* CardScannerViewModel.swift */ = {isa = PBXFileReference; includeInIndex = 1; lastKnownFileType = sourcecode.swift; path = CardScannerViewModel.swift; sourceTree = "<group>"; };
 		6480A088606A24F296C93EF01B8E1A87 /* PrimerSDK-prefix.pch */ = {isa = PBXFileReference; includeInIndex = 1; lastKnownFileType = sourcecode.c.h; path = "PrimerSDK-prefix.pch"; sourceTree = "<group>"; };
 		64E01D173371A0D0D9E807710DF500B2 /* FormType.swift */ = {isa = PBXFileReference; includeInIndex = 1; lastKnownFileType = sourcecode.swift; path = FormType.swift; sourceTree = "<group>"; };
-		65C7C9239052B42F2EC3DC1CB2DA091F /* VaultPaymentMethodViewController+ReloadDelegate.swift */ = {isa = PBXFileReference; includeInIndex = 1; lastKnownFileType = sourcecode.swift; path = "VaultPaymentMethodViewController+ReloadDelegate.swift"; sourceTree = "<group>"; };
-		65F24B04104FAAF2CF3D8CA125FAA7D2 /* OAuthViewController.swift */ = {isa = PBXFileReference; includeInIndex = 1; lastKnownFileType = sourcecode.swift; path = OAuthViewController.swift; sourceTree = "<group>"; };
 		6773DBDBD41CC20F88A9BF0D798C36B5 /* Klarna.swift */ = {isa = PBXFileReference; includeInIndex = 1; lastKnownFileType = sourcecode.swift; path = Klarna.swift; sourceTree = "<group>"; };
 		687B96A4A5EC2C15EF18039A0772AF7F /* DependencyInjection.swift */ = {isa = PBXFileReference; includeInIndex = 1; lastKnownFileType = sourcecode.swift; path = DependencyInjection.swift; sourceTree = "<group>"; };
-		6AB594D10CEB7672AAE5ACC613D6AC1D /* CardButton.swift */ = {isa = PBXFileReference; includeInIndex = 1; lastKnownFileType = sourcecode.swift; path = CardButton.swift; sourceTree = "<group>"; };
+		68E044818252BBD6A6E6DB2F40C69B96 /* CardScannerViewController+SimpleScanDelegate.swift */ = {isa = PBXFileReference; includeInIndex = 1; lastKnownFileType = sourcecode.swift; path = "CardScannerViewController+SimpleScanDelegate.swift"; sourceTree = "<group>"; };
+		693C5E870BFE47C4457135F98971BEF5 /* ReloadDelegate.swift */ = {isa = PBXFileReference; includeInIndex = 1; lastKnownFileType = sourcecode.swift; path = ReloadDelegate.swift; sourceTree = "<group>"; };
+		69649005D32EB296999743A7226C9CFD /* PrimerCardholderNameFieldView.swift */ = {isa = PBXFileReference; includeInIndex = 1; lastKnownFileType = sourcecode.swift; path = PrimerCardholderNameFieldView.swift; sourceTree = "<group>"; };
 		6BD2FFEDDB4EAD00BFA29E82817298A7 /* CancelContext.swift */ = {isa = PBXFileReference; includeInIndex = 1; lastKnownFileType = sourcecode.swift; path = CancelContext.swift; sourceTree = "<group>"; };
 		6C7BD8242CD278C487A453CA961CB44D /* Catchable.swift */ = {isa = PBXFileReference; includeInIndex = 1; lastKnownFileType = sourcecode.swift; path = Catchable.swift; sourceTree = "<group>"; };
-		6D08392313D68239401DADB51C0E338F /* ErrorViewController.swift */ = {isa = PBXFileReference; includeInIndex = 1; lastKnownFileType = sourcecode.swift; path = ErrorViewController.swift; sourceTree = "<group>"; };
+		6D11D0F70AD38EE3A3A4C0DE322D19C6 /* VaultCheckoutViewModel.swift */ = {isa = PBXFileReference; includeInIndex = 1; lastKnownFileType = sourcecode.swift; path = VaultCheckoutViewModel.swift; sourceTree = "<group>"; };
 		6ECF066F0E3357FD764BFB134236DB0E /* Promise.swift */ = {isa = PBXFileReference; includeInIndex = 1; lastKnownFileType = sourcecode.swift; path = Promise.swift; sourceTree = "<group>"; };
+		6EE054F86597F1B825B45874A89EBDFC /* PRTextField.swift */ = {isa = PBXFileReference; includeInIndex = 1; lastKnownFileType = sourcecode.swift; path = PRTextField.swift; sourceTree = "<group>"; };
 		6F62EC7E7FE74F53F207CFD74D2416CA /* Pods-PrimerSDK_Example-Info.plist */ = {isa = PBXFileReference; includeInIndex = 1; lastKnownFileType = text.plist.xml; path = "Pods-PrimerSDK_Example-Info.plist"; sourceTree = "<group>"; };
 		70EAB311B225AA02CB8AC681F3A5238D /* Parser.swift */ = {isa = PBXFileReference; includeInIndex = 1; lastKnownFileType = sourcecode.swift; path = Parser.swift; sourceTree = "<group>"; };
 		73010CC983E3809BECEE5348DA1BB8C6 /* Foundation.framework */ = {isa = PBXFileReference; lastKnownFileType = wrapper.framework; name = Foundation.framework; path = Platforms/iPhoneOS.platform/Developer/SDKs/iPhoneOS14.0.sdk/System/Library/Frameworks/Foundation.framework; sourceTree = DEVELOPER_DIR; };
 		75D62FE7223CD972605B2FC8E30935B8 /* when.swift */ = {isa = PBXFileReference; includeInIndex = 1; lastKnownFileType = sourcecode.swift; path = when.swift; sourceTree = "<group>"; };
-		7A2658DC009E30EB677218E1E68894CB /* CardScannerViewController.swift */ = {isa = PBXFileReference; includeInIndex = 1; lastKnownFileType = sourcecode.swift; path = CardScannerViewController.swift; sourceTree = "<group>"; };
 		7A4C84CBC8767D175B0A6C840BCFED40 /* EnsureWrappers.swift */ = {isa = PBXFileReference; includeInIndex = 1; lastKnownFileType = sourcecode.swift; path = EnsureWrappers.swift; sourceTree = "<group>"; };
 		7A4F9B622777D779D068DD7ECECB783E /* TokenizationService.swift */ = {isa = PBXFileReference; includeInIndex = 1; lastKnownFileType = sourcecode.swift; path = TokenizationService.swift; sourceTree = "<group>"; };
 		7B38E5AA5C69E36A73AE49490DE42B62 /* Dispatcher.swift */ = {isa = PBXFileReference; includeInIndex = 1; lastKnownFileType = sourcecode.swift; path = Dispatcher.swift; sourceTree = "<group>"; };
 		7BBD65F562C954481F78355187B3F977 /* Icons.xcassets */ = {isa = PBXFileReference; includeInIndex = 1; lastKnownFileType = folder.assetcatalog; name = Icons.xcassets; path = Sources/PrimerSDK/Resources/Icons.xcassets; sourceTree = "<group>"; };
-		7BEB9685EC4FF712ED824143F2EFD43D /* ExternalViewModel.swift */ = {isa = PBXFileReference; includeInIndex = 1; lastKnownFileType = sourcecode.swift; path = ExternalViewModel.swift; sourceTree = "<group>"; };
-		7EF6602961AD042B7C9A72F8D92CA136 /* VaultCheckoutView.swift */ = {isa = PBXFileReference; includeInIndex = 1; lastKnownFileType = sourcecode.swift; path = VaultCheckoutView.swift; sourceTree = "<group>"; };
 		8087E731E68A479A914A510BED82AE07 /* CountryCode.swift */ = {isa = PBXFileReference; includeInIndex = 1; lastKnownFileType = sourcecode.swift; path = CountryCode.swift; sourceTree = "<group>"; };
+		80FDCC3A7F2C8BC83EF2339FA7EEDB59 /* PrimerExpiryDateFieldView.swift */ = {isa = PBXFileReference; includeInIndex = 1; lastKnownFileType = sourcecode.swift; path = PrimerExpiryDateFieldView.swift; sourceTree = "<group>"; };
 		87936D08A64D209E421B723513439BC1 /* hang.swift */ = {isa = PBXFileReference; includeInIndex = 1; lastKnownFileType = sourcecode.swift; path = hang.swift; sourceTree = "<group>"; };
 		88E1B6A093974C9B4ABAD83344499DA6 /* PrimerSettings.swift */ = {isa = PBXFileReference; includeInIndex = 1; lastKnownFileType = sourcecode.swift; path = PrimerSettings.swift; sourceTree = "<group>"; };
 		892AB5DA71AD7417E621981018A90525 /* PayPalService.swift */ = {isa = PBXFileReference; includeInIndex = 1; lastKnownFileType = sourcecode.swift; path = PayPalService.swift; sourceTree = "<group>"; };
 		8A330D88B52AC1945CB3D4C50B9F38AB /* ThenableWrappers.swift */ = {isa = PBXFileReference; includeInIndex = 1; lastKnownFileType = sourcecode.swift; path = ThenableWrappers.swift; sourceTree = "<group>"; };
-		8A49E81D430CB17377D0401B43C8FF8B /* VaultCheckoutViewController+ReloadDelegate.swift */ = {isa = PBXFileReference; includeInIndex = 1; lastKnownFileType = sourcecode.swift; path = "VaultCheckoutViewController+ReloadDelegate.swift"; sourceTree = "<group>"; };
 		8AB069823232FC63A6E0F13B64258405 /* PrimerTextField.swift */ = {isa = PBXFileReference; includeInIndex = 1; lastKnownFileType = sourcecode.swift; path = PrimerTextField.swift; sourceTree = "<group>"; };
 		8AFC44E1E9AD1CC23E9A6AEB3E10520B /* CatchWrappers.swift */ = {isa = PBXFileReference; includeInIndex = 1; lastKnownFileType = sourcecode.swift; path = CatchWrappers.swift; sourceTree = "<group>"; };
-		8D597577BFED20DD019A109A17802D2C /* PrimerSDK.podspec */ = {isa = PBXFileReference; explicitFileType = text.script.ruby; includeInIndex = 1; indentWidth = 2; path = PrimerSDK.podspec; sourceTree = "<group>"; tabWidth = 2; xcLanguageSpecificationIdentifier = xcode.lang.ruby; };
-		8E2161E3F3A0D615B4AE57CC3A1A893D /* CardScannerViewModel.swift */ = {isa = PBXFileReference; includeInIndex = 1; lastKnownFileType = sourcecode.swift; path = CardScannerViewModel.swift; sourceTree = "<group>"; };
+		8D597577BFED20DD019A109A17802D2C /* PrimerSDK.podspec */ = {isa = PBXFileReference; explicitFileType = text.script.ruby; includeInIndex = 1; indentWidth = 2; lastKnownFileType = text; path = PrimerSDK.podspec; sourceTree = "<group>"; tabWidth = 2; xcLanguageSpecificationIdentifier = xcode.lang.ruby; };
 		900DB97888E9D42FBF604D2DCBB892A5 /* PaymentMethodToken.swift */ = {isa = PBXFileReference; includeInIndex = 1; lastKnownFileType = sourcecode.swift; path = PaymentMethodToken.swift; sourceTree = "<group>"; };
 		9011D073D2AF5CFDAA7AFCE8950B92C9 /* Box.swift */ = {isa = PBXFileReference; includeInIndex = 1; lastKnownFileType = sourcecode.swift; path = Box.swift; sourceTree = "<group>"; };
 		9430EC7E57F0D3860EA0C9AE790CC3B0 /* CancellablePromise.swift */ = {isa = PBXFileReference; includeInIndex = 1; lastKnownFileType = sourcecode.swift; path = CancellablePromise.swift; sourceTree = "<group>"; };
 		94359EB0FA45AB00A3452AFFF651E4B8 /* JSONParser.swift */ = {isa = PBXFileReference; includeInIndex = 1; lastKnownFileType = sourcecode.swift; path = JSONParser.swift; sourceTree = "<group>"; };
+		946123F76A5EAA4644479A68FDDE5FC6 /* VaultPaymentMethodViewModel.swift */ = {isa = PBXFileReference; includeInIndex = 1; lastKnownFileType = sourcecode.swift; path = VaultPaymentMethodViewModel.swift; sourceTree = "<group>"; };
 		952BCAEB94383C635DB65F874C83F267 /* CoreDataDispatcher.swift */ = {isa = PBXFileReference; includeInIndex = 1; lastKnownFileType = sourcecode.swift; path = CoreDataDispatcher.swift; sourceTree = "<group>"; };
-		9664BB0D43986839098302899C2635C1 /* VaultCheckoutViewModel.swift */ = {isa = PBXFileReference; includeInIndex = 1; lastKnownFileType = sourcecode.swift; path = VaultCheckoutViewModel.swift; sourceTree = "<group>"; };
 		98986AEBC6B084A588667097DD03C645 /* AppState.swift */ = {isa = PBXFileReference; includeInIndex = 1; lastKnownFileType = sourcecode.swift; path = AppState.swift; sourceTree = "<group>"; };
-		9946C26D62A08CA7AD14DFFCE291AA51 /* OAuthViewModel.swift */ = {isa = PBXFileReference; includeInIndex = 1; lastKnownFileType = sourcecode.swift; path = OAuthViewModel.swift; sourceTree = "<group>"; };
 		99A0039C7446E3BF90C4FFBB2A1CD68A /* PrimerAPIClient.swift */ = {isa = PBXFileReference; includeInIndex = 1; lastKnownFileType = sourcecode.swift; path = PrimerAPIClient.swift; sourceTree = "<group>"; };
-		9AAB19D10B05B0B6A54EEB222315EEE4 /* RootViewController.swift */ = {isa = PBXFileReference; includeInIndex = 1; lastKnownFileType = sourcecode.swift; path = RootViewController.swift; sourceTree = "<group>"; };
+		9AF533914C2AD33D1EA01708D78D3F20 /* CardComponentsManager.swift */ = {isa = PBXFileReference; includeInIndex = 1; lastKnownFileType = sourcecode.swift; path = CardComponentsManager.swift; sourceTree = "<group>"; };
 		9B88D404965CEEE38DDB0531A4FE148F /* RateLimitedDispatcher.swift */ = {isa = PBXFileReference; includeInIndex = 1; lastKnownFileType = sourcecode.swift; path = RateLimitedDispatcher.swift; sourceTree = "<group>"; };
 		9BFB9A74F24B72709759658BA719FC2B /* PrimerTableViewCell.swift */ = {isa = PBXFileReference; includeInIndex = 1; lastKnownFileType = sourcecode.swift; path = PrimerTableViewCell.swift; sourceTree = "<group>"; };
+		9CE1B153D8D34C79DF9D15682A131F6D /* ScannerView.swift */ = {isa = PBXFileReference; includeInIndex = 1; lastKnownFileType = sourcecode.swift; path = ScannerView.swift; sourceTree = "<group>"; };
 		9D5293FFDCC27A58F1E26ADD81843CCE /* Optional+Extensions.swift */ = {isa = PBXFileReference; includeInIndex = 1; lastKnownFileType = sourcecode.swift; path = "Optional+Extensions.swift"; sourceTree = "<group>"; };
-		9D940727FF8FB9C785EB98E56350EF41 /* Podfile */ = {isa = PBXFileReference; explicitFileType = text.script.ruby; includeInIndex = 1; indentWidth = 2; name = Podfile; path = ../Podfile; sourceTree = SOURCE_ROOT; tabWidth = 2; xcLanguageSpecificationIdentifier = xcode.lang.ruby; };
+		9D940727FF8FB9C785EB98E56350EF41 /* Podfile */ = {isa = PBXFileReference; explicitFileType = text.script.ruby; includeInIndex = 1; indentWidth = 2; lastKnownFileType = text; name = Podfile; path = ../Podfile; sourceTree = SOURCE_ROOT; tabWidth = 2; xcLanguageSpecificationIdentifier = xcode.lang.ruby; };
 		9DA92BAB61ECA15F1FD33193FED7CD10 /* PaymentNetwork.swift */ = {isa = PBXFileReference; includeInIndex = 1; lastKnownFileType = sourcecode.swift; path = PaymentNetwork.swift; sourceTree = "<group>"; };
 		9E4BE4F874B7F78999327F1EE42F43C3 /* UXMode.swift */ = {isa = PBXFileReference; includeInIndex = 1; lastKnownFileType = sourcecode.swift; path = UXMode.swift; sourceTree = "<group>"; };
+		9F28DF05B998F39D71E21724C7E3CD3C /* SuccessViewController.swift */ = {isa = PBXFileReference; includeInIndex = 1; lastKnownFileType = sourcecode.swift; path = SuccessViewController.swift; sourceTree = "<group>"; };
 		9FF7DFF4FA432629C766AC10D4EFCBBF /* firstly.swift */ = {isa = PBXFileReference; includeInIndex = 1; lastKnownFileType = sourcecode.swift; path = firstly.swift; sourceTree = "<group>"; };
 		A04990710B7C42B5848F6EE2D22F5E21 /* Error.swift */ = {isa = PBXFileReference; includeInIndex = 1; lastKnownFileType = sourcecode.swift; path = Error.swift; sourceTree = "<group>"; };
 		A2FDD0E983A241F368683C16397931CA /* StringExtension.swift */ = {isa = PBXFileReference; includeInIndex = 1; lastKnownFileType = sourcecode.swift; path = StringExtension.swift; sourceTree = "<group>"; };
 		A4D0E74DC707408AD3B42AFDCE719F18 /* PresentationController.swift */ = {isa = PBXFileReference; includeInIndex = 1; lastKnownFileType = sourcecode.swift; path = PresentationController.swift; sourceTree = "<group>"; };
 		A4E7B1C752F38C22267D301DD5A364DF /* Pods-PrimerSDK_Tests-acknowledgements.markdown */ = {isa = PBXFileReference; includeInIndex = 1; lastKnownFileType = text; path = "Pods-PrimerSDK_Tests-acknowledgements.markdown"; sourceTree = "<group>"; };
 		A5A8611F6B57E6A7A42A931A5FF3D8BF /* ApplePayService.swift */ = {isa = PBXFileReference; includeInIndex = 1; lastKnownFileType = sourcecode.swift; path = ApplePayService.swift; sourceTree = "<group>"; };
-		A5C4E06D7D163CE66BEFABF9EA6636F3 /* VaultPaymentMethodView.swift */ = {isa = PBXFileReference; includeInIndex = 1; lastKnownFileType = sourcecode.swift; path = VaultPaymentMethodView.swift; sourceTree = "<group>"; };
-		A8B3BC107C2BDC3C03D961866F721265 /* PrimerResources.bundle */ = {isa = PBXFileReference; explicitFileType = wrapper.cfbundle; includeInIndex = 0; path = PrimerResources.bundle; sourceTree = BUILT_PRODUCTS_DIR; };
+		A8B3BC107C2BDC3C03D961866F721265 /* PrimerResources.bundle */ = {isa = PBXFileReference; explicitFileType = wrapper.cfbundle; includeInIndex = 0; name = PrimerResources.bundle; path = "PrimerSDK-PrimerResources.bundle"; sourceTree = BUILT_PRODUCTS_DIR; };
 		AA80C9C550CB6B8B521015719AA66526 /* Pods-PrimerSDK_Example.modulemap */ = {isa = PBXFileReference; includeInIndex = 1; lastKnownFileType = sourcecode.module; path = "Pods-PrimerSDK_Example.modulemap"; sourceTree = "<group>"; };
+		AC48B0B9BF47FC599729A8D4F9181DFE /* PrimerNibView.swift */ = {isa = PBXFileReference; includeInIndex = 1; lastKnownFileType = sourcecode.swift; path = PrimerNibView.swift; sourceTree = "<group>"; };
+		AD15AFEF4BF101637B6F5A411C2AB0EA /* VaultCheckoutView.swift */ = {isa = PBXFileReference; includeInIndex = 1; lastKnownFileType = sourcecode.swift; path = VaultCheckoutView.swift; sourceTree = "<group>"; };
 		AD7F0464EFA83E767A5D9F34C55D0DFB /* PrimerViewController.swift */ = {isa = PBXFileReference; includeInIndex = 1; lastKnownFileType = sourcecode.swift; path = PrimerViewController.swift; sourceTree = "<group>"; };
 		AE7BC91A0EE419A4FF931A5B2806CD32 /* GuaranteeWrappers.swift */ = {isa = PBXFileReference; includeInIndex = 1; lastKnownFileType = sourcecode.swift; path = GuaranteeWrappers.swift; sourceTree = "<group>"; };
 		AE9135B053B1C35D908CBEE3DB2249F8 /* PrimerAPIClient+Promises.swift */ = {isa = PBXFileReference; includeInIndex = 1; lastKnownFileType = sourcecode.swift; path = "PrimerAPIClient+Promises.swift"; sourceTree = "<group>"; };
-		B24C25F52535DDE0AE9DCD48A838A0FF /* LICENSE */ = {isa = PBXFileReference; includeInIndex = 1; lastKnownFileType = text; path = LICENSE; sourceTree = "<group>"; };
+		B1637A3ABD0A6C4BFB87B8E91E886A7B /* ErrorViewController.swift */ = {isa = PBXFileReference; includeInIndex = 1; lastKnownFileType = sourcecode.swift; path = ErrorViewController.swift; sourceTree = "<group>"; };
+		B24C25F52535DDE0AE9DCD48A838A0FF /* LICENSE */ = {isa = PBXFileReference; includeInIndex = 1; path = LICENSE; sourceTree = "<group>"; };
+		B2F14B827E60765272B727F70D1853FA /* PrimerTextFieldView.swift */ = {isa = PBXFileReference; includeInIndex = 1; lastKnownFileType = sourcecode.swift; path = PrimerTextFieldView.swift; sourceTree = "<group>"; };
 		B429083200B13F604ED3C87DFFC0C016 /* Pods-PrimerSDK_Tests.modulemap */ = {isa = PBXFileReference; includeInIndex = 1; lastKnownFileType = sourcecode.module; path = "Pods-PrimerSDK_Tests.modulemap"; sourceTree = "<group>"; };
 		B4FFACB03254DF73E3E852368AB422F6 /* Primer.swift */ = {isa = PBXFileReference; includeInIndex = 1; lastKnownFileType = sourcecode.swift; path = Primer.swift; sourceTree = "<group>"; };
 		B551CAFD068978C9DB4B1AFC465D676B /* PaymentMethodConfig.swift */ = {isa = PBXFileReference; includeInIndex = 1; lastKnownFileType = sourcecode.swift; path = PaymentMethodConfig.swift; sourceTree = "<group>"; };
-		B62DC71578E4361D5F98EFC7935C4715 /* FormViewController.swift */ = {isa = PBXFileReference; includeInIndex = 1; lastKnownFileType = sourcecode.swift; path = FormViewController.swift; sourceTree = "<group>"; };
 		B6818ADE36880EFA593C183D2AAB3A17 /* PrimerScrollView.swift */ = {isa = PBXFileReference; includeInIndex = 1; lastKnownFileType = sourcecode.swift; path = PrimerScrollView.swift; sourceTree = "<group>"; };
 		B8B729D63A20F93C74873D9A4E4AFA46 /* after.swift */ = {isa = PBXFileReference; includeInIndex = 1; lastKnownFileType = sourcecode.swift; path = after.swift; sourceTree = "<group>"; };
-		BC1E3269AEF43E4891A05F4A3EBD35DD /* ConfirmMandateViewController.swift */ = {isa = PBXFileReference; includeInIndex = 1; lastKnownFileType = sourcecode.swift; path = ConfirmMandateViewController.swift; sourceTree = "<group>"; };
+		B928F5943D2CF0661B43EB106BF2B835 /* VaultPaymentMethodView.swift */ = {isa = PBXFileReference; includeInIndex = 1; lastKnownFileType = sourcecode.swift; path = VaultPaymentMethodView.swift; sourceTree = "<group>"; };
+		C227F29156012EC4E777BE08CC1E5F46 /* FormViewController.swift */ = {isa = PBXFileReference; includeInIndex = 1; lastKnownFileType = sourcecode.swift; path = FormViewController.swift; sourceTree = "<group>"; };
+		C5573A87EADF4BE88377CCDCB687E1E5 /* ConfirmMandateView.swift */ = {isa = PBXFileReference; includeInIndex = 1; lastKnownFileType = sourcecode.swift; path = ConfirmMandateView.swift; sourceTree = "<group>"; };
 		C6AE2A6373752C99151C0937E5A0B190 /* Currency.swift */ = {isa = PBXFileReference; includeInIndex = 1; lastKnownFileType = sourcecode.swift; path = Currency.swift; sourceTree = "<group>"; };
 		C85C1CC0365B751661AC23B59685E211 /* ClientToken.swift */ = {isa = PBXFileReference; includeInIndex = 1; lastKnownFileType = sourcecode.swift; path = ClientToken.swift; sourceTree = "<group>"; };
 		C89A91FFAAEB252F2F13D85B665FABAE /* AlertController.swift */ = {isa = PBXFileReference; includeInIndex = 1; lastKnownFileType = sourcecode.swift; path = AlertController.swift; sourceTree = "<group>"; };
 		C8E4B6BE5D9E74E1E8DE1618A779BF56 /* Cancellable.swift */ = {isa = PBXFileReference; includeInIndex = 1; lastKnownFileType = sourcecode.swift; path = Cancellable.swift; sourceTree = "<group>"; };
 		CB2FD849CF8B4CA2A55157270B70BDCD /* StrictRateLimitedDispatcher.swift */ = {isa = PBXFileReference; includeInIndex = 1; lastKnownFileType = sourcecode.swift; path = StrictRateLimitedDispatcher.swift; sourceTree = "<group>"; };
-		CD119B83A3256496B760955F715C35D3 /* ApplePayViewModel.swift */ = {isa = PBXFileReference; includeInIndex = 1; lastKnownFileType = sourcecode.swift; path = ApplePayViewModel.swift; sourceTree = "<group>"; };
-		CF60978478AE36A71BB4143D1AC75036 /* ConfirmMandateViewModel.swift */ = {isa = PBXFileReference; includeInIndex = 1; lastKnownFileType = sourcecode.swift; path = ConfirmMandateViewModel.swift; sourceTree = "<group>"; };
 		D1239FC56FD897E7DD8FD8DF385B18F9 /* ErrorHandler.swift */ = {isa = PBXFileReference; includeInIndex = 1; lastKnownFileType = sourcecode.swift; path = ErrorHandler.swift; sourceTree = "<group>"; };
-		D18F9DF616FC26F243B8330AE4C6FCA6 /* RootViewController+Router.swift */ = {isa = PBXFileReference; includeInIndex = 1; lastKnownFileType = sourcecode.swift; path = "RootViewController+Router.swift"; sourceTree = "<group>"; };
-		D1A461C4F7FF09FD3765C6F63DD7A979 /* CardScannerViewController+SimpleScanDelegate.swift */ = {isa = PBXFileReference; includeInIndex = 1; lastKnownFileType = sourcecode.swift; path = "CardScannerViewController+SimpleScanDelegate.swift"; sourceTree = "<group>"; };
 		D1E990DFA322BD188FDF3EB0710EABC8 /* Validation.swift */ = {isa = PBXFileReference; includeInIndex = 1; lastKnownFileType = sourcecode.swift; path = Validation.swift; sourceTree = "<group>"; };
->>>>>>> c92b185b
 		D264B4E57DF7DB00D71275605D100971 /* Pods-PrimerSDK_Example-frameworks.sh */ = {isa = PBXFileReference; includeInIndex = 1; lastKnownFileType = text.script.sh; path = "Pods-PrimerSDK_Example-frameworks.sh"; sourceTree = "<group>"; };
 		D4E82A30C8D5C49A7ACF3A7C440D0D4D /* ResourceBundle-PrimerResources-PrimerSDK-Info.plist */ = {isa = PBXFileReference; includeInIndex = 1; lastKnownFileType = text.plist.xml; path = "ResourceBundle-PrimerResources-PrimerSDK-Info.plist"; sourceTree = "<group>"; };
 		D57C45E940844BFE136C1EB8B48362E7 /* ApplePay.swift */ = {isa = PBXFileReference; includeInIndex = 1; lastKnownFileType = sourcecode.swift; path = ApplePay.swift; sourceTree = "<group>"; };
 		D66C3890C3566F38C935A2FFD9A237B0 /* Pods-PrimerSDK_Tests-dummy.m */ = {isa = PBXFileReference; includeInIndex = 1; lastKnownFileType = sourcecode.c.objc; path = "Pods-PrimerSDK_Tests-dummy.m"; sourceTree = "<group>"; };
 		D9EEF16E90D821FEA1C3EEEB2BA9D40C /* PrimerButton.swift */ = {isa = PBXFileReference; includeInIndex = 1; lastKnownFileType = sourcecode.swift; path = PrimerButton.swift; sourceTree = "<group>"; };
+		DA3CABE05B4DF161E402F08A138F1766 /* OAuthViewController.swift */ = {isa = PBXFileReference; includeInIndex = 1; lastKnownFileType = sourcecode.swift; path = OAuthViewController.swift; sourceTree = "<group>"; };
 		DB9FC7CAD6D56DCB9FCEE871C0C48B19 /* RateLimitedDispatcherBase.swift */ = {isa = PBXFileReference; includeInIndex = 1; lastKnownFileType = sourcecode.swift; path = RateLimitedDispatcherBase.swift; sourceTree = "<group>"; };
 		DBE484A0031D5A23E83FCE76318EE085 /* UserDefaultsExtension.swift */ = {isa = PBXFileReference; includeInIndex = 1; lastKnownFileType = sourcecode.swift; path = UserDefaultsExtension.swift; sourceTree = "<group>"; };
 		DD9C6F5085ECA6E0EF497B30E2F72114 /* PrimerSDK.debug.xcconfig */ = {isa = PBXFileReference; includeInIndex = 1; lastKnownFileType = text.xcconfig; path = PrimerSDK.debug.xcconfig; sourceTree = "<group>"; };
 		DF6E4F8E7C26A7BBEC17AAD4042A317D /* Pods-PrimerSDK_Tests.debug.xcconfig */ = {isa = PBXFileReference; includeInIndex = 1; lastKnownFileType = text.xcconfig; path = "Pods-PrimerSDK_Tests.debug.xcconfig"; sourceTree = "<group>"; };
-		DFC879FB680AB786759C4AF40228495E /* ScannerView.swift */ = {isa = PBXFileReference; includeInIndex = 1; lastKnownFileType = sourcecode.swift; path = ScannerView.swift; sourceTree = "<group>"; };
 		E1B945985145643C12B1E91600B680DE /* Pods-PrimerSDK_Example-acknowledgements.markdown */ = {isa = PBXFileReference; includeInIndex = 1; lastKnownFileType = text; path = "Pods-PrimerSDK_Example-acknowledgements.markdown"; sourceTree = "<group>"; };
+		E5596C77D665EE41C7A8A3E21979F7D4 /* CardScannerViewController.swift */ = {isa = PBXFileReference; includeInIndex = 1; lastKnownFileType = sourcecode.swift; path = CardScannerViewController.swift; sourceTree = "<group>"; };
+		E609A5C78CA0F2D7704B5BA88330978F /* ApplePayViewModel.swift */ = {isa = PBXFileReference; includeInIndex = 1; lastKnownFileType = sourcecode.swift; path = ApplePayViewModel.swift; sourceTree = "<group>"; };
 		E611461CA4896EE990E374D1FA02A761 /* PrimerDelegate.swift */ = {isa = PBXFileReference; includeInIndex = 1; lastKnownFileType = sourcecode.swift; path = PrimerDelegate.swift; sourceTree = "<group>"; };
-		E76E32DC3FA3A5567F9C81515A3E11A4 /* ReloadDelegate.swift */ = {isa = PBXFileReference; includeInIndex = 1; lastKnownFileType = sourcecode.swift; path = ReloadDelegate.swift; sourceTree = "<group>"; };
 		E884507DF2B84FA8A2E8AD8289881542 /* Pods-PrimerSDK_Example.release.xcconfig */ = {isa = PBXFileReference; includeInIndex = 1; lastKnownFileType = text.xcconfig; path = "Pods-PrimerSDK_Example.release.xcconfig"; sourceTree = "<group>"; };
 		E9670994760E74824FC53B5B0E6BFDE9 /* ImageName.swift */ = {isa = PBXFileReference; includeInIndex = 1; lastKnownFileType = sourcecode.swift; path = ImageName.swift; sourceTree = "<group>"; };
 		EAF93392F425E0747C842823B0370DEF /* ConcurrencyLimitedDispatcher.swift */ = {isa = PBXFileReference; includeInIndex = 1; lastKnownFileType = sourcecode.swift; path = ConcurrencyLimitedDispatcher.swift; sourceTree = "<group>"; };
 		EE647F384582BD0D1A5E92BC75B72C53 /* NetworkService.swift */ = {isa = PBXFileReference; includeInIndex = 1; lastKnownFileType = sourcecode.swift; path = NetworkService.swift; sourceTree = "<group>"; };
 		EE9674DAD0C961C92687877090E1E047 /* Pods-PrimerSDK_Tests-umbrella.h */ = {isa = PBXFileReference; includeInIndex = 1; lastKnownFileType = sourcecode.c.h; path = "Pods-PrimerSDK_Tests-umbrella.h"; sourceTree = "<group>"; };
-		EEED81881C375833528A7FE73AF6EB54 /* SuccessViewController.swift */ = {isa = PBXFileReference; includeInIndex = 1; lastKnownFileType = sourcecode.swift; path = SuccessViewController.swift; sourceTree = "<group>"; };
+		EEF69171410DF6684159D9975C8E3CE6 /* CardButton.swift */ = {isa = PBXFileReference; includeInIndex = 1; lastKnownFileType = sourcecode.swift; path = CardButton.swift; sourceTree = "<group>"; };
 		F0CBDE0F21B1DDA73B330D1A82EA25CE /* PaymentMethodConfigService.swift */ = {isa = PBXFileReference; includeInIndex = 1; lastKnownFileType = sourcecode.swift; path = PaymentMethodConfigService.swift; sourceTree = "<group>"; };
-		F0EB5D926B0716D295D1EF24A21B9CA6 /* fr.lproj */ = {isa = PBXFileReference; includeInIndex = 1; lastKnownFileType = folder; path = fr.lproj; sourceTree = "<group>"; };
-		F5A825E0D6062F02A79DE3C100441A8E /* VaultPaymentMethodViewController.swift */ = {isa = PBXFileReference; includeInIndex = 1; lastKnownFileType = sourcecode.swift; path = VaultPaymentMethodViewController.swift; sourceTree = "<group>"; };
+		F0EB5D926B0716D295D1EF24A21B9CA6 /* fr.lproj */ = {isa = PBXFileReference; includeInIndex = 1; path = fr.lproj; sourceTree = "<group>"; };
+		F605B0E0F2B40EAE90A1749F2712BE61 /* OAuthViewModel.swift */ = {isa = PBXFileReference; includeInIndex = 1; lastKnownFileType = sourcecode.swift; path = OAuthViewModel.swift; sourceTree = "<group>"; };
 		F7B48CC82297D62E27EA98AE7A13D3DA /* Pods-PrimerSDK_Tests.release.xcconfig */ = {isa = PBXFileReference; includeInIndex = 1; lastKnownFileType = text.xcconfig; path = "Pods-PrimerSDK_Tests.release.xcconfig"; sourceTree = "<group>"; };
 		F7BF583A99D54B76C2D8AE027A72CE2E /* Consolable.swift */ = {isa = PBXFileReference; includeInIndex = 1; lastKnownFileType = sourcecode.swift; path = Consolable.swift; sourceTree = "<group>"; };
 		F9060138AB547523B4C989A322BC541D /* KlarnaService.swift */ = {isa = PBXFileReference; includeInIndex = 1; lastKnownFileType = sourcecode.swift; path = KlarnaService.swift; sourceTree = "<group>"; };
-		FA2C3601D612F72FD3388BFBFD41E3D0 /* en.lproj */ = {isa = PBXFileReference; includeInIndex = 1; lastKnownFileType = folder; path = en.lproj; sourceTree = "<group>"; };
-		FD95A76083FD6743BDD8371B3FCA975F /* VaultPaymentMethodViewModel.swift */ = {isa = PBXFileReference; includeInIndex = 1; lastKnownFileType = sourcecode.swift; path = VaultPaymentMethodViewModel.swift; sourceTree = "<group>"; };
-		FF460394FD36E07DC507757546DBD53B /* ConfirmMandateView.swift */ = {isa = PBXFileReference; includeInIndex = 1; lastKnownFileType = sourcecode.swift; path = ConfirmMandateView.swift; sourceTree = "<group>"; };
+		FA2C3601D612F72FD3388BFBFD41E3D0 /* en.lproj */ = {isa = PBXFileReference; includeInIndex = 1; path = en.lproj; sourceTree = "<group>"; };
+		FAFF04F2CE65E46EBA9276254454A22F /* VaultCheckoutViewController.swift */ = {isa = PBXFileReference; includeInIndex = 1; lastKnownFileType = sourcecode.swift; path = VaultCheckoutViewController.swift; sourceTree = "<group>"; };
 /* End PBXFileReference section */
 
 /* Begin PBXFrameworksBuildPhase section */
-		4B54E2A0F1DFE6626FDDE9DF996F074F /* Frameworks */ = {
-			isa = PBXFrameworksBuildPhase;
-			buildActionMask = 2147483647;
-			files = (
-				DABCBDF5C2C67AE6C8FEED22F57F29B3 /* Foundation.framework in Frameworks */,
-			);
-			runOnlyForDeploymentPostprocessing = 0;
-		};
 		5D0AC2A17529F03CD0D2326D5C0FEAAD /* Frameworks */ = {
 			isa = PBXFrameworksBuildPhase;
 			buildActionMask = 2147483647;
@@ -534,6 +377,14 @@
 			);
 			runOnlyForDeploymentPostprocessing = 0;
 		};
+		8149358C9FA6347B69F092053B259257 /* Frameworks */ = {
+			isa = PBXFrameworksBuildPhase;
+			buildActionMask = 2147483647;
+			files = (
+				9FE16ECA50A99CF87641C5A6AEAE7118 /* Foundation.framework in Frameworks */,
+			);
+			runOnlyForDeploymentPostprocessing = 0;
+		};
 		B310260330805517FE17B4EBEF23E21E /* Frameworks */ = {
 			isa = PBXFrameworksBuildPhase;
 			buildActionMask = 2147483647;
@@ -542,7 +393,7 @@
 			);
 			runOnlyForDeploymentPostprocessing = 0;
 		};
-		DCC5B9E77BFD3A82EC9A15919688377B /* Frameworks */ = {
+		FA3E205913B29C29A17CB135CAA38816 /* Frameworks */ = {
 			isa = PBXFrameworksBuildPhase;
 			buildActionMask = 2147483647;
 			files = (
@@ -575,30 +426,52 @@
 				33F40632F5371987A920B8C21D688812 /* Dispatchers */,
 				973B02938F7316F7DDDDCBACCB858F86 /* Wrappers */,
 			);
+			name = PromiseKit;
 			path = PromiseKit;
 			sourceTree = "<group>";
 		};
+		060B5A6A561A7F826D5B2ED38D1DF8F2 /* User Interface */ = {
+			isa = PBXGroup;
+			children = (
+				D3008AED1C57A0C12805F14126912E09 /* Apple Pay */,
+				8F68FA7344CAED1A405477B6DD622895 /* Checkout */,
+				A1D5D3F7C859B89F2A4130AF5C95F03A /* Confirm Mandate */,
+				6F558E7729B646855842272E3A237116 /* Error */,
+				1600A7A9D36B73CCEBF27964A9E392CC /* Form */,
+				A3367BE3DC5D255014E8E9A55E07EEEF /* OAuth */,
+				509A97A7422FB57F2F6FE30E42B529D2 /* PCI */,
+				789A5DC2F4CB78C556584E9D79AE85ED /* Primer */,
+				4629C10C8F1F7A95BD1B178381C4A9D9 /* Root */,
+				37A3A785460C0181143D855B5B4FFD60 /* Success */,
+				68F9F14602B5464C04AD506C7B5E9447 /* Text Fields */,
+				F6AAD2EB563A5E2828559C72346955A6 /* UI Delegates */,
+				09F0D096A6450B606DA5787A1BD9ED17 /* Vault */,
+			);
+			name = "User Interface";
+			path = "Sources/PrimerSDK/Classes/User Interface";
+			sourceTree = "<group>";
+		};
+		09F0D096A6450B606DA5787A1BD9ED17 /* Vault */ = {
+			isa = PBXGroup;
+			children = (
+				B928F5943D2CF0661B43EB106BF2B835 /* VaultPaymentMethodView.swift */,
+				5EF6C242D5B303745D36C6308C23853B /* VaultPaymentMethodViewController.swift */,
+				5BC09C8CCFC10E5AD069F7077C4253D0 /* VaultPaymentMethodViewController+ReloadDelegate.swift */,
+				946123F76A5EAA4644479A68FDDE5FC6 /* VaultPaymentMethodViewModel.swift */,
+			);
+			name = Vault;
+			path = Vault;
+			sourceTree = "<group>";
+		};
 		10D87F1F21ADAF7A57E5672642648E00 /* Localizable */ = {
 			isa = PBXGroup;
 			children = (
-<<<<<<< HEAD
-				EEDB824A43A50D7465D9DBF8ACAC529C /* ApplePayService.swift */,
-				929373F653E662C666B566C02FD6FBD9 /* ClientTokenService.swift */,
-				271406EAF490A8D59696853CFC9AE4A6 /* DirectDebitService.swift */,
-				8AC95A335CF6F1FA77920616930AF9D5 /* KlarnaService.swift */,
-				D445303E3BE14C485807AE6788984278 /* PaymentMethodConfigService.swift */,
-				B02D93635C527F54706468BCB3ADB579 /* PayPalService.swift */,
-				CDB2E5B8936AB663B83F7CED4CD99B9F /* VaultService.swift */,
-			);
-			path = "Payment Services";
-=======
 				FA2C3601D612F72FD3388BFBFD41E3D0 /* en.lproj */,
 				F0EB5D926B0716D295D1EF24A21B9CA6 /* fr.lproj */,
 				482BCAB357F8577582304F21DEB78DA3 /* sv.lproj */,
 			);
 			name = Localizable;
 			path = Sources/PrimerSDK/Resources/Localizable;
->>>>>>> c92b185b
 			sourceTree = "<group>";
 		};
 		10F2C903B87DEB6DA8B51AE1310F9A49 /* Pod */ = {
@@ -608,11 +481,7 @@
 				8D597577BFED20DD019A109A17802D2C /* PrimerSDK.podspec */,
 				570E1B0A57AA0728BD021ECB8F3AB563 /* README.md */,
 			);
-<<<<<<< HEAD
-			path = Cancellation;
-=======
 			name = Pod;
->>>>>>> c92b185b
 			sourceTree = "<group>";
 		};
 		122DE69ED7708C392A79254BF0C2C89C /* API */ = {
@@ -620,11 +489,8 @@
 			children = (
 				1FD2A936DB477D9C1E05D9763B5CEA59 /* Primer */,
 			);
-<<<<<<< HEAD
-			path = Success;
-=======
+			name = API;
 			path = API;
->>>>>>> c92b185b
 			sourceTree = "<group>";
 		};
 		152D925C6D83C10FDB4753AA3E57D59F /* Services */ = {
@@ -634,27 +500,19 @@
 				76A603B51975147F6FEC9FC7ACAD000E /* Network */,
 				DFA68549B95E85B1C58FD632A80CD99E /* Parser */,
 			);
-<<<<<<< HEAD
-			path = OAuth;
-=======
 			name = Services;
 			path = Sources/PrimerSDK/Classes/Services;
->>>>>>> c92b185b
-			sourceTree = "<group>";
-		};
-		18824FEE1F2A870B75355A1EF0669E34 /* Vault */ = {
-			isa = PBXGroup;
-			children = (
-				A5C4E06D7D163CE66BEFABF9EA6636F3 /* VaultPaymentMethodView.swift */,
-				F5A825E0D6062F02A79DE3C100441A8E /* VaultPaymentMethodViewController.swift */,
-				65C7C9239052B42F2EC3DC1CB2DA091F /* VaultPaymentMethodViewController+ReloadDelegate.swift */,
-				FD95A76083FD6743BDD8371B3FCA975F /* VaultPaymentMethodViewModel.swift */,
-			);
-<<<<<<< HEAD
-			path = API;
-=======
-			path = Vault;
->>>>>>> c92b185b
+			sourceTree = "<group>";
+		};
+		1600A7A9D36B73CCEBF27964A9E392CC /* Form */ = {
+			isa = PBXGroup;
+			children = (
+				46786A239C5BF1228842FEACFB39D9D1 /* FormView.swift */,
+				C227F29156012EC4E777BE08CC1E5F46 /* FormViewController.swift */,
+				3E660A947A0D76E9EC6D860512A4D8CC /* FormViewModel.swift */,
+			);
+			name = Form;
+			path = Form;
 			sourceTree = "<group>";
 		};
 		1FD2A936DB477D9C1E05D9763B5CEA59 /* Primer */ = {
@@ -664,17 +522,8 @@
 				99A0039C7446E3BF90C4FFBB2A1CD68A /* PrimerAPIClient.swift */,
 				AE9135B053B1C35D908CBEE3DB2249F8 /* PrimerAPIClient+Promises.swift */,
 			);
+			name = Primer;
 			path = Primer;
-			sourceTree = "<group>";
-		};
-		23FEF093E1028C187732FE2CE55361AD /* Root */ = {
-			isa = PBXGroup;
-			children = (
-				9AAB19D10B05B0B6A54EEB222315EEE4 /* RootViewController.swift */,
-				D18F9DF616FC26F243B8330AE4C6FCA6 /* RootViewController+Router.swift */,
-				077E78D1BD05894DA9E5400ABC607E57 /* Route.swift */,
-			);
-			path = Root;
 			sourceTree = "<group>";
 		};
 		27AAD3F03FC48DF1E3B9A634E94FDA1E /* Extensions & Utilities */ = {
@@ -703,44 +552,6 @@
 			path = "Sources/PrimerSDK/Classes/Extensions & Utilities";
 			sourceTree = "<group>";
 		};
-		2D44BD0FC1AD35346A18AE77ABC74086 /* Primer */ = {
-			isa = PBXGroup;
-			children = (
-				6AB594D10CEB7672AAE5ACC613D6AC1D /* CardButton.swift */,
-				7BEB9685EC4FF712ED824143F2EFD43D /* ExternalViewModel.swift */,
-				11808C535E0B1C12C9F82D28AEC65B34 /* PaymentMethodComponent.swift */,
-			);
-			path = Primer;
-			sourceTree = "<group>";
-		};
-		2D92BDC0C599765BF456BAD654616462 /* Text Fields */ = {
-			isa = PBXGroup;
-			children = (
-<<<<<<< HEAD
-				E9ACBEECA5C8A31CD2700AE19E30335A /* CardComponentsManager.swift */,
-				5211D00A89D1977431E746C7079A9D70 /* PrimerCardholderNameFieldView.swift */,
-				F75EE5D192DFC9E13C6D59F76D8584A3 /* PrimerCardNumberFieldView.swift */,
-				F12A395C00EF13F16CCEB93706DED16C /* PrimerCVVFieldView.swift */,
-				7E601B6FF866B9896B0A642F3596AC22 /* PrimerExpiryDateFieldView.swift */,
-				34B1B4A5B988705795F14FAEC9E7A9B7 /* PrimerNibView.swift */,
-				A1CA5C2794F215DF8D6237AAE74D53C4 /* PrimerTextField.swift */,
-				6E3C9849CE45A0BCB0ABE6FE3D226B29 /* PrimerTextFieldView.swift */,
-				72CB71D9E5D9DEF91E8642CF6C7C51BD /* PrimerTextFieldView.xib */,
-=======
-				15A9C70F26BABB1500B3C210 /* CardComponentsManager.swift */,
-				15A9C71626BABB1500B3C210 /* PrimerCardholderNameFieldView.swift */,
-				15A9C71026BABB1500B3C210 /* PrimerCardNumberFieldView.swift */,
-				15A9C71226BABB1500B3C210 /* PrimerCVVFieldView.swift */,
-				15A9C71126BABB1500B3C210 /* PrimerExpiryDateFieldView.swift */,
-				15A9C70E26BABB1500B3C210 /* PrimerNibView.swift */,
-				15A9C72026BABC3F00B3C210 /* PRTextField.swift */,
-				15A9C71326BABB1500B3C210 /* PrimerTextFieldView.swift */,
-				15A9C71526BABB1500B3C210 /* PrimerTextFieldView.xib */,
->>>>>>> c92b185b
-			);
-			path = "Text Fields";
-			sourceTree = "<group>";
-		};
 		33F40632F5371987A920B8C21D688812 /* Dispatchers */ = {
 			isa = PBXGroup;
 			children = (
@@ -751,11 +562,17 @@
 				DB9FC7CAD6D56DCB9FCEE871C0C48B19 /* RateLimitedDispatcherBase.swift */,
 				CB2FD849CF8B4CA2A55157270B70BDCD /* StrictRateLimitedDispatcher.swift */,
 			);
-<<<<<<< HEAD
-			path = Parser;
-=======
+			name = Dispatchers;
 			path = Dispatchers;
->>>>>>> c92b185b
+			sourceTree = "<group>";
+		};
+		37A3A785460C0181143D855B5B4FFD60 /* Success */ = {
+			isa = PBXGroup;
+			children = (
+				9F28DF05B998F39D71E21724C7E3CD3C /* SuccessViewController.swift */,
+			);
+			name = Success;
+			path = Success;
 			sourceTree = "<group>";
 		};
 		40596DD187ECC033DA56071FF08FC832 /* Core */ = {
@@ -765,9 +582,6 @@
 				5A55EAF1A3BCB35B30BD6BAD9F6B239F /* PCI */,
 				845150AEC804EB992D40E7DBF4BA8DB1 /* Primer */,
 			);
-<<<<<<< HEAD
-			path = CardScanner;
-=======
 			name = Core;
 			path = Sources/PrimerSDK/Classes/Core;
 			sourceTree = "<group>";
@@ -801,7 +615,17 @@
 			);
 			name = "Data Models";
 			path = "Sources/PrimerSDK/Classes/Data Models";
->>>>>>> c92b185b
+			sourceTree = "<group>";
+		};
+		4629C10C8F1F7A95BD1B178381C4A9D9 /* Root */ = {
+			isa = PBXGroup;
+			children = (
+				2F59AC5141D96A980F6DF2203E4315DC /* RootViewController.swift */,
+				32515A11E2CE5FD84B7FAF093464BFF8 /* RootViewController+Router.swift */,
+				4995EE2483FE6B2A3431F9FD3B500149 /* Route.swift */,
+			);
+			name = Root;
+			path = Root;
 			sourceTree = "<group>";
 		};
 		4A1B2ED084737272FEC1A5E090838C23 /* Products */ = {
@@ -815,18 +639,15 @@
 			name = Products;
 			sourceTree = "<group>";
 		};
-<<<<<<< HEAD
-		512D45F91E82D18CF3BF02D37742C128 /* UI Delegates */ = {
-			isa = PBXGroup;
-			children = (
-				28D5B3FBB1952A017F5CD19B38BFA90D /* ReloadDelegate.swift */,
-				E38F93D21261B5BF5FC93DC1DAC4A790 /* TransitioningDelegate.swift */,
-			);
-			path = "UI Delegates";
-			sourceTree = "<group>";
-		};
-=======
->>>>>>> c92b185b
+		509A97A7422FB57F2F6FE30E42B529D2 /* PCI */ = {
+			isa = PBXGroup;
+			children = (
+				790AC7774F33CF0FE2DA7F62E851FF64 /* CardScanner */,
+			);
+			name = PCI;
+			path = PCI;
+			sourceTree = "<group>";
+		};
 		56409D50D0FA1C19C592518252ACCB45 /* Targets Support Files */ = {
 			isa = PBXGroup;
 			children = (
@@ -849,20 +670,33 @@
 			children = (
 				7A4F9B622777D779D068DD7ECECB783E /* TokenizationService.swift */,
 			);
-<<<<<<< HEAD
-			path = Primer;
-=======
+			name = PCI;
 			path = PCI;
->>>>>>> c92b185b
-			sourceTree = "<group>";
-		};
-		65C999A6AFA01D5825C626DEA48970CC /* UI Delegates */ = {
-			isa = PBXGroup;
-			children = (
-				E76E32DC3FA3A5567F9C81515A3E11A4 /* ReloadDelegate.swift */,
-				22F333F26A8E6A50E1626D60433080C2 /* TransitioningDelegate.swift */,
-			);
-			path = "UI Delegates";
+			sourceTree = "<group>";
+		};
+		68F9F14602B5464C04AD506C7B5E9447 /* Text Fields */ = {
+			isa = PBXGroup;
+			children = (
+				9AF533914C2AD33D1EA01708D78D3F20 /* CardComponentsManager.swift */,
+				69649005D32EB296999743A7226C9CFD /* PrimerCardholderNameFieldView.swift */,
+				181BF2B5C8F00646F085B357D5DE6870 /* PrimerCardNumberFieldView.swift */,
+				18B4778D3B4FE3B75BEE7D70FE2E520D /* PrimerCVVFieldView.swift */,
+				80FDCC3A7F2C8BC83EF2339FA7EEDB59 /* PrimerExpiryDateFieldView.swift */,
+				AC48B0B9BF47FC599729A8D4F9181DFE /* PrimerNibView.swift */,
+				B2F14B827E60765272B727F70D1853FA /* PrimerTextFieldView.swift */,
+				6EE054F86597F1B825B45874A89EBDFC /* PRTextField.swift */,
+			);
+			name = "Text Fields";
+			path = "Text Fields";
+			sourceTree = "<group>";
+		};
+		6F558E7729B646855842272E3A237116 /* Error */ = {
+			isa = PBXGroup;
+			children = (
+				B1637A3ABD0A6C4BFB87B8E91E886A7B /* ErrorViewController.swift */,
+			);
+			name = Error;
+			path = Error;
 			sourceTree = "<group>";
 		};
 		76A603B51975147F6FEC9FC7ACAD000E /* Network */ = {
@@ -872,25 +706,31 @@
 				EE647F384582BD0D1A5E92BC75B72C53 /* NetworkService.swift */,
 				00E641A707075B1DB78896D7DF0E2CCB /* URLSessionStack.swift */,
 			);
-<<<<<<< HEAD
-			name = Localizable;
-			path = Sources/PrimerSDK/Resources/Localizable;
-			sourceTree = "<group>";
-		};
-		7C72D0DD1B79FA3100F3AA7481CED34C /* Dispatchers */ = {
-			isa = PBXGroup;
-			children = (
-				0D95EA8E16FCF4EDAC4386D9C4C14C1C /* ConcurrencyLimitedDispatcher.swift */,
-				9EA6A28935344B27E6481DDD79A47066 /* CoreDataDispatcher.swift */,
-				915A389E48327923277B9D13ADC68002 /* Queue.swift */,
-				864669B3B3FE2B09B256B1A245F1D970 /* RateLimitedDispatcher.swift */,
-				B42B792069432D7F21FA08EB57EE4BBB /* RateLimitedDispatcherBase.swift */,
-				3890C39E914977C0AB2FBCED72167415 /* StrictRateLimitedDispatcher.swift */,
-			);
-			path = Dispatchers;
-=======
+			name = Network;
 			path = Network;
->>>>>>> c92b185b
+			sourceTree = "<group>";
+		};
+		789A5DC2F4CB78C556584E9D79AE85ED /* Primer */ = {
+			isa = PBXGroup;
+			children = (
+				EEF69171410DF6684159D9975C8E3CE6 /* CardButton.swift */,
+				63D543813F4FD90DC31E7D0E6928A55B /* ExternalViewModel.swift */,
+				03A584DA71BA6BC3ECB45735D9781647 /* PaymentMethodComponent.swift */,
+			);
+			name = Primer;
+			path = Primer;
+			sourceTree = "<group>";
+		};
+		790AC7774F33CF0FE2DA7F62E851FF64 /* CardScanner */ = {
+			isa = PBXGroup;
+			children = (
+				E5596C77D665EE41C7A8A3E21979F7D4 /* CardScannerViewController.swift */,
+				68E044818252BBD6A6E6DB2F40C69B96 /* CardScannerViewController+SimpleScanDelegate.swift */,
+				644F9FB1BA25FD323CD0800128C00F2F /* CardScannerViewModel.swift */,
+				9CE1B153D8D34C79DF9D15682A131F6D /* ScannerView.swift */,
+			);
+			name = CardScanner;
+			path = CardScanner;
 			sourceTree = "<group>";
 		};
 		845150AEC804EB992D40E7DBF4BA8DB1 /* Primer */ = {
@@ -901,11 +741,21 @@
 				B4FFACB03254DF73E3E852368AB422F6 /* Primer.swift */,
 				E611461CA4896EE990E374D1FA02A761 /* PrimerDelegate.swift */,
 			);
-<<<<<<< HEAD
+			name = Primer;
+			path = Primer;
+			sourceTree = "<group>";
+		};
+		8F68FA7344CAED1A405477B6DD622895 /* Checkout */ = {
+			isa = PBXGroup;
+			children = (
+				4CFFA59261841D94E55DC82389DFBE55 /* DirectCheckoutViewModel.swift */,
+				AD15AFEF4BF101637B6F5A411C2AB0EA /* VaultCheckoutView.swift */,
+				FAFF04F2CE65E46EBA9276254454A22F /* VaultCheckoutViewController.swift */,
+				007729941B091B884F75B13758FEB92A /* VaultCheckoutViewController+ReloadDelegate.swift */,
+				6D11D0F70AD38EE3A3A4C0DE322D19C6 /* VaultCheckoutViewModel.swift */,
+			);
+			name = Checkout;
 			path = Checkout;
-=======
-			path = Primer;
->>>>>>> c92b185b
 			sourceTree = "<group>";
 		};
 		955E014183BA470822A7A8E93BCFA037 /* JSON */ = {
@@ -913,39 +763,13 @@
 			children = (
 				94359EB0FA45AB00A3452AFFF651E4B8 /* JSONParser.swift */,
 			);
-<<<<<<< HEAD
-			path = PCI;
-=======
+			name = JSON;
 			path = JSON;
->>>>>>> c92b185b
 			sourceTree = "<group>";
 		};
 		973B02938F7316F7DDDDCBACCB858F86 /* Wrappers */ = {
 			isa = PBXGroup;
 			children = (
-<<<<<<< HEAD
-				A1A259930BFC030815E3862D4BC384C1 /* after.swift */,
-				6DFE45CE693DEB6FAF1798EE1B8E1E00 /* Box.swift */,
-				582B679CB6ADF50E8DB135A6CB962596 /* Catchable.swift */,
-				DAC86868820797A4EF499429A1C5545B /* Configuration.swift */,
-				1B31AD3B74B9C0F0EA51566F64527089 /* CustomStringConvertible.swift */,
-				0FD8A03C1BF91F25A249EC69359FE246 /* Dispatcher.swift */,
-				1021DA8095754ABE9DDC674E41F772C4 /* Error.swift */,
-				C199EE436EBBA38029D31C627184E7A6 /* firstly.swift */,
-				5C5F2F652C5AFD224DB89AA2D9ADB8EA /* Guarantee.swift */,
-				C7FBBCD1F4AFF89F35DD34F2CB4E0BFB /* hang.swift */,
-				6584D66C10AC060119D4D1B660C23C7F /* LogEvent.swift */,
-				6FFFCC5EB7DF4DC42EE0006D18A8848F /* Promise.swift */,
-				B4D1BB66F6E55473DBDBB4ED2823172F /* race.swift */,
-				341D0801951DC4894D4C931B77AFB60D /* Resolver.swift */,
-				747C8C7F9124F3E3A4A096DD7C69E945 /* Thenable.swift */,
-				409A5BB03ACBD3B0DF10FB849ACE45E0 /* when.swift */,
-				11E6DC04038974F8EB37B0793AA88DD4 /* Cancellation */,
-				7C72D0DD1B79FA3100F3AA7481CED34C /* Dispatchers */,
-				F90A666C6FB4302C1253B41E9A6CBECC /* Wrappers */,
-			);
-			path = PromiseKit;
-=======
 				8AFC44E1E9AD1CC23E9A6AEB3E10520B /* CatchWrappers.swift */,
 				7A4C84CBC8767D175B0A6C840BCFED40 /* EnsureWrappers.swift */,
 				1D71031EC3FD2247A8C6CE1A8979D9B1 /* FinallyWrappers.swift */,
@@ -955,63 +779,30 @@
 				8A330D88B52AC1945CB3D4C50B9F38AB /* ThenableWrappers.swift */,
 				33605482760FF98341E60B5BB60A7307 /* WrapperProtocols.swift */,
 			);
+			name = Wrappers;
 			path = Wrappers;
->>>>>>> c92b185b
-			sourceTree = "<group>";
-		};
-		986DBA42F2E1E51B3C125255C3594930 /* Confirm Mandate */ = {
-			isa = PBXGroup;
-			children = (
-				FF460394FD36E07DC507757546DBD53B /* ConfirmMandateView.swift */,
-				BC1E3269AEF43E4891A05F4A3EBD35DD /* ConfirmMandateViewController.swift */,
-				CF60978478AE36A71BB4143D1AC75036 /* ConfirmMandateViewModel.swift */,
-			);
-<<<<<<< HEAD
-			path = Network;
-=======
+			sourceTree = "<group>";
+		};
+		A1D5D3F7C859B89F2A4130AF5C95F03A /* Confirm Mandate */ = {
+			isa = PBXGroup;
+			children = (
+				C5573A87EADF4BE88377CCDCB687E1E5 /* ConfirmMandateView.swift */,
+				431DC5553748D933915F6797D7061887 /* ConfirmMandateViewController.swift */,
+				06D75BB55C97BE8F53A14EA5B246E586 /* ConfirmMandateViewModel.swift */,
+			);
+			name = "Confirm Mandate";
 			path = "Confirm Mandate";
->>>>>>> c92b185b
-			sourceTree = "<group>";
-		};
-		A13BB04B03C15F72A238855257C3124B /* Error */ = {
-			isa = PBXGroup;
-			children = (
-<<<<<<< HEAD
-				66F499FAA78D14B845AED98C3490955A /* AlertController.swift */,
-				2DF330ADEC4EE8092E97D4770E4A523B /* BundleExtension.swift */,
-				715D550DBCA4B6014396AD9F73C013F2 /* DateExtension.swift */,
-				81514A849CB79D061389790F30892E19 /* Logger.swift */,
-				C8CCD3F21F7BE652965958ACD8F19AF5 /* Mask.swift */,
-				110D21A03EDA2C097F1D9058AAC04C0A /* Optional+Extensions.swift */,
-				C4BCA18AC3EE4E6EBECA3B56639C9DC1 /* PresentationController.swift */,
-				D135F31AF280156159C284EF80EEA1D8 /* PrimerButton.swift */,
-				1BF903EAFC4D18322E1B3BA16D35185B /* PrimerCustomStyleTextField.swift */,
-				6B04C19BB5D2E97F407F3E286C787FDE /* PrimerScrollView.swift */,
-				D0BCD937E82EF4E5FEC9BE4FC64F12CE /* PrimerTableViewCell.swift */,
-				2C730E6495BCE3F22BA34E28F202A36B /* PrimerViewController.swift */,
-				3A8CD0338A32C53D0FDE56E7B8046BB1 /* PrimerViewExtensions.swift */,
-				60CDD5B0616F333EB43C220F2D9AF01D /* StringExtension.swift */,
-				A0EE06F39105DFF9BE1D5B7C9BF41102 /* UIDeviceExtension.swift */,
-				6E4B19CD4204026D0CF733CC63F363D5 /* URLExtension.swift */,
-				AB974EBC90F7A444574964508FC49A0C /* UserDefaultsExtension.swift */,
-				D96CD34EDF6FDEF8D678FA8F4CA88036 /* Validation.swift */,
-=======
-				6D08392313D68239401DADB51C0E338F /* ErrorViewController.swift */,
->>>>>>> c92b185b
-			);
-			path = Error;
-			sourceTree = "<group>";
-		};
-		AF3927252F04B70EA418E1707CE835F0 /* PCI */ = {
-			isa = PBXGroup;
-			children = (
-				ED9D59D59348297A7F7F96DB98715B42 /* CardScanner */,
-			);
-<<<<<<< HEAD
-			path = Vault;
-=======
-			path = PCI;
->>>>>>> c92b185b
+			sourceTree = "<group>";
+		};
+		A3367BE3DC5D255014E8E9A55E07EEEF /* OAuth */ = {
+			isa = PBXGroup;
+			children = (
+				DA3CABE05B4DF161E402F08A138F1766 /* OAuthViewController.swift */,
+				F605B0E0F2B40EAE90A1749F2712BE61 /* OAuthViewModel.swift */,
+				4E1296D1B7FB8F621B74BD573ABD8479 /* WebViewController.swift */,
+			);
+			name = OAuth;
+			path = OAuth;
 			sourceTree = "<group>";
 		};
 		B5F5AC9875A9210B1790572994874BEA /* Development Pods */ = {
@@ -1019,11 +810,7 @@
 			children = (
 				F04C4A856461A546CD94E6ABAAE97474 /* PrimerSDK */,
 			);
-<<<<<<< HEAD
-			path = Root;
-=======
 			name = "Development Pods";
->>>>>>> c92b185b
 			sourceTree = "<group>";
 		};
 		B9E6770DBD0245E79E6F8E777E34D5A4 /* Payment Services */ = {
@@ -1037,19 +824,8 @@
 				892AB5DA71AD7417E621981018A90525 /* PayPalService.swift */,
 				3EBEDCC875FA7FB834D9413D6216EF12 /* VaultService.swift */,
 			);
+			name = "Payment Services";
 			path = "Payment Services";
-			sourceTree = "<group>";
-		};
-		C6CD88C33954113EE47CE500CF574343 /* Apple Pay */ = {
-			isa = PBXGroup;
-			children = (
-				CD119B83A3256496B760955F715C35D3 /* ApplePayViewModel.swift */,
-			);
-<<<<<<< HEAD
-			path = JSON;
-=======
-			path = "Apple Pay";
->>>>>>> c92b185b
 			sourceTree = "<group>";
 		};
 		C99317E726DB0D5CA94A6EFE2CA8C63E /* Pods-PrimerSDK_Tests */ = {
@@ -1068,18 +844,6 @@
 			path = "Target Support Files/Pods-PrimerSDK_Tests";
 			sourceTree = "<group>";
 		};
-		CE883E3B825674A4CE39FDEBB79AC011 /* Success */ = {
-			isa = PBXGroup;
-			children = (
-				EEED81881C375833528A7FE73AF6EB54 /* SuccessViewController.swift */,
-			);
-<<<<<<< HEAD
-			path = "Apple Pay";
-=======
-			path = Success;
->>>>>>> c92b185b
-			sourceTree = "<group>";
-		};
 		CEDC101F91F24AF8365BD51BAF317D4F /* Support Files */ = {
 			isa = PBXGroup;
 			children = (
@@ -1105,10 +869,6 @@
 				4A1B2ED084737272FEC1A5E090838C23 /* Products */,
 				56409D50D0FA1C19C592518252ACCB45 /* Targets Support Files */,
 			);
-<<<<<<< HEAD
-			path = Primer;
-=======
->>>>>>> c92b185b
 			sourceTree = "<group>";
 		};
 		D12491B4879E7163AC1C2002C37A5A40 /* PCI */ = {
@@ -1117,6 +877,7 @@
 				1CA83DB0459B5B6519DAC4734FC83E52 /* FormTextFieldType.swift */,
 				64E01D173371A0D0D9E807710DF500B2 /* FormType.swift */,
 			);
+			name = PCI;
 			path = PCI;
 			sourceTree = "<group>";
 		};
@@ -1125,36 +886,7 @@
 			children = (
 				578452D2E740E91742655AC8F1636D1F /* iOS */,
 			);
-<<<<<<< HEAD
-			path = Form;
-=======
 			name = Frameworks;
->>>>>>> c92b185b
-			sourceTree = "<group>";
-		};
-		D28E18A58B85C473DF26F3DEEF28991F /* User Interface */ = {
-			isa = PBXGroup;
-			children = (
-				C6CD88C33954113EE47CE500CF574343 /* Apple Pay */,
-				D444B3AC6CE70063A2959996F04899A8 /* Checkout */,
-				986DBA42F2E1E51B3C125255C3594930 /* Confirm Mandate */,
-				A13BB04B03C15F72A238855257C3124B /* Error */,
-				E5958E4E371C8A40AFDE97D32FA7987F /* Form */,
-				D6DFBD138B2F6A3D3504201FC5AC5D6A /* OAuth */,
-				AF3927252F04B70EA418E1707CE835F0 /* PCI */,
-				2D44BD0FC1AD35346A18AE77ABC74086 /* Primer */,
-				23FEF093E1028C187732FE2CE55361AD /* Root */,
-				CE883E3B825674A4CE39FDEBB79AC011 /* Success */,
-				2D92BDC0C599765BF456BAD654616462 /* Text Fields */,
-				65C999A6AFA01D5825C626DEA48970CC /* UI Delegates */,
-				18824FEE1F2A870B75355A1EF0669E34 /* Vault */,
-			);
-<<<<<<< HEAD
-			path = Error;
-=======
-			name = "User Interface";
-			path = "Sources/PrimerSDK/Classes/User Interface";
->>>>>>> c92b185b
 			sourceTree = "<group>";
 		};
 		D2E2AF4F3BD4383E491E4836FA965249 /* Error Handler */ = {
@@ -1167,30 +899,13 @@
 			path = "Sources/PrimerSDK/Classes/Error Handler";
 			sourceTree = "<group>";
 		};
-		D444B3AC6CE70063A2959996F04899A8 /* Checkout */ = {
-			isa = PBXGroup;
-			children = (
-				19D7A9DE7ECEF935DC202B3A5D5A9D02 /* DirectCheckoutViewModel.swift */,
-				7EF6602961AD042B7C9A72F8D92CA136 /* VaultCheckoutView.swift */,
-				1A115524F6128214F943D40A7C773A7E /* VaultCheckoutViewController.swift */,
-				8A49E81D430CB17377D0401B43C8FF8B /* VaultCheckoutViewController+ReloadDelegate.swift */,
-				9664BB0D43986839098302899C2635C1 /* VaultCheckoutViewModel.swift */,
-			);
-<<<<<<< HEAD
-			path = "Confirm Mandate";
-=======
-			path = Checkout;
->>>>>>> c92b185b
-			sourceTree = "<group>";
-		};
-		D6DFBD138B2F6A3D3504201FC5AC5D6A /* OAuth */ = {
-			isa = PBXGroup;
-			children = (
-				65F24B04104FAAF2CF3D8CA125FAA7D2 /* OAuthViewController.swift */,
-				9946C26D62A08CA7AD14DFFCE291AA51 /* OAuthViewModel.swift */,
-				246DBF9F41CA75F65B42300D870005F3 /* WebViewController.swift */,
-			);
-			path = OAuth;
+		D3008AED1C57A0C12805F14126912E09 /* Apple Pay */ = {
+			isa = PBXGroup;
+			children = (
+				E609A5C78CA0F2D7704B5BA88330978F /* ApplePayViewModel.swift */,
+			);
+			name = "Apple Pay";
+			path = "Apple Pay";
 			sourceTree = "<group>";
 		};
 		DC341534F0F751E90DBE9F9F51531A54 /* Pods-PrimerSDK_Example */ = {
@@ -1216,21 +931,8 @@
 				70EAB311B225AA02CB8AC681F3A5238D /* Parser.swift */,
 				955E014183BA470822A7A8E93BCFA037 /* JSON */,
 			);
+			name = Parser;
 			path = Parser;
-			sourceTree = "<group>";
-		};
-		E5958E4E371C8A40AFDE97D32FA7987F /* Form */ = {
-			isa = PBXGroup;
-			children = (
-				4CE2D1D02283A35FDC26FD565DEE4075 /* FormView.swift */,
-				B62DC71578E4361D5F98EFC7935C4715 /* FormViewController.swift */,
-				34811F7F5EE6A4E759FF0BF5AE85B44E /* FormViewModel.swift */,
-			);
-<<<<<<< HEAD
-			path = PCI;
-=======
-			path = Form;
->>>>>>> c92b185b
 			sourceTree = "<group>";
 		};
 		E7AE01F5AA6552D350C3AC3A21203ABD /* Cancellation */ = {
@@ -1242,40 +944,17 @@
 				9430EC7E57F0D3860EA0C9AE790CC3B0 /* CancellablePromise.swift */,
 				539C247F314EF91781741CFE7673CD2C /* CancellableThenable.swift */,
 			);
+			name = Cancellation;
 			path = Cancellation;
 			sourceTree = "<group>";
 		};
 		E924909029E85DF91EB3EC0B65EBED86 /* Third Party */ = {
 			isa = PBXGroup;
 			children = (
-<<<<<<< HEAD
-				04A628ADA77C4637476E98F582A12D94 /* CatchWrappers.swift */,
-				CD545AE386EE461B977397C6D906E96F /* EnsureWrappers.swift */,
-				2B27F43537F71DD4A8F9942BA0ED461A /* FinallyWrappers.swift */,
-				B426D10C34E57FCC8CAD72B837920392 /* GuaranteeWrappers.swift */,
-				7BE21642762517C38E45C72FC90A1A80 /* RecoverWrappers.swift */,
-				D810F9D542881A813D8412FE5F2FD4A3 /* SequenceWrappers.swift */,
-				7667481EE2543B488CE58B72F671F890 /* ThenableWrappers.swift */,
-				9B8444FE113B6D2E1B5E375E4877123F /* WrapperProtocols.swift */,
-			);
-			path = Wrappers;
-=======
 				05778A9DEC52B05D06C2CCA2968AF8FF /* PromiseKit */,
 			);
 			name = "Third Party";
 			path = "Sources/PrimerSDK/Classes/Third Party";
->>>>>>> c92b185b
-			sourceTree = "<group>";
-		};
-		ED9D59D59348297A7F7F96DB98715B42 /* CardScanner */ = {
-			isa = PBXGroup;
-			children = (
-				7A2658DC009E30EB677218E1E68894CB /* CardScannerViewController.swift */,
-				D1A461C4F7FF09FD3765C6F63DD7A979 /* CardScannerViewController+SimpleScanDelegate.swift */,
-				8E2161E3F3A0D615B4AE57CC3A1A893D /* CardScannerViewModel.swift */,
-				DFC879FB680AB786759C4AF40228495E /* ScannerView.swift */,
-			);
-			path = CardScanner;
 			sourceTree = "<group>";
 		};
 		F04C4A856461A546CD94E6ABAAE97474 /* PrimerSDK */ = {
@@ -1291,10 +970,20 @@
 				152D925C6D83C10FDB4753AA3E57D59F /* Services */,
 				CEDC101F91F24AF8365BD51BAF317D4F /* Support Files */,
 				E924909029E85DF91EB3EC0B65EBED86 /* Third Party */,
-				D28E18A58B85C473DF26F3DEEF28991F /* User Interface */,
+				060B5A6A561A7F826D5B2ED38D1DF8F2 /* User Interface */,
 			);
 			name = PrimerSDK;
 			path = ../..;
+			sourceTree = "<group>";
+		};
+		F6AAD2EB563A5E2828559C72346955A6 /* UI Delegates */ = {
+			isa = PBXGroup;
+			children = (
+				693C5E870BFE47C4457135F98971BEF5 /* ReloadDelegate.swift */,
+				4CDC2FDFC77C84AB50B690B79477CF76 /* TransitioningDelegate.swift */,
+			);
+			name = "UI Delegates";
+			path = "UI Delegates";
 			sourceTree = "<group>";
 		};
 /* End PBXGroup section */
@@ -1316,11 +1005,11 @@
 			);
 			runOnlyForDeploymentPostprocessing = 0;
 		};
-		F10AA74B3608DA0CFE3E89A375D9E3C2 /* Headers */ = {
+		AAF81BCF6943E09C69E40B04AA4AF07D /* Headers */ = {
 			isa = PBXHeadersBuildPhase;
 			buildActionMask = 2147483647;
 			files = (
-				1FA50C964EE226540E300F1A4DF37C0D /* PrimerSDK-umbrella.h in Headers */,
+				D378761A5891F348DC06A5269B75B68D /* PrimerSDK-umbrella.h in Headers */,
 			);
 			runOnlyForDeploymentPostprocessing = 0;
 		};
@@ -1339,7 +1028,7 @@
 			buildRules = (
 			);
 			dependencies = (
-				B8E465BF247834E54244535EFB83B867 /* PBXTargetDependency */,
+				7DCE191BA09E2E9EE463399C9B9CA4BA /* PBXTargetDependency */,
 			);
 			name = "Pods-PrimerSDK_Tests";
 			productName = "Pods-PrimerSDK_Tests";
@@ -1358,7 +1047,7 @@
 			buildRules = (
 			);
 			dependencies = (
-				59440761B9B785E4A5F812DF9E52EF5E /* PBXTargetDependency */,
+				2B8A48564E84E472FE02D89D39A05E2B /* PBXTargetDependency */,
 			);
 			name = "Pods-PrimerSDK_Example";
 			productName = "Pods-PrimerSDK_Example";
@@ -1367,11 +1056,11 @@
 		};
 		6E6525C7043FBA7BB34A249010AF5593 /* PrimerSDK-PrimerResources */ = {
 			isa = PBXNativeTarget;
-			buildConfigurationList = 7BA42732F21285F34B7B97EF92A18898 /* Build configuration list for PBXNativeTarget "PrimerSDK-PrimerResources" */;
+			buildConfigurationList = B60F06B0D771CD4B468A22B4199B1C59 /* Build configuration list for PBXNativeTarget "PrimerSDK-PrimerResources" */;
 			buildPhases = (
-				2F455CD19428D818DC23F93824ECA520 /* Sources */,
-				DCC5B9E77BFD3A82EC9A15919688377B /* Frameworks */,
-				6C56802579A8894004081C445BA3FC6C /* Resources */,
+				9BEDF674D86E997216C6FAE60A7FB05D /* Sources */,
+				FA3E205913B29C29A17CB135CAA38816 /* Frameworks */,
+				44903203103B00AD7FB51B7BDF621A53 /* Resources */,
 			);
 			buildRules = (
 			);
@@ -1384,17 +1073,17 @@
 		};
 		F3BE9108C53B53949406218CEA55E0B2 /* PrimerSDK */ = {
 			isa = PBXNativeTarget;
-			buildConfigurationList = 80EF94A0A12632FEB096B8FA6BED7D6E /* Build configuration list for PBXNativeTarget "PrimerSDK" */;
+			buildConfigurationList = DA68C9AAEA77B95DAE302101986BA8C6 /* Build configuration list for PBXNativeTarget "PrimerSDK" */;
 			buildPhases = (
-				F10AA74B3608DA0CFE3E89A375D9E3C2 /* Headers */,
-				4DAB89178387D9140B3ECD14D1813CFF /* Sources */,
-				4B54E2A0F1DFE6626FDDE9DF996F074F /* Frameworks */,
-				58A4381F6CADDB07D8F64BB96747189C /* Resources */,
+				AAF81BCF6943E09C69E40B04AA4AF07D /* Headers */,
+				ADE52BD182E0134FAFE835AE98A77DC2 /* Sources */,
+				8149358C9FA6347B69F092053B259257 /* Frameworks */,
+				CE0261E47E621355CCF5F50DB5E6CCEB /* Resources */,
 			);
 			buildRules = (
 			);
 			dependencies = (
-				F88FD86011A1A67AB2D5547851FE4EE6 /* PBXTargetDependency */,
+				12542D378D8BB79CDD0E35AA480538E4 /* PBXTargetDependency */,
 			);
 			name = PrimerSDK;
 			productName = PrimerSDK;
@@ -1446,184 +1135,28 @@
 			);
 			runOnlyForDeploymentPostprocessing = 0;
 		};
-		58A4381F6CADDB07D8F64BB96747189C /* Resources */ = {
+		44903203103B00AD7FB51B7BDF621A53 /* Resources */ = {
 			isa = PBXResourcesBuildPhase;
 			buildActionMask = 2147483647;
 			files = (
-				2CFD5B72BA6A6E92C64CC5865065644B /* PrimerResources.bundle in Resources */,
-				15A9C71E26BABB1500B3C210 /* PrimerTextFieldView.xib in Resources */,
+				CB1C760D2A8DA22B4889707938461621 /* en.lproj in Resources */,
+				A4A39AEA34362532C9C18F7ED93D8CD2 /* fr.lproj in Resources */,
+				3A0B2CB65D7E0A5535E99CB20FADD9FE /* Icons.xcassets in Resources */,
+				7F3FF5A6C6BCEDDBA1584D05210AA8D6 /* sv.lproj in Resources */,
 			);
 			runOnlyForDeploymentPostprocessing = 0;
 		};
-		6C56802579A8894004081C445BA3FC6C /* Resources */ = {
+		CE0261E47E621355CCF5F50DB5E6CCEB /* Resources */ = {
 			isa = PBXResourcesBuildPhase;
 			buildActionMask = 2147483647;
 			files = (
-				53F3D60B2820EB86D2627789F40AB2B9 /* en.lproj in Resources */,
-				A791C67692CFF326234E0CB6F00B5F4E /* fr.lproj in Resources */,
-				AF4A34CE02703756862D162D402106CB /* Icons.xcassets in Resources */,
-				4974CEA472A4F444E93DEBFF2AED0AB9 /* sv.lproj in Resources */,
+				8EA867F4097CC6EC13DF87434E9E7323 /* PrimerResources.bundle in Resources */,
 			);
 			runOnlyForDeploymentPostprocessing = 0;
 		};
 /* End PBXResourcesBuildPhase section */
 
 /* Begin PBXSourcesBuildPhase section */
-		2F455CD19428D818DC23F93824ECA520 /* Sources */ = {
-			isa = PBXSourcesBuildPhase;
-			buildActionMask = 2147483647;
-			files = (
-			);
-			runOnlyForDeploymentPostprocessing = 0;
-		};
-		4DAB89178387D9140B3ECD14D1813CFF /* Sources */ = {
-			isa = PBXSourcesBuildPhase;
-			buildActionMask = 2147483647;
-			files = (
-				A247330B16649C7E814090016C0E60D8 /* after.swift in Sources */,
-				32261BBA3FB536FB9A4EFAE9E4129BED /* AlertController.swift in Sources */,
-				2AD9AE47FEBCF3AE8F0EEF2EFEE9CCE2 /* ApplePay.swift in Sources */,
-				EA07E14229AFBCF769ECA055A722427C /* ApplePayService.swift in Sources */,
-				BB85F59D8187BA80CF7C1F4C1538A688 /* ApplePayViewModel.swift in Sources */,
-				CF806C8DD85BD17B2AEE3BF1930BDC71 /* AppState.swift in Sources */,
-				D7E32A43C29E3AC8652AEA683CD078FE /* Box.swift in Sources */,
-				412D0148F48414BB5D446A32CA2E44D0 /* BundleExtension.swift in Sources */,
-				2ABA1D74FE25FA71A82CBFCF54D2D5C2 /* CancelContext.swift in Sources */,
-				59665988131BA904ABEA9A63A8464FD3 /* Cancellable.swift in Sources */,
-				A14456F77AF3600601C07155C16C6654 /* CancellableCatchable.swift in Sources */,
-				8C0BB7C5A6C42EB8048E8B6F3BB27AC7 /* CancellablePromise.swift in Sources */,
-				15A9C71A26BABB1500B3C210 /* PrimerExpiryDateFieldView.swift in Sources */,
-				E88C932ED48A3E834B29BEE3E3DAA47B /* CancellableThenable.swift in Sources */,
-				941EFB1D40A0AD64541CCC40A450D754 /* CardButton.swift in Sources */,
-				F08BADA39FCA7304E89931E3AE5364DC /* CardNetwork.swift in Sources */,
-				2D679358C2F8360C74509F1323FCC7CE /* CardScannerViewController+SimpleScanDelegate.swift in Sources */,
-				4FC5DA88995CFE9A0EF1610C271C688E /* CardScannerViewController.swift in Sources */,
-				24678BC654DE115808F82440A71EA315 /* CardScannerViewModel.swift in Sources */,
-				8AC20ED1A6D04C5865107EA79B250A15 /* Catchable.swift in Sources */,
-				15A9C71926BABB1500B3C210 /* PrimerCardNumberFieldView.swift in Sources */,
-				08826705DC2BB0A620A6F744B1847517 /* CatchWrappers.swift in Sources */,
-				F3CB8F56CB8B807E19A620148F8B7BC4 /* ClientToken.swift in Sources */,
-				4447E6D03A0C7EF501A19644E7AB9BAC /* ClientTokenService.swift in Sources */,
-				1F93594EA64DADFD9D161C095476E7D6 /* ConcurrencyLimitedDispatcher.swift in Sources */,
-				FC8DAFEF75E5DDD60067831710166D68 /* Configuration.swift in Sources */,
-				6B03EEA33E28BEFEDCD3891AFBFF9796 /* ConfirmMandateView.swift in Sources */,
-				7A94874F2E54B000BD30683DD35FF1FC /* ConfirmMandateViewController.swift in Sources */,
-				15A9C71F26BABB1500B3C210 /* PrimerCardholderNameFieldView.swift in Sources */,
-				E1EB2E80893CC7C7B64D4279E0231C9A /* ConfirmMandateViewModel.swift in Sources */,
-				BFAB496F03E2AB976C0861CB0DFC7E5B /* Consolable.swift in Sources */,
-				68F851DA96C05139510A2336391A5B3B /* CoreDataDispatcher.swift in Sources */,
-				98B3FDC66D8BD6C12561B9F0383EFDBF /* CountryCode.swift in Sources */,
-				F578E0D100A7F265BF6C144E17D97806 /* Currency.swift in Sources */,
-				8D419B675A62EDF9D62F1C7595A1BFE4 /* CustomStringConvertible.swift in Sources */,
-				AC7B155C92B873030C7836A645AD4723 /* DateExtension.swift in Sources */,
-				26B5A8015F61C454C8D32F5B65546BA3 /* DependencyInjection.swift in Sources */,
-				4C190B2C7A94ECBBD4455DDA47EE4EF1 /* DirectCheckoutViewModel.swift in Sources */,
-				5B67CB542A74177F5BC600AEE4529664 /* DirectDebitMandate.swift in Sources */,
-				D8A0947ABA37CFA20EDC785EE4861989 /* DirectDebitService.swift in Sources */,
-				91F5C51A93787898DB4992AE71FB51A8 /* Dispatcher.swift in Sources */,
-				15A9C71B26BABB1500B3C210 /* PrimerCVVFieldView.swift in Sources */,
-				BD07779499B7C7D235772233E3328B9D /* Endpoint.swift in Sources */,
-				9A5E0AA806CD916A00ABA09FB2DA652D /* EnsureWrappers.swift in Sources */,
-				CD2F5FCA192C6293C5E6C3F621E18E40 /* Error.swift in Sources */,
-				A77594EB23BB62AE5272768520E9913A /* ErrorHandler.swift in Sources */,
-				9F902941BB47AB11C22CC85784FF62FC /* ErrorViewController.swift in Sources */,
-				D3172801070E4C1E827C4DAD0BE439F7 /* ExternalViewModel.swift in Sources */,
-				127F720D359C5CC5C3694E2E2F02EA7C /* FinallyWrappers.swift in Sources */,
-				9A756EBFA0DA3198A546E6CF776B9A82 /* firstly.swift in Sources */,
-				1B09A552AC85BA24A7DA030CFADB2B65 /* FormTextFieldType.swift in Sources */,
-				C13985B8A0321541FBEB3964078B7B13 /* FormType.swift in Sources */,
-				41917C95A8279121F40A1D5EA0C0C613 /* FormView.swift in Sources */,
-				8C6F09CA7E72F55C8E68D4B090F0A818 /* FormViewController.swift in Sources */,
-				A978146060CE5C85B0606C90026A0B47 /* FormViewModel.swift in Sources */,
-				196899C8C5AF87D89F5B6664BB12E5A0 /* Guarantee.swift in Sources */,
-				22A0A524043B0D918F1AEF104CF08F90 /* GuaranteeWrappers.swift in Sources */,
-				F596A6B848305811E818E2872BAAB138 /* hang.swift in Sources */,
-				5B360D84239628D293444D6EA5368919 /* ImageName.swift in Sources */,
-				5255C6E393049B2B9196A1AB8E9229AE /* JSONParser.swift in Sources */,
-				25FBBA4D3AEAF605B5C0FCE1AEB8F017 /* Klarna.swift in Sources */,
-				1BF9EB5924075ADD3009300E3B092FC9 /* KlarnaService.swift in Sources */,
-				A5AD430A5216ADC9EB699C84D642488C /* LogEvent.swift in Sources */,
-				13C9A8B2AA4C69E5D916450DB1EA3748 /* Logger.swift in Sources */,
-				2DD4F4703F8CA9289693B0DD42B1105A /* Mask.swift in Sources */,
-				A6BEEE22AB6C8899BB4FE723E739E47C /* NetworkService.swift in Sources */,
-				6D38E4211BF95C2835E77526B4167814 /* OAuthViewController.swift in Sources */,
-				B5D00FE5A471E4FFECBC15D6E38E59C2 /* OAuthViewModel.swift in Sources */,
-				7F499D8E889ABD55D166EFFBB9E47863 /* Optional+Extensions.swift in Sources */,
-				1ED8404F43FB5721142E00866D4A5E88 /* OrderItem.swift in Sources */,
-				76181EE3E9BF59F021BCF4D9599D69DD /* Parser.swift in Sources */,
-				C222392D2B484FAEA7A26373E8F13E7D /* PaymentMethod.swift in Sources */,
-				505068733593EAE2B386F4326656057F /* PaymentMethodComponent.swift in Sources */,
-				BFA5620B543CF5C4C10F4EDDA45EB668 /* PaymentMethodConfig.swift in Sources */,
-				C0634A823E610FF713AC95E0BF3009EC /* PaymentMethodConfigService.swift in Sources */,
-				19932C91F437DA95AE618D8F279B61BD /* PaymentMethodToken.swift in Sources */,
-				952642F05DD43C89955A5DCECFC14F5B /* PaymentMethodTokenizationRequest.swift in Sources */,
-				BF5DA0C20A841D73BC468FBF8B34D1EE /* PaymentNetwork.swift in Sources */,
-				0D9DF437D22B4CCB44ACF51FD8B54813 /* PayPal.swift in Sources */,
-				32DB958E270EF93DF289B9FCE80D2D8A /* PayPalService.swift in Sources */,
-				B552851771CD3DF926C17EB344EEAE3C /* PresentationController.swift in Sources */,
-				2886A919CE0FA8BD3A2F50686310E2FF /* Primer.swift in Sources */,
-				CD9B9B88CA7511271D694BC561BC257F /* PrimerAPI.swift in Sources */,
-				6322091DA692C4AA5796238595AE8B16 /* PrimerAPIClient+Promises.swift in Sources */,
-				AE0230B8F1FEEF659644CFB61A40D7D3 /* PrimerAPIClient.swift in Sources */,
-				1F601B610CD1295032030D427559C435 /* PrimerButton.swift in Sources */,
-				394C8B9271EC6BDDB6EBBAD40D31B8A2 /* PrimerContent.swift in Sources */,
-				92BB6197FC46145D7F5F995B346B8D63 /* PrimerDelegate.swift in Sources */,
-				411F6C70D3ADAC0ACEEDF62D563D39C5 /* PrimerError.swift in Sources */,
-				29CED3C6EDA6AFFCF53C12CBF76B96BF /* PrimerInternalSessionFlow.swift in Sources */,
-				A4E5EE6E1369FD515E1073545DE11F9D /* PrimerScrollView.swift in Sources */,
-				6ABA86FD49B8684C8D6D6D741B3140FE /* PrimerSDK-dummy.m in Sources */,
-				696E79FB8608E218A09D9401CD4E003F /* PrimerSettings.swift in Sources */,
-				D82AF65F6CE49DCFC4F05EF4EDD21798 /* PrimerTableViewCell.swift in Sources */,
-				7FB0FB027C8DAAA6B58595DDB7C13C4C /* PrimerTextField.swift in Sources */,
-				15A9C72126BABC3F00B3C210 /* PRTextField.swift in Sources */,
-				46C74DBE06F1EC564653D333FC5AFBFD /* PrimerTheme.swift in Sources */,
-				111845463ECAABB2EC4E67A79107CF42 /* PrimerViewController.swift in Sources */,
-				15A9C71726BABB1500B3C210 /* PrimerNibView.swift in Sources */,
-				B43801C9DC62AFD18B849784363B8843 /* PrimerViewExtensions.swift in Sources */,
-				05245350EDF42AE8465004B042858A2A /* Promise.swift in Sources */,
-				73EE3481020EC029482220AC50C42BAB /* Queue.swift in Sources */,
-				AD80992A20DFDB66F17852757B8A2EAB /* race.swift in Sources */,
-				167965B0476F02BBB372FBE1D2450E9E /* RateLimitedDispatcher.swift in Sources */,
-				40C353F82E785CD252D7420BCA2AF7C0 /* RateLimitedDispatcherBase.swift in Sources */,
-				5278F1CAEAE5FB9D1D90DFC0795E85C1 /* RecoverWrappers.swift in Sources */,
-				09B804DD7CA00A6A2E38A2346A57D438 /* ReloadDelegate.swift in Sources */,
-				B40D7A39B32DE2DFFC108EAE0338E692 /* Resolver.swift in Sources */,
-				642A5D9E029C278F17BBF86407849ED7 /* RootViewController+Router.swift in Sources */,
-				A99ACC8750C007AA211DD14B0BC03118 /* RootViewController.swift in Sources */,
-				E8C207E6F04248621557F80B4818EEC2 /* Route.swift in Sources */,
-				88465B1E91C87FBA51046C35515D3C2B /* ScannerView.swift in Sources */,
-				35530AF091E8DDF0C049E1FEE998FA53 /* SequenceWrappers.swift in Sources */,
-				D5931A403838D1DB929F85A278887BC1 /* StrictRateLimitedDispatcher.swift in Sources */,
-				41CFFF749372BA67C10C981D752D12BF /* StringExtension.swift in Sources */,
-				A36456659B4209ED0336FADA92B8C587 /* SuccessMessage.swift in Sources */,
-				90695AC16DCC69C8BB4543CA47A29BA5 /* SuccessViewController.swift in Sources */,
-				2F38293DDD6AFE19BE1A32877B0254C9 /* Thenable.swift in Sources */,
-				E7CC52E55DD6DE9A370B06EA03F8E7D4 /* ThenableWrappers.swift in Sources */,
-				30D88F28D48A3549506ADF3B90370B3D /* TokenizationService.swift in Sources */,
-				1990DF8B116956422B6E5364CA03B085 /* TransitioningDelegate.swift in Sources */,
-				14D72B3F3C9F32F33BACD0F9712F69D3 /* UIDeviceExtension.swift in Sources */,
-				E6286B23D2AC323C3F816D74759E082E /* URLExtension.swift in Sources */,
-				2AF5ABDA77EDBD8E0FD9DF36140D59FA /* URLSessionStack.swift in Sources */,
-				CB8F598E0EE97CA93F37C5CA01728AFF /* UserDefaultsExtension.swift in Sources */,
-				A44DB2D2D59CA25FB428E6E89604180C /* UXMode.swift in Sources */,
-				53EF2676776C74DC8A9C6E9456C87B1E /* Validation.swift in Sources */,
-				E26546A1EC789448E325D33C455E26AA /* VaultCheckoutView.swift in Sources */,
-				32D5E173FF0925752032AC868C7DD00C /* VaultCheckoutViewController+ReloadDelegate.swift in Sources */,
-				12CF156A19EFCA515340BE407A24B1CE /* VaultCheckoutViewController.swift in Sources */,
-				2969D563284F92EBB48E5D06B8ECC942 /* VaultCheckoutViewModel.swift in Sources */,
-				6D94096984AEE0446109087679E6F2C4 /* VaultPaymentMethodView.swift in Sources */,
-				2B46215A1DCEC3BBB0500C1075488C60 /* VaultPaymentMethodViewController+ReloadDelegate.swift in Sources */,
-				2B49140731561EE49CE7A7A22E0A5315 /* VaultPaymentMethodViewController.swift in Sources */,
-				15A9C71C26BABB1500B3C210 /* PrimerTextFieldView.swift in Sources */,
-				F4794F12FC79A8251975220C8C6E675E /* VaultPaymentMethodViewModel.swift in Sources */,
-				2FDFFEF091C40DFCDD40BBEFCF52EF02 /* VaultService.swift in Sources */,
-				A4696E9F1AD7D0784E14897714D13CC2 /* WebViewController.swift in Sources */,
-				29190A99F292A8853F65357A8505D0B6 /* when.swift in Sources */,
-				5F1A3C2A1DD37EF2127F241BB113B0DF /* WrapperProtocols.swift in Sources */,
-				15A9C71826BABB1500B3C210 /* CardComponentsManager.swift in Sources */,
-			);
-			runOnlyForDeploymentPostprocessing = 0;
-		};
 		8318B32DF1BF1AA64CF7C42E1354DF6A /* Sources */ = {
 			isa = PBXSourcesBuildPhase;
 			buildActionMask = 2147483647;
@@ -1632,183 +1165,225 @@
 			);
 			runOnlyForDeploymentPostprocessing = 0;
 		};
+		9BEDF674D86E997216C6FAE60A7FB05D /* Sources */ = {
+			isa = PBXSourcesBuildPhase;
+			buildActionMask = 2147483647;
+			files = (
+			);
+			runOnlyForDeploymentPostprocessing = 0;
+		};
+		ADE52BD182E0134FAFE835AE98A77DC2 /* Sources */ = {
+			isa = PBXSourcesBuildPhase;
+			buildActionMask = 2147483647;
+			files = (
+				05D102E9B779E53922A30FAB1BE9EB78 /* after.swift in Sources */,
+				DF497CFA7407AAC89576CF9262F35D71 /* AlertController.swift in Sources */,
+				9C95C989B3D36458DC78857ECB19D934 /* ApplePay.swift in Sources */,
+				8CE9BF563E5B8AA7AEEB33007D59690D /* ApplePayService.swift in Sources */,
+				3A3BE1D682EAB55878938CA55DF79624 /* ApplePayViewModel.swift in Sources */,
+				3EE4A5928BD06537AA5DDB73F94D4473 /* AppState.swift in Sources */,
+				27B7F9248C9609C6984B34361B1C8579 /* Box.swift in Sources */,
+				67793913908896C42BC1AC0E451EF871 /* BundleExtension.swift in Sources */,
+				C542BF9337CB9578792D7D79331DF630 /* CancelContext.swift in Sources */,
+				6B103C00AA9CABE228B7334B63F16922 /* Cancellable.swift in Sources */,
+				68D85597D8CFDD800C45192DB8C0924C /* CancellableCatchable.swift in Sources */,
+				0473D6E96E7841A2E9FB0BC08A39C99F /* CancellablePromise.swift in Sources */,
+				9F26D3D6DD9A6920379F6545568BBC37 /* CancellableThenable.swift in Sources */,
+				858EB24BD3314A17302708EBA8FB3742 /* CardButton.swift in Sources */,
+				6B3FFCBAF8EC59E40B500F7A1F466BC9 /* CardComponentsManager.swift in Sources */,
+				269DAD8F0EB03255188814772034DD20 /* CardNetwork.swift in Sources */,
+				75CB7EA4960245158A2AF6672F8B97C3 /* CardScannerViewController+SimpleScanDelegate.swift in Sources */,
+				6C2725036783030141CFAA805B0E40C5 /* CardScannerViewController.swift in Sources */,
+				A279AFA5EE1CBE2FA68428400EB0E3D2 /* CardScannerViewModel.swift in Sources */,
+				E6511832C54840BB0A12E7915F911603 /* Catchable.swift in Sources */,
+				70CACEF8DF9B91BEFB4C365C4A3145B5 /* CatchWrappers.swift in Sources */,
+				E70330D02B1DC725A11252A5AE828733 /* ClientToken.swift in Sources */,
+				032F4D8BCC17DFCC4E598E9BA4437F3E /* ClientTokenService.swift in Sources */,
+				1A67476C65EEF575ACE6D60E6DCD0E34 /* ConcurrencyLimitedDispatcher.swift in Sources */,
+				13168BEAB500529289685C813406F657 /* Configuration.swift in Sources */,
+				B5C6B691DC8A8131A4698E5EAFCD83D4 /* ConfirmMandateView.swift in Sources */,
+				ACD07E1BBC3B7010934FC22F3B027290 /* ConfirmMandateViewController.swift in Sources */,
+				5EC75EAE9CD51214F2C414615053DFCC /* ConfirmMandateViewModel.swift in Sources */,
+				8B2857C1BBD3966B8AC9BFD8BC585874 /* Consolable.swift in Sources */,
+				B25BB68ECCDBEB5E67EE7E3794734ABA /* CoreDataDispatcher.swift in Sources */,
+				11B2B16B39235B62C2BB5AC72DC76A3B /* CountryCode.swift in Sources */,
+				07FE4CF81DF1EB34DB6EAA03144F6A8F /* Currency.swift in Sources */,
+				DF4EE2C2533BB08D22891FC85FD9D30E /* CustomStringConvertible.swift in Sources */,
+				A106152593A49348E8E1D0B6A5B88EB0 /* DateExtension.swift in Sources */,
+				E72045F99AD36D2EBAFF61B44F3D2364 /* DependencyInjection.swift in Sources */,
+				33D35264CD1EA8A9E306ECC136DAC9C7 /* DirectCheckoutViewModel.swift in Sources */,
+				4FE5723C7D1142D142CE653DAE64D5EF /* DirectDebitMandate.swift in Sources */,
+				B40412B595211DBEFC7E7631054D1A41 /* DirectDebitService.swift in Sources */,
+				1EB74AEE554614113B59657C307187CD /* Dispatcher.swift in Sources */,
+				271F58CD41111412B444A0104DD0E4B9 /* Endpoint.swift in Sources */,
+				AF2D599150060A00091A728C457712C8 /* EnsureWrappers.swift in Sources */,
+				C2029A8A65F27CE51247431D7525C2EC /* Error.swift in Sources */,
+				D1701E0E840CA1C6C129BF6A60049895 /* ErrorHandler.swift in Sources */,
+				52D903983C0E8165EF7871B5E1392A4F /* ErrorViewController.swift in Sources */,
+				8C64775EA3B5363474F3BACD8B029EB1 /* ExternalViewModel.swift in Sources */,
+				CDCDBC0A5C0923B6F30F5FA44886C2E0 /* FinallyWrappers.swift in Sources */,
+				0B2FFD1AA6DF2A4B4C5DB427DCB4E478 /* firstly.swift in Sources */,
+				8025928E1DBC125801109D962DD2AA8E /* FormTextFieldType.swift in Sources */,
+				9BBA7D4F8BE19342DF45C6E7128C8B33 /* FormType.swift in Sources */,
+				8774006E5AA4D2410327766ADEB2705A /* FormView.swift in Sources */,
+				50987FC4F43054279CEA7CFF6823B35A /* FormViewController.swift in Sources */,
+				D4D428B820715A3C03A7C2F23A155825 /* FormViewModel.swift in Sources */,
+				E1BE7F9E4E8AC88A30B2C833457DB9CA /* Guarantee.swift in Sources */,
+				BB20D8CEB77BE5E300DD4437E2098BDB /* GuaranteeWrappers.swift in Sources */,
+				7D2254E5BAD9BA04D80178ACA9D16CB7 /* hang.swift in Sources */,
+				23F5CC9986CECC18D5981CCD7CA5B080 /* ImageName.swift in Sources */,
+				313885153E545EB587153E98DFD4E859 /* JSONParser.swift in Sources */,
+				26C6502A59691B87E934CE018E3402DA /* Klarna.swift in Sources */,
+				8EE071741DC17614C3E3704F5EA55D2D /* KlarnaService.swift in Sources */,
+				AD2F8180B1C63B2EE7C4A0EFAFD15732 /* LogEvent.swift in Sources */,
+				96B0F0D1031374264512E909A91611AB /* Logger.swift in Sources */,
+				372900C0A686FC6614D7CC43ADF209A8 /* Mask.swift in Sources */,
+				3C4BCA32152F62579812A323AF9C7D50 /* NetworkService.swift in Sources */,
+				FA5D2CA47756E76B80AE831091D1463F /* OAuthViewController.swift in Sources */,
+				881D5FA7BBDB15F39F408547F68EFF06 /* OAuthViewModel.swift in Sources */,
+				0960D7C06FE3F151773E88FC508185CD /* Optional+Extensions.swift in Sources */,
+				8F58E16843C936BC0D52409200D125BD /* OrderItem.swift in Sources */,
+				3B1AC43DCC0BAD7DCAE4B99B59AD4FC2 /* Parser.swift in Sources */,
+				69E2DA343B568A5B2AF9F8A7AA992481 /* PaymentMethod.swift in Sources */,
+				C9B04C10F28549401621CFA4BA0709F0 /* PaymentMethodComponent.swift in Sources */,
+				B6BF48F1B0174AC297283A3FF27AB43D /* PaymentMethodConfig.swift in Sources */,
+				16C941BB2F05A057836DAC2D89693116 /* PaymentMethodConfigService.swift in Sources */,
+				2F1806ED416860B5DA7687440AC77978 /* PaymentMethodToken.swift in Sources */,
+				D3968636F74834F8B1E90623247F24D5 /* PaymentMethodTokenizationRequest.swift in Sources */,
+				C3B882F5F03B50D9AB404F7989A8392C /* PaymentNetwork.swift in Sources */,
+				81A0F5899DE63CFB57B63122B7122734 /* PayPal.swift in Sources */,
+				4405B5372700832422DBBD4F3BAABCD2 /* PayPalService.swift in Sources */,
+				5A0F2EF0A61DD92573397BC5BE6EE90E /* PresentationController.swift in Sources */,
+				7D0A182DD4044B5EA13654CC4A09E377 /* Primer.swift in Sources */,
+				0C0CFE03E5814DC29538CE0B5229DC8A /* PrimerAPI.swift in Sources */,
+				9152E28DF9F6B619F7DE79C3571D2DDF /* PrimerAPIClient+Promises.swift in Sources */,
+				029AAF33D7D266AE1ABFB41B05ECED51 /* PrimerAPIClient.swift in Sources */,
+				9B2CAB6DE5367AF3E2529B2D40954D25 /* PrimerButton.swift in Sources */,
+				1880F9D3E7138E74D2581AE0EE55966A /* PrimerCardholderNameFieldView.swift in Sources */,
+				ABBAA3458A888C7434C89CD7CE8E0C45 /* PrimerCardNumberFieldView.swift in Sources */,
+				EE6389A637D7FEA0CD56BCF6D977B42D /* PrimerContent.swift in Sources */,
+				BE80C697001F968A96E8D1B1E3F75E6E /* PrimerCVVFieldView.swift in Sources */,
+				7E3BCA30B08E8C4DF35A058D97F1D9C9 /* PrimerDelegate.swift in Sources */,
+				D3437E4CC6A22FB58FA4FF620550638C /* PrimerError.swift in Sources */,
+				FA36B622AB138B4C02A67AD7D22ECFC5 /* PrimerExpiryDateFieldView.swift in Sources */,
+				918F5B8C86CAC0B1AE8628FFE8D3ED7D /* PrimerInternalSessionFlow.swift in Sources */,
+				C8809BD72CC54C18BD792B50223DDA1E /* PrimerNibView.swift in Sources */,
+				9175A86E6F6BE25512656E44D6691825 /* PrimerScrollView.swift in Sources */,
+				5C0C4353BF4B914C9A63314EF235ACC8 /* PrimerSDK-dummy.m in Sources */,
+				D984409A9D1D2DBB5D0C728D94A27E78 /* PrimerSettings.swift in Sources */,
+				28BE931B74CF9FD568C2170DD4BA6D55 /* PrimerTableViewCell.swift in Sources */,
+				875A00ED09A3E8F3E3AF37A5F1CFD3A4 /* PrimerTextField.swift in Sources */,
+				02FBE3DC9ABB090A19F5BF5AF61E0CAD /* PrimerTextFieldView.swift in Sources */,
+				69DB84F00529A941C38868AC32DD642A /* PrimerTheme.swift in Sources */,
+				BE85BD438D209C1635F7C0EE91EB7C19 /* PrimerViewController.swift in Sources */,
+				C816B82D4E361FBF69AD371258CF67EB /* PrimerViewExtensions.swift in Sources */,
+				9E5AEBEEC16584A650DDD2CE5582E6E4 /* Promise.swift in Sources */,
+				D200354B07CE031513FC578F0AA0106E /* PRTextField.swift in Sources */,
+				8C4A1338414A70B18F0BF9411F673261 /* Queue.swift in Sources */,
+				4C4B2D0B1D24262EE8E87FC5C678FAB5 /* race.swift in Sources */,
+				710ADCC527E5C54938D867CE1735108F /* RateLimitedDispatcher.swift in Sources */,
+				73CF505A269FF6FEEB429E3E18DF5386 /* RateLimitedDispatcherBase.swift in Sources */,
+				3DEE0459F870F7D28708FE4554E652CD /* RecoverWrappers.swift in Sources */,
+				383367DD1BAFE27FFD03F3E88B6EC47E /* ReloadDelegate.swift in Sources */,
+				3AE98E505A8C714DA856D17884CEF630 /* Resolver.swift in Sources */,
+				3498457B0260BE9F09C2A3D799EA21D6 /* RootViewController+Router.swift in Sources */,
+				23536A358A38A0DEB34764D7996210DD /* RootViewController.swift in Sources */,
+				055176C1FAA3CF9AC39155E85CAF5E7E /* Route.swift in Sources */,
+				28C0B967DDBE2775EF6B5E4E43903EA5 /* ScannerView.swift in Sources */,
+				3178DA908DAC00A1E12F8098CCAB77B6 /* SequenceWrappers.swift in Sources */,
+				25D124A20C1429138BE5C730DF74934A /* StrictRateLimitedDispatcher.swift in Sources */,
+				AF0803086E6173CE400F52816FBA123D /* StringExtension.swift in Sources */,
+				52235FC47A4520E56C726D2063E5284F /* SuccessMessage.swift in Sources */,
+				14B121A377B30BAA377E8D54F5167BC9 /* SuccessViewController.swift in Sources */,
+				440DC18562132A4D09CDC478F04A0565 /* Thenable.swift in Sources */,
+				D583A402B11AA25DB3F70E8913A28893 /* ThenableWrappers.swift in Sources */,
+				A903DF9E08C64B30BA44369234F67CE6 /* TokenizationService.swift in Sources */,
+				E811E203EFC89E4330B7EC711B1F88CF /* TransitioningDelegate.swift in Sources */,
+				814EEF8565CB2EB6B1FD5AB80DEA493F /* UIDeviceExtension.swift in Sources */,
+				B6090B2209687D6A2D47A8C3F93471CA /* URLExtension.swift in Sources */,
+				C6E81898173683D77DF2E42B09111B8F /* URLSessionStack.swift in Sources */,
+				4C327FB18D573ED871CC2E0C1A6904A2 /* UserDefaultsExtension.swift in Sources */,
+				5E83CD164B44C2E81F10C8D52554144C /* UXMode.swift in Sources */,
+				A8CA076D119C8C23D1C23B6CF7B6BDFB /* Validation.swift in Sources */,
+				FCE676BD1B825AE021095DCB85457706 /* VaultCheckoutView.swift in Sources */,
+				78D22CABDCFA510BF59BD88A8DE5E5B1 /* VaultCheckoutViewController+ReloadDelegate.swift in Sources */,
+				A8CB5BEFE541920C1DCD17E5EC71FE10 /* VaultCheckoutViewController.swift in Sources */,
+				6F52A624076E75EBCF9686435224F29B /* VaultCheckoutViewModel.swift in Sources */,
+				E7EA5BD4793A2B87698A77BD337C9607 /* VaultPaymentMethodView.swift in Sources */,
+				75A7E725F528B51E0C51C269CF9E0B47 /* VaultPaymentMethodViewController+ReloadDelegate.swift in Sources */,
+				D3EAE4D0759C9C1ABD87A1794595C941 /* VaultPaymentMethodViewController.swift in Sources */,
+				F8178E0CA903CD15DB7B054EAD41AA3F /* VaultPaymentMethodViewModel.swift in Sources */,
+				47BAA9E24038153AA504F9C380A65FC0 /* VaultService.swift in Sources */,
+				E35D4901C4A0B2A7748CF08417768304 /* WebViewController.swift in Sources */,
+				378E39B4DAF4A38A98A4ED01C4DC35BD /* when.swift in Sources */,
+				124C356EB5AA67C2BF10B53E690C2C68 /* WrapperProtocols.swift in Sources */,
+			);
+			runOnlyForDeploymentPostprocessing = 0;
+		};
 		AF998654B79C38093FE0194BF12CC471 /* Sources */ = {
 			isa = PBXSourcesBuildPhase;
 			buildActionMask = 2147483647;
 			files = (
-<<<<<<< HEAD
-				6C65F6AA6D207F6CC860FC40F3560A97 /* after.swift in Sources */,
-				DA6584669B5D98C409D7878E2079FA52 /* AlertController.swift in Sources */,
-				3C6D7FC5C5C02350DC6C8B838F9D1515 /* ApplePay.swift in Sources */,
-				304FD72F1F752E3F1985582AD4B71D81 /* ApplePayService.swift in Sources */,
-				8C6D60029C4B8AA3409BD4FEBCFD6A28 /* ApplePayViewModel.swift in Sources */,
-				E0A3A3E7487A92B8B53174054E2EBD84 /* AppState.swift in Sources */,
-				CE48919A2CB4F2DE36B390D371D7B2AC /* Box.swift in Sources */,
-				2A532A4D9DD98FFF4DA31E0B3996B91B /* BundleExtension.swift in Sources */,
-				D86C237CCE325A63976E441C876BA7D9 /* CancelContext.swift in Sources */,
-				D08C73FD030918A577D4B0AE49DE038C /* Cancellable.swift in Sources */,
-				FBF62390F695764CC8E9F0E53C2E2810 /* CancellableCatchable.swift in Sources */,
-				77DC03D626160D0D7A98AF9B3322A27C /* CancellablePromise.swift in Sources */,
-				5CAECF3A2992AF900DBB5A4A0BF51067 /* CancellableThenable.swift in Sources */,
-				26753B270A9B98D4FED454CFC56252B7 /* CardButton.swift in Sources */,
-				885BC3C6B3632438447320CE81391D87 /* CardComponentsManager.swift in Sources */,
-				498CC0F3993B989F2C2864C8D33D6338 /* CardNetwork.swift in Sources */,
-				ADBDC022C8B8456E497D79ABECCC853F /* CardScannerViewController+SimpleScanDelegate.swift in Sources */,
-				288E422C195F2DC8D8E8C13278416375 /* CardScannerViewController.swift in Sources */,
-				2877032F4194B9D335A371C9E2D6A107 /* CardScannerViewModel.swift in Sources */,
-				AA29A9DECF81C7C00F0333C166CADFC9 /* Catchable.swift in Sources */,
-				44EFBCF038C25583C9BC5DD5EDB99064 /* CatchWrappers.swift in Sources */,
-				BC8F1DF972C75499B1673A85264575CD /* ClientToken.swift in Sources */,
-				A9ADC0A7AECD09FC786E1738698E6096 /* ClientTokenService.swift in Sources */,
-				E3D5074A63D5A5D045E0DA46ECA491F3 /* ConcurrencyLimitedDispatcher.swift in Sources */,
-				23C5F88DE6122A57D1CC239AFB215F6A /* Configuration.swift in Sources */,
-				58BF08A7FEED54A6BDA100636FA25FB1 /* ConfirmMandateView.swift in Sources */,
-				54996F142C8FEA49D26629E289C8A703 /* ConfirmMandateViewController.swift in Sources */,
-				9DA6282061632DEC7DED2294E4E0E813 /* ConfirmMandateViewModel.swift in Sources */,
-				AD669D8F91D706A0B4C6F6E8F3D688BC /* Consolable.swift in Sources */,
-				53C33E21E011C05A83F8540854436C80 /* CoreDataDispatcher.swift in Sources */,
-				C6AA6AC78814BB7C49FC61B4D3E72D53 /* CountryCode.swift in Sources */,
-				F068DCD94F90E9B64C0EF1C5E0589490 /* Currency.swift in Sources */,
-				48E3DECFD73EA23F25676E71281410F2 /* CustomStringConvertible.swift in Sources */,
-				73A70FCF06164B0E63AA330863B7E388 /* DateExtension.swift in Sources */,
-				905BF74863B65B974150445208369ECB /* DependencyInjection.swift in Sources */,
-				3623DFDB1F92FD71A57E0FE7E2C19C40 /* DirectCheckoutViewModel.swift in Sources */,
-				B2BD15840DDCF96F2CCC6889967EEF5F /* DirectDebitMandate.swift in Sources */,
-				16333300A9729E611ED9245EFB639B93 /* DirectDebitService.swift in Sources */,
-				DA034DC310F098FBECB5621232966686 /* Dispatcher.swift in Sources */,
-				108E4EA7C9680607B0E567D3B4CE4E7D /* Endpoint.swift in Sources */,
-				BD378C69BF74D0B27E9AAD4EF74F21D8 /* EnsureWrappers.swift in Sources */,
-				B5276EF65602A37F1EEAF1418F7FBE5D /* Error.swift in Sources */,
-				1057948A6384DF92AAF4073B05BF1A31 /* ErrorHandler.swift in Sources */,
-				687C1E9BB777B215A494F0C39604FA35 /* ErrorViewController.swift in Sources */,
-				ED3AA2168436491A6B4BF6F6B76D6D5C /* ExternalViewModel.swift in Sources */,
-				EFB92A1C80A63CF7DF9EFEEFAE6755BC /* FinallyWrappers.swift in Sources */,
-				68FF681070C53273435847C24C78C283 /* firstly.swift in Sources */,
-				5D0E351741AED678C8C54D3B58D51B90 /* FormTextFieldType.swift in Sources */,
-				430E5C6B84A85D995DB2B65F953A0622 /* FormType.swift in Sources */,
-				767F7E2865C2F013ED94BDC788E5F6E1 /* FormView.swift in Sources */,
-				2AC8A67FDE097BA2BA34FF43B07A297C /* FormViewController.swift in Sources */,
-				FCE38A003DCD701F7AB2E0F8AAD79580 /* FormViewModel.swift in Sources */,
-				91267C7ACFA5ECE65D62EEBEF366F791 /* Guarantee.swift in Sources */,
-				F017FC52C9B517D5FF511443A44D78EC /* GuaranteeWrappers.swift in Sources */,
-				111A57321A87ECC7500989C3A58AF3FD /* hang.swift in Sources */,
-				CB56F4A2CDD1218C7325A40A21BAB6B5 /* ImageName.swift in Sources */,
-				4105CB779355348B98CED8CFA7AB2B70 /* JSONParser.swift in Sources */,
-				0A6D58C77CE91D8B5D7E3E60ACCE5745 /* Klarna.swift in Sources */,
-				C8C58D2D044DA6D695F98C75A890703F /* KlarnaService.swift in Sources */,
-				603D401F1E4F9D595B5984463C1BFB2D /* LogEvent.swift in Sources */,
-				101465DC16B236A31D38F60282F25B16 /* Logger.swift in Sources */,
-				B13FF59F2EE9482E80562E87E878B1C6 /* Mask.swift in Sources */,
-				6592946425E262DE69AE9E08B9A356F5 /* NetworkService.swift in Sources */,
-				B64644D441C916F8E58E7D9AC5CF8A42 /* OAuthViewController.swift in Sources */,
-				7D2FCBD3A3EF0F52B1EC4B83AD7CD67D /* OAuthViewModel.swift in Sources */,
-				231D29CDDA6B96F155191C6A8E7709D0 /* Optional+Extensions.swift in Sources */,
-				55133BD69930AA031484CFBE5AD5CBD0 /* OrderItem.swift in Sources */,
-				A1AA29966204BB6355CC52C665D3C052 /* Parser.swift in Sources */,
-				0E9B26C5010DB092851F8CA92F5C6AB3 /* PaymentMethod.swift in Sources */,
-				F5FF94554241BA0E8339C386CD8832C1 /* PaymentMethodComponent.swift in Sources */,
-				944FB334E3621FC946BE6893AAEF5592 /* PaymentMethodConfig.swift in Sources */,
-				D620D0C331DF763BEBE20E2EBDCC9E2A /* PaymentMethodConfigService.swift in Sources */,
-				E751BEC503A7B335ED8BA6978E401296 /* PaymentMethodToken.swift in Sources */,
-				7480F7C574A264D35AED2490E31B1E29 /* PaymentMethodTokenizationRequest.swift in Sources */,
-				6696AAABC902109747EBF988CE593803 /* PaymentNetwork.swift in Sources */,
-				A34B4046904BEABEA6B818BA00C6950C /* PayPal.swift in Sources */,
-				2E7091C87F346024346A6EF67AE3934E /* PayPalService.swift in Sources */,
-				8D4FD6622B017AD73938980094FD40B2 /* PresentationController.swift in Sources */,
-				5F18B2C2625255CC359286CAE106BE68 /* Primer.swift in Sources */,
-				688A8D0F335EA07F25DC37C53479B3E7 /* PrimerAPI.swift in Sources */,
-				9451C4EA43451E864C8E19E42FCC08C8 /* PrimerAPIClient+Promises.swift in Sources */,
-				FB7AE87F0E509FA61FB784324E430578 /* PrimerAPIClient.swift in Sources */,
-				4DBECE5B122B62F19F1EE76B42E148DB /* PrimerButton.swift in Sources */,
-				F112687EC9E884B316C68603E9645265 /* PrimerCardholderNameFieldView.swift in Sources */,
-				8AC662710501522BC4C73A08F252BD79 /* PrimerCardNumberFieldView.swift in Sources */,
-				AF7B64B3D695A047F520CC3B00C24202 /* PrimerContent.swift in Sources */,
-				FE86AB454AAB6D246169A5F442B09B36 /* PrimerCustomStyleTextField.swift in Sources */,
-				BE800D61E6040D57DBCDBE3804419499 /* PrimerCVVFieldView.swift in Sources */,
-				DE720667404E0EDF5D2457088BF6F9F5 /* PrimerDelegate.swift in Sources */,
-				604F63867A1BC4BE7474DF22FFB19176 /* PrimerError.swift in Sources */,
-				AE4EC0C91721DCA69AF657022EE4701C /* PrimerExpiryDateFieldView.swift in Sources */,
-				EE1FAAA9AB903F60764088D0648D5865 /* PrimerInternalSessionFlow.swift in Sources */,
-				BF000E05891B3E4D2E5CF4B1FB24440A /* PrimerNibView.swift in Sources */,
-				31D7AEAE8391EA024E880494C32192FB /* PrimerScrollView.swift in Sources */,
-				A481690C3EA798F70FDE8D6215C40E1B /* PrimerSDK-dummy.m in Sources */,
-				7189BEA8494041BA2166F05CC6F32A6F /* PrimerSettings.swift in Sources */,
-				90B9D91A5D55937F7268485B90F76BE5 /* PrimerTableViewCell.swift in Sources */,
-				447D8A45BC9B265A0B2461DCB53D69D6 /* PrimerTextField.swift in Sources */,
-				C378BFF548E064EF32CCB113D3FB868D /* PrimerTextFieldView.swift in Sources */,
-				3E92D9C76EA3A450B3F9381D84B8F8A1 /* PrimerTextFieldView.xib in Sources */,
-				8456D1947EFFC7DC9324215534070520 /* PrimerTheme.swift in Sources */,
-				4BFD3374DBBD265B1E66256FD4B05C50 /* PrimerViewController.swift in Sources */,
-				75956BF0016304A98B1E53CE5D7C41BA /* PrimerViewExtensions.swift in Sources */,
-				8AE4B870C36D400F59D4AFC8E96F70E8 /* Promise.swift in Sources */,
-				08E584293B2193A65C03E15C3C48F66C /* Queue.swift in Sources */,
-				D15BB44912ACA84BD119C291BF811C27 /* race.swift in Sources */,
-				F0D6CADF0ACF5D27C943D633E068AA1C /* RateLimitedDispatcher.swift in Sources */,
-				3B1E4BC2E68999BAFD4EDD4F2B94D3D7 /* RateLimitedDispatcherBase.swift in Sources */,
-				ADE6949A32C43ABFE948B0885C2F835D /* RecoverWrappers.swift in Sources */,
-				9F54EE66EF956607EA1C78F4323178BC /* ReloadDelegate.swift in Sources */,
-				85A03C8C46942828A098B92AE07F7D03 /* Resolver.swift in Sources */,
-				D4566CDCEAAEB284F77572FC43DE7663 /* RootViewController+Router.swift in Sources */,
-				AA1C3BB797CA3926816A384D79675DE0 /* RootViewController.swift in Sources */,
-				7E5A9005700315E77B405B80D30A3E9E /* Route.swift in Sources */,
-				6C459229E1AC74C91ED597E89A185D13 /* ScannerView.swift in Sources */,
-				0F0965D68A787174E4A6F4BBB8B58986 /* SequenceWrappers.swift in Sources */,
-				F43878441F4015F043D57906CC9F88A0 /* StrictRateLimitedDispatcher.swift in Sources */,
-				A609BFCF5FCFE7A9829FC5BA568BE443 /* StringExtension.swift in Sources */,
-				91A99532B80C08AE72888AB91E3D0C05 /* SuccessMessage.swift in Sources */,
-				78DF8C6F40D5963264FD41881FC66239 /* SuccessViewController.swift in Sources */,
-				EEF55321FAB8A62062212C1F84BEEEE2 /* Thenable.swift in Sources */,
-				AB70040F26CAD49411DE7EDFCF21E088 /* ThenableWrappers.swift in Sources */,
-				48D84951529C7BC6FD37B6B9DE765663 /* TokenizationService.swift in Sources */,
-				641D4164F038400DFD089F56F68D6D2A /* TransitioningDelegate.swift in Sources */,
-				10DE1E0E63F80A039CD30862778748D6 /* UIDeviceExtension.swift in Sources */,
-				4124961EBD4CF895E6462052B11D6820 /* URLExtension.swift in Sources */,
-				F8177D329F5FC513DD493F7D8D26005D /* URLSessionStack.swift in Sources */,
-				AAB792EC6464B4702536334A712FCC88 /* UserDefaultsExtension.swift in Sources */,
-				B1C963CF6F45133D217FE3C1D8828DFE /* UXMode.swift in Sources */,
-				D9144354A1A9DCCF855287B10FDDF6F8 /* Validation.swift in Sources */,
-				A1DE9C8011C1BDB833B42507431ECCEA /* VaultCheckoutView.swift in Sources */,
-				B7EBEE06DD16E6812C416B6ABDE94DA8 /* VaultCheckoutViewController+ReloadDelegate.swift in Sources */,
-				51A7B3167B490EB79CE28A9D3DD87958 /* VaultCheckoutViewController.swift in Sources */,
-				BFC569726480F4434417B9662A8CB8D2 /* VaultCheckoutViewModel.swift in Sources */,
-				333788EE7A9DA8D780F62EDE6015A1A0 /* VaultPaymentMethodView.swift in Sources */,
-				455683C76C8FE40EC1FEFF41C3115E98 /* VaultPaymentMethodViewController+ReloadDelegate.swift in Sources */,
-				E4F9B93D728DAF7F9538A9BA0D34D808 /* VaultPaymentMethodViewController.swift in Sources */,
-				3704EA7628E5775AFFF2FCC1B9590437 /* VaultPaymentMethodViewModel.swift in Sources */,
-				EAEF444E49B723F152A69F96E9DCA6A7 /* VaultService.swift in Sources */,
-				FF7541743FBD6D38423B4FB5696EE71C /* WebViewController.swift in Sources */,
-				B6BDFBA687023B704B3D01078C1FBC8E /* when.swift in Sources */,
-				D21A15B188B1C80E02E1C6C40FDC960A /* WrapperProtocols.swift in Sources */,
-=======
 				2F19BB6B59093986F1240F93B63B6EF1 /* Pods-PrimerSDK_Example-dummy.m in Sources */,
->>>>>>> c92b185b
 			);
 			runOnlyForDeploymentPostprocessing = 0;
 		};
 /* End PBXSourcesBuildPhase section */
 
 /* Begin PBXTargetDependency section */
-		59440761B9B785E4A5F812DF9E52EF5E /* PBXTargetDependency */ = {
+		12542D378D8BB79CDD0E35AA480538E4 /* PBXTargetDependency */ = {
+			isa = PBXTargetDependency;
+			name = "PrimerSDK-PrimerResources";
+			target = 6E6525C7043FBA7BB34A249010AF5593 /* PrimerSDK-PrimerResources */;
+			targetProxy = AF468B20CE9039383FB60B2CDFE91392 /* PBXContainerItemProxy */;
+		};
+		2B8A48564E84E472FE02D89D39A05E2B /* PBXTargetDependency */ = {
 			isa = PBXTargetDependency;
 			name = PrimerSDK;
 			target = F3BE9108C53B53949406218CEA55E0B2 /* PrimerSDK */;
-			targetProxy = B55DC5EFBE8EEC682E60B406885FEA51 /* PBXContainerItemProxy */;
-		};
-		B8E465BF247834E54244535EFB83B867 /* PBXTargetDependency */ = {
+			targetProxy = 9CF398A2D6A7F6FD6F865C440EF26B53 /* PBXContainerItemProxy */;
+		};
+		7DCE191BA09E2E9EE463399C9B9CA4BA /* PBXTargetDependency */ = {
 			isa = PBXTargetDependency;
 			name = "Pods-PrimerSDK_Example";
 			target = 6C144A762E9B598392AFFEC8F873746A /* Pods-PrimerSDK_Example */;
-			targetProxy = 3E43262552D54A86D61BC49F493B0140 /* PBXContainerItemProxy */;
-		};
-		F88FD86011A1A67AB2D5547851FE4EE6 /* PBXTargetDependency */ = {
-			isa = PBXTargetDependency;
-			name = "PrimerSDK-PrimerResources";
-			target = 6E6525C7043FBA7BB34A249010AF5593 /* PrimerSDK-PrimerResources */;
-			targetProxy = EDD2A504A31299892A57CBD7D869A683 /* PBXContainerItemProxy */;
+			targetProxy = 8C288E655776166B2E405C95C166D660 /* PBXContainerItemProxy */;
 		};
 /* End PBXTargetDependency section */
 
 /* Begin XCBuildConfiguration section */
+		0372A89AA0C7826B63F96C9F3A1CC7F5 /* Release */ = {
+			isa = XCBuildConfiguration;
+			baseConfigurationReference = 2B234A5986CDAE6F4EF2198627EF5F00 /* PrimerSDK.release.xcconfig */;
+			buildSettings = {
+				CLANG_ENABLE_OBJC_WEAK = NO;
+				"CODE_SIGN_IDENTITY[sdk=appletvos*]" = "";
+				"CODE_SIGN_IDENTITY[sdk=iphoneos*]" = "";
+				"CODE_SIGN_IDENTITY[sdk=watchos*]" = "";
+				CURRENT_PROJECT_VERSION = 1;
+				DEFINES_MODULE = YES;
+				DYLIB_COMPATIBILITY_VERSION = 1;
+				DYLIB_CURRENT_VERSION = 1;
+				DYLIB_INSTALL_NAME_BASE = "@rpath";
+				GCC_PREFIX_HEADER = "Target Support Files/PrimerSDK/PrimerSDK-prefix.pch";
+				INFOPLIST_FILE = "Target Support Files/PrimerSDK/PrimerSDK-Info.plist";
+				INSTALL_PATH = "$(LOCAL_LIBRARY_DIR)/Frameworks";
+				IPHONEOS_DEPLOYMENT_TARGET = 10.0;
+				LD_RUNPATH_SEARCH_PATHS = "$(inherited) @executable_path/Frameworks @loader_path/Frameworks";
+				MODULEMAP_FILE = "Target Support Files/PrimerSDK/PrimerSDK.modulemap";
+				PRODUCT_MODULE_NAME = PrimerSDK;
+				PRODUCT_NAME = PrimerSDK;
+				SDKROOT = iphoneos;
+				SKIP_INSTALL = YES;
+				SWIFT_ACTIVE_COMPILATION_CONDITIONS = "$(inherited) ";
+				SWIFT_VERSION = 5.3;
+				TARGETED_DEVICE_FAMILY = "1,2";
+				VALIDATE_PRODUCT = YES;
+				VERSIONING_SYSTEM = "apple-generic";
+				VERSION_INFO_PREFIX = "";
+			};
+			name = Release;
+		};
 		0E40D1B768B1BF02FCD84B482BD5D325 /* Debug */ = {
 			isa = XCBuildConfiguration;
 			baseConfigurationReference = DF6E4F8E7C26A7BBEC17AAD4042A317D /* Pods-PrimerSDK_Tests.debug.xcconfig */;
@@ -1943,38 +1518,7 @@
 			};
 			name = Release;
 		};
-		24AAC606BA74757C706580345D34EAC4 /* Debug */ = {
-			isa = XCBuildConfiguration;
-			baseConfigurationReference = DD9C6F5085ECA6E0EF497B30E2F72114 /* PrimerSDK.debug.xcconfig */;
-			buildSettings = {
-				CLANG_ENABLE_OBJC_WEAK = NO;
-				"CODE_SIGN_IDENTITY[sdk=appletvos*]" = "";
-				"CODE_SIGN_IDENTITY[sdk=iphoneos*]" = "";
-				"CODE_SIGN_IDENTITY[sdk=watchos*]" = "";
-				CURRENT_PROJECT_VERSION = 1;
-				DEFINES_MODULE = YES;
-				DYLIB_COMPATIBILITY_VERSION = 1;
-				DYLIB_CURRENT_VERSION = 1;
-				DYLIB_INSTALL_NAME_BASE = "@rpath";
-				GCC_PREFIX_HEADER = "Target Support Files/PrimerSDK/PrimerSDK-prefix.pch";
-				INFOPLIST_FILE = "Target Support Files/PrimerSDK/PrimerSDK-Info.plist";
-				INSTALL_PATH = "$(LOCAL_LIBRARY_DIR)/Frameworks";
-				IPHONEOS_DEPLOYMENT_TARGET = 10.0;
-				LD_RUNPATH_SEARCH_PATHS = "$(inherited) @executable_path/Frameworks @loader_path/Frameworks";
-				MODULEMAP_FILE = "Target Support Files/PrimerSDK/PrimerSDK.modulemap";
-				PRODUCT_MODULE_NAME = PrimerSDK;
-				PRODUCT_NAME = PrimerSDK;
-				SDKROOT = iphoneos;
-				SKIP_INSTALL = YES;
-				SWIFT_ACTIVE_COMPILATION_CONDITIONS = "$(inherited) ";
-				SWIFT_VERSION = 5.3;
-				TARGETED_DEVICE_FAMILY = "1,2";
-				VERSIONING_SYSTEM = "apple-generic";
-				VERSION_INFO_PREFIX = "";
-			};
-			name = Debug;
-		};
-		6BE5EEA2C5D3F9A3CB1564A8475AE98E /* Release */ = {
+		62FDE3F129FBE7B2DE0256188FD7D338 /* Release */ = {
 			isa = XCBuildConfiguration;
 			baseConfigurationReference = 2B234A5986CDAE6F4EF2198627EF5F00 /* PrimerSDK.release.xcconfig */;
 			buildSettings = {
@@ -1989,6 +1533,22 @@
 				WRAPPER_EXTENSION = bundle;
 			};
 			name = Release;
+		};
+		7D36538B725438124359507F900AEA97 /* Debug */ = {
+			isa = XCBuildConfiguration;
+			baseConfigurationReference = DD9C6F5085ECA6E0EF497B30E2F72114 /* PrimerSDK.debug.xcconfig */;
+			buildSettings = {
+				CONFIGURATION_BUILD_DIR = "$(BUILD_DIR)/$(CONFIGURATION)$(EFFECTIVE_PLATFORM_NAME)/PrimerSDK";
+				IBSC_MODULE = PrimerSDK;
+				INFOPLIST_FILE = "Target Support Files/PrimerSDK/ResourceBundle-PrimerResources-PrimerSDK-Info.plist";
+				IPHONEOS_DEPLOYMENT_TARGET = 10.0;
+				PRODUCT_NAME = PrimerResources;
+				SDKROOT = iphoneos;
+				SKIP_INSTALL = YES;
+				TARGETED_DEVICE_FAMILY = "1,2";
+				WRAPPER_EXTENSION = bundle;
+			};
+			name = Debug;
 		};
 		7EE7A78859F657F6BEFC651185B43192 /* Release */ = {
 			isa = XCBuildConfiguration;
@@ -2045,11 +1605,43 @@
 				MTL_FAST_MATH = YES;
 				PRODUCT_NAME = "$(TARGET_NAME)";
 				STRIP_INSTALLED_PRODUCT = NO;
-				SWIFT_OPTIMIZATION_LEVEL = "-Owholemodule";
+				SWIFT_COMPILATION_MODE = wholemodule;
+				SWIFT_OPTIMIZATION_LEVEL = "-O";
 				SWIFT_VERSION = 5.0;
 				SYMROOT = "${SRCROOT}/../build";
 			};
 			name = Release;
+		};
+		B566657AF5AF2867F5F56AF834A1D6A2 /* Debug */ = {
+			isa = XCBuildConfiguration;
+			baseConfigurationReference = DD9C6F5085ECA6E0EF497B30E2F72114 /* PrimerSDK.debug.xcconfig */;
+			buildSettings = {
+				CLANG_ENABLE_OBJC_WEAK = NO;
+				"CODE_SIGN_IDENTITY[sdk=appletvos*]" = "";
+				"CODE_SIGN_IDENTITY[sdk=iphoneos*]" = "";
+				"CODE_SIGN_IDENTITY[sdk=watchos*]" = "";
+				CURRENT_PROJECT_VERSION = 1;
+				DEFINES_MODULE = YES;
+				DYLIB_COMPATIBILITY_VERSION = 1;
+				DYLIB_CURRENT_VERSION = 1;
+				DYLIB_INSTALL_NAME_BASE = "@rpath";
+				GCC_PREFIX_HEADER = "Target Support Files/PrimerSDK/PrimerSDK-prefix.pch";
+				INFOPLIST_FILE = "Target Support Files/PrimerSDK/PrimerSDK-Info.plist";
+				INSTALL_PATH = "$(LOCAL_LIBRARY_DIR)/Frameworks";
+				IPHONEOS_DEPLOYMENT_TARGET = 10.0;
+				LD_RUNPATH_SEARCH_PATHS = "$(inherited) @executable_path/Frameworks @loader_path/Frameworks";
+				MODULEMAP_FILE = "Target Support Files/PrimerSDK/PrimerSDK.modulemap";
+				PRODUCT_MODULE_NAME = PrimerSDK;
+				PRODUCT_NAME = PrimerSDK;
+				SDKROOT = iphoneos;
+				SKIP_INSTALL = YES;
+				SWIFT_ACTIVE_COMPILATION_CONDITIONS = "$(inherited) ";
+				SWIFT_VERSION = 5.3;
+				TARGETED_DEVICE_FAMILY = "1,2";
+				VERSIONING_SYSTEM = "apple-generic";
+				VERSION_INFO_PREFIX = "";
+			};
+			name = Debug;
 		};
 		D299434AB35E7FD6F7921C8EF24742FF /* Debug */ = {
 			isa = XCBuildConfiguration;
@@ -2117,54 +1709,6 @@
 			};
 			name = Debug;
 		};
-		F7C64DA86715D2CF6501EA6091EC61D9 /* Debug */ = {
-			isa = XCBuildConfiguration;
-			baseConfigurationReference = DD9C6F5085ECA6E0EF497B30E2F72114 /* PrimerSDK.debug.xcconfig */;
-			buildSettings = {
-				CONFIGURATION_BUILD_DIR = "$(BUILD_DIR)/$(CONFIGURATION)$(EFFECTIVE_PLATFORM_NAME)/PrimerSDK";
-				IBSC_MODULE = PrimerSDK;
-				INFOPLIST_FILE = "Target Support Files/PrimerSDK/ResourceBundle-PrimerResources-PrimerSDK-Info.plist";
-				IPHONEOS_DEPLOYMENT_TARGET = 10.0;
-				PRODUCT_NAME = PrimerResources;
-				SDKROOT = iphoneos;
-				SKIP_INSTALL = YES;
-				TARGETED_DEVICE_FAMILY = "1,2";
-				WRAPPER_EXTENSION = bundle;
-			};
-			name = Debug;
-		};
-		F8038CCBF37B19CF408854B4C44F763E /* Release */ = {
-			isa = XCBuildConfiguration;
-			baseConfigurationReference = 2B234A5986CDAE6F4EF2198627EF5F00 /* PrimerSDK.release.xcconfig */;
-			buildSettings = {
-				CLANG_ENABLE_OBJC_WEAK = NO;
-				"CODE_SIGN_IDENTITY[sdk=appletvos*]" = "";
-				"CODE_SIGN_IDENTITY[sdk=iphoneos*]" = "";
-				"CODE_SIGN_IDENTITY[sdk=watchos*]" = "";
-				CURRENT_PROJECT_VERSION = 1;
-				DEFINES_MODULE = YES;
-				DYLIB_COMPATIBILITY_VERSION = 1;
-				DYLIB_CURRENT_VERSION = 1;
-				DYLIB_INSTALL_NAME_BASE = "@rpath";
-				GCC_PREFIX_HEADER = "Target Support Files/PrimerSDK/PrimerSDK-prefix.pch";
-				INFOPLIST_FILE = "Target Support Files/PrimerSDK/PrimerSDK-Info.plist";
-				INSTALL_PATH = "$(LOCAL_LIBRARY_DIR)/Frameworks";
-				IPHONEOS_DEPLOYMENT_TARGET = 10.0;
-				LD_RUNPATH_SEARCH_PATHS = "$(inherited) @executable_path/Frameworks @loader_path/Frameworks";
-				MODULEMAP_FILE = "Target Support Files/PrimerSDK/PrimerSDK.modulemap";
-				PRODUCT_MODULE_NAME = PrimerSDK;
-				PRODUCT_NAME = PrimerSDK;
-				SDKROOT = iphoneos;
-				SKIP_INSTALL = YES;
-				SWIFT_ACTIVE_COMPILATION_CONDITIONS = "$(inherited) ";
-				SWIFT_VERSION = 5.3;
-				TARGETED_DEVICE_FAMILY = "1,2";
-				VALIDATE_PRODUCT = YES;
-				VERSIONING_SYSTEM = "apple-generic";
-				VERSION_INFO_PREFIX = "";
-			};
-			name = Release;
-		};
 /* End XCBuildConfiguration section */
 
 /* Begin XCConfigurationList section */
@@ -2177,24 +1721,6 @@
 			defaultConfigurationIsVisible = 0;
 			defaultConfigurationName = Release;
 		};
-		7BA42732F21285F34B7B97EF92A18898 /* Build configuration list for PBXNativeTarget "PrimerSDK-PrimerResources" */ = {
-			isa = XCConfigurationList;
-			buildConfigurations = (
-				F7C64DA86715D2CF6501EA6091EC61D9 /* Debug */,
-				6BE5EEA2C5D3F9A3CB1564A8475AE98E /* Release */,
-			);
-			defaultConfigurationIsVisible = 0;
-			defaultConfigurationName = Release;
-		};
-		80EF94A0A12632FEB096B8FA6BED7D6E /* Build configuration list for PBXNativeTarget "PrimerSDK" */ = {
-			isa = XCConfigurationList;
-			buildConfigurations = (
-				24AAC606BA74757C706580345D34EAC4 /* Debug */,
-				F8038CCBF37B19CF408854B4C44F763E /* Release */,
-			);
-			defaultConfigurationIsVisible = 0;
-			defaultConfigurationName = Release;
-		};
 		B548D1F1457E2070C96171D86D458B69 /* Build configuration list for PBXNativeTarget "Pods-PrimerSDK_Tests" */ = {
 			isa = XCConfigurationList;
 			buildConfigurations = (
@@ -2204,6 +1730,15 @@
 			defaultConfigurationIsVisible = 0;
 			defaultConfigurationName = Release;
 		};
+		B60F06B0D771CD4B468A22B4199B1C59 /* Build configuration list for PBXNativeTarget "PrimerSDK-PrimerResources" */ = {
+			isa = XCConfigurationList;
+			buildConfigurations = (
+				7D36538B725438124359507F900AEA97 /* Debug */,
+				62FDE3F129FBE7B2DE0256188FD7D338 /* Release */,
+			);
+			defaultConfigurationIsVisible = 0;
+			defaultConfigurationName = Release;
+		};
 		CF532C25035E09659689FB655718B965 /* Build configuration list for PBXNativeTarget "Pods-PrimerSDK_Example" */ = {
 			isa = XCConfigurationList;
 			buildConfigurations = (
@@ -2213,6 +1748,15 @@
 			defaultConfigurationIsVisible = 0;
 			defaultConfigurationName = Release;
 		};
+		DA68C9AAEA77B95DAE302101986BA8C6 /* Build configuration list for PBXNativeTarget "PrimerSDK" */ = {
+			isa = XCConfigurationList;
+			buildConfigurations = (
+				B566657AF5AF2867F5F56AF834A1D6A2 /* Debug */,
+				0372A89AA0C7826B63F96C9F3A1CC7F5 /* Release */,
+			);
+			defaultConfigurationIsVisible = 0;
+			defaultConfigurationName = Release;
+		};
 /* End XCConfigurationList section */
 	};
 	rootObject = BFDFE7DC352907FC980B868725387E98 /* Project object */;
