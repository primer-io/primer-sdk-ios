--- conflicted
+++ resolved
@@ -7,1034 +7,525 @@
 	objects = {
 
 /* Begin PBXBuildFile section */
-<<<<<<< HEAD
-		004FD4EFDFF9A925056FC92D6177A94B /* CancellableThenable.swift in Sources */ = {isa = PBXBuildFile; fileRef = F7E7CAA4E0EE62B3027E036C925E9CCD /* CancellableThenable.swift */; };
-		006FC144807BFD71857B047B4780D347 /* PaymentMethodComponent.swift in Sources */ = {isa = PBXBuildFile; fileRef = 3307927005900847EE7333DA8B40BE69 /* PaymentMethodComponent.swift */; };
-		022DD8D21A45EF0CB2934C69F08F3564 /* DataExtension.swift in Sources */ = {isa = PBXBuildFile; fileRef = 1312AD23D18CB639F43D71493D71FAAC /* DataExtension.swift */; };
-		029C0E3B4E25CE5D2C69C0144C6F95D9 /* HeaderFooterLabelView.swift in Sources */ = {isa = PBXBuildFile; fileRef = E4654248DAD104EE04A3C14C7FE3E0E0 /* HeaderFooterLabelView.swift */; };
-		044A219EC41951FBD907AF076AAA83DC /* PrimerSDK-umbrella.h in Headers */ = {isa = PBXBuildFile; fileRef = AC8711D2430F908933E0CF79DA7DADBB /* PrimerSDK-umbrella.h */; settings = {ATTRIBUTES = (Public, ); }; };
-		062171C4A5FD34B0866F1649E23CCE4A /* CardFormPaymentMethodTokenizationViewModel.swift in Sources */ = {isa = PBXBuildFile; fileRef = 9F7AED9C7FC7E1A93F04DD869A936BA8 /* CardFormPaymentMethodTokenizationViewModel.swift */; };
-		0783FF6CE5FF983823871EF5F4C62EBE /* AnalyticsEvent.swift in Sources */ = {isa = PBXBuildFile; fileRef = B676504A245DD2715FFBA0FEFC136115 /* AnalyticsEvent.swift */; };
-		08B0FAF38B74DD9A2E6812FEB786EEF0 /* AnalyticsService.swift in Sources */ = {isa = PBXBuildFile; fileRef = 24C123AADC040BE600145FB7FE9D0D66 /* AnalyticsService.swift */; };
-		0A8C72D589AEDAAC1AE0B71B732BBA20 /* CheckoutModule.swift in Sources */ = {isa = PBXBuildFile; fileRef = DCAA8A4F3644DDA68B78D42679BED777 /* CheckoutModule.swift */; };
-		0B12243D7E6C81976ADB619C8DBC7F1E /* 3DSService.swift in Sources */ = {isa = PBXBuildFile; fileRef = 7B0903B4221B1BE853B03FFA85DA9155 /* 3DSService.swift */; };
-		0CCBF72AC287EC65C99E32C2EB49C37F /* DirectDebitService.swift in Sources */ = {isa = PBXBuildFile; fileRef = A1BD95BAFCBFA15B67E30C13D12E4057 /* DirectDebitService.swift */; };
-		0DAA7B661EA375B5D77E700523DCD458 /* PrimerConfiguration.swift in Sources */ = {isa = PBXBuildFile; fileRef = ECBD68DAA2BB942ECBE4F9843839965F /* PrimerConfiguration.swift */; };
-		0DE45ECD521548786A705811A92FF018 /* PrimerScrollView.swift in Sources */ = {isa = PBXBuildFile; fileRef = 6E02B82C98B3F8ACA66C79910184D1CB /* PrimerScrollView.swift */; };
-		1030E5A42DE7C867BA7603028C8EDF52 /* es.lproj in Resources */ = {isa = PBXBuildFile; fileRef = 36E00A7EDB0E69C79FEABA02C83576A6 /* es.lproj */; };
-		105FD9DAD70288086098FB6D66B1703E /* Dispatcher.swift in Sources */ = {isa = PBXBuildFile; fileRef = D565692002D67BAA6F4FA08A94FA6B30 /* Dispatcher.swift */; };
-		10C67BD6B7D50272BC6712B007FEEBE6 /* PaymentMethodTokenizationRequest.swift in Sources */ = {isa = PBXBuildFile; fileRef = 7BBA493F10548FE874F651ED4CF7D711 /* PaymentMethodTokenizationRequest.swift */; };
-		118DB3D84A2FC0D4F7BA4F68EDD3081E /* QRCodeTokenizationViewModel.swift in Sources */ = {isa = PBXBuildFile; fileRef = 8F6FF1A95CC7AF8C26085A2162998837 /* QRCodeTokenizationViewModel.swift */; };
-		11D3D9955BB12F281ABED1F56402EC95 /* Analytics.swift in Sources */ = {isa = PBXBuildFile; fileRef = BB452ACE641A536F27DF708D4F7E1CA8 /* Analytics.swift */; };
-		12347290004BB23BF5AB51F71ECB467A /* it.lproj in Resources */ = {isa = PBXBuildFile; fileRef = D51A1568D18093369058CF5D0F449F80 /* it.lproj */; };
-		124F9EA282D72B33CE86135B68B53106 /* Identifiable.swift in Sources */ = {isa = PBXBuildFile; fileRef = BB57372BCF1705AE0915D61C5CA9CA05 /* Identifiable.swift */; };
-		1287D33F8CECBD428261873A342E672C /* 3DSService+Promises.swift in Sources */ = {isa = PBXBuildFile; fileRef = 4E96B24A8345C6E02406107B7CC53FFC /* 3DSService+Promises.swift */; };
-		1473C20F082908C59F84FD4D0A3609D9 /* PrimerThemeData.swift in Sources */ = {isa = PBXBuildFile; fileRef = 6A58CC0DB3FC8AD0933EF42CF112EA6F /* PrimerThemeData.swift */; };
-		156BD7AC7AAA602FC7AF589E2939E11A /* PrimerDelegate.swift in Sources */ = {isa = PBXBuildFile; fileRef = 1D1A91B302C872F5931BC2D77A8F4098 /* PrimerDelegate.swift */; };
-		15C4351037CED3F1813FFA3082BE8254 /* DependencyInjection.swift in Sources */ = {isa = PBXBuildFile; fileRef = 174732E30EC4F33D3F7306F83CAEFFCA /* DependencyInjection.swift */; };
-		15E30C644A9B4BE0D7D37FE6A438F254 /* ClientSessionService.swift in Sources */ = {isa = PBXBuildFile; fileRef = ABCBB5A4622B3A8124C8514FF00025A9 /* ClientSessionService.swift */; };
-		18DBCBB7955F0E4D4BC1F0E79491CB62 /* ExternalViewModel.swift in Sources */ = {isa = PBXBuildFile; fileRef = 50FF87E7CFD115AA11EB68E8CD7C745A /* ExternalViewModel.swift */; };
-		19A8E993A360D23AE2533E63DB872EE4 /* PrimerAPIClient+3DS.swift in Sources */ = {isa = PBXBuildFile; fileRef = 5B09750832E941810D9282D9B17AE7E7 /* PrimerAPIClient+3DS.swift */; };
-		1A39A06FC2247CEC39FEAF16DE31E69D /* ArrayExtension.swift in Sources */ = {isa = PBXBuildFile; fileRef = F04027887A27C6ADC06C1CB1584B3BCD /* ArrayExtension.swift */; };
-		1AB6062AC4F11CAD1839702514C6B978 /* Klarna.swift in Sources */ = {isa = PBXBuildFile; fileRef = 2502F1AEFB7061D2A9B1E98170053769 /* Klarna.swift */; };
-		1BFCF442F9920A9054955E77B57A2CF2 /* CreateResumePaymentService.swift in Sources */ = {isa = PBXBuildFile; fileRef = A4B4583CE951AB978E369A4E3C1A1771 /* CreateResumePaymentService.swift */; };
-		1CC67F6A521895AB6E08F2D4F3621699 /* OrderItem.swift in Sources */ = {isa = PBXBuildFile; fileRef = A1F1136E75E51A0C9585049E41290C89 /* OrderItem.swift */; };
-		1CEC4AC9C09F82352933F69676EA9C8F /* PrimerHeadlessUniversalCheckoutProtocols.swift in Sources */ = {isa = PBXBuildFile; fileRef = 7A7271E1437E5C2BDDF43A547469D059 /* PrimerHeadlessUniversalCheckoutProtocols.swift */; };
-		1E52A3FE4AC94E404F53DB7D993D073A /* PrimerCardNumberFieldView.swift in Sources */ = {isa = PBXBuildFile; fileRef = 6CE9A453533D4B2491319BDC545E6008 /* PrimerCardNumberFieldView.swift */; };
-		1EB31513B1C15E14C238AF773E4F08AD /* race.swift in Sources */ = {isa = PBXBuildFile; fileRef = 7C91ECDF844D62AADCB56FE3C6691A20 /* race.swift */; };
-		1EDA1AEDE180FDB664C21826882E285B /* UIDeviceExtension.swift in Sources */ = {isa = PBXBuildFile; fileRef = 89CD3D3E047A7B1C4A8C1FF7D79A8697 /* UIDeviceExtension.swift */; };
-		1FC037ED2BCAE09BABB0EBE7274E53BC /* ClientToken.swift in Sources */ = {isa = PBXBuildFile; fileRef = F0F7226212E3F9D1C474D0E8D3B771AA /* ClientToken.swift */; };
-		1FC87F144E4D5E4CBC48F736F36E7AFF /* CoreDataDispatcher.swift in Sources */ = {isa = PBXBuildFile; fileRef = 9BA329767C186D2ED183AEB6A7A7C586 /* CoreDataDispatcher.swift */; };
-		20378E5AD049A94B3350D192F6D20C79 /* SequenceWrappers.swift in Sources */ = {isa = PBXBuildFile; fileRef = DC0356D96E8B8A4CAE338C36224AB7A4 /* SequenceWrappers.swift */; };
-		2128108E185984919A384ECE772FD3B0 /* PrimerThemeData+Deprecated.swift in Sources */ = {isa = PBXBuildFile; fileRef = 1A7A2547978AE69A70DECD38B8D9841B /* PrimerThemeData+Deprecated.swift */; };
-		217C263BB11CF1C2981018639C47DDBB /* PostalCode.swift in Sources */ = {isa = PBXBuildFile; fileRef = FF065C4E1BBCC24A9A103E1D6D7FDFCE /* PostalCode.swift */; };
-		21AAB30ACB68E67A39C1CE211F59F3F1 /* Device.swift in Sources */ = {isa = PBXBuildFile; fileRef = DD80BB9983EE2783225B47A402079A36 /* Device.swift */; };
-		22D70CADB0E690A04EF6B13F3DCE7D7D /* CancellableCatchable.swift in Sources */ = {isa = PBXBuildFile; fileRef = 8914E7B6C1A05FF9FA4DE205CFE15BEF /* CancellableCatchable.swift */; };
-		2436082906A376BBF295C869B2DEF275 /* PaymentMethodConfigurationOptions.swift in Sources */ = {isa = PBXBuildFile; fileRef = 589EF75C837C20E6B8FBCD9DFC8B1DD5 /* PaymentMethodConfigurationOptions.swift */; };
-		2476B67FA8D065D2EFD7F8E6057DB256 /* PayPalTokenizationViewModel.swift in Sources */ = {isa = PBXBuildFile; fileRef = 95F4B5EE8296DCDADDFFBE2BC081D7E5 /* PayPalTokenizationViewModel.swift */; };
-		2608AEAFE360DB8F265312A2B057F25D /* Logger.swift in Sources */ = {isa = PBXBuildFile; fileRef = 2DB6C9096380994F16EBB8D25BEF44AF /* Logger.swift */; };
+		00D421666BF6CA72C88EE31CD7A67C49 /* Thenable.swift in Sources */ = {isa = PBXBuildFile; fileRef = 52323280E2789FC343FEDD8A1323665F /* Thenable.swift */; };
+		0102AC2327F1D0CA7B197B4EADF6DC7B /* PrimerTextField.swift in Sources */ = {isa = PBXBuildFile; fileRef = 87A2596E3963F60B3012A6649CF76E79 /* PrimerTextField.swift */; };
+		02109FAA443234674CF23B64260CC688 /* PresentationController.swift in Sources */ = {isa = PBXBuildFile; fileRef = 870BA3F1BBDDADFCCEDBB18935AE3A79 /* PresentationController.swift */; };
+		03A150A2E7485D9C7CE7D4AE52BB2C0A /* PrimerCardholderNameFieldView.swift in Sources */ = {isa = PBXBuildFile; fileRef = 12DAF44201360D4443FC25DDA40B58FC /* PrimerCardholderNameFieldView.swift */; };
+		0426BD7AE2B2416656F6A23ACDE81959 /* Apaya.swift in Sources */ = {isa = PBXBuildFile; fileRef = 0F8A68B3F21BC19C6A85948DE425155D /* Apaya.swift */; };
+		061999DD16EC9C7B8827032531771E35 /* KlarnaTokenizationViewModel.swift in Sources */ = {isa = PBXBuildFile; fileRef = 79D253D42D8A8E62D829809CA4FABFF2 /* KlarnaTokenizationViewModel.swift */; };
+		065AAA604B4E8A5893D088A3BAC4047D /* PaymentMethodConfiguration.swift in Sources */ = {isa = PBXBuildFile; fileRef = B8CC4FA78F9A781CAE828F9120F41E83 /* PaymentMethodConfiguration.swift */; };
+		0C6CA5E4DFCC875264F7F28C94234F39 /* WebViewUtil.swift in Sources */ = {isa = PBXBuildFile; fileRef = 2670D9F5B893082B3748A694B9ADC85F /* WebViewUtil.swift */; };
+		0CC143A3ED11E471E96FD94783D77847 /* PrimerNavigationController.swift in Sources */ = {isa = PBXBuildFile; fileRef = 7831D1AD0465707A399B9574A85936BF /* PrimerNavigationController.swift */; };
+		0DC7596B60A1FDB3B2EC4FB2B3AE7C40 /* Decisions.swift in Sources */ = {isa = PBXBuildFile; fileRef = 13198631749F98E57CBCDC781ACDDFE8 /* Decisions.swift */; };
+		100C97E2250F38D62C5625F25E933956 /* PrimerAPI.swift in Sources */ = {isa = PBXBuildFile; fileRef = 7201789C1DCABBCA864035E974639707 /* PrimerAPI.swift */; };
+		113FA922F4DDBAB5F9459BB3587C4445 /* Primer.swift in Sources */ = {isa = PBXBuildFile; fileRef = EF244EB22A82A6609A68E7AAB7663DB6 /* Primer.swift */; };
+		142F1CB253859742224A739F84FE0190 /* PrimerResultViewController.swift in Sources */ = {isa = PBXBuildFile; fileRef = F837919776D377A5FFE303A051E7A1B3 /* PrimerResultViewController.swift */; };
+		1522F4403919E3E5822DCDA7C4CD0734 /* AlertController.swift in Sources */ = {isa = PBXBuildFile; fileRef = E9BA6065FC9705B19F85E14D711F304B /* AlertController.swift */; };
+		16B22EC7FC103F53081FCF8DF1BBDE19 /* BundleExtension.swift in Sources */ = {isa = PBXBuildFile; fileRef = C582E6E166D16D584CFE79F6FE028A10 /* BundleExtension.swift */; };
+		19456B1FF66B8223879DD74A647A5023 /* PaymentMethodComponent.swift in Sources */ = {isa = PBXBuildFile; fileRef = 72CE9BB7822EC68AAC694B5AB350D48C /* PaymentMethodComponent.swift */; };
+		1AD6FD894FA14A380A6A8C677B61D8F8 /* PrimerThemeData.swift in Sources */ = {isa = PBXBuildFile; fileRef = 865B90B73AA92B9A7B9711CCDB39388B /* PrimerThemeData.swift */; };
+		1C2F853013E195C326471E50A9F02D2F /* CardScannerViewController+SimpleScanDelegate.swift in Sources */ = {isa = PBXBuildFile; fileRef = C1FF4F81AE4619AA61462C8D3B375DC6 /* CardScannerViewController+SimpleScanDelegate.swift */; };
+		1C64A91D699B154E35A27B0C361F9CDB /* Logger.swift in Sources */ = {isa = PBXBuildFile; fileRef = E9CA5E4516EFBCD1CB49B6F1F9EF808F /* Logger.swift */; };
+		1CCEEAE0CAB72E3A0946078704DF164C /* PrimerCVVFieldView.swift in Sources */ = {isa = PBXBuildFile; fileRef = 184D686A25C77E925D0BBBD18F9135B0 /* PrimerCVVFieldView.swift */; };
+		1DE24073A3D2297544430CE8998CE82C /* RateLimitedDispatcher.swift in Sources */ = {isa = PBXBuildFile; fileRef = 9F1A8ABD667DA0C709AD552E004A450C /* RateLimitedDispatcher.swift */; };
+		1E6DD0148EAEAE8D80710A0C55B8BA5F /* JSONParser.swift in Sources */ = {isa = PBXBuildFile; fileRef = 46BA0D35C22DE8F3D37BDCC31D61BF11 /* JSONParser.swift */; };
+		1E6FDBEB69254956B68C9A9498C95AAC /* UXMode.swift in Sources */ = {isa = PBXBuildFile; fileRef = 4DF259CCF82F5E647169A99C9D3BAA78 /* UXMode.swift */; };
+		1F58023852A64D3206BABF9DBFB0E20D /* it.lproj in Resources */ = {isa = PBXBuildFile; fileRef = 5717BD0CE50CE64E1DE3AAC9C44FBE9C /* it.lproj */; };
+		20AFDAAA7AB3EDD30C34B651D6582F93 /* PaymentMethodConfigService.swift in Sources */ = {isa = PBXBuildFile; fileRef = 8CFA0867D0ABD71FCD11059C6F7341D2 /* PaymentMethodConfigService.swift */; };
+		216B442EAEBA85B92328647AA5672C8B /* PrimerLoadingViewController.swift in Sources */ = {isa = PBXBuildFile; fileRef = E42F50406D2380E222BFFA902B72F6D3 /* PrimerLoadingViewController.swift */; };
+		2185917A5F4955F93A55197BC8D9F059 /* SuccessResponse.swift in Sources */ = {isa = PBXBuildFile; fileRef = 3977569FBEEDBE0B2FC034110672F670 /* SuccessResponse.swift */; };
+		26E8B4AC1BEA7CD2F37BB54127D6203D /* Keychain.swift in Sources */ = {isa = PBXBuildFile; fileRef = 054702ADBCD2EBBDCD2190ABA2BAB862 /* Keychain.swift */; };
 		270CFF0FC749F57C0605262D27016D14 /* Pods-PrimerSDK_Tests-dummy.m in Sources */ = {isa = PBXBuildFile; fileRef = D66C3890C3566F38C935A2FFD9A237B0 /* Pods-PrimerSDK_Tests-dummy.m */; };
-		27AB75A2E7E58F87E59516BD55D3C6AF /* AlertController.swift in Sources */ = {isa = PBXBuildFile; fileRef = 093563A63030ECD80065EA618073B7C3 /* AlertController.swift */; };
-		2905F09C9089A7BBB035186D9A0E0F8F /* Bank.swift in Sources */ = {isa = PBXBuildFile; fileRef = AB2A27E2EDEB1842E39CCF22A5691F97 /* Bank.swift */; };
-		29D123FFDB3BD49CC82DD6915C864404 /* PaymentMethodTokenizationViewModel.swift in Sources */ = {isa = PBXBuildFile; fileRef = 888A482539DBEC0B394FC9DBE51B40A5 /* PaymentMethodTokenizationViewModel.swift */; };
-		2A0F913A362D2DB8F2005B00A6ECCA36 /* TokenizationService.swift in Sources */ = {isa = PBXBuildFile; fileRef = 641B10A06C62BAD4AFBE04B67EB7A86B /* TokenizationService.swift */; };
-		2B144E99C6826954D5D7F0C46D76511C /* PrimerTheme+Views.swift in Sources */ = {isa = PBXBuildFile; fileRef = 78F4A73A349CD3AE9A54A437B9CF3F0D /* PrimerTheme+Views.swift */; };
-		2D183EC89E7A1F1474D863A73B477E2D /* PaymentMethodConfiguration.swift in Sources */ = {isa = PBXBuildFile; fileRef = C56C64AA5F8BBE0978CB95330DA25A4B /* PaymentMethodConfiguration.swift */; };
-		2E4F323237A4417CEDDEDA41829D0CA2 /* Error.swift in Sources */ = {isa = PBXBuildFile; fileRef = E6338B696143B6AAAC1274A53ECF492E /* Error.swift */; };
-		30391C1529C863766C58BFA4D4B64042 /* PrimerTableViewCell.swift in Sources */ = {isa = PBXBuildFile; fileRef = 9296AB28A90C49E8A05763EEAC00B7B6 /* PrimerTableViewCell.swift */; };
-		3194E5097F85E5995FC866F3A8171068 /* AES256.swift in Sources */ = {isa = PBXBuildFile; fileRef = 0122DA09C1FA725F02667551B37B65E5 /* AES256.swift */; };
-		31A61C52C214CBF6D87D601BC81D4CC4 /* WebViewUtil.swift in Sources */ = {isa = PBXBuildFile; fileRef = DF67E82F243CDD2E6D6EA3441D0D3060 /* WebViewUtil.swift */; };
-		3288E902015636257D3F2924ED22007A /* pl.lproj in Resources */ = {isa = PBXBuildFile; fileRef = 156A52844F46690C4D284A138FB8E3D0 /* pl.lproj */; };
-		33B1ACA0003CED1B2B2006DD8BF81A3F /* ResumeHandlerProtocol.swift in Sources */ = {isa = PBXBuildFile; fileRef = 0C42B1C36BF1452597C216CA5CCA7D96 /* ResumeHandlerProtocol.swift */; };
-		33B64F216F0BCF8AF95575895A7767B9 /* PrimerTheme+Buttons.swift in Sources */ = {isa = PBXBuildFile; fileRef = 810174E877BA805E64F2FBCBE0F2B85B /* PrimerTheme+Buttons.swift */; };
-		33EEE1091528C1121ECBC55439424C7F /* PrimerTextFieldView.xib in Resources */ = {isa = PBXBuildFile; fileRef = 572832C7C088F66F8C3B59B71EF98096 /* PrimerTextFieldView.xib */; };
-		3471C9885B39ED985DCB0AE22304E4BE /* CardScannerViewController.swift in Sources */ = {isa = PBXBuildFile; fileRef = D3930E24E10C87591D1F2E216FD19EFC /* CardScannerViewController.swift */; };
-		36A1904E20229C8D462BCF99402C2C4A /* PrimerButton.swift in Sources */ = {isa = PBXBuildFile; fileRef = E39E1021D164E7FF3CFE39A393922D7E /* PrimerButton.swift */; };
-		37335687C4063D99E2228F2D0257F4A1 /* tr.lproj in Resources */ = {isa = PBXBuildFile; fileRef = 58EC5988C76926617BE212378BB43419 /* tr.lproj */; };
-		379E20508AEA9B6C8A6BF01E9CF40811 /* PrimerPostalCodeFieldView.swift in Sources */ = {isa = PBXBuildFile; fileRef = 63FB31AB51A6D520EF42AE8E2B6F21DB /* PrimerPostalCodeFieldView.swift */; };
-		396DB349BD2DD342EA2815C8539157DE /* PrimerTheme+Inputs.swift in Sources */ = {isa = PBXBuildFile; fileRef = A5ECB8C6B7441205B465BA9B9AC35659 /* PrimerTheme+Inputs.swift */; };
-		3C620CD00F08F224B52555B47334A9B5 /* PrimerNibView.swift in Sources */ = {isa = PBXBuildFile; fileRef = 393FF58997E9D29579733DCB810AA61D /* PrimerNibView.swift */; };
-		3CD8F48BEDE71041549BFD0646CBF315 /* Throwable.swift in Sources */ = {isa = PBXBuildFile; fileRef = F5EA8A45BAD81588C1DFFA201B705AF5 /* Throwable.swift */; };
-		3D97E65D7885DC42BA278BE2E807E892 /* PrimerGenericTextFieldView.swift in Sources */ = {isa = PBXBuildFile; fileRef = D3D280625F09453586528EF4D32565A2 /* PrimerGenericTextFieldView.swift */; };
-		3D9F969272E4A5C034FF4499AF5EE588 /* Connectivity.swift in Sources */ = {isa = PBXBuildFile; fileRef = 834A57F3E9BF1A5C10DECD0F5D836F99 /* Connectivity.swift */; };
-		3E1B7F28B01814E1D3DFA2C8FAFDED36 /* PrimerAPIClient+Promises.swift in Sources */ = {isa = PBXBuildFile; fileRef = 3F29E867D687DBE347FE59F769BF682A /* PrimerAPIClient+Promises.swift */; };
-		3E24133EAEB51A812B24CA2F76BE9B56 /* ClientSession.swift in Sources */ = {isa = PBXBuildFile; fileRef = 06080C3769856AC4E94B2A4E416EBD7E /* ClientSession.swift */; };
-		3E7577F024720FAD3C63DD9DCDE28703 /* after.swift in Sources */ = {isa = PBXBuildFile; fileRef = 20402235033074A149C8FFC1B833607E /* after.swift */; };
-		3EF1E2C66BF0D9D66656EA48EF33AF47 /* PrimerCardFormViewController.swift in Sources */ = {isa = PBXBuildFile; fileRef = 8AD087BF62C78897717B0B25B9AE6E78 /* PrimerCardFormViewController.swift */; };
-		3F0EC64E4D2F750D9CE8942271A8151E /* AnyEncodable.swift in Sources */ = {isa = PBXBuildFile; fileRef = 352B9D5033B33DE7FD46EC35EF8D0B78 /* AnyEncodable.swift */; };
-		3F5AE06FCAD8ACABB522F34FF278780B /* PrimerSDK-dummy.m in Sources */ = {isa = PBXBuildFile; fileRef = FCA0627E1108CB5D3EA91BE56D4C18E7 /* PrimerSDK-dummy.m */; };
-		3F8991DD3C342EEE1F13BDA676ECEE91 /* PaymentResponse.swift in Sources */ = {isa = PBXBuildFile; fileRef = 66B3F63583ED14F0BD538E786ECE0CF2 /* PaymentResponse.swift */; };
-		4128670FB7697E97365292653E524A34 /* CardNetwork.swift in Sources */ = {isa = PBXBuildFile; fileRef = 22142871FA2B7A72449FAC3300530634 /* CardNetwork.swift */; };
-		41AE1A09990CA7FFD0DC8A084D24D044 /* SuccessMessage.swift in Sources */ = {isa = PBXBuildFile; fileRef = DEC623186875EE0A0A3432AD184634CD /* SuccessMessage.swift */; };
-		4344192D263DCC12195DD0CAE1290D6B /* PrimerHeadlessUniversalCheckoutUIManager.swift in Sources */ = {isa = PBXBuildFile; fileRef = 203BB6AC80A28FF8F5BF6CB917EAEFF4 /* PrimerHeadlessUniversalCheckoutUIManager.swift */; };
-		43E59D0597D3A38BBF157301F83F67D2 /* URLExtension.swift in Sources */ = {isa = PBXBuildFile; fileRef = CFE9295B1112E219ECFA76EEBBA0102D /* URLExtension.swift */; };
-		4654A2EEBEFFF0C4FC61A9C23CC3959C /* PrimerResultViewController.swift in Sources */ = {isa = PBXBuildFile; fileRef = C9B999D3FD2FC2CC0398C325910E0DAF /* PrimerResultViewController.swift */; };
-		4662F0A2CB9BCF74A1325452BB62FAFA /* Cancellable.swift in Sources */ = {isa = PBXBuildFile; fileRef = DA79AF4F1CC1808EC73E6A1573E2B869 /* Cancellable.swift */; };
-		48B66EB2E3A64FEB328C91B72138CC9B /* ApplePayTokenizationViewModel.swift in Sources */ = {isa = PBXBuildFile; fileRef = ABCD1FC1A683080FBBF71C1A0F508CA9 /* ApplePayTokenizationViewModel.swift */; };
-		497AE12D5FDC606969C7801FD6ED1D9B /* en.lproj in Resources */ = {isa = PBXBuildFile; fileRef = DFDF60F97DF3211965650BCE415A259B /* en.lproj */; };
-		49C03F138B421FC29C4B90331E0BE173 /* UIUtils.swift in Sources */ = {isa = PBXBuildFile; fileRef = CCFBAF65302671E2958B7126B4D632D6 /* UIUtils.swift */; };
+		2735B808C495FF2ECAC32F2B9F6AB797 /* PrimerTheme+Views.swift in Sources */ = {isa = PBXBuildFile; fileRef = F2B2AAD8ED98624E89A519D9CCEB3689 /* PrimerTheme+Views.swift */; };
+		274C04CB98026D29716468137BA6B118 /* PayPalService.swift in Sources */ = {isa = PBXBuildFile; fileRef = 637542270338C823B73DAC9CBA139194 /* PayPalService.swift */; };
+		2B54CF6BE8DDA4948F8353C97C1D187B /* PrimerTheme.swift in Sources */ = {isa = PBXBuildFile; fileRef = 850423AD8C89675A750FFA4BA8B6B70E /* PrimerTheme.swift */; };
+		2B5C1D95656DC0039565FECC1A041255 /* PaymentMethodsGroupView.swift in Sources */ = {isa = PBXBuildFile; fileRef = 9358D5BEE7E37D5C416AB3338454E96E /* PaymentMethodsGroupView.swift */; };
+		2BF8B9BBC9068C3867D8EBB4CB162A8F /* DataExtension.swift in Sources */ = {isa = PBXBuildFile; fileRef = D1386BCED5417985922FD74E8B378FF2 /* DataExtension.swift */; };
+		2DAF4321E8B8CE010042BC651C2C1BD8 /* Weak.swift in Sources */ = {isa = PBXBuildFile; fileRef = 3D33D7FF92DC798E37B15D705FC5BC6A /* Weak.swift */; };
+		2F4C51475C5F55F8B8C534314F188ECC /* 3DS.swift in Sources */ = {isa = PBXBuildFile; fileRef = A8AA029ED032FC6F6AE3C8486D4CC7E1 /* 3DS.swift */; };
+		2F9AEB31DE687362CC5E987AEBFD38F6 /* Dimensions.swift in Sources */ = {isa = PBXBuildFile; fileRef = 9E0377E1C39DFCB3B93F2878D4C9F4D6 /* Dimensions.swift */; };
+		2FCABBAEE861330FA88AD33807D77375 /* AnyDecodable.swift in Sources */ = {isa = PBXBuildFile; fileRef = DC91F2E0340B256BD056069F35CF504D /* AnyDecodable.swift */; };
+		2FECBB8FF98D365C4AEC70330EAF9EC6 /* PaymentResponse.swift in Sources */ = {isa = PBXBuildFile; fileRef = 2CB70D8557A7751B6218466068553C06 /* PaymentResponse.swift */; };
+		30054A65DCA71C91718CB965B5E8BED1 /* Klarna.swift in Sources */ = {isa = PBXBuildFile; fileRef = BEFB7F7F2494C6D20495107040E67D35 /* Klarna.swift */; };
+		31F9649C1561E123F783A863016B08F0 /* UINavigationController+Extensions.swift in Sources */ = {isa = PBXBuildFile; fileRef = E6AE900993F50EB60484D8FF6AD25983 /* UINavigationController+Extensions.swift */; };
+		3285875458AFA3948629C8B32F1E82B6 /* ApayaTokenizationViewModel.swift in Sources */ = {isa = PBXBuildFile; fileRef = 16BCA801D72E8B8D332CFDFF8CD6E966 /* ApayaTokenizationViewModel.swift */; };
+		3367B1038320C687965C7E2B853C61FA /* sv.lproj in Resources */ = {isa = PBXBuildFile; fileRef = 94F849484A3D199590F609E08B1250C1 /* sv.lproj */; };
+		33E196B4738C277CC50BC36F87FE8987 /* ar.lproj in Resources */ = {isa = PBXBuildFile; fileRef = 4EB1B1EDD890E2D4097C3AE6B341A43D /* ar.lproj */; };
+		35FFF5B6F905971B43F3DA2630F018A5 /* Foundation.framework in Frameworks */ = {isa = PBXBuildFile; fileRef = EAB6F611E86A4758835A715E4B4184F6 /* Foundation.framework */; };
+		3605881625AF75C2D2F71DE0111F6791 /* Content.swift in Sources */ = {isa = PBXBuildFile; fileRef = 84D7398AA6F39D786524AE2526118482 /* Content.swift */; };
+		365E06C9BD82C346EC3B983F0E88C739 /* PaymentMethodTokenizationViewModel+Logic.swift in Sources */ = {isa = PBXBuildFile; fileRef = B5D84F94B7E12017602F82413E762DCB /* PaymentMethodTokenizationViewModel+Logic.swift */; };
+		3A162A63BAFCD96BB9BC43F88F27C409 /* PaymentMethodConfigurationType.swift in Sources */ = {isa = PBXBuildFile; fileRef = A3EF56AFA3A5C0B04EB0DD54FEC06BE3 /* PaymentMethodConfigurationType.swift */; };
+		3B0A6A4CA3749F7516A09CCC2E1716F7 /* PrimerTheme+Inputs.swift in Sources */ = {isa = PBXBuildFile; fileRef = DBD01F155B2598F7F572DF18B4E88CD9 /* PrimerTheme+Inputs.swift */; };
+		3C4F45EE94E99D6BB618EE2AF1E847D4 /* PrimerSource.swift in Sources */ = {isa = PBXBuildFile; fileRef = 35A78B048D3B0819093A0A5CAF38AF2D /* PrimerSource.swift */; };
+		3D305CBCD7FED86B0BE9A7CCFDB18E1B /* PrimerSDK-umbrella.h in Headers */ = {isa = PBXBuildFile; fileRef = 1795A506EA0112F3AE062921DA56E134 /* PrimerSDK-umbrella.h */; settings = {ATTRIBUTES = (Public, ); }; };
+		3F58ABB3FF24CAB7744CC4B15A7C67C5 /* PrimerSettings.swift in Sources */ = {isa = PBXBuildFile; fileRef = E4D17DBA418E4DD8F065E2E3718A819D /* PrimerSettings.swift */; };
+		40BD24AFADB0EAA0E82249E2C64DDD80 /* PrimerTheme+Colors.swift in Sources */ = {isa = PBXBuildFile; fileRef = 78527FBECE8C04E86766C6FB3223EBC2 /* PrimerTheme+Colors.swift */; };
+		41009F680B9C4C8C97D50174D742263E /* es.lproj in Resources */ = {isa = PBXBuildFile; fileRef = 141E39F18186E055C44D808D388E930C /* es.lproj */; };
+		417A02958E868F4CF95A7E78D43EBF7C /* Dispatcher.swift in Sources */ = {isa = PBXBuildFile; fileRef = 59DA0A533890CB33AF297ED5ADB4937F /* Dispatcher.swift */; };
+		428FBF201EF9287FDC4DC4DD9BECAB58 /* after.swift in Sources */ = {isa = PBXBuildFile; fileRef = F2C0021A793076BE9D0F2337ED2182A0 /* after.swift */; };
+		42A0BE7BB79024C31A886576FFA94D81 /* PayPalTokenizationViewModel.swift in Sources */ = {isa = PBXBuildFile; fileRef = 3659D8AF4F79CAEF02D01C8D51648800 /* PayPalTokenizationViewModel.swift */; };
+		42F9B9DD2014D06309D2BA076D6DC151 /* VaultPaymentMethodViewModel.swift in Sources */ = {isa = PBXBuildFile; fileRef = 039EB1C1067B83FFD11D3E2372ABFAC4 /* VaultPaymentMethodViewModel.swift */; };
+		43E2C39AF806E27AB46F4BFD45CD883A /* Colors.swift in Sources */ = {isa = PBXBuildFile; fileRef = 795DEC797B612EF9B9826DF07BFAD7F9 /* Colors.swift */; };
+		464CD5806ECFC60B70502E5F3FAD7317 /* CatchWrappers.swift in Sources */ = {isa = PBXBuildFile; fileRef = 5630019CC1452616CEA74D76270C0920 /* CatchWrappers.swift */; };
+		47464F2D6E052152C6856D60DEB6D6C1 /* PrimerExpiryDateFieldView.swift in Sources */ = {isa = PBXBuildFile; fileRef = ABF657870E29395C62287C1BAE17F59C /* PrimerExpiryDateFieldView.swift */; };
+		4A3103540D301AAA1F9E9A719EB8F261 /* ClientToken.swift in Sources */ = {isa = PBXBuildFile; fileRef = E9DBCA8438F42C29ED32677A65D3123A /* ClientToken.swift */; };
 		4A94BB65671FE4DB0D4E62FFD9F191BB /* Pods-PrimerSDK_Example-umbrella.h in Headers */ = {isa = PBXBuildFile; fileRef = 3780FF276696624E5AD4A629D4CC4AD8 /* Pods-PrimerSDK_Example-umbrella.h */; settings = {ATTRIBUTES = (Public, ); }; };
-		4AB6668CA83F0B9154260FEA1EE8DBCC /* AnyDecodable.swift in Sources */ = {isa = PBXBuildFile; fileRef = 550877B4B609E01D60CD4EEBEB17D51E /* AnyDecodable.swift */; };
-		4B1B0A5E1D8D28ED7794818F22A4C83E /* PresentationController.swift in Sources */ = {isa = PBXBuildFile; fileRef = CA51296AF268545BC17BEA35B0E8ABFE /* PresentationController.swift */; };
-		4C59595E8F545A08EBEEBEE4352659E3 /* Keychain.swift in Sources */ = {isa = PBXBuildFile; fileRef = B3D4B63A0E8A5A701A0441157A8AB2F8 /* Keychain.swift */; };
-		4CCDC0FDECDE2A918A0B2D6BA04C338D /* UserDefaultsExtension.swift in Sources */ = {isa = PBXBuildFile; fileRef = 4D866A02E806B6CDEFE6D564A25DB331 /* UserDefaultsExtension.swift */; };
-		4DBB3431CCF13C9B6659FFA035A3FF57 /* Content.swift in Sources */ = {isa = PBXBuildFile; fileRef = 9A932677CEC98F84CEB80482B07CE38E /* Content.swift */; };
-		4E0FD136B8A18601B53C933825FB2E82 /* ConcurrencyLimitedDispatcher.swift in Sources */ = {isa = PBXBuildFile; fileRef = E27E3AEA68EE70A0A9980B860CB20D67 /* ConcurrencyLimitedDispatcher.swift */; };
-		4F810DC9449A7C2120CFB3B69A42926A /* FlowDecisionTableViewCell.swift in Sources */ = {isa = PBXBuildFile; fileRef = 8F0D1ADE01147BD37855D517D096B80D /* FlowDecisionTableViewCell.swift */; };
-		500838C33C0C8AFAAA800975417A798A /* sv.lproj in Resources */ = {isa = PBXBuildFile; fileRef = 6E6A98E320D5535B8EF7AB774966E976 /* sv.lproj */; };
-		500F63D6293045E38BABE1729E048447 /* QRCodeViewController.swift in Sources */ = {isa = PBXBuildFile; fileRef = 32CB5B7188B51DDE690EB45AE279B7E5 /* QRCodeViewController.swift */; };
-		541CC591CFFCBF667F66C133F4421FC5 /* CatchWrappers.swift in Sources */ = {isa = PBXBuildFile; fileRef = 20560427EE60D4F2FED34E20EEA17819 /* CatchWrappers.swift */; };
-		5425ECC9043A7E39233B24738BDDD2EE /* Endpoint.swift in Sources */ = {isa = PBXBuildFile; fileRef = 6404849CD5717938C42762089F49F3EE /* Endpoint.swift */; };
-		54B22E30DB6D5E0C8B2C80F884F7BD46 /* PrimerTestPaymentMethodTokenizationViewModel.swift in Sources */ = {isa = PBXBuildFile; fileRef = BE44523AE0F3B51D5C8BAA175B538F44 /* PrimerTestPaymentMethodTokenizationViewModel.swift */; };
-		5501D92AA2A1D28CEC60EFC0BF12F812 /* PrimerResultComponentView.swift in Sources */ = {isa = PBXBuildFile; fileRef = 7760767145A028132B89C0AC186F0D3B /* PrimerResultComponentView.swift */; };
-		55680B756C747AD55230D0D6072C6119 /* StrictRateLimitedDispatcher.swift in Sources */ = {isa = PBXBuildFile; fileRef = 4134C2E798C7F10CBC2322DA8BC30F61 /* StrictRateLimitedDispatcher.swift */; };
-		5728122621FE6E18E7FBCF4DA2618D00 /* ExternalPaymentMethodTokenizationViewModel.swift in Sources */ = {isa = PBXBuildFile; fileRef = 44E1F0C4B5C3C8B2824765AD8256B770 /* ExternalPaymentMethodTokenizationViewModel.swift */; };
+		4B1521FA75BEDC488654694AB7E92ED3 /* CancellablePromise.swift in Sources */ = {isa = PBXBuildFile; fileRef = E82FC619C5D88E82E8FDC2042FE1DF3A /* CancellablePromise.swift */; };
+		4B64A26B832E720106C771363F78A954 /* when.swift in Sources */ = {isa = PBXBuildFile; fileRef = 43EE4909DAEFFF698C6E49E8E27E78E7 /* when.swift */; };
+		4B97D251C16A602E9339F9C1DC4F7A69 /* Parser.swift in Sources */ = {isa = PBXBuildFile; fileRef = 3E2E8807C2BC22482D03078C82418D38 /* Parser.swift */; };
+		53910BD9B6000316329614BC418AA947 /* PaymentMethodTokenizationRequest.swift in Sources */ = {isa = PBXBuildFile; fileRef = 9AFC1EC0EC74D7CEC2FBAEC0C2899966 /* PaymentMethodTokenizationRequest.swift */; };
+		54CB6EC639FE4955B8B5F8E35D20C84A /* Cancellable.swift in Sources */ = {isa = PBXBuildFile; fileRef = DADEA955E498554F6112346563537428 /* Cancellable.swift */; };
+		5632476C4F7DE1FD613366F86604F293 /* GuaranteeWrappers.swift in Sources */ = {isa = PBXBuildFile; fileRef = 1E33A8DF139367C2133AB4756567DEF8 /* GuaranteeWrappers.swift */; };
+		57693BBC05BD3BBF79D754D182F4D17C /* Promise.swift in Sources */ = {isa = PBXBuildFile; fileRef = D0D1040286815A46A3A8F3C33275CD6F /* Promise.swift */; };
 		576CBFE7BB80FC46B6F006AE6E711708 /* Foundation.framework in Frameworks */ = {isa = PBXBuildFile; fileRef = EAB6F611E86A4758835A715E4B4184F6 /* Foundation.framework */; };
-		59118D242B57DA6EAA5E199B3450C2F0 /* DirectDebitMandate.swift in Sources */ = {isa = PBXBuildFile; fileRef = 92A5450338AF7644D93D7F0E7960B8A9 /* DirectDebitMandate.swift */; };
-		59400E6B45350C00126BB236AD5A9BFB /* Box.swift in Sources */ = {isa = PBXBuildFile; fileRef = 4AE26C2BEF8A2E26D7944983AF3B9237 /* Box.swift */; };
-		5B65D5B56F33AB7BD08B712BCF8AC87D /* Catchable.swift in Sources */ = {isa = PBXBuildFile; fileRef = 0F0D303758D204CEBC463357E7223BC1 /* Catchable.swift */; };
-		5B813EA9B0B0A195E545F8416200E3A4 /* PayPalService.swift in Sources */ = {isa = PBXBuildFile; fileRef = E6AC2D90C68DE291C046FE122F5D88FA /* PayPalService.swift */; };
-		5DD0FD59575C85BBD0B47ABCBDAB8E4A /* PrimerSettings.swift in Sources */ = {isa = PBXBuildFile; fileRef = CC0CE4EE81F0B5F666AF78D89014032E /* PrimerSettings.swift */; };
-		5E22E081B910EC4D362D456D9B00DD4C /* PrimerNavigationBar.swift in Sources */ = {isa = PBXBuildFile; fileRef = C2947C471EDB81F93EDBB617E58D688C /* PrimerNavigationBar.swift */; };
-		5E64CD6B9E9AD52404012E13441DB5F4 /* PrimerSearchTextField.swift in Sources */ = {isa = PBXBuildFile; fileRef = B800E7B63A7BCB65BCBDCC70ED823936 /* PrimerSearchTextField.swift */; };
-		5FE06CB411E3B5D4377EFCB82D62E242 /* VaultPaymentMethodView.swift in Sources */ = {isa = PBXBuildFile; fileRef = DF632E2BF9A8376B7396A0D3F25E3A33 /* VaultPaymentMethodView.swift */; };
-		6363DA49B0C91308BB999D1CCCA5ED13 /* KlarnaTokenizationViewModel.swift in Sources */ = {isa = PBXBuildFile; fileRef = 65A18072F2ED8BD2C65B16A6D65D9BE5 /* KlarnaTokenizationViewModel.swift */; };
-		64F064DE93E36ED2084744E308F98931 /* nl.lproj in Resources */ = {isa = PBXBuildFile; fileRef = 0EE3C104E4CC2A847E601C1A428266CC /* nl.lproj */; };
-		6615F4B637A05723D7D1306F7F3B2BD0 /* PrimerContainerViewController.swift in Sources */ = {isa = PBXBuildFile; fileRef = 4302D61F70663AFCC242BCB0CB32CA07 /* PrimerContainerViewController.swift */; };
-		6C395B417827A1AAF64C8CC02CED3CF0 /* PaymentMethodConfigService.swift in Sources */ = {isa = PBXBuildFile; fileRef = A11AAB63968AB2B4D45BE428EC0A60C0 /* PaymentMethodConfigService.swift */; };
-		6CE21396032FFC3ED58C3E33BD301BF4 /* UIKit.framework in Frameworks */ = {isa = PBXBuildFile; fileRef = D245E0514AAC1A2B9A6D5EA2F383E90F /* UIKit.framework */; };
-		6D4CC8FCFACBFE594410AE8641C24D28 /* PrimerTheme+Colors.swift in Sources */ = {isa = PBXBuildFile; fileRef = 0B7E4FA8BACC8D1A529B8D3636E0A779 /* PrimerTheme+Colors.swift */; };
-		6FE499A18C39BD9EF49927CAD0E9EF26 /* MockPrimerAPIClient.swift in Sources */ = {isa = PBXBuildFile; fileRef = 5897BE7F86EBC0D8AA3A924B5F0A6E3B /* MockPrimerAPIClient.swift */; };
-		722ACA658F3C53525C26625D659C6095 /* CustomStringConvertible.swift in Sources */ = {isa = PBXBuildFile; fileRef = F8AE62975040184754DEF3C6A49BCA25 /* CustomStringConvertible.swift */; };
-		75996FFAABD3619DBE8C2F8B4B5051C9 /* ApplePay.swift in Sources */ = {isa = PBXBuildFile; fileRef = 2B7BDE172A9EF691790D707F7BBDC9A9 /* ApplePay.swift */; };
-		7629CB302C8BDB89DA25B43900F355BD /* Consolable.swift in Sources */ = {isa = PBXBuildFile; fileRef = EB5630B9BCE4B073C047604C5003376A /* Consolable.swift */; };
-		7633506E3D795FC1575ACBD345E2CF0E /* BankSelectorViewController.swift in Sources */ = {isa = PBXBuildFile; fileRef = 7F186D8887347C126F33D49C6AC98E7C /* BankSelectorViewController.swift */; };
-		76788C74CB84797BE8D5C0F5D6D5FD48 /* de.lproj in Resources */ = {isa = PBXBuildFile; fileRef = 90F83028D12EE787F7E04FA1B85F7786 /* de.lproj */; };
-		783F78E3BF7130477904E6B5D52B7F63 /* FormType.swift in Sources */ = {isa = PBXBuildFile; fileRef = D3020F9A41C6103AD37F184278C0CD73 /* FormType.swift */; };
-		7FE4B76279DF516C93B047BECA580FB1 /* PrimerViewController.swift in Sources */ = {isa = PBXBuildFile; fileRef = 1B056A54F429F1909382CC78176A7B28 /* PrimerViewController.swift */; };
-		80D1D744439B79972D4F9217992E9141 /* PaymentMethodsGroupView.swift in Sources */ = {isa = PBXBuildFile; fileRef = 6BB77B86E5238B600DFECBE43EB6F129 /* PaymentMethodsGroupView.swift */; };
-		81011BEDCEC8ED5B6D13DCB9409A5140 /* CardScannerViewController+SimpleScanDelegate.swift in Sources */ = {isa = PBXBuildFile; fileRef = 3CC9F606C2A12EC626F8E508452F32EA /* CardScannerViewController+SimpleScanDelegate.swift */; };
-		818EB385164343BEE655F4434A86B722 /* PrimerTheme+TextStyles.swift in Sources */ = {isa = PBXBuildFile; fileRef = E809C6478E7B41D1995B7BD940F0CD9C /* PrimerTheme+TextStyles.swift */; };
-		830E98CB94479B67D0C244DB0504575A /* GuaranteeWrappers.swift in Sources */ = {isa = PBXBuildFile; fileRef = 5BBE17A2F5565A6B38E236EB872DDE25 /* GuaranteeWrappers.swift */; };
-		83823EA4FB049652E0830CAF17B29881 /* AnyCodable.swift in Sources */ = {isa = PBXBuildFile; fileRef = 941064D32F312D50C19455FC58D3E105 /* AnyCodable.swift */; };
-		848BB8F3767CA28E86437C0532BEC711 /* EnsureWrappers.swift in Sources */ = {isa = PBXBuildFile; fileRef = 617A17EE08599ED7D448F3E105DFB99F /* EnsureWrappers.swift */; };
-		864CAEDF8527E86107F5E903C1C8F78E /* PayPal.swift in Sources */ = {isa = PBXBuildFile; fileRef = 609A862B970B0F9B60139B9F6DA7833F /* PayPal.swift */; };
-		89050A8B97953C8EFAC7BA3EA3450711 /* pt.lproj in Resources */ = {isa = PBXBuildFile; fileRef = CDF33FD2856B86B494DF4095E6DE6C75 /* pt.lproj */; };
-		899F630F9FA9A03C4CDD49303149BD34 /* Resolver.swift in Sources */ = {isa = PBXBuildFile; fileRef = 342207BD65658BDD7D5F590BE81A52B5 /* Resolver.swift */; };
-		89BD6B57D27A8D0AE13D502536C582E4 /* NSErrorExtension.swift in Sources */ = {isa = PBXBuildFile; fileRef = 82A830CBD4E7B9AA341121C83B968CD6 /* NSErrorExtension.swift */; };
-		89EBC85583BD9DA0CDBA12B3C39B5223 /* PrimerSource.swift in Sources */ = {isa = PBXBuildFile; fileRef = 2103B28385064FDEBBD51B0D4F802AF7 /* PrimerSource.swift */; };
-		8A6CD83ECC193CEDCA8C872495B87C23 /* Apaya.swift in Sources */ = {isa = PBXBuildFile; fileRef = 21D23B77E7EEDCF1512DDFD7A558C049 /* Apaya.swift */; };
-		8DD76122CE2FBC94951492394A16896E /* UXMode.swift in Sources */ = {isa = PBXBuildFile; fileRef = 0BEC275C76ED40052AD42E204E576C7A /* UXMode.swift */; };
-		912BE244D0D8D72662C49BE6F1FF7DE1 /* ReloadDelegate.swift in Sources */ = {isa = PBXBuildFile; fileRef = AFCFBDF9ACFA17D732BB9B1A9808ADA7 /* ReloadDelegate.swift */; };
-		91A2372192072C7C4CBEF067DAD816DE /* BankTableViewCell.swift in Sources */ = {isa = PBXBuildFile; fileRef = 4057ECCB7BF8FC469F8CA9C18ACE2F30 /* BankTableViewCell.swift */; };
-		94766DB62BEE2E445AB04BE2520AB359 /* Colors.swift in Sources */ = {isa = PBXBuildFile; fileRef = 274A62C27906177224548C54BF9428E1 /* Colors.swift */; };
-		9661B9BFA704A130D1E6F9A1FB7AF565 /* PrimerInputElements.swift in Sources */ = {isa = PBXBuildFile; fileRef = 9E705DB5E67EA30C027CCB8ADCC828F7 /* PrimerInputElements.swift */; };
-		98B8E780D71908134A26179C64CCCA3B /* PrimerWebViewController.swift in Sources */ = {isa = PBXBuildFile; fileRef = 4FBA0759FCB472A31DCED36C367A48A4 /* PrimerWebViewController.swift */; };
-		98E20264B2F55775338FA53C5A392DD2 /* Currency.swift in Sources */ = {isa = PBXBuildFile; fileRef = 27445FE9C9DE5E19EF3B5E6E507A2322 /* Currency.swift */; };
-		9AD6DBECE4350E5C7F7258E354CA2020 /* hang.swift in Sources */ = {isa = PBXBuildFile; fileRef = D884A4E902776DBA939ED44DE2EAA56F /* hang.swift */; };
-		9B21C434720EFE039C333DF6D9CFC66A /* ar.lproj in Resources */ = {isa = PBXBuildFile; fileRef = A89C18F9B73EE2CE3E0C48A29F2D29C1 /* ar.lproj */; };
-		9D85C47A688EB5A836D75BE1DCC18B90 /* BundleExtension.swift in Sources */ = {isa = PBXBuildFile; fileRef = EF097D805812BF06968381BA6EC4F8D2 /* BundleExtension.swift */; };
-		9EC09FF8F5D81A8EFC4DD12DFEC3589D /* PrimerAPI.swift in Sources */ = {isa = PBXBuildFile; fileRef = AECFFFFDC077AEE62082E948C6024E0D /* PrimerAPI.swift */; };
-		9FB70BB0616D80C76490E7E891498747 /* StringExtension.swift in Sources */ = {isa = PBXBuildFile; fileRef = C6AB31720D40B732A4E2C25D1797E454 /* StringExtension.swift */; };
-		A1ABF45CF0270924ADB11ED0F51BB66D /* ErrorHandler.swift in Sources */ = {isa = PBXBuildFile; fileRef = E3EE5B1E0498A1E8C046BBBF7DB928C3 /* ErrorHandler.swift */; };
-		A1F8D39C47CC3E92D0E818227207AF81 /* CardButton.swift in Sources */ = {isa = PBXBuildFile; fileRef = 8BC246BF6480854C64C96A3EC8002898 /* CardButton.swift */; };
-		A305B4E68BE920D4ECA5E7AF6FEED4C6 /* CancellablePromise.swift in Sources */ = {isa = PBXBuildFile; fileRef = 0752BD41344C3C460998317452214897 /* CancellablePromise.swift */; };
-		A572858D4F2B849623F783CDA12D48E6 /* PrimerExpiryDateFieldView.swift in Sources */ = {isa = PBXBuildFile; fileRef = D140CB1D7EACD65B11B8D2F8852CE3FA /* PrimerExpiryDateFieldView.swift */; };
-		A583B54073EDE7EC32CC331AEF43E921 /* PaymentMethodConfigurationType.swift in Sources */ = {isa = PBXBuildFile; fileRef = 6D497FB1B864AD619A85ED3D6E2223CA /* PaymentMethodConfigurationType.swift */; };
-		A81820AD6C86723149B51833E23FB544 /* SuccessResponse.swift in Sources */ = {isa = PBXBuildFile; fileRef = 58A52996C80FD6794151E635CFD683EF /* SuccessResponse.swift */; };
-		A86A86F4536DCED85C2322322C770B2B /* NetworkService.swift in Sources */ = {isa = PBXBuildFile; fileRef = C2A00B4E80438204D2BB3705E0E86DC7 /* NetworkService.swift */; };
-		A92429F63364506043AB823921A0B9AA /* PrimerViewExtensions.swift in Sources */ = {isa = PBXBuildFile; fileRef = B244804D9A318BFEB0E4DB5064EA8142 /* PrimerViewExtensions.swift */; };
-		A935E364688A532AB90CF17CCF5E8497 /* PrimerTheme.swift in Sources */ = {isa = PBXBuildFile; fileRef = 7F4B1C8A43D52B17177947FB6724030F /* PrimerTheme.swift */; };
-		AABEFB3628DDF7A7271613FEE67E3D6B /* BankSelectorTokenizationViewModel.swift in Sources */ = {isa = PBXBuildFile; fileRef = FD2325B5966B484B13A22B583C10F4A6 /* BankSelectorTokenizationViewModel.swift */; };
-		AC19A52A6A083E8F9E49E8DC4334A257 /* ImageName.swift in Sources */ = {isa = PBXBuildFile; fileRef = 2C4E83B3437E4337B2D089769DA443B5 /* ImageName.swift */; };
-		ACE2890AC0E6B0B0E0DE126D86EF84D8 /* 3DS.swift in Sources */ = {isa = PBXBuildFile; fileRef = 84EAD7FA496ABC51BEDB04AE66657F73 /* 3DS.swift */; };
-		AD933DA3E854B957CC86C71943FABE05 /* Optional+Extensions.swift in Sources */ = {isa = PBXBuildFile; fileRef = 9064A927B083D09FD97DB2C849A41357 /* Optional+Extensions.swift */; };
-		B06E0541AC496B639FD32893919BB648 /* Weak.swift in Sources */ = {isa = PBXBuildFile; fileRef = 90255FE479CC0B1319537E9BAB8F25AB /* Weak.swift */; };
-		B08C01DF2C8CE12C1328AE497659140A /* PrimerTestPaymentMethodViewController.swift in Sources */ = {isa = PBXBuildFile; fileRef = 77DB61391840C0F89EC588C910DA45A8 /* PrimerTestPaymentMethodViewController.swift */; };
-		B25CD419B03D6AD0E2F899877745014B /* PaymentMethodTokenizationViewModel+Logic.swift in Sources */ = {isa = PBXBuildFile; fileRef = 5F64CFFD5BF290FD34A5121E2DF19DA4 /* PaymentMethodTokenizationViewModel+Logic.swift */; };
-		B28CCD109BCAD67C5114B5A412360629 /* PrimerFlowEnums.swift in Sources */ = {isa = PBXBuildFile; fileRef = 7AA8DEB297071BE4F389846DA4B6D755 /* PrimerFlowEnums.swift */; };
-		B29EF31B17BBFF0156455CB3E5A3C1F9 /* Thenable.swift in Sources */ = {isa = PBXBuildFile; fileRef = F5C176E63887E212D71134E789DE032C /* Thenable.swift */; };
-		B2ADAABA0D8064A959B0687664ECC9A5 /* ClientTokenService.swift in Sources */ = {isa = PBXBuildFile; fileRef = 5FFD0C3558AB6EDF5970097553174BEE /* ClientTokenService.swift */; };
-		B41EBDCCE56A3A51579D68DE76E2B4B7 /* JSONParser.swift in Sources */ = {isa = PBXBuildFile; fileRef = 50F36C21C3FEF594523725C3E95587F4 /* JSONParser.swift */; };
-		B62B17DD921F09CBD1631561D1B29540 /* Icons.xcassets in Resources */ = {isa = PBXBuildFile; fileRef = 474B74ECD54A52D8733DC7BA2D77EEE0 /* Icons.xcassets */; };
-		B7F76D5F5F106ACD4818FF8A50F88FA0 /* PrimerHeadlessUniversalCheckout.swift in Sources */ = {isa = PBXBuildFile; fileRef = 2F786B450E93CD28FEE85E90B88E810C /* PrimerHeadlessUniversalCheckout.swift */; };
-		B9A51C27FFB1C01B510DA8B54957A8F4 /* FinallyWrappers.swift in Sources */ = {isa = PBXBuildFile; fileRef = 3B3DFF74BD03B8BF50C86966920A9407 /* FinallyWrappers.swift */; };
-		B9ECB5486C7BD47D0F50DC8AA8255DD5 /* nb.lproj in Resources */ = {isa = PBXBuildFile; fileRef = 0A93B18BF2828A1DD6906795F8DB2AEA /* nb.lproj */; };
-		BAD19CE48258DFD07295892352409733 /* PrimerSDK-PrimerResources in Resources */ = {isa = PBXBuildFile; fileRef = A8B3BC107C2BDC3C03D961866F721265 /* PrimerSDK-PrimerResources */; };
-		BBEE0C1FB3A27B9BCB35825BA2D4D7B8 /* CountryCode.swift in Sources */ = {isa = PBXBuildFile; fileRef = 4732BDD0DA1B6F1DE8C3ABE350BFAB6C /* CountryCode.swift */; };
-		BF7161CA8D3F834C6477DC4E8B6958A7 /* PrimerTextField.swift in Sources */ = {isa = PBXBuildFile; fileRef = 3FF99355FAF3956C3504C3CD36E63A5D /* PrimerTextField.swift */; };
-		C0C27077BC3F6DEFDC6B930E0B205FEE /* PrimerNavigationController.swift in Sources */ = {isa = PBXBuildFile; fileRef = CD2AEAFE0F5A260C919BB202AEBF15D0 /* PrimerNavigationController.swift */; };
-		C1ACD94A5CCFB10EEA1ED718B0535735 /* LogEvent.swift in Sources */ = {isa = PBXBuildFile; fileRef = DDE5435AD3DDA53BADDDBE18E3E3A614 /* LogEvent.swift */; };
-		C2F0170F289057487A16202F90D6C521 /* PrimerRootViewController.swift in Sources */ = {isa = PBXBuildFile; fileRef = 3C43CBE082A12620C66F540C385885A3 /* PrimerRootViewController.swift */; };
-		C42E2DB9D2720B9C5812CFBA1BC48941 /* RecoverWrappers.swift in Sources */ = {isa = PBXBuildFile; fileRef = B0C5DE50AC5107FE77D257A85DB25E5B /* RecoverWrappers.swift */; };
-		C50FD6771E56DC3279E6E677F2C9BBE9 /* Foundation.framework in Frameworks */ = {isa = PBXBuildFile; fileRef = EAB6F611E86A4758835A715E4B4184F6 /* Foundation.framework */; };
-		C58CF884226E2715B7935B728DCF2C39 /* WrapperProtocols.swift in Sources */ = {isa = PBXBuildFile; fileRef = A30F5F484A17CF7E06F8ACF608A58481 /* WrapperProtocols.swift */; };
-		C6A3588B5F47CCC80874F11108CF6D3C /* UINavigationController+Extensions.swift in Sources */ = {isa = PBXBuildFile; fileRef = 9912FF739EE1209A5BA229B627748416 /* UINavigationController+Extensions.swift */; };
-		C6BA7588BEFAECAA0B049273DD201873 /* UILocalizableUtil.swift in Sources */ = {isa = PBXBuildFile; fileRef = 8F93421756CE96186D3087BB75B8A81C /* UILocalizableUtil.swift */; };
-		CA8E963EDD39539E6DE6D6D021D004EA /* ThenableWrappers.swift in Sources */ = {isa = PBXBuildFile; fileRef = 40550005C9419FC6FEC93BD53EA5C508 /* ThenableWrappers.swift */; };
-		CAABD64FB4688DBEC395DAA8963C6C68 /* AdyenDotPay.swift in Sources */ = {isa = PBXBuildFile; fileRef = 275031A157FC5EE2C9C8F199FDFAC163 /* AdyenDotPay.swift */; };
-		CDD51A419B278ECDD7E8A62BA3633484 /* PrimerImage.swift in Sources */ = {isa = PBXBuildFile; fileRef = 24219A069D2628FCD8215C7F3E6896D6 /* PrimerImage.swift */; };
-		D0C42006A41A77A86285A61E3FDD88A8 /* PrimerUniversalCheckoutViewController.swift in Sources */ = {isa = PBXBuildFile; fileRef = 42C6D4B514F590ED2E726CFE4FE2B826 /* PrimerUniversalCheckoutViewController.swift */; };
-		D16B6D6D7BD304F01595BB72EBD2730B /* PrimerContent.swift in Sources */ = {isa = PBXBuildFile; fileRef = 619D87542ECD3D7B4681B604C13531FB /* PrimerContent.swift */; };
-		D189E1E6B3F95DE38C28A4E509177F35 /* Customer.swift in Sources */ = {isa = PBXBuildFile; fileRef = 89999AAE19623A17934C43ACE989D814 /* Customer.swift */; };
-		D1FD65D419156A7593EF63769A13E443 /* RateLimitedDispatcher.swift in Sources */ = {isa = PBXBuildFile; fileRef = 1F1E8D695DC5E8C3FB2EB6B703E2C6CA /* RateLimitedDispatcher.swift */; };
-		D2C77D5E01E4208D2413238C7D3B4B93 /* PrimerVaultManagerViewController.swift in Sources */ = {isa = PBXBuildFile; fileRef = 8B8F6E799D7BF92AD20D1EB8660F5685 /* PrimerVaultManagerViewController.swift */; };
+		581670BF0070616E8CB5D7DF46442D5B /* ApplePay.swift in Sources */ = {isa = PBXBuildFile; fileRef = 10A397ECB6D2CE386B76788E30464264 /* ApplePay.swift */; };
+		5829FEBA04405D8AFB9EB56B265B287D /* PrimerWebViewController.swift in Sources */ = {isa = PBXBuildFile; fileRef = 01282D567CFAAA6C046F3DFD04A51EAC /* PrimerWebViewController.swift */; };
+		59DCCA1BF9FB02477642DCFB3599E839 /* CoreDataDispatcher.swift in Sources */ = {isa = PBXBuildFile; fileRef = DEAE7BEB997FB1EF05EF581CDB68FF1E /* CoreDataDispatcher.swift */; };
+		5BA5E575CA58D16A96C63A6F901F9A15 /* EnsureWrappers.swift in Sources */ = {isa = PBXBuildFile; fileRef = 42D2D48CE2113C56F0CAA78BB71AC138 /* EnsureWrappers.swift */; };
+		5BBD06F7548436A18AF7072C3A98178C /* CheckoutWithVaultedPaymentMethodViewModel.swift in Sources */ = {isa = PBXBuildFile; fileRef = 645EA36EB105BCD1C6FCD195FB20BB9C /* CheckoutWithVaultedPaymentMethodViewModel.swift */; };
+		5C82A5D33B988B4B607C5C31445BE26C /* StringExtension.swift in Sources */ = {isa = PBXBuildFile; fileRef = D4B0174E387A9E6D88DC351D87F59A2D /* StringExtension.swift */; };
+		5D459E4F1430AB86C928550C75A39F96 /* en.lproj in Resources */ = {isa = PBXBuildFile; fileRef = 2923C0184FAE42EF703C3F831341C25F /* en.lproj */; };
+		5EA75FB842567E9F519D5A096CF2A14A /* BankTableViewCell.swift in Sources */ = {isa = PBXBuildFile; fileRef = 04A33888DC9E1D85E9A8C41F10BF59C1 /* BankTableViewCell.swift */; };
+		5EE5291A9EDB99CC86D66D53D57A4C53 /* el.lproj in Resources */ = {isa = PBXBuildFile; fileRef = 80960C4F67ABC085088C3BCC4B1FF4A5 /* el.lproj */; };
+		5F8E0C651BEB3A1F537949FBD92BDB70 /* PrimerNavigationBar.swift in Sources */ = {isa = PBXBuildFile; fileRef = FF03B00BE4334C07E85C24A1E7AB5148 /* PrimerNavigationBar.swift */; };
+		5FBCDDE6F8122144D64C2CB9EF9AE28B /* PrimerContent.swift in Sources */ = {isa = PBXBuildFile; fileRef = ECFA16C09A08530A1B9B9BF1E14F94FC /* PrimerContent.swift */; };
+		606B87C4A2B22B2B3A8DEE9BE9A19A7B /* PrimerViewController.swift in Sources */ = {isa = PBXBuildFile; fileRef = 2E1C487CF7109A7DD1FF04F93B410265 /* PrimerViewController.swift */; };
+		606C568314312F6441F5CCB090F04556 /* ArrayExtension.swift in Sources */ = {isa = PBXBuildFile; fileRef = 2B8D255F6C939948F8336992449E817E /* ArrayExtension.swift */; };
+		61E476E220D44DF3A770ACDD33022696 /* CancellableCatchable.swift in Sources */ = {isa = PBXBuildFile; fileRef = 0830A4B7B455E303CF25A5540E9466B6 /* CancellableCatchable.swift */; };
+		62C30328E7857A8036312BB09DDBC61E /* UIKit.framework in Frameworks */ = {isa = PBXBuildFile; fileRef = D245E0514AAC1A2B9A6D5EA2F383E90F /* UIKit.framework */; };
+		634A5A99600E17381B3F1278198B980A /* AnyEncodable.swift in Sources */ = {isa = PBXBuildFile; fileRef = 94CE39AFFF985790EDEA42A2CD623944 /* AnyEncodable.swift */; };
+		63AC7DF32ACF1F4CA859EC383B010FC4 /* Configuration.swift in Sources */ = {isa = PBXBuildFile; fileRef = 3167385F36B51E5D3372D595944D0B9C /* Configuration.swift */; };
+		6507E5A50DD13F7F956AFCD559DE0B7C /* pt.lproj in Resources */ = {isa = PBXBuildFile; fileRef = 986C4147FEC82B77DCC3485E62C07593 /* pt.lproj */; };
+		662739BA041282AB262E2F9EC0CB0D29 /* tr.lproj in Resources */ = {isa = PBXBuildFile; fileRef = E7178685AEA6549DED9BAE7D77737830 /* tr.lproj */; };
+		67FD4ED0173F40B82CB68A6A60386A45 /* nl.lproj in Resources */ = {isa = PBXBuildFile; fileRef = B37E7F64A4683A730469DA7CEA3CDC6C /* nl.lproj */; };
+		698C9A4C606CC1BA6BCBD77910498E94 /* CardNetwork.swift in Sources */ = {isa = PBXBuildFile; fileRef = ABB0211D3BB20D4599F6B45B5CC6A12E /* CardNetwork.swift */; };
+		6E243B6B98ABDC0ABF73E80BFE5BED45 /* URLExtension.swift in Sources */ = {isa = PBXBuildFile; fileRef = EBC95FA3FF41C832AC9EAD75C4ABA538 /* URLExtension.swift */; };
+		6EACB30FD09C242D22E145C8FF7B3E3C /* PrimerTheme+TextStyles.swift in Sources */ = {isa = PBXBuildFile; fileRef = 478F2B59BB56D391FB4EBCC7ED0FD87C /* PrimerTheme+TextStyles.swift */; };
+		729E6B511C7982426E66D6B2B4D9D185 /* CardComponentsManager.swift in Sources */ = {isa = PBXBuildFile; fileRef = C4E596341750C40F8274D58C834E9DF3 /* CardComponentsManager.swift */; };
+		73DBEEB349D6B28457D014C39E71EE9C /* PrimerTableViewCell.swift in Sources */ = {isa = PBXBuildFile; fileRef = 7E2A764FF1F93F43C585CD6AC5C4BE4E /* PrimerTableViewCell.swift */; };
+		73DDBEC7F994916E976EF32540C50F8C /* PrimerTextFieldView.swift in Sources */ = {isa = PBXBuildFile; fileRef = 0C1E914DE3D4297FC6D7516C622ECFB0 /* PrimerTextFieldView.swift */; };
+		759275C40E0C57732BB6FC3E7B347FDC /* CancellableThenable.swift in Sources */ = {isa = PBXBuildFile; fileRef = 25E7645F4400C05489056B016CD7120F /* CancellableThenable.swift */; };
+		75B5D0E4453AFCD8917AB2874B611413 /* IntExtension.swift in Sources */ = {isa = PBXBuildFile; fileRef = 2F6137183D73E1F67B4EA317627FAAC9 /* IntExtension.swift */; };
+		76C4FD40A35F7DCDE75CC125C35B1E98 /* CreateResumePaymentService.swift in Sources */ = {isa = PBXBuildFile; fileRef = 0D91B4B054BD6223B254EE8E96C8D558 /* CreateResumePaymentService.swift */; };
+		7B60E4872B0BCA78653DB2553B0813A2 /* NetworkService.swift in Sources */ = {isa = PBXBuildFile; fileRef = 8765FF63B6B864175CED7166713410FD /* NetworkService.swift */; };
+		7D200AB11D31106F35B081249DDCF564 /* QRCodeTokenizationViewModel.swift in Sources */ = {isa = PBXBuildFile; fileRef = 92F981763C6A3B50E2BCA54657DDF898 /* QRCodeTokenizationViewModel.swift */; };
+		7D74637DFBFCF4EDAC9EC948FA87999A /* RateLimitedDispatcherBase.swift in Sources */ = {isa = PBXBuildFile; fileRef = DCB41BA7AC096E6E48DA355D46D0CB08 /* RateLimitedDispatcherBase.swift */; };
+		7E81BCF20CF1A868851DCE5ED7E82BAF /* PrimerTestPaymentMethodTokenizationViewModel.swift in Sources */ = {isa = PBXBuildFile; fileRef = 23920FF2835AC07231CCEDA4556ED2CF /* PrimerTestPaymentMethodTokenizationViewModel.swift */; };
+		814626C21ACB0FBE471756DB0A4F17DE /* PrimerAPIClient.swift in Sources */ = {isa = PBXBuildFile; fileRef = BF9AA24EF1F000D9D24FD89900194F11 /* PrimerAPIClient.swift */; };
+		8148763C60F7BC33C964C3ED423453FD /* CancelContext.swift in Sources */ = {isa = PBXBuildFile; fileRef = 152FE6BF48C188D411B7D0B85EEF2444 /* CancelContext.swift */; };
+		82CA62BA6054B43C9F407571C9861711 /* CheckoutModule.swift in Sources */ = {isa = PBXBuildFile; fileRef = 6DB6185D3D9319AF5748BFCDF874FCE8 /* CheckoutModule.swift */; };
+		8535493EB85FD579AC70A2CB0A0D9B43 /* DateExtension.swift in Sources */ = {isa = PBXBuildFile; fileRef = E21A06B314B249BD1DA18126B2C6DA67 /* DateExtension.swift */; };
+		856F6674E21112D2569B8139A694A0B7 /* Consolable.swift in Sources */ = {isa = PBXBuildFile; fileRef = 44A265407C842001DF4749C6EF5A2E3F /* Consolable.swift */; };
+		8574F9ED8D1570DD64A2308316BAD101 /* race.swift in Sources */ = {isa = PBXBuildFile; fileRef = EE087330D41EA17D407D07589A486BD5 /* race.swift */; };
+		863F91A6A088867CE2244AF19948A1DE /* FormPaymentMethodTokenizationViewModel.swift in Sources */ = {isa = PBXBuildFile; fileRef = B8B7265204BCB75C47EAB29447192745 /* FormPaymentMethodTokenizationViewModel.swift */; };
+		8840BB85C1A0714722866D2AEE630DC1 /* WrapperProtocols.swift in Sources */ = {isa = PBXBuildFile; fileRef = 2A6CF02494C1AE12EF90B7E3807FEB0C /* WrapperProtocols.swift */; };
+		8868C0F09F7D861C10A0336C21CF891D /* Guarantee.swift in Sources */ = {isa = PBXBuildFile; fileRef = 31CA25D874478D5A96059E53745CE7C8 /* Guarantee.swift */; };
+		89BBD88A7A517908BCA08D87FA922DEA /* FlowDecisionTableViewCell.swift in Sources */ = {isa = PBXBuildFile; fileRef = 644C66FF459C0542099A65848E06D21E /* FlowDecisionTableViewCell.swift */; };
+		8A630DC2DB0F8C8239627789CF6319C2 /* Optional+Extensions.swift in Sources */ = {isa = PBXBuildFile; fileRef = FA32C31EA4610C7FF877A84AEC8F4807 /* Optional+Extensions.swift */; };
+		8AAA5171286E2151FA235A58AC7576B1 /* FinallyWrappers.swift in Sources */ = {isa = PBXBuildFile; fileRef = FA37554A4D387A38292D2A73FA6F9E12 /* FinallyWrappers.swift */; };
+		8B2E9F81B5DABCF6052D3221D3928838 /* URLSessionStack.swift in Sources */ = {isa = PBXBuildFile; fileRef = C33CE93C1EC7BB5BD0CC382AA35C1D47 /* URLSessionStack.swift */; };
+		8BD563566F528D56445E786A0FE64FAF /* Queue.swift in Sources */ = {isa = PBXBuildFile; fileRef = 842A339232BD680E7946A7F158A82AEA /* Queue.swift */; };
+		8C72415CEE71D7A6E1813A9DBF2C5E17 /* pl.lproj in Resources */ = {isa = PBXBuildFile; fileRef = F0AE6EDAB33A195E45A17C7A6BC2CE6D /* pl.lproj */; };
+		8CE986EBBC21BD94BA716069D8539D87 /* PrimerGenericTextFieldView.swift in Sources */ = {isa = PBXBuildFile; fileRef = EBEAA2F6E2C2F4E4C7CA82A9DED6EA29 /* PrimerGenericTextFieldView.swift */; };
+		8D18699E56425F38C9A8D77E14F124C1 /* ConcurrencyLimitedDispatcher.swift in Sources */ = {isa = PBXBuildFile; fileRef = 9063D54D345AD3EA1DAFBD5BB4365B8A /* ConcurrencyLimitedDispatcher.swift */; };
+		8DC3C9E2031BB82A4CAE4AB8348A5641 /* PaymentMethodToken.swift in Sources */ = {isa = PBXBuildFile; fileRef = 6FEB1A7DA8A7C860D0661DFF6E846485 /* PaymentMethodToken.swift */; };
+		8FD95608773BD989952F2538A83760A2 /* PrimerAPIClient+3DS.swift in Sources */ = {isa = PBXBuildFile; fileRef = 442E84F52E15C251658B7CC75F76D89A /* PrimerAPIClient+3DS.swift */; };
+		90A3ED3D15C242F15EE59720236A5F0D /* PrimerVaultManagerViewController.swift in Sources */ = {isa = PBXBuildFile; fileRef = 7DDE3972BFFCD4E01D4E654DE6C30B26 /* PrimerVaultManagerViewController.swift */; };
+		91B01E70E8E87382AA1720DEFAF66FE1 /* NSErrorExtension.swift in Sources */ = {isa = PBXBuildFile; fileRef = BE3A6AC58F4E66612DBDF8A9B139BB7A /* NSErrorExtension.swift */; };
+		9330DAC180A824A2BBCED806F7F11CC5 /* PrimerAPIClient+Promises.swift in Sources */ = {isa = PBXBuildFile; fileRef = 759CD48996622723F9F05503BA178193 /* PrimerAPIClient+Promises.swift */; };
+		9408E67224A621E0DF1EBE74035FB199 /* Analytics.swift in Sources */ = {isa = PBXBuildFile; fileRef = 59E81A01AF5A53746F07E23BD8C3FEF8 /* Analytics.swift */; };
+		961A8E80B4916AED394D8DB75FC1618D /* Catchable.swift in Sources */ = {isa = PBXBuildFile; fileRef = 27968CDCEB10A3CBEF9213FD3D26D930 /* Catchable.swift */; };
+		963859DC5FAEBABD7CF5A0FB06853107 /* currencies.json in Resources */ = {isa = PBXBuildFile; fileRef = F4314EB618E28549884E882F48D1D083 /* currencies.json */; };
+		985BC8379453322E62778C07761DCADF /* Resolver.swift in Sources */ = {isa = PBXBuildFile; fileRef = 3EBB883AD4AFE460186B4A7323C34DC4 /* Resolver.swift */; };
+		99191663F7E6F3B9DF8C1616550F48E7 /* Bank.swift in Sources */ = {isa = PBXBuildFile; fileRef = 798E38CEB64D724E630D2B979BE8FB6A /* Bank.swift */; };
+		992D7F07844EA264235B3EA608431904 /* VaultCheckoutViewModel.swift in Sources */ = {isa = PBXBuildFile; fileRef = FA0CF8064F0FF32AA99C63329458025F /* VaultCheckoutViewModel.swift */; };
+		99DC3DBA3071EE15E62CE1AC523A5328 /* Device.swift in Sources */ = {isa = PBXBuildFile; fileRef = 08C521C35D05F387331839DD3FCE5B74 /* Device.swift */; };
+		9ABBEE5CAE9AF6386E357332D3657378 /* hang.swift in Sources */ = {isa = PBXBuildFile; fileRef = 688BBF45C212009349077D0D0560AE26 /* hang.swift */; };
+		9B3A05C84CCC79019D751BF1B4AC0607 /* PrimerError.swift in Sources */ = {isa = PBXBuildFile; fileRef = 1AD7F5724C0945C7E2932AC8F2DC4366 /* PrimerError.swift */; };
+		9C3D0D897CA643D39E5F668B2B1D51A4 /* ImageName.swift in Sources */ = {isa = PBXBuildFile; fileRef = 5EE9AB04940CA5D3CC2070415B63FBF6 /* ImageName.swift */; };
+		9C5196B7954DE75EA3C3BB6587951974 /* UIColorExtension.swift in Sources */ = {isa = PBXBuildFile; fileRef = A8369B97DC8CB90872DDE0CB9EB7E93D /* UIColorExtension.swift */; };
+		9D6448288A97801A02D536149ADBCA88 /* PaymentMethodTokenizationViewModel.swift in Sources */ = {isa = PBXBuildFile; fileRef = A451523AEA88A790C8F4913CDAF311A7 /* PaymentMethodTokenizationViewModel.swift */; };
+		A1333CA36CD3791DDFB4673492D47831 /* PrimerCardNumberFieldView.swift in Sources */ = {isa = PBXBuildFile; fileRef = F8D1FE475946A6EAA1677705462A0758 /* PrimerCardNumberFieldView.swift */; };
+		A2AB30C748994B7409AA13BF09660B9B /* Mask.swift in Sources */ = {isa = PBXBuildFile; fileRef = F29B42213C06FAE5672FBEAA80EF785B /* Mask.swift */; };
+		A7733B8186C58764F6A3B0C1CF324703 /* BankSelectorTokenizationViewModel.swift in Sources */ = {isa = PBXBuildFile; fileRef = 81D9488C7E5DFF5F3A3B63BD9165F39A /* BankSelectorTokenizationViewModel.swift */; };
+		A778AEE09F9229660A957E81743EEBAB /* DependencyInjection.swift in Sources */ = {isa = PBXBuildFile; fileRef = D75F5DB55AC3E82A5365D67BA5CAB467 /* DependencyInjection.swift */; };
+		A7BF67F327C639540B0950128CA04AF9 /* PrimerContainerViewController.swift in Sources */ = {isa = PBXBuildFile; fileRef = 9E6E4F3339E0DBF558CA3CE73FAD8E39 /* PrimerContainerViewController.swift */; };
+		A9139B90DF94784CE6EFDC1BE348BC51 /* RecoverWrappers.swift in Sources */ = {isa = PBXBuildFile; fileRef = A01E137E2B2CBC21018EE000F889ACC9 /* RecoverWrappers.swift */; };
+		ABB671AA922C89A5FB517989ADE016BA /* 3DSService+Promises.swift in Sources */ = {isa = PBXBuildFile; fileRef = AF8D9C46623533BED89D36AFC3A12564 /* 3DSService+Promises.swift */; };
+		ABBA2D956E0D3FF5F97BFF76F0B6A988 /* PrimerHeadlessUniversalCheckout.swift in Sources */ = {isa = PBXBuildFile; fileRef = DFE5D63D6B700A2EC25F8B917687682D /* PrimerHeadlessUniversalCheckout.swift */; };
+		ABEFF5CC8E4987AF937A8AD15FB104E5 /* ResumeHandlerProtocol.swift in Sources */ = {isa = PBXBuildFile; fileRef = 9951E9D058451DFBB11A9E526184ACE4 /* ResumeHandlerProtocol.swift */; };
+		AD8CDFF124DD44D80F3F9354AB7833DE /* fr.lproj in Resources */ = {isa = PBXBuildFile; fileRef = 5F7C2DA879B0305E7051155081993C6E /* fr.lproj */; };
+		B1E33065A0EC95C44EF477042EB9A6CE /* nb.lproj in Resources */ = {isa = PBXBuildFile; fileRef = 2874B3B52D309A3DD13BCF7B26969C36 /* nb.lproj */; };
+		B21730E65E8A49822736ABE1646EF6D0 /* PrimerDelegate.swift in Sources */ = {isa = PBXBuildFile; fileRef = 2251AC69694B0C63F6A2CEA5D19B59E3 /* PrimerDelegate.swift */; };
+		B2C5F3232EA272EECB190D9F81E22FAC /* firstly.swift in Sources */ = {isa = PBXBuildFile; fileRef = 75C6B47BA3705F295EC701B46F1C75A2 /* firstly.swift */; };
+		B2DE9702D87CD0862C2812FA7CA98C37 /* PrimerThemeData+Deprecated.swift in Sources */ = {isa = PBXBuildFile; fileRef = 82F5A94E8F89736F38E726BF72E818F8 /* PrimerThemeData+Deprecated.swift */; };
+		B4A741A2E111A74981B413DE4598C156 /* Currency.swift in Sources */ = {isa = PBXBuildFile; fileRef = EF6E23C71D039D3F2F02861915D3FE01 /* Currency.swift */; };
+		B66B4402D97BD70421D4C66CF0095E90 /* UIDeviceExtension.swift in Sources */ = {isa = PBXBuildFile; fileRef = 3C08CB1195461A25CCE14D0AB8E11D38 /* UIDeviceExtension.swift */; };
+		B696BAA2338B835A8070E523DE1C34D0 /* PrimerNibView.swift in Sources */ = {isa = PBXBuildFile; fileRef = 52A56F14E5B73C3CCD017E31672D2E48 /* PrimerNibView.swift */; };
+		B6AC31A23DDB09B0ACF8023AB3C51DF7 /* VaultPaymentMethodView.swift in Sources */ = {isa = PBXBuildFile; fileRef = CA553AACE4F8E0672DDC2E47F7B17F5C /* VaultPaymentMethodView.swift */; };
+		B9910DA87A5A24847B22BCAD8153A56F /* PrimerFormViewController.swift in Sources */ = {isa = PBXBuildFile; fileRef = EE4D26A44846209F3AF3C174FADF34A8 /* PrimerFormViewController.swift */; };
+		BA1D00F076238DF5BC984F9D5EFD3F67 /* PrimerConfiguration.swift in Sources */ = {isa = PBXBuildFile; fileRef = A6015EB3A02D078332117AEE8BDC6A2B /* PrimerConfiguration.swift */; };
+		BBCEB668AFB4F0A3A7AF56DC8E306AD1 /* PayPal.swift in Sources */ = {isa = PBXBuildFile; fileRef = 59FF252402633D4D53FCAF54268074A2 /* PayPal.swift */; };
+		BCF456D7A597EBF28F67B1970F8B4143 /* PrimerButton.swift in Sources */ = {isa = PBXBuildFile; fileRef = F0AC72C39F16F333349BE8BAFFCCF0C2 /* PrimerButton.swift */; };
+		BDA4F417981433A3AADAC53A6B4153AD /* 3DSService.swift in Sources */ = {isa = PBXBuildFile; fileRef = 94F9E15042AC31BCD1ABF08790BDC826 /* 3DSService.swift */; };
+		BE062CC71EB24881FB017ECB42F6C1B9 /* CardFormPaymentMethodTokenizationViewModel.swift in Sources */ = {isa = PBXBuildFile; fileRef = 1523302B1A2AE22F6298A0686AE08BBE /* CardFormPaymentMethodTokenizationViewModel.swift */; };
+		BE8C187C64A34ACFA280C4A9AACDFB88 /* QRCodeViewController.swift in Sources */ = {isa = PBXBuildFile; fileRef = 9E5ABCED5E674620DB31E3E79A99A848 /* QRCodeViewController.swift */; };
+		BF260A13C17D8ECC4028CAECA33B6562 /* PrimerUniversalCheckoutViewController.swift in Sources */ = {isa = PBXBuildFile; fileRef = 7E98E2229C8E1FAE72B3B5FD160C31A7 /* PrimerUniversalCheckoutViewController.swift */; };
+		BF3578BAEC89365AD0A877972C9789DE /* Strings.swift in Sources */ = {isa = PBXBuildFile; fileRef = 2A030FE364923A13EDE9EA6B6F2523D3 /* Strings.swift */; };
+		C0DB0DBA864797D27558DA08D44476D0 /* Identifiable.swift in Sources */ = {isa = PBXBuildFile; fileRef = BC511BB66D661F38532AA1AA77A1CEE9 /* Identifiable.swift */; };
+		C1BFBF49940EECB47C91808178D8804F /* SuccessMessage.swift in Sources */ = {isa = PBXBuildFile; fileRef = 940F36433DFD269F78DAD88961B136B9 /* SuccessMessage.swift */; };
+		C33CA12B045A8B664FB2562BDB7088E9 /* CardButton.swift in Sources */ = {isa = PBXBuildFile; fileRef = 492A18D89F11FCB1AE6FEB26AF211FA7 /* CardButton.swift */; };
+		C4E5B23380B567AF80B89F0D721A0240 /* PrimerInputElements.swift in Sources */ = {isa = PBXBuildFile; fileRef = C7716B06B4A2F9D019E9960F83D2420B /* PrimerInputElements.swift */; };
+		C74CFAFADD373928E02571AC446A77C6 /* PrimerImage.swift in Sources */ = {isa = PBXBuildFile; fileRef = 4389AC28EC9BAC0EB5C3240FEAD06919 /* PrimerImage.swift */; };
+		C788F6E5AE9962B2D7C240487998DFC9 /* PrimerPostalCodeFieldView.swift in Sources */ = {isa = PBXBuildFile; fileRef = 0566FEEDE1068B75E1807994B06EFE2D /* PrimerPostalCodeFieldView.swift */; };
+		C8FB0D0E91056C51CCC3D51F1D221657 /* PrimerTheme+Buttons.swift in Sources */ = {isa = PBXBuildFile; fileRef = 05E280E94860EC619933835FF4792248 /* PrimerTheme+Buttons.swift */; };
+		C920ABDBED351F0C8A716F7A1CE3331E /* PrimerTestPaymentMethodViewController.swift in Sources */ = {isa = PBXBuildFile; fileRef = 6BD59796465D1C78FB890960BDF48ED0 /* PrimerTestPaymentMethodViewController.swift */; };
+		C9FFEA82B7B8E27340CA2AAE9A50F04E /* PrimerInputViewController.swift in Sources */ = {isa = PBXBuildFile; fileRef = A2D92501604E9F6753A31CE752D3DF56 /* PrimerInputViewController.swift */; };
+		CA32E9BB2746E5E04884BEEA5653275A /* AnalyticsEvent.swift in Sources */ = {isa = PBXBuildFile; fileRef = D25B6D0780F332C7EE5DA88D97D9CF12 /* AnalyticsEvent.swift */; };
+		CA5F4D99E6D08FD56C79A0F093DDCF93 /* Endpoint.swift in Sources */ = {isa = PBXBuildFile; fileRef = DEDA808EF6BA457BFC387C11539FAF5A /* Endpoint.swift */; };
+		CB3AF3E10A19FB205BD5C9F8FEC24D3F /* PaymentAPIModel.swift in Sources */ = {isa = PBXBuildFile; fileRef = 0970F429FB584AA9EE4E58114E0C3C74 /* PaymentAPIModel.swift */; };
+		CD548087F6824174D2F4DCFF276850E3 /* PrimerSDK-dummy.m in Sources */ = {isa = PBXBuildFile; fileRef = 46F10C838A14A4D1EC5008A9A50587B5 /* PrimerSDK-dummy.m */; };
+		CF3715076C4173C191502986EE9EE773 /* PrimerSDK-PrimerResources in Resources */ = {isa = PBXBuildFile; fileRef = A8B3BC107C2BDC3C03D961866F721265 /* PrimerSDK-PrimerResources */; };
+		D09968F44F5C74EF4D1002D35C1B2B85 /* AdyenDotPay.swift in Sources */ = {isa = PBXBuildFile; fileRef = 7938BB08F37D3D5900CD1036E4370B8A /* AdyenDotPay.swift */; };
+		D1B60E4ACCC97E76B11AFEA75BAFDD74 /* de.lproj in Resources */ = {isa = PBXBuildFile; fileRef = 12E2156C9090DF28C3E3064A9A800F74 /* de.lproj */; };
+		D21F7BB20C5BB62EE4CF40C1021C9D0C /* ErrorHandler.swift in Sources */ = {isa = PBXBuildFile; fileRef = F1EBDB55E289D7DCBE0FE31979CBE432 /* ErrorHandler.swift */; };
+		D259720264552DD48C65BEF059FBEE25 /* ClientSessionService.swift in Sources */ = {isa = PBXBuildFile; fileRef = 75D6A02E3B889073897FED357AEB6543 /* ClientSessionService.swift */; };
+		D2CC806AEACE4CC750B6E26970801DCD /* PrimerCustomStyleTextField.swift in Sources */ = {isa = PBXBuildFile; fileRef = 14548BDA82E6524699EFDF7B77407E06 /* PrimerCustomStyleTextField.swift */; };
+		D36AFC578957FB68C8DD126E17FC74F7 /* PaymentMethodConfigurationOptions.swift in Sources */ = {isa = PBXBuildFile; fileRef = 6CA222F76532AD6B3A0CAAA867FE812F /* PaymentMethodConfigurationOptions.swift */; };
+		D3741E6C2611377FBE75C9071B8CD7F7 /* UserDefaultsExtension.swift in Sources */ = {isa = PBXBuildFile; fileRef = C1274DDFE12D418C64ABB7A938B31A47 /* UserDefaultsExtension.swift */; };
+		D469CCCF19B372E623B46A0A243849D0 /* Throwable.swift in Sources */ = {isa = PBXBuildFile; fileRef = 1AE426877F9BD73DD433FEEB120CA2AF /* Throwable.swift */; };
+		D50ACBB8CBFFB64ACBBC3688280152BA /* da.lproj in Resources */ = {isa = PBXBuildFile; fileRef = 9B087C8E7BC2959FE35A09AD7B292446 /* da.lproj */; };
+		D558D2E607AF9DA1C2CB2EE2BF860D50 /* ClientSession.swift in Sources */ = {isa = PBXBuildFile; fileRef = 1C6D355F58EDEB7A3BB6F62F354E3B68 /* ClientSession.swift */; };
 		D596E2B41C673AD5018AEA0A0321E51C /* Pods-PrimerSDK_Tests-umbrella.h in Headers */ = {isa = PBXBuildFile; fileRef = EE9674DAD0C961C92687877090E1E047 /* Pods-PrimerSDK_Tests-umbrella.h */; settings = {ATTRIBUTES = (Public, ); }; };
-		D64CADA56762BDC2AE78054FFE063330 /* FormPaymentMethodTokenizationViewModel.swift in Sources */ = {isa = PBXBuildFile; fileRef = A1EA41C8A20A20094307BFD2D4B65C62 /* FormPaymentMethodTokenizationViewModel.swift */; };
-		D71E9D9D9E28ED8FBE522D0D44109BBA /* el.lproj in Resources */ = {isa = PBXBuildFile; fileRef = F3F4BAAF01418DB4444024548DCE7A5A /* el.lproj */; };
-		D73AB383B7139E132691391BAD7DC790 /* Parser.swift in Sources */ = {isa = PBXBuildFile; fileRef = 81563EF5B54EE45E260CF639C0415CDE /* Parser.swift */; };
-		D821B8553B8C9C44FB23C697E7C04E4A /* Guarantee.swift in Sources */ = {isa = PBXBuildFile; fileRef = 44ABE9B8E1943A6353BD74CA99C34BE6 /* Guarantee.swift */; };
-		D95CA47BBF07745AD13099F302523397 /* firstly.swift in Sources */ = {isa = PBXBuildFile; fileRef = D98BE489119CC7711D856131B2EE8DF9 /* firstly.swift */; };
-		DA162281E0BC35E7F276B23FB722CA5D /* PrimerAPIClient.swift in Sources */ = {isa = PBXBuildFile; fileRef = 9D3B60FEB5FC2FA6FED506629E350C3F /* PrimerAPIClient.swift */; };
-		DAED47B4C974678C7446D20B59FA4EC1 /* Strings.swift in Sources */ = {isa = PBXBuildFile; fileRef = 3E25215EC819D82EC18D8A11DBB5F34D /* Strings.swift */; };
-		DAF158A1B69293947B579D14C5865429 /* PrimerCVVFieldView.swift in Sources */ = {isa = PBXBuildFile; fileRef = 7204996F6433F724ACF7722E90ADD439 /* PrimerCVVFieldView.swift */; };
-		DC0A28F3823EB127CFC7B6435B1A1C79 /* PaymentAPIModel.swift in Sources */ = {isa = PBXBuildFile; fileRef = 033FF6D2CBBB54853D08BD3073541556 /* PaymentAPIModel.swift */; };
-		DDBDC63053D619DBFF79307CF145B63D /* VaultService.swift in Sources */ = {isa = PBXBuildFile; fileRef = DA880429762FFADF49BAADF64C02CF95 /* VaultService.swift */; };
-		DE663B1D295183FFE40164BA4DEA2287 /* PrimerCustomStyleTextField.swift in Sources */ = {isa = PBXBuildFile; fileRef = 5A78E4AD1325E95CB869CFAEBCB36C7A /* PrimerCustomStyleTextField.swift */; };
-		DED22D2CE514FDB09E9D571370E04864 /* Decisions.swift in Sources */ = {isa = PBXBuildFile; fileRef = 621B28AD6081A28C06C5F9AF801AB975 /* Decisions.swift */; };
-		E02866651E8C3DD576A91CA2E1C98FE3 /* PrimerLoadingViewController.swift in Sources */ = {isa = PBXBuildFile; fileRef = 46D47B3846154A4254810A7E6ACC460B /* PrimerLoadingViewController.swift */; };
+		D6B4C3737FB0847271BC2A37A08283C9 /* PrimerRootViewController.swift in Sources */ = {isa = PBXBuildFile; fileRef = 5F625C3E7460A3B6A148CF8C1666DC53 /* PrimerRootViewController.swift */; };
+		D7107F62A604D642F006EB7A9260073E /* PrimerSearchTextField.swift in Sources */ = {isa = PBXBuildFile; fileRef = EB9C634B2471632AA31C136CEB42FE85 /* PrimerSearchTextField.swift */; };
+		D92A87A195DACD3D85E52D5C84CF6979 /* TokenizationService.swift in Sources */ = {isa = PBXBuildFile; fileRef = D8ADFFAE183586B5CE903F96D04D58E7 /* TokenizationService.swift */; };
+		D96FFAB1DD92A50F7D3B668F79AE29DA /* AES256.swift in Sources */ = {isa = PBXBuildFile; fileRef = A8D7EC5B74720FFF6E9B31092529CB36 /* AES256.swift */; };
+		DDF71B05C78052AC88AB81E3D0BB91F2 /* Error.swift in Sources */ = {isa = PBXBuildFile; fileRef = 6C522549B7EFA1190524A60151041E46 /* Error.swift */; };
+		DDFBCADC451C7A013EB13844A940402C /* PrimerCardFormViewController.swift in Sources */ = {isa = PBXBuildFile; fileRef = 082885EAD47877A75BA817C71DA99635 /* PrimerCardFormViewController.swift */; };
+		DEC97CBB73FAD1AB338D126EC24BD2E7 /* PostalCode.swift in Sources */ = {isa = PBXBuildFile; fileRef = B64747713CD458E2935E85221DD52258 /* PostalCode.swift */; };
+		DEDD21D7845AE8676B079606C5A858AA /* VaultService.swift in Sources */ = {isa = PBXBuildFile; fileRef = 62B776DAC22F2AA7CAD3114238748D02 /* VaultService.swift */; };
+		DEEFE4081F4453B3A01077CDD1CAA667 /* FormType.swift in Sources */ = {isa = PBXBuildFile; fileRef = 3707FAC32EA1AF395E77ACD7FEB02AD1 /* FormType.swift */; };
 		E150EB1E3DDC0F59C4FDE4E1058FCAF7 /* Foundation.framework in Frameworks */ = {isa = PBXBuildFile; fileRef = EAB6F611E86A4758835A715E4B4184F6 /* Foundation.framework */; };
-		E1B881933F881D2F4386029BA529920F /* IntExtension.swift in Sources */ = {isa = PBXBuildFile; fileRef = E0A8946A5A9A96A0C26225CD4F49F9D4 /* IntExtension.swift */; };
-		E30DE38A6D59B9E4F30804A1FE8A372D /* Dimensions.swift in Sources */ = {isa = PBXBuildFile; fileRef = 3EA3D99EC936825A3424864688299DF8 /* Dimensions.swift */; };
-		E3710F6001A1901E9832B6F753D12E60 /* fr.lproj in Resources */ = {isa = PBXBuildFile; fileRef = 9BB88DDEA524629A871CC2C7A630F38E /* fr.lproj */; };
-		E39BF1607D688A4B1EAA156A2F6513C7 /* PrimerTheme+Borders.swift in Sources */ = {isa = PBXBuildFile; fileRef = 6CED9A4144F49189F8651DE3DECF9B79 /* PrimerTheme+Borders.swift */; };
-		E3B16CD348FB8A4AB73DAECD164D6925 /* CancelContext.swift in Sources */ = {isa = PBXBuildFile; fileRef = 8FC55405C21EB107DE554B6FA9509778 /* CancelContext.swift */; };
-		E4B630DB518211FCFD682FE3321A11A2 /* DateExtension.swift in Sources */ = {isa = PBXBuildFile; fileRef = 87E0014A9C3960D46C43DA948C22BE40 /* DateExtension.swift */; };
-		E564D1C8684519D8D61FBC01FCAE6823 /* da.lproj in Resources */ = {isa = PBXBuildFile; fileRef = 694EBBFFFF0A52FA53E18F290F42B180 /* da.lproj */; };
-		E71DF59E271DBD9E0338DF151E875D5D /* PrimerInputViewController.swift in Sources */ = {isa = PBXBuildFile; fileRef = 9BD98DAD70C53D67BA6F381BA113933B /* PrimerInputViewController.swift */; };
-		E92511DA2F9A4ADF763E1CACF1B1B512 /* Mask.swift in Sources */ = {isa = PBXBuildFile; fileRef = 4BC86083F9DBA5091799A33B4BBF9417 /* Mask.swift */; };
-		E92673D15FD850EF1AC977BD1124BD4A /* VaultCheckoutViewModel.swift in Sources */ = {isa = PBXBuildFile; fileRef = 513D44F28E2C1AB313C36032DC7659C2 /* VaultCheckoutViewModel.swift */; };
-		E93BDE3205B65F344C461FDB6E9B0061 /* Promise.swift in Sources */ = {isa = PBXBuildFile; fileRef = 34C138B2BC3C8E1B3532A161CDAC2C4F /* Promise.swift */; };
-		EC06B36D615414E5748EF25F2BD83E39 /* CheckoutWithVaultedPaymentMethodViewModel.swift in Sources */ = {isa = PBXBuildFile; fileRef = 12D14ACDCA11A92B1CF370EC5A1DCF8E /* CheckoutWithVaultedPaymentMethodViewModel.swift */; };
-		ED130B464DC0F58CFB6F00034D96037C /* AppState.swift in Sources */ = {isa = PBXBuildFile; fileRef = B5CB7A0DA6D4CA7D348E13CB3C43CBE6 /* AppState.swift */; };
-		EE77BACFB0F4CE685DFE2B49025A9A92 /* PrimerFormViewController.swift in Sources */ = {isa = PBXBuildFile; fileRef = 4387BE4D2B85B689ABD77B1035D13845 /* PrimerFormViewController.swift */; };
-		EE91DEC4F0AC235F9BE526E3C4E94823 /* PaymentMethodToken.swift in Sources */ = {isa = PBXBuildFile; fileRef = 2892A62195BEFAD2999FDFB3E08119B0 /* PaymentMethodToken.swift */; };
-		EF82521FFEB05C57E5D492649F4F7092 /* VaultPaymentMethodViewModel.swift in Sources */ = {isa = PBXBuildFile; fileRef = C7F45624F2CB24483D68DE9443E0F407 /* VaultPaymentMethodViewModel.swift */; };
-		EFCDBA81E3C18F8C7CD3B41913B1EC7A /* UIColorExtension.swift in Sources */ = {isa = PBXBuildFile; fileRef = 93FDBF09FC565F02FCDDF8020DDB3B48 /* UIColorExtension.swift */; };
-		F0369902C1EA5979695A6989DCA6866B /* URLSessionStack.swift in Sources */ = {isa = PBXBuildFile; fileRef = 09C30FF96191C9462D58843FA0C90ECF /* URLSessionStack.swift */; };
-		F080F0CF3F8E606371A8A4D95113BA94 /* PrimerError.swift in Sources */ = {isa = PBXBuildFile; fileRef = 1B35FACDBE84CA06A1A274CB97506623 /* PrimerError.swift */; };
-		F342DEEC7E867284BD49F1F11908C47E /* PrimerTextFieldView.swift in Sources */ = {isa = PBXBuildFile; fileRef = 8AC98815AE3147EEEDF8CC04AC7F6CAF /* PrimerTextFieldView.swift */; };
-		F38C4EC2CE0209089BC7A6246FFBBC64 /* when.swift in Sources */ = {isa = PBXBuildFile; fileRef = C244DA1F0E50C4ED1B04AD280D40F0E0 /* when.swift */; };
-		F5F6FED732735AEC734C7A31F408486C /* Queue.swift in Sources */ = {isa = PBXBuildFile; fileRef = E6018597BAD1D2D12BD393749B8A4A9D /* Queue.swift */; };
-		F624DE92D93F433ADC84ABE804F8A029 /* Configuration.swift in Sources */ = {isa = PBXBuildFile; fileRef = BCEB23AA050DCE5EE9D2E93FAB9E91FC /* Configuration.swift */; };
+		E168439DDD0D2792BC820CDB7F4C20F2 /* CountryCode.swift in Sources */ = {isa = PBXBuildFile; fileRef = F7DA4FBB22829145777BDD0750711FD6 /* CountryCode.swift */; };
+		E1AB3DC73EA5DAEF85A0071F4ACA783F /* PrimerTextFieldView.xib in Resources */ = {isa = PBXBuildFile; fileRef = 966FDE3002E9A411CCA57F00F4EB5264 /* PrimerTextFieldView.xib */; };
+		E3273835CCFC0F3E5F330EC5EB5FC18C /* ExternalViewModel.swift in Sources */ = {isa = PBXBuildFile; fileRef = D3066503886D691F81F8C61E80582F19 /* ExternalViewModel.swift */; };
+		E5ABCDECFDB9F7EF5C362E8C27D04C1A /* StrictRateLimitedDispatcher.swift in Sources */ = {isa = PBXBuildFile; fileRef = 48EDBCEC2C8F1A6311755D7D6E7B4393 /* StrictRateLimitedDispatcher.swift */; };
+		E86CB61B1360FA74BC907A7FFF9A2CFA /* ClientTokenService.swift in Sources */ = {isa = PBXBuildFile; fileRef = A0B5BB5D32626661DE69428122660D89 /* ClientTokenService.swift */; };
+		E9CF356F7B293A501086C106B57A342C /* SequenceWrappers.swift in Sources */ = {isa = PBXBuildFile; fileRef = F7062E12728AEF0C4571E1C7B3078FBB /* SequenceWrappers.swift */; };
+		EB24D7ABCB72CF4185085D7D591E17FE /* ReloadDelegate.swift in Sources */ = {isa = PBXBuildFile; fileRef = 346C19C5459D495DAF3B9B68FB670142 /* ReloadDelegate.swift */; };
+		ED614B8CC3B3CF00D92DF9942F4CE591 /* CardScannerViewController.swift in Sources */ = {isa = PBXBuildFile; fileRef = 0BFC60D62D620A0DC657213D20D7C76D /* CardScannerViewController.swift */; };
+		ED70E8F75B2ABC9E7435E312BC7234E2 /* Box.swift in Sources */ = {isa = PBXBuildFile; fileRef = 26D67226E36F68625FC5CFE91D8E8C4D /* Box.swift */; };
+		EFC696C723492261F1C70475D5B9B858 /* PrimerHeadlessUniversalCheckoutUIManager.swift in Sources */ = {isa = PBXBuildFile; fileRef = CA5F5CB22349AA3CF784435209FFC552 /* PrimerHeadlessUniversalCheckoutUIManager.swift */; };
+		F03A48E819876051A0DB5B0BD5FC698A /* PrimerTheme+Borders.swift in Sources */ = {isa = PBXBuildFile; fileRef = 9F7ABBC004D20FDBFBD75DD656A98B69 /* PrimerTheme+Borders.swift */; };
+		F0BC24B0FAF39A9FFF434A91AAAB4297 /* MockPrimerAPIClient.swift in Sources */ = {isa = PBXBuildFile; fileRef = 2304F871D02FF82828AE51FA4690EC18 /* MockPrimerAPIClient.swift */; };
+		F0FAF93E5D1C9D3B33959FD2495E05AE /* ThenableWrappers.swift in Sources */ = {isa = PBXBuildFile; fileRef = E6461023FF914EEAE7ED96331E84D3E2 /* ThenableWrappers.swift */; };
+		F23971A54E67AEF99D6FD5A8797BE2F1 /* AppState.swift in Sources */ = {isa = PBXBuildFile; fileRef = 6EC8EE7907D214C5B977983C3B816D42 /* AppState.swift */; };
+		F264E1D115313CC1E46C9FD8CDF7EDB2 /* ApplePayTokenizationViewModel.swift in Sources */ = {isa = PBXBuildFile; fileRef = D6AD096410F8B8994AD2F5D14AA0A06B /* ApplePayTokenizationViewModel.swift */; };
+		F3CBBFDC549B784306C8200DC9E07018 /* BankSelectorViewController.swift in Sources */ = {isa = PBXBuildFile; fileRef = 0EE7F483946248C63CC0919B1A6CA09F /* BankSelectorViewController.swift */; };
+		F426D2BC38D3E8B4BDD826768F587D83 /* PrimerResultComponentView.swift in Sources */ = {isa = PBXBuildFile; fileRef = 3F0AB3F4D92016F2AEAD57671213D449 /* PrimerResultComponentView.swift */; };
+		F461C93C25534015BFF0BDF8DD3EE626 /* UILocalizableUtil.swift in Sources */ = {isa = PBXBuildFile; fileRef = 7A9E3FDF3650C187C30DF17A51F48611 /* UILocalizableUtil.swift */; };
+		F479DC3B86EF7A2145BAB637A7984780 /* PrimerViewExtensions.swift in Sources */ = {isa = PBXBuildFile; fileRef = 6E07EAA2F45EC5E41BEF30AFEC41E626 /* PrimerViewExtensions.swift */; };
+		F4813DD54C803262EA28779AC004E0F4 /* AnyCodable.swift in Sources */ = {isa = PBXBuildFile; fileRef = C6D999F47D8E2E5462FCBA11A34BA51B /* AnyCodable.swift */; };
+		F644067545A4447689B335E479EDAC4E /* UIUtils.swift in Sources */ = {isa = PBXBuildFile; fileRef = 9196AE34A17C504C7B78D652313C0B3C /* UIUtils.swift */; };
+		F6754952EC59EDFFB3A5665229006530 /* PrimerHeadlessUniversalCheckoutProtocols.swift in Sources */ = {isa = PBXBuildFile; fileRef = 27F185656C5CB6604B8A605594B7805E /* PrimerHeadlessUniversalCheckoutProtocols.swift */; };
+		F6BB630DFD19F9F13F2BD9F069FF66C0 /* LogEvent.swift in Sources */ = {isa = PBXBuildFile; fileRef = B10CBF95F4AC536DCA0BEFF7CC8BE30F /* LogEvent.swift */; };
 		F6FCEA41B7D4A17FD20C345E86296343 /* Pods-PrimerSDK_Example-dummy.m in Sources */ = {isa = PBXBuildFile; fileRef = 21F4ACB1142B1B9457658584BF5CD35A /* Pods-PrimerSDK_Example-dummy.m */; };
-		F797519A1344B362B0DF56AF3465E37A /* Primer.swift in Sources */ = {isa = PBXBuildFile; fileRef = 25A9CC192BE5BC84A244DFDB010510B2 /* Primer.swift */; };
-		F96B43D0ABE32F5DB860CF7575978F43 /* RateLimitedDispatcherBase.swift in Sources */ = {isa = PBXBuildFile; fileRef = 86BC301867FFC69688B62DE932CF45A0 /* RateLimitedDispatcherBase.swift */; };
-		FC39B33699D44BA23151C71057D9DBCA /* CardComponentsManager.swift in Sources */ = {isa = PBXBuildFile; fileRef = 59C0017423AC407E280C74A7610A5A07 /* CardComponentsManager.swift */; };
-		FD210FD0F1249082AE34974D50EB3164 /* VaultPaymentMethodViewController.swift in Sources */ = {isa = PBXBuildFile; fileRef = 47F6FB9B13665255E37FD71D6209AEB5 /* VaultPaymentMethodViewController.swift */; };
-		FDE65C99692702ECE2FB6C139C0926A9 /* PrimerCardholderNameFieldView.swift in Sources */ = {isa = PBXBuildFile; fileRef = 4061A854E23DFE5D7C2CE05D13D1E5F1 /* PrimerCardholderNameFieldView.swift */; };
-		FEF12E7DFA31262DE2896AFBEE1B90B1 /* ApayaTokenizationViewModel.swift in Sources */ = {isa = PBXBuildFile; fileRef = ADB4284B056A5F330B2EE348D421BF5B /* ApayaTokenizationViewModel.swift */; };
+		F726013804F1EC46729D970F27196273 /* AnalyticsService.swift in Sources */ = {isa = PBXBuildFile; fileRef = 1AB1D2BAF1DB49E738086F177EC33F92 /* AnalyticsService.swift */; };
+		F85BDA3E2964DB34F394B9A55A16DBBF /* PrimerScrollView.swift in Sources */ = {isa = PBXBuildFile; fileRef = DEEE6CA73E4EE83FE9E23396C552DB28 /* PrimerScrollView.swift */; };
+		FA233A0C8FD59FB87D554D19E2A304A6 /* CustomStringConvertible.swift in Sources */ = {isa = PBXBuildFile; fileRef = EF840109124E78836717678D6F6C6F3D /* CustomStringConvertible.swift */; };
+		FAB6968B9D3AB696AAEEC024C33C9249 /* ExternalPaymentMethodTokenizationViewModel.swift in Sources */ = {isa = PBXBuildFile; fileRef = C747B51C440CD21DA40F4379EAE3E43D /* ExternalPaymentMethodTokenizationViewModel.swift */; };
+		FBD30B7892FED4BE68B20E7321851C27 /* VaultPaymentMethodViewController.swift in Sources */ = {isa = PBXBuildFile; fileRef = DFB665273F0D103D371098A014CCF9F0 /* VaultPaymentMethodViewController.swift */; };
+		FBDB214746DB1CF79AAB42A8EDD6A1BF /* HeaderFooterLabelView.swift in Sources */ = {isa = PBXBuildFile; fileRef = 6BD8E07FD0D78432624A4A69B002D367 /* HeaderFooterLabelView.swift */; };
+		FC342A17C4F24B8C9DAD76C5F06331A1 /* Connectivity.swift in Sources */ = {isa = PBXBuildFile; fileRef = 7A11A19DC890504B12E6E5B73351837F /* Connectivity.swift */; };
+		FCB90F4113A37364E14CACDBCD660605 /* OrderItem.swift in Sources */ = {isa = PBXBuildFile; fileRef = 4B84EB8D98935BDBE053E05DA0A9E7A3 /* OrderItem.swift */; };
+		FD5F3CC1D587BA0840207613BD0D4917 /* PrimerFlowEnums.swift in Sources */ = {isa = PBXBuildFile; fileRef = DDAF30EB211296C6505AF7D403C13BCC /* PrimerFlowEnums.swift */; };
+		FEC16264D80CC4D51ADC45327ABB306B /* Icons.xcassets in Resources */ = {isa = PBXBuildFile; fileRef = 57144DF00250EF164EBA296B2B045D09 /* Icons.xcassets */; };
 /* End PBXBuildFile section */
 
 /* Begin PBXContainerItemProxy section */
-		27AC91288D02F5D10210423F8625F06E /* PBXContainerItemProxy */ = {
+		4F0EA31BA6010780AB444CC65A0AAAE9 /* PBXContainerItemProxy */ = {
+			isa = PBXContainerItemProxy;
+			containerPortal = BFDFE7DC352907FC980B868725387E98 /* Project object */;
+			proxyType = 1;
+			remoteGlobalIDString = F3BE9108C53B53949406218CEA55E0B2;
+			remoteInfo = PrimerSDK;
+		};
+		8FA29A7E87F7362656377C896B1FA7C2 /* PBXContainerItemProxy */ = {
 			isa = PBXContainerItemProxy;
 			containerPortal = BFDFE7DC352907FC980B868725387E98 /* Project object */;
 			proxyType = 1;
 			remoteGlobalIDString = 6E6525C7043FBA7BB34A249010AF5593;
 			remoteInfo = "PrimerSDK-PrimerResources";
 		};
-		575086B9E0126651CCF48EAAE06F68DC /* PBXContainerItemProxy */ = {
-=======
-		0062F70F317AF5B9175F24D6284036F6 /* PrimerViewExtensions.swift in Sources */ = {isa = PBXBuildFile; fileRef = 638B912772C8806F87CD9E333680D89A /* PrimerViewExtensions.swift */; };
-		01513FA1F61A144ACDECEC463A34B37D /* QRCodeViewController.swift in Sources */ = {isa = PBXBuildFile; fileRef = 155BF50AEA65AE02985AAA9550574965 /* QRCodeViewController.swift */; };
-		01B5FB4C8CA48B4F01C3648FADCBABD7 /* RecoverWrappers.swift in Sources */ = {isa = PBXBuildFile; fileRef = B160D79EA31022C3F897DEB66A683F96 /* RecoverWrappers.swift */; };
-		021D36C9EF9D1C1C1D8DC55CA6B74633 /* ApayaTokenizationViewModel.swift in Sources */ = {isa = PBXBuildFile; fileRef = 6A6AFC0B5F85D33188237609C28A707A /* ApayaTokenizationViewModel.swift */; };
-		02332E599D6DFDA75CC8734805C3A639 /* sv.lproj in Resources */ = {isa = PBXBuildFile; fileRef = D4A6B9E46FB4991E16FD310C07D607BF /* sv.lproj */; };
-		0285D2447B317500313A1E307C631F68 /* PrimerTheme+TextStyles.swift in Sources */ = {isa = PBXBuildFile; fileRef = C37419C3CBF7D680F8AC653B3AE6D112 /* PrimerTheme+TextStyles.swift */; };
-		04C0C5BDDE2C94F26E66A72AE1AC5B12 /* StringExtension.swift in Sources */ = {isa = PBXBuildFile; fileRef = 79E752E2BE54D9368B5804CC71979C47 /* StringExtension.swift */; };
-		04F57DD4B50919198DDCBDEAABA0ACDF /* CardComponentsManager.swift in Sources */ = {isa = PBXBuildFile; fileRef = D3B36134F4BE63C53DA2EFAAA843C96E /* CardComponentsManager.swift */; };
-		05195C7B5FCC7CBFF18BA2E3F693436C /* PrimerResultViewController.swift in Sources */ = {isa = PBXBuildFile; fileRef = 6FBE84883D15E938217744E47D6D0542 /* PrimerResultViewController.swift */; };
-		051DA20C3E982F410422B8A8B2E7D1E5 /* it.lproj in Resources */ = {isa = PBXBuildFile; fileRef = A0AC49A6CB02654B4CC759619415E207 /* it.lproj */; };
-		05F2D5633D2871C25EDAC5A8C1D83C9A /* Cancellable.swift in Sources */ = {isa = PBXBuildFile; fileRef = AEA722D5766F08D87FF9D2C3F3BD4A42 /* Cancellable.swift */; };
-		067B591096970DCBC51AA2D4CEBD3488 /* PrimerNibView.swift in Sources */ = {isa = PBXBuildFile; fileRef = B0903A69FB225D7A6C123ECB22BC44A4 /* PrimerNibView.swift */; };
-		075893BD6B6A7D07F080F95EC5FB7E55 /* 3DSService.swift in Sources */ = {isa = PBXBuildFile; fileRef = D80AFA08905A1EB426CC941DEDA7878B /* 3DSService.swift */; };
-		07FC9B8F73545061CE23DBB165D8A972 /* en.lproj in Resources */ = {isa = PBXBuildFile; fileRef = 57B35A1352F4102B0521471FBB1FE258 /* en.lproj */; };
-		08B4308E66B72BB08B019DF6F42F2317 /* el.lproj in Resources */ = {isa = PBXBuildFile; fileRef = 45079ABF36C4DF6FEF308E6EF5EE45FD /* el.lproj */; };
-		0ACAEC21E0EF4D64D031961341EB1582 /* ClientSession.swift in Sources */ = {isa = PBXBuildFile; fileRef = 7D371A3177192DD1EBFDBD905B3A869E /* ClientSession.swift */; };
-		0BAC990162725A0C2F06A161BC526D4C /* ReloadDelegate.swift in Sources */ = {isa = PBXBuildFile; fileRef = B33170BD322213024457CC6A8D6890CF /* ReloadDelegate.swift */; };
-		0BFAC062FC9B680F31F4FB230E444892 /* Queue.swift in Sources */ = {isa = PBXBuildFile; fileRef = 7432EB9D8E9A41762F6F3F4E01D93599 /* Queue.swift */; };
-		0D9EEE4916F7DB3009618683E46737EC /* AppState.swift in Sources */ = {isa = PBXBuildFile; fileRef = E85BDB52F1FC4D2B40F3846CA09B3D7C /* AppState.swift */; };
-		0EAF1267F280296CC9F9ECC7C6F174C5 /* PrimerSettings.swift in Sources */ = {isa = PBXBuildFile; fileRef = 200AEABFB3014A70AAC4AD1C2B963A09 /* PrimerSettings.swift */; };
-		0F8BB216B4D0A01054105021968E3E3E /* PrimerUniversalCheckoutViewController.swift in Sources */ = {isa = PBXBuildFile; fileRef = 9FD3212FDFCD7F85AE3A17E1158C09FD /* PrimerUniversalCheckoutViewController.swift */; };
-		0FAE5AE52BAE8413D67A0A6B1DA378B7 /* PrimerContent.swift in Sources */ = {isa = PBXBuildFile; fileRef = BCE56C1183E765EA952825C1E966EF31 /* PrimerContent.swift */; };
-		10236DE30C8D8D068209B82235D91341 /* Colors.swift in Sources */ = {isa = PBXBuildFile; fileRef = 3D21A3EAE944EFC2E05E3935F6B26179 /* Colors.swift */; };
-		115321D7493C8B5657F169B5B3607136 /* ErrorHandler.swift in Sources */ = {isa = PBXBuildFile; fileRef = BD5028162E0D14BE1030023F9B824E6C /* ErrorHandler.swift */; };
-		124E61F152B075B0020CEB633175904E /* AnalyticsEvent.swift in Sources */ = {isa = PBXBuildFile; fileRef = E5CA27FCD3C8BB8D4FFB24560B27B016 /* AnalyticsEvent.swift */; };
-		1402341107860D269ED6DE28BCD97DF3 /* UIUtils.swift in Sources */ = {isa = PBXBuildFile; fileRef = 08F8CCDF8AD9031EDBB70E6FFA364FD9 /* UIUtils.swift */; };
-		16CB7547E3D179C1D4562CF9D3CEA4A2 /* UIKit.framework in Frameworks */ = {isa = PBXBuildFile; fileRef = D245E0514AAC1A2B9A6D5EA2F383E90F /* UIKit.framework */; };
-		184267DCFF4BEDAA059F04CA33210F11 /* AES256.swift in Sources */ = {isa = PBXBuildFile; fileRef = E7FE6758B3D1CBD61FC7780124D1D830 /* AES256.swift */; };
-		1907374AD499CF59D1F714EBCC48CD2B /* JSONParser.swift in Sources */ = {isa = PBXBuildFile; fileRef = 805C0AE2A54B81E65C7CDB15D88D7673 /* JSONParser.swift */; };
-		190F62FBAB3EAD7252F1A59A2B39DCFB /* AnyEncodable.swift in Sources */ = {isa = PBXBuildFile; fileRef = AF83CA85C7CE8A23E413B4C4180A2559 /* AnyEncodable.swift */; };
-		1923FA45F58B2F78FAAF60DC932FBD30 /* RateLimitedDispatcherBase.swift in Sources */ = {isa = PBXBuildFile; fileRef = 48D2CB25E90DDE4C1856EE65A3935AEA /* RateLimitedDispatcherBase.swift */; };
-		1A16A6EA8A3AF04DF7CDD16BDD88EDBD /* ArrayExtension.swift in Sources */ = {isa = PBXBuildFile; fileRef = 2F13C0DAC4A25AE85B1B46053CBDE1E5 /* ArrayExtension.swift */; };
-		1B802032B5877839126E037DD1BE8580 /* Device.swift in Sources */ = {isa = PBXBuildFile; fileRef = 5058F6216AED60C0A0564E7C6FFDEA77 /* Device.swift */; };
-		1C2D42E1DE6878FB66729117FD91829D /* VaultPaymentMethodView.swift in Sources */ = {isa = PBXBuildFile; fileRef = CEAF9DC56F93542CEE91F2AA5BBBFEE5 /* VaultPaymentMethodView.swift */; };
-		1EF980F8C1F87469775A27ADD12300BE /* PaymentMethodTokenizationViewModel.swift in Sources */ = {isa = PBXBuildFile; fileRef = 03B82E40041D9D06324EF48738AE3BE3 /* PaymentMethodTokenizationViewModel.swift */; };
-		213368F9641B6E0758795ED671EC0119 /* Currency.swift in Sources */ = {isa = PBXBuildFile; fileRef = 15B2A189DF7403DB6842F4CAF70F30D0 /* Currency.swift */; };
-		2275568DA0284482D6248EFC18A00046 /* PrimerLoadingViewController.swift in Sources */ = {isa = PBXBuildFile; fileRef = 64EAF83F060BED57BFC377134892C91C /* PrimerLoadingViewController.swift */; };
-		22816C03A0A06B60DD8DE12EB8DD02AB /* PrimerTheme+Buttons.swift in Sources */ = {isa = PBXBuildFile; fileRef = 00D48AD402676537E075996BE8EA3B9D /* PrimerTheme+Buttons.swift */; };
-		22E279D1E8D12CD3E9127EE59A75AB74 /* PrimerThemeData+Deprecated.swift in Sources */ = {isa = PBXBuildFile; fileRef = C6E083C805DF921AFD8A860854C5B7E4 /* PrimerThemeData+Deprecated.swift */; };
-		233BD76587191A4D5CA5C199D3CE3C92 /* Primer.swift in Sources */ = {isa = PBXBuildFile; fileRef = 234EFC062B6C44095085151C4C204988 /* Primer.swift */; };
-		256655AFD4BA2F28CE44E1627036F1A9 /* StrictRateLimitedDispatcher.swift in Sources */ = {isa = PBXBuildFile; fileRef = F50443B3FB46249290B344F898B41699 /* StrictRateLimitedDispatcher.swift */; };
-		2568E1AEE461AEC0284558BE854547BE /* Configuration.swift in Sources */ = {isa = PBXBuildFile; fileRef = CD5AD59602FE9EFDBFE1A187CCB3880A /* Configuration.swift */; };
-		258079C3DAA0C5AB37E6F1CE201230C8 /* CardButton.swift in Sources */ = {isa = PBXBuildFile; fileRef = AD200538AACDE4E56BD8D814E5E1E4CB /* CardButton.swift */; };
-		270CFF0FC749F57C0605262D27016D14 /* Pods-PrimerSDK_Tests-dummy.m in Sources */ = {isa = PBXBuildFile; fileRef = D66C3890C3566F38C935A2FFD9A237B0 /* Pods-PrimerSDK_Tests-dummy.m */; };
-		29DBFDEB5213379161B2480F976EEDA1 /* DataExtension.swift in Sources */ = {isa = PBXBuildFile; fileRef = ACFD81135F61AE355B11437E8964BC39 /* DataExtension.swift */; };
-		2AC3A8DA3794C8E74C3E3F853482E242 /* BankSelectorViewController.swift in Sources */ = {isa = PBXBuildFile; fileRef = B0C9F7AA7C07C67DD88E9A388FC9FB92 /* BankSelectorViewController.swift */; };
-		2B36823C13713CC9500465B5F9DD0A05 /* UIDeviceExtension.swift in Sources */ = {isa = PBXBuildFile; fileRef = DCE78DFDE47FF8009014FB4F730BC926 /* UIDeviceExtension.swift */; };
-		2CAD51B5BA9D8052D12B58B7B5C4AC78 /* PrimerTextField.swift in Sources */ = {isa = PBXBuildFile; fileRef = 8CDEAD7B572F9D9B3089CB8ED86893AE /* PrimerTextField.swift */; };
-		2FC4FB226104BC06B3FF7587B2B345BB /* PrimerFormViewController.swift in Sources */ = {isa = PBXBuildFile; fileRef = 9254A23DC040D7E4A26D7A1D0FA218A9 /* PrimerFormViewController.swift */; };
-		3154935416A0628F640E834E8F3D7E67 /* Strings.swift in Sources */ = {isa = PBXBuildFile; fileRef = F1F95032BFF4410521700D615942ECCF /* Strings.swift */; };
-		3188779DAE8FEB24D310C668B611EAE5 /* when.swift in Sources */ = {isa = PBXBuildFile; fileRef = 6B4B695E9C49DDAD82492287627B4A33 /* when.swift */; };
-		31C3DD6ABE945154AE77407B586EBD0E /* PrimerDelegate.swift in Sources */ = {isa = PBXBuildFile; fileRef = EFBC70BB0873DACE334C2EAB8D6C78D5 /* PrimerDelegate.swift */; };
-		3200DAFA245F378C260A572229996D5A /* PrimerRootViewController.swift in Sources */ = {isa = PBXBuildFile; fileRef = 9A5CD9BCC921968AB0E07F05AC2E190F /* PrimerRootViewController.swift */; };
-		3519EED1BD89D111A016C7919580DF7D /* FormPaymentMethodTokenizationViewModel.swift in Sources */ = {isa = PBXBuildFile; fileRef = 01C69824D80D9109CADF09A974D38153 /* FormPaymentMethodTokenizationViewModel.swift */; };
-		3523245A1B3BAE82FCE3B7CC25DEB605 /* ApplePay.swift in Sources */ = {isa = PBXBuildFile; fileRef = 6F8A29A389803B32789BCC02A47482C1 /* ApplePay.swift */; };
-		37F0993617676CB50D0996A8B823069D /* PaymentMethodConfigurationOptions.swift in Sources */ = {isa = PBXBuildFile; fileRef = 75BA032C75A95C2EBED63296E30E1587 /* PaymentMethodConfigurationOptions.swift */; };
-		38B03D5CD59942AD1658A565DB47D877 /* ClientTokenService.swift in Sources */ = {isa = PBXBuildFile; fileRef = 859D12841368D45C3F333091E787EC85 /* ClientTokenService.swift */; };
-		395224E35582425606680212CAFC4C1F /* PrimerCustomStyleTextField.swift in Sources */ = {isa = PBXBuildFile; fileRef = 6DA1898A6EFAEE4015469AEAE1D65EA0 /* PrimerCustomStyleTextField.swift */; };
-		3BD2208FC198C50FB2841CEBFA7427C6 /* PaymentMethodToken.swift in Sources */ = {isa = PBXBuildFile; fileRef = 2AE505E2C96DDFA6C481BFA7C2DC8DC9 /* PaymentMethodToken.swift */; };
-		3DC0C6A26209ED386A578B498490D502 /* PrimerWebViewController.swift in Sources */ = {isa = PBXBuildFile; fileRef = 2578539FE9E49FDA65E78AEA3688564C /* PrimerWebViewController.swift */; };
-		41BC46CE9144B3DE45888A1953ECDB26 /* PrimerAPI.swift in Sources */ = {isa = PBXBuildFile; fileRef = 19340C0E490B5C4E44679A9B79061C92 /* PrimerAPI.swift */; };
-		41E39FE105DB5D48D997D662A59FF28F /* Decisions.swift in Sources */ = {isa = PBXBuildFile; fileRef = DB4BDE06863057E989AE2C21B3483439 /* Decisions.swift */; };
-		44BF7502233F8324F1D0DD73D21CE143 /* PrimerImage.swift in Sources */ = {isa = PBXBuildFile; fileRef = F683EEDCDF333C612FBCFEE72FCB03B7 /* PrimerImage.swift */; };
-		461AB5313BCA33715C51A745D0255838 /* Mask.swift in Sources */ = {isa = PBXBuildFile; fileRef = 17CA21CC907805B53C044D6B92C1E14C /* Mask.swift */; };
-		47E764CB41C5E990861821E5CBC98F40 /* ClientSessionService.swift in Sources */ = {isa = PBXBuildFile; fileRef = B4384C53C6658F26D5C539B0A8193029 /* ClientSessionService.swift */; };
-		4862D84CAD5E64AE28705994299CE94D /* PrimerError.swift in Sources */ = {isa = PBXBuildFile; fileRef = 4601686B9B72A991E6A35F1FD18289D1 /* PrimerError.swift */; };
-		4A083D32D4705E6E4E413A33D270B5BD /* UIColorExtension.swift in Sources */ = {isa = PBXBuildFile; fileRef = 3F0F0884131BE6DD232264F81405C5D7 /* UIColorExtension.swift */; };
-		4A75058970FA230B988B8C0BC4C22ABF /* FinallyWrappers.swift in Sources */ = {isa = PBXBuildFile; fileRef = 46F8B89A5DAFB60CD962EAA278071133 /* FinallyWrappers.swift */; };
-		4A94BB65671FE4DB0D4E62FFD9F191BB /* Pods-PrimerSDK_Example-umbrella.h in Headers */ = {isa = PBXBuildFile; fileRef = 3780FF276696624E5AD4A629D4CC4AD8 /* Pods-PrimerSDK_Example-umbrella.h */; settings = {ATTRIBUTES = (Public, ); }; };
-		4BA4569B8AF86F810B2436604FBED0D8 /* PrimerSDK-umbrella.h in Headers */ = {isa = PBXBuildFile; fileRef = 1795A506EA0112F3AE062921DA56E134 /* PrimerSDK-umbrella.h */; settings = {ATTRIBUTES = (Public, ); }; };
-		4BF155CF78705FEFE8C6DD64035D1D0C /* 3DS.swift in Sources */ = {isa = PBXBuildFile; fileRef = 6B413F9FF9B55DEC8FCF3C33394434C4 /* 3DS.swift */; };
-		4E369D4154999DC2BCCC54EC003ECAAA /* CancellableThenable.swift in Sources */ = {isa = PBXBuildFile; fileRef = 3D33DFCC3D116647166D8607D7D000C4 /* CancellableThenable.swift */; };
-		5081C2198DBEA6C25865BB5D7B3F027E /* PaymentMethodsGroupView.swift in Sources */ = {isa = PBXBuildFile; fileRef = CCE6AF8E3F284CECE2EFB7999972DCBC /* PaymentMethodsGroupView.swift */; };
-		50F6C088354A5FCC6D0A1A857FAB76E5 /* Resolver.swift in Sources */ = {isa = PBXBuildFile; fileRef = 5AE34AF99C9E31CD4FF417F2505E2081 /* Resolver.swift */; };
-		50F8F7957A5F899E1395B5328AC580EB /* PrimerGenericTextFieldView.swift in Sources */ = {isa = PBXBuildFile; fileRef = 0FF025D7949F536E6E6E94D2BDEA27FB /* PrimerGenericTextFieldView.swift */; };
-		5301015A365F2403DB380E01A6E129E1 /* ClientToken.swift in Sources */ = {isa = PBXBuildFile; fileRef = 0177392A3066E6BB79CA20F6AEA40F77 /* ClientToken.swift */; };
-		567747A8CA1003C50506CE92B448EA14 /* PaymentMethodConfiguration.swift in Sources */ = {isa = PBXBuildFile; fileRef = 43270F05CF48DAE903B5484B0E3E7C2C /* PaymentMethodConfiguration.swift */; };
-		568D1910A0E18689A7A3C1A7DD37EA3F /* PaymentMethodComponent.swift in Sources */ = {isa = PBXBuildFile; fileRef = 6899B03E0664E0B0D3595AA0000D80BF /* PaymentMethodComponent.swift */; };
-		576CBFE7BB80FC46B6F006AE6E711708 /* Foundation.framework in Frameworks */ = {isa = PBXBuildFile; fileRef = EAB6F611E86A4758835A715E4B4184F6 /* Foundation.framework */; };
-		5BF02175A93DC54BF6889AB244490234 /* ExternalPaymentMethodTokenizationViewModel.swift in Sources */ = {isa = PBXBuildFile; fileRef = DBD54F06713E730857E268AED3F0B4DF /* ExternalPaymentMethodTokenizationViewModel.swift */; };
-		5CF7A59071C7ED16B256602ABD9CDE42 /* BankTableViewCell.swift in Sources */ = {isa = PBXBuildFile; fileRef = 718E23ED2C467147F17D3098B8FD561C /* BankTableViewCell.swift */; };
-		5D6A53A37B9D0DBBB5CE3110FEBCC7F6 /* PrimerHeadlessUniversalCheckoutUIManager.swift in Sources */ = {isa = PBXBuildFile; fileRef = 173940209DF5E423ED4EACA7E95D4C36 /* PrimerHeadlessUniversalCheckoutUIManager.swift */; };
-		5E20D06B4421F207C0C4941E258489E3 /* ar.lproj in Resources */ = {isa = PBXBuildFile; fileRef = F14BF36E2D04D8EE229386AE00AD0B3E /* ar.lproj */; };
-		5E5F54239779654956E7A10B449F43BD /* PrimerCardholderNameFieldView.swift in Sources */ = {isa = PBXBuildFile; fileRef = D46A690A3EB6C725EEFB44A447E3428B /* PrimerCardholderNameFieldView.swift */; };
-		5E990B747A9E8C7CE6F322328E1C27A6 /* PrimerTheme+Colors.swift in Sources */ = {isa = PBXBuildFile; fileRef = C587B48CA5D4B5C21784AAB9B81C300E /* PrimerTheme+Colors.swift */; };
-		5FC09DD9AEBB8E6433F55728202AB219 /* LogEvent.swift in Sources */ = {isa = PBXBuildFile; fileRef = 93FF6B6BF92F392D4D66B993B4E8C801 /* LogEvent.swift */; };
-		623D98CB2FF5DF3D55FEC0519FC3E985 /* Icons.xcassets in Resources */ = {isa = PBXBuildFile; fileRef = 085437E0FB42F0ADCA92F7B7477F0FAF /* Icons.xcassets */; };
-		6366D6EB01B0AE0ED6F92EA6100CD4E8 /* CountryCode.swift in Sources */ = {isa = PBXBuildFile; fileRef = 3F39C616AC435F6870F9776B607C6853 /* CountryCode.swift */; };
-		648F14F46BA58279EF07CAA17BEC8310 /* fr.lproj in Resources */ = {isa = PBXBuildFile; fileRef = F95538F0156D54AE5AB74655659D2D30 /* fr.lproj */; };
-		64C8591653AAE415931691EC42BC51A3 /* EnsureWrappers.swift in Sources */ = {isa = PBXBuildFile; fileRef = 50BF946E0667C0E3A97C60336F711F79 /* EnsureWrappers.swift */; };
-		64D84A619DC2756282707BAE06F1EFDB /* NSErrorExtension.swift in Sources */ = {isa = PBXBuildFile; fileRef = 91E93058F1BEFE6322ADC7E2EC62D8DF /* NSErrorExtension.swift */; };
-		64FCA89503FA299A19E3679BDA36F2D5 /* AnyCodable.swift in Sources */ = {isa = PBXBuildFile; fileRef = C02B41DC5194DDE42C4869980115A978 /* AnyCodable.swift */; };
-		65875A1B969ACC5208B34DD58EF14186 /* VaultPaymentMethodViewController.swift in Sources */ = {isa = PBXBuildFile; fileRef = 1C268BBDDA41224B20C4638F0F217B39 /* VaultPaymentMethodViewController.swift */; };
-		665D62C311626920B53F5E40BF85D9DC /* GuaranteeWrappers.swift in Sources */ = {isa = PBXBuildFile; fileRef = 9C03CEBBFDCCF1E76C21EB253A7DD516 /* GuaranteeWrappers.swift */; };
-		6C4930C93063A02A03E64076069E798A /* TokenizationService.swift in Sources */ = {isa = PBXBuildFile; fileRef = DE80DEEC7189D287AFAC80A21FB46726 /* TokenizationService.swift */; };
-		6C78436F19F64B14A790C5973B528ABA /* PrimerAPIClient+3DS.swift in Sources */ = {isa = PBXBuildFile; fileRef = 012751AEE486C8C5982C17A45F11C0C2 /* PrimerAPIClient+3DS.swift */; };
-		6D6D785CBB0717DB5D32E4CC09EE5473 /* nl.lproj in Resources */ = {isa = PBXBuildFile; fileRef = 262D88FDED371B8B7A9207319803D3DA /* nl.lproj */; };
-		6EAFC771156C5A4417E8070D54F19FC3 /* PrimerTableViewCell.swift in Sources */ = {isa = PBXBuildFile; fileRef = C383A6C099A8D7E39A295CE312C0CDEC /* PrimerTableViewCell.swift */; };
-		6F873C65C704D3D892AFF0B4F04B52FF /* PrimerSearchTextField.swift in Sources */ = {isa = PBXBuildFile; fileRef = BBB4C0FA416A586CC036E30A8763518D /* PrimerSearchTextField.swift */; };
-		7075C58C5A77894D5F2EF3DED6E1EB0F /* de.lproj in Resources */ = {isa = PBXBuildFile; fileRef = 974DB0CA83F0F36837249545CD52AED9 /* de.lproj */; };
-		71CFD8B6DF51F98D260E4ADE09932B1F /* PostalCode.swift in Sources */ = {isa = PBXBuildFile; fileRef = 847F0DBA7574DD1552773736247F5FF1 /* PostalCode.swift */; };
-		7213260911842CAF78B3597A3677A4E2 /* PaymentResponse.swift in Sources */ = {isa = PBXBuildFile; fileRef = A10B4C8C891A9D109A80260810B0B59A /* PaymentResponse.swift */; };
-		73D6DE50741B99D4579E8B639B6E6791 /* hang.swift in Sources */ = {isa = PBXBuildFile; fileRef = 1568B173309D4110BBB6F80462E4D0AB /* hang.swift */; };
-		7769F29F85A790209F68AD04B257D1D5 /* PrimerThemeData.swift in Sources */ = {isa = PBXBuildFile; fileRef = 45D222343AB50C062943FE321C47CB8A /* PrimerThemeData.swift */; };
-		78351AF7C4D1142694D494169E85898B /* PrimerFlowEnums.swift in Sources */ = {isa = PBXBuildFile; fileRef = 6756B4C3B6DF7A7240323D7B5FAE8D37 /* PrimerFlowEnums.swift */; };
-		797E3578F12246B25A08DFE0BDAC34AD /* CustomStringConvertible.swift in Sources */ = {isa = PBXBuildFile; fileRef = 07DEA1912FAAFD541E19C51D4B67A4B2 /* CustomStringConvertible.swift */; };
-		79DA95332DB9FBC19C81680202E00FA4 /* VaultCheckoutViewModel.swift in Sources */ = {isa = PBXBuildFile; fileRef = 71FBF49F27D500B4E0039DFB7A83B3F6 /* VaultCheckoutViewModel.swift */; };
-		7A5C6ADEA6DB5F4AB1EE28AB3D6318E7 /* AnyDecodable.swift in Sources */ = {isa = PBXBuildFile; fileRef = 8B2CABDAB92B78CA6DA3E95F90CEFC97 /* AnyDecodable.swift */; };
-		7B59DC7328B4742834F781FE9B27509C /* Bank.swift in Sources */ = {isa = PBXBuildFile; fileRef = B806894125B8BF314823403F5F59A5DF /* Bank.swift */; };
-		7BBE81E4A8709D6E51C9DFE96C92AE69 /* PaymentMethodTokenizationRequest.swift in Sources */ = {isa = PBXBuildFile; fileRef = 173815AD093571D11399E38E7D5236BF /* PaymentMethodTokenizationRequest.swift */; };
-		7CCD93D8D4F512A74A6D718450FD8477 /* PrimerPostalCodeFieldView.swift in Sources */ = {isa = PBXBuildFile; fileRef = 3B5FD4096367E468C44B7144E27239E6 /* PrimerPostalCodeFieldView.swift */; };
-		7CDAA7497EE2A01F08A3D3E2A137E98A /* AnalyticsService.swift in Sources */ = {isa = PBXBuildFile; fileRef = C8EF5492359D644256F77683A115F2DE /* AnalyticsService.swift */; };
-		7D0D0A640A4027582D4AFF45BEEAD54F /* PrimerHeadlessUniversalCheckout.swift in Sources */ = {isa = PBXBuildFile; fileRef = 76BEA82546D8CE7A4A27C1B9C65E768C /* PrimerHeadlessUniversalCheckout.swift */; };
-		7F0865654DB4610CB50BC8E1FE3EFE0D /* PrimerButton.swift in Sources */ = {isa = PBXBuildFile; fileRef = 59A98AB1AC7F9375A0E14AC58A197685 /* PrimerButton.swift */; };
-		815552B422AAD540381BB9B4F30306CE /* ThenableWrappers.swift in Sources */ = {isa = PBXBuildFile; fileRef = EF1C9D3E54D1FE79DE399516BA8056A1 /* ThenableWrappers.swift */; };
-		831BCD2738CDB38890472166EA76429E /* Parser.swift in Sources */ = {isa = PBXBuildFile; fileRef = 7702E3A7A768190A52BEE920E8065C6F /* Parser.swift */; };
-		85F729D23D636E924678F793BA2CDADD /* PrimerCardNumberFieldView.swift in Sources */ = {isa = PBXBuildFile; fileRef = 96F5C6E0C9780F7E459D3D5D03C6A7CF /* PrimerCardNumberFieldView.swift */; };
-		870838F34D0C673D901D50B94852D164 /* VaultPaymentMethodViewModel.swift in Sources */ = {isa = PBXBuildFile; fileRef = D9D2ECEB4EFB089896F7FF335B578697 /* VaultPaymentMethodViewModel.swift */; };
-		8819CC934FCF56AF2749B2F5F4879F5D /* ResumeHandlerProtocol.swift in Sources */ = {isa = PBXBuildFile; fileRef = B7E87CA3C168F74BA259D22A57EC1769 /* ResumeHandlerProtocol.swift */; };
-		8A087536A3FBBC5505673BA0324907B1 /* MockPrimerAPIClient.swift in Sources */ = {isa = PBXBuildFile; fileRef = B3BC18F44C2D009980B6E12FFB8B59A8 /* MockPrimerAPIClient.swift */; };
-		8AEE9F0EE0099EEC8EB13CB775F7724E /* WrapperProtocols.swift in Sources */ = {isa = PBXBuildFile; fileRef = AA3CDF3BEF8279223E0B98D2F30B118F /* WrapperProtocols.swift */; };
-		8BE0D73957C02A292103843DA6EA9F29 /* CatchWrappers.swift in Sources */ = {isa = PBXBuildFile; fileRef = 63D22EA0AB630231F0651F7833B4E01D /* CatchWrappers.swift */; };
-		8C7BA513F91ADA2F4772835B7872E5B5 /* Apaya.swift in Sources */ = {isa = PBXBuildFile; fileRef = 85D71970C3146187E466DE746C57DBEF /* Apaya.swift */; };
-		8DA10C70705077B60190DF32271BD323 /* SuccessMessage.swift in Sources */ = {isa = PBXBuildFile; fileRef = 67D2CABC51F174713619A57883BD7031 /* SuccessMessage.swift */; };
-		8DA4427E380A95F34CE654C4AA963221 /* after.swift in Sources */ = {isa = PBXBuildFile; fileRef = 080F413CBFC42043CE7E2AA36ED39E54 /* after.swift */; };
-		8E2E7CE5F067C3669DCB24A55097CA96 /* PaymentMethodConfigurationType.swift in Sources */ = {isa = PBXBuildFile; fileRef = BB425A647CA3F04E46D30EF03ECF9F47 /* PaymentMethodConfigurationType.swift */; };
-		8EDCB6549B797478DC57CC94B81DD2C2 /* PrimerInputViewController.swift in Sources */ = {isa = PBXBuildFile; fileRef = A409F73B6389A3DE08217B91098B9828 /* PrimerInputViewController.swift */; };
-		8F0169C8195B829D2EF16D4E5B2377A7 /* PrimerHeadlessUniversalCheckoutProtocols.swift in Sources */ = {isa = PBXBuildFile; fileRef = 7186DDB509A5ECCB1439975786BE116E /* PrimerHeadlessUniversalCheckoutProtocols.swift */; };
-		908DA5895B7E9B1732CEEC07030238DE /* PrimerTheme+Views.swift in Sources */ = {isa = PBXBuildFile; fileRef = E7D121E45CA88091FC7EEB9A456F6A92 /* PrimerTheme+Views.swift */; };
-		90BC1DFBB41ED12ADD4E50ABE0CDBD18 /* PrimerResultComponentView.swift in Sources */ = {isa = PBXBuildFile; fileRef = B0E24E79BE56CC89BEEC342DC03E2F32 /* PrimerResultComponentView.swift */; };
-		91A3AD1EA9C118CB369093E9C7DF7F99 /* Analytics.swift in Sources */ = {isa = PBXBuildFile; fileRef = 4B170D6EFD43111AF9B2437438F6D579 /* Analytics.swift */; };
-		92650FBC7DFC000C09E5993598A469B8 /* PrimerTextFieldView.xib in Resources */ = {isa = PBXBuildFile; fileRef = 02B46CA47694BBA503F4D8DBADB7040C /* PrimerTextFieldView.xib */; };
-		9435A4D451E179903DA4B3A1958E5D2E /* es.lproj in Resources */ = {isa = PBXBuildFile; fileRef = 31226064E4C678624B92DCACA56B876C /* es.lproj */; };
-		958C7D91D4E5575D5479CB14BCC4F0FA /* Throwable.swift in Sources */ = {isa = PBXBuildFile; fileRef = 176A7B603CB7886CC38EB9EC02CE28CE /* Throwable.swift */; };
-		959C646714768DC9F324E6B8ECEB9A10 /* tr.lproj in Resources */ = {isa = PBXBuildFile; fileRef = FA2FF3315B38EE21B818DA643D56FA23 /* tr.lproj */; };
-		9626708813829AA972CF35F21470DFC4 /* CancelContext.swift in Sources */ = {isa = PBXBuildFile; fileRef = B64C01BE8F4CE7B0C7ED6629DF9A4B44 /* CancelContext.swift */; };
-		9678222B8E038CED08B686C9F986C64D /* CancellablePromise.swift in Sources */ = {isa = PBXBuildFile; fileRef = F9B999A4BC18DB78B2C56AB65FF3F587 /* CancellablePromise.swift */; };
-		9839CDAB8435B8CB74BF7705B7AC6FC1 /* UserDefaultsExtension.swift in Sources */ = {isa = PBXBuildFile; fileRef = 21B2F7CFC7F6CFBFB169E439BA760B56 /* UserDefaultsExtension.swift */; };
-		991D642C367ED861B32B52B3D8D2FB44 /* PrimerTheme+Borders.swift in Sources */ = {isa = PBXBuildFile; fileRef = 0193DEB2932C935AA8F04B978F623DAE /* PrimerTheme+Borders.swift */; };
-		9A78D8A31FBD2C7C5E5FD4E3E29781C2 /* Connectivity.swift in Sources */ = {isa = PBXBuildFile; fileRef = 0BA9360921C0268E533AD4722EE26947 /* Connectivity.swift */; };
-		9C8DAB3ADEC08FDCA87CF58287D5B3D3 /* 3DSService+Promises.swift in Sources */ = {isa = PBXBuildFile; fileRef = 1BD6F3116FBD6B67B9BC46124FA2E2CA /* 3DSService+Promises.swift */; };
-		9CE54EEC653B11B30BDEF2217EDC7AC7 /* Foundation.framework in Frameworks */ = {isa = PBXBuildFile; fileRef = EAB6F611E86A4758835A715E4B4184F6 /* Foundation.framework */; };
-		9D1C39F98A68E07060DDBBC5DEA5293E /* CheckoutModule.swift in Sources */ = {isa = PBXBuildFile; fileRef = EBDBA8D8A29C4029CAE71AC23F0C1F08 /* CheckoutModule.swift */; };
-		9D6F1A4C5753FE917284BF88C085A760 /* CardNetwork.swift in Sources */ = {isa = PBXBuildFile; fileRef = E6D90895399558C9BF33DD2D4CF09822 /* CardNetwork.swift */; };
-		9DDEBBA146FC149988E0FE928EFAC3C2 /* Content.swift in Sources */ = {isa = PBXBuildFile; fileRef = 45B7F9B8B94027A5FA96216D8276A401 /* Content.swift */; };
-		A0C6FD4D3E9A0FEC79239C9E85C2A37F /* PrimerExpiryDateFieldView.swift in Sources */ = {isa = PBXBuildFile; fileRef = 3DE16F4C0D8B21A9B0DE748896D8D6EC /* PrimerExpiryDateFieldView.swift */; };
-		A2922C200938A4EE7485AA3EE7936973 /* PrimerVaultManagerViewController.swift in Sources */ = {isa = PBXBuildFile; fileRef = 54E8B4D3009BD1B1B1C8D91935113DD9 /* PrimerVaultManagerViewController.swift */; };
-		A2E5C5672D15034CD058A7A9E848377F /* nb.lproj in Resources */ = {isa = PBXBuildFile; fileRef = 6936CB2E4959AFB933544C6EB493C93F /* nb.lproj */; };
-		A40A0342D2B3F6DB91C7329FD9299862 /* UILocalizableUtil.swift in Sources */ = {isa = PBXBuildFile; fileRef = 90ADC209CA78DE321E2E4348819F1E7D /* UILocalizableUtil.swift */; };
-		A504886A43853F6E11E228158CC4A903 /* Optional+Extensions.swift in Sources */ = {isa = PBXBuildFile; fileRef = 51A5CF9D4C0C4B5608DCDA22BA90714C /* Optional+Extensions.swift */; };
-		A50DCFA468B418EF369E6575B980E15A /* PrimerSDK-dummy.m in Sources */ = {isa = PBXBuildFile; fileRef = 46F10C838A14A4D1EC5008A9A50587B5 /* PrimerSDK-dummy.m */; };
-		A830D9FE578F02FD4A865D5E3667EF65 /* PrimerScrollView.swift in Sources */ = {isa = PBXBuildFile; fileRef = 3B732F8CBED7FC015A05876317075C06 /* PrimerScrollView.swift */; };
-		A8AC2F8622DC417BEDF683124AB4B2D0 /* CardScannerViewController+SimpleScanDelegate.swift in Sources */ = {isa = PBXBuildFile; fileRef = 9C69B32E5F9C384DC67E936DC05BEB97 /* CardScannerViewController+SimpleScanDelegate.swift */; };
-		AA1A3116B26DF46D6D8C7B814D498398 /* PaymentAPIModel.swift in Sources */ = {isa = PBXBuildFile; fileRef = 30E4E17323A41023F53802896933DD6D /* PaymentAPIModel.swift */; };
-		AA2CE01DFA682E2D5D9F60B85504FBA6 /* pl.lproj in Resources */ = {isa = PBXBuildFile; fileRef = 6B602142CBE85281AC16F92EB2E76B45 /* pl.lproj */; };
-		AB6E11195ED0BD145B40AEA7B011D61C /* PrimerNavigationController.swift in Sources */ = {isa = PBXBuildFile; fileRef = AC3D3B044F84295ED44054978748D763 /* PrimerNavigationController.swift */; };
-		ABAA22381B04A13A704BB4B35A80AF63 /* Catchable.swift in Sources */ = {isa = PBXBuildFile; fileRef = EF9518F098070BF017861FB873D93B65 /* Catchable.swift */; };
-		AC6C48C31FEC48A76B0A61D1F684954A /* UXMode.swift in Sources */ = {isa = PBXBuildFile; fileRef = 0D3C9C5EEEA8AEC0D47C903B0A63A72F /* UXMode.swift */; };
-		AE90AE0749371BFA90B302C3E4DFCE6A /* PrimerTheme+Inputs.swift in Sources */ = {isa = PBXBuildFile; fileRef = 6D82B44F418D8762252020AB07A1BEDE /* PrimerTheme+Inputs.swift */; };
-		AFDBA9C30F76537B41640F5DA187CAC8 /* Weak.swift in Sources */ = {isa = PBXBuildFile; fileRef = BE5E57D7D4619EC9881EF2166C51FFA0 /* Weak.swift */; };
-		AFED4194357475CB28B94F290BACE115 /* FormType.swift in Sources */ = {isa = PBXBuildFile; fileRef = 186A5C4B132596F0FEBF566963B87AC0 /* FormType.swift */; };
-		B006B6695C32BCDACA9D13013B37E02E /* Box.swift in Sources */ = {isa = PBXBuildFile; fileRef = 197FB574255966071A08C3624E492847 /* Box.swift */; };
-		B21B40DB23E7BE3B016BB68F6C6B5C45 /* CardScannerViewController.swift in Sources */ = {isa = PBXBuildFile; fileRef = C52D588EC55DBB80BC923561ECE2A035 /* CardScannerViewController.swift */; };
-		B4318368CCED0F6FDC8749D4086E2720 /* PrimerContainerViewController.swift in Sources */ = {isa = PBXBuildFile; fileRef = 89ED90B6EF6187832130F3360CAE0800 /* PrimerContainerViewController.swift */; };
-		B547D596608F317B4C7D5CABF53B209A /* PrimerSource.swift in Sources */ = {isa = PBXBuildFile; fileRef = CC20B5F5731803F0402BF9BD0A264951 /* PrimerSource.swift */; };
-		B6749BC144CFA177CC21DC4C937B1890 /* WebViewUtil.swift in Sources */ = {isa = PBXBuildFile; fileRef = C4E242CE899BE4B3491DC2E4EA414EAA /* WebViewUtil.swift */; };
-		B6EF686B28BA9BE56C6C26B00010F4FF /* UINavigationController+Extensions.swift in Sources */ = {isa = PBXBuildFile; fileRef = DCFB34BCB19D81B878A096AD1560B9CA /* UINavigationController+Extensions.swift */; };
-		B82849926D9A9AFA4959BABEF7CADC21 /* CardFormPaymentMethodTokenizationViewModel.swift in Sources */ = {isa = PBXBuildFile; fileRef = AEFC80B060E4D8C46CCA07EE63E87397 /* CardFormPaymentMethodTokenizationViewModel.swift */; };
-		B970FC6BE7F6B42944C8B642050BA247 /* BankSelectorTokenizationViewModel.swift in Sources */ = {isa = PBXBuildFile; fileRef = DDBC4EAD6B8B80FE3F4D407E8CF7CFD7 /* BankSelectorTokenizationViewModel.swift */; };
-		B97166A1D23B8B35964137504D77BE71 /* PrimerAPIClient+Promises.swift in Sources */ = {isa = PBXBuildFile; fileRef = 4CCF7351B3F2D2921B3C394DCD49FF38 /* PrimerAPIClient+Promises.swift */; };
-		B98FDF17A079527C8C07C924218AE5C8 /* Thenable.swift in Sources */ = {isa = PBXBuildFile; fileRef = 148E34DB71348430D2AB05EF582F0E8D /* Thenable.swift */; };
-		BB4732F785085CD1892381C3E832F397 /* NetworkService.swift in Sources */ = {isa = PBXBuildFile; fileRef = 238EDB2DAA338F9BAD2A80ADD577DB23 /* NetworkService.swift */; };
-		BB6969759F1E28B19AA8C6D357A3EDE7 /* pt.lproj in Resources */ = {isa = PBXBuildFile; fileRef = AC031A12EFBD7E52F57E8FC44D94BEE0 /* pt.lproj */; };
-		BBCADB47EC830E04700F19A848C75ECC /* Klarna.swift in Sources */ = {isa = PBXBuildFile; fileRef = BFD9BC70183A9B43D8647474EE1239B6 /* Klarna.swift */; };
-		BBD800E264293364A79BC7CFBBE3B73D /* AdyenDotPay.swift in Sources */ = {isa = PBXBuildFile; fileRef = A6F8E6C8C6ACF972627416724F836236 /* AdyenDotPay.swift */; };
-		BD7B5E85D02425E5291303351B1E499A /* PrimerConfiguration.swift in Sources */ = {isa = PBXBuildFile; fileRef = F287E035AA407B84BFE15BBE536E80FC /* PrimerConfiguration.swift */; };
-		BDA7AEBD34115DF916E1733D4DA498FD /* PayPal.swift in Sources */ = {isa = PBXBuildFile; fileRef = 74908A925B6FDD0176441AA8C626AF7E /* PayPal.swift */; };
-		BF5E2E8F3780024A4089CB3379497C8E /* PaymentMethodConfigService.swift in Sources */ = {isa = PBXBuildFile; fileRef = B6A53C23AC4D3E42BFAF2D6CDF9C9F8D /* PaymentMethodConfigService.swift */; };
-		BFB3E415701563092F79570D68746C05 /* PrimerTheme.swift in Sources */ = {isa = PBXBuildFile; fileRef = E8FB9A619CFAB6B213982587C7C106E1 /* PrimerTheme.swift */; };
-		C3204A12606CFB1EE7AE312189D043EE /* race.swift in Sources */ = {isa = PBXBuildFile; fileRef = A943582DA40BC7F15FCCD9961D3C23A4 /* race.swift */; };
-		C465CB05E0C9EBC7CE763D4E0BB78294 /* AlertController.swift in Sources */ = {isa = PBXBuildFile; fileRef = 13C29A76FEE0B5A056D5F91D8C3D68EB /* AlertController.swift */; };
-		C49AD491EF6241B5949765633145A815 /* PaymentMethodTokenizationViewModel+Logic.swift in Sources */ = {isa = PBXBuildFile; fileRef = 552DE055CC9B9807ADCB1DB0296A4579 /* PaymentMethodTokenizationViewModel+Logic.swift */; };
-		C60B4C82ABCE17158DEDC5ECD9BCE55D /* Identifiable.swift in Sources */ = {isa = PBXBuildFile; fileRef = 79C6BFA630B26D79DCD06256972B67B1 /* Identifiable.swift */; };
-		C72799C10995B9B14DC3FE410717F022 /* Consolable.swift in Sources */ = {isa = PBXBuildFile; fileRef = 90DBE76E1099E07A6AE306CE6EC79604 /* Consolable.swift */; };
-		C80A03ADAFBEBC7CEDA4D74F53CBD9CD /* PrimerCardFormViewController.swift in Sources */ = {isa = PBXBuildFile; fileRef = A9F596351955C12C7FA1389F1D3B6D05 /* PrimerCardFormViewController.swift */; };
-		C82DE6190F5C874642CDF24D2086A738 /* PrimerInputElements.swift in Sources */ = {isa = PBXBuildFile; fileRef = 9FDF192C4CE3FEF821884906A92B654B /* PrimerInputElements.swift */; };
-		C833DF72A141DE9609B07D37648F9A15 /* CoreDataDispatcher.swift in Sources */ = {isa = PBXBuildFile; fileRef = E0F23AE0C1E5B46FEEA9BEE8D058C39E /* CoreDataDispatcher.swift */; };
-		CB14B2A630C5BCEC97C763FEFB5D9F5C /* da.lproj in Resources */ = {isa = PBXBuildFile; fileRef = 898D022BF69318A6CCA25EE209B425CC /* da.lproj */; };
-		CCA665111E948CFD5B8F2DDD08CDDEFB /* currencies.json in Resources */ = {isa = PBXBuildFile; fileRef = 52CC4EF97EE8924AEAC350BD2A072898 /* currencies.json */; };
-		CD00019F862DD1DC52E1DE6470F95E0B /* Logger.swift in Sources */ = {isa = PBXBuildFile; fileRef = 8CD9C373DA5538120B14CC5AD73B9000 /* Logger.swift */; };
-		CD0DF1C97E1B795A7019EFB3296651C4 /* DateExtension.swift in Sources */ = {isa = PBXBuildFile; fileRef = 54AB2FF7D2D4CA7340572B13B04D2DCD /* DateExtension.swift */; };
-		CF1578D96E00534E97BF80FF71DB6AB3 /* PrimerViewController.swift in Sources */ = {isa = PBXBuildFile; fileRef = BC41A339929009FB1B4BA436B3A9BAED /* PrimerViewController.swift */; };
-		D3FA1F793B80BA084292964678576E92 /* Dimensions.swift in Sources */ = {isa = PBXBuildFile; fileRef = 4743141498BAE0C5D42B61E595829FDD /* Dimensions.swift */; };
-		D420E1B5727BC6454444E9B0B33FCC86 /* SequenceWrappers.swift in Sources */ = {isa = PBXBuildFile; fileRef = E3905A019B29F4E2EA237E9A63A3D798 /* SequenceWrappers.swift */; };
-		D596E2B41C673AD5018AEA0A0321E51C /* Pods-PrimerSDK_Tests-umbrella.h in Headers */ = {isa = PBXBuildFile; fileRef = EE9674DAD0C961C92687877090E1E047 /* Pods-PrimerSDK_Tests-umbrella.h */; settings = {ATTRIBUTES = (Public, ); }; };
-		D7422C1D0178A50F44D06427A6953DF9 /* VaultService.swift in Sources */ = {isa = PBXBuildFile; fileRef = 3E1FFA7D60D1F34D01A3BF37E428A75A /* VaultService.swift */; };
-		D88B7E113F9D8AD1AD509C780A4BA639 /* IntExtension.swift in Sources */ = {isa = PBXBuildFile; fileRef = 6E86B9F65D66B0487F8B900235F2CE63 /* IntExtension.swift */; };
-		D9897DFC531CA0860135F24E29566B78 /* KlarnaTokenizationViewModel.swift in Sources */ = {isa = PBXBuildFile; fileRef = C02518A17BA1266028BB517B49BB64B8 /* KlarnaTokenizationViewModel.swift */; };
-		DD65B54D70644BD725B0A9F1B55D72EC /* DependencyInjection.swift in Sources */ = {isa = PBXBuildFile; fileRef = 3328AB27C77ADF6A96799F4D52BC20B2 /* DependencyInjection.swift */; };
-		DDFCD586C8351259104365C5CAC23546 /* Guarantee.swift in Sources */ = {isa = PBXBuildFile; fileRef = EEBD57F0EF57BEC805FE8024B548E2AD /* Guarantee.swift */; };
-		DE76F0658D2221EFE052383D2C14A456 /* Promise.swift in Sources */ = {isa = PBXBuildFile; fileRef = AAF061884739A47FF8E7C364853E228E /* Promise.swift */; };
-		DE9456022DA3FD0AA48EB90D839D5168 /* PrimerNavigationBar.swift in Sources */ = {isa = PBXBuildFile; fileRef = 9E79DB92C72FC720A0AAB9D1343F99ED /* PrimerNavigationBar.swift */; };
-		DF52272E1E27E05F16144D83EEEE8FD1 /* ImageName.swift in Sources */ = {isa = PBXBuildFile; fileRef = 4343762B1B39C24870BE179605EDAEBC /* ImageName.swift */; };
-		E150EB1E3DDC0F59C4FDE4E1058FCAF7 /* Foundation.framework in Frameworks */ = {isa = PBXBuildFile; fileRef = EAB6F611E86A4758835A715E4B4184F6 /* Foundation.framework */; };
-		E31F59E021128C45ED9937834D947F78 /* URLExtension.swift in Sources */ = {isa = PBXBuildFile; fileRef = AD9FD355C24AF697CB3436D74E33738F /* URLExtension.swift */; };
-		E33F92A55BEA0B4F293975FC96124811 /* Endpoint.swift in Sources */ = {isa = PBXBuildFile; fileRef = 6A63D6421B29414FB86E025B710B81B9 /* Endpoint.swift */; };
-		E53252FE7687BC731F8BC432FEF94075 /* URLSessionStack.swift in Sources */ = {isa = PBXBuildFile; fileRef = F7CECE677056D62D0FAA918BA32B9056 /* URLSessionStack.swift */; };
-		E5D540235A30FDA045229B19C0253C86 /* ExternalViewModel.swift in Sources */ = {isa = PBXBuildFile; fileRef = 8AD2BC8D101198A15086E40D880C8280 /* ExternalViewModel.swift */; };
-		E6A76C6571AC8A766D6867466343A4D1 /* Keychain.swift in Sources */ = {isa = PBXBuildFile; fileRef = FF8559FB9EFDCA3F0FC0849D38374D5C /* Keychain.swift */; };
-		E6CCA2FF45A1FCD23B51E089EAF6946F /* QRCodeTokenizationViewModel.swift in Sources */ = {isa = PBXBuildFile; fileRef = 775F991787C641360C98C840319CCA96 /* QRCodeTokenizationViewModel.swift */; };
-		E742356E24A000A030DCB244A9CE1F5A /* ApplePayTokenizationViewModel.swift in Sources */ = {isa = PBXBuildFile; fileRef = AC2B1695E3A45CF5308CE82CFDF1A169 /* ApplePayTokenizationViewModel.swift */; };
-		E7C7D99A755620F9CBDDD4DB7CCC3EBD /* BundleExtension.swift in Sources */ = {isa = PBXBuildFile; fileRef = F78F280FD11847664FD148B610E068FF /* BundleExtension.swift */; };
-		E96992F06A3F7F009D120159136801F7 /* PrimerCVVFieldView.swift in Sources */ = {isa = PBXBuildFile; fileRef = F483CC0BF53EEAA1F2094048A442371B /* PrimerCVVFieldView.swift */; };
-		EBBD872CEE3C3264975AFC660359B8D0 /* firstly.swift in Sources */ = {isa = PBXBuildFile; fileRef = A3DC055C2316AE41E8359F7DC41DD96F /* firstly.swift */; };
-		EBC897F5358D5EC0FE2FCDACBD13D9B0 /* OrderItem.swift in Sources */ = {isa = PBXBuildFile; fileRef = 777DA230B02C0400F87D0F3129DB7317 /* OrderItem.swift */; };
-		ECEBDF99750176607AB14916082A63FA /* CheckoutWithVaultedPaymentMethodViewModel.swift in Sources */ = {isa = PBXBuildFile; fileRef = 0193387F5F37CC9738CDB69F9FC35DDE /* CheckoutWithVaultedPaymentMethodViewModel.swift */; };
-		EE07B74560A2B8148B6411E13A0159B8 /* Dispatcher.swift in Sources */ = {isa = PBXBuildFile; fileRef = 225228FEAEF6EC0209F211537EADF440 /* Dispatcher.swift */; };
-		F164B75CAA5C29C3321691959C88C52F /* SuccessResponse.swift in Sources */ = {isa = PBXBuildFile; fileRef = BF6538982077B97C14CB88DDB5CEDF04 /* SuccessResponse.swift */; };
-		F38BCD3911007D02EB866EB7ECE41E15 /* PrimerAPIClient.swift in Sources */ = {isa = PBXBuildFile; fileRef = B2B7BD10FEE607B19CB27C35B7660AA2 /* PrimerAPIClient.swift */; };
-		F6092E4D4C2C13B09F6108575DAA3E57 /* PayPalTokenizationViewModel.swift in Sources */ = {isa = PBXBuildFile; fileRef = DFF22F49DC46A8010896B9239ADCAD53 /* PayPalTokenizationViewModel.swift */; };
-		F6ADC71D4D25C548BA5A310BE0DCC584 /* CreateResumePaymentService.swift in Sources */ = {isa = PBXBuildFile; fileRef = 0A1D402722E7B95F216C0BC11ED3A603 /* CreateResumePaymentService.swift */; };
-		F6E3DFFEF0FEB45B734335ACADAD6B7E /* CancellableCatchable.swift in Sources */ = {isa = PBXBuildFile; fileRef = E6753CBAD33819081261FAB29AC65438 /* CancellableCatchable.swift */; };
-		F6FCEA41B7D4A17FD20C345E86296343 /* Pods-PrimerSDK_Example-dummy.m in Sources */ = {isa = PBXBuildFile; fileRef = 21F4ACB1142B1B9457658584BF5CD35A /* Pods-PrimerSDK_Example-dummy.m */; };
-		F787C80394265D36638FAE24181B8D2B /* PayPalService.swift in Sources */ = {isa = PBXBuildFile; fileRef = FA6221D83AD0246B533D71C915AC0A12 /* PayPalService.swift */; };
-		FA1709BC4B937E9A74824021F67362CD /* Error.swift in Sources */ = {isa = PBXBuildFile; fileRef = D9AB18DF6FA17F61F277E9F15318FC90 /* Error.swift */; };
-		FB1B98099AA49CAC6899683D01E670FF /* PrimerTextFieldView.swift in Sources */ = {isa = PBXBuildFile; fileRef = 97390BEBB25B35F7151343DEA9551DF6 /* PrimerTextFieldView.swift */; };
-		FB620246DD40E7168974B29F38AD3587 /* RateLimitedDispatcher.swift in Sources */ = {isa = PBXBuildFile; fileRef = 6E5E65B3FD39C86953B067BBF9E4B052 /* RateLimitedDispatcher.swift */; };
-		FCDBF2CAE1D0CFCE0A00A6CFEE58AA65 /* PrimerSDK-PrimerResources in Resources */ = {isa = PBXBuildFile; fileRef = A8B3BC107C2BDC3C03D961866F721265 /* PrimerSDK-PrimerResources */; };
-		FE1A8ACC80C0AEE3AA41E4EE547D3C0E /* ConcurrencyLimitedDispatcher.swift in Sources */ = {isa = PBXBuildFile; fileRef = AE2F6C71C7E502D3D7F74D5F7D8F866C /* ConcurrencyLimitedDispatcher.swift */; };
-		FF0016B6661F295346ECD3FC47319292 /* PresentationController.swift in Sources */ = {isa = PBXBuildFile; fileRef = 9BFEC58764EA2A6FE41608E926CBCABB /* PresentationController.swift */; };
-/* End PBXBuildFile section */
-
-/* Begin PBXContainerItemProxy section */
-		2BE854B96EC2DB97941E7BDD8AC5F968 /* PBXContainerItemProxy */ = {
->>>>>>> fb03dd3d
-			isa = PBXContainerItemProxy;
-			containerPortal = BFDFE7DC352907FC980B868725387E98 /* Project object */;
-			proxyType = 1;
-			remoteGlobalIDString = F3BE9108C53B53949406218CEA55E0B2;
-			remoteInfo = PrimerSDK;
-		};
-<<<<<<< HEAD
-		685EB01BEBCFAD26B476BB6FC3E6C986 /* PBXContainerItemProxy */ = {
-=======
-		537480CB4EF40EA0596A4EA1F83F549E /* PBXContainerItemProxy */ = {
->>>>>>> fb03dd3d
+		E198DF3E5C6B1EC579801361C7A4FF56 /* PBXContainerItemProxy */ = {
 			isa = PBXContainerItemProxy;
 			containerPortal = BFDFE7DC352907FC980B868725387E98 /* Project object */;
 			proxyType = 1;
 			remoteGlobalIDString = 6C144A762E9B598392AFFEC8F873746A;
 			remoteInfo = "Pods-PrimerSDK_Example";
 		};
-		FF7A04F6B938548F57329123158D1878 /* PBXContainerItemProxy */ = {
-			isa = PBXContainerItemProxy;
-			containerPortal = BFDFE7DC352907FC980B868725387E98 /* Project object */;
-			proxyType = 1;
-			remoteGlobalIDString = 6C144A762E9B598392AFFEC8F873746A;
-			remoteInfo = "Pods-PrimerSDK_Example";
-		};
 /* End PBXContainerItemProxy section */
 
 /* Begin PBXFileReference section */
-<<<<<<< HEAD
-		0122DA09C1FA725F02667551B37B65E5 /* AES256.swift */ = {isa = PBXFileReference; includeInIndex = 1; lastKnownFileType = sourcecode.swift; path = AES256.swift; sourceTree = "<group>"; };
-		01971059EB58189857FE60D02FA9BA68 /* ResourceBundle-PrimerResources-PrimerSDK-Info.plist */ = {isa = PBXFileReference; includeInIndex = 1; lastKnownFileType = text.plist.xml; path = "ResourceBundle-PrimerResources-PrimerSDK-Info.plist"; sourceTree = "<group>"; };
-		033FF6D2CBBB54853D08BD3073541556 /* PaymentAPIModel.swift */ = {isa = PBXFileReference; includeInIndex = 1; lastKnownFileType = sourcecode.swift; path = PaymentAPIModel.swift; sourceTree = "<group>"; };
-		06080C3769856AC4E94B2A4E416EBD7E /* ClientSession.swift */ = {isa = PBXFileReference; includeInIndex = 1; lastKnownFileType = sourcecode.swift; path = ClientSession.swift; sourceTree = "<group>"; };
-		0752BD41344C3C460998317452214897 /* CancellablePromise.swift */ = {isa = PBXFileReference; includeInIndex = 1; lastKnownFileType = sourcecode.swift; path = CancellablePromise.swift; sourceTree = "<group>"; };
-		07ABAC4A253752E5EFD21CFD15864DBF /* PrimerSDK.debug.xcconfig */ = {isa = PBXFileReference; includeInIndex = 1; lastKnownFileType = text.xcconfig; path = PrimerSDK.debug.xcconfig; sourceTree = "<group>"; };
-		093563A63030ECD80065EA618073B7C3 /* AlertController.swift */ = {isa = PBXFileReference; includeInIndex = 1; lastKnownFileType = sourcecode.swift; path = AlertController.swift; sourceTree = "<group>"; };
-		09C30FF96191C9462D58843FA0C90ECF /* URLSessionStack.swift */ = {isa = PBXFileReference; includeInIndex = 1; lastKnownFileType = sourcecode.swift; path = URLSessionStack.swift; sourceTree = "<group>"; };
-		0A93B18BF2828A1DD6906795F8DB2AEA /* nb.lproj */ = {isa = PBXFileReference; includeInIndex = 1; path = nb.lproj; sourceTree = "<group>"; };
-		0B7E4FA8BACC8D1A529B8D3636E0A779 /* PrimerTheme+Colors.swift */ = {isa = PBXFileReference; includeInIndex = 1; lastKnownFileType = sourcecode.swift; path = "PrimerTheme+Colors.swift"; sourceTree = "<group>"; };
-		0BEC275C76ED40052AD42E204E576C7A /* UXMode.swift */ = {isa = PBXFileReference; includeInIndex = 1; lastKnownFileType = sourcecode.swift; path = UXMode.swift; sourceTree = "<group>"; };
-		0C42B1C36BF1452597C216CA5CCA7D96 /* ResumeHandlerProtocol.swift */ = {isa = PBXFileReference; includeInIndex = 1; lastKnownFileType = sourcecode.swift; path = ResumeHandlerProtocol.swift; sourceTree = "<group>"; };
-		0EE3C104E4CC2A847E601C1A428266CC /* nl.lproj */ = {isa = PBXFileReference; includeInIndex = 1; path = nl.lproj; sourceTree = "<group>"; };
-		0F0D303758D204CEBC463357E7223BC1 /* Catchable.swift */ = {isa = PBXFileReference; includeInIndex = 1; lastKnownFileType = sourcecode.swift; path = Catchable.swift; sourceTree = "<group>"; };
-		12D14ACDCA11A92B1CF370EC5A1DCF8E /* CheckoutWithVaultedPaymentMethodViewModel.swift */ = {isa = PBXFileReference; includeInIndex = 1; lastKnownFileType = sourcecode.swift; path = CheckoutWithVaultedPaymentMethodViewModel.swift; sourceTree = "<group>"; };
-		1312AD23D18CB639F43D71493D71FAAC /* DataExtension.swift */ = {isa = PBXFileReference; includeInIndex = 1; lastKnownFileType = sourcecode.swift; path = DataExtension.swift; sourceTree = "<group>"; };
-		156A52844F46690C4D284A138FB8E3D0 /* pl.lproj */ = {isa = PBXFileReference; includeInIndex = 1; path = pl.lproj; sourceTree = "<group>"; };
-		174732E30EC4F33D3F7306F83CAEFFCA /* DependencyInjection.swift */ = {isa = PBXFileReference; includeInIndex = 1; lastKnownFileType = sourcecode.swift; path = DependencyInjection.swift; sourceTree = "<group>"; };
-		1A7A2547978AE69A70DECD38B8D9841B /* PrimerThemeData+Deprecated.swift */ = {isa = PBXFileReference; includeInIndex = 1; lastKnownFileType = sourcecode.swift; path = "PrimerThemeData+Deprecated.swift"; sourceTree = "<group>"; };
-		1B056A54F429F1909382CC78176A7B28 /* PrimerViewController.swift */ = {isa = PBXFileReference; includeInIndex = 1; lastKnownFileType = sourcecode.swift; path = PrimerViewController.swift; sourceTree = "<group>"; };
-		1B35FACDBE84CA06A1A274CB97506623 /* PrimerError.swift */ = {isa = PBXFileReference; includeInIndex = 1; lastKnownFileType = sourcecode.swift; path = PrimerError.swift; sourceTree = "<group>"; };
-		1D1A91B302C872F5931BC2D77A8F4098 /* PrimerDelegate.swift */ = {isa = PBXFileReference; includeInIndex = 1; lastKnownFileType = sourcecode.swift; path = PrimerDelegate.swift; sourceTree = "<group>"; };
-		1F1E8D695DC5E8C3FB2EB6B703E2C6CA /* RateLimitedDispatcher.swift */ = {isa = PBXFileReference; includeInIndex = 1; lastKnownFileType = sourcecode.swift; path = RateLimitedDispatcher.swift; sourceTree = "<group>"; };
-		203BB6AC80A28FF8F5BF6CB917EAEFF4 /* PrimerHeadlessUniversalCheckoutUIManager.swift */ = {isa = PBXFileReference; includeInIndex = 1; lastKnownFileType = sourcecode.swift; path = PrimerHeadlessUniversalCheckoutUIManager.swift; sourceTree = "<group>"; };
-		20402235033074A149C8FFC1B833607E /* after.swift */ = {isa = PBXFileReference; includeInIndex = 1; lastKnownFileType = sourcecode.swift; path = after.swift; sourceTree = "<group>"; };
-		20560427EE60D4F2FED34E20EEA17819 /* CatchWrappers.swift */ = {isa = PBXFileReference; includeInIndex = 1; lastKnownFileType = sourcecode.swift; path = CatchWrappers.swift; sourceTree = "<group>"; };
-		2103B28385064FDEBBD51B0D4F802AF7 /* PrimerSource.swift */ = {isa = PBXFileReference; includeInIndex = 1; lastKnownFileType = sourcecode.swift; path = PrimerSource.swift; sourceTree = "<group>"; };
-		21D23B77E7EEDCF1512DDFD7A558C049 /* Apaya.swift */ = {isa = PBXFileReference; includeInIndex = 1; lastKnownFileType = sourcecode.swift; path = Apaya.swift; sourceTree = "<group>"; };
+		01282D567CFAAA6C046F3DFD04A51EAC /* PrimerWebViewController.swift */ = {isa = PBXFileReference; includeInIndex = 1; lastKnownFileType = sourcecode.swift; path = PrimerWebViewController.swift; sourceTree = "<group>"; };
+		039EB1C1067B83FFD11D3E2372ABFAC4 /* VaultPaymentMethodViewModel.swift */ = {isa = PBXFileReference; includeInIndex = 1; lastKnownFileType = sourcecode.swift; path = VaultPaymentMethodViewModel.swift; sourceTree = "<group>"; };
+		03BFD2721768596460943518CFCE186D /* LICENSE */ = {isa = PBXFileReference; includeInIndex = 1; path = LICENSE; sourceTree = "<group>"; };
+		04A33888DC9E1D85E9A8C41F10BF59C1 /* BankTableViewCell.swift */ = {isa = PBXFileReference; includeInIndex = 1; lastKnownFileType = sourcecode.swift; path = BankTableViewCell.swift; sourceTree = "<group>"; };
+		054702ADBCD2EBBDCD2190ABA2BAB862 /* Keychain.swift */ = {isa = PBXFileReference; includeInIndex = 1; lastKnownFileType = sourcecode.swift; path = Keychain.swift; sourceTree = "<group>"; };
+		0566FEEDE1068B75E1807994B06EFE2D /* PrimerPostalCodeFieldView.swift */ = {isa = PBXFileReference; includeInIndex = 1; lastKnownFileType = sourcecode.swift; path = PrimerPostalCodeFieldView.swift; sourceTree = "<group>"; };
+		05E280E94860EC619933835FF4792248 /* PrimerTheme+Buttons.swift */ = {isa = PBXFileReference; includeInIndex = 1; lastKnownFileType = sourcecode.swift; path = "PrimerTheme+Buttons.swift"; sourceTree = "<group>"; };
+		082885EAD47877A75BA817C71DA99635 /* PrimerCardFormViewController.swift */ = {isa = PBXFileReference; includeInIndex = 1; lastKnownFileType = sourcecode.swift; path = PrimerCardFormViewController.swift; sourceTree = "<group>"; };
+		0830A4B7B455E303CF25A5540E9466B6 /* CancellableCatchable.swift */ = {isa = PBXFileReference; includeInIndex = 1; lastKnownFileType = sourcecode.swift; path = CancellableCatchable.swift; sourceTree = "<group>"; };
+		08C521C35D05F387331839DD3FCE5B74 /* Device.swift */ = {isa = PBXFileReference; includeInIndex = 1; lastKnownFileType = sourcecode.swift; path = Device.swift; sourceTree = "<group>"; };
+		0970F429FB584AA9EE4E58114E0C3C74 /* PaymentAPIModel.swift */ = {isa = PBXFileReference; includeInIndex = 1; lastKnownFileType = sourcecode.swift; path = PaymentAPIModel.swift; sourceTree = "<group>"; };
+		0BFC60D62D620A0DC657213D20D7C76D /* CardScannerViewController.swift */ = {isa = PBXFileReference; includeInIndex = 1; lastKnownFileType = sourcecode.swift; path = CardScannerViewController.swift; sourceTree = "<group>"; };
+		0C1E914DE3D4297FC6D7516C622ECFB0 /* PrimerTextFieldView.swift */ = {isa = PBXFileReference; includeInIndex = 1; lastKnownFileType = sourcecode.swift; path = PrimerTextFieldView.swift; sourceTree = "<group>"; };
+		0D91B4B054BD6223B254EE8E96C8D558 /* CreateResumePaymentService.swift */ = {isa = PBXFileReference; includeInIndex = 1; lastKnownFileType = sourcecode.swift; path = CreateResumePaymentService.swift; sourceTree = "<group>"; };
+		0EE7F483946248C63CC0919B1A6CA09F /* BankSelectorViewController.swift */ = {isa = PBXFileReference; includeInIndex = 1; lastKnownFileType = sourcecode.swift; path = BankSelectorViewController.swift; sourceTree = "<group>"; };
+		0F8A68B3F21BC19C6A85948DE425155D /* Apaya.swift */ = {isa = PBXFileReference; includeInIndex = 1; lastKnownFileType = sourcecode.swift; path = Apaya.swift; sourceTree = "<group>"; };
+		10A397ECB6D2CE386B76788E30464264 /* ApplePay.swift */ = {isa = PBXFileReference; includeInIndex = 1; lastKnownFileType = sourcecode.swift; path = ApplePay.swift; sourceTree = "<group>"; };
+		12DAF44201360D4443FC25DDA40B58FC /* PrimerCardholderNameFieldView.swift */ = {isa = PBXFileReference; includeInIndex = 1; lastKnownFileType = sourcecode.swift; path = PrimerCardholderNameFieldView.swift; sourceTree = "<group>"; };
+		12E2156C9090DF28C3E3064A9A800F74 /* de.lproj */ = {isa = PBXFileReference; includeInIndex = 1; path = de.lproj; sourceTree = "<group>"; };
+		13198631749F98E57CBCDC781ACDDFE8 /* Decisions.swift */ = {isa = PBXFileReference; includeInIndex = 1; lastKnownFileType = sourcecode.swift; path = Decisions.swift; sourceTree = "<group>"; };
+		141E39F18186E055C44D808D388E930C /* es.lproj */ = {isa = PBXFileReference; includeInIndex = 1; path = es.lproj; sourceTree = "<group>"; };
+		14548BDA82E6524699EFDF7B77407E06 /* PrimerCustomStyleTextField.swift */ = {isa = PBXFileReference; includeInIndex = 1; lastKnownFileType = sourcecode.swift; path = PrimerCustomStyleTextField.swift; sourceTree = "<group>"; };
+		1523302B1A2AE22F6298A0686AE08BBE /* CardFormPaymentMethodTokenizationViewModel.swift */ = {isa = PBXFileReference; includeInIndex = 1; lastKnownFileType = sourcecode.swift; path = CardFormPaymentMethodTokenizationViewModel.swift; sourceTree = "<group>"; };
+		152FE6BF48C188D411B7D0B85EEF2444 /* CancelContext.swift */ = {isa = PBXFileReference; includeInIndex = 1; lastKnownFileType = sourcecode.swift; path = CancelContext.swift; sourceTree = "<group>"; };
+		16BCA801D72E8B8D332CFDFF8CD6E966 /* ApayaTokenizationViewModel.swift */ = {isa = PBXFileReference; includeInIndex = 1; lastKnownFileType = sourcecode.swift; path = ApayaTokenizationViewModel.swift; sourceTree = "<group>"; };
+		1795A506EA0112F3AE062921DA56E134 /* PrimerSDK-umbrella.h */ = {isa = PBXFileReference; includeInIndex = 1; lastKnownFileType = sourcecode.c.h; path = "PrimerSDK-umbrella.h"; sourceTree = "<group>"; };
+		184D686A25C77E925D0BBBD18F9135B0 /* PrimerCVVFieldView.swift */ = {isa = PBXFileReference; includeInIndex = 1; lastKnownFileType = sourcecode.swift; path = PrimerCVVFieldView.swift; sourceTree = "<group>"; };
+		1AB1D2BAF1DB49E738086F177EC33F92 /* AnalyticsService.swift */ = {isa = PBXFileReference; includeInIndex = 1; lastKnownFileType = sourcecode.swift; path = AnalyticsService.swift; sourceTree = "<group>"; };
+		1AD7F5724C0945C7E2932AC8F2DC4366 /* PrimerError.swift */ = {isa = PBXFileReference; includeInIndex = 1; lastKnownFileType = sourcecode.swift; path = PrimerError.swift; sourceTree = "<group>"; };
+		1AE426877F9BD73DD433FEEB120CA2AF /* Throwable.swift */ = {isa = PBXFileReference; includeInIndex = 1; lastKnownFileType = sourcecode.swift; path = Throwable.swift; sourceTree = "<group>"; };
+		1C6D355F58EDEB7A3BB6F62F354E3B68 /* ClientSession.swift */ = {isa = PBXFileReference; includeInIndex = 1; lastKnownFileType = sourcecode.swift; path = ClientSession.swift; sourceTree = "<group>"; };
+		1E33A8DF139367C2133AB4756567DEF8 /* GuaranteeWrappers.swift */ = {isa = PBXFileReference; includeInIndex = 1; lastKnownFileType = sourcecode.swift; path = GuaranteeWrappers.swift; sourceTree = "<group>"; };
 		21F4ACB1142B1B9457658584BF5CD35A /* Pods-PrimerSDK_Example-dummy.m */ = {isa = PBXFileReference; includeInIndex = 1; lastKnownFileType = sourcecode.c.objc; path = "Pods-PrimerSDK_Example-dummy.m"; sourceTree = "<group>"; };
-		22142871FA2B7A72449FAC3300530634 /* CardNetwork.swift */ = {isa = PBXFileReference; includeInIndex = 1; lastKnownFileType = sourcecode.swift; path = CardNetwork.swift; sourceTree = "<group>"; };
+		2251AC69694B0C63F6A2CEA5D19B59E3 /* PrimerDelegate.swift */ = {isa = PBXFileReference; includeInIndex = 1; lastKnownFileType = sourcecode.swift; path = PrimerDelegate.swift; sourceTree = "<group>"; };
+		2304F871D02FF82828AE51FA4690EC18 /* MockPrimerAPIClient.swift */ = {isa = PBXFileReference; includeInIndex = 1; lastKnownFileType = sourcecode.swift; path = MockPrimerAPIClient.swift; sourceTree = "<group>"; };
+		23920FF2835AC07231CCEDA4556ED2CF /* PrimerTestPaymentMethodTokenizationViewModel.swift */ = {isa = PBXFileReference; includeInIndex = 1; lastKnownFileType = sourcecode.swift; path = PrimerTestPaymentMethodTokenizationViewModel.swift; sourceTree = "<group>"; };
 		23FD1D157B8C8E7148BE8A7D354A051F /* Pods-PrimerSDK_Tests */ = {isa = PBXFileReference; explicitFileType = wrapper.framework; includeInIndex = 0; name = "Pods-PrimerSDK_Tests"; path = Pods_PrimerSDK_Tests.framework; sourceTree = BUILT_PRODUCTS_DIR; };
-		24219A069D2628FCD8215C7F3E6896D6 /* PrimerImage.swift */ = {isa = PBXFileReference; includeInIndex = 1; lastKnownFileType = sourcecode.swift; path = PrimerImage.swift; sourceTree = "<group>"; };
-		24C123AADC040BE600145FB7FE9D0D66 /* AnalyticsService.swift */ = {isa = PBXFileReference; includeInIndex = 1; lastKnownFileType = sourcecode.swift; path = AnalyticsService.swift; sourceTree = "<group>"; };
-		2502F1AEFB7061D2A9B1E98170053769 /* Klarna.swift */ = {isa = PBXFileReference; includeInIndex = 1; lastKnownFileType = sourcecode.swift; path = Klarna.swift; sourceTree = "<group>"; };
-		25A9CC192BE5BC84A244DFDB010510B2 /* Primer.swift */ = {isa = PBXFileReference; includeInIndex = 1; lastKnownFileType = sourcecode.swift; path = Primer.swift; sourceTree = "<group>"; };
-		27445FE9C9DE5E19EF3B5E6E507A2322 /* Currency.swift */ = {isa = PBXFileReference; includeInIndex = 1; lastKnownFileType = sourcecode.swift; path = Currency.swift; sourceTree = "<group>"; };
-		274A62C27906177224548C54BF9428E1 /* Colors.swift */ = {isa = PBXFileReference; includeInIndex = 1; lastKnownFileType = sourcecode.swift; path = Colors.swift; sourceTree = "<group>"; };
-		275031A157FC5EE2C9C8F199FDFAC163 /* AdyenDotPay.swift */ = {isa = PBXFileReference; includeInIndex = 1; lastKnownFileType = sourcecode.swift; path = AdyenDotPay.swift; sourceTree = "<group>"; };
-		27BDD1E1017D996DE3A5725F205A4733 /* PrimerSDK.release.xcconfig */ = {isa = PBXFileReference; includeInIndex = 1; lastKnownFileType = text.xcconfig; path = PrimerSDK.release.xcconfig; sourceTree = "<group>"; };
-		2892A62195BEFAD2999FDFB3E08119B0 /* PaymentMethodToken.swift */ = {isa = PBXFileReference; includeInIndex = 1; lastKnownFileType = sourcecode.swift; path = PaymentMethodToken.swift; sourceTree = "<group>"; };
+		25E7645F4400C05489056B016CD7120F /* CancellableThenable.swift */ = {isa = PBXFileReference; includeInIndex = 1; lastKnownFileType = sourcecode.swift; path = CancellableThenable.swift; sourceTree = "<group>"; };
+		2670D9F5B893082B3748A694B9ADC85F /* WebViewUtil.swift */ = {isa = PBXFileReference; includeInIndex = 1; lastKnownFileType = sourcecode.swift; path = WebViewUtil.swift; sourceTree = "<group>"; };
+		26D67226E36F68625FC5CFE91D8E8C4D /* Box.swift */ = {isa = PBXFileReference; includeInIndex = 1; lastKnownFileType = sourcecode.swift; path = Box.swift; sourceTree = "<group>"; };
+		27968CDCEB10A3CBEF9213FD3D26D930 /* Catchable.swift */ = {isa = PBXFileReference; includeInIndex = 1; lastKnownFileType = sourcecode.swift; path = Catchable.swift; sourceTree = "<group>"; };
+		27F185656C5CB6604B8A605594B7805E /* PrimerHeadlessUniversalCheckoutProtocols.swift */ = {isa = PBXFileReference; includeInIndex = 1; lastKnownFileType = sourcecode.swift; path = PrimerHeadlessUniversalCheckoutProtocols.swift; sourceTree = "<group>"; };
+		2874B3B52D309A3DD13BCF7B26969C36 /* nb.lproj */ = {isa = PBXFileReference; includeInIndex = 1; path = nb.lproj; sourceTree = "<group>"; };
 		28E47791C9F9D0A9BA05C719761A4F3F /* PrimerSDK */ = {isa = PBXFileReference; explicitFileType = wrapper.framework; includeInIndex = 0; name = PrimerSDK; path = PrimerSDK.framework; sourceTree = BUILT_PRODUCTS_DIR; };
-		2B7BDE172A9EF691790D707F7BBDC9A9 /* ApplePay.swift */ = {isa = PBXFileReference; includeInIndex = 1; lastKnownFileType = sourcecode.swift; path = ApplePay.swift; sourceTree = "<group>"; };
-		2C4E83B3437E4337B2D089769DA443B5 /* ImageName.swift */ = {isa = PBXFileReference; includeInIndex = 1; lastKnownFileType = sourcecode.swift; path = ImageName.swift; sourceTree = "<group>"; };
-		2DB6C9096380994F16EBB8D25BEF44AF /* Logger.swift */ = {isa = PBXFileReference; includeInIndex = 1; lastKnownFileType = sourcecode.swift; path = Logger.swift; sourceTree = "<group>"; };
-		2DF81640B71DE10DE44F4CE03334790F /* PrimerSDK-prefix.pch */ = {isa = PBXFileReference; includeInIndex = 1; lastKnownFileType = sourcecode.c.h; path = "PrimerSDK-prefix.pch"; sourceTree = "<group>"; };
-		2F786B450E93CD28FEE85E90B88E810C /* PrimerHeadlessUniversalCheckout.swift */ = {isa = PBXFileReference; includeInIndex = 1; lastKnownFileType = sourcecode.swift; path = PrimerHeadlessUniversalCheckout.swift; sourceTree = "<group>"; };
-		32CB5B7188B51DDE690EB45AE279B7E5 /* QRCodeViewController.swift */ = {isa = PBXFileReference; includeInIndex = 1; lastKnownFileType = sourcecode.swift; path = QRCodeViewController.swift; sourceTree = "<group>"; };
-		3307927005900847EE7333DA8B40BE69 /* PaymentMethodComponent.swift */ = {isa = PBXFileReference; includeInIndex = 1; lastKnownFileType = sourcecode.swift; path = PaymentMethodComponent.swift; sourceTree = "<group>"; };
-		342207BD65658BDD7D5F590BE81A52B5 /* Resolver.swift */ = {isa = PBXFileReference; includeInIndex = 1; lastKnownFileType = sourcecode.swift; path = Resolver.swift; sourceTree = "<group>"; };
-		34C138B2BC3C8E1B3532A161CDAC2C4F /* Promise.swift */ = {isa = PBXFileReference; includeInIndex = 1; lastKnownFileType = sourcecode.swift; path = Promise.swift; sourceTree = "<group>"; };
-		352B9D5033B33DE7FD46EC35EF8D0B78 /* AnyEncodable.swift */ = {isa = PBXFileReference; includeInIndex = 1; lastKnownFileType = sourcecode.swift; path = AnyEncodable.swift; sourceTree = "<group>"; };
-		36E00A7EDB0E69C79FEABA02C83576A6 /* es.lproj */ = {isa = PBXFileReference; includeInIndex = 1; path = es.lproj; sourceTree = "<group>"; };
+		2923C0184FAE42EF703C3F831341C25F /* en.lproj */ = {isa = PBXFileReference; includeInIndex = 1; path = en.lproj; sourceTree = "<group>"; };
+		2A030FE364923A13EDE9EA6B6F2523D3 /* Strings.swift */ = {isa = PBXFileReference; includeInIndex = 1; lastKnownFileType = sourcecode.swift; name = Strings.swift; path = Sources/PrimerSDK/Classes/Strings.swift; sourceTree = "<group>"; };
+		2A6CF02494C1AE12EF90B7E3807FEB0C /* WrapperProtocols.swift */ = {isa = PBXFileReference; includeInIndex = 1; lastKnownFileType = sourcecode.swift; path = WrapperProtocols.swift; sourceTree = "<group>"; };
+		2B8D255F6C939948F8336992449E817E /* ArrayExtension.swift */ = {isa = PBXFileReference; includeInIndex = 1; lastKnownFileType = sourcecode.swift; path = ArrayExtension.swift; sourceTree = "<group>"; };
+		2CB70D8557A7751B6218466068553C06 /* PaymentResponse.swift */ = {isa = PBXFileReference; includeInIndex = 1; lastKnownFileType = sourcecode.swift; path = PaymentResponse.swift; sourceTree = "<group>"; };
+		2E1C487CF7109A7DD1FF04F93B410265 /* PrimerViewController.swift */ = {isa = PBXFileReference; includeInIndex = 1; lastKnownFileType = sourcecode.swift; path = PrimerViewController.swift; sourceTree = "<group>"; };
+		2F6137183D73E1F67B4EA317627FAAC9 /* IntExtension.swift */ = {isa = PBXFileReference; includeInIndex = 1; lastKnownFileType = sourcecode.swift; path = IntExtension.swift; sourceTree = "<group>"; };
+		3167385F36B51E5D3372D595944D0B9C /* Configuration.swift */ = {isa = PBXFileReference; includeInIndex = 1; lastKnownFileType = sourcecode.swift; path = Configuration.swift; sourceTree = "<group>"; };
+		31CA25D874478D5A96059E53745CE7C8 /* Guarantee.swift */ = {isa = PBXFileReference; includeInIndex = 1; lastKnownFileType = sourcecode.swift; path = Guarantee.swift; sourceTree = "<group>"; };
+		346C19C5459D495DAF3B9B68FB670142 /* ReloadDelegate.swift */ = {isa = PBXFileReference; includeInIndex = 1; lastKnownFileType = sourcecode.swift; path = ReloadDelegate.swift; sourceTree = "<group>"; };
+		35A78B048D3B0819093A0A5CAF38AF2D /* PrimerSource.swift */ = {isa = PBXFileReference; includeInIndex = 1; lastKnownFileType = sourcecode.swift; path = PrimerSource.swift; sourceTree = "<group>"; };
+		3659D8AF4F79CAEF02D01C8D51648800 /* PayPalTokenizationViewModel.swift */ = {isa = PBXFileReference; includeInIndex = 1; lastKnownFileType = sourcecode.swift; path = PayPalTokenizationViewModel.swift; sourceTree = "<group>"; };
+		3707FAC32EA1AF395E77ACD7FEB02AD1 /* FormType.swift */ = {isa = PBXFileReference; includeInIndex = 1; lastKnownFileType = sourcecode.swift; path = FormType.swift; sourceTree = "<group>"; };
 		3780FF276696624E5AD4A629D4CC4AD8 /* Pods-PrimerSDK_Example-umbrella.h */ = {isa = PBXFileReference; includeInIndex = 1; lastKnownFileType = sourcecode.c.h; path = "Pods-PrimerSDK_Example-umbrella.h"; sourceTree = "<group>"; };
-		393FF58997E9D29579733DCB810AA61D /* PrimerNibView.swift */ = {isa = PBXFileReference; includeInIndex = 1; lastKnownFileType = sourcecode.swift; path = PrimerNibView.swift; sourceTree = "<group>"; };
-		3B3DFF74BD03B8BF50C86966920A9407 /* FinallyWrappers.swift */ = {isa = PBXFileReference; includeInIndex = 1; lastKnownFileType = sourcecode.swift; path = FinallyWrappers.swift; sourceTree = "<group>"; };
-		3C43CBE082A12620C66F540C385885A3 /* PrimerRootViewController.swift */ = {isa = PBXFileReference; includeInIndex = 1; lastKnownFileType = sourcecode.swift; path = PrimerRootViewController.swift; sourceTree = "<group>"; };
+		3977569FBEEDBE0B2FC034110672F670 /* SuccessResponse.swift */ = {isa = PBXFileReference; includeInIndex = 1; lastKnownFileType = sourcecode.swift; path = SuccessResponse.swift; sourceTree = "<group>"; };
+		3A80461734A0871A7528315BB68C6B8B /* PrimerSDK-prefix.pch */ = {isa = PBXFileReference; includeInIndex = 1; lastKnownFileType = sourcecode.c.h; path = "PrimerSDK-prefix.pch"; sourceTree = "<group>"; };
+		3C08CB1195461A25CCE14D0AB8E11D38 /* UIDeviceExtension.swift */ = {isa = PBXFileReference; includeInIndex = 1; lastKnownFileType = sourcecode.swift; path = UIDeviceExtension.swift; sourceTree = "<group>"; };
 		3C474C1A0DABE2A3F404B63D4D59F30C /* Pods-PrimerSDK_Example.debug.xcconfig */ = {isa = PBXFileReference; includeInIndex = 1; lastKnownFileType = text.xcconfig; path = "Pods-PrimerSDK_Example.debug.xcconfig"; sourceTree = "<group>"; };
-		3CC9F606C2A12EC626F8E508452F32EA /* CardScannerViewController+SimpleScanDelegate.swift */ = {isa = PBXFileReference; includeInIndex = 1; lastKnownFileType = sourcecode.swift; path = "CardScannerViewController+SimpleScanDelegate.swift"; sourceTree = "<group>"; };
-		3E25215EC819D82EC18D8A11DBB5F34D /* Strings.swift */ = {isa = PBXFileReference; includeInIndex = 1; lastKnownFileType = sourcecode.swift; name = Strings.swift; path = Sources/PrimerSDK/Classes/Strings.swift; sourceTree = "<group>"; };
-		3EA3D99EC936825A3424864688299DF8 /* Dimensions.swift */ = {isa = PBXFileReference; includeInIndex = 1; lastKnownFileType = sourcecode.swift; path = Dimensions.swift; sourceTree = "<group>"; };
-		3F29E867D687DBE347FE59F769BF682A /* PrimerAPIClient+Promises.swift */ = {isa = PBXFileReference; includeInIndex = 1; lastKnownFileType = sourcecode.swift; path = "PrimerAPIClient+Promises.swift"; sourceTree = "<group>"; };
-		3FF99355FAF3956C3504C3CD36E63A5D /* PrimerTextField.swift */ = {isa = PBXFileReference; includeInIndex = 1; lastKnownFileType = sourcecode.swift; path = PrimerTextField.swift; sourceTree = "<group>"; };
-		40550005C9419FC6FEC93BD53EA5C508 /* ThenableWrappers.swift */ = {isa = PBXFileReference; includeInIndex = 1; lastKnownFileType = sourcecode.swift; path = ThenableWrappers.swift; sourceTree = "<group>"; };
-		4057ECCB7BF8FC469F8CA9C18ACE2F30 /* BankTableViewCell.swift */ = {isa = PBXFileReference; includeInIndex = 1; lastKnownFileType = sourcecode.swift; path = BankTableViewCell.swift; sourceTree = "<group>"; };
-		4061A854E23DFE5D7C2CE05D13D1E5F1 /* PrimerCardholderNameFieldView.swift */ = {isa = PBXFileReference; includeInIndex = 1; lastKnownFileType = sourcecode.swift; path = PrimerCardholderNameFieldView.swift; sourceTree = "<group>"; };
-		4134C2E798C7F10CBC2322DA8BC30F61 /* StrictRateLimitedDispatcher.swift */ = {isa = PBXFileReference; includeInIndex = 1; lastKnownFileType = sourcecode.swift; path = StrictRateLimitedDispatcher.swift; sourceTree = "<group>"; };
-		42C6D4B514F590ED2E726CFE4FE2B826 /* PrimerUniversalCheckoutViewController.swift */ = {isa = PBXFileReference; includeInIndex = 1; lastKnownFileType = sourcecode.swift; path = PrimerUniversalCheckoutViewController.swift; sourceTree = "<group>"; };
-		4302D61F70663AFCC242BCB0CB32CA07 /* PrimerContainerViewController.swift */ = {isa = PBXFileReference; includeInIndex = 1; lastKnownFileType = sourcecode.swift; path = PrimerContainerViewController.swift; sourceTree = "<group>"; };
-		4387BE4D2B85B689ABD77B1035D13845 /* PrimerFormViewController.swift */ = {isa = PBXFileReference; includeInIndex = 1; lastKnownFileType = sourcecode.swift; path = PrimerFormViewController.swift; sourceTree = "<group>"; };
-		44ABE9B8E1943A6353BD74CA99C34BE6 /* Guarantee.swift */ = {isa = PBXFileReference; includeInIndex = 1; lastKnownFileType = sourcecode.swift; path = Guarantee.swift; sourceTree = "<group>"; };
-		44E1F0C4B5C3C8B2824765AD8256B770 /* ExternalPaymentMethodTokenizationViewModel.swift */ = {isa = PBXFileReference; includeInIndex = 1; lastKnownFileType = sourcecode.swift; path = ExternalPaymentMethodTokenizationViewModel.swift; sourceTree = "<group>"; };
-		46D47B3846154A4254810A7E6ACC460B /* PrimerLoadingViewController.swift */ = {isa = PBXFileReference; includeInIndex = 1; lastKnownFileType = sourcecode.swift; path = PrimerLoadingViewController.swift; sourceTree = "<group>"; };
-		4732BDD0DA1B6F1DE8C3ABE350BFAB6C /* CountryCode.swift */ = {isa = PBXFileReference; includeInIndex = 1; lastKnownFileType = sourcecode.swift; path = CountryCode.swift; sourceTree = "<group>"; };
-		474B74ECD54A52D8733DC7BA2D77EEE0 /* Icons.xcassets */ = {isa = PBXFileReference; includeInIndex = 1; lastKnownFileType = folder.assetcatalog; name = Icons.xcassets; path = Sources/PrimerSDK/Resources/Icons.xcassets; sourceTree = "<group>"; };
-		47F6FB9B13665255E37FD71D6209AEB5 /* VaultPaymentMethodViewController.swift */ = {isa = PBXFileReference; includeInIndex = 1; lastKnownFileType = sourcecode.swift; path = VaultPaymentMethodViewController.swift; sourceTree = "<group>"; };
+		3D33D7FF92DC798E37B15D705FC5BC6A /* Weak.swift */ = {isa = PBXFileReference; includeInIndex = 1; lastKnownFileType = sourcecode.swift; path = Weak.swift; sourceTree = "<group>"; };
+		3E2E8807C2BC22482D03078C82418D38 /* Parser.swift */ = {isa = PBXFileReference; includeInIndex = 1; lastKnownFileType = sourcecode.swift; path = Parser.swift; sourceTree = "<group>"; };
+		3EBB883AD4AFE460186B4A7323C34DC4 /* Resolver.swift */ = {isa = PBXFileReference; includeInIndex = 1; lastKnownFileType = sourcecode.swift; path = Resolver.swift; sourceTree = "<group>"; };
+		3F0AB3F4D92016F2AEAD57671213D449 /* PrimerResultComponentView.swift */ = {isa = PBXFileReference; includeInIndex = 1; lastKnownFileType = sourcecode.swift; path = PrimerResultComponentView.swift; sourceTree = "<group>"; };
+		42D2D48CE2113C56F0CAA78BB71AC138 /* EnsureWrappers.swift */ = {isa = PBXFileReference; includeInIndex = 1; lastKnownFileType = sourcecode.swift; path = EnsureWrappers.swift; sourceTree = "<group>"; };
+		4389AC28EC9BAC0EB5C3240FEAD06919 /* PrimerImage.swift */ = {isa = PBXFileReference; includeInIndex = 1; lastKnownFileType = sourcecode.swift; path = PrimerImage.swift; sourceTree = "<group>"; };
+		43EE4909DAEFFF698C6E49E8E27E78E7 /* when.swift */ = {isa = PBXFileReference; includeInIndex = 1; lastKnownFileType = sourcecode.swift; path = when.swift; sourceTree = "<group>"; };
+		442E84F52E15C251658B7CC75F76D89A /* PrimerAPIClient+3DS.swift */ = {isa = PBXFileReference; includeInIndex = 1; lastKnownFileType = sourcecode.swift; path = "PrimerAPIClient+3DS.swift"; sourceTree = "<group>"; };
+		44A265407C842001DF4749C6EF5A2E3F /* Consolable.swift */ = {isa = PBXFileReference; includeInIndex = 1; lastKnownFileType = sourcecode.swift; path = Consolable.swift; sourceTree = "<group>"; };
+		46BA0D35C22DE8F3D37BDCC31D61BF11 /* JSONParser.swift */ = {isa = PBXFileReference; includeInIndex = 1; lastKnownFileType = sourcecode.swift; path = JSONParser.swift; sourceTree = "<group>"; };
+		46F10C838A14A4D1EC5008A9A50587B5 /* PrimerSDK-dummy.m */ = {isa = PBXFileReference; includeInIndex = 1; lastKnownFileType = sourcecode.c.objc; path = "PrimerSDK-dummy.m"; sourceTree = "<group>"; };
+		478F2B59BB56D391FB4EBCC7ED0FD87C /* PrimerTheme+TextStyles.swift */ = {isa = PBXFileReference; includeInIndex = 1; lastKnownFileType = sourcecode.swift; path = "PrimerTheme+TextStyles.swift"; sourceTree = "<group>"; };
 		48627A99264E6679D85F177DBB79DA83 /* Pods-PrimerSDK_Tests-Info.plist */ = {isa = PBXFileReference; includeInIndex = 1; lastKnownFileType = text.plist.xml; path = "Pods-PrimerSDK_Tests-Info.plist"; sourceTree = "<group>"; };
-		4AE26C2BEF8A2E26D7944983AF3B9237 /* Box.swift */ = {isa = PBXFileReference; includeInIndex = 1; lastKnownFileType = sourcecode.swift; path = Box.swift; sourceTree = "<group>"; };
-		4BC86083F9DBA5091799A33B4BBF9417 /* Mask.swift */ = {isa = PBXFileReference; includeInIndex = 1; lastKnownFileType = sourcecode.swift; path = Mask.swift; sourceTree = "<group>"; };
+		48EDBCEC2C8F1A6311755D7D6E7B4393 /* StrictRateLimitedDispatcher.swift */ = {isa = PBXFileReference; includeInIndex = 1; lastKnownFileType = sourcecode.swift; path = StrictRateLimitedDispatcher.swift; sourceTree = "<group>"; };
+		492A18D89F11FCB1AE6FEB26AF211FA7 /* CardButton.swift */ = {isa = PBXFileReference; includeInIndex = 1; lastKnownFileType = sourcecode.swift; path = CardButton.swift; sourceTree = "<group>"; };
+		4B84EB8D98935BDBE053E05DA0A9E7A3 /* OrderItem.swift */ = {isa = PBXFileReference; includeInIndex = 1; lastKnownFileType = sourcecode.swift; path = OrderItem.swift; sourceTree = "<group>"; };
 		4D3869E0A461E802A5916AA6523517A4 /* Pods-PrimerSDK_Example */ = {isa = PBXFileReference; explicitFileType = wrapper.framework; includeInIndex = 0; name = "Pods-PrimerSDK_Example"; path = Pods_PrimerSDK_Example.framework; sourceTree = BUILT_PRODUCTS_DIR; };
-		4D866A02E806B6CDEFE6D564A25DB331 /* UserDefaultsExtension.swift */ = {isa = PBXFileReference; includeInIndex = 1; lastKnownFileType = sourcecode.swift; path = UserDefaultsExtension.swift; sourceTree = "<group>"; };
-		4E96B24A8345C6E02406107B7CC53FFC /* 3DSService+Promises.swift */ = {isa = PBXFileReference; includeInIndex = 1; lastKnownFileType = sourcecode.swift; path = "3DSService+Promises.swift"; sourceTree = "<group>"; };
-		4FBA0759FCB472A31DCED36C367A48A4 /* PrimerWebViewController.swift */ = {isa = PBXFileReference; includeInIndex = 1; lastKnownFileType = sourcecode.swift; path = PrimerWebViewController.swift; sourceTree = "<group>"; };
-		50F36C21C3FEF594523725C3E95587F4 /* JSONParser.swift */ = {isa = PBXFileReference; includeInIndex = 1; lastKnownFileType = sourcecode.swift; path = JSONParser.swift; sourceTree = "<group>"; };
-		50FF87E7CFD115AA11EB68E8CD7C745A /* ExternalViewModel.swift */ = {isa = PBXFileReference; includeInIndex = 1; lastKnownFileType = sourcecode.swift; path = ExternalViewModel.swift; sourceTree = "<group>"; };
-		513D44F28E2C1AB313C36032DC7659C2 /* VaultCheckoutViewModel.swift */ = {isa = PBXFileReference; includeInIndex = 1; lastKnownFileType = sourcecode.swift; path = VaultCheckoutViewModel.swift; sourceTree = "<group>"; };
-		54C9AF2A0EF41178E0E4718BE1905816 /* PrimerSDK-Info.plist */ = {isa = PBXFileReference; includeInIndex = 1; lastKnownFileType = text.plist.xml; path = "PrimerSDK-Info.plist"; sourceTree = "<group>"; };
-		550877B4B609E01D60CD4EEBEB17D51E /* AnyDecodable.swift */ = {isa = PBXFileReference; includeInIndex = 1; lastKnownFileType = sourcecode.swift; path = AnyDecodable.swift; sourceTree = "<group>"; };
-		572832C7C088F66F8C3B59B71EF98096 /* PrimerTextFieldView.xib */ = {isa = PBXFileReference; includeInIndex = 1; lastKnownFileType = file.xib; path = PrimerTextFieldView.xib; sourceTree = "<group>"; };
+		4DF259CCF82F5E647169A99C9D3BAA78 /* UXMode.swift */ = {isa = PBXFileReference; includeInIndex = 1; lastKnownFileType = sourcecode.swift; path = UXMode.swift; sourceTree = "<group>"; };
+		4EB1B1EDD890E2D4097C3AE6B341A43D /* ar.lproj */ = {isa = PBXFileReference; includeInIndex = 1; path = ar.lproj; sourceTree = "<group>"; };
+		51B15B52AB0EFD7A5E8B700E62038EEF /* PrimerSDK.release.xcconfig */ = {isa = PBXFileReference; includeInIndex = 1; lastKnownFileType = text.xcconfig; path = PrimerSDK.release.xcconfig; sourceTree = "<group>"; };
+		52323280E2789FC343FEDD8A1323665F /* Thenable.swift */ = {isa = PBXFileReference; includeInIndex = 1; lastKnownFileType = sourcecode.swift; path = Thenable.swift; sourceTree = "<group>"; };
+		52A56F14E5B73C3CCD017E31672D2E48 /* PrimerNibView.swift */ = {isa = PBXFileReference; includeInIndex = 1; lastKnownFileType = sourcecode.swift; path = PrimerNibView.swift; sourceTree = "<group>"; };
+		5630019CC1452616CEA74D76270C0920 /* CatchWrappers.swift */ = {isa = PBXFileReference; includeInIndex = 1; lastKnownFileType = sourcecode.swift; path = CatchWrappers.swift; sourceTree = "<group>"; };
+		57144DF00250EF164EBA296B2B045D09 /* Icons.xcassets */ = {isa = PBXFileReference; includeInIndex = 1; lastKnownFileType = folder.assetcatalog; name = Icons.xcassets; path = Sources/PrimerSDK/Resources/Icons.xcassets; sourceTree = "<group>"; };
+		5717BD0CE50CE64E1DE3AAC9C44FBE9C /* it.lproj */ = {isa = PBXFileReference; includeInIndex = 1; path = it.lproj; sourceTree = "<group>"; };
 		582FD3213F3E32AF1194EEDF7C3BCD3F /* Pods-PrimerSDK_Example-acknowledgements.plist */ = {isa = PBXFileReference; includeInIndex = 1; lastKnownFileType = text.plist.xml; path = "Pods-PrimerSDK_Example-acknowledgements.plist"; sourceTree = "<group>"; };
-		5897BE7F86EBC0D8AA3A924B5F0A6E3B /* MockPrimerAPIClient.swift */ = {isa = PBXFileReference; includeInIndex = 1; lastKnownFileType = sourcecode.swift; path = MockPrimerAPIClient.swift; sourceTree = "<group>"; };
-		589EF75C837C20E6B8FBCD9DFC8B1DD5 /* PaymentMethodConfigurationOptions.swift */ = {isa = PBXFileReference; includeInIndex = 1; lastKnownFileType = sourcecode.swift; path = PaymentMethodConfigurationOptions.swift; sourceTree = "<group>"; };
-		58A52996C80FD6794151E635CFD683EF /* SuccessResponse.swift */ = {isa = PBXFileReference; includeInIndex = 1; lastKnownFileType = sourcecode.swift; path = SuccessResponse.swift; sourceTree = "<group>"; };
-		58EC5988C76926617BE212378BB43419 /* tr.lproj */ = {isa = PBXFileReference; includeInIndex = 1; path = tr.lproj; sourceTree = "<group>"; };
-		59C0017423AC407E280C74A7610A5A07 /* CardComponentsManager.swift */ = {isa = PBXFileReference; includeInIndex = 1; lastKnownFileType = sourcecode.swift; path = CardComponentsManager.swift; sourceTree = "<group>"; };
-		5A78E4AD1325E95CB869CFAEBCB36C7A /* PrimerCustomStyleTextField.swift */ = {isa = PBXFileReference; includeInIndex = 1; lastKnownFileType = sourcecode.swift; path = PrimerCustomStyleTextField.swift; sourceTree = "<group>"; };
-		5ADB71E4B2C078DAE6DCBE77C4C84B2E /* PrimerSDK.podspec */ = {isa = PBXFileReference; explicitFileType = text.script.ruby; includeInIndex = 1; indentWidth = 2; lastKnownFileType = text; path = PrimerSDK.podspec; sourceTree = "<group>"; tabWidth = 2; xcLanguageSpecificationIdentifier = xcode.lang.ruby; };
-		5B09750832E941810D9282D9B17AE7E7 /* PrimerAPIClient+3DS.swift */ = {isa = PBXFileReference; includeInIndex = 1; lastKnownFileType = sourcecode.swift; path = "PrimerAPIClient+3DS.swift"; sourceTree = "<group>"; };
-		5BBE17A2F5565A6B38E236EB872DDE25 /* GuaranteeWrappers.swift */ = {isa = PBXFileReference; includeInIndex = 1; lastKnownFileType = sourcecode.swift; path = GuaranteeWrappers.swift; sourceTree = "<group>"; };
-		5F64CFFD5BF290FD34A5121E2DF19DA4 /* PaymentMethodTokenizationViewModel+Logic.swift */ = {isa = PBXFileReference; includeInIndex = 1; lastKnownFileType = sourcecode.swift; path = "PaymentMethodTokenizationViewModel+Logic.swift"; sourceTree = "<group>"; };
-		5FFD0C3558AB6EDF5970097553174BEE /* ClientTokenService.swift */ = {isa = PBXFileReference; includeInIndex = 1; lastKnownFileType = sourcecode.swift; path = ClientTokenService.swift; sourceTree = "<group>"; };
-		609A862B970B0F9B60139B9F6DA7833F /* PayPal.swift */ = {isa = PBXFileReference; includeInIndex = 1; lastKnownFileType = sourcecode.swift; path = PayPal.swift; sourceTree = "<group>"; };
-		617A17EE08599ED7D448F3E105DFB99F /* EnsureWrappers.swift */ = {isa = PBXFileReference; includeInIndex = 1; lastKnownFileType = sourcecode.swift; path = EnsureWrappers.swift; sourceTree = "<group>"; };
-		619D87542ECD3D7B4681B604C13531FB /* PrimerContent.swift */ = {isa = PBXFileReference; includeInIndex = 1; lastKnownFileType = sourcecode.swift; path = PrimerContent.swift; sourceTree = "<group>"; };
-		621B28AD6081A28C06C5F9AF801AB975 /* Decisions.swift */ = {isa = PBXFileReference; includeInIndex = 1; lastKnownFileType = sourcecode.swift; path = Decisions.swift; sourceTree = "<group>"; };
+		59DA0A533890CB33AF297ED5ADB4937F /* Dispatcher.swift */ = {isa = PBXFileReference; includeInIndex = 1; lastKnownFileType = sourcecode.swift; path = Dispatcher.swift; sourceTree = "<group>"; };
+		59E81A01AF5A53746F07E23BD8C3FEF8 /* Analytics.swift */ = {isa = PBXFileReference; includeInIndex = 1; lastKnownFileType = sourcecode.swift; path = Analytics.swift; sourceTree = "<group>"; };
+		59FF252402633D4D53FCAF54268074A2 /* PayPal.swift */ = {isa = PBXFileReference; includeInIndex = 1; lastKnownFileType = sourcecode.swift; path = PayPal.swift; sourceTree = "<group>"; };
+		5A7D0344D2187D0DBF06BC3F19C0D7D9 /* PrimerSDK-Info.plist */ = {isa = PBXFileReference; includeInIndex = 1; lastKnownFileType = text.plist.xml; path = "PrimerSDK-Info.plist"; sourceTree = "<group>"; };
+		5B529DCEAF590BEDB5A8C711E0B2868F /* ResourceBundle-PrimerResources-PrimerSDK-Info.plist */ = {isa = PBXFileReference; includeInIndex = 1; lastKnownFileType = text.plist.xml; path = "ResourceBundle-PrimerResources-PrimerSDK-Info.plist"; sourceTree = "<group>"; };
+		5EE9AB04940CA5D3CC2070415B63FBF6 /* ImageName.swift */ = {isa = PBXFileReference; includeInIndex = 1; lastKnownFileType = sourcecode.swift; path = ImageName.swift; sourceTree = "<group>"; };
+		5F625C3E7460A3B6A148CF8C1666DC53 /* PrimerRootViewController.swift */ = {isa = PBXFileReference; includeInIndex = 1; lastKnownFileType = sourcecode.swift; path = PrimerRootViewController.swift; sourceTree = "<group>"; };
+		5F7C2DA879B0305E7051155081993C6E /* fr.lproj */ = {isa = PBXFileReference; includeInIndex = 1; path = fr.lproj; sourceTree = "<group>"; };
+		62B776DAC22F2AA7CAD3114238748D02 /* VaultService.swift */ = {isa = PBXFileReference; includeInIndex = 1; lastKnownFileType = sourcecode.swift; path = VaultService.swift; sourceTree = "<group>"; };
+		637542270338C823B73DAC9CBA139194 /* PayPalService.swift */ = {isa = PBXFileReference; includeInIndex = 1; lastKnownFileType = sourcecode.swift; path = PayPalService.swift; sourceTree = "<group>"; };
 		639AE4928116FBD4FAE7B3DD6BD21271 /* Pods-PrimerSDK_Tests-acknowledgements.plist */ = {isa = PBXFileReference; includeInIndex = 1; lastKnownFileType = text.plist.xml; path = "Pods-PrimerSDK_Tests-acknowledgements.plist"; sourceTree = "<group>"; };
-		63FB31AB51A6D520EF42AE8E2B6F21DB /* PrimerPostalCodeFieldView.swift */ = {isa = PBXFileReference; includeInIndex = 1; lastKnownFileType = sourcecode.swift; path = PrimerPostalCodeFieldView.swift; sourceTree = "<group>"; };
-		6404849CD5717938C42762089F49F3EE /* Endpoint.swift */ = {isa = PBXFileReference; includeInIndex = 1; lastKnownFileType = sourcecode.swift; path = Endpoint.swift; sourceTree = "<group>"; };
-		641B10A06C62BAD4AFBE04B67EB7A86B /* TokenizationService.swift */ = {isa = PBXFileReference; includeInIndex = 1; lastKnownFileType = sourcecode.swift; path = TokenizationService.swift; sourceTree = "<group>"; };
-		65A18072F2ED8BD2C65B16A6D65D9BE5 /* KlarnaTokenizationViewModel.swift */ = {isa = PBXFileReference; includeInIndex = 1; lastKnownFileType = sourcecode.swift; path = KlarnaTokenizationViewModel.swift; sourceTree = "<group>"; };
-		66B3F63583ED14F0BD538E786ECE0CF2 /* PaymentResponse.swift */ = {isa = PBXFileReference; includeInIndex = 1; lastKnownFileType = sourcecode.swift; path = PaymentResponse.swift; sourceTree = "<group>"; };
-		694EBBFFFF0A52FA53E18F290F42B180 /* da.lproj */ = {isa = PBXFileReference; includeInIndex = 1; path = da.lproj; sourceTree = "<group>"; };
-		6A58CC0DB3FC8AD0933EF42CF112EA6F /* PrimerThemeData.swift */ = {isa = PBXFileReference; includeInIndex = 1; lastKnownFileType = sourcecode.swift; path = PrimerThemeData.swift; sourceTree = "<group>"; };
-		6BB77B86E5238B600DFECBE43EB6F129 /* PaymentMethodsGroupView.swift */ = {isa = PBXFileReference; includeInIndex = 1; lastKnownFileType = sourcecode.swift; path = PaymentMethodsGroupView.swift; sourceTree = "<group>"; };
-		6CE9A453533D4B2491319BDC545E6008 /* PrimerCardNumberFieldView.swift */ = {isa = PBXFileReference; includeInIndex = 1; lastKnownFileType = sourcecode.swift; path = PrimerCardNumberFieldView.swift; sourceTree = "<group>"; };
-		6CED9A4144F49189F8651DE3DECF9B79 /* PrimerTheme+Borders.swift */ = {isa = PBXFileReference; includeInIndex = 1; lastKnownFileType = sourcecode.swift; path = "PrimerTheme+Borders.swift"; sourceTree = "<group>"; };
-		6D497FB1B864AD619A85ED3D6E2223CA /* PaymentMethodConfigurationType.swift */ = {isa = PBXFileReference; includeInIndex = 1; lastKnownFileType = sourcecode.swift; path = PaymentMethodConfigurationType.swift; sourceTree = "<group>"; };
-		6E02B82C98B3F8ACA66C79910184D1CB /* PrimerScrollView.swift */ = {isa = PBXFileReference; includeInIndex = 1; lastKnownFileType = sourcecode.swift; path = PrimerScrollView.swift; sourceTree = "<group>"; };
-		6E6A98E320D5535B8EF7AB774966E976 /* sv.lproj */ = {isa = PBXFileReference; includeInIndex = 1; path = sv.lproj; sourceTree = "<group>"; };
+		644C66FF459C0542099A65848E06D21E /* FlowDecisionTableViewCell.swift */ = {isa = PBXFileReference; includeInIndex = 1; lastKnownFileType = sourcecode.swift; path = FlowDecisionTableViewCell.swift; sourceTree = "<group>"; };
+		645EA36EB105BCD1C6FCD195FB20BB9C /* CheckoutWithVaultedPaymentMethodViewModel.swift */ = {isa = PBXFileReference; includeInIndex = 1; lastKnownFileType = sourcecode.swift; path = CheckoutWithVaultedPaymentMethodViewModel.swift; sourceTree = "<group>"; };
+		688BBF45C212009349077D0D0560AE26 /* hang.swift */ = {isa = PBXFileReference; includeInIndex = 1; lastKnownFileType = sourcecode.swift; path = hang.swift; sourceTree = "<group>"; };
+		6BD59796465D1C78FB890960BDF48ED0 /* PrimerTestPaymentMethodViewController.swift */ = {isa = PBXFileReference; includeInIndex = 1; lastKnownFileType = sourcecode.swift; path = PrimerTestPaymentMethodViewController.swift; sourceTree = "<group>"; };
+		6BD8E07FD0D78432624A4A69B002D367 /* HeaderFooterLabelView.swift */ = {isa = PBXFileReference; includeInIndex = 1; lastKnownFileType = sourcecode.swift; path = HeaderFooterLabelView.swift; sourceTree = "<group>"; };
+		6C522549B7EFA1190524A60151041E46 /* Error.swift */ = {isa = PBXFileReference; includeInIndex = 1; lastKnownFileType = sourcecode.swift; path = Error.swift; sourceTree = "<group>"; };
+		6CA222F76532AD6B3A0CAAA867FE812F /* PaymentMethodConfigurationOptions.swift */ = {isa = PBXFileReference; includeInIndex = 1; lastKnownFileType = sourcecode.swift; path = PaymentMethodConfigurationOptions.swift; sourceTree = "<group>"; };
+		6DB6185D3D9319AF5748BFCDF874FCE8 /* CheckoutModule.swift */ = {isa = PBXFileReference; includeInIndex = 1; lastKnownFileType = sourcecode.swift; path = CheckoutModule.swift; sourceTree = "<group>"; };
+		6E07EAA2F45EC5E41BEF30AFEC41E626 /* PrimerViewExtensions.swift */ = {isa = PBXFileReference; includeInIndex = 1; lastKnownFileType = sourcecode.swift; path = PrimerViewExtensions.swift; sourceTree = "<group>"; };
+		6EC8EE7907D214C5B977983C3B816D42 /* AppState.swift */ = {isa = PBXFileReference; includeInIndex = 1; lastKnownFileType = sourcecode.swift; path = AppState.swift; sourceTree = "<group>"; };
 		6F62EC7E7FE74F53F207CFD74D2416CA /* Pods-PrimerSDK_Example-Info.plist */ = {isa = PBXFileReference; includeInIndex = 1; lastKnownFileType = text.plist.xml; path = "Pods-PrimerSDK_Example-Info.plist"; sourceTree = "<group>"; };
-		7204996F6433F724ACF7722E90ADD439 /* PrimerCVVFieldView.swift */ = {isa = PBXFileReference; includeInIndex = 1; lastKnownFileType = sourcecode.swift; path = PrimerCVVFieldView.swift; sourceTree = "<group>"; };
-		7760767145A028132B89C0AC186F0D3B /* PrimerResultComponentView.swift */ = {isa = PBXFileReference; includeInIndex = 1; lastKnownFileType = sourcecode.swift; path = PrimerResultComponentView.swift; sourceTree = "<group>"; };
-		77DB61391840C0F89EC588C910DA45A8 /* PrimerTestPaymentMethodViewController.swift */ = {isa = PBXFileReference; includeInIndex = 1; lastKnownFileType = sourcecode.swift; path = PrimerTestPaymentMethodViewController.swift; sourceTree = "<group>"; };
-		78F4A73A349CD3AE9A54A437B9CF3F0D /* PrimerTheme+Views.swift */ = {isa = PBXFileReference; includeInIndex = 1; lastKnownFileType = sourcecode.swift; path = "PrimerTheme+Views.swift"; sourceTree = "<group>"; };
-		7933B9AB199134C8ED6529877C2C8E17 /* PrimerSDK.modulemap */ = {isa = PBXFileReference; includeInIndex = 1; lastKnownFileType = sourcecode.module; path = PrimerSDK.modulemap; sourceTree = "<group>"; };
-		7A7271E1437E5C2BDDF43A547469D059 /* PrimerHeadlessUniversalCheckoutProtocols.swift */ = {isa = PBXFileReference; includeInIndex = 1; lastKnownFileType = sourcecode.swift; path = PrimerHeadlessUniversalCheckoutProtocols.swift; sourceTree = "<group>"; };
-		7AA8DEB297071BE4F389846DA4B6D755 /* PrimerFlowEnums.swift */ = {isa = PBXFileReference; includeInIndex = 1; lastKnownFileType = sourcecode.swift; path = PrimerFlowEnums.swift; sourceTree = "<group>"; };
-		7B0903B4221B1BE853B03FFA85DA9155 /* 3DSService.swift */ = {isa = PBXFileReference; includeInIndex = 1; lastKnownFileType = sourcecode.swift; path = 3DSService.swift; sourceTree = "<group>"; };
-		7BBA493F10548FE874F651ED4CF7D711 /* PaymentMethodTokenizationRequest.swift */ = {isa = PBXFileReference; includeInIndex = 1; lastKnownFileType = sourcecode.swift; path = PaymentMethodTokenizationRequest.swift; sourceTree = "<group>"; };
-		7C91ECDF844D62AADCB56FE3C6691A20 /* race.swift */ = {isa = PBXFileReference; includeInIndex = 1; lastKnownFileType = sourcecode.swift; path = race.swift; sourceTree = "<group>"; };
-		7F186D8887347C126F33D49C6AC98E7C /* BankSelectorViewController.swift */ = {isa = PBXFileReference; includeInIndex = 1; lastKnownFileType = sourcecode.swift; path = BankSelectorViewController.swift; sourceTree = "<group>"; };
-		7F4B1C8A43D52B17177947FB6724030F /* PrimerTheme.swift */ = {isa = PBXFileReference; includeInIndex = 1; lastKnownFileType = sourcecode.swift; path = PrimerTheme.swift; sourceTree = "<group>"; };
-		810174E877BA805E64F2FBCBE0F2B85B /* PrimerTheme+Buttons.swift */ = {isa = PBXFileReference; includeInIndex = 1; lastKnownFileType = sourcecode.swift; path = "PrimerTheme+Buttons.swift"; sourceTree = "<group>"; };
-		81563EF5B54EE45E260CF639C0415CDE /* Parser.swift */ = {isa = PBXFileReference; includeInIndex = 1; lastKnownFileType = sourcecode.swift; path = Parser.swift; sourceTree = "<group>"; };
-		82A830CBD4E7B9AA341121C83B968CD6 /* NSErrorExtension.swift */ = {isa = PBXFileReference; includeInIndex = 1; lastKnownFileType = sourcecode.swift; path = NSErrorExtension.swift; sourceTree = "<group>"; };
-		834A57F3E9BF1A5C10DECD0F5D836F99 /* Connectivity.swift */ = {isa = PBXFileReference; includeInIndex = 1; lastKnownFileType = sourcecode.swift; path = Connectivity.swift; sourceTree = "<group>"; };
-		84EAD7FA496ABC51BEDB04AE66657F73 /* 3DS.swift */ = {isa = PBXFileReference; includeInIndex = 1; lastKnownFileType = sourcecode.swift; path = 3DS.swift; sourceTree = "<group>"; };
-		86BC301867FFC69688B62DE932CF45A0 /* RateLimitedDispatcherBase.swift */ = {isa = PBXFileReference; includeInIndex = 1; lastKnownFileType = sourcecode.swift; path = RateLimitedDispatcherBase.swift; sourceTree = "<group>"; };
-		87E0014A9C3960D46C43DA948C22BE40 /* DateExtension.swift */ = {isa = PBXFileReference; includeInIndex = 1; lastKnownFileType = sourcecode.swift; path = DateExtension.swift; sourceTree = "<group>"; };
-		888A482539DBEC0B394FC9DBE51B40A5 /* PaymentMethodTokenizationViewModel.swift */ = {isa = PBXFileReference; includeInIndex = 1; lastKnownFileType = sourcecode.swift; path = PaymentMethodTokenizationViewModel.swift; sourceTree = "<group>"; };
-		8914E7B6C1A05FF9FA4DE205CFE15BEF /* CancellableCatchable.swift */ = {isa = PBXFileReference; includeInIndex = 1; lastKnownFileType = sourcecode.swift; path = CancellableCatchable.swift; sourceTree = "<group>"; };
-		89999AAE19623A17934C43ACE989D814 /* Customer.swift */ = {isa = PBXFileReference; includeInIndex = 1; lastKnownFileType = sourcecode.swift; path = Customer.swift; sourceTree = "<group>"; };
-		89CD3D3E047A7B1C4A8C1FF7D79A8697 /* UIDeviceExtension.swift */ = {isa = PBXFileReference; includeInIndex = 1; lastKnownFileType = sourcecode.swift; path = UIDeviceExtension.swift; sourceTree = "<group>"; };
-		8AC98815AE3147EEEDF8CC04AC7F6CAF /* PrimerTextFieldView.swift */ = {isa = PBXFileReference; includeInIndex = 1; lastKnownFileType = sourcecode.swift; path = PrimerTextFieldView.swift; sourceTree = "<group>"; };
-		8AD087BF62C78897717B0B25B9AE6E78 /* PrimerCardFormViewController.swift */ = {isa = PBXFileReference; includeInIndex = 1; lastKnownFileType = sourcecode.swift; path = PrimerCardFormViewController.swift; sourceTree = "<group>"; };
-		8B8F6E799D7BF92AD20D1EB8660F5685 /* PrimerVaultManagerViewController.swift */ = {isa = PBXFileReference; includeInIndex = 1; lastKnownFileType = sourcecode.swift; path = PrimerVaultManagerViewController.swift; sourceTree = "<group>"; };
-		8BC246BF6480854C64C96A3EC8002898 /* CardButton.swift */ = {isa = PBXFileReference; includeInIndex = 1; lastKnownFileType = sourcecode.swift; path = CardButton.swift; sourceTree = "<group>"; };
-		8F0D1ADE01147BD37855D517D096B80D /* FlowDecisionTableViewCell.swift */ = {isa = PBXFileReference; includeInIndex = 1; lastKnownFileType = sourcecode.swift; path = FlowDecisionTableViewCell.swift; sourceTree = "<group>"; };
-		8F6FF1A95CC7AF8C26085A2162998837 /* QRCodeTokenizationViewModel.swift */ = {isa = PBXFileReference; includeInIndex = 1; lastKnownFileType = sourcecode.swift; path = QRCodeTokenizationViewModel.swift; sourceTree = "<group>"; };
-		8F93421756CE96186D3087BB75B8A81C /* UILocalizableUtil.swift */ = {isa = PBXFileReference; includeInIndex = 1; lastKnownFileType = sourcecode.swift; path = UILocalizableUtil.swift; sourceTree = "<group>"; };
-		8FC55405C21EB107DE554B6FA9509778 /* CancelContext.swift */ = {isa = PBXFileReference; includeInIndex = 1; lastKnownFileType = sourcecode.swift; path = CancelContext.swift; sourceTree = "<group>"; };
-		90255FE479CC0B1319537E9BAB8F25AB /* Weak.swift */ = {isa = PBXFileReference; includeInIndex = 1; lastKnownFileType = sourcecode.swift; path = Weak.swift; sourceTree = "<group>"; };
-		9064A927B083D09FD97DB2C849A41357 /* Optional+Extensions.swift */ = {isa = PBXFileReference; includeInIndex = 1; lastKnownFileType = sourcecode.swift; path = "Optional+Extensions.swift"; sourceTree = "<group>"; };
-		90F83028D12EE787F7E04FA1B85F7786 /* de.lproj */ = {isa = PBXFileReference; includeInIndex = 1; path = de.lproj; sourceTree = "<group>"; };
-		9296AB28A90C49E8A05763EEAC00B7B6 /* PrimerTableViewCell.swift */ = {isa = PBXFileReference; includeInIndex = 1; lastKnownFileType = sourcecode.swift; path = PrimerTableViewCell.swift; sourceTree = "<group>"; };
-		92A5450338AF7644D93D7F0E7960B8A9 /* DirectDebitMandate.swift */ = {isa = PBXFileReference; includeInIndex = 1; lastKnownFileType = sourcecode.swift; path = DirectDebitMandate.swift; sourceTree = "<group>"; };
-		93FDBF09FC565F02FCDDF8020DDB3B48 /* UIColorExtension.swift */ = {isa = PBXFileReference; includeInIndex = 1; lastKnownFileType = sourcecode.swift; path = UIColorExtension.swift; sourceTree = "<group>"; };
-		941064D32F312D50C19455FC58D3E105 /* AnyCodable.swift */ = {isa = PBXFileReference; includeInIndex = 1; lastKnownFileType = sourcecode.swift; path = AnyCodable.swift; sourceTree = "<group>"; };
-		95F4B5EE8296DCDADDFFBE2BC081D7E5 /* PayPalTokenizationViewModel.swift */ = {isa = PBXFileReference; includeInIndex = 1; lastKnownFileType = sourcecode.swift; path = PayPalTokenizationViewModel.swift; sourceTree = "<group>"; };
-		9912FF739EE1209A5BA229B627748416 /* UINavigationController+Extensions.swift */ = {isa = PBXFileReference; includeInIndex = 1; lastKnownFileType = sourcecode.swift; path = "UINavigationController+Extensions.swift"; sourceTree = "<group>"; };
-		9A932677CEC98F84CEB80482B07CE38E /* Content.swift */ = {isa = PBXFileReference; includeInIndex = 1; lastKnownFileType = sourcecode.swift; path = Content.swift; sourceTree = "<group>"; };
-		9BA329767C186D2ED183AEB6A7A7C586 /* CoreDataDispatcher.swift */ = {isa = PBXFileReference; includeInIndex = 1; lastKnownFileType = sourcecode.swift; path = CoreDataDispatcher.swift; sourceTree = "<group>"; };
-		9BB88DDEA524629A871CC2C7A630F38E /* fr.lproj */ = {isa = PBXFileReference; includeInIndex = 1; path = fr.lproj; sourceTree = "<group>"; };
-		9BD98DAD70C53D67BA6F381BA113933B /* PrimerInputViewController.swift */ = {isa = PBXFileReference; includeInIndex = 1; lastKnownFileType = sourcecode.swift; path = PrimerInputViewController.swift; sourceTree = "<group>"; };
-		9D3B60FEB5FC2FA6FED506629E350C3F /* PrimerAPIClient.swift */ = {isa = PBXFileReference; includeInIndex = 1; lastKnownFileType = sourcecode.swift; path = PrimerAPIClient.swift; sourceTree = "<group>"; };
+		6FEB1A7DA8A7C860D0661DFF6E846485 /* PaymentMethodToken.swift */ = {isa = PBXFileReference; includeInIndex = 1; lastKnownFileType = sourcecode.swift; path = PaymentMethodToken.swift; sourceTree = "<group>"; };
+		7201789C1DCABBCA864035E974639707 /* PrimerAPI.swift */ = {isa = PBXFileReference; includeInIndex = 1; lastKnownFileType = sourcecode.swift; path = PrimerAPI.swift; sourceTree = "<group>"; };
+		72CE9BB7822EC68AAC694B5AB350D48C /* PaymentMethodComponent.swift */ = {isa = PBXFileReference; includeInIndex = 1; lastKnownFileType = sourcecode.swift; path = PaymentMethodComponent.swift; sourceTree = "<group>"; };
+		7540675C759C8CDA799A0607647F2B20 /* PrimerSDK.debug.xcconfig */ = {isa = PBXFileReference; includeInIndex = 1; lastKnownFileType = text.xcconfig; path = PrimerSDK.debug.xcconfig; sourceTree = "<group>"; };
+		759CD48996622723F9F05503BA178193 /* PrimerAPIClient+Promises.swift */ = {isa = PBXFileReference; includeInIndex = 1; lastKnownFileType = sourcecode.swift; path = "PrimerAPIClient+Promises.swift"; sourceTree = "<group>"; };
+		75C6B47BA3705F295EC701B46F1C75A2 /* firstly.swift */ = {isa = PBXFileReference; includeInIndex = 1; lastKnownFileType = sourcecode.swift; path = firstly.swift; sourceTree = "<group>"; };
+		75D6A02E3B889073897FED357AEB6543 /* ClientSessionService.swift */ = {isa = PBXFileReference; includeInIndex = 1; lastKnownFileType = sourcecode.swift; path = ClientSessionService.swift; sourceTree = "<group>"; };
+		7831D1AD0465707A399B9574A85936BF /* PrimerNavigationController.swift */ = {isa = PBXFileReference; includeInIndex = 1; lastKnownFileType = sourcecode.swift; path = PrimerNavigationController.swift; sourceTree = "<group>"; };
+		78527FBECE8C04E86766C6FB3223EBC2 /* PrimerTheme+Colors.swift */ = {isa = PBXFileReference; includeInIndex = 1; lastKnownFileType = sourcecode.swift; path = "PrimerTheme+Colors.swift"; sourceTree = "<group>"; };
+		7938BB08F37D3D5900CD1036E4370B8A /* AdyenDotPay.swift */ = {isa = PBXFileReference; includeInIndex = 1; lastKnownFileType = sourcecode.swift; path = AdyenDotPay.swift; sourceTree = "<group>"; };
+		795DEC797B612EF9B9826DF07BFAD7F9 /* Colors.swift */ = {isa = PBXFileReference; includeInIndex = 1; lastKnownFileType = sourcecode.swift; path = Colors.swift; sourceTree = "<group>"; };
+		798E38CEB64D724E630D2B979BE8FB6A /* Bank.swift */ = {isa = PBXFileReference; includeInIndex = 1; lastKnownFileType = sourcecode.swift; path = Bank.swift; sourceTree = "<group>"; };
+		79D253D42D8A8E62D829809CA4FABFF2 /* KlarnaTokenizationViewModel.swift */ = {isa = PBXFileReference; includeInIndex = 1; lastKnownFileType = sourcecode.swift; path = KlarnaTokenizationViewModel.swift; sourceTree = "<group>"; };
+		7A11A19DC890504B12E6E5B73351837F /* Connectivity.swift */ = {isa = PBXFileReference; includeInIndex = 1; lastKnownFileType = sourcecode.swift; path = Connectivity.swift; sourceTree = "<group>"; };
+		7A9E3FDF3650C187C30DF17A51F48611 /* UILocalizableUtil.swift */ = {isa = PBXFileReference; includeInIndex = 1; lastKnownFileType = sourcecode.swift; path = UILocalizableUtil.swift; sourceTree = "<group>"; };
+		7DDE3972BFFCD4E01D4E654DE6C30B26 /* PrimerVaultManagerViewController.swift */ = {isa = PBXFileReference; includeInIndex = 1; lastKnownFileType = sourcecode.swift; path = PrimerVaultManagerViewController.swift; sourceTree = "<group>"; };
+		7E2A764FF1F93F43C585CD6AC5C4BE4E /* PrimerTableViewCell.swift */ = {isa = PBXFileReference; includeInIndex = 1; lastKnownFileType = sourcecode.swift; path = PrimerTableViewCell.swift; sourceTree = "<group>"; };
+		7E98E2229C8E1FAE72B3B5FD160C31A7 /* PrimerUniversalCheckoutViewController.swift */ = {isa = PBXFileReference; includeInIndex = 1; lastKnownFileType = sourcecode.swift; path = PrimerUniversalCheckoutViewController.swift; sourceTree = "<group>"; };
+		80960C4F67ABC085088C3BCC4B1FF4A5 /* el.lproj */ = {isa = PBXFileReference; includeInIndex = 1; path = el.lproj; sourceTree = "<group>"; };
+		81D9488C7E5DFF5F3A3B63BD9165F39A /* BankSelectorTokenizationViewModel.swift */ = {isa = PBXFileReference; includeInIndex = 1; lastKnownFileType = sourcecode.swift; path = BankSelectorTokenizationViewModel.swift; sourceTree = "<group>"; };
+		82F5A94E8F89736F38E726BF72E818F8 /* PrimerThemeData+Deprecated.swift */ = {isa = PBXFileReference; includeInIndex = 1; lastKnownFileType = sourcecode.swift; path = "PrimerThemeData+Deprecated.swift"; sourceTree = "<group>"; };
+		842A339232BD680E7946A7F158A82AEA /* Queue.swift */ = {isa = PBXFileReference; includeInIndex = 1; lastKnownFileType = sourcecode.swift; path = Queue.swift; sourceTree = "<group>"; };
+		84D7398AA6F39D786524AE2526118482 /* Content.swift */ = {isa = PBXFileReference; includeInIndex = 1; lastKnownFileType = sourcecode.swift; path = Content.swift; sourceTree = "<group>"; };
+		850423AD8C89675A750FFA4BA8B6B70E /* PrimerTheme.swift */ = {isa = PBXFileReference; includeInIndex = 1; lastKnownFileType = sourcecode.swift; path = PrimerTheme.swift; sourceTree = "<group>"; };
+		865B90B73AA92B9A7B9711CCDB39388B /* PrimerThemeData.swift */ = {isa = PBXFileReference; includeInIndex = 1; lastKnownFileType = sourcecode.swift; path = PrimerThemeData.swift; sourceTree = "<group>"; };
+		870BA3F1BBDDADFCCEDBB18935AE3A79 /* PresentationController.swift */ = {isa = PBXFileReference; includeInIndex = 1; lastKnownFileType = sourcecode.swift; path = PresentationController.swift; sourceTree = "<group>"; };
+		8765FF63B6B864175CED7166713410FD /* NetworkService.swift */ = {isa = PBXFileReference; includeInIndex = 1; lastKnownFileType = sourcecode.swift; path = NetworkService.swift; sourceTree = "<group>"; };
+		87A2596E3963F60B3012A6649CF76E79 /* PrimerTextField.swift */ = {isa = PBXFileReference; includeInIndex = 1; lastKnownFileType = sourcecode.swift; path = PrimerTextField.swift; sourceTree = "<group>"; };
+		8CFA0867D0ABD71FCD11059C6F7341D2 /* PaymentMethodConfigService.swift */ = {isa = PBXFileReference; includeInIndex = 1; lastKnownFileType = sourcecode.swift; path = PaymentMethodConfigService.swift; sourceTree = "<group>"; };
+		9063D54D345AD3EA1DAFBD5BB4365B8A /* ConcurrencyLimitedDispatcher.swift */ = {isa = PBXFileReference; includeInIndex = 1; lastKnownFileType = sourcecode.swift; path = ConcurrencyLimitedDispatcher.swift; sourceTree = "<group>"; };
+		9196AE34A17C504C7B78D652313C0B3C /* UIUtils.swift */ = {isa = PBXFileReference; includeInIndex = 1; lastKnownFileType = sourcecode.swift; path = UIUtils.swift; sourceTree = "<group>"; };
+		92F981763C6A3B50E2BCA54657DDF898 /* QRCodeTokenizationViewModel.swift */ = {isa = PBXFileReference; includeInIndex = 1; lastKnownFileType = sourcecode.swift; path = QRCodeTokenizationViewModel.swift; sourceTree = "<group>"; };
+		9358D5BEE7E37D5C416AB3338454E96E /* PaymentMethodsGroupView.swift */ = {isa = PBXFileReference; includeInIndex = 1; lastKnownFileType = sourcecode.swift; path = PaymentMethodsGroupView.swift; sourceTree = "<group>"; };
+		940F36433DFD269F78DAD88961B136B9 /* SuccessMessage.swift */ = {isa = PBXFileReference; includeInIndex = 1; lastKnownFileType = sourcecode.swift; path = SuccessMessage.swift; sourceTree = "<group>"; };
+		94CE39AFFF985790EDEA42A2CD623944 /* AnyEncodable.swift */ = {isa = PBXFileReference; includeInIndex = 1; lastKnownFileType = sourcecode.swift; path = AnyEncodable.swift; sourceTree = "<group>"; };
+		94F849484A3D199590F609E08B1250C1 /* sv.lproj */ = {isa = PBXFileReference; includeInIndex = 1; path = sv.lproj; sourceTree = "<group>"; };
+		94F9E15042AC31BCD1ABF08790BDC826 /* 3DSService.swift */ = {isa = PBXFileReference; includeInIndex = 1; lastKnownFileType = sourcecode.swift; path = 3DSService.swift; sourceTree = "<group>"; };
+		966FDE3002E9A411CCA57F00F4EB5264 /* PrimerTextFieldView.xib */ = {isa = PBXFileReference; includeInIndex = 1; lastKnownFileType = file.xib; path = PrimerTextFieldView.xib; sourceTree = "<group>"; };
+		986C4147FEC82B77DCC3485E62C07593 /* pt.lproj */ = {isa = PBXFileReference; includeInIndex = 1; path = pt.lproj; sourceTree = "<group>"; };
+		9951E9D058451DFBB11A9E526184ACE4 /* ResumeHandlerProtocol.swift */ = {isa = PBXFileReference; includeInIndex = 1; lastKnownFileType = sourcecode.swift; path = ResumeHandlerProtocol.swift; sourceTree = "<group>"; };
+		9AFC1EC0EC74D7CEC2FBAEC0C2899966 /* PaymentMethodTokenizationRequest.swift */ = {isa = PBXFileReference; includeInIndex = 1; lastKnownFileType = sourcecode.swift; path = PaymentMethodTokenizationRequest.swift; sourceTree = "<group>"; };
+		9B087C8E7BC2959FE35A09AD7B292446 /* da.lproj */ = {isa = PBXFileReference; includeInIndex = 1; path = da.lproj; sourceTree = "<group>"; };
 		9D940727FF8FB9C785EB98E56350EF41 /* Podfile */ = {isa = PBXFileReference; explicitFileType = text.script.ruby; includeInIndex = 1; indentWidth = 2; lastKnownFileType = text; name = Podfile; path = ../Podfile; sourceTree = SOURCE_ROOT; tabWidth = 2; xcLanguageSpecificationIdentifier = xcode.lang.ruby; };
-		9E705DB5E67EA30C027CCB8ADCC828F7 /* PrimerInputElements.swift */ = {isa = PBXFileReference; includeInIndex = 1; lastKnownFileType = sourcecode.swift; path = PrimerInputElements.swift; sourceTree = "<group>"; };
-		9F7AED9C7FC7E1A93F04DD869A936BA8 /* CardFormPaymentMethodTokenizationViewModel.swift */ = {isa = PBXFileReference; includeInIndex = 1; lastKnownFileType = sourcecode.swift; path = CardFormPaymentMethodTokenizationViewModel.swift; sourceTree = "<group>"; };
-		A11AAB63968AB2B4D45BE428EC0A60C0 /* PaymentMethodConfigService.swift */ = {isa = PBXFileReference; includeInIndex = 1; lastKnownFileType = sourcecode.swift; path = PaymentMethodConfigService.swift; sourceTree = "<group>"; };
-		A1BD95BAFCBFA15B67E30C13D12E4057 /* DirectDebitService.swift */ = {isa = PBXFileReference; includeInIndex = 1; lastKnownFileType = sourcecode.swift; path = DirectDebitService.swift; sourceTree = "<group>"; };
-		A1EA41C8A20A20094307BFD2D4B65C62 /* FormPaymentMethodTokenizationViewModel.swift */ = {isa = PBXFileReference; includeInIndex = 1; lastKnownFileType = sourcecode.swift; path = FormPaymentMethodTokenizationViewModel.swift; sourceTree = "<group>"; };
-		A1F1136E75E51A0C9585049E41290C89 /* OrderItem.swift */ = {isa = PBXFileReference; includeInIndex = 1; lastKnownFileType = sourcecode.swift; path = OrderItem.swift; sourceTree = "<group>"; };
-		A30F5F484A17CF7E06F8ACF608A58481 /* WrapperProtocols.swift */ = {isa = PBXFileReference; includeInIndex = 1; lastKnownFileType = sourcecode.swift; path = WrapperProtocols.swift; sourceTree = "<group>"; };
-		A4B4583CE951AB978E369A4E3C1A1771 /* CreateResumePaymentService.swift */ = {isa = PBXFileReference; includeInIndex = 1; lastKnownFileType = sourcecode.swift; path = CreateResumePaymentService.swift; sourceTree = "<group>"; };
+		9E0377E1C39DFCB3B93F2878D4C9F4D6 /* Dimensions.swift */ = {isa = PBXFileReference; includeInIndex = 1; lastKnownFileType = sourcecode.swift; path = Dimensions.swift; sourceTree = "<group>"; };
+		9E5ABCED5E674620DB31E3E79A99A848 /* QRCodeViewController.swift */ = {isa = PBXFileReference; includeInIndex = 1; lastKnownFileType = sourcecode.swift; path = QRCodeViewController.swift; sourceTree = "<group>"; };
+		9E6E4F3339E0DBF558CA3CE73FAD8E39 /* PrimerContainerViewController.swift */ = {isa = PBXFileReference; includeInIndex = 1; lastKnownFileType = sourcecode.swift; path = PrimerContainerViewController.swift; sourceTree = "<group>"; };
+		9F1A8ABD667DA0C709AD552E004A450C /* RateLimitedDispatcher.swift */ = {isa = PBXFileReference; includeInIndex = 1; lastKnownFileType = sourcecode.swift; path = RateLimitedDispatcher.swift; sourceTree = "<group>"; };
+		9F7ABBC004D20FDBFBD75DD656A98B69 /* PrimerTheme+Borders.swift */ = {isa = PBXFileReference; includeInIndex = 1; lastKnownFileType = sourcecode.swift; path = "PrimerTheme+Borders.swift"; sourceTree = "<group>"; };
+		A01E137E2B2CBC21018EE000F889ACC9 /* RecoverWrappers.swift */ = {isa = PBXFileReference; includeInIndex = 1; lastKnownFileType = sourcecode.swift; path = RecoverWrappers.swift; sourceTree = "<group>"; };
+		A0B5BB5D32626661DE69428122660D89 /* ClientTokenService.swift */ = {isa = PBXFileReference; includeInIndex = 1; lastKnownFileType = sourcecode.swift; path = ClientTokenService.swift; sourceTree = "<group>"; };
+		A2D92501604E9F6753A31CE752D3DF56 /* PrimerInputViewController.swift */ = {isa = PBXFileReference; includeInIndex = 1; lastKnownFileType = sourcecode.swift; path = PrimerInputViewController.swift; sourceTree = "<group>"; };
+		A3E2F9C06F13281158B80CB453C2CEDE /* PrimerSDK.modulemap */ = {isa = PBXFileReference; includeInIndex = 1; lastKnownFileType = sourcecode.module; path = PrimerSDK.modulemap; sourceTree = "<group>"; };
+		A3EF56AFA3A5C0B04EB0DD54FEC06BE3 /* PaymentMethodConfigurationType.swift */ = {isa = PBXFileReference; includeInIndex = 1; lastKnownFileType = sourcecode.swift; path = PaymentMethodConfigurationType.swift; sourceTree = "<group>"; };
+		A451523AEA88A790C8F4913CDAF311A7 /* PaymentMethodTokenizationViewModel.swift */ = {isa = PBXFileReference; includeInIndex = 1; lastKnownFileType = sourcecode.swift; path = PaymentMethodTokenizationViewModel.swift; sourceTree = "<group>"; };
 		A4E7B1C752F38C22267D301DD5A364DF /* Pods-PrimerSDK_Tests-acknowledgements.markdown */ = {isa = PBXFileReference; includeInIndex = 1; lastKnownFileType = text; path = "Pods-PrimerSDK_Tests-acknowledgements.markdown"; sourceTree = "<group>"; };
-		A5ECB8C6B7441205B465BA9B9AC35659 /* PrimerTheme+Inputs.swift */ = {isa = PBXFileReference; includeInIndex = 1; lastKnownFileType = sourcecode.swift; path = "PrimerTheme+Inputs.swift"; sourceTree = "<group>"; };
-		A89C18F9B73EE2CE3E0C48A29F2D29C1 /* ar.lproj */ = {isa = PBXFileReference; includeInIndex = 1; path = ar.lproj; sourceTree = "<group>"; };
+		A6015EB3A02D078332117AEE8BDC6A2B /* PrimerConfiguration.swift */ = {isa = PBXFileReference; includeInIndex = 1; lastKnownFileType = sourcecode.swift; path = PrimerConfiguration.swift; sourceTree = "<group>"; };
+		A8369B97DC8CB90872DDE0CB9EB7E93D /* UIColorExtension.swift */ = {isa = PBXFileReference; includeInIndex = 1; lastKnownFileType = sourcecode.swift; path = UIColorExtension.swift; sourceTree = "<group>"; };
+		A8AA029ED032FC6F6AE3C8486D4CC7E1 /* 3DS.swift */ = {isa = PBXFileReference; includeInIndex = 1; lastKnownFileType = sourcecode.swift; path = 3DS.swift; sourceTree = "<group>"; };
 		A8B3BC107C2BDC3C03D961866F721265 /* PrimerSDK-PrimerResources */ = {isa = PBXFileReference; explicitFileType = wrapper.cfbundle; includeInIndex = 0; name = "PrimerSDK-PrimerResources"; path = PrimerResources.bundle; sourceTree = BUILT_PRODUCTS_DIR; };
+		A8D7EC5B74720FFF6E9B31092529CB36 /* AES256.swift */ = {isa = PBXFileReference; includeInIndex = 1; lastKnownFileType = sourcecode.swift; path = AES256.swift; sourceTree = "<group>"; };
 		AA80C9C550CB6B8B521015719AA66526 /* Pods-PrimerSDK_Example.modulemap */ = {isa = PBXFileReference; includeInIndex = 1; lastKnownFileType = sourcecode.module; path = "Pods-PrimerSDK_Example.modulemap"; sourceTree = "<group>"; };
-		AB2A27E2EDEB1842E39CCF22A5691F97 /* Bank.swift */ = {isa = PBXFileReference; includeInIndex = 1; lastKnownFileType = sourcecode.swift; path = Bank.swift; sourceTree = "<group>"; };
-		ABCBB5A4622B3A8124C8514FF00025A9 /* ClientSessionService.swift */ = {isa = PBXFileReference; includeInIndex = 1; lastKnownFileType = sourcecode.swift; path = ClientSessionService.swift; sourceTree = "<group>"; };
-		ABCD1FC1A683080FBBF71C1A0F508CA9 /* ApplePayTokenizationViewModel.swift */ = {isa = PBXFileReference; includeInIndex = 1; lastKnownFileType = sourcecode.swift; path = ApplePayTokenizationViewModel.swift; sourceTree = "<group>"; };
-		AC8711D2430F908933E0CF79DA7DADBB /* PrimerSDK-umbrella.h */ = {isa = PBXFileReference; includeInIndex = 1; lastKnownFileType = sourcecode.c.h; path = "PrimerSDK-umbrella.h"; sourceTree = "<group>"; };
-		ADB4284B056A5F330B2EE348D421BF5B /* ApayaTokenizationViewModel.swift */ = {isa = PBXFileReference; includeInIndex = 1; lastKnownFileType = sourcecode.swift; path = ApayaTokenizationViewModel.swift; sourceTree = "<group>"; };
-		AECFFFFDC077AEE62082E948C6024E0D /* PrimerAPI.swift */ = {isa = PBXFileReference; includeInIndex = 1; lastKnownFileType = sourcecode.swift; path = PrimerAPI.swift; sourceTree = "<group>"; };
-		AFCFBDF9ACFA17D732BB9B1A9808ADA7 /* ReloadDelegate.swift */ = {isa = PBXFileReference; includeInIndex = 1; lastKnownFileType = sourcecode.swift; path = ReloadDelegate.swift; sourceTree = "<group>"; };
-		B0C5DE50AC5107FE77D257A85DB25E5B /* RecoverWrappers.swift */ = {isa = PBXFileReference; includeInIndex = 1; lastKnownFileType = sourcecode.swift; path = RecoverWrappers.swift; sourceTree = "<group>"; };
-		B244804D9A318BFEB0E4DB5064EA8142 /* PrimerViewExtensions.swift */ = {isa = PBXFileReference; includeInIndex = 1; lastKnownFileType = sourcecode.swift; path = PrimerViewExtensions.swift; sourceTree = "<group>"; };
-		B3D4B63A0E8A5A701A0441157A8AB2F8 /* Keychain.swift */ = {isa = PBXFileReference; includeInIndex = 1; lastKnownFileType = sourcecode.swift; path = Keychain.swift; sourceTree = "<group>"; };
+		ABB0211D3BB20D4599F6B45B5CC6A12E /* CardNetwork.swift */ = {isa = PBXFileReference; includeInIndex = 1; lastKnownFileType = sourcecode.swift; path = CardNetwork.swift; sourceTree = "<group>"; };
+		ABF657870E29395C62287C1BAE17F59C /* PrimerExpiryDateFieldView.swift */ = {isa = PBXFileReference; includeInIndex = 1; lastKnownFileType = sourcecode.swift; path = PrimerExpiryDateFieldView.swift; sourceTree = "<group>"; };
+		AF8D9C46623533BED89D36AFC3A12564 /* 3DSService+Promises.swift */ = {isa = PBXFileReference; includeInIndex = 1; lastKnownFileType = sourcecode.swift; path = "3DSService+Promises.swift"; sourceTree = "<group>"; };
+		B10CBF95F4AC536DCA0BEFF7CC8BE30F /* LogEvent.swift */ = {isa = PBXFileReference; includeInIndex = 1; lastKnownFileType = sourcecode.swift; path = LogEvent.swift; sourceTree = "<group>"; };
+		B37E7F64A4683A730469DA7CEA3CDC6C /* nl.lproj */ = {isa = PBXFileReference; includeInIndex = 1; path = nl.lproj; sourceTree = "<group>"; };
 		B429083200B13F604ED3C87DFFC0C016 /* Pods-PrimerSDK_Tests.modulemap */ = {isa = PBXFileReference; includeInIndex = 1; lastKnownFileType = sourcecode.module; path = "Pods-PrimerSDK_Tests.modulemap"; sourceTree = "<group>"; };
-		B5CB7A0DA6D4CA7D348E13CB3C43CBE6 /* AppState.swift */ = {isa = PBXFileReference; includeInIndex = 1; lastKnownFileType = sourcecode.swift; path = AppState.swift; sourceTree = "<group>"; };
-		B676504A245DD2715FFBA0FEFC136115 /* AnalyticsEvent.swift */ = {isa = PBXFileReference; includeInIndex = 1; lastKnownFileType = sourcecode.swift; path = AnalyticsEvent.swift; sourceTree = "<group>"; };
-		B800E7B63A7BCB65BCBDCC70ED823936 /* PrimerSearchTextField.swift */ = {isa = PBXFileReference; includeInIndex = 1; lastKnownFileType = sourcecode.swift; path = PrimerSearchTextField.swift; sourceTree = "<group>"; };
-		BB452ACE641A536F27DF708D4F7E1CA8 /* Analytics.swift */ = {isa = PBXFileReference; includeInIndex = 1; lastKnownFileType = sourcecode.swift; path = Analytics.swift; sourceTree = "<group>"; };
-		BB57372BCF1705AE0915D61C5CA9CA05 /* Identifiable.swift */ = {isa = PBXFileReference; includeInIndex = 1; lastKnownFileType = sourcecode.swift; path = Identifiable.swift; sourceTree = "<group>"; };
-		BCEB23AA050DCE5EE9D2E93FAB9E91FC /* Configuration.swift */ = {isa = PBXFileReference; includeInIndex = 1; lastKnownFileType = sourcecode.swift; path = Configuration.swift; sourceTree = "<group>"; };
-		BE44523AE0F3B51D5C8BAA175B538F44 /* PrimerTestPaymentMethodTokenizationViewModel.swift */ = {isa = PBXFileReference; includeInIndex = 1; lastKnownFileType = sourcecode.swift; path = PrimerTestPaymentMethodTokenizationViewModel.swift; sourceTree = "<group>"; };
-		C244DA1F0E50C4ED1B04AD280D40F0E0 /* when.swift */ = {isa = PBXFileReference; includeInIndex = 1; lastKnownFileType = sourcecode.swift; path = when.swift; sourceTree = "<group>"; };
-		C2947C471EDB81F93EDBB617E58D688C /* PrimerNavigationBar.swift */ = {isa = PBXFileReference; includeInIndex = 1; lastKnownFileType = sourcecode.swift; path = PrimerNavigationBar.swift; sourceTree = "<group>"; };
-		C2A00B4E80438204D2BB3705E0E86DC7 /* NetworkService.swift */ = {isa = PBXFileReference; includeInIndex = 1; lastKnownFileType = sourcecode.swift; path = NetworkService.swift; sourceTree = "<group>"; };
-		C56C64AA5F8BBE0978CB95330DA25A4B /* PaymentMethodConfiguration.swift */ = {isa = PBXFileReference; includeInIndex = 1; lastKnownFileType = sourcecode.swift; path = PaymentMethodConfiguration.swift; sourceTree = "<group>"; };
-		C6AB31720D40B732A4E2C25D1797E454 /* StringExtension.swift */ = {isa = PBXFileReference; includeInIndex = 1; lastKnownFileType = sourcecode.swift; path = StringExtension.swift; sourceTree = "<group>"; };
-		C7F45624F2CB24483D68DE9443E0F407 /* VaultPaymentMethodViewModel.swift */ = {isa = PBXFileReference; includeInIndex = 1; lastKnownFileType = sourcecode.swift; path = VaultPaymentMethodViewModel.swift; sourceTree = "<group>"; };
-		C9B999D3FD2FC2CC0398C325910E0DAF /* PrimerResultViewController.swift */ = {isa = PBXFileReference; includeInIndex = 1; lastKnownFileType = sourcecode.swift; path = PrimerResultViewController.swift; sourceTree = "<group>"; };
-		CA51296AF268545BC17BEA35B0E8ABFE /* PresentationController.swift */ = {isa = PBXFileReference; includeInIndex = 1; lastKnownFileType = sourcecode.swift; path = PresentationController.swift; sourceTree = "<group>"; };
-		CC0CE4EE81F0B5F666AF78D89014032E /* PrimerSettings.swift */ = {isa = PBXFileReference; includeInIndex = 1; lastKnownFileType = sourcecode.swift; path = PrimerSettings.swift; sourceTree = "<group>"; };
-		CCFBAF65302671E2958B7126B4D632D6 /* UIUtils.swift */ = {isa = PBXFileReference; includeInIndex = 1; lastKnownFileType = sourcecode.swift; path = UIUtils.swift; sourceTree = "<group>"; };
-		CD2AEAFE0F5A260C919BB202AEBF15D0 /* PrimerNavigationController.swift */ = {isa = PBXFileReference; includeInIndex = 1; lastKnownFileType = sourcecode.swift; path = PrimerNavigationController.swift; sourceTree = "<group>"; };
-		CDF33FD2856B86B494DF4095E6DE6C75 /* pt.lproj */ = {isa = PBXFileReference; includeInIndex = 1; path = pt.lproj; sourceTree = "<group>"; };
-		CFE9295B1112E219ECFA76EEBBA0102D /* URLExtension.swift */ = {isa = PBXFileReference; includeInIndex = 1; lastKnownFileType = sourcecode.swift; path = URLExtension.swift; sourceTree = "<group>"; };
-		D140CB1D7EACD65B11B8D2F8852CE3FA /* PrimerExpiryDateFieldView.swift */ = {isa = PBXFileReference; includeInIndex = 1; lastKnownFileType = sourcecode.swift; path = PrimerExpiryDateFieldView.swift; sourceTree = "<group>"; };
+		B5D84F94B7E12017602F82413E762DCB /* PaymentMethodTokenizationViewModel+Logic.swift */ = {isa = PBXFileReference; includeInIndex = 1; lastKnownFileType = sourcecode.swift; path = "PaymentMethodTokenizationViewModel+Logic.swift"; sourceTree = "<group>"; };
+		B64747713CD458E2935E85221DD52258 /* PostalCode.swift */ = {isa = PBXFileReference; includeInIndex = 1; lastKnownFileType = sourcecode.swift; path = PostalCode.swift; sourceTree = "<group>"; };
+		B8B7265204BCB75C47EAB29447192745 /* FormPaymentMethodTokenizationViewModel.swift */ = {isa = PBXFileReference; includeInIndex = 1; lastKnownFileType = sourcecode.swift; path = FormPaymentMethodTokenizationViewModel.swift; sourceTree = "<group>"; };
+		B8CC4FA78F9A781CAE828F9120F41E83 /* PaymentMethodConfiguration.swift */ = {isa = PBXFileReference; includeInIndex = 1; lastKnownFileType = sourcecode.swift; path = PaymentMethodConfiguration.swift; sourceTree = "<group>"; };
+		BC511BB66D661F38532AA1AA77A1CEE9 /* Identifiable.swift */ = {isa = PBXFileReference; includeInIndex = 1; lastKnownFileType = sourcecode.swift; path = Identifiable.swift; sourceTree = "<group>"; };
+		BE3A6AC58F4E66612DBDF8A9B139BB7A /* NSErrorExtension.swift */ = {isa = PBXFileReference; includeInIndex = 1; lastKnownFileType = sourcecode.swift; path = NSErrorExtension.swift; sourceTree = "<group>"; };
+		BEFB7F7F2494C6D20495107040E67D35 /* Klarna.swift */ = {isa = PBXFileReference; includeInIndex = 1; lastKnownFileType = sourcecode.swift; path = Klarna.swift; sourceTree = "<group>"; };
+		BF9AA24EF1F000D9D24FD89900194F11 /* PrimerAPIClient.swift */ = {isa = PBXFileReference; includeInIndex = 1; lastKnownFileType = sourcecode.swift; path = PrimerAPIClient.swift; sourceTree = "<group>"; };
+		C1274DDFE12D418C64ABB7A938B31A47 /* UserDefaultsExtension.swift */ = {isa = PBXFileReference; includeInIndex = 1; lastKnownFileType = sourcecode.swift; path = UserDefaultsExtension.swift; sourceTree = "<group>"; };
+		C1FF4F81AE4619AA61462C8D3B375DC6 /* CardScannerViewController+SimpleScanDelegate.swift */ = {isa = PBXFileReference; includeInIndex = 1; lastKnownFileType = sourcecode.swift; path = "CardScannerViewController+SimpleScanDelegate.swift"; sourceTree = "<group>"; };
+		C33CE93C1EC7BB5BD0CC382AA35C1D47 /* URLSessionStack.swift */ = {isa = PBXFileReference; includeInIndex = 1; lastKnownFileType = sourcecode.swift; path = URLSessionStack.swift; sourceTree = "<group>"; };
+		C4E596341750C40F8274D58C834E9DF3 /* CardComponentsManager.swift */ = {isa = PBXFileReference; includeInIndex = 1; lastKnownFileType = sourcecode.swift; path = CardComponentsManager.swift; sourceTree = "<group>"; };
+		C582E6E166D16D584CFE79F6FE028A10 /* BundleExtension.swift */ = {isa = PBXFileReference; includeInIndex = 1; lastKnownFileType = sourcecode.swift; path = BundleExtension.swift; sourceTree = "<group>"; };
+		C6D999F47D8E2E5462FCBA11A34BA51B /* AnyCodable.swift */ = {isa = PBXFileReference; includeInIndex = 1; lastKnownFileType = sourcecode.swift; path = AnyCodable.swift; sourceTree = "<group>"; };
+		C747B51C440CD21DA40F4379EAE3E43D /* ExternalPaymentMethodTokenizationViewModel.swift */ = {isa = PBXFileReference; includeInIndex = 1; lastKnownFileType = sourcecode.swift; path = ExternalPaymentMethodTokenizationViewModel.swift; sourceTree = "<group>"; };
+		C7716B06B4A2F9D019E9960F83D2420B /* PrimerInputElements.swift */ = {isa = PBXFileReference; includeInIndex = 1; lastKnownFileType = sourcecode.swift; path = PrimerInputElements.swift; sourceTree = "<group>"; };
+		CA553AACE4F8E0672DDC2E47F7B17F5C /* VaultPaymentMethodView.swift */ = {isa = PBXFileReference; includeInIndex = 1; lastKnownFileType = sourcecode.swift; path = VaultPaymentMethodView.swift; sourceTree = "<group>"; };
+		CA5F5CB22349AA3CF784435209FFC552 /* PrimerHeadlessUniversalCheckoutUIManager.swift */ = {isa = PBXFileReference; includeInIndex = 1; lastKnownFileType = sourcecode.swift; path = PrimerHeadlessUniversalCheckoutUIManager.swift; sourceTree = "<group>"; };
+		D0D1040286815A46A3A8F3C33275CD6F /* Promise.swift */ = {isa = PBXFileReference; includeInIndex = 1; lastKnownFileType = sourcecode.swift; path = Promise.swift; sourceTree = "<group>"; };
+		D1386BCED5417985922FD74E8B378FF2 /* DataExtension.swift */ = {isa = PBXFileReference; includeInIndex = 1; lastKnownFileType = sourcecode.swift; path = DataExtension.swift; sourceTree = "<group>"; };
 		D245E0514AAC1A2B9A6D5EA2F383E90F /* UIKit.framework */ = {isa = PBXFileReference; lastKnownFileType = wrapper.framework; name = UIKit.framework; path = Platforms/iPhoneOS.platform/Developer/SDKs/iPhoneOS14.0.sdk/System/Library/Frameworks/UIKit.framework; sourceTree = DEVELOPER_DIR; };
+		D25B6D0780F332C7EE5DA88D97D9CF12 /* AnalyticsEvent.swift */ = {isa = PBXFileReference; includeInIndex = 1; lastKnownFileType = sourcecode.swift; path = AnalyticsEvent.swift; sourceTree = "<group>"; };
 		D264B4E57DF7DB00D71275605D100971 /* Pods-PrimerSDK_Example-frameworks.sh */ = {isa = PBXFileReference; includeInIndex = 1; lastKnownFileType = text.script.sh; path = "Pods-PrimerSDK_Example-frameworks.sh"; sourceTree = "<group>"; };
-		D3020F9A41C6103AD37F184278C0CD73 /* FormType.swift */ = {isa = PBXFileReference; includeInIndex = 1; lastKnownFileType = sourcecode.swift; path = FormType.swift; sourceTree = "<group>"; };
-		D3930E24E10C87591D1F2E216FD19EFC /* CardScannerViewController.swift */ = {isa = PBXFileReference; includeInIndex = 1; lastKnownFileType = sourcecode.swift; path = CardScannerViewController.swift; sourceTree = "<group>"; };
-		D39507107702E307BEE486A96DC16E2D /* README.md */ = {isa = PBXFileReference; includeInIndex = 1; path = README.md; sourceTree = "<group>"; };
-		D3D280625F09453586528EF4D32565A2 /* PrimerGenericTextFieldView.swift */ = {isa = PBXFileReference; includeInIndex = 1; lastKnownFileType = sourcecode.swift; path = PrimerGenericTextFieldView.swift; sourceTree = "<group>"; };
-		D51A1568D18093369058CF5D0F449F80 /* it.lproj */ = {isa = PBXFileReference; includeInIndex = 1; path = it.lproj; sourceTree = "<group>"; };
-		D565692002D67BAA6F4FA08A94FA6B30 /* Dispatcher.swift */ = {isa = PBXFileReference; includeInIndex = 1; lastKnownFileType = sourcecode.swift; path = Dispatcher.swift; sourceTree = "<group>"; };
+		D3066503886D691F81F8C61E80582F19 /* ExternalViewModel.swift */ = {isa = PBXFileReference; includeInIndex = 1; lastKnownFileType = sourcecode.swift; path = ExternalViewModel.swift; sourceTree = "<group>"; };
+		D4B0174E387A9E6D88DC351D87F59A2D /* StringExtension.swift */ = {isa = PBXFileReference; includeInIndex = 1; lastKnownFileType = sourcecode.swift; path = StringExtension.swift; sourceTree = "<group>"; };
 		D66C3890C3566F38C935A2FFD9A237B0 /* Pods-PrimerSDK_Tests-dummy.m */ = {isa = PBXFileReference; includeInIndex = 1; lastKnownFileType = sourcecode.c.objc; path = "Pods-PrimerSDK_Tests-dummy.m"; sourceTree = "<group>"; };
-		D84163501C075C99BF16DF5B01C8E8FE /* LICENSE */ = {isa = PBXFileReference; includeInIndex = 1; path = LICENSE; sourceTree = "<group>"; };
-		D884A4E902776DBA939ED44DE2EAA56F /* hang.swift */ = {isa = PBXFileReference; includeInIndex = 1; lastKnownFileType = sourcecode.swift; path = hang.swift; sourceTree = "<group>"; };
-		D98BE489119CC7711D856131B2EE8DF9 /* firstly.swift */ = {isa = PBXFileReference; includeInIndex = 1; lastKnownFileType = sourcecode.swift; path = firstly.swift; sourceTree = "<group>"; };
-		DA79AF4F1CC1808EC73E6A1573E2B869 /* Cancellable.swift */ = {isa = PBXFileReference; includeInIndex = 1; lastKnownFileType = sourcecode.swift; path = Cancellable.swift; sourceTree = "<group>"; };
-		DA880429762FFADF49BAADF64C02CF95 /* VaultService.swift */ = {isa = PBXFileReference; includeInIndex = 1; lastKnownFileType = sourcecode.swift; path = VaultService.swift; sourceTree = "<group>"; };
-		DC0356D96E8B8A4CAE338C36224AB7A4 /* SequenceWrappers.swift */ = {isa = PBXFileReference; includeInIndex = 1; lastKnownFileType = sourcecode.swift; path = SequenceWrappers.swift; sourceTree = "<group>"; };
-		DCAA8A4F3644DDA68B78D42679BED777 /* CheckoutModule.swift */ = {isa = PBXFileReference; includeInIndex = 1; lastKnownFileType = sourcecode.swift; path = CheckoutModule.swift; sourceTree = "<group>"; };
-		DD80BB9983EE2783225B47A402079A36 /* Device.swift */ = {isa = PBXFileReference; includeInIndex = 1; lastKnownFileType = sourcecode.swift; path = Device.swift; sourceTree = "<group>"; };
-		DDE5435AD3DDA53BADDDBE18E3E3A614 /* LogEvent.swift */ = {isa = PBXFileReference; includeInIndex = 1; lastKnownFileType = sourcecode.swift; path = LogEvent.swift; sourceTree = "<group>"; };
-		DEC623186875EE0A0A3432AD184634CD /* SuccessMessage.swift */ = {isa = PBXFileReference; includeInIndex = 1; lastKnownFileType = sourcecode.swift; path = SuccessMessage.swift; sourceTree = "<group>"; };
-		DF632E2BF9A8376B7396A0D3F25E3A33 /* VaultPaymentMethodView.swift */ = {isa = PBXFileReference; includeInIndex = 1; lastKnownFileType = sourcecode.swift; path = VaultPaymentMethodView.swift; sourceTree = "<group>"; };
-		DF67E82F243CDD2E6D6EA3441D0D3060 /* WebViewUtil.swift */ = {isa = PBXFileReference; includeInIndex = 1; lastKnownFileType = sourcecode.swift; path = WebViewUtil.swift; sourceTree = "<group>"; };
+		D6AD096410F8B8994AD2F5D14AA0A06B /* ApplePayTokenizationViewModel.swift */ = {isa = PBXFileReference; includeInIndex = 1; lastKnownFileType = sourcecode.swift; path = ApplePayTokenizationViewModel.swift; sourceTree = "<group>"; };
+		D75F5DB55AC3E82A5365D67BA5CAB467 /* DependencyInjection.swift */ = {isa = PBXFileReference; includeInIndex = 1; lastKnownFileType = sourcecode.swift; path = DependencyInjection.swift; sourceTree = "<group>"; };
+		D8ADFFAE183586B5CE903F96D04D58E7 /* TokenizationService.swift */ = {isa = PBXFileReference; includeInIndex = 1; lastKnownFileType = sourcecode.swift; path = TokenizationService.swift; sourceTree = "<group>"; };
+		DADEA955E498554F6112346563537428 /* Cancellable.swift */ = {isa = PBXFileReference; includeInIndex = 1; lastKnownFileType = sourcecode.swift; path = Cancellable.swift; sourceTree = "<group>"; };
+		DBD01F155B2598F7F572DF18B4E88CD9 /* PrimerTheme+Inputs.swift */ = {isa = PBXFileReference; includeInIndex = 1; lastKnownFileType = sourcecode.swift; path = "PrimerTheme+Inputs.swift"; sourceTree = "<group>"; };
+		DC91F2E0340B256BD056069F35CF504D /* AnyDecodable.swift */ = {isa = PBXFileReference; includeInIndex = 1; lastKnownFileType = sourcecode.swift; path = AnyDecodable.swift; sourceTree = "<group>"; };
+		DCB37DC0F1C41D9629735420A2506CC3 /* README.md */ = {isa = PBXFileReference; includeInIndex = 1; path = README.md; sourceTree = "<group>"; };
+		DCB41BA7AC096E6E48DA355D46D0CB08 /* RateLimitedDispatcherBase.swift */ = {isa = PBXFileReference; includeInIndex = 1; lastKnownFileType = sourcecode.swift; path = RateLimitedDispatcherBase.swift; sourceTree = "<group>"; };
+		DDAF30EB211296C6505AF7D403C13BCC /* PrimerFlowEnums.swift */ = {isa = PBXFileReference; includeInIndex = 1; lastKnownFileType = sourcecode.swift; path = PrimerFlowEnums.swift; sourceTree = "<group>"; };
+		DEAE7BEB997FB1EF05EF581CDB68FF1E /* CoreDataDispatcher.swift */ = {isa = PBXFileReference; includeInIndex = 1; lastKnownFileType = sourcecode.swift; path = CoreDataDispatcher.swift; sourceTree = "<group>"; };
+		DEDA808EF6BA457BFC387C11539FAF5A /* Endpoint.swift */ = {isa = PBXFileReference; includeInIndex = 1; lastKnownFileType = sourcecode.swift; path = Endpoint.swift; sourceTree = "<group>"; };
+		DEEE6CA73E4EE83FE9E23396C552DB28 /* PrimerScrollView.swift */ = {isa = PBXFileReference; includeInIndex = 1; lastKnownFileType = sourcecode.swift; path = PrimerScrollView.swift; sourceTree = "<group>"; };
 		DF6E4F8E7C26A7BBEC17AAD4042A317D /* Pods-PrimerSDK_Tests.debug.xcconfig */ = {isa = PBXFileReference; includeInIndex = 1; lastKnownFileType = text.xcconfig; path = "Pods-PrimerSDK_Tests.debug.xcconfig"; sourceTree = "<group>"; };
-		DFDF60F97DF3211965650BCE415A259B /* en.lproj */ = {isa = PBXFileReference; includeInIndex = 1; path = en.lproj; sourceTree = "<group>"; };
-		E0A8946A5A9A96A0C26225CD4F49F9D4 /* IntExtension.swift */ = {isa = PBXFileReference; includeInIndex = 1; lastKnownFileType = sourcecode.swift; path = IntExtension.swift; sourceTree = "<group>"; };
+		DFB665273F0D103D371098A014CCF9F0 /* VaultPaymentMethodViewController.swift */ = {isa = PBXFileReference; includeInIndex = 1; lastKnownFileType = sourcecode.swift; path = VaultPaymentMethodViewController.swift; sourceTree = "<group>"; };
+		DFE5D63D6B700A2EC25F8B917687682D /* PrimerHeadlessUniversalCheckout.swift */ = {isa = PBXFileReference; includeInIndex = 1; lastKnownFileType = sourcecode.swift; path = PrimerHeadlessUniversalCheckout.swift; sourceTree = "<group>"; };
 		E1B945985145643C12B1E91600B680DE /* Pods-PrimerSDK_Example-acknowledgements.markdown */ = {isa = PBXFileReference; includeInIndex = 1; lastKnownFileType = text; path = "Pods-PrimerSDK_Example-acknowledgements.markdown"; sourceTree = "<group>"; };
-		E27E3AEA68EE70A0A9980B860CB20D67 /* ConcurrencyLimitedDispatcher.swift */ = {isa = PBXFileReference; includeInIndex = 1; lastKnownFileType = sourcecode.swift; path = ConcurrencyLimitedDispatcher.swift; sourceTree = "<group>"; };
-		E39E1021D164E7FF3CFE39A393922D7E /* PrimerButton.swift */ = {isa = PBXFileReference; includeInIndex = 1; lastKnownFileType = sourcecode.swift; path = PrimerButton.swift; sourceTree = "<group>"; };
-		E3EE5B1E0498A1E8C046BBBF7DB928C3 /* ErrorHandler.swift */ = {isa = PBXFileReference; includeInIndex = 1; lastKnownFileType = sourcecode.swift; path = ErrorHandler.swift; sourceTree = "<group>"; };
-		E4654248DAD104EE04A3C14C7FE3E0E0 /* HeaderFooterLabelView.swift */ = {isa = PBXFileReference; includeInIndex = 1; lastKnownFileType = sourcecode.swift; path = HeaderFooterLabelView.swift; sourceTree = "<group>"; };
-		E6018597BAD1D2D12BD393749B8A4A9D /* Queue.swift */ = {isa = PBXFileReference; includeInIndex = 1; lastKnownFileType = sourcecode.swift; path = Queue.swift; sourceTree = "<group>"; };
-		E6338B696143B6AAAC1274A53ECF492E /* Error.swift */ = {isa = PBXFileReference; includeInIndex = 1; lastKnownFileType = sourcecode.swift; path = Error.swift; sourceTree = "<group>"; };
-		E6AC2D90C68DE291C046FE122F5D88FA /* PayPalService.swift */ = {isa = PBXFileReference; includeInIndex = 1; lastKnownFileType = sourcecode.swift; path = PayPalService.swift; sourceTree = "<group>"; };
-		E809C6478E7B41D1995B7BD940F0CD9C /* PrimerTheme+TextStyles.swift */ = {isa = PBXFileReference; includeInIndex = 1; lastKnownFileType = sourcecode.swift; path = "PrimerTheme+TextStyles.swift"; sourceTree = "<group>"; };
+		E21A06B314B249BD1DA18126B2C6DA67 /* DateExtension.swift */ = {isa = PBXFileReference; includeInIndex = 1; lastKnownFileType = sourcecode.swift; path = DateExtension.swift; sourceTree = "<group>"; };
+		E42F50406D2380E222BFFA902B72F6D3 /* PrimerLoadingViewController.swift */ = {isa = PBXFileReference; includeInIndex = 1; lastKnownFileType = sourcecode.swift; path = PrimerLoadingViewController.swift; sourceTree = "<group>"; };
+		E4D17DBA418E4DD8F065E2E3718A819D /* PrimerSettings.swift */ = {isa = PBXFileReference; includeInIndex = 1; lastKnownFileType = sourcecode.swift; path = PrimerSettings.swift; sourceTree = "<group>"; };
+		E6461023FF914EEAE7ED96331E84D3E2 /* ThenableWrappers.swift */ = {isa = PBXFileReference; includeInIndex = 1; lastKnownFileType = sourcecode.swift; path = ThenableWrappers.swift; sourceTree = "<group>"; };
+		E6AE900993F50EB60484D8FF6AD25983 /* UINavigationController+Extensions.swift */ = {isa = PBXFileReference; includeInIndex = 1; lastKnownFileType = sourcecode.swift; path = "UINavigationController+Extensions.swift"; sourceTree = "<group>"; };
+		E7178685AEA6549DED9BAE7D77737830 /* tr.lproj */ = {isa = PBXFileReference; includeInIndex = 1; path = tr.lproj; sourceTree = "<group>"; };
+		E82FC619C5D88E82E8FDC2042FE1DF3A /* CancellablePromise.swift */ = {isa = PBXFileReference; includeInIndex = 1; lastKnownFileType = sourcecode.swift; path = CancellablePromise.swift; sourceTree = "<group>"; };
 		E884507DF2B84FA8A2E8AD8289881542 /* Pods-PrimerSDK_Example.release.xcconfig */ = {isa = PBXFileReference; includeInIndex = 1; lastKnownFileType = text.xcconfig; path = "Pods-PrimerSDK_Example.release.xcconfig"; sourceTree = "<group>"; };
+		E9BA6065FC9705B19F85E14D711F304B /* AlertController.swift */ = {isa = PBXFileReference; includeInIndex = 1; lastKnownFileType = sourcecode.swift; path = AlertController.swift; sourceTree = "<group>"; };
+		E9CA5E4516EFBCD1CB49B6F1F9EF808F /* Logger.swift */ = {isa = PBXFileReference; includeInIndex = 1; lastKnownFileType = sourcecode.swift; path = Logger.swift; sourceTree = "<group>"; };
+		E9DBCA8438F42C29ED32677A65D3123A /* ClientToken.swift */ = {isa = PBXFileReference; includeInIndex = 1; lastKnownFileType = sourcecode.swift; path = ClientToken.swift; sourceTree = "<group>"; };
 		EAB6F611E86A4758835A715E4B4184F6 /* Foundation.framework */ = {isa = PBXFileReference; lastKnownFileType = wrapper.framework; name = Foundation.framework; path = Platforms/iPhoneOS.platform/Developer/SDKs/iPhoneOS14.0.sdk/System/Library/Frameworks/Foundation.framework; sourceTree = DEVELOPER_DIR; };
-		EB5630B9BCE4B073C047604C5003376A /* Consolable.swift */ = {isa = PBXFileReference; includeInIndex = 1; lastKnownFileType = sourcecode.swift; path = Consolable.swift; sourceTree = "<group>"; };
-		ECBD68DAA2BB942ECBE4F9843839965F /* PrimerConfiguration.swift */ = {isa = PBXFileReference; includeInIndex = 1; lastKnownFileType = sourcecode.swift; path = PrimerConfiguration.swift; sourceTree = "<group>"; };
+		EB9C634B2471632AA31C136CEB42FE85 /* PrimerSearchTextField.swift */ = {isa = PBXFileReference; includeInIndex = 1; lastKnownFileType = sourcecode.swift; path = PrimerSearchTextField.swift; sourceTree = "<group>"; };
+		EBC95FA3FF41C832AC9EAD75C4ABA538 /* URLExtension.swift */ = {isa = PBXFileReference; includeInIndex = 1; lastKnownFileType = sourcecode.swift; path = URLExtension.swift; sourceTree = "<group>"; };
+		EBEAA2F6E2C2F4E4C7CA82A9DED6EA29 /* PrimerGenericTextFieldView.swift */ = {isa = PBXFileReference; includeInIndex = 1; lastKnownFileType = sourcecode.swift; path = PrimerGenericTextFieldView.swift; sourceTree = "<group>"; };
+		ECFA16C09A08530A1B9B9BF1E14F94FC /* PrimerContent.swift */ = {isa = PBXFileReference; includeInIndex = 1; lastKnownFileType = sourcecode.swift; path = PrimerContent.swift; sourceTree = "<group>"; };
+		EE087330D41EA17D407D07589A486BD5 /* race.swift */ = {isa = PBXFileReference; includeInIndex = 1; lastKnownFileType = sourcecode.swift; path = race.swift; sourceTree = "<group>"; };
+		EE4D26A44846209F3AF3C174FADF34A8 /* PrimerFormViewController.swift */ = {isa = PBXFileReference; includeInIndex = 1; lastKnownFileType = sourcecode.swift; path = PrimerFormViewController.swift; sourceTree = "<group>"; };
 		EE9674DAD0C961C92687877090E1E047 /* Pods-PrimerSDK_Tests-umbrella.h */ = {isa = PBXFileReference; includeInIndex = 1; lastKnownFileType = sourcecode.c.h; path = "Pods-PrimerSDK_Tests-umbrella.h"; sourceTree = "<group>"; };
-		EF097D805812BF06968381BA6EC4F8D2 /* BundleExtension.swift */ = {isa = PBXFileReference; includeInIndex = 1; lastKnownFileType = sourcecode.swift; path = BundleExtension.swift; sourceTree = "<group>"; };
-		F04027887A27C6ADC06C1CB1584B3BCD /* ArrayExtension.swift */ = {isa = PBXFileReference; includeInIndex = 1; lastKnownFileType = sourcecode.swift; path = ArrayExtension.swift; sourceTree = "<group>"; };
-		F0F7226212E3F9D1C474D0E8D3B771AA /* ClientToken.swift */ = {isa = PBXFileReference; includeInIndex = 1; lastKnownFileType = sourcecode.swift; path = ClientToken.swift; sourceTree = "<group>"; };
-		F3F4BAAF01418DB4444024548DCE7A5A /* el.lproj */ = {isa = PBXFileReference; includeInIndex = 1; path = el.lproj; sourceTree = "<group>"; };
-		F5C176E63887E212D71134E789DE032C /* Thenable.swift */ = {isa = PBXFileReference; includeInIndex = 1; lastKnownFileType = sourcecode.swift; path = Thenable.swift; sourceTree = "<group>"; };
-		F5EA8A45BAD81588C1DFFA201B705AF5 /* Throwable.swift */ = {isa = PBXFileReference; includeInIndex = 1; lastKnownFileType = sourcecode.swift; path = Throwable.swift; sourceTree = "<group>"; };
+		EF244EB22A82A6609A68E7AAB7663DB6 /* Primer.swift */ = {isa = PBXFileReference; includeInIndex = 1; lastKnownFileType = sourcecode.swift; path = Primer.swift; sourceTree = "<group>"; };
+		EF6E23C71D039D3F2F02861915D3FE01 /* Currency.swift */ = {isa = PBXFileReference; includeInIndex = 1; lastKnownFileType = sourcecode.swift; path = Currency.swift; sourceTree = "<group>"; };
+		EF840109124E78836717678D6F6C6F3D /* CustomStringConvertible.swift */ = {isa = PBXFileReference; includeInIndex = 1; lastKnownFileType = sourcecode.swift; path = CustomStringConvertible.swift; sourceTree = "<group>"; };
+		F0AC72C39F16F333349BE8BAFFCCF0C2 /* PrimerButton.swift */ = {isa = PBXFileReference; includeInIndex = 1; lastKnownFileType = sourcecode.swift; path = PrimerButton.swift; sourceTree = "<group>"; };
+		F0AE6EDAB33A195E45A17C7A6BC2CE6D /* pl.lproj */ = {isa = PBXFileReference; includeInIndex = 1; path = pl.lproj; sourceTree = "<group>"; };
+		F1EBDB55E289D7DCBE0FE31979CBE432 /* ErrorHandler.swift */ = {isa = PBXFileReference; includeInIndex = 1; lastKnownFileType = sourcecode.swift; path = ErrorHandler.swift; sourceTree = "<group>"; };
+		F29B42213C06FAE5672FBEAA80EF785B /* Mask.swift */ = {isa = PBXFileReference; includeInIndex = 1; lastKnownFileType = sourcecode.swift; path = Mask.swift; sourceTree = "<group>"; };
+		F2B2AAD8ED98624E89A519D9CCEB3689 /* PrimerTheme+Views.swift */ = {isa = PBXFileReference; includeInIndex = 1; lastKnownFileType = sourcecode.swift; path = "PrimerTheme+Views.swift"; sourceTree = "<group>"; };
+		F2C0021A793076BE9D0F2337ED2182A0 /* after.swift */ = {isa = PBXFileReference; includeInIndex = 1; lastKnownFileType = sourcecode.swift; path = after.swift; sourceTree = "<group>"; };
+		F4314EB618E28549884E882F48D1D083 /* currencies.json */ = {isa = PBXFileReference; includeInIndex = 1; path = currencies.json; sourceTree = "<group>"; };
+		F67DF52EECC363F90F3A0083B5D1F62E /* PrimerSDK.podspec */ = {isa = PBXFileReference; explicitFileType = text.script.ruby; includeInIndex = 1; indentWidth = 2; lastKnownFileType = text; path = PrimerSDK.podspec; sourceTree = "<group>"; tabWidth = 2; xcLanguageSpecificationIdentifier = xcode.lang.ruby; };
+		F7062E12728AEF0C4571E1C7B3078FBB /* SequenceWrappers.swift */ = {isa = PBXFileReference; includeInIndex = 1; lastKnownFileType = sourcecode.swift; path = SequenceWrappers.swift; sourceTree = "<group>"; };
 		F7B48CC82297D62E27EA98AE7A13D3DA /* Pods-PrimerSDK_Tests.release.xcconfig */ = {isa = PBXFileReference; includeInIndex = 1; lastKnownFileType = text.xcconfig; path = "Pods-PrimerSDK_Tests.release.xcconfig"; sourceTree = "<group>"; };
-		F7E7CAA4E0EE62B3027E036C925E9CCD /* CancellableThenable.swift */ = {isa = PBXFileReference; includeInIndex = 1; lastKnownFileType = sourcecode.swift; path = CancellableThenable.swift; sourceTree = "<group>"; };
-		F8AE62975040184754DEF3C6A49BCA25 /* CustomStringConvertible.swift */ = {isa = PBXFileReference; includeInIndex = 1; lastKnownFileType = sourcecode.swift; path = CustomStringConvertible.swift; sourceTree = "<group>"; };
-		FCA0627E1108CB5D3EA91BE56D4C18E7 /* PrimerSDK-dummy.m */ = {isa = PBXFileReference; includeInIndex = 1; lastKnownFileType = sourcecode.c.objc; path = "PrimerSDK-dummy.m"; sourceTree = "<group>"; };
-		FD2325B5966B484B13A22B583C10F4A6 /* BankSelectorTokenizationViewModel.swift */ = {isa = PBXFileReference; includeInIndex = 1; lastKnownFileType = sourcecode.swift; path = BankSelectorTokenizationViewModel.swift; sourceTree = "<group>"; };
-		FF065C4E1BBCC24A9A103E1D6D7FDFCE /* PostalCode.swift */ = {isa = PBXFileReference; includeInIndex = 1; lastKnownFileType = sourcecode.swift; path = PostalCode.swift; sourceTree = "<group>"; };
-=======
-		00D48AD402676537E075996BE8EA3B9D /* PrimerTheme+Buttons.swift */ = {isa = PBXFileReference; includeInIndex = 1; lastKnownFileType = sourcecode.swift; path = "PrimerTheme+Buttons.swift"; sourceTree = "<group>"; };
-		012751AEE486C8C5982C17A45F11C0C2 /* PrimerAPIClient+3DS.swift */ = {isa = PBXFileReference; includeInIndex = 1; lastKnownFileType = sourcecode.swift; path = "PrimerAPIClient+3DS.swift"; sourceTree = "<group>"; };
-		0177392A3066E6BB79CA20F6AEA40F77 /* ClientToken.swift */ = {isa = PBXFileReference; includeInIndex = 1; lastKnownFileType = sourcecode.swift; path = ClientToken.swift; sourceTree = "<group>"; };
-		0193387F5F37CC9738CDB69F9FC35DDE /* CheckoutWithVaultedPaymentMethodViewModel.swift */ = {isa = PBXFileReference; includeInIndex = 1; lastKnownFileType = sourcecode.swift; path = CheckoutWithVaultedPaymentMethodViewModel.swift; sourceTree = "<group>"; };
-		0193DEB2932C935AA8F04B978F623DAE /* PrimerTheme+Borders.swift */ = {isa = PBXFileReference; includeInIndex = 1; lastKnownFileType = sourcecode.swift; path = "PrimerTheme+Borders.swift"; sourceTree = "<group>"; };
-		01C69824D80D9109CADF09A974D38153 /* FormPaymentMethodTokenizationViewModel.swift */ = {isa = PBXFileReference; includeInIndex = 1; lastKnownFileType = sourcecode.swift; path = FormPaymentMethodTokenizationViewModel.swift; sourceTree = "<group>"; };
-		02B46CA47694BBA503F4D8DBADB7040C /* PrimerTextFieldView.xib */ = {isa = PBXFileReference; includeInIndex = 1; lastKnownFileType = file.xib; path = PrimerTextFieldView.xib; sourceTree = "<group>"; };
-		03B82E40041D9D06324EF48738AE3BE3 /* PaymentMethodTokenizationViewModel.swift */ = {isa = PBXFileReference; includeInIndex = 1; lastKnownFileType = sourcecode.swift; path = PaymentMethodTokenizationViewModel.swift; sourceTree = "<group>"; };
-		03BFD2721768596460943518CFCE186D /* LICENSE */ = {isa = PBXFileReference; includeInIndex = 1; path = LICENSE; sourceTree = "<group>"; };
-		07DEA1912FAAFD541E19C51D4B67A4B2 /* CustomStringConvertible.swift */ = {isa = PBXFileReference; includeInIndex = 1; lastKnownFileType = sourcecode.swift; path = CustomStringConvertible.swift; sourceTree = "<group>"; };
-		080F413CBFC42043CE7E2AA36ED39E54 /* after.swift */ = {isa = PBXFileReference; includeInIndex = 1; lastKnownFileType = sourcecode.swift; path = after.swift; sourceTree = "<group>"; };
-		085437E0FB42F0ADCA92F7B7477F0FAF /* Icons.xcassets */ = {isa = PBXFileReference; includeInIndex = 1; lastKnownFileType = folder.assetcatalog; name = Icons.xcassets; path = Sources/PrimerSDK/Resources/Icons.xcassets; sourceTree = "<group>"; };
-		08F8CCDF8AD9031EDBB70E6FFA364FD9 /* UIUtils.swift */ = {isa = PBXFileReference; includeInIndex = 1; lastKnownFileType = sourcecode.swift; path = UIUtils.swift; sourceTree = "<group>"; };
-		0A1D402722E7B95F216C0BC11ED3A603 /* CreateResumePaymentService.swift */ = {isa = PBXFileReference; includeInIndex = 1; lastKnownFileType = sourcecode.swift; path = CreateResumePaymentService.swift; sourceTree = "<group>"; };
-		0BA9360921C0268E533AD4722EE26947 /* Connectivity.swift */ = {isa = PBXFileReference; includeInIndex = 1; lastKnownFileType = sourcecode.swift; path = Connectivity.swift; sourceTree = "<group>"; };
-		0D3C9C5EEEA8AEC0D47C903B0A63A72F /* UXMode.swift */ = {isa = PBXFileReference; includeInIndex = 1; lastKnownFileType = sourcecode.swift; path = UXMode.swift; sourceTree = "<group>"; };
-		0FF025D7949F536E6E6E94D2BDEA27FB /* PrimerGenericTextFieldView.swift */ = {isa = PBXFileReference; includeInIndex = 1; lastKnownFileType = sourcecode.swift; path = PrimerGenericTextFieldView.swift; sourceTree = "<group>"; };
-		13C29A76FEE0B5A056D5F91D8C3D68EB /* AlertController.swift */ = {isa = PBXFileReference; includeInIndex = 1; lastKnownFileType = sourcecode.swift; path = AlertController.swift; sourceTree = "<group>"; };
-		148E34DB71348430D2AB05EF582F0E8D /* Thenable.swift */ = {isa = PBXFileReference; includeInIndex = 1; lastKnownFileType = sourcecode.swift; path = Thenable.swift; sourceTree = "<group>"; };
-		155BF50AEA65AE02985AAA9550574965 /* QRCodeViewController.swift */ = {isa = PBXFileReference; includeInIndex = 1; lastKnownFileType = sourcecode.swift; path = QRCodeViewController.swift; sourceTree = "<group>"; };
-		1568B173309D4110BBB6F80462E4D0AB /* hang.swift */ = {isa = PBXFileReference; includeInIndex = 1; lastKnownFileType = sourcecode.swift; path = hang.swift; sourceTree = "<group>"; };
-		15B2A189DF7403DB6842F4CAF70F30D0 /* Currency.swift */ = {isa = PBXFileReference; includeInIndex = 1; lastKnownFileType = sourcecode.swift; path = Currency.swift; sourceTree = "<group>"; };
-		173815AD093571D11399E38E7D5236BF /* PaymentMethodTokenizationRequest.swift */ = {isa = PBXFileReference; includeInIndex = 1; lastKnownFileType = sourcecode.swift; path = PaymentMethodTokenizationRequest.swift; sourceTree = "<group>"; };
-		173940209DF5E423ED4EACA7E95D4C36 /* PrimerHeadlessUniversalCheckoutUIManager.swift */ = {isa = PBXFileReference; includeInIndex = 1; lastKnownFileType = sourcecode.swift; path = PrimerHeadlessUniversalCheckoutUIManager.swift; sourceTree = "<group>"; };
-		176A7B603CB7886CC38EB9EC02CE28CE /* Throwable.swift */ = {isa = PBXFileReference; includeInIndex = 1; lastKnownFileType = sourcecode.swift; path = Throwable.swift; sourceTree = "<group>"; };
-		1795A506EA0112F3AE062921DA56E134 /* PrimerSDK-umbrella.h */ = {isa = PBXFileReference; includeInIndex = 1; lastKnownFileType = sourcecode.c.h; path = "PrimerSDK-umbrella.h"; sourceTree = "<group>"; };
-		17CA21CC907805B53C044D6B92C1E14C /* Mask.swift */ = {isa = PBXFileReference; includeInIndex = 1; lastKnownFileType = sourcecode.swift; path = Mask.swift; sourceTree = "<group>"; };
-		186A5C4B132596F0FEBF566963B87AC0 /* FormType.swift */ = {isa = PBXFileReference; includeInIndex = 1; lastKnownFileType = sourcecode.swift; path = FormType.swift; sourceTree = "<group>"; };
-		19340C0E490B5C4E44679A9B79061C92 /* PrimerAPI.swift */ = {isa = PBXFileReference; includeInIndex = 1; lastKnownFileType = sourcecode.swift; path = PrimerAPI.swift; sourceTree = "<group>"; };
-		197FB574255966071A08C3624E492847 /* Box.swift */ = {isa = PBXFileReference; includeInIndex = 1; lastKnownFileType = sourcecode.swift; path = Box.swift; sourceTree = "<group>"; };
-		1BD6F3116FBD6B67B9BC46124FA2E2CA /* 3DSService+Promises.swift */ = {isa = PBXFileReference; includeInIndex = 1; lastKnownFileType = sourcecode.swift; path = "3DSService+Promises.swift"; sourceTree = "<group>"; };
-		1C268BBDDA41224B20C4638F0F217B39 /* VaultPaymentMethodViewController.swift */ = {isa = PBXFileReference; includeInIndex = 1; lastKnownFileType = sourcecode.swift; path = VaultPaymentMethodViewController.swift; sourceTree = "<group>"; };
-		200AEABFB3014A70AAC4AD1C2B963A09 /* PrimerSettings.swift */ = {isa = PBXFileReference; includeInIndex = 1; lastKnownFileType = sourcecode.swift; path = PrimerSettings.swift; sourceTree = "<group>"; };
-		21B2F7CFC7F6CFBFB169E439BA760B56 /* UserDefaultsExtension.swift */ = {isa = PBXFileReference; includeInIndex = 1; lastKnownFileType = sourcecode.swift; path = UserDefaultsExtension.swift; sourceTree = "<group>"; };
-		21F4ACB1142B1B9457658584BF5CD35A /* Pods-PrimerSDK_Example-dummy.m */ = {isa = PBXFileReference; includeInIndex = 1; lastKnownFileType = sourcecode.c.objc; path = "Pods-PrimerSDK_Example-dummy.m"; sourceTree = "<group>"; };
-		225228FEAEF6EC0209F211537EADF440 /* Dispatcher.swift */ = {isa = PBXFileReference; includeInIndex = 1; lastKnownFileType = sourcecode.swift; path = Dispatcher.swift; sourceTree = "<group>"; };
-		234EFC062B6C44095085151C4C204988 /* Primer.swift */ = {isa = PBXFileReference; includeInIndex = 1; lastKnownFileType = sourcecode.swift; path = Primer.swift; sourceTree = "<group>"; };
-		238EDB2DAA338F9BAD2A80ADD577DB23 /* NetworkService.swift */ = {isa = PBXFileReference; includeInIndex = 1; lastKnownFileType = sourcecode.swift; path = NetworkService.swift; sourceTree = "<group>"; };
-		23FD1D157B8C8E7148BE8A7D354A051F /* Pods-PrimerSDK_Tests */ = {isa = PBXFileReference; explicitFileType = wrapper.framework; includeInIndex = 0; name = "Pods-PrimerSDK_Tests"; path = Pods_PrimerSDK_Tests.framework; sourceTree = BUILT_PRODUCTS_DIR; };
-		2578539FE9E49FDA65E78AEA3688564C /* PrimerWebViewController.swift */ = {isa = PBXFileReference; includeInIndex = 1; lastKnownFileType = sourcecode.swift; path = PrimerWebViewController.swift; sourceTree = "<group>"; };
-		262D88FDED371B8B7A9207319803D3DA /* nl.lproj */ = {isa = PBXFileReference; includeInIndex = 1; path = nl.lproj; sourceTree = "<group>"; };
-		28E47791C9F9D0A9BA05C719761A4F3F /* PrimerSDK */ = {isa = PBXFileReference; explicitFileType = wrapper.framework; includeInIndex = 0; name = PrimerSDK; path = PrimerSDK.framework; sourceTree = BUILT_PRODUCTS_DIR; };
-		2AE505E2C96DDFA6C481BFA7C2DC8DC9 /* PaymentMethodToken.swift */ = {isa = PBXFileReference; includeInIndex = 1; lastKnownFileType = sourcecode.swift; path = PaymentMethodToken.swift; sourceTree = "<group>"; };
-		2F13C0DAC4A25AE85B1B46053CBDE1E5 /* ArrayExtension.swift */ = {isa = PBXFileReference; includeInIndex = 1; lastKnownFileType = sourcecode.swift; path = ArrayExtension.swift; sourceTree = "<group>"; };
-		30E4E17323A41023F53802896933DD6D /* PaymentAPIModel.swift */ = {isa = PBXFileReference; includeInIndex = 1; lastKnownFileType = sourcecode.swift; path = PaymentAPIModel.swift; sourceTree = "<group>"; };
-		31226064E4C678624B92DCACA56B876C /* es.lproj */ = {isa = PBXFileReference; includeInIndex = 1; path = es.lproj; sourceTree = "<group>"; };
-		3328AB27C77ADF6A96799F4D52BC20B2 /* DependencyInjection.swift */ = {isa = PBXFileReference; includeInIndex = 1; lastKnownFileType = sourcecode.swift; path = DependencyInjection.swift; sourceTree = "<group>"; };
-		3780FF276696624E5AD4A629D4CC4AD8 /* Pods-PrimerSDK_Example-umbrella.h */ = {isa = PBXFileReference; includeInIndex = 1; lastKnownFileType = sourcecode.c.h; path = "Pods-PrimerSDK_Example-umbrella.h"; sourceTree = "<group>"; };
-		3A80461734A0871A7528315BB68C6B8B /* PrimerSDK-prefix.pch */ = {isa = PBXFileReference; includeInIndex = 1; lastKnownFileType = sourcecode.c.h; path = "PrimerSDK-prefix.pch"; sourceTree = "<group>"; };
-		3B5FD4096367E468C44B7144E27239E6 /* PrimerPostalCodeFieldView.swift */ = {isa = PBXFileReference; includeInIndex = 1; lastKnownFileType = sourcecode.swift; path = PrimerPostalCodeFieldView.swift; sourceTree = "<group>"; };
-		3B732F8CBED7FC015A05876317075C06 /* PrimerScrollView.swift */ = {isa = PBXFileReference; includeInIndex = 1; lastKnownFileType = sourcecode.swift; path = PrimerScrollView.swift; sourceTree = "<group>"; };
-		3C474C1A0DABE2A3F404B63D4D59F30C /* Pods-PrimerSDK_Example.debug.xcconfig */ = {isa = PBXFileReference; includeInIndex = 1; lastKnownFileType = text.xcconfig; path = "Pods-PrimerSDK_Example.debug.xcconfig"; sourceTree = "<group>"; };
-		3D21A3EAE944EFC2E05E3935F6B26179 /* Colors.swift */ = {isa = PBXFileReference; includeInIndex = 1; lastKnownFileType = sourcecode.swift; path = Colors.swift; sourceTree = "<group>"; };
-		3D33DFCC3D116647166D8607D7D000C4 /* CancellableThenable.swift */ = {isa = PBXFileReference; includeInIndex = 1; lastKnownFileType = sourcecode.swift; path = CancellableThenable.swift; sourceTree = "<group>"; };
-		3DE16F4C0D8B21A9B0DE748896D8D6EC /* PrimerExpiryDateFieldView.swift */ = {isa = PBXFileReference; includeInIndex = 1; lastKnownFileType = sourcecode.swift; path = PrimerExpiryDateFieldView.swift; sourceTree = "<group>"; };
-		3E1FFA7D60D1F34D01A3BF37E428A75A /* VaultService.swift */ = {isa = PBXFileReference; includeInIndex = 1; lastKnownFileType = sourcecode.swift; path = VaultService.swift; sourceTree = "<group>"; };
-		3F0F0884131BE6DD232264F81405C5D7 /* UIColorExtension.swift */ = {isa = PBXFileReference; includeInIndex = 1; lastKnownFileType = sourcecode.swift; path = UIColorExtension.swift; sourceTree = "<group>"; };
-		3F39C616AC435F6870F9776B607C6853 /* CountryCode.swift */ = {isa = PBXFileReference; includeInIndex = 1; lastKnownFileType = sourcecode.swift; path = CountryCode.swift; sourceTree = "<group>"; };
-		43270F05CF48DAE903B5484B0E3E7C2C /* PaymentMethodConfiguration.swift */ = {isa = PBXFileReference; includeInIndex = 1; lastKnownFileType = sourcecode.swift; path = PaymentMethodConfiguration.swift; sourceTree = "<group>"; };
-		4343762B1B39C24870BE179605EDAEBC /* ImageName.swift */ = {isa = PBXFileReference; includeInIndex = 1; lastKnownFileType = sourcecode.swift; path = ImageName.swift; sourceTree = "<group>"; };
-		45079ABF36C4DF6FEF308E6EF5EE45FD /* el.lproj */ = {isa = PBXFileReference; includeInIndex = 1; path = el.lproj; sourceTree = "<group>"; };
-		45B7F9B8B94027A5FA96216D8276A401 /* Content.swift */ = {isa = PBXFileReference; includeInIndex = 1; lastKnownFileType = sourcecode.swift; path = Content.swift; sourceTree = "<group>"; };
-		45D222343AB50C062943FE321C47CB8A /* PrimerThemeData.swift */ = {isa = PBXFileReference; includeInIndex = 1; lastKnownFileType = sourcecode.swift; path = PrimerThemeData.swift; sourceTree = "<group>"; };
-		4601686B9B72A991E6A35F1FD18289D1 /* PrimerError.swift */ = {isa = PBXFileReference; includeInIndex = 1; lastKnownFileType = sourcecode.swift; path = PrimerError.swift; sourceTree = "<group>"; };
-		46F10C838A14A4D1EC5008A9A50587B5 /* PrimerSDK-dummy.m */ = {isa = PBXFileReference; includeInIndex = 1; lastKnownFileType = sourcecode.c.objc; path = "PrimerSDK-dummy.m"; sourceTree = "<group>"; };
-		46F8B89A5DAFB60CD962EAA278071133 /* FinallyWrappers.swift */ = {isa = PBXFileReference; includeInIndex = 1; lastKnownFileType = sourcecode.swift; path = FinallyWrappers.swift; sourceTree = "<group>"; };
-		4743141498BAE0C5D42B61E595829FDD /* Dimensions.swift */ = {isa = PBXFileReference; includeInIndex = 1; lastKnownFileType = sourcecode.swift; path = Dimensions.swift; sourceTree = "<group>"; };
-		48627A99264E6679D85F177DBB79DA83 /* Pods-PrimerSDK_Tests-Info.plist */ = {isa = PBXFileReference; includeInIndex = 1; lastKnownFileType = text.plist.xml; path = "Pods-PrimerSDK_Tests-Info.plist"; sourceTree = "<group>"; };
-		48D2CB25E90DDE4C1856EE65A3935AEA /* RateLimitedDispatcherBase.swift */ = {isa = PBXFileReference; includeInIndex = 1; lastKnownFileType = sourcecode.swift; path = RateLimitedDispatcherBase.swift; sourceTree = "<group>"; };
-		4B170D6EFD43111AF9B2437438F6D579 /* Analytics.swift */ = {isa = PBXFileReference; includeInIndex = 1; lastKnownFileType = sourcecode.swift; path = Analytics.swift; sourceTree = "<group>"; };
-		4CCF7351B3F2D2921B3C394DCD49FF38 /* PrimerAPIClient+Promises.swift */ = {isa = PBXFileReference; includeInIndex = 1; lastKnownFileType = sourcecode.swift; path = "PrimerAPIClient+Promises.swift"; sourceTree = "<group>"; };
-		4D3869E0A461E802A5916AA6523517A4 /* Pods-PrimerSDK_Example */ = {isa = PBXFileReference; explicitFileType = wrapper.framework; includeInIndex = 0; name = "Pods-PrimerSDK_Example"; path = Pods_PrimerSDK_Example.framework; sourceTree = BUILT_PRODUCTS_DIR; };
-		5058F6216AED60C0A0564E7C6FFDEA77 /* Device.swift */ = {isa = PBXFileReference; includeInIndex = 1; lastKnownFileType = sourcecode.swift; path = Device.swift; sourceTree = "<group>"; };
-		50BF946E0667C0E3A97C60336F711F79 /* EnsureWrappers.swift */ = {isa = PBXFileReference; includeInIndex = 1; lastKnownFileType = sourcecode.swift; path = EnsureWrappers.swift; sourceTree = "<group>"; };
-		51A5CF9D4C0C4B5608DCDA22BA90714C /* Optional+Extensions.swift */ = {isa = PBXFileReference; includeInIndex = 1; lastKnownFileType = sourcecode.swift; path = "Optional+Extensions.swift"; sourceTree = "<group>"; };
-		51B15B52AB0EFD7A5E8B700E62038EEF /* PrimerSDK.release.xcconfig */ = {isa = PBXFileReference; includeInIndex = 1; lastKnownFileType = text.xcconfig; path = PrimerSDK.release.xcconfig; sourceTree = "<group>"; };
-		52CC4EF97EE8924AEAC350BD2A072898 /* currencies.json */ = {isa = PBXFileReference; includeInIndex = 1; path = currencies.json; sourceTree = "<group>"; };
-		54AB2FF7D2D4CA7340572B13B04D2DCD /* DateExtension.swift */ = {isa = PBXFileReference; includeInIndex = 1; lastKnownFileType = sourcecode.swift; path = DateExtension.swift; sourceTree = "<group>"; };
-		54E8B4D3009BD1B1B1C8D91935113DD9 /* PrimerVaultManagerViewController.swift */ = {isa = PBXFileReference; includeInIndex = 1; lastKnownFileType = sourcecode.swift; path = PrimerVaultManagerViewController.swift; sourceTree = "<group>"; };
-		552DE055CC9B9807ADCB1DB0296A4579 /* PaymentMethodTokenizationViewModel+Logic.swift */ = {isa = PBXFileReference; includeInIndex = 1; lastKnownFileType = sourcecode.swift; path = "PaymentMethodTokenizationViewModel+Logic.swift"; sourceTree = "<group>"; };
-		57B35A1352F4102B0521471FBB1FE258 /* en.lproj */ = {isa = PBXFileReference; includeInIndex = 1; path = en.lproj; sourceTree = "<group>"; };
-		582FD3213F3E32AF1194EEDF7C3BCD3F /* Pods-PrimerSDK_Example-acknowledgements.plist */ = {isa = PBXFileReference; includeInIndex = 1; lastKnownFileType = text.plist.xml; path = "Pods-PrimerSDK_Example-acknowledgements.plist"; sourceTree = "<group>"; };
-		59A98AB1AC7F9375A0E14AC58A197685 /* PrimerButton.swift */ = {isa = PBXFileReference; includeInIndex = 1; lastKnownFileType = sourcecode.swift; path = PrimerButton.swift; sourceTree = "<group>"; };
-		5A7D0344D2187D0DBF06BC3F19C0D7D9 /* PrimerSDK-Info.plist */ = {isa = PBXFileReference; includeInIndex = 1; lastKnownFileType = text.plist.xml; path = "PrimerSDK-Info.plist"; sourceTree = "<group>"; };
-		5AE34AF99C9E31CD4FF417F2505E2081 /* Resolver.swift */ = {isa = PBXFileReference; includeInIndex = 1; lastKnownFileType = sourcecode.swift; path = Resolver.swift; sourceTree = "<group>"; };
-		5B529DCEAF590BEDB5A8C711E0B2868F /* ResourceBundle-PrimerResources-PrimerSDK-Info.plist */ = {isa = PBXFileReference; includeInIndex = 1; lastKnownFileType = text.plist.xml; path = "ResourceBundle-PrimerResources-PrimerSDK-Info.plist"; sourceTree = "<group>"; };
-		638B912772C8806F87CD9E333680D89A /* PrimerViewExtensions.swift */ = {isa = PBXFileReference; includeInIndex = 1; lastKnownFileType = sourcecode.swift; path = PrimerViewExtensions.swift; sourceTree = "<group>"; };
-		639AE4928116FBD4FAE7B3DD6BD21271 /* Pods-PrimerSDK_Tests-acknowledgements.plist */ = {isa = PBXFileReference; includeInIndex = 1; lastKnownFileType = text.plist.xml; path = "Pods-PrimerSDK_Tests-acknowledgements.plist"; sourceTree = "<group>"; };
-		63D22EA0AB630231F0651F7833B4E01D /* CatchWrappers.swift */ = {isa = PBXFileReference; includeInIndex = 1; lastKnownFileType = sourcecode.swift; path = CatchWrappers.swift; sourceTree = "<group>"; };
-		64EAF83F060BED57BFC377134892C91C /* PrimerLoadingViewController.swift */ = {isa = PBXFileReference; includeInIndex = 1; lastKnownFileType = sourcecode.swift; path = PrimerLoadingViewController.swift; sourceTree = "<group>"; };
-		6756B4C3B6DF7A7240323D7B5FAE8D37 /* PrimerFlowEnums.swift */ = {isa = PBXFileReference; includeInIndex = 1; lastKnownFileType = sourcecode.swift; path = PrimerFlowEnums.swift; sourceTree = "<group>"; };
-		67D2CABC51F174713619A57883BD7031 /* SuccessMessage.swift */ = {isa = PBXFileReference; includeInIndex = 1; lastKnownFileType = sourcecode.swift; path = SuccessMessage.swift; sourceTree = "<group>"; };
-		6899B03E0664E0B0D3595AA0000D80BF /* PaymentMethodComponent.swift */ = {isa = PBXFileReference; includeInIndex = 1; lastKnownFileType = sourcecode.swift; path = PaymentMethodComponent.swift; sourceTree = "<group>"; };
-		6936CB2E4959AFB933544C6EB493C93F /* nb.lproj */ = {isa = PBXFileReference; includeInIndex = 1; path = nb.lproj; sourceTree = "<group>"; };
-		6A63D6421B29414FB86E025B710B81B9 /* Endpoint.swift */ = {isa = PBXFileReference; includeInIndex = 1; lastKnownFileType = sourcecode.swift; path = Endpoint.swift; sourceTree = "<group>"; };
-		6A6AFC0B5F85D33188237609C28A707A /* ApayaTokenizationViewModel.swift */ = {isa = PBXFileReference; includeInIndex = 1; lastKnownFileType = sourcecode.swift; path = ApayaTokenizationViewModel.swift; sourceTree = "<group>"; };
-		6B413F9FF9B55DEC8FCF3C33394434C4 /* 3DS.swift */ = {isa = PBXFileReference; includeInIndex = 1; lastKnownFileType = sourcecode.swift; path = 3DS.swift; sourceTree = "<group>"; };
-		6B4B695E9C49DDAD82492287627B4A33 /* when.swift */ = {isa = PBXFileReference; includeInIndex = 1; lastKnownFileType = sourcecode.swift; path = when.swift; sourceTree = "<group>"; };
-		6B602142CBE85281AC16F92EB2E76B45 /* pl.lproj */ = {isa = PBXFileReference; includeInIndex = 1; path = pl.lproj; sourceTree = "<group>"; };
-		6D82B44F418D8762252020AB07A1BEDE /* PrimerTheme+Inputs.swift */ = {isa = PBXFileReference; includeInIndex = 1; lastKnownFileType = sourcecode.swift; path = "PrimerTheme+Inputs.swift"; sourceTree = "<group>"; };
-		6DA1898A6EFAEE4015469AEAE1D65EA0 /* PrimerCustomStyleTextField.swift */ = {isa = PBXFileReference; includeInIndex = 1; lastKnownFileType = sourcecode.swift; path = PrimerCustomStyleTextField.swift; sourceTree = "<group>"; };
-		6E5E65B3FD39C86953B067BBF9E4B052 /* RateLimitedDispatcher.swift */ = {isa = PBXFileReference; includeInIndex = 1; lastKnownFileType = sourcecode.swift; path = RateLimitedDispatcher.swift; sourceTree = "<group>"; };
-		6E86B9F65D66B0487F8B900235F2CE63 /* IntExtension.swift */ = {isa = PBXFileReference; includeInIndex = 1; lastKnownFileType = sourcecode.swift; path = IntExtension.swift; sourceTree = "<group>"; };
-		6F62EC7E7FE74F53F207CFD74D2416CA /* Pods-PrimerSDK_Example-Info.plist */ = {isa = PBXFileReference; includeInIndex = 1; lastKnownFileType = text.plist.xml; path = "Pods-PrimerSDK_Example-Info.plist"; sourceTree = "<group>"; };
-		6F8A29A389803B32789BCC02A47482C1 /* ApplePay.swift */ = {isa = PBXFileReference; includeInIndex = 1; lastKnownFileType = sourcecode.swift; path = ApplePay.swift; sourceTree = "<group>"; };
-		6FBE84883D15E938217744E47D6D0542 /* PrimerResultViewController.swift */ = {isa = PBXFileReference; includeInIndex = 1; lastKnownFileType = sourcecode.swift; path = PrimerResultViewController.swift; sourceTree = "<group>"; };
-		7186DDB509A5ECCB1439975786BE116E /* PrimerHeadlessUniversalCheckoutProtocols.swift */ = {isa = PBXFileReference; includeInIndex = 1; lastKnownFileType = sourcecode.swift; path = PrimerHeadlessUniversalCheckoutProtocols.swift; sourceTree = "<group>"; };
-		718E23ED2C467147F17D3098B8FD561C /* BankTableViewCell.swift */ = {isa = PBXFileReference; includeInIndex = 1; lastKnownFileType = sourcecode.swift; path = BankTableViewCell.swift; sourceTree = "<group>"; };
-		71FBF49F27D500B4E0039DFB7A83B3F6 /* VaultCheckoutViewModel.swift */ = {isa = PBXFileReference; includeInIndex = 1; lastKnownFileType = sourcecode.swift; path = VaultCheckoutViewModel.swift; sourceTree = "<group>"; };
-		7432EB9D8E9A41762F6F3F4E01D93599 /* Queue.swift */ = {isa = PBXFileReference; includeInIndex = 1; lastKnownFileType = sourcecode.swift; path = Queue.swift; sourceTree = "<group>"; };
-		74908A925B6FDD0176441AA8C626AF7E /* PayPal.swift */ = {isa = PBXFileReference; includeInIndex = 1; lastKnownFileType = sourcecode.swift; path = PayPal.swift; sourceTree = "<group>"; };
-		7540675C759C8CDA799A0607647F2B20 /* PrimerSDK.debug.xcconfig */ = {isa = PBXFileReference; includeInIndex = 1; lastKnownFileType = text.xcconfig; path = PrimerSDK.debug.xcconfig; sourceTree = "<group>"; };
-		75BA032C75A95C2EBED63296E30E1587 /* PaymentMethodConfigurationOptions.swift */ = {isa = PBXFileReference; includeInIndex = 1; lastKnownFileType = sourcecode.swift; path = PaymentMethodConfigurationOptions.swift; sourceTree = "<group>"; };
-		76BEA82546D8CE7A4A27C1B9C65E768C /* PrimerHeadlessUniversalCheckout.swift */ = {isa = PBXFileReference; includeInIndex = 1; lastKnownFileType = sourcecode.swift; path = PrimerHeadlessUniversalCheckout.swift; sourceTree = "<group>"; };
-		7702E3A7A768190A52BEE920E8065C6F /* Parser.swift */ = {isa = PBXFileReference; includeInIndex = 1; lastKnownFileType = sourcecode.swift; path = Parser.swift; sourceTree = "<group>"; };
-		775F991787C641360C98C840319CCA96 /* QRCodeTokenizationViewModel.swift */ = {isa = PBXFileReference; includeInIndex = 1; lastKnownFileType = sourcecode.swift; path = QRCodeTokenizationViewModel.swift; sourceTree = "<group>"; };
-		777DA230B02C0400F87D0F3129DB7317 /* OrderItem.swift */ = {isa = PBXFileReference; includeInIndex = 1; lastKnownFileType = sourcecode.swift; path = OrderItem.swift; sourceTree = "<group>"; };
-		79C6BFA630B26D79DCD06256972B67B1 /* Identifiable.swift */ = {isa = PBXFileReference; includeInIndex = 1; lastKnownFileType = sourcecode.swift; path = Identifiable.swift; sourceTree = "<group>"; };
-		79E752E2BE54D9368B5804CC71979C47 /* StringExtension.swift */ = {isa = PBXFileReference; includeInIndex = 1; lastKnownFileType = sourcecode.swift; path = StringExtension.swift; sourceTree = "<group>"; };
-		7D371A3177192DD1EBFDBD905B3A869E /* ClientSession.swift */ = {isa = PBXFileReference; includeInIndex = 1; lastKnownFileType = sourcecode.swift; path = ClientSession.swift; sourceTree = "<group>"; };
-		805C0AE2A54B81E65C7CDB15D88D7673 /* JSONParser.swift */ = {isa = PBXFileReference; includeInIndex = 1; lastKnownFileType = sourcecode.swift; path = JSONParser.swift; sourceTree = "<group>"; };
-		847F0DBA7574DD1552773736247F5FF1 /* PostalCode.swift */ = {isa = PBXFileReference; includeInIndex = 1; lastKnownFileType = sourcecode.swift; path = PostalCode.swift; sourceTree = "<group>"; };
-		859D12841368D45C3F333091E787EC85 /* ClientTokenService.swift */ = {isa = PBXFileReference; includeInIndex = 1; lastKnownFileType = sourcecode.swift; path = ClientTokenService.swift; sourceTree = "<group>"; };
-		85D71970C3146187E466DE746C57DBEF /* Apaya.swift */ = {isa = PBXFileReference; includeInIndex = 1; lastKnownFileType = sourcecode.swift; path = Apaya.swift; sourceTree = "<group>"; };
-		898D022BF69318A6CCA25EE209B425CC /* da.lproj */ = {isa = PBXFileReference; includeInIndex = 1; path = da.lproj; sourceTree = "<group>"; };
-		89ED90B6EF6187832130F3360CAE0800 /* PrimerContainerViewController.swift */ = {isa = PBXFileReference; includeInIndex = 1; lastKnownFileType = sourcecode.swift; path = PrimerContainerViewController.swift; sourceTree = "<group>"; };
-		8AD2BC8D101198A15086E40D880C8280 /* ExternalViewModel.swift */ = {isa = PBXFileReference; includeInIndex = 1; lastKnownFileType = sourcecode.swift; path = ExternalViewModel.swift; sourceTree = "<group>"; };
-		8B2CABDAB92B78CA6DA3E95F90CEFC97 /* AnyDecodable.swift */ = {isa = PBXFileReference; includeInIndex = 1; lastKnownFileType = sourcecode.swift; path = AnyDecodable.swift; sourceTree = "<group>"; };
-		8CD9C373DA5538120B14CC5AD73B9000 /* Logger.swift */ = {isa = PBXFileReference; includeInIndex = 1; lastKnownFileType = sourcecode.swift; path = Logger.swift; sourceTree = "<group>"; };
-		8CDEAD7B572F9D9B3089CB8ED86893AE /* PrimerTextField.swift */ = {isa = PBXFileReference; includeInIndex = 1; lastKnownFileType = sourcecode.swift; path = PrimerTextField.swift; sourceTree = "<group>"; };
-		90ADC209CA78DE321E2E4348819F1E7D /* UILocalizableUtil.swift */ = {isa = PBXFileReference; includeInIndex = 1; lastKnownFileType = sourcecode.swift; path = UILocalizableUtil.swift; sourceTree = "<group>"; };
-		90DBE76E1099E07A6AE306CE6EC79604 /* Consolable.swift */ = {isa = PBXFileReference; includeInIndex = 1; lastKnownFileType = sourcecode.swift; path = Consolable.swift; sourceTree = "<group>"; };
-		91E93058F1BEFE6322ADC7E2EC62D8DF /* NSErrorExtension.swift */ = {isa = PBXFileReference; includeInIndex = 1; lastKnownFileType = sourcecode.swift; path = NSErrorExtension.swift; sourceTree = "<group>"; };
-		9254A23DC040D7E4A26D7A1D0FA218A9 /* PrimerFormViewController.swift */ = {isa = PBXFileReference; includeInIndex = 1; lastKnownFileType = sourcecode.swift; path = PrimerFormViewController.swift; sourceTree = "<group>"; };
-		93FF6B6BF92F392D4D66B993B4E8C801 /* LogEvent.swift */ = {isa = PBXFileReference; includeInIndex = 1; lastKnownFileType = sourcecode.swift; path = LogEvent.swift; sourceTree = "<group>"; };
-		96F5C6E0C9780F7E459D3D5D03C6A7CF /* PrimerCardNumberFieldView.swift */ = {isa = PBXFileReference; includeInIndex = 1; lastKnownFileType = sourcecode.swift; path = PrimerCardNumberFieldView.swift; sourceTree = "<group>"; };
-		97390BEBB25B35F7151343DEA9551DF6 /* PrimerTextFieldView.swift */ = {isa = PBXFileReference; includeInIndex = 1; lastKnownFileType = sourcecode.swift; path = PrimerTextFieldView.swift; sourceTree = "<group>"; };
-		974DB0CA83F0F36837249545CD52AED9 /* de.lproj */ = {isa = PBXFileReference; includeInIndex = 1; path = de.lproj; sourceTree = "<group>"; };
-		9A5CD9BCC921968AB0E07F05AC2E190F /* PrimerRootViewController.swift */ = {isa = PBXFileReference; includeInIndex = 1; lastKnownFileType = sourcecode.swift; path = PrimerRootViewController.swift; sourceTree = "<group>"; };
-		9BFEC58764EA2A6FE41608E926CBCABB /* PresentationController.swift */ = {isa = PBXFileReference; includeInIndex = 1; lastKnownFileType = sourcecode.swift; path = PresentationController.swift; sourceTree = "<group>"; };
-		9C03CEBBFDCCF1E76C21EB253A7DD516 /* GuaranteeWrappers.swift */ = {isa = PBXFileReference; includeInIndex = 1; lastKnownFileType = sourcecode.swift; path = GuaranteeWrappers.swift; sourceTree = "<group>"; };
-		9C69B32E5F9C384DC67E936DC05BEB97 /* CardScannerViewController+SimpleScanDelegate.swift */ = {isa = PBXFileReference; includeInIndex = 1; lastKnownFileType = sourcecode.swift; path = "CardScannerViewController+SimpleScanDelegate.swift"; sourceTree = "<group>"; };
-		9D940727FF8FB9C785EB98E56350EF41 /* Podfile */ = {isa = PBXFileReference; explicitFileType = text.script.ruby; includeInIndex = 1; indentWidth = 2; lastKnownFileType = text; name = Podfile; path = ../Podfile; sourceTree = SOURCE_ROOT; tabWidth = 2; xcLanguageSpecificationIdentifier = xcode.lang.ruby; };
-		9E79DB92C72FC720A0AAB9D1343F99ED /* PrimerNavigationBar.swift */ = {isa = PBXFileReference; includeInIndex = 1; lastKnownFileType = sourcecode.swift; path = PrimerNavigationBar.swift; sourceTree = "<group>"; };
-		9FD3212FDFCD7F85AE3A17E1158C09FD /* PrimerUniversalCheckoutViewController.swift */ = {isa = PBXFileReference; includeInIndex = 1; lastKnownFileType = sourcecode.swift; path = PrimerUniversalCheckoutViewController.swift; sourceTree = "<group>"; };
-		9FDF192C4CE3FEF821884906A92B654B /* PrimerInputElements.swift */ = {isa = PBXFileReference; includeInIndex = 1; lastKnownFileType = sourcecode.swift; path = PrimerInputElements.swift; sourceTree = "<group>"; };
-		A0AC49A6CB02654B4CC759619415E207 /* it.lproj */ = {isa = PBXFileReference; includeInIndex = 1; path = it.lproj; sourceTree = "<group>"; };
-		A10B4C8C891A9D109A80260810B0B59A /* PaymentResponse.swift */ = {isa = PBXFileReference; includeInIndex = 1; lastKnownFileType = sourcecode.swift; path = PaymentResponse.swift; sourceTree = "<group>"; };
-		A3DC055C2316AE41E8359F7DC41DD96F /* firstly.swift */ = {isa = PBXFileReference; includeInIndex = 1; lastKnownFileType = sourcecode.swift; path = firstly.swift; sourceTree = "<group>"; };
-		A3E2F9C06F13281158B80CB453C2CEDE /* PrimerSDK.modulemap */ = {isa = PBXFileReference; includeInIndex = 1; lastKnownFileType = sourcecode.module; path = PrimerSDK.modulemap; sourceTree = "<group>"; };
-		A409F73B6389A3DE08217B91098B9828 /* PrimerInputViewController.swift */ = {isa = PBXFileReference; includeInIndex = 1; lastKnownFileType = sourcecode.swift; path = PrimerInputViewController.swift; sourceTree = "<group>"; };
-		A4E7B1C752F38C22267D301DD5A364DF /* Pods-PrimerSDK_Tests-acknowledgements.markdown */ = {isa = PBXFileReference; includeInIndex = 1; lastKnownFileType = text; path = "Pods-PrimerSDK_Tests-acknowledgements.markdown"; sourceTree = "<group>"; };
-		A6F8E6C8C6ACF972627416724F836236 /* AdyenDotPay.swift */ = {isa = PBXFileReference; includeInIndex = 1; lastKnownFileType = sourcecode.swift; path = AdyenDotPay.swift; sourceTree = "<group>"; };
-		A8B3BC107C2BDC3C03D961866F721265 /* PrimerSDK-PrimerResources */ = {isa = PBXFileReference; explicitFileType = wrapper.cfbundle; includeInIndex = 0; name = "PrimerSDK-PrimerResources"; path = PrimerResources.bundle; sourceTree = BUILT_PRODUCTS_DIR; };
-		A943582DA40BC7F15FCCD9961D3C23A4 /* race.swift */ = {isa = PBXFileReference; includeInIndex = 1; lastKnownFileType = sourcecode.swift; path = race.swift; sourceTree = "<group>"; };
-		A9F596351955C12C7FA1389F1D3B6D05 /* PrimerCardFormViewController.swift */ = {isa = PBXFileReference; includeInIndex = 1; lastKnownFileType = sourcecode.swift; path = PrimerCardFormViewController.swift; sourceTree = "<group>"; };
-		AA3CDF3BEF8279223E0B98D2F30B118F /* WrapperProtocols.swift */ = {isa = PBXFileReference; includeInIndex = 1; lastKnownFileType = sourcecode.swift; path = WrapperProtocols.swift; sourceTree = "<group>"; };
-		AA80C9C550CB6B8B521015719AA66526 /* Pods-PrimerSDK_Example.modulemap */ = {isa = PBXFileReference; includeInIndex = 1; lastKnownFileType = sourcecode.module; path = "Pods-PrimerSDK_Example.modulemap"; sourceTree = "<group>"; };
-		AAF061884739A47FF8E7C364853E228E /* Promise.swift */ = {isa = PBXFileReference; includeInIndex = 1; lastKnownFileType = sourcecode.swift; path = Promise.swift; sourceTree = "<group>"; };
-		AC031A12EFBD7E52F57E8FC44D94BEE0 /* pt.lproj */ = {isa = PBXFileReference; includeInIndex = 1; path = pt.lproj; sourceTree = "<group>"; };
-		AC2B1695E3A45CF5308CE82CFDF1A169 /* ApplePayTokenizationViewModel.swift */ = {isa = PBXFileReference; includeInIndex = 1; lastKnownFileType = sourcecode.swift; path = ApplePayTokenizationViewModel.swift; sourceTree = "<group>"; };
-		AC3D3B044F84295ED44054978748D763 /* PrimerNavigationController.swift */ = {isa = PBXFileReference; includeInIndex = 1; lastKnownFileType = sourcecode.swift; path = PrimerNavigationController.swift; sourceTree = "<group>"; };
-		ACFD81135F61AE355B11437E8964BC39 /* DataExtension.swift */ = {isa = PBXFileReference; includeInIndex = 1; lastKnownFileType = sourcecode.swift; path = DataExtension.swift; sourceTree = "<group>"; };
-		AD200538AACDE4E56BD8D814E5E1E4CB /* CardButton.swift */ = {isa = PBXFileReference; includeInIndex = 1; lastKnownFileType = sourcecode.swift; path = CardButton.swift; sourceTree = "<group>"; };
-		AD9FD355C24AF697CB3436D74E33738F /* URLExtension.swift */ = {isa = PBXFileReference; includeInIndex = 1; lastKnownFileType = sourcecode.swift; path = URLExtension.swift; sourceTree = "<group>"; };
-		AE2F6C71C7E502D3D7F74D5F7D8F866C /* ConcurrencyLimitedDispatcher.swift */ = {isa = PBXFileReference; includeInIndex = 1; lastKnownFileType = sourcecode.swift; path = ConcurrencyLimitedDispatcher.swift; sourceTree = "<group>"; };
-		AEA722D5766F08D87FF9D2C3F3BD4A42 /* Cancellable.swift */ = {isa = PBXFileReference; includeInIndex = 1; lastKnownFileType = sourcecode.swift; path = Cancellable.swift; sourceTree = "<group>"; };
-		AEFC80B060E4D8C46CCA07EE63E87397 /* CardFormPaymentMethodTokenizationViewModel.swift */ = {isa = PBXFileReference; includeInIndex = 1; lastKnownFileType = sourcecode.swift; path = CardFormPaymentMethodTokenizationViewModel.swift; sourceTree = "<group>"; };
-		AF83CA85C7CE8A23E413B4C4180A2559 /* AnyEncodable.swift */ = {isa = PBXFileReference; includeInIndex = 1; lastKnownFileType = sourcecode.swift; path = AnyEncodable.swift; sourceTree = "<group>"; };
-		B0903A69FB225D7A6C123ECB22BC44A4 /* PrimerNibView.swift */ = {isa = PBXFileReference; includeInIndex = 1; lastKnownFileType = sourcecode.swift; path = PrimerNibView.swift; sourceTree = "<group>"; };
-		B0C9F7AA7C07C67DD88E9A388FC9FB92 /* BankSelectorViewController.swift */ = {isa = PBXFileReference; includeInIndex = 1; lastKnownFileType = sourcecode.swift; path = BankSelectorViewController.swift; sourceTree = "<group>"; };
-		B0E24E79BE56CC89BEEC342DC03E2F32 /* PrimerResultComponentView.swift */ = {isa = PBXFileReference; includeInIndex = 1; lastKnownFileType = sourcecode.swift; path = PrimerResultComponentView.swift; sourceTree = "<group>"; };
-		B160D79EA31022C3F897DEB66A683F96 /* RecoverWrappers.swift */ = {isa = PBXFileReference; includeInIndex = 1; lastKnownFileType = sourcecode.swift; path = RecoverWrappers.swift; sourceTree = "<group>"; };
-		B2B7BD10FEE607B19CB27C35B7660AA2 /* PrimerAPIClient.swift */ = {isa = PBXFileReference; includeInIndex = 1; lastKnownFileType = sourcecode.swift; path = PrimerAPIClient.swift; sourceTree = "<group>"; };
-		B33170BD322213024457CC6A8D6890CF /* ReloadDelegate.swift */ = {isa = PBXFileReference; includeInIndex = 1; lastKnownFileType = sourcecode.swift; path = ReloadDelegate.swift; sourceTree = "<group>"; };
-		B3BC18F44C2D009980B6E12FFB8B59A8 /* MockPrimerAPIClient.swift */ = {isa = PBXFileReference; includeInIndex = 1; lastKnownFileType = sourcecode.swift; path = MockPrimerAPIClient.swift; sourceTree = "<group>"; };
-		B429083200B13F604ED3C87DFFC0C016 /* Pods-PrimerSDK_Tests.modulemap */ = {isa = PBXFileReference; includeInIndex = 1; lastKnownFileType = sourcecode.module; path = "Pods-PrimerSDK_Tests.modulemap"; sourceTree = "<group>"; };
-		B4384C53C6658F26D5C539B0A8193029 /* ClientSessionService.swift */ = {isa = PBXFileReference; includeInIndex = 1; lastKnownFileType = sourcecode.swift; path = ClientSessionService.swift; sourceTree = "<group>"; };
-		B64C01BE8F4CE7B0C7ED6629DF9A4B44 /* CancelContext.swift */ = {isa = PBXFileReference; includeInIndex = 1; lastKnownFileType = sourcecode.swift; path = CancelContext.swift; sourceTree = "<group>"; };
-		B6A53C23AC4D3E42BFAF2D6CDF9C9F8D /* PaymentMethodConfigService.swift */ = {isa = PBXFileReference; includeInIndex = 1; lastKnownFileType = sourcecode.swift; path = PaymentMethodConfigService.swift; sourceTree = "<group>"; };
-		B7E87CA3C168F74BA259D22A57EC1769 /* ResumeHandlerProtocol.swift */ = {isa = PBXFileReference; includeInIndex = 1; lastKnownFileType = sourcecode.swift; path = ResumeHandlerProtocol.swift; sourceTree = "<group>"; };
-		B806894125B8BF314823403F5F59A5DF /* Bank.swift */ = {isa = PBXFileReference; includeInIndex = 1; lastKnownFileType = sourcecode.swift; path = Bank.swift; sourceTree = "<group>"; };
-		BB425A647CA3F04E46D30EF03ECF9F47 /* PaymentMethodConfigurationType.swift */ = {isa = PBXFileReference; includeInIndex = 1; lastKnownFileType = sourcecode.swift; path = PaymentMethodConfigurationType.swift; sourceTree = "<group>"; };
-		BBB4C0FA416A586CC036E30A8763518D /* PrimerSearchTextField.swift */ = {isa = PBXFileReference; includeInIndex = 1; lastKnownFileType = sourcecode.swift; path = PrimerSearchTextField.swift; sourceTree = "<group>"; };
-		BC41A339929009FB1B4BA436B3A9BAED /* PrimerViewController.swift */ = {isa = PBXFileReference; includeInIndex = 1; lastKnownFileType = sourcecode.swift; path = PrimerViewController.swift; sourceTree = "<group>"; };
-		BCE56C1183E765EA952825C1E966EF31 /* PrimerContent.swift */ = {isa = PBXFileReference; includeInIndex = 1; lastKnownFileType = sourcecode.swift; path = PrimerContent.swift; sourceTree = "<group>"; };
-		BD5028162E0D14BE1030023F9B824E6C /* ErrorHandler.swift */ = {isa = PBXFileReference; includeInIndex = 1; lastKnownFileType = sourcecode.swift; path = ErrorHandler.swift; sourceTree = "<group>"; };
-		BE5E57D7D4619EC9881EF2166C51FFA0 /* Weak.swift */ = {isa = PBXFileReference; includeInIndex = 1; lastKnownFileType = sourcecode.swift; path = Weak.swift; sourceTree = "<group>"; };
-		BF6538982077B97C14CB88DDB5CEDF04 /* SuccessResponse.swift */ = {isa = PBXFileReference; includeInIndex = 1; lastKnownFileType = sourcecode.swift; path = SuccessResponse.swift; sourceTree = "<group>"; };
-		BFD9BC70183A9B43D8647474EE1239B6 /* Klarna.swift */ = {isa = PBXFileReference; includeInIndex = 1; lastKnownFileType = sourcecode.swift; path = Klarna.swift; sourceTree = "<group>"; };
-		C02518A17BA1266028BB517B49BB64B8 /* KlarnaTokenizationViewModel.swift */ = {isa = PBXFileReference; includeInIndex = 1; lastKnownFileType = sourcecode.swift; path = KlarnaTokenizationViewModel.swift; sourceTree = "<group>"; };
-		C02B41DC5194DDE42C4869980115A978 /* AnyCodable.swift */ = {isa = PBXFileReference; includeInIndex = 1; lastKnownFileType = sourcecode.swift; path = AnyCodable.swift; sourceTree = "<group>"; };
-		C37419C3CBF7D680F8AC653B3AE6D112 /* PrimerTheme+TextStyles.swift */ = {isa = PBXFileReference; includeInIndex = 1; lastKnownFileType = sourcecode.swift; path = "PrimerTheme+TextStyles.swift"; sourceTree = "<group>"; };
-		C383A6C099A8D7E39A295CE312C0CDEC /* PrimerTableViewCell.swift */ = {isa = PBXFileReference; includeInIndex = 1; lastKnownFileType = sourcecode.swift; path = PrimerTableViewCell.swift; sourceTree = "<group>"; };
-		C4E242CE899BE4B3491DC2E4EA414EAA /* WebViewUtil.swift */ = {isa = PBXFileReference; includeInIndex = 1; lastKnownFileType = sourcecode.swift; path = WebViewUtil.swift; sourceTree = "<group>"; };
-		C52D588EC55DBB80BC923561ECE2A035 /* CardScannerViewController.swift */ = {isa = PBXFileReference; includeInIndex = 1; lastKnownFileType = sourcecode.swift; path = CardScannerViewController.swift; sourceTree = "<group>"; };
-		C587B48CA5D4B5C21784AAB9B81C300E /* PrimerTheme+Colors.swift */ = {isa = PBXFileReference; includeInIndex = 1; lastKnownFileType = sourcecode.swift; path = "PrimerTheme+Colors.swift"; sourceTree = "<group>"; };
-		C6E083C805DF921AFD8A860854C5B7E4 /* PrimerThemeData+Deprecated.swift */ = {isa = PBXFileReference; includeInIndex = 1; lastKnownFileType = sourcecode.swift; path = "PrimerThemeData+Deprecated.swift"; sourceTree = "<group>"; };
-		C8EF5492359D644256F77683A115F2DE /* AnalyticsService.swift */ = {isa = PBXFileReference; includeInIndex = 1; lastKnownFileType = sourcecode.swift; path = AnalyticsService.swift; sourceTree = "<group>"; };
-		CC20B5F5731803F0402BF9BD0A264951 /* PrimerSource.swift */ = {isa = PBXFileReference; includeInIndex = 1; lastKnownFileType = sourcecode.swift; path = PrimerSource.swift; sourceTree = "<group>"; };
-		CCE6AF8E3F284CECE2EFB7999972DCBC /* PaymentMethodsGroupView.swift */ = {isa = PBXFileReference; includeInIndex = 1; lastKnownFileType = sourcecode.swift; path = PaymentMethodsGroupView.swift; sourceTree = "<group>"; };
-		CD5AD59602FE9EFDBFE1A187CCB3880A /* Configuration.swift */ = {isa = PBXFileReference; includeInIndex = 1; lastKnownFileType = sourcecode.swift; path = Configuration.swift; sourceTree = "<group>"; };
-		CEAF9DC56F93542CEE91F2AA5BBBFEE5 /* VaultPaymentMethodView.swift */ = {isa = PBXFileReference; includeInIndex = 1; lastKnownFileType = sourcecode.swift; path = VaultPaymentMethodView.swift; sourceTree = "<group>"; };
-		D245E0514AAC1A2B9A6D5EA2F383E90F /* UIKit.framework */ = {isa = PBXFileReference; lastKnownFileType = wrapper.framework; name = UIKit.framework; path = Platforms/iPhoneOS.platform/Developer/SDKs/iPhoneOS14.0.sdk/System/Library/Frameworks/UIKit.framework; sourceTree = DEVELOPER_DIR; };
-		D264B4E57DF7DB00D71275605D100971 /* Pods-PrimerSDK_Example-frameworks.sh */ = {isa = PBXFileReference; includeInIndex = 1; lastKnownFileType = text.script.sh; path = "Pods-PrimerSDK_Example-frameworks.sh"; sourceTree = "<group>"; };
-		D3B36134F4BE63C53DA2EFAAA843C96E /* CardComponentsManager.swift */ = {isa = PBXFileReference; includeInIndex = 1; lastKnownFileType = sourcecode.swift; path = CardComponentsManager.swift; sourceTree = "<group>"; };
-		D46A690A3EB6C725EEFB44A447E3428B /* PrimerCardholderNameFieldView.swift */ = {isa = PBXFileReference; includeInIndex = 1; lastKnownFileType = sourcecode.swift; path = PrimerCardholderNameFieldView.swift; sourceTree = "<group>"; };
-		D4A6B9E46FB4991E16FD310C07D607BF /* sv.lproj */ = {isa = PBXFileReference; includeInIndex = 1; path = sv.lproj; sourceTree = "<group>"; };
-		D66C3890C3566F38C935A2FFD9A237B0 /* Pods-PrimerSDK_Tests-dummy.m */ = {isa = PBXFileReference; includeInIndex = 1; lastKnownFileType = sourcecode.c.objc; path = "Pods-PrimerSDK_Tests-dummy.m"; sourceTree = "<group>"; };
-		D80AFA08905A1EB426CC941DEDA7878B /* 3DSService.swift */ = {isa = PBXFileReference; includeInIndex = 1; lastKnownFileType = sourcecode.swift; path = 3DSService.swift; sourceTree = "<group>"; };
-		D9AB18DF6FA17F61F277E9F15318FC90 /* Error.swift */ = {isa = PBXFileReference; includeInIndex = 1; lastKnownFileType = sourcecode.swift; path = Error.swift; sourceTree = "<group>"; };
-		D9D2ECEB4EFB089896F7FF335B578697 /* VaultPaymentMethodViewModel.swift */ = {isa = PBXFileReference; includeInIndex = 1; lastKnownFileType = sourcecode.swift; path = VaultPaymentMethodViewModel.swift; sourceTree = "<group>"; };
-		DB4BDE06863057E989AE2C21B3483439 /* Decisions.swift */ = {isa = PBXFileReference; includeInIndex = 1; lastKnownFileType = sourcecode.swift; path = Decisions.swift; sourceTree = "<group>"; };
-		DBD54F06713E730857E268AED3F0B4DF /* ExternalPaymentMethodTokenizationViewModel.swift */ = {isa = PBXFileReference; includeInIndex = 1; lastKnownFileType = sourcecode.swift; path = ExternalPaymentMethodTokenizationViewModel.swift; sourceTree = "<group>"; };
-		DCB37DC0F1C41D9629735420A2506CC3 /* README.md */ = {isa = PBXFileReference; includeInIndex = 1; path = README.md; sourceTree = "<group>"; };
-		DCE78DFDE47FF8009014FB4F730BC926 /* UIDeviceExtension.swift */ = {isa = PBXFileReference; includeInIndex = 1; lastKnownFileType = sourcecode.swift; path = UIDeviceExtension.swift; sourceTree = "<group>"; };
-		DCFB34BCB19D81B878A096AD1560B9CA /* UINavigationController+Extensions.swift */ = {isa = PBXFileReference; includeInIndex = 1; lastKnownFileType = sourcecode.swift; path = "UINavigationController+Extensions.swift"; sourceTree = "<group>"; };
-		DDBC4EAD6B8B80FE3F4D407E8CF7CFD7 /* BankSelectorTokenizationViewModel.swift */ = {isa = PBXFileReference; includeInIndex = 1; lastKnownFileType = sourcecode.swift; path = BankSelectorTokenizationViewModel.swift; sourceTree = "<group>"; };
-		DE80DEEC7189D287AFAC80A21FB46726 /* TokenizationService.swift */ = {isa = PBXFileReference; includeInIndex = 1; lastKnownFileType = sourcecode.swift; path = TokenizationService.swift; sourceTree = "<group>"; };
-		DF6E4F8E7C26A7BBEC17AAD4042A317D /* Pods-PrimerSDK_Tests.debug.xcconfig */ = {isa = PBXFileReference; includeInIndex = 1; lastKnownFileType = text.xcconfig; path = "Pods-PrimerSDK_Tests.debug.xcconfig"; sourceTree = "<group>"; };
-		DFF22F49DC46A8010896B9239ADCAD53 /* PayPalTokenizationViewModel.swift */ = {isa = PBXFileReference; includeInIndex = 1; lastKnownFileType = sourcecode.swift; path = PayPalTokenizationViewModel.swift; sourceTree = "<group>"; };
-		E0F23AE0C1E5B46FEEA9BEE8D058C39E /* CoreDataDispatcher.swift */ = {isa = PBXFileReference; includeInIndex = 1; lastKnownFileType = sourcecode.swift; path = CoreDataDispatcher.swift; sourceTree = "<group>"; };
-		E1B945985145643C12B1E91600B680DE /* Pods-PrimerSDK_Example-acknowledgements.markdown */ = {isa = PBXFileReference; includeInIndex = 1; lastKnownFileType = text; path = "Pods-PrimerSDK_Example-acknowledgements.markdown"; sourceTree = "<group>"; };
-		E3905A019B29F4E2EA237E9A63A3D798 /* SequenceWrappers.swift */ = {isa = PBXFileReference; includeInIndex = 1; lastKnownFileType = sourcecode.swift; path = SequenceWrappers.swift; sourceTree = "<group>"; };
-		E5CA27FCD3C8BB8D4FFB24560B27B016 /* AnalyticsEvent.swift */ = {isa = PBXFileReference; includeInIndex = 1; lastKnownFileType = sourcecode.swift; path = AnalyticsEvent.swift; sourceTree = "<group>"; };
-		E6753CBAD33819081261FAB29AC65438 /* CancellableCatchable.swift */ = {isa = PBXFileReference; includeInIndex = 1; lastKnownFileType = sourcecode.swift; path = CancellableCatchable.swift; sourceTree = "<group>"; };
-		E6D90895399558C9BF33DD2D4CF09822 /* CardNetwork.swift */ = {isa = PBXFileReference; includeInIndex = 1; lastKnownFileType = sourcecode.swift; path = CardNetwork.swift; sourceTree = "<group>"; };
-		E7D121E45CA88091FC7EEB9A456F6A92 /* PrimerTheme+Views.swift */ = {isa = PBXFileReference; includeInIndex = 1; lastKnownFileType = sourcecode.swift; path = "PrimerTheme+Views.swift"; sourceTree = "<group>"; };
-		E7FE6758B3D1CBD61FC7780124D1D830 /* AES256.swift */ = {isa = PBXFileReference; includeInIndex = 1; lastKnownFileType = sourcecode.swift; path = AES256.swift; sourceTree = "<group>"; };
-		E85BDB52F1FC4D2B40F3846CA09B3D7C /* AppState.swift */ = {isa = PBXFileReference; includeInIndex = 1; lastKnownFileType = sourcecode.swift; path = AppState.swift; sourceTree = "<group>"; };
-		E884507DF2B84FA8A2E8AD8289881542 /* Pods-PrimerSDK_Example.release.xcconfig */ = {isa = PBXFileReference; includeInIndex = 1; lastKnownFileType = text.xcconfig; path = "Pods-PrimerSDK_Example.release.xcconfig"; sourceTree = "<group>"; };
-		E8FB9A619CFAB6B213982587C7C106E1 /* PrimerTheme.swift */ = {isa = PBXFileReference; includeInIndex = 1; lastKnownFileType = sourcecode.swift; path = PrimerTheme.swift; sourceTree = "<group>"; };
-		EAB6F611E86A4758835A715E4B4184F6 /* Foundation.framework */ = {isa = PBXFileReference; lastKnownFileType = wrapper.framework; name = Foundation.framework; path = Platforms/iPhoneOS.platform/Developer/SDKs/iPhoneOS14.0.sdk/System/Library/Frameworks/Foundation.framework; sourceTree = DEVELOPER_DIR; };
-		EBDBA8D8A29C4029CAE71AC23F0C1F08 /* CheckoutModule.swift */ = {isa = PBXFileReference; includeInIndex = 1; lastKnownFileType = sourcecode.swift; path = CheckoutModule.swift; sourceTree = "<group>"; };
-		EE9674DAD0C961C92687877090E1E047 /* Pods-PrimerSDK_Tests-umbrella.h */ = {isa = PBXFileReference; includeInIndex = 1; lastKnownFileType = sourcecode.c.h; path = "Pods-PrimerSDK_Tests-umbrella.h"; sourceTree = "<group>"; };
-		EEBD57F0EF57BEC805FE8024B548E2AD /* Guarantee.swift */ = {isa = PBXFileReference; includeInIndex = 1; lastKnownFileType = sourcecode.swift; path = Guarantee.swift; sourceTree = "<group>"; };
-		EF1C9D3E54D1FE79DE399516BA8056A1 /* ThenableWrappers.swift */ = {isa = PBXFileReference; includeInIndex = 1; lastKnownFileType = sourcecode.swift; path = ThenableWrappers.swift; sourceTree = "<group>"; };
-		EF9518F098070BF017861FB873D93B65 /* Catchable.swift */ = {isa = PBXFileReference; includeInIndex = 1; lastKnownFileType = sourcecode.swift; path = Catchable.swift; sourceTree = "<group>"; };
-		EFBC70BB0873DACE334C2EAB8D6C78D5 /* PrimerDelegate.swift */ = {isa = PBXFileReference; includeInIndex = 1; lastKnownFileType = sourcecode.swift; path = PrimerDelegate.swift; sourceTree = "<group>"; };
-		F14BF36E2D04D8EE229386AE00AD0B3E /* ar.lproj */ = {isa = PBXFileReference; includeInIndex = 1; path = ar.lproj; sourceTree = "<group>"; };
-		F1F95032BFF4410521700D615942ECCF /* Strings.swift */ = {isa = PBXFileReference; includeInIndex = 1; lastKnownFileType = sourcecode.swift; name = Strings.swift; path = Sources/PrimerSDK/Classes/Strings.swift; sourceTree = "<group>"; };
-		F287E035AA407B84BFE15BBE536E80FC /* PrimerConfiguration.swift */ = {isa = PBXFileReference; includeInIndex = 1; lastKnownFileType = sourcecode.swift; path = PrimerConfiguration.swift; sourceTree = "<group>"; };
-		F483CC0BF53EEAA1F2094048A442371B /* PrimerCVVFieldView.swift */ = {isa = PBXFileReference; includeInIndex = 1; lastKnownFileType = sourcecode.swift; path = PrimerCVVFieldView.swift; sourceTree = "<group>"; };
-		F50443B3FB46249290B344F898B41699 /* StrictRateLimitedDispatcher.swift */ = {isa = PBXFileReference; includeInIndex = 1; lastKnownFileType = sourcecode.swift; path = StrictRateLimitedDispatcher.swift; sourceTree = "<group>"; };
-		F67DF52EECC363F90F3A0083B5D1F62E /* PrimerSDK.podspec */ = {isa = PBXFileReference; explicitFileType = text.script.ruby; includeInIndex = 1; indentWidth = 2; lastKnownFileType = text; path = PrimerSDK.podspec; sourceTree = "<group>"; tabWidth = 2; xcLanguageSpecificationIdentifier = xcode.lang.ruby; };
-		F683EEDCDF333C612FBCFEE72FCB03B7 /* PrimerImage.swift */ = {isa = PBXFileReference; includeInIndex = 1; lastKnownFileType = sourcecode.swift; path = PrimerImage.swift; sourceTree = "<group>"; };
-		F78F280FD11847664FD148B610E068FF /* BundleExtension.swift */ = {isa = PBXFileReference; includeInIndex = 1; lastKnownFileType = sourcecode.swift; path = BundleExtension.swift; sourceTree = "<group>"; };
-		F7B48CC82297D62E27EA98AE7A13D3DA /* Pods-PrimerSDK_Tests.release.xcconfig */ = {isa = PBXFileReference; includeInIndex = 1; lastKnownFileType = text.xcconfig; path = "Pods-PrimerSDK_Tests.release.xcconfig"; sourceTree = "<group>"; };
-		F7CECE677056D62D0FAA918BA32B9056 /* URLSessionStack.swift */ = {isa = PBXFileReference; includeInIndex = 1; lastKnownFileType = sourcecode.swift; path = URLSessionStack.swift; sourceTree = "<group>"; };
-		F95538F0156D54AE5AB74655659D2D30 /* fr.lproj */ = {isa = PBXFileReference; includeInIndex = 1; path = fr.lproj; sourceTree = "<group>"; };
-		F9B999A4BC18DB78B2C56AB65FF3F587 /* CancellablePromise.swift */ = {isa = PBXFileReference; includeInIndex = 1; lastKnownFileType = sourcecode.swift; path = CancellablePromise.swift; sourceTree = "<group>"; };
-		FA2FF3315B38EE21B818DA643D56FA23 /* tr.lproj */ = {isa = PBXFileReference; includeInIndex = 1; path = tr.lproj; sourceTree = "<group>"; };
-		FA6221D83AD0246B533D71C915AC0A12 /* PayPalService.swift */ = {isa = PBXFileReference; includeInIndex = 1; lastKnownFileType = sourcecode.swift; path = PayPalService.swift; sourceTree = "<group>"; };
-		FF8559FB9EFDCA3F0FC0849D38374D5C /* Keychain.swift */ = {isa = PBXFileReference; includeInIndex = 1; lastKnownFileType = sourcecode.swift; path = Keychain.swift; sourceTree = "<group>"; };
->>>>>>> fb03dd3d
+		F7DA4FBB22829145777BDD0750711FD6 /* CountryCode.swift */ = {isa = PBXFileReference; includeInIndex = 1; lastKnownFileType = sourcecode.swift; path = CountryCode.swift; sourceTree = "<group>"; };
+		F837919776D377A5FFE303A051E7A1B3 /* PrimerResultViewController.swift */ = {isa = PBXFileReference; includeInIndex = 1; lastKnownFileType = sourcecode.swift; path = PrimerResultViewController.swift; sourceTree = "<group>"; };
+		F8D1FE475946A6EAA1677705462A0758 /* PrimerCardNumberFieldView.swift */ = {isa = PBXFileReference; includeInIndex = 1; lastKnownFileType = sourcecode.swift; path = PrimerCardNumberFieldView.swift; sourceTree = "<group>"; };
+		FA0CF8064F0FF32AA99C63329458025F /* VaultCheckoutViewModel.swift */ = {isa = PBXFileReference; includeInIndex = 1; lastKnownFileType = sourcecode.swift; path = VaultCheckoutViewModel.swift; sourceTree = "<group>"; };
+		FA32C31EA4610C7FF877A84AEC8F4807 /* Optional+Extensions.swift */ = {isa = PBXFileReference; includeInIndex = 1; lastKnownFileType = sourcecode.swift; path = "Optional+Extensions.swift"; sourceTree = "<group>"; };
+		FA37554A4D387A38292D2A73FA6F9E12 /* FinallyWrappers.swift */ = {isa = PBXFileReference; includeInIndex = 1; lastKnownFileType = sourcecode.swift; path = FinallyWrappers.swift; sourceTree = "<group>"; };
+		FF03B00BE4334C07E85C24A1E7AB5148 /* PrimerNavigationBar.swift */ = {isa = PBXFileReference; includeInIndex = 1; lastKnownFileType = sourcecode.swift; path = PrimerNavigationBar.swift; sourceTree = "<group>"; };
 /* End PBXFileReference section */
 
 /* Begin PBXFrameworksBuildPhase section */
@@ -1054,431 +545,282 @@
 			);
 			runOnlyForDeploymentPostprocessing = 0;
 		};
-<<<<<<< HEAD
-		29076BD378FD5FBC75C389C8BF2ECE15 /* Frameworks */ = {
-=======
-		CBB1CE8CD71BA279922FD6187CE176BA /* Frameworks */ = {
->>>>>>> fb03dd3d
+		442604CA984F6D20C7FAFDBDD300BE37 /* Frameworks */ = {
 			isa = PBXFrameworksBuildPhase;
 			buildActionMask = 2147483647;
 			files = (
-				9CE54EEC653B11B30BDEF2217EDC7AC7 /* Foundation.framework in Frameworks */,
-				16CB7547E3D179C1D4562CF9D3CEA4A2 /* UIKit.framework in Frameworks */,
+				35FFF5B6F905971B43F3DA2630F018A5 /* Foundation.framework in Frameworks */,
+				62C30328E7857A8036312BB09DDBC61E /* UIKit.framework in Frameworks */,
 			);
 			runOnlyForDeploymentPostprocessing = 0;
 		};
-<<<<<<< HEAD
-		930B9DA653DD7F904E03CD6BF09D2CFF /* Frameworks */ = {
+		B3EE8815F060C26A309EC574008D0E91 /* Frameworks */ = {
 			isa = PBXFrameworksBuildPhase;
 			buildActionMask = 2147483647;
 			files = (
-				C50FD6771E56DC3279E6E677F2C9BBE9 /* Foundation.framework in Frameworks */,
-				6CE21396032FFC3ED58C3E33BD301BF4 /* UIKit.framework in Frameworks */,
-=======
-		D9D4360D06D5E3819F8E540DD5E9BB7F /* Frameworks */ = {
-			isa = PBXFrameworksBuildPhase;
-			buildActionMask = 2147483647;
-			files = (
->>>>>>> fb03dd3d
 			);
 			runOnlyForDeploymentPostprocessing = 0;
 		};
 /* End PBXFrameworksBuildPhase section */
 
 /* Begin PBXGroup section */
-<<<<<<< HEAD
-		01D5DFBA291C301497FB2F82CA6DD21B /* TestPaymentMethods */ = {
-			isa = PBXGroup;
-			children = (
-				8F0D1ADE01147BD37855D517D096B80D /* FlowDecisionTableViewCell.swift */,
-				77DB61391840C0F89EC588C910DA45A8 /* PrimerTestPaymentMethodViewController.swift */,
-			);
-			name = TestPaymentMethods;
-			path = TestPaymentMethods;
-			sourceTree = "<group>";
-		};
-		0249B2360103D769D780F0447276CCFA /* Mocks */ = {
-			isa = PBXGroup;
-			children = (
-				5897BE7F86EBC0D8AA3A924B5F0A6E3B /* MockPrimerAPIClient.swift */,
-			);
-			name = Mocks;
-			path = Sources/PrimerSDK/Classes/Mocks;
-			sourceTree = "<group>";
-		};
-		02B8FBF4678B1E37ACA8655F629D187B /* Constants */ = {
-			isa = PBXGroup;
-			children = (
-				274A62C27906177224548C54BF9428E1 /* Colors.swift */,
-				9A932677CEC98F84CEB80482B07CE38E /* Content.swift */,
-				3EA3D99EC936825A3424864688299DF8 /* Dimensions.swift */,
+		0061D2273CF8A14F02835C517912E585 /* Dispatchers */ = {
+			isa = PBXGroup;
+			children = (
+				9063D54D345AD3EA1DAFBD5BB4365B8A /* ConcurrencyLimitedDispatcher.swift */,
+				DEAE7BEB997FB1EF05EF581CDB68FF1E /* CoreDataDispatcher.swift */,
+				842A339232BD680E7946A7F158A82AEA /* Queue.swift */,
+				9F1A8ABD667DA0C709AD552E004A450C /* RateLimitedDispatcher.swift */,
+				DCB41BA7AC096E6E48DA355D46D0CB08 /* RateLimitedDispatcherBase.swift */,
+				48EDBCEC2C8F1A6311755D7D6E7B4393 /* StrictRateLimitedDispatcher.swift */,
+			);
+			name = Dispatchers;
+			path = Dispatchers;
+			sourceTree = "<group>";
+		};
+		0234A6A0BA36A39186F4F8BA3E313BDE /* Decision Handlers */ = {
+			isa = PBXGroup;
+			children = (
+				13198631749F98E57CBCDC781ACDDFE8 /* Decisions.swift */,
+			);
+			name = "Decision Handlers";
+			path = "Decision Handlers";
+			sourceTree = "<group>";
+		};
+		03916B9313453DA444B80D68FECDFCD4 /* Keychain */ = {
+			isa = PBXGroup;
+			children = (
+				054702ADBCD2EBBDCD2190ABA2BAB862 /* Keychain.swift */,
+			);
+			name = Keychain;
+			path = Keychain;
+			sourceTree = "<group>";
+		};
+		04053606A069D10A01D4C13CDF7E3ED6 /* Banks */ = {
+			isa = PBXGroup;
+			children = (
+				0EE7F483946248C63CC0919B1A6CA09F /* BankSelectorViewController.swift */,
+				04A33888DC9E1D85E9A8C41F10BF59C1 /* BankTableViewCell.swift */,
+			);
+			name = Banks;
+			path = Banks;
+			sourceTree = "<group>";
+		};
+		056ABC2D00A62D4453D304523BAF512B /* PromiseKit */ = {
+			isa = PBXGroup;
+			children = (
+				F2C0021A793076BE9D0F2337ED2182A0 /* after.swift */,
+				26D67226E36F68625FC5CFE91D8E8C4D /* Box.swift */,
+				27968CDCEB10A3CBEF9213FD3D26D930 /* Catchable.swift */,
+				3167385F36B51E5D3372D595944D0B9C /* Configuration.swift */,
+				EF840109124E78836717678D6F6C6F3D /* CustomStringConvertible.swift */,
+				59DA0A533890CB33AF297ED5ADB4937F /* Dispatcher.swift */,
+				6C522549B7EFA1190524A60151041E46 /* Error.swift */,
+				75C6B47BA3705F295EC701B46F1C75A2 /* firstly.swift */,
+				31CA25D874478D5A96059E53745CE7C8 /* Guarantee.swift */,
+				688BBF45C212009349077D0D0560AE26 /* hang.swift */,
+				B10CBF95F4AC536DCA0BEFF7CC8BE30F /* LogEvent.swift */,
+				D0D1040286815A46A3A8F3C33275CD6F /* Promise.swift */,
+				EE087330D41EA17D407D07589A486BD5 /* race.swift */,
+				3EBB883AD4AFE460186B4A7323C34DC4 /* Resolver.swift */,
+				52323280E2789FC343FEDD8A1323665F /* Thenable.swift */,
+				43EE4909DAEFFF698C6E49E8E27E78E7 /* when.swift */,
+				196F623F10DA5094DEDAA471EA01B550 /* Cancellation */,
+				0061D2273CF8A14F02835C517912E585 /* Dispatchers */,
+				6EDCF3F4F0015CA9CD1E9C42F3CFD95D /* Wrappers */,
+			);
+			name = PromiseKit;
+			path = PromiseKit;
+			sourceTree = "<group>";
+		};
+		06F83D6900240E11F07E006A40D3E8B3 /* JSON */ = {
+			isa = PBXGroup;
+			children = (
+				46BA0D35C22DE8F3D37BDCC31D61BF11 /* JSONParser.swift */,
+			);
+			name = JSON;
+			path = JSON;
+			sourceTree = "<group>";
+		};
+		08F629514D9303C39003DDC6602EB97B /* Parser */ = {
+			isa = PBXGroup;
+			children = (
+				3E2E8807C2BC22482D03078C82418D38 /* Parser.swift */,
+				06F83D6900240E11F07E006A40D3E8B3 /* JSON */,
+			);
+			name = Parser;
+			path = Parser;
+			sourceTree = "<group>";
+		};
+		0DDD805CF7DBF376B82C00B8464AF443 /* Primer */ = {
+			isa = PBXGroup;
+			children = (
+				7201789C1DCABBCA864035E974639707 /* PrimerAPI.swift */,
+				BF9AA24EF1F000D9D24FD89900194F11 /* PrimerAPIClient.swift */,
+				759CD48996622723F9F05503BA178193 /* PrimerAPIClient+Promises.swift */,
+			);
+			name = Primer;
+			path = Primer;
+			sourceTree = "<group>";
+		};
+		0E613603FF72DE25798B1F171B4D0778 /* Analytics */ = {
+			isa = PBXGroup;
+			children = (
+				59E81A01AF5A53746F07E23BD8C3FEF8 /* Analytics.swift */,
+				D25B6D0780F332C7EE5DA88D97D9CF12 /* AnalyticsEvent.swift */,
+				1AB1D2BAF1DB49E738086F177EC33F92 /* AnalyticsService.swift */,
+				08C521C35D05F387331839DD3FCE5B74 /* Device.swift */,
+			);
+			name = Analytics;
+			path = Analytics;
+			sourceTree = "<group>";
+		};
+		0F78D740CDA50634E475B10B1B9E9E5A /* Primer */ = {
+			isa = PBXGroup;
+			children = (
+				6EC8EE7907D214C5B977983C3B816D42 /* AppState.swift */,
+				D75F5DB55AC3E82A5365D67BA5CAB467 /* DependencyInjection.swift */,
+				EF244EB22A82A6609A68E7AAB7663DB6 /* Primer.swift */,
+				2251AC69694B0C63F6A2CEA5D19B59E3 /* PrimerDelegate.swift */,
+				35A78B048D3B0819093A0A5CAF38AF2D /* PrimerSource.swift */,
+				9951E9D058451DFBB11A9E526184ACE4 /* ResumeHandlerProtocol.swift */,
+				0234A6A0BA36A39186F4F8BA3E313BDE /* Decision Handlers */,
+			);
+			name = Primer;
+			path = Primer;
+			sourceTree = "<group>";
+		};
+		0FDD02D22DDC1B32F93356A79C2D5793 /* Network */ = {
+			isa = PBXGroup;
+			children = (
+				DEDA808EF6BA457BFC387C11539FAF5A /* Endpoint.swift */,
+				8765FF63B6B864175CED7166713410FD /* NetworkService.swift */,
+				3977569FBEEDBE0B2FC034110672F670 /* SuccessResponse.swift */,
+				C33CE93C1EC7BB5BD0CC382AA35C1D47 /* URLSessionStack.swift */,
+			);
+			name = Network;
+			path = Network;
+			sourceTree = "<group>";
+		};
+		12668181C0452A4D1226379E1201DD9F /* Constants */ = {
+			isa = PBXGroup;
+			children = (
+				795DEC797B612EF9B9826DF07BFAD7F9 /* Colors.swift */,
+				84D7398AA6F39D786524AE2526118482 /* Content.swift */,
+				9E0377E1C39DFCB3B93F2878D4C9F4D6 /* Dimensions.swift */,
 			);
 			name = Constants;
 			path = Constants;
 			sourceTree = "<group>";
 		};
-		0B3E5294586D12338065562A929FA09A /* TokenizationViewModels */ = {
-			isa = PBXGroup;
-			children = (
-				ADB4284B056A5F330B2EE348D421BF5B /* ApayaTokenizationViewModel.swift */,
-				ABCD1FC1A683080FBBF71C1A0F508CA9 /* ApplePayTokenizationViewModel.swift */,
-				FD2325B5966B484B13A22B583C10F4A6 /* BankSelectorTokenizationViewModel.swift */,
-				9F7AED9C7FC7E1A93F04DD869A936BA8 /* CardFormPaymentMethodTokenizationViewModel.swift */,
-				12D14ACDCA11A92B1CF370EC5A1DCF8E /* CheckoutWithVaultedPaymentMethodViewModel.swift */,
-				44E1F0C4B5C3C8B2824765AD8256B770 /* ExternalPaymentMethodTokenizationViewModel.swift */,
-				A1EA41C8A20A20094307BFD2D4B65C62 /* FormPaymentMethodTokenizationViewModel.swift */,
-				65A18072F2ED8BD2C65B16A6D65D9BE5 /* KlarnaTokenizationViewModel.swift */,
-				888A482539DBEC0B394FC9DBE51B40A5 /* PaymentMethodTokenizationViewModel.swift */,
-				5F64CFFD5BF290FD34A5121E2DF19DA4 /* PaymentMethodTokenizationViewModel+Logic.swift */,
-				95F4B5EE8296DCDADDFFBE2BC081D7E5 /* PayPalTokenizationViewModel.swift */,
-				BE44523AE0F3B51D5C8BAA175B538F44 /* PrimerTestPaymentMethodTokenizationViewModel.swift */,
-				8F6FF1A95CC7AF8C26085A2162998837 /* QRCodeTokenizationViewModel.swift */,
-			);
-			name = TokenizationViewModels;
-			path = TokenizationViewModels;
-			sourceTree = "<group>";
-		};
-		1094FF1530903DB73E2160F97B4A1CB5 /* PCI */ = {
-			isa = PBXGroup;
-			children = (
-				641B10A06C62BAD4AFBE04B67EB7A86B /* TokenizationService.swift */,
-			);
-			name = PCI;
-			path = PCI;
-			sourceTree = "<group>";
-		};
-		10C2DE3924BC860687E423C61DA7541B /* PromiseKit */ = {
-			isa = PBXGroup;
-			children = (
-				20402235033074A149C8FFC1B833607E /* after.swift */,
-				4AE26C2BEF8A2E26D7944983AF3B9237 /* Box.swift */,
-				0F0D303758D204CEBC463357E7223BC1 /* Catchable.swift */,
-				BCEB23AA050DCE5EE9D2E93FAB9E91FC /* Configuration.swift */,
-				F8AE62975040184754DEF3C6A49BCA25 /* CustomStringConvertible.swift */,
-				D565692002D67BAA6F4FA08A94FA6B30 /* Dispatcher.swift */,
-				E6338B696143B6AAAC1274A53ECF492E /* Error.swift */,
-				D98BE489119CC7711D856131B2EE8DF9 /* firstly.swift */,
-				44ABE9B8E1943A6353BD74CA99C34BE6 /* Guarantee.swift */,
-				D884A4E902776DBA939ED44DE2EAA56F /* hang.swift */,
-				DDE5435AD3DDA53BADDDBE18E3E3A614 /* LogEvent.swift */,
-				34C138B2BC3C8E1B3532A161CDAC2C4F /* Promise.swift */,
-				7C91ECDF844D62AADCB56FE3C6691A20 /* race.swift */,
-				342207BD65658BDD7D5F590BE81A52B5 /* Resolver.swift */,
-				F5C176E63887E212D71134E789DE032C /* Thenable.swift */,
-				C244DA1F0E50C4ED1B04AD280D40F0E0 /* when.swift */,
-				859F33FBA9A5F226F77B83D03E65EC17 /* Cancellation */,
-				3C1B90CCE8FAAAFF3A2375F19AF41E29 /* Dispatchers */,
-				5010650F782054BD40EBF2CBB8D2D571 /* Wrappers */,
-			);
-			name = PromiseKit;
-			path = PromiseKit;
-			sourceTree = "<group>";
-		};
-		10FBC428AC1EFB79984C29DE5FDD6483 /* Network */ = {
-			isa = PBXGroup;
-			children = (
-				6404849CD5717938C42762089F49F3EE /* Endpoint.swift */,
-				C2A00B4E80438204D2BB3705E0E86DC7 /* NetworkService.swift */,
-				58A52996C80FD6794151E635CFD683EF /* SuccessResponse.swift */,
-				09C30FF96191C9462D58843FA0C90ECF /* URLSessionStack.swift */,
-			);
-			name = Network;
-			path = Network;
-=======
-		0160B215AD95127B3405E30E8B1DCC6C /* Core */ = {
-			isa = PBXGroup;
-			children = (
-				F5B36AD21B0A135547ABF9CDB265E3F9 /* 3DS */,
-				4733C8EE329283513D5FB77C2F79B4BD /* Analytics */,
-				BF06A491BF51F8F61401EA2687225550 /* Checkout Components */,
-				AFCFFB4B21E9C236B30F005E037D5FB1 /* Connectivity */,
-				82A40B708F5B2E70727429B3AEE0D1B1 /* Constants */,
-				35D6CCE3A8CDB6C5F506812F3523C2B8 /* Crypto */,
-				EC15E111F997C7CA064376902EC90CF5 /* Keychain */,
-				1892974919DB4846265DF3466BA6817A /* Payment Services */,
-				96C4A9B457ABA110A82B1B707CFEA975 /* PCI */,
-				0544D9305AAF82D2149307213FC53169 /* Primer */,
+		143E41F415B14A048D0BED63302A94B7 /* Extensions & Utilities */ = {
+			isa = PBXGroup;
+			children = (
+				E9BA6065FC9705B19F85E14D711F304B /* AlertController.swift */,
+				C6D999F47D8E2E5462FCBA11A34BA51B /* AnyCodable.swift */,
+				DC91F2E0340B256BD056069F35CF504D /* AnyDecodable.swift */,
+				94CE39AFFF985790EDEA42A2CD623944 /* AnyEncodable.swift */,
+				2B8D255F6C939948F8336992449E817E /* ArrayExtension.swift */,
+				C582E6E166D16D584CFE79F6FE028A10 /* BundleExtension.swift */,
+				D1386BCED5417985922FD74E8B378FF2 /* DataExtension.swift */,
+				E21A06B314B249BD1DA18126B2C6DA67 /* DateExtension.swift */,
+				2F6137183D73E1F67B4EA317627FAAC9 /* IntExtension.swift */,
+				E9CA5E4516EFBCD1CB49B6F1F9EF808F /* Logger.swift */,
+				F29B42213C06FAE5672FBEAA80EF785B /* Mask.swift */,
+				BE3A6AC58F4E66612DBDF8A9B139BB7A /* NSErrorExtension.swift */,
+				FA32C31EA4610C7FF877A84AEC8F4807 /* Optional+Extensions.swift */,
+				B64747713CD458E2935E85221DD52258 /* PostalCode.swift */,
+				870BA3F1BBDDADFCCEDBB18935AE3A79 /* PresentationController.swift */,
+				F0AC72C39F16F333349BE8BAFFCCF0C2 /* PrimerButton.swift */,
+				14548BDA82E6524699EFDF7B77407E06 /* PrimerCustomStyleTextField.swift */,
+				4389AC28EC9BAC0EB5C3240FEAD06919 /* PrimerImage.swift */,
+				DEEE6CA73E4EE83FE9E23396C552DB28 /* PrimerScrollView.swift */,
+				7E2A764FF1F93F43C585CD6AC5C4BE4E /* PrimerTableViewCell.swift */,
+				2E1C487CF7109A7DD1FF04F93B410265 /* PrimerViewController.swift */,
+				6E07EAA2F45EC5E41BEF30AFEC41E626 /* PrimerViewExtensions.swift */,
+				D4B0174E387A9E6D88DC351D87F59A2D /* StringExtension.swift */,
+				A8369B97DC8CB90872DDE0CB9EB7E93D /* UIColorExtension.swift */,
+				3C08CB1195461A25CCE14D0AB8E11D38 /* UIDeviceExtension.swift */,
+				7A9E3FDF3650C187C30DF17A51F48611 /* UILocalizableUtil.swift */,
+				E6AE900993F50EB60484D8FF6AD25983 /* UINavigationController+Extensions.swift */,
+				EBC95FA3FF41C832AC9EAD75C4ABA538 /* URLExtension.swift */,
+				C1274DDFE12D418C64ABB7A938B31A47 /* UserDefaultsExtension.swift */,
+				3D33D7FF92DC798E37B15D705FC5BC6A /* Weak.swift */,
+				2670D9F5B893082B3748A694B9ADC85F /* WebViewUtil.swift */,
+			);
+			name = "Extensions & Utilities";
+			path = "Sources/PrimerSDK/Classes/Extensions & Utilities";
+			sourceTree = "<group>";
+		};
+		1628BF05B4CAFDCC3549A101F5A10A17 /* Frameworks */ = {
+			isa = PBXGroup;
+			children = (
+				59DA5C1F72E1D5BABC43EACBA672C3BA /* iOS */,
+			);
+			name = Frameworks;
+			sourceTree = "<group>";
+		};
+		196F623F10DA5094DEDAA471EA01B550 /* Cancellation */ = {
+			isa = PBXGroup;
+			children = (
+				152FE6BF48C188D411B7D0B85EEF2444 /* CancelContext.swift */,
+				DADEA955E498554F6112346563537428 /* Cancellable.swift */,
+				0830A4B7B455E303CF25A5540E9466B6 /* CancellableCatchable.swift */,
+				E82FC619C5D88E82E8FDC2042FE1DF3A /* CancellablePromise.swift */,
+				25E7645F4400C05489056B016CD7120F /* CancellableThenable.swift */,
+			);
+			name = Cancellation;
+			path = Cancellation;
+			sourceTree = "<group>";
+		};
+		19844735B9E86CC92AA14D81B240360E /* Text Fields */ = {
+			isa = PBXGroup;
+			children = (
+				C4E596341750C40F8274D58C834E9DF3 /* CardComponentsManager.swift */,
+				12DAF44201360D4443FC25DDA40B58FC /* PrimerCardholderNameFieldView.swift */,
+				F8D1FE475946A6EAA1677705462A0758 /* PrimerCardNumberFieldView.swift */,
+				184D686A25C77E925D0BBBD18F9135B0 /* PrimerCVVFieldView.swift */,
+				ABF657870E29395C62287C1BAE17F59C /* PrimerExpiryDateFieldView.swift */,
+				EBEAA2F6E2C2F4E4C7CA82A9DED6EA29 /* PrimerGenericTextFieldView.swift */,
+				52A56F14E5B73C3CCD017E31672D2E48 /* PrimerNibView.swift */,
+				0566FEEDE1068B75E1807994B06EFE2D /* PrimerPostalCodeFieldView.swift */,
+				87A2596E3963F60B3012A6649CF76E79 /* PrimerTextField.swift */,
+				0C1E914DE3D4297FC6D7516C622ECFB0 /* PrimerTextFieldView.swift */,
+			);
+			name = "Text Fields";
+			path = "Text Fields";
+			sourceTree = "<group>";
+		};
+		24BF0780276DDC33AA6B5BBD31A61F4F /* Core */ = {
+			isa = PBXGroup;
+			children = (
+				57144DF00250EF164EBA296B2B045D09 /* Icons.xcassets */,
+				2A030FE364923A13EDE9EA6B6F2523D3 /* Strings.swift */,
+				6BE0F513593C15AEEF7C040E1F81D967 /* Core */,
+				57AAC7E8EA437CD4AD125F806FFFBDAF /* Data Models */,
+				3FAE4DA8C0309672F195892E36F4E5AE /* Error Handler */,
+				143E41F415B14A048D0BED63302A94B7 /* Extensions & Utilities */,
+				344A07D06C1FE75460A184A5E7F5892A /* JSONs */,
+				E5635EB2652D07828502255169FD6CAF /* Localizable */,
+				B443E4027146E72178C6378CB497B0CD /* Mocks */,
+				BBF331D8485FFECE98E53B50A2553F87 /* Nibs */,
+				61B9068EAE0C9F67816B35764FF271D2 /* Services */,
+				D28857736543AA9F7451AF80BB97DDED /* Third Party */,
+				341491F74F2EAFED7DF37D55C5688713 /* User Interface */,
 			);
 			name = Core;
-			path = Sources/PrimerSDK/Classes/Core;
-			sourceTree = "<group>";
-		};
-		0544D9305AAF82D2149307213FC53169 /* Primer */ = {
-			isa = PBXGroup;
-			children = (
-				E85BDB52F1FC4D2B40F3846CA09B3D7C /* AppState.swift */,
-				3328AB27C77ADF6A96799F4D52BC20B2 /* DependencyInjection.swift */,
-				234EFC062B6C44095085151C4C204988 /* Primer.swift */,
-				EFBC70BB0873DACE334C2EAB8D6C78D5 /* PrimerDelegate.swift */,
-				CC20B5F5731803F0402BF9BD0A264951 /* PrimerSource.swift */,
-				B7E87CA3C168F74BA259D22A57EC1769 /* ResumeHandlerProtocol.swift */,
-				D404FE290049B09ECA217396C2CDDD5F /* Decision Handlers */,
-			);
-			name = Primer;
-			path = Primer;
-			sourceTree = "<group>";
-		};
-		07DA036D53A4C7C863DD3525362F36BD /* Core */ = {
-			isa = PBXGroup;
-			children = (
-				085437E0FB42F0ADCA92F7B7477F0FAF /* Icons.xcassets */,
-				F1F95032BFF4410521700D615942ECCF /* Strings.swift */,
-				0160B215AD95127B3405E30E8B1DCC6C /* Core */,
-				7BE846E2C6B9CF2D341C07B019B1F8BF /* Data Models */,
-				AAC6710AC0F8D9CB109A8BAAB4357580 /* Error Handler */,
-				A7D967C827595E90076B3E72EFCBBAB2 /* Extensions & Utilities */,
-				E235BDBCFA76D6761DA5799F5BFB50EC /* JSONs */,
-				13CA628769A95C43AC47E851556911D5 /* Localizable */,
-				3A5435BC809509B507CB3973472C5BF8 /* Mocks */,
-				69A06078064706E702511F094FE1FC7C /* Nibs */,
-				25E87F2137385F3CC6871914BABDE6DE /* Services */,
-				8E2DB9508B23E13070E4939A5AAA6444 /* Third Party */,
-				F00579EB2199E0FA2540B82DBC17917A /* User Interface */,
-			);
-			name = Core;
-			sourceTree = "<group>";
-		};
-		13CA628769A95C43AC47E851556911D5 /* Localizable */ = {
-			isa = PBXGroup;
-			children = (
-				F14BF36E2D04D8EE229386AE00AD0B3E /* ar.lproj */,
-				898D022BF69318A6CCA25EE209B425CC /* da.lproj */,
-				974DB0CA83F0F36837249545CD52AED9 /* de.lproj */,
-				45079ABF36C4DF6FEF308E6EF5EE45FD /* el.lproj */,
-				57B35A1352F4102B0521471FBB1FE258 /* en.lproj */,
-				31226064E4C678624B92DCACA56B876C /* es.lproj */,
-				F95538F0156D54AE5AB74655659D2D30 /* fr.lproj */,
-				A0AC49A6CB02654B4CC759619415E207 /* it.lproj */,
-				6936CB2E4959AFB933544C6EB493C93F /* nb.lproj */,
-				262D88FDED371B8B7A9207319803D3DA /* nl.lproj */,
-				6B602142CBE85281AC16F92EB2E76B45 /* pl.lproj */,
-				AC031A12EFBD7E52F57E8FC44D94BEE0 /* pt.lproj */,
-				D4A6B9E46FB4991E16FD310C07D607BF /* sv.lproj */,
-				FA2FF3315B38EE21B818DA643D56FA23 /* tr.lproj */,
-			);
-			name = Localizable;
-			path = Sources/PrimerSDK/Resources/Localizable;
->>>>>>> fb03dd3d
-			sourceTree = "<group>";
-		};
-		1628BF05B4CAFDCC3549A101F5A10A17 /* Frameworks */ = {
-			isa = PBXGroup;
-			children = (
-				59DA5C1F72E1D5BABC43EACBA672C3BA /* iOS */,
-			);
-			name = Frameworks;
-			sourceTree = "<group>";
-		};
-<<<<<<< HEAD
-		166F5B2433A1484CB7B5ABC26517CA83 /* Data Models */ = {
-			isa = PBXGroup;
-			children = (
-				84EAD7FA496ABC51BEDB04AE66657F73 /* 3DS.swift */,
-			);
-			name = "Data Models";
-			path = "Data Models";
-			sourceTree = "<group>";
-		};
-		216C5C6DF3A1BF572A89B86206FF713C /* Vault */ = {
-			isa = PBXGroup;
-			children = (
-				DF632E2BF9A8376B7396A0D3F25E3A33 /* VaultPaymentMethodView.swift */,
-				47F6FB9B13665255E37FD71D6209AEB5 /* VaultPaymentMethodViewController.swift */,
-				C7F45624F2CB24483D68DE9443E0F407 /* VaultPaymentMethodViewModel.swift */,
-			);
-			name = Vault;
-			path = Vault;
-			sourceTree = "<group>";
-		};
-		2BBDB16A19CD6278E8F30D2120A61591 /* Root */ = {
-			isa = PBXGroup;
-			children = (
-				8AD087BF62C78897717B0B25B9AE6E78 /* PrimerCardFormViewController.swift */,
-				4302D61F70663AFCC242BCB0CB32CA07 /* PrimerContainerViewController.swift */,
-				4387BE4D2B85B689ABD77B1035D13845 /* PrimerFormViewController.swift */,
-				9BD98DAD70C53D67BA6F381BA113933B /* PrimerInputViewController.swift */,
-				46D47B3846154A4254810A7E6ACC460B /* PrimerLoadingViewController.swift */,
-				C2947C471EDB81F93EDBB617E58D688C /* PrimerNavigationBar.swift */,
-				CD2AEAFE0F5A260C919BB202AEBF15D0 /* PrimerNavigationController.swift */,
-				3C43CBE082A12620C66F540C385885A3 /* PrimerRootViewController.swift */,
-				42C6D4B514F590ED2E726CFE4FE2B826 /* PrimerUniversalCheckoutViewController.swift */,
-				8B8F6E799D7BF92AD20D1EB8660F5685 /* PrimerVaultManagerViewController.swift */,
-			);
-			name = Root;
-			path = Root;
-			sourceTree = "<group>";
-		};
-		3419868B67EFCF4E57A42D3F67DA8927 /* Error Handler */ = {
-			isa = PBXGroup;
-			children = (
-				E3EE5B1E0498A1E8C046BBBF7DB928C3 /* ErrorHandler.swift */,
-				1B35FACDBE84CA06A1A274CB97506623 /* PrimerError.swift */,
-			);
-			name = "Error Handler";
-			path = "Sources/PrimerSDK/Classes/Error Handler";
-=======
-		1892974919DB4846265DF3466BA6817A /* Payment Services */ = {
-			isa = PBXGroup;
-			children = (
-				B4384C53C6658F26D5C539B0A8193029 /* ClientSessionService.swift */,
-				859D12841368D45C3F333091E787EC85 /* ClientTokenService.swift */,
-				0A1D402722E7B95F216C0BC11ED3A603 /* CreateResumePaymentService.swift */,
-				B6A53C23AC4D3E42BFAF2D6CDF9C9F8D /* PaymentMethodConfigService.swift */,
-				FA6221D83AD0246B533D71C915AC0A12 /* PayPalService.swift */,
-				3E1FFA7D60D1F34D01A3BF37E428A75A /* VaultService.swift */,
-			);
-			name = "Payment Services";
-			path = "Payment Services";
-			sourceTree = "<group>";
-		};
-		1B25179D7715B4CB8851C91FAEEAF646 /* Theme */ = {
-			isa = PBXGroup;
-			children = (
-				E8FB9A619CFAB6B213982587C7C106E1 /* PrimerTheme.swift */,
-				2418BE588E1B65A181CBAF656D4A169A /* Internal */,
-				C0E106CBCCC162E2622C80004F4636C3 /* Public */,
-			);
-			name = Theme;
-			path = Theme;
-			sourceTree = "<group>";
-		};
-		200094F1F3D3AA0B139A1D2A78D9471E /* Networking */ = {
-			isa = PBXGroup;
-			children = (
-				012751AEE486C8C5982C17A45F11C0C2 /* PrimerAPIClient+3DS.swift */,
-			);
-			name = Networking;
-			path = Networking;
->>>>>>> fb03dd3d
-			sourceTree = "<group>";
-		};
-		2418BE588E1B65A181CBAF656D4A169A /* Internal */ = {
-			isa = PBXGroup;
-			children = (
-<<<<<<< HEAD
-				A9448103212EC62C83A1FBA355B6B803 /* Core */,
-				891CF58D64A1BC1CBDCE09B8E4698C83 /* Pod */,
-				819A6286004431EC5B9F2FE69E546FB4 /* Support Files */,
-=======
-				0193DEB2932C935AA8F04B978F623DAE /* PrimerTheme+Borders.swift */,
-				00D48AD402676537E075996BE8EA3B9D /* PrimerTheme+Buttons.swift */,
-				C587B48CA5D4B5C21784AAB9B81C300E /* PrimerTheme+Colors.swift */,
-				6D82B44F418D8762252020AB07A1BEDE /* PrimerTheme+Inputs.swift */,
-				C37419C3CBF7D680F8AC653B3AE6D112 /* PrimerTheme+TextStyles.swift */,
-				E7D121E45CA88091FC7EEB9A456F6A92 /* PrimerTheme+Views.swift */,
->>>>>>> fb03dd3d
-			);
-			name = Internal;
-			path = Internal;
-			sourceTree = "<group>";
-		};
-<<<<<<< HEAD
-		36D6327B87D3EBA33037D6F203D5F001 /* Parser */ = {
-			isa = PBXGroup;
-			children = (
-				81563EF5B54EE45E260CF639C0415CDE /* Parser.swift */,
-				CD7B99BDE1898F71F01477FBDA3CAA9D /* JSON */,
-			);
-			name = Parser;
-			path = Parser;
-			sourceTree = "<group>";
-		};
-		3910DD3FDA7A84E7E4684F5478BC1E6E /* Third Party */ = {
-			isa = PBXGroup;
-			children = (
-				10C2DE3924BC860687E423C61DA7541B /* PromiseKit */,
-			);
-			name = "Third Party";
-			path = "Sources/PrimerSDK/Classes/Third Party";
-			sourceTree = "<group>";
-		};
-		391E38160BD869A56964BE619F5A44C0 /* OAuth */ = {
-			isa = PBXGroup;
-			children = (
-				4FBA0759FCB472A31DCED36C367A48A4 /* PrimerWebViewController.swift */,
-			);
-			name = OAuth;
-			path = OAuth;
-			sourceTree = "<group>";
-		};
-		3C1B90CCE8FAAAFF3A2375F19AF41E29 /* Dispatchers */ = {
-			isa = PBXGroup;
-			children = (
-				E27E3AEA68EE70A0A9980B860CB20D67 /* ConcurrencyLimitedDispatcher.swift */,
-				9BA329767C186D2ED183AEB6A7A7C586 /* CoreDataDispatcher.swift */,
-				E6018597BAD1D2D12BD393749B8A4A9D /* Queue.swift */,
-				1F1E8D695DC5E8C3FB2EB6B703E2C6CA /* RateLimitedDispatcher.swift */,
-				86BC301867FFC69688B62DE932CF45A0 /* RateLimitedDispatcherBase.swift */,
-				4134C2E798C7F10CBC2322DA8BC30F61 /* StrictRateLimitedDispatcher.swift */,
-			);
-			name = Dispatchers;
-			path = Dispatchers;
-			sourceTree = "<group>";
-		};
-		3CE576634B18B4132BBF3F8A74B8621A /* Services */ = {
-			isa = PBXGroup;
-			children = (
-				9186E7B3EDAF73EDE5BE37A5CACAD3A0 /* API */,
-				10FBC428AC1EFB79984C29DE5FDD6483 /* Network */,
-				36D6327B87D3EBA33037D6F203D5F001 /* Parser */,
-			);
-			name = Services;
-			path = Sources/PrimerSDK/Classes/Services;
-			sourceTree = "<group>";
-		};
-		3CFC996BE06C20FD6B99667CF4655E31 /* Banks */ = {
-			isa = PBXGroup;
-			children = (
-				7F186D8887347C126F33D49C6AC98E7C /* BankSelectorViewController.swift */,
-				4057ECCB7BF8FC469F8CA9C18ACE2F30 /* BankTableViewCell.swift */,
-			);
-			name = Banks;
-			path = Banks;
-			sourceTree = "<group>";
-		};
-		5010650F782054BD40EBF2CBB8D2D571 /* Wrappers */ = {
-			isa = PBXGroup;
-			children = (
-				20560427EE60D4F2FED34E20EEA17819 /* CatchWrappers.swift */,
-				617A17EE08599ED7D448F3E105DFB99F /* EnsureWrappers.swift */,
-				3B3DFF74BD03B8BF50C86966920A9407 /* FinallyWrappers.swift */,
-				5BBE17A2F5565A6B38E236EB872DDE25 /* GuaranteeWrappers.swift */,
-				B0C5DE50AC5107FE77D257A85DB25E5B /* RecoverWrappers.swift */,
-				DC0356D96E8B8A4CAE338C36224AB7A4 /* SequenceWrappers.swift */,
-				40550005C9419FC6FEC93BD53EA5C508 /* ThenableWrappers.swift */,
-				A30F5F484A17CF7E06F8ACF608A58481 /* WrapperProtocols.swift */,
-			);
-			name = Wrappers;
-			path = Wrappers;
-			sourceTree = "<group>";
-		};
-		532E6EECDFBAEC70A0CF43192735B361 /* Keychain */ = {
-			isa = PBXGroup;
-			children = (
-				B3D4B63A0E8A5A701A0441157A8AB2F8 /* Keychain.swift */,
-			);
-			name = Keychain;
-			path = Keychain;
-=======
-		25E87F2137385F3CC6871914BABDE6DE /* Services */ = {
-			isa = PBXGroup;
-			children = (
-				60BE5E61AE291DC1241ADE2DEA553219 /* API */,
-				AB39E16D3AC212B266170B0155792644 /* Network */,
-				643567E955D0E061EE93ED56247FFC08 /* Parser */,
-			);
-			name = Services;
-			path = Sources/PrimerSDK/Classes/Services;
-			sourceTree = "<group>";
-		};
-		2EE52566A738633FB6ABA47EA6C5209D /* CardScanner */ = {
-			isa = PBXGroup;
-			children = (
-				C52D588EC55DBB80BC923561ECE2A035 /* CardScannerViewController.swift */,
-				9C69B32E5F9C384DC67E936DC05BEB97 /* CardScannerViewController+SimpleScanDelegate.swift */,
-			);
-			name = CardScanner;
-			path = CardScanner;
+			sourceTree = "<group>";
+		};
+		2E8655A36A44E4838A24A39932845E2D /* Checkout Components */ = {
+			isa = PBXGroup;
+			children = (
+				DFE5D63D6B700A2EC25F8B917687682D /* PrimerHeadlessUniversalCheckout.swift */,
+				27F185656C5CB6604B8A605594B7805E /* PrimerHeadlessUniversalCheckoutProtocols.swift */,
+				CA5F5CB22349AA3CF784435209FFC552 /* PrimerHeadlessUniversalCheckoutUIManager.swift */,
+				C7716B06B4A2F9D019E9960F83D2420B /* PrimerInputElements.swift */,
+			);
+			name = "Checkout Components";
+			path = "Checkout Components";
 			sourceTree = "<group>";
 		};
 		2F2286CD408FA5B74D16D050B631A8A1 /* Support Files */ = {
@@ -1497,204 +839,86 @@
 			path = "Example/Pods/Target Support Files/PrimerSDK";
 			sourceTree = "<group>";
 		};
-		2FB3AC08A9B61A6271A2B14E0C65D9B8 /* Primer */ = {
-			isa = PBXGroup;
-			children = (
-				19340C0E490B5C4E44679A9B79061C92 /* PrimerAPI.swift */,
-				B2B7BD10FEE607B19CB27C35B7660AA2 /* PrimerAPIClient.swift */,
-				4CCF7351B3F2D2921B3C394DCD49FF38 /* PrimerAPIClient+Promises.swift */,
-			);
-			name = Primer;
-			path = Primer;
-			sourceTree = "<group>";
-		};
-		338BEDC22541EEE2F14774BA9D058E78 /* Wrappers */ = {
-			isa = PBXGroup;
-			children = (
-				63D22EA0AB630231F0651F7833B4E01D /* CatchWrappers.swift */,
-				50BF946E0667C0E3A97C60336F711F79 /* EnsureWrappers.swift */,
-				46F8B89A5DAFB60CD962EAA278071133 /* FinallyWrappers.swift */,
-				9C03CEBBFDCCF1E76C21EB253A7DD516 /* GuaranteeWrappers.swift */,
-				B160D79EA31022C3F897DEB66A683F96 /* RecoverWrappers.swift */,
-				E3905A019B29F4E2EA237E9A63A3D798 /* SequenceWrappers.swift */,
-				EF1C9D3E54D1FE79DE399516BA8056A1 /* ThenableWrappers.swift */,
-				AA3CDF3BEF8279223E0B98D2F30B118F /* WrapperProtocols.swift */,
-			);
-			name = Wrappers;
-			path = Wrappers;
-			sourceTree = "<group>";
-		};
-		35ADCFCA805DDD5825C1F670DCC4F150 /* OAuth */ = {
-			isa = PBXGroup;
-			children = (
-				2578539FE9E49FDA65E78AEA3688564C /* PrimerWebViewController.swift */,
-			);
-			name = OAuth;
-			path = OAuth;
-			sourceTree = "<group>";
-		};
-		35D6CCE3A8CDB6C5F506812F3523C2B8 /* Crypto */ = {
-			isa = PBXGroup;
-			children = (
-				E7FE6758B3D1CBD61FC7780124D1D830 /* AES256.swift */,
+		33870AF41F812E3882E00B8669B43B55 /* TokenizationViewModels */ = {
+			isa = PBXGroup;
+			children = (
+				16BCA801D72E8B8D332CFDFF8CD6E966 /* ApayaTokenizationViewModel.swift */,
+				D6AD096410F8B8994AD2F5D14AA0A06B /* ApplePayTokenizationViewModel.swift */,
+				81D9488C7E5DFF5F3A3B63BD9165F39A /* BankSelectorTokenizationViewModel.swift */,
+				1523302B1A2AE22F6298A0686AE08BBE /* CardFormPaymentMethodTokenizationViewModel.swift */,
+				645EA36EB105BCD1C6FCD195FB20BB9C /* CheckoutWithVaultedPaymentMethodViewModel.swift */,
+				C747B51C440CD21DA40F4379EAE3E43D /* ExternalPaymentMethodTokenizationViewModel.swift */,
+				B8B7265204BCB75C47EAB29447192745 /* FormPaymentMethodTokenizationViewModel.swift */,
+				79D253D42D8A8E62D829809CA4FABFF2 /* KlarnaTokenizationViewModel.swift */,
+				A451523AEA88A790C8F4913CDAF311A7 /* PaymentMethodTokenizationViewModel.swift */,
+				B5D84F94B7E12017602F82413E762DCB /* PaymentMethodTokenizationViewModel+Logic.swift */,
+				3659D8AF4F79CAEF02D01C8D51648800 /* PayPalTokenizationViewModel.swift */,
+				23920FF2835AC07231CCEDA4556ED2CF /* PrimerTestPaymentMethodTokenizationViewModel.swift */,
+				92F981763C6A3B50E2BCA54657DDF898 /* QRCodeTokenizationViewModel.swift */,
+			);
+			name = TokenizationViewModels;
+			path = TokenizationViewModels;
+			sourceTree = "<group>";
+		};
+		341491F74F2EAFED7DF37D55C5688713 /* User Interface */ = {
+			isa = PBXGroup;
+			children = (
+				BC511BB66D661F38532AA1AA77A1CEE9 /* Identifiable.swift */,
+				9358D5BEE7E37D5C416AB3338454E96E /* PaymentMethodsGroupView.swift */,
+				9196AE34A17C504C7B78D652313C0B3C /* UIUtils.swift */,
+				04053606A069D10A01D4C13CDF7E3ED6 /* Banks */,
+				C0BE2DAFDC1BE6561409852004F19F8B /* Components */,
+				F2401D9F73B2BC0DBF13508A282EB816 /* OAuth */,
+				DEA106457D55A478157FB51E9A3370EA /* PCI */,
+				D27E6D06D791E23952828BCD5A22D53A /* Primer */,
+				C018584A52DD94FD8C5566ABE0B204FF /* Root */,
+				7D74EBE4074F1C9F75E329D8F36A68BE /* TestPaymentMethods */,
+				19844735B9E86CC92AA14D81B240360E /* Text Fields */,
+				FF7DB033C335D73972998AEF0610ECF3 /* TokenizationViewControllers */,
+				33870AF41F812E3882E00B8669B43B55 /* TokenizationViewModels */,
+				8137DAA4E58EC9232CDEC40896E652F3 /* UI Delegates */,
+				5E77F1CC3BF4F547723EE1EAA51AFE8B /* Vault */,
+			);
+			name = "User Interface";
+			path = "Sources/PrimerSDK/Classes/User Interface";
+			sourceTree = "<group>";
+		};
+		344A07D06C1FE75460A184A5E7F5892A /* JSONs */ = {
+			isa = PBXGroup;
+			children = (
+				F4314EB618E28549884E882F48D1D083 /* currencies.json */,
+			);
+			name = JSONs;
+			path = Sources/PrimerSDK/Resources/JSONs;
+			sourceTree = "<group>";
+		};
+		3FAE4DA8C0309672F195892E36F4E5AE /* Error Handler */ = {
+			isa = PBXGroup;
+			children = (
+				F1EBDB55E289D7DCBE0FE31979CBE432 /* ErrorHandler.swift */,
+				1AD7F5724C0945C7E2932AC8F2DC4366 /* PrimerError.swift */,
+			);
+			name = "Error Handler";
+			path = "Sources/PrimerSDK/Classes/Error Handler";
+			sourceTree = "<group>";
+		};
+		4219836C6CEDF34CE9615D28B72C5516 /* CardScanner */ = {
+			isa = PBXGroup;
+			children = (
+				0BFC60D62D620A0DC657213D20D7C76D /* CardScannerViewController.swift */,
+				C1FF4F81AE4619AA61462C8D3B375DC6 /* CardScannerViewController+SimpleScanDelegate.swift */,
+			);
+			name = CardScanner;
+			path = CardScanner;
+			sourceTree = "<group>";
+		};
+		455DF1D7038FFB6C7F2EB2FEE80E0DC7 /* Crypto */ = {
+			isa = PBXGroup;
+			children = (
+				A8D7EC5B74720FFF6E9B31092529CB36 /* AES256.swift */,
 			);
 			name = Crypto;
 			path = Crypto;
->>>>>>> fb03dd3d
-			sourceTree = "<group>";
-		};
-		3A5435BC809509B507CB3973472C5BF8 /* Mocks */ = {
-			isa = PBXGroup;
-			children = (
-				B3BC18F44C2D009980B6E12FFB8B59A8 /* MockPrimerAPIClient.swift */,
-			);
-			name = Mocks;
-			path = Sources/PrimerSDK/Classes/Mocks;
-			sourceTree = "<group>";
-		};
-<<<<<<< HEAD
-		57C1432F774C4AEE000C2F78282AA59C /* Text Fields */ = {
-			isa = PBXGroup;
-			children = (
-				59C0017423AC407E280C74A7610A5A07 /* CardComponentsManager.swift */,
-				4061A854E23DFE5D7C2CE05D13D1E5F1 /* PrimerCardholderNameFieldView.swift */,
-				6CE9A453533D4B2491319BDC545E6008 /* PrimerCardNumberFieldView.swift */,
-				7204996F6433F724ACF7722E90ADD439 /* PrimerCVVFieldView.swift */,
-				D140CB1D7EACD65B11B8D2F8852CE3FA /* PrimerExpiryDateFieldView.swift */,
-				D3D280625F09453586528EF4D32565A2 /* PrimerGenericTextFieldView.swift */,
-				393FF58997E9D29579733DCB810AA61D /* PrimerNibView.swift */,
-				63FB31AB51A6D520EF42AE8E2B6F21DB /* PrimerPostalCodeFieldView.swift */,
-				3FF99355FAF3956C3504C3CD36E63A5D /* PrimerTextField.swift */,
-				8AC98815AE3147EEEDF8CC04AC7F6CAF /* PrimerTextFieldView.swift */,
-			);
-			name = "Text Fields";
-			path = "Text Fields";
-=======
-		3A7CCF524BADABCE7008476DE9B3959E /* TokenizationViewControllers */ = {
-			isa = PBXGroup;
-			children = (
-				155BF50AEA65AE02985AAA9550574965 /* QRCodeViewController.swift */,
-			);
-			name = TokenizationViewControllers;
-			path = TokenizationViewControllers;
->>>>>>> fb03dd3d
-			sourceTree = "<group>";
-		};
-		45DF1D6CDA3B0D1EFDD1909F6E7C6103 /* Data Models */ = {
-			isa = PBXGroup;
-			children = (
-				6B413F9FF9B55DEC8FCF3C33394434C4 /* 3DS.swift */,
-			);
-			name = "Data Models";
-			path = "Data Models";
-			sourceTree = "<group>";
-		};
-<<<<<<< HEAD
-		5A3B2AAACFDE758E7C217F079F159A65 /* Public */ = {
-			isa = PBXGroup;
-			children = (
-				6A58CC0DB3FC8AD0933EF42CF112EA6F /* PrimerThemeData.swift */,
-				1A7A2547978AE69A70DECD38B8D9841B /* PrimerThemeData+Deprecated.swift */,
-			);
-			name = Public;
-			path = Public;
-			sourceTree = "<group>";
-		};
-		5C5EEE92C79C10D777D6A358AB6C336F /* 3DS */ = {
-			isa = PBXGroup;
-			children = (
-				7B0903B4221B1BE853B03FFA85DA9155 /* 3DSService.swift */,
-				4E96B24A8345C6E02406107B7CC53FFC /* 3DSService+Promises.swift */,
-				166F5B2433A1484CB7B5ABC26517CA83 /* Data Models */,
-				D621468C3332B26DC00448E62DD8ADEE /* Networking */,
-			);
-			name = 3DS;
-			path = 3DS;
-			sourceTree = "<group>";
-		};
-		5E7723EAB08F8B221D7B1A5895E00639 /* UI Delegates */ = {
-			isa = PBXGroup;
-			children = (
-				AFCFBDF9ACFA17D732BB9B1A9808ADA7 /* ReloadDelegate.swift */,
-			);
-			name = "UI Delegates";
-			path = "UI Delegates";
-=======
-		4733C8EE329283513D5FB77C2F79B4BD /* Analytics */ = {
-			isa = PBXGroup;
-			children = (
-				4B170D6EFD43111AF9B2437438F6D579 /* Analytics.swift */,
-				E5CA27FCD3C8BB8D4FFB24560B27B016 /* AnalyticsEvent.swift */,
-				C8EF5492359D644256F77683A115F2DE /* AnalyticsService.swift */,
-				5058F6216AED60C0A0564E7C6FFDEA77 /* Device.swift */,
-			);
-			name = Analytics;
-			path = Analytics;
->>>>>>> fb03dd3d
-			sourceTree = "<group>";
-		};
-		49836F5955DBC07FA159C2ED8DF545DF /* Dispatchers */ = {
-			isa = PBXGroup;
-			children = (
-				AE2F6C71C7E502D3D7F74D5F7D8F866C /* ConcurrencyLimitedDispatcher.swift */,
-				E0F23AE0C1E5B46FEEA9BEE8D058C39E /* CoreDataDispatcher.swift */,
-				7432EB9D8E9A41762F6F3F4E01D93599 /* Queue.swift */,
-				6E5E65B3FD39C86953B067BBF9E4B052 /* RateLimitedDispatcher.swift */,
-				48D2CB25E90DDE4C1856EE65A3935AEA /* RateLimitedDispatcherBase.swift */,
-				F50443B3FB46249290B344F898B41699 /* StrictRateLimitedDispatcher.swift */,
-			);
-			name = Dispatchers;
-			path = Dispatchers;
-			sourceTree = "<group>";
-		};
-<<<<<<< HEAD
-		65BC0D634E223E346F2CED9062642BC8 /* Internal */ = {
-			isa = PBXGroup;
-			children = (
-				6CED9A4144F49189F8651DE3DECF9B79 /* PrimerTheme+Borders.swift */,
-				810174E877BA805E64F2FBCBE0F2B85B /* PrimerTheme+Buttons.swift */,
-				0B7E4FA8BACC8D1A529B8D3636E0A779 /* PrimerTheme+Colors.swift */,
-				A5ECB8C6B7441205B465BA9B9AC35659 /* PrimerTheme+Inputs.swift */,
-				E809C6478E7B41D1995B7BD940F0CD9C /* PrimerTheme+TextStyles.swift */,
-				78F4A73A349CD3AE9A54A437B9CF3F0D /* PrimerTheme+Views.swift */,
-			);
-			name = Internal;
-			path = Internal;
-			sourceTree = "<group>";
-		};
-		68CBE14E36D42E9196D1A4D7DDE63062 /* Crypto */ = {
-			isa = PBXGroup;
-			children = (
-				0122DA09C1FA725F02667551B37B65E5 /* AES256.swift */,
-			);
-			name = Crypto;
-			path = Crypto;
-			sourceTree = "<group>";
-		};
-		6B37A3EA1C30BDEE9A858485085E1465 /* TokenizationViewControllers */ = {
-			isa = PBXGroup;
-			children = (
-				32CB5B7188B51DDE690EB45AE279B7E5 /* QRCodeViewController.swift */,
-			);
-			name = TokenizationViewControllers;
-			path = TokenizationViewControllers;
-=======
-		512E634F3606366E30DD62E6E3A5EF11 /* Text Fields */ = {
-			isa = PBXGroup;
-			children = (
-				D3B36134F4BE63C53DA2EFAAA843C96E /* CardComponentsManager.swift */,
-				D46A690A3EB6C725EEFB44A447E3428B /* PrimerCardholderNameFieldView.swift */,
-				96F5C6E0C9780F7E459D3D5D03C6A7CF /* PrimerCardNumberFieldView.swift */,
-				F483CC0BF53EEAA1F2094048A442371B /* PrimerCVVFieldView.swift */,
-				3DE16F4C0D8B21A9B0DE748896D8D6EC /* PrimerExpiryDateFieldView.swift */,
-				0FF025D7949F536E6E6E94D2BDEA27FB /* PrimerGenericTextFieldView.swift */,
-				B0903A69FB225D7A6C123ECB22BC44A4 /* PrimerNibView.swift */,
-				3B5FD4096367E468C44B7144E27239E6 /* PrimerPostalCodeFieldView.swift */,
-				8CDEAD7B572F9D9B3089CB8ED86893AE /* PrimerTextField.swift */,
-				97390BEBB25B35F7151343DEA9551DF6 /* PrimerTextFieldView.swift */,
-			);
-			name = "Text Fields";
-			path = "Text Fields";
 			sourceTree = "<group>";
 		};
 		56409D50D0FA1C19C592518252ACCB45 /* Targets Support Files */ = {
@@ -1706,6 +930,60 @@
 			name = "Targets Support Files";
 			sourceTree = "<group>";
 		};
+		57AAC7E8EA437CD4AD125F806FFFBDAF /* Data Models */ = {
+			isa = PBXGroup;
+			children = (
+				7938BB08F37D3D5900CD1036E4370B8A /* AdyenDotPay.swift */,
+				0F8A68B3F21BC19C6A85948DE425155D /* Apaya.swift */,
+				10A397ECB6D2CE386B76788E30464264 /* ApplePay.swift */,
+				798E38CEB64D724E630D2B979BE8FB6A /* Bank.swift */,
+				ABB0211D3BB20D4599F6B45B5CC6A12E /* CardNetwork.swift */,
+				6DB6185D3D9319AF5748BFCDF874FCE8 /* CheckoutModule.swift */,
+				1C6D355F58EDEB7A3BB6F62F354E3B68 /* ClientSession.swift */,
+				E9DBCA8438F42C29ED32677A65D3123A /* ClientToken.swift */,
+				44A265407C842001DF4749C6EF5A2E3F /* Consolable.swift */,
+				F7DA4FBB22829145777BDD0750711FD6 /* CountryCode.swift */,
+				EF6E23C71D039D3F2F02861915D3FE01 /* Currency.swift */,
+				5EE9AB04940CA5D3CC2070415B63FBF6 /* ImageName.swift */,
+				BEFB7F7F2494C6D20495107040E67D35 /* Klarna.swift */,
+				4B84EB8D98935BDBE053E05DA0A9E7A3 /* OrderItem.swift */,
+				0970F429FB584AA9EE4E58114E0C3C74 /* PaymentAPIModel.swift */,
+				B8CC4FA78F9A781CAE828F9120F41E83 /* PaymentMethodConfiguration.swift */,
+				6CA222F76532AD6B3A0CAAA867FE812F /* PaymentMethodConfigurationOptions.swift */,
+				A3EF56AFA3A5C0B04EB0DD54FEC06BE3 /* PaymentMethodConfigurationType.swift */,
+				6FEB1A7DA8A7C860D0661DFF6E846485 /* PaymentMethodToken.swift */,
+				9AFC1EC0EC74D7CEC2FBAEC0C2899966 /* PaymentMethodTokenizationRequest.swift */,
+				2CB70D8557A7751B6218466068553C06 /* PaymentResponse.swift */,
+				59FF252402633D4D53FCAF54268074A2 /* PayPal.swift */,
+				A6015EB3A02D078332117AEE8BDC6A2B /* PrimerConfiguration.swift */,
+				ECFA16C09A08530A1B9B9BF1E14F94FC /* PrimerContent.swift */,
+				DDAF30EB211296C6505AF7D403C13BCC /* PrimerFlowEnums.swift */,
+				E4D17DBA418E4DD8F065E2E3718A819D /* PrimerSettings.swift */,
+				940F36433DFD269F78DAD88961B136B9 /* SuccessMessage.swift */,
+				1AE426877F9BD73DD433FEEB120CA2AF /* Throwable.swift */,
+				4DF259CCF82F5E647169A99C9D3BAA78 /* UXMode.swift */,
+				FA0CF8064F0FF32AA99C63329458025F /* VaultCheckoutViewModel.swift */,
+				60F5C29D72BC87F92A5569E8D87ABB55 /* PCI */,
+				71A7CB29490F0A9A470138642C0B670A /* Theme */,
+			);
+			name = "Data Models";
+			path = "Sources/PrimerSDK/Classes/Data Models";
+			sourceTree = "<group>";
+		};
+		592FD7BF2233ABDBDAA3D0BB254C5F10 /* Payment Services */ = {
+			isa = PBXGroup;
+			children = (
+				75D6A02E3B889073897FED357AEB6543 /* ClientSessionService.swift */,
+				A0B5BB5D32626661DE69428122660D89 /* ClientTokenService.swift */,
+				0D91B4B054BD6223B254EE8E96C8D558 /* CreateResumePaymentService.swift */,
+				8CFA0867D0ABD71FCD11059C6F7341D2 /* PaymentMethodConfigService.swift */,
+				637542270338C823B73DAC9CBA139194 /* PayPalService.swift */,
+				62B776DAC22F2AA7CAD3114238748D02 /* VaultService.swift */,
+			);
+			name = "Payment Services";
+			path = "Payment Services";
+			sourceTree = "<group>";
+		};
 		59DA5C1F72E1D5BABC43EACBA672C3BA /* iOS */ = {
 			isa = PBXGroup;
 			children = (
@@ -1715,66 +993,15 @@
 			name = iOS;
 			sourceTree = "<group>";
 		};
-		5B6F04D0E3D25E52AC48B7B4EDB59676 /* Root */ = {
-			isa = PBXGroup;
-			children = (
-				A9F596351955C12C7FA1389F1D3B6D05 /* PrimerCardFormViewController.swift */,
-				89ED90B6EF6187832130F3360CAE0800 /* PrimerContainerViewController.swift */,
-				9254A23DC040D7E4A26D7A1D0FA218A9 /* PrimerFormViewController.swift */,
-				A409F73B6389A3DE08217B91098B9828 /* PrimerInputViewController.swift */,
-				64EAF83F060BED57BFC377134892C91C /* PrimerLoadingViewController.swift */,
-				9E79DB92C72FC720A0AAB9D1343F99ED /* PrimerNavigationBar.swift */,
-				AC3D3B044F84295ED44054978748D763 /* PrimerNavigationController.swift */,
-				9A5CD9BCC921968AB0E07F05AC2E190F /* PrimerRootViewController.swift */,
-				9FD3212FDFCD7F85AE3A17E1158C09FD /* PrimerUniversalCheckoutViewController.swift */,
-				54E8B4D3009BD1B1B1C8D91935113DD9 /* PrimerVaultManagerViewController.swift */,
-			);
-			name = Root;
-			path = Root;
->>>>>>> fb03dd3d
-			sourceTree = "<group>";
-		};
-		5C2944EE6B48BDCEC0781D2C3B2632F3 /* PCI */ = {
-			isa = PBXGroup;
-			children = (
-				2EE52566A738633FB6ABA47EA6C5209D /* CardScanner */,
-			);
-			name = PCI;
-			path = PCI;
-			sourceTree = "<group>";
-		};
-<<<<<<< HEAD
-		75E85B556FF8561DCCE32A75EFCEFE72 /* Nibs */ = {
-			isa = PBXGroup;
-			children = (
-				572832C7C088F66F8C3B59B71EF98096 /* PrimerTextFieldView.xib */,
-			);
-			name = Nibs;
-			path = Sources/PrimerSDK/Resources/Nibs;
-			sourceTree = "<group>";
-		};
-		76D1C87CFD8D1B324FCC9A66B8970EF9 /* Analytics */ = {
-			isa = PBXGroup;
-			children = (
-				BB452ACE641A536F27DF708D4F7E1CA8 /* Analytics.swift */,
-				B676504A245DD2715FFBA0FEFC136115 /* AnalyticsEvent.swift */,
-				24C123AADC040BE600145FB7FE9D0D66 /* AnalyticsService.swift */,
-				DD80BB9983EE2783225B47A402079A36 /* Device.swift */,
-			);
-			name = Analytics;
-			path = Analytics;
-=======
-		5D8BA611C1351E03C545F27491D0612E /* Cancellation */ = {
-			isa = PBXGroup;
-			children = (
-				B64C01BE8F4CE7B0C7ED6629DF9A4B44 /* CancelContext.swift */,
-				AEA722D5766F08D87FF9D2C3F3BD4A42 /* Cancellable.swift */,
-				E6753CBAD33819081261FAB29AC65438 /* CancellableCatchable.swift */,
-				F9B999A4BC18DB78B2C56AB65FF3F587 /* CancellablePromise.swift */,
-				3D33DFCC3D116647166D8607D7D000C4 /* CancellableThenable.swift */,
-			);
-			name = Cancellation;
-			path = Cancellation;
+		5E77F1CC3BF4F547723EE1EAA51AFE8B /* Vault */ = {
+			isa = PBXGroup;
+			children = (
+				CA553AACE4F8E0672DDC2E47F7B17F5C /* VaultPaymentMethodView.swift */,
+				DFB665273F0D103D371098A014CCF9F0 /* VaultPaymentMethodViewController.swift */,
+				039EB1C1067B83FFD11D3E2372ABFAC4 /* VaultPaymentMethodViewModel.swift */,
+			);
+			name = Vault;
+			path = Vault;
 			sourceTree = "<group>";
 		};
 		5E7CEBBE4BB56B730A515810549B52D9 /* Products */ = {
@@ -1786,122 +1013,92 @@
 				A8B3BC107C2BDC3C03D961866F721265 /* PrimerSDK-PrimerResources */,
 			);
 			name = Products;
->>>>>>> fb03dd3d
-			sourceTree = "<group>";
-		};
-		60BE5E61AE291DC1241ADE2DEA553219 /* API */ = {
-			isa = PBXGroup;
-			children = (
-				2FB3AC08A9B61A6271A2B14E0C65D9B8 /* Primer */,
+			sourceTree = "<group>";
+		};
+		60F5C29D72BC87F92A5569E8D87ABB55 /* PCI */ = {
+			isa = PBXGroup;
+			children = (
+				3707FAC32EA1AF395E77ACD7FEB02AD1 /* FormType.swift */,
+			);
+			name = PCI;
+			path = PCI;
+			sourceTree = "<group>";
+		};
+		61B9068EAE0C9F67816B35764FF271D2 /* Services */ = {
+			isa = PBXGroup;
+			children = (
+				6DA5D646D532F675C1C49254926B958B /* API */,
+				0FDD02D22DDC1B32F93356A79C2D5793 /* Network */,
+				08F629514D9303C39003DDC6602EB97B /* Parser */,
+			);
+			name = Services;
+			path = Sources/PrimerSDK/Classes/Services;
+			sourceTree = "<group>";
+		};
+		6B57DAD103B444D0BEAF9B00BD37A7B0 /* 3DS */ = {
+			isa = PBXGroup;
+			children = (
+				94F9E15042AC31BCD1ABF08790BDC826 /* 3DSService.swift */,
+				AF8D9C46623533BED89D36AFC3A12564 /* 3DSService+Promises.swift */,
+				837AE152D8F5CC9A93C4CABA7CF4404A /* Data Models */,
+				9B7BF3263ABA9A5BBF57B51327191D6E /* Networking */,
+			);
+			name = 3DS;
+			path = 3DS;
+			sourceTree = "<group>";
+		};
+		6BE0F513593C15AEEF7C040E1F81D967 /* Core */ = {
+			isa = PBXGroup;
+			children = (
+				6B57DAD103B444D0BEAF9B00BD37A7B0 /* 3DS */,
+				0E613603FF72DE25798B1F171B4D0778 /* Analytics */,
+				2E8655A36A44E4838A24A39932845E2D /* Checkout Components */,
+				B71CC36D0E0B760395070B24CE128255 /* Connectivity */,
+				12668181C0452A4D1226379E1201DD9F /* Constants */,
+				455DF1D7038FFB6C7F2EB2FEE80E0DC7 /* Crypto */,
+				03916B9313453DA444B80D68FECDFCD4 /* Keychain */,
+				592FD7BF2233ABDBDAA3D0BB254C5F10 /* Payment Services */,
+				EBD9FA41A802E50AAF409DCBBC3FCB1D /* PCI */,
+				0F78D740CDA50634E475B10B1B9E9E5A /* Primer */,
+			);
+			name = Core;
+			path = Sources/PrimerSDK/Classes/Core;
+			sourceTree = "<group>";
+		};
+		6DA5D646D532F675C1C49254926B958B /* API */ = {
+			isa = PBXGroup;
+			children = (
+				0DDD805CF7DBF376B82C00B8464AF443 /* Primer */,
 			);
 			name = API;
 			path = API;
 			sourceTree = "<group>";
 		};
-<<<<<<< HEAD
-		827CD8862686D297F4365910F1D0519C /* Core */ = {
-			isa = PBXGroup;
-			children = (
-				5C5EEE92C79C10D777D6A358AB6C336F /* 3DS */,
-				76D1C87CFD8D1B324FCC9A66B8970EF9 /* Analytics */,
-				972468D28224DD719F9B54781C5FFF76 /* Checkout Components */,
-				A4161CAE04B31456B3056DBE286E5728 /* Connectivity */,
-				02B8FBF4678B1E37ACA8655F629D187B /* Constants */,
-				68CBE14E36D42E9196D1A4D7DDE63062 /* Crypto */,
-				532E6EECDFBAEC70A0CF43192735B361 /* Keychain */,
-				FECDFD025A46F12E01D185F143CC105F /* Payment Services */,
-				1094FF1530903DB73E2160F97B4A1CB5 /* PCI */,
-				C051D1A8575D84A76CF8F527FB269934 /* Primer */,
-			);
-			name = Core;
-			path = Sources/PrimerSDK/Classes/Core;
-			sourceTree = "<group>";
-		};
-		859F33FBA9A5F226F77B83D03E65EC17 /* Cancellation */ = {
-			isa = PBXGroup;
-			children = (
-				8FC55405C21EB107DE554B6FA9509778 /* CancelContext.swift */,
-				DA79AF4F1CC1808EC73E6A1573E2B869 /* Cancellable.swift */,
-				8914E7B6C1A05FF9FA4DE205CFE15BEF /* CancellableCatchable.swift */,
-				0752BD41344C3C460998317452214897 /* CancellablePromise.swift */,
-				F7E7CAA4E0EE62B3027E036C925E9CCD /* CancellableThenable.swift */,
-			);
-			name = Cancellation;
-			path = Cancellation;
-			sourceTree = "<group>";
-		};
-		85AA90E0D08143D1704AE257F859631B /* Extensions & Utilities */ = {
-			isa = PBXGroup;
-			children = (
-				093563A63030ECD80065EA618073B7C3 /* AlertController.swift */,
-				941064D32F312D50C19455FC58D3E105 /* AnyCodable.swift */,
-				550877B4B609E01D60CD4EEBEB17D51E /* AnyDecodable.swift */,
-				352B9D5033B33DE7FD46EC35EF8D0B78 /* AnyEncodable.swift */,
-				F04027887A27C6ADC06C1CB1584B3BCD /* ArrayExtension.swift */,
-				EF097D805812BF06968381BA6EC4F8D2 /* BundleExtension.swift */,
-				1312AD23D18CB639F43D71493D71FAAC /* DataExtension.swift */,
-				87E0014A9C3960D46C43DA948C22BE40 /* DateExtension.swift */,
-				E0A8946A5A9A96A0C26225CD4F49F9D4 /* IntExtension.swift */,
-				2DB6C9096380994F16EBB8D25BEF44AF /* Logger.swift */,
-				4BC86083F9DBA5091799A33B4BBF9417 /* Mask.swift */,
-				82A830CBD4E7B9AA341121C83B968CD6 /* NSErrorExtension.swift */,
-				9064A927B083D09FD97DB2C849A41357 /* Optional+Extensions.swift */,
-				FF065C4E1BBCC24A9A103E1D6D7FDFCE /* PostalCode.swift */,
-				CA51296AF268545BC17BEA35B0E8ABFE /* PresentationController.swift */,
-				E39E1021D164E7FF3CFE39A393922D7E /* PrimerButton.swift */,
-				5A78E4AD1325E95CB869CFAEBCB36C7A /* PrimerCustomStyleTextField.swift */,
-				24219A069D2628FCD8215C7F3E6896D6 /* PrimerImage.swift */,
-				6E02B82C98B3F8ACA66C79910184D1CB /* PrimerScrollView.swift */,
-				9296AB28A90C49E8A05763EEAC00B7B6 /* PrimerTableViewCell.swift */,
-				1B056A54F429F1909382CC78176A7B28 /* PrimerViewController.swift */,
-				B244804D9A318BFEB0E4DB5064EA8142 /* PrimerViewExtensions.swift */,
-				C6AB31720D40B732A4E2C25D1797E454 /* StringExtension.swift */,
-				93FDBF09FC565F02FCDDF8020DDB3B48 /* UIColorExtension.swift */,
-				89CD3D3E047A7B1C4A8C1FF7D79A8697 /* UIDeviceExtension.swift */,
-				8F93421756CE96186D3087BB75B8A81C /* UILocalizableUtil.swift */,
-				9912FF739EE1209A5BA229B627748416 /* UINavigationController+Extensions.swift */,
-				CFE9295B1112E219ECFA76EEBBA0102D /* URLExtension.swift */,
-				4D866A02E806B6CDEFE6D564A25DB331 /* UserDefaultsExtension.swift */,
-				90255FE479CC0B1319537E9BAB8F25AB /* Weak.swift */,
-				DF67E82F243CDD2E6D6EA3441D0D3060 /* WebViewUtil.swift */,
-=======
-		643567E955D0E061EE93ED56247FFC08 /* Parser */ = {
-			isa = PBXGroup;
-			children = (
-				7702E3A7A768190A52BEE920E8065C6F /* Parser.swift */,
-				84D8A0C04A838A73DCD51B74F93D1F28 /* JSON */,
-			);
-			name = Parser;
-			path = Parser;
-			sourceTree = "<group>";
-		};
-		69A06078064706E702511F094FE1FC7C /* Nibs */ = {
-			isa = PBXGroup;
-			children = (
-				02B46CA47694BBA503F4D8DBADB7040C /* PrimerTextFieldView.xib */,
-			);
-			name = Nibs;
-			path = Sources/PrimerSDK/Resources/Nibs;
-			sourceTree = "<group>";
-		};
-		69FDF14E5F576100BC4A8DE2AD5B0EC7 /* TokenizationViewModels */ = {
-			isa = PBXGroup;
-			children = (
-				6A6AFC0B5F85D33188237609C28A707A /* ApayaTokenizationViewModel.swift */,
-				AC2B1695E3A45CF5308CE82CFDF1A169 /* ApplePayTokenizationViewModel.swift */,
-				DDBC4EAD6B8B80FE3F4D407E8CF7CFD7 /* BankSelectorTokenizationViewModel.swift */,
-				AEFC80B060E4D8C46CCA07EE63E87397 /* CardFormPaymentMethodTokenizationViewModel.swift */,
-				0193387F5F37CC9738CDB69F9FC35DDE /* CheckoutWithVaultedPaymentMethodViewModel.swift */,
-				DBD54F06713E730857E268AED3F0B4DF /* ExternalPaymentMethodTokenizationViewModel.swift */,
-				01C69824D80D9109CADF09A974D38153 /* FormPaymentMethodTokenizationViewModel.swift */,
-				C02518A17BA1266028BB517B49BB64B8 /* KlarnaTokenizationViewModel.swift */,
-				03B82E40041D9D06324EF48738AE3BE3 /* PaymentMethodTokenizationViewModel.swift */,
-				552DE055CC9B9807ADCB1DB0296A4579 /* PaymentMethodTokenizationViewModel+Logic.swift */,
-				DFF22F49DC46A8010896B9239ADCAD53 /* PayPalTokenizationViewModel.swift */,
-				775F991787C641360C98C840319CCA96 /* QRCodeTokenizationViewModel.swift */,
-			);
-			name = TokenizationViewModels;
-			path = TokenizationViewModels;
+		6EDCF3F4F0015CA9CD1E9C42F3CFD95D /* Wrappers */ = {
+			isa = PBXGroup;
+			children = (
+				5630019CC1452616CEA74D76270C0920 /* CatchWrappers.swift */,
+				42D2D48CE2113C56F0CAA78BB71AC138 /* EnsureWrappers.swift */,
+				FA37554A4D387A38292D2A73FA6F9E12 /* FinallyWrappers.swift */,
+				1E33A8DF139367C2133AB4756567DEF8 /* GuaranteeWrappers.swift */,
+				A01E137E2B2CBC21018EE000F889ACC9 /* RecoverWrappers.swift */,
+				F7062E12728AEF0C4571E1C7B3078FBB /* SequenceWrappers.swift */,
+				E6461023FF914EEAE7ED96331E84D3E2 /* ThenableWrappers.swift */,
+				2A6CF02494C1AE12EF90B7E3807FEB0C /* WrapperProtocols.swift */,
+			);
+			name = Wrappers;
+			path = Wrappers;
+			sourceTree = "<group>";
+		};
+		71A7CB29490F0A9A470138642C0B670A /* Theme */ = {
+			isa = PBXGroup;
+			children = (
+				850423AD8C89675A750FFA4BA8B6B70E /* PrimerTheme.swift */,
+				E51696788E31519C6500C1E0FA9367E7 /* Internal */,
+				CBC468320FFF642D4A127D19CF90CA7E /* Public */,
+			);
+			name = Theme;
+			path = Theme;
 			sourceTree = "<group>";
 		};
 		7247ACD97AB79769C7D29E910A7E0D09 /* Development Pods */ = {
@@ -1912,115 +1109,32 @@
 			name = "Development Pods";
 			sourceTree = "<group>";
 		};
-		7BE846E2C6B9CF2D341C07B019B1F8BF /* Data Models */ = {
-			isa = PBXGroup;
-			children = (
-				A6F8E6C8C6ACF972627416724F836236 /* AdyenDotPay.swift */,
-				85D71970C3146187E466DE746C57DBEF /* Apaya.swift */,
-				6F8A29A389803B32789BCC02A47482C1 /* ApplePay.swift */,
-				B806894125B8BF314823403F5F59A5DF /* Bank.swift */,
-				E6D90895399558C9BF33DD2D4CF09822 /* CardNetwork.swift */,
-				EBDBA8D8A29C4029CAE71AC23F0C1F08 /* CheckoutModule.swift */,
-				7D371A3177192DD1EBFDBD905B3A869E /* ClientSession.swift */,
-				0177392A3066E6BB79CA20F6AEA40F77 /* ClientToken.swift */,
-				90DBE76E1099E07A6AE306CE6EC79604 /* Consolable.swift */,
-				3F39C616AC435F6870F9776B607C6853 /* CountryCode.swift */,
-				15B2A189DF7403DB6842F4CAF70F30D0 /* Currency.swift */,
-				4343762B1B39C24870BE179605EDAEBC /* ImageName.swift */,
-				BFD9BC70183A9B43D8647474EE1239B6 /* Klarna.swift */,
-				777DA230B02C0400F87D0F3129DB7317 /* OrderItem.swift */,
-				30E4E17323A41023F53802896933DD6D /* PaymentAPIModel.swift */,
-				43270F05CF48DAE903B5484B0E3E7C2C /* PaymentMethodConfiguration.swift */,
-				75BA032C75A95C2EBED63296E30E1587 /* PaymentMethodConfigurationOptions.swift */,
-				BB425A647CA3F04E46D30EF03ECF9F47 /* PaymentMethodConfigurationType.swift */,
-				2AE505E2C96DDFA6C481BFA7C2DC8DC9 /* PaymentMethodToken.swift */,
-				173815AD093571D11399E38E7D5236BF /* PaymentMethodTokenizationRequest.swift */,
-				A10B4C8C891A9D109A80260810B0B59A /* PaymentResponse.swift */,
-				74908A925B6FDD0176441AA8C626AF7E /* PayPal.swift */,
-				F287E035AA407B84BFE15BBE536E80FC /* PrimerConfiguration.swift */,
-				BCE56C1183E765EA952825C1E966EF31 /* PrimerContent.swift */,
-				6756B4C3B6DF7A7240323D7B5FAE8D37 /* PrimerFlowEnums.swift */,
-				200AEABFB3014A70AAC4AD1C2B963A09 /* PrimerSettings.swift */,
-				67D2CABC51F174713619A57883BD7031 /* SuccessMessage.swift */,
-				176A7B603CB7886CC38EB9EC02CE28CE /* Throwable.swift */,
-				0D3C9C5EEEA8AEC0D47C903B0A63A72F /* UXMode.swift */,
-				71FBF49F27D500B4E0039DFB7A83B3F6 /* VaultCheckoutViewModel.swift */,
-				EBF432137464D1492F0A48FC24F7BAF4 /* PCI */,
-				1B25179D7715B4CB8851C91FAEEAF646 /* Theme */,
+		7D74EBE4074F1C9F75E329D8F36A68BE /* TestPaymentMethods */ = {
+			isa = PBXGroup;
+			children = (
+				644C66FF459C0542099A65848E06D21E /* FlowDecisionTableViewCell.swift */,
+				6BD59796465D1C78FB890960BDF48ED0 /* PrimerTestPaymentMethodViewController.swift */,
+			);
+			name = TestPaymentMethods;
+			path = TestPaymentMethods;
+			sourceTree = "<group>";
+		};
+		8137DAA4E58EC9232CDEC40896E652F3 /* UI Delegates */ = {
+			isa = PBXGroup;
+			children = (
+				346C19C5459D495DAF3B9B68FB670142 /* ReloadDelegate.swift */,
+			);
+			name = "UI Delegates";
+			path = "UI Delegates";
+			sourceTree = "<group>";
+		};
+		837AE152D8F5CC9A93C4CABA7CF4404A /* Data Models */ = {
+			isa = PBXGroup;
+			children = (
+				A8AA029ED032FC6F6AE3C8486D4CC7E1 /* 3DS.swift */,
 			);
 			name = "Data Models";
-			path = "Sources/PrimerSDK/Classes/Data Models";
-			sourceTree = "<group>";
-		};
-		82A40B708F5B2E70727429B3AEE0D1B1 /* Constants */ = {
-			isa = PBXGroup;
-			children = (
-				3D21A3EAE944EFC2E05E3935F6B26179 /* Colors.swift */,
-				45B7F9B8B94027A5FA96216D8276A401 /* Content.swift */,
-				4743141498BAE0C5D42B61E595829FDD /* Dimensions.swift */,
->>>>>>> fb03dd3d
-			);
-			name = Constants;
-			path = Constants;
-			sourceTree = "<group>";
-		};
-<<<<<<< HEAD
-		879BAFE6B3FC828E0E36FEE2DEE24420 /* Data Models */ = {
-			isa = PBXGroup;
-			children = (
-				275031A157FC5EE2C9C8F199FDFAC163 /* AdyenDotPay.swift */,
-				21D23B77E7EEDCF1512DDFD7A558C049 /* Apaya.swift */,
-				2B7BDE172A9EF691790D707F7BBDC9A9 /* ApplePay.swift */,
-				AB2A27E2EDEB1842E39CCF22A5691F97 /* Bank.swift */,
-				22142871FA2B7A72449FAC3300530634 /* CardNetwork.swift */,
-				DCAA8A4F3644DDA68B78D42679BED777 /* CheckoutModule.swift */,
-				06080C3769856AC4E94B2A4E416EBD7E /* ClientSession.swift */,
-				F0F7226212E3F9D1C474D0E8D3B771AA /* ClientToken.swift */,
-				EB5630B9BCE4B073C047604C5003376A /* Consolable.swift */,
-				4732BDD0DA1B6F1DE8C3ABE350BFAB6C /* CountryCode.swift */,
-				27445FE9C9DE5E19EF3B5E6E507A2322 /* Currency.swift */,
-				89999AAE19623A17934C43ACE989D814 /* Customer.swift */,
-				92A5450338AF7644D93D7F0E7960B8A9 /* DirectDebitMandate.swift */,
-				2C4E83B3437E4337B2D089769DA443B5 /* ImageName.swift */,
-				2502F1AEFB7061D2A9B1E98170053769 /* Klarna.swift */,
-				A1F1136E75E51A0C9585049E41290C89 /* OrderItem.swift */,
-				033FF6D2CBBB54853D08BD3073541556 /* PaymentAPIModel.swift */,
-				C56C64AA5F8BBE0978CB95330DA25A4B /* PaymentMethodConfiguration.swift */,
-				589EF75C837C20E6B8FBCD9DFC8B1DD5 /* PaymentMethodConfigurationOptions.swift */,
-				6D497FB1B864AD619A85ED3D6E2223CA /* PaymentMethodConfigurationType.swift */,
-				2892A62195BEFAD2999FDFB3E08119B0 /* PaymentMethodToken.swift */,
-				7BBA493F10548FE874F651ED4CF7D711 /* PaymentMethodTokenizationRequest.swift */,
-				66B3F63583ED14F0BD538E786ECE0CF2 /* PaymentResponse.swift */,
-				609A862B970B0F9B60139B9F6DA7833F /* PayPal.swift */,
-				ECBD68DAA2BB942ECBE4F9843839965F /* PrimerConfiguration.swift */,
-				619D87542ECD3D7B4681B604C13531FB /* PrimerContent.swift */,
-				7AA8DEB297071BE4F389846DA4B6D755 /* PrimerFlowEnums.swift */,
-				CC0CE4EE81F0B5F666AF78D89014032E /* PrimerSettings.swift */,
-				DEC623186875EE0A0A3432AD184634CD /* SuccessMessage.swift */,
-				F5EA8A45BAD81588C1DFFA201B705AF5 /* Throwable.swift */,
-				0BEC275C76ED40052AD42E204E576C7A /* UXMode.swift */,
-				513D44F28E2C1AB313C36032DC7659C2 /* VaultCheckoutViewModel.swift */,
-				95C3B309A2B26DB71E9278616E4FBF28 /* PCI */,
-				F9C2E95D0D44CA5AA8E67F09F0755132 /* Theme */,
-			);
-			name = "Data Models";
-			path = "Sources/PrimerSDK/Classes/Data Models";
-			sourceTree = "<group>";
-		};
-		891CF58D64A1BC1CBDCE09B8E4698C83 /* Pod */ = {
-			isa = PBXGroup;
-			children = (
-				D84163501C075C99BF16DF5B01C8E8FE /* LICENSE */,
-				5ADB71E4B2C078DAE6DCBE77C4C84B2E /* PrimerSDK.podspec */,
-				D39507107702E307BEE486A96DC16E2D /* README.md */,
-=======
-		84D8A0C04A838A73DCD51B74F93D1F28 /* JSON */ = {
-			isa = PBXGroup;
-			children = (
-				805C0AE2A54B81E65C7CDB15D88D7673 /* JSONParser.swift */,
-			);
-			name = JSON;
-			path = JSON;
+			path = "Data Models";
 			sourceTree = "<group>";
 		};
 		884ACBD4BED74017F1E8F7C92798F43E /* Pod */ = {
@@ -2033,264 +1147,81 @@
 			name = Pod;
 			sourceTree = "<group>";
 		};
-		8E2DB9508B23E13070E4939A5AAA6444 /* Third Party */ = {
-			isa = PBXGroup;
-			children = (
-				99210B49337EC1E05B52AE5076FB8053 /* PromiseKit */,
-			);
-			name = "Third Party";
-			path = "Sources/PrimerSDK/Classes/Third Party";
-			sourceTree = "<group>";
-		};
-		96C4A9B457ABA110A82B1B707CFEA975 /* PCI */ = {
-			isa = PBXGroup;
-			children = (
-				DE80DEEC7189D287AFAC80A21FB46726 /* TokenizationService.swift */,
-			);
-			name = PCI;
-			path = PCI;
-			sourceTree = "<group>";
-		};
-		99210B49337EC1E05B52AE5076FB8053 /* PromiseKit */ = {
-			isa = PBXGroup;
-			children = (
-				080F413CBFC42043CE7E2AA36ED39E54 /* after.swift */,
-				197FB574255966071A08C3624E492847 /* Box.swift */,
-				EF9518F098070BF017861FB873D93B65 /* Catchable.swift */,
-				CD5AD59602FE9EFDBFE1A187CCB3880A /* Configuration.swift */,
-				07DEA1912FAAFD541E19C51D4B67A4B2 /* CustomStringConvertible.swift */,
-				225228FEAEF6EC0209F211537EADF440 /* Dispatcher.swift */,
-				D9AB18DF6FA17F61F277E9F15318FC90 /* Error.swift */,
-				A3DC055C2316AE41E8359F7DC41DD96F /* firstly.swift */,
-				EEBD57F0EF57BEC805FE8024B548E2AD /* Guarantee.swift */,
-				1568B173309D4110BBB6F80462E4D0AB /* hang.swift */,
-				93FF6B6BF92F392D4D66B993B4E8C801 /* LogEvent.swift */,
-				AAF061884739A47FF8E7C364853E228E /* Promise.swift */,
-				A943582DA40BC7F15FCCD9961D3C23A4 /* race.swift */,
-				5AE34AF99C9E31CD4FF417F2505E2081 /* Resolver.swift */,
-				148E34DB71348430D2AB05EF582F0E8D /* Thenable.swift */,
-				6B4B695E9C49DDAD82492287627B4A33 /* when.swift */,
-				5D8BA611C1351E03C545F27491D0612E /* Cancellation */,
-				49836F5955DBC07FA159C2ED8DF545DF /* Dispatchers */,
-				338BEDC22541EEE2F14774BA9D058E78 /* Wrappers */,
->>>>>>> fb03dd3d
-			);
-			name = Pod;
-			sourceTree = "<group>";
-		};
-<<<<<<< HEAD
-		9186E7B3EDAF73EDE5BE37A5CACAD3A0 /* API */ = {
-			isa = PBXGroup;
-			children = (
-				F9DE8ADBFCCFABFC1A4D825214B81525 /* Primer */,
-			);
-			name = API;
-			path = API;
-			sourceTree = "<group>";
-		};
-		95C3B309A2B26DB71E9278616E4FBF28 /* PCI */ = {
-			isa = PBXGroup;
-			children = (
-				D3020F9A41C6103AD37F184278C0CD73 /* FormType.swift */,
-			);
-			name = PCI;
-			path = PCI;
-			sourceTree = "<group>";
-		};
-		972468D28224DD719F9B54781C5FFF76 /* Checkout Components */ = {
-			isa = PBXGroup;
-			children = (
-				2F786B450E93CD28FEE85E90B88E810C /* PrimerHeadlessUniversalCheckout.swift */,
-				7A7271E1437E5C2BDDF43A547469D059 /* PrimerHeadlessUniversalCheckoutProtocols.swift */,
-				203BB6AC80A28FF8F5BF6CB917EAEFF4 /* PrimerHeadlessUniversalCheckoutUIManager.swift */,
-				9E705DB5E67EA30C027CCB8ADCC828F7 /* PrimerInputElements.swift */,
-			);
-			name = "Checkout Components";
-			path = "Checkout Components";
-			sourceTree = "<group>";
-		};
-		A4161CAE04B31456B3056DBE286E5728 /* Connectivity */ = {
-			isa = PBXGroup;
-			children = (
-				834A57F3E9BF1A5C10DECD0F5D836F99 /* Connectivity.swift */,
+		9B7BF3263ABA9A5BBF57B51327191D6E /* Networking */ = {
+			isa = PBXGroup;
+			children = (
+				442E84F52E15C251658B7CC75F76D89A /* PrimerAPIClient+3DS.swift */,
+			);
+			name = Networking;
+			path = Networking;
+			sourceTree = "<group>";
+		};
+		A15358C888FD6D55D7A70D772FFEEC81 /* PrimerSDK */ = {
+			isa = PBXGroup;
+			children = (
+				24BF0780276DDC33AA6B5BBD31A61F4F /* Core */,
+				884ACBD4BED74017F1E8F7C92798F43E /* Pod */,
+				2F2286CD408FA5B74D16D050B631A8A1 /* Support Files */,
+			);
+			name = PrimerSDK;
+			path = ../..;
+			sourceTree = "<group>";
+		};
+		B443E4027146E72178C6378CB497B0CD /* Mocks */ = {
+			isa = PBXGroup;
+			children = (
+				2304F871D02FF82828AE51FA4690EC18 /* MockPrimerAPIClient.swift */,
+			);
+			name = Mocks;
+			path = Sources/PrimerSDK/Classes/Mocks;
+			sourceTree = "<group>";
+		};
+		B71CC36D0E0B760395070B24CE128255 /* Connectivity */ = {
+			isa = PBXGroup;
+			children = (
+				7A11A19DC890504B12E6E5B73351837F /* Connectivity.swift */,
 			);
 			name = Connectivity;
 			path = Connectivity;
 			sourceTree = "<group>";
 		};
-		A9448103212EC62C83A1FBA355B6B803 /* Core */ = {
-			isa = PBXGroup;
-			children = (
-				474B74ECD54A52D8733DC7BA2D77EEE0 /* Icons.xcassets */,
-				3E25215EC819D82EC18D8A11DBB5F34D /* Strings.swift */,
-				827CD8862686D297F4365910F1D0519C /* Core */,
-				879BAFE6B3FC828E0E36FEE2DEE24420 /* Data Models */,
-				3419868B67EFCF4E57A42D3F67DA8927 /* Error Handler */,
-				85AA90E0D08143D1704AE257F859631B /* Extensions & Utilities */,
-				DFDDB421A4E219DFC536CC9D60628C8B /* Localizable */,
-				0249B2360103D769D780F0447276CCFA /* Mocks */,
-				75E85B556FF8561DCCE32A75EFCEFE72 /* Nibs */,
-				3CE576634B18B4132BBF3F8A74B8621A /* Services */,
-				3910DD3FDA7A84E7E4684F5478BC1E6E /* Third Party */,
-				DC1A82C8B44997A3F86D4E65EC74CC85 /* User Interface */,
-			);
-			name = Core;
-			sourceTree = "<group>";
-		};
-		AC2E1E3710DBD94D42C05D61E47963F3 /* Decision Handlers */ = {
-			isa = PBXGroup;
-			children = (
-				621B28AD6081A28C06C5F9AF801AB975 /* Decisions.swift */,
-			);
-			name = "Decision Handlers";
-			path = "Decision Handlers";
-			sourceTree = "<group>";
-		};
-		C051D1A8575D84A76CF8F527FB269934 /* Primer */ = {
-			isa = PBXGroup;
-			children = (
-				B5CB7A0DA6D4CA7D348E13CB3C43CBE6 /* AppState.swift */,
-				174732E30EC4F33D3F7306F83CAEFFCA /* DependencyInjection.swift */,
-				25A9CC192BE5BC84A244DFDB010510B2 /* Primer.swift */,
-				1D1A91B302C872F5931BC2D77A8F4098 /* PrimerDelegate.swift */,
-				2103B28385064FDEBBD51B0D4F802AF7 /* PrimerSource.swift */,
-				0C42B1C36BF1452597C216CA5CCA7D96 /* ResumeHandlerProtocol.swift */,
-				AC2E1E3710DBD94D42C05D61E47963F3 /* Decision Handlers */,
-=======
-		A15358C888FD6D55D7A70D772FFEEC81 /* PrimerSDK */ = {
-			isa = PBXGroup;
-			children = (
-				07DA036D53A4C7C863DD3525362F36BD /* Core */,
-				884ACBD4BED74017F1E8F7C92798F43E /* Pod */,
-				2F2286CD408FA5B74D16D050B631A8A1 /* Support Files */,
-			);
-			name = PrimerSDK;
-			path = ../..;
-			sourceTree = "<group>";
-		};
-		A7D967C827595E90076B3E72EFCBBAB2 /* Extensions & Utilities */ = {
-			isa = PBXGroup;
-			children = (
-				13C29A76FEE0B5A056D5F91D8C3D68EB /* AlertController.swift */,
-				C02B41DC5194DDE42C4869980115A978 /* AnyCodable.swift */,
-				8B2CABDAB92B78CA6DA3E95F90CEFC97 /* AnyDecodable.swift */,
-				AF83CA85C7CE8A23E413B4C4180A2559 /* AnyEncodable.swift */,
-				2F13C0DAC4A25AE85B1B46053CBDE1E5 /* ArrayExtension.swift */,
-				F78F280FD11847664FD148B610E068FF /* BundleExtension.swift */,
-				ACFD81135F61AE355B11437E8964BC39 /* DataExtension.swift */,
-				54AB2FF7D2D4CA7340572B13B04D2DCD /* DateExtension.swift */,
-				6E86B9F65D66B0487F8B900235F2CE63 /* IntExtension.swift */,
-				8CD9C373DA5538120B14CC5AD73B9000 /* Logger.swift */,
-				17CA21CC907805B53C044D6B92C1E14C /* Mask.swift */,
-				91E93058F1BEFE6322ADC7E2EC62D8DF /* NSErrorExtension.swift */,
-				51A5CF9D4C0C4B5608DCDA22BA90714C /* Optional+Extensions.swift */,
-				847F0DBA7574DD1552773736247F5FF1 /* PostalCode.swift */,
-				9BFEC58764EA2A6FE41608E926CBCABB /* PresentationController.swift */,
-				59A98AB1AC7F9375A0E14AC58A197685 /* PrimerButton.swift */,
-				6DA1898A6EFAEE4015469AEAE1D65EA0 /* PrimerCustomStyleTextField.swift */,
-				F683EEDCDF333C612FBCFEE72FCB03B7 /* PrimerImage.swift */,
-				3B732F8CBED7FC015A05876317075C06 /* PrimerScrollView.swift */,
-				C383A6C099A8D7E39A295CE312C0CDEC /* PrimerTableViewCell.swift */,
-				BC41A339929009FB1B4BA436B3A9BAED /* PrimerViewController.swift */,
-				638B912772C8806F87CD9E333680D89A /* PrimerViewExtensions.swift */,
-				79E752E2BE54D9368B5804CC71979C47 /* StringExtension.swift */,
-				3F0F0884131BE6DD232264F81405C5D7 /* UIColorExtension.swift */,
-				DCE78DFDE47FF8009014FB4F730BC926 /* UIDeviceExtension.swift */,
-				90ADC209CA78DE321E2E4348819F1E7D /* UILocalizableUtil.swift */,
-				DCFB34BCB19D81B878A096AD1560B9CA /* UINavigationController+Extensions.swift */,
-				AD9FD355C24AF697CB3436D74E33738F /* URLExtension.swift */,
-				21B2F7CFC7F6CFBFB169E439BA760B56 /* UserDefaultsExtension.swift */,
-				BE5E57D7D4619EC9881EF2166C51FFA0 /* Weak.swift */,
-				C4E242CE899BE4B3491DC2E4EA414EAA /* WebViewUtil.swift */,
-			);
-			name = "Extensions & Utilities";
-			path = "Sources/PrimerSDK/Classes/Extensions & Utilities";
-			sourceTree = "<group>";
-		};
-		AAC6710AC0F8D9CB109A8BAAB4357580 /* Error Handler */ = {
-			isa = PBXGroup;
-			children = (
-				BD5028162E0D14BE1030023F9B824E6C /* ErrorHandler.swift */,
-				4601686B9B72A991E6A35F1FD18289D1 /* PrimerError.swift */,
-			);
-			name = "Error Handler";
-			path = "Sources/PrimerSDK/Classes/Error Handler";
-			sourceTree = "<group>";
-		};
-		AB39E16D3AC212B266170B0155792644 /* Network */ = {
-			isa = PBXGroup;
-			children = (
-				6A63D6421B29414FB86E025B710B81B9 /* Endpoint.swift */,
-				238EDB2DAA338F9BAD2A80ADD577DB23 /* NetworkService.swift */,
-				BF6538982077B97C14CB88DDB5CEDF04 /* SuccessResponse.swift */,
-				F7CECE677056D62D0FAA918BA32B9056 /* URLSessionStack.swift */,
-			);
-			name = Network;
-			path = Network;
-			sourceTree = "<group>";
-		};
-		AFCFFB4B21E9C236B30F005E037D5FB1 /* Connectivity */ = {
-			isa = PBXGroup;
-			children = (
-				0BA9360921C0268E533AD4722EE26947 /* Connectivity.swift */,
-			);
-			name = Connectivity;
-			path = Connectivity;
-			sourceTree = "<group>";
-		};
-		B61ADF9F408214927528A63276D393B5 /* Banks */ = {
-			isa = PBXGroup;
-			children = (
-				B0C9F7AA7C07C67DD88E9A388FC9FB92 /* BankSelectorViewController.swift */,
-				718E23ED2C467147F17D3098B8FD561C /* BankTableViewCell.swift */,
-			);
-			name = Banks;
-			path = Banks;
-			sourceTree = "<group>";
-		};
-		BF06A491BF51F8F61401EA2687225550 /* Checkout Components */ = {
-			isa = PBXGroup;
-			children = (
-				76BEA82546D8CE7A4A27C1B9C65E768C /* PrimerHeadlessUniversalCheckout.swift */,
-				7186DDB509A5ECCB1439975786BE116E /* PrimerHeadlessUniversalCheckoutProtocols.swift */,
-				173940209DF5E423ED4EACA7E95D4C36 /* PrimerHeadlessUniversalCheckoutUIManager.swift */,
-				9FDF192C4CE3FEF821884906A92B654B /* PrimerInputElements.swift */,
->>>>>>> fb03dd3d
-			);
-			name = "Checkout Components";
-			path = "Checkout Components";
-			sourceTree = "<group>";
-		};
-<<<<<<< HEAD
-		C07C43E1607572E8AA0CD07E541BF84A /* Components */ = {
-			isa = PBXGroup;
-			children = (
-				E4654248DAD104EE04A3C14C7FE3E0E0 /* HeaderFooterLabelView.swift */,
-				7760767145A028132B89C0AC186F0D3B /* PrimerResultComponentView.swift */,
-				C9B999D3FD2FC2CC0398C325910E0DAF /* PrimerResultViewController.swift */,
-				B800E7B63A7BCB65BCBDCC70ED823936 /* PrimerSearchTextField.swift */,
+		BBF331D8485FFECE98E53B50A2553F87 /* Nibs */ = {
+			isa = PBXGroup;
+			children = (
+				966FDE3002E9A411CCA57F00F4EB5264 /* PrimerTextFieldView.xib */,
+			);
+			name = Nibs;
+			path = Sources/PrimerSDK/Resources/Nibs;
+			sourceTree = "<group>";
+		};
+		C018584A52DD94FD8C5566ABE0B204FF /* Root */ = {
+			isa = PBXGroup;
+			children = (
+				082885EAD47877A75BA817C71DA99635 /* PrimerCardFormViewController.swift */,
+				9E6E4F3339E0DBF558CA3CE73FAD8E39 /* PrimerContainerViewController.swift */,
+				EE4D26A44846209F3AF3C174FADF34A8 /* PrimerFormViewController.swift */,
+				A2D92501604E9F6753A31CE752D3DF56 /* PrimerInputViewController.swift */,
+				E42F50406D2380E222BFFA902B72F6D3 /* PrimerLoadingViewController.swift */,
+				FF03B00BE4334C07E85C24A1E7AB5148 /* PrimerNavigationBar.swift */,
+				7831D1AD0465707A399B9574A85936BF /* PrimerNavigationController.swift */,
+				5F625C3E7460A3B6A148CF8C1666DC53 /* PrimerRootViewController.swift */,
+				7E98E2229C8E1FAE72B3B5FD160C31A7 /* PrimerUniversalCheckoutViewController.swift */,
+				7DDE3972BFFCD4E01D4E654DE6C30B26 /* PrimerVaultManagerViewController.swift */,
+			);
+			name = Root;
+			path = Root;
+			sourceTree = "<group>";
+		};
+		C0BE2DAFDC1BE6561409852004F19F8B /* Components */ = {
+			isa = PBXGroup;
+			children = (
+				6BD8E07FD0D78432624A4A69B002D367 /* HeaderFooterLabelView.swift */,
+				3F0AB3F4D92016F2AEAD57671213D449 /* PrimerResultComponentView.swift */,
+				F837919776D377A5FFE303A051E7A1B3 /* PrimerResultViewController.swift */,
+				EB9C634B2471632AA31C136CEB42FE85 /* PrimerSearchTextField.swift */,
 			);
 			name = Components;
 			path = Components;
-=======
-		C0E106CBCCC162E2622C80004F4636C3 /* Public */ = {
-			isa = PBXGroup;
-			children = (
-				45D222343AB50C062943FE321C47CB8A /* PrimerThemeData.swift */,
-				C6E083C805DF921AFD8A860854C5B7E4 /* PrimerThemeData+Deprecated.swift */,
-			);
-			name = Public;
-			path = Public;
-			sourceTree = "<group>";
-		};
-		C6EB8A32CAD0523C9BD2ECD7900611BF /* UI Delegates */ = {
-			isa = PBXGroup;
-			children = (
-				B33170BD322213024457CC6A8D6890CF /* ReloadDelegate.swift */,
-			);
-			name = "UI Delegates";
-			path = "UI Delegates";
->>>>>>> fb03dd3d
 			sourceTree = "<group>";
 		};
 		C99317E726DB0D5CA94A6EFE2CA8C63E /* Pods-PrimerSDK_Tests */ = {
@@ -2309,18 +1240,16 @@
 			path = "Target Support Files/Pods-PrimerSDK_Tests";
 			sourceTree = "<group>";
 		};
-<<<<<<< HEAD
-		CD7B99BDE1898F71F01477FBDA3CAA9D /* JSON */ = {
-			isa = PBXGroup;
-			children = (
-				50F36C21C3FEF594523725C3E95587F4 /* JSONParser.swift */,
-			);
-			name = JSON;
-			path = JSON;
-			sourceTree = "<group>";
-		};
-=======
->>>>>>> fb03dd3d
+		CBC468320FFF642D4A127D19CF90CA7E /* Public */ = {
+			isa = PBXGroup;
+			children = (
+				865B90B73AA92B9A7B9711CCDB39388B /* PrimerThemeData.swift */,
+				82F5A94E8F89736F38E726BF72E818F8 /* PrimerThemeData+Deprecated.swift */,
+			);
+			name = Public;
+			path = Public;
+			sourceTree = "<group>";
+		};
 		CF1408CF629C7361332E53B88F7BD30C = {
 			isa = PBXGroup;
 			children = (
@@ -2332,88 +1261,24 @@
 			);
 			sourceTree = "<group>";
 		};
-<<<<<<< HEAD
-		CF60BB1E38966B103F97745D9A6AF76B /* CardScanner */ = {
-			isa = PBXGroup;
-			children = (
-				D3930E24E10C87591D1F2E216FD19EFC /* CardScannerViewController.swift */,
-				3CC9F606C2A12EC626F8E508452F32EA /* CardScannerViewController+SimpleScanDelegate.swift */,
-			);
-			name = CardScanner;
-			path = CardScanner;
-=======
-		D3822368D8ECF37F5A1FFF8106843F01 /* Vault */ = {
-			isa = PBXGroup;
-			children = (
-				CEAF9DC56F93542CEE91F2AA5BBBFEE5 /* VaultPaymentMethodView.swift */,
-				1C268BBDDA41224B20C4638F0F217B39 /* VaultPaymentMethodViewController.swift */,
-				D9D2ECEB4EFB089896F7FF335B578697 /* VaultPaymentMethodViewModel.swift */,
-			);
-			name = Vault;
-			path = Vault;
-			sourceTree = "<group>";
-		};
-		D404FE290049B09ECA217396C2CDDD5F /* Decision Handlers */ = {
-			isa = PBXGroup;
-			children = (
-				DB4BDE06863057E989AE2C21B3483439 /* Decisions.swift */,
-			);
-			name = "Decision Handlers";
-			path = "Decision Handlers";
->>>>>>> fb03dd3d
-			sourceTree = "<group>";
-		};
-		D113F2F557C09A55A0F833462785D834 /* PCI */ = {
-			isa = PBXGroup;
-			children = (
-				CF60BB1E38966B103F97745D9A6AF76B /* CardScanner */,
-			);
-			name = PCI;
-			path = PCI;
-			sourceTree = "<group>";
-		};
-<<<<<<< HEAD
-		D621468C3332B26DC00448E62DD8ADEE /* Networking */ = {
-			isa = PBXGroup;
-			children = (
-				5B09750832E941810D9282D9B17AE7E7 /* PrimerAPIClient+3DS.swift */,
-			);
-			name = Networking;
-			path = Networking;
-			sourceTree = "<group>";
-		};
-		DBB45AEF6FD7197EBB39770C82D8E0E1 /* Primer */ = {
-			isa = PBXGroup;
-			children = (
-				8BC246BF6480854C64C96A3EC8002898 /* CardButton.swift */,
-				50FF87E7CFD115AA11EB68E8CD7C745A /* ExternalViewModel.swift */,
-				3307927005900847EE7333DA8B40BE69 /* PaymentMethodComponent.swift */,
+		D27E6D06D791E23952828BCD5A22D53A /* Primer */ = {
+			isa = PBXGroup;
+			children = (
+				492A18D89F11FCB1AE6FEB26AF211FA7 /* CardButton.swift */,
+				D3066503886D691F81F8C61E80582F19 /* ExternalViewModel.swift */,
+				72CE9BB7822EC68AAC694B5AB350D48C /* PaymentMethodComponent.swift */,
 			);
 			name = Primer;
 			path = Primer;
 			sourceTree = "<group>";
 		};
-		DC1A82C8B44997A3F86D4E65EC74CC85 /* User Interface */ = {
-			isa = PBXGroup;
-			children = (
-				BB57372BCF1705AE0915D61C5CA9CA05 /* Identifiable.swift */,
-				6BB77B86E5238B600DFECBE43EB6F129 /* PaymentMethodsGroupView.swift */,
-				CCFBAF65302671E2958B7126B4D632D6 /* UIUtils.swift */,
-				3CFC996BE06C20FD6B99667CF4655E31 /* Banks */,
-				C07C43E1607572E8AA0CD07E541BF84A /* Components */,
-				391E38160BD869A56964BE619F5A44C0 /* OAuth */,
-				D113F2F557C09A55A0F833462785D834 /* PCI */,
-				DBB45AEF6FD7197EBB39770C82D8E0E1 /* Primer */,
-				2BBDB16A19CD6278E8F30D2120A61591 /* Root */,
-				01D5DFBA291C301497FB2F82CA6DD21B /* TestPaymentMethods */,
-				57C1432F774C4AEE000C2F78282AA59C /* Text Fields */,
-				6B37A3EA1C30BDEE9A858485085E1465 /* TokenizationViewControllers */,
-				0B3E5294586D12338065562A929FA09A /* TokenizationViewModels */,
-				5E7723EAB08F8B221D7B1A5895E00639 /* UI Delegates */,
-				216C5C6DF3A1BF572A89B86206FF713C /* Vault */,
-			);
-			name = "User Interface";
-			path = "Sources/PrimerSDK/Classes/User Interface";
+		D28857736543AA9F7451AF80BB97DDED /* Third Party */ = {
+			isa = PBXGroup;
+			children = (
+				056ABC2D00A62D4453D304523BAF512B /* PromiseKit */,
+			);
+			name = "Third Party";
+			path = "Sources/PrimerSDK/Classes/Third Party";
 			sourceTree = "<group>";
 		};
 		DC341534F0F751E90DBE9F9F51531A54 /* Pods-PrimerSDK_Example */ = {
@@ -2433,172 +1298,94 @@
 			path = "Target Support Files/Pods-PrimerSDK_Example";
 			sourceTree = "<group>";
 		};
-		DFDDB421A4E219DFC536CC9D60628C8B /* Localizable */ = {
-			isa = PBXGroup;
-			children = (
-				A89C18F9B73EE2CE3E0C48A29F2D29C1 /* ar.lproj */,
-				694EBBFFFF0A52FA53E18F290F42B180 /* da.lproj */,
-				90F83028D12EE787F7E04FA1B85F7786 /* de.lproj */,
-				F3F4BAAF01418DB4444024548DCE7A5A /* el.lproj */,
-				DFDF60F97DF3211965650BCE415A259B /* en.lproj */,
-				36E00A7EDB0E69C79FEABA02C83576A6 /* es.lproj */,
-				9BB88DDEA524629A871CC2C7A630F38E /* fr.lproj */,
-				D51A1568D18093369058CF5D0F449F80 /* it.lproj */,
-				0A93B18BF2828A1DD6906795F8DB2AEA /* nb.lproj */,
-				0EE3C104E4CC2A847E601C1A428266CC /* nl.lproj */,
-				156A52844F46690C4D284A138FB8E3D0 /* pl.lproj */,
-				CDF33FD2856B86B494DF4095E6DE6C75 /* pt.lproj */,
-				6E6A98E320D5535B8EF7AB774966E976 /* sv.lproj */,
-				58EC5988C76926617BE212378BB43419 /* tr.lproj */,
+		DEA106457D55A478157FB51E9A3370EA /* PCI */ = {
+			isa = PBXGroup;
+			children = (
+				4219836C6CEDF34CE9615D28B72C5516 /* CardScanner */,
+			);
+			name = PCI;
+			path = PCI;
+			sourceTree = "<group>";
+		};
+		E51696788E31519C6500C1E0FA9367E7 /* Internal */ = {
+			isa = PBXGroup;
+			children = (
+				9F7ABBC004D20FDBFBD75DD656A98B69 /* PrimerTheme+Borders.swift */,
+				05E280E94860EC619933835FF4792248 /* PrimerTheme+Buttons.swift */,
+				78527FBECE8C04E86766C6FB3223EBC2 /* PrimerTheme+Colors.swift */,
+				DBD01F155B2598F7F572DF18B4E88CD9 /* PrimerTheme+Inputs.swift */,
+				478F2B59BB56D391FB4EBCC7ED0FD87C /* PrimerTheme+TextStyles.swift */,
+				F2B2AAD8ED98624E89A519D9CCEB3689 /* PrimerTheme+Views.swift */,
+			);
+			name = Internal;
+			path = Internal;
+			sourceTree = "<group>";
+		};
+		E5635EB2652D07828502255169FD6CAF /* Localizable */ = {
+			isa = PBXGroup;
+			children = (
+				4EB1B1EDD890E2D4097C3AE6B341A43D /* ar.lproj */,
+				9B087C8E7BC2959FE35A09AD7B292446 /* da.lproj */,
+				12E2156C9090DF28C3E3064A9A800F74 /* de.lproj */,
+				80960C4F67ABC085088C3BCC4B1FF4A5 /* el.lproj */,
+				2923C0184FAE42EF703C3F831341C25F /* en.lproj */,
+				141E39F18186E055C44D808D388E930C /* es.lproj */,
+				5F7C2DA879B0305E7051155081993C6E /* fr.lproj */,
+				5717BD0CE50CE64E1DE3AAC9C44FBE9C /* it.lproj */,
+				2874B3B52D309A3DD13BCF7B26969C36 /* nb.lproj */,
+				B37E7F64A4683A730469DA7CEA3CDC6C /* nl.lproj */,
+				F0AE6EDAB33A195E45A17C7A6BC2CE6D /* pl.lproj */,
+				986C4147FEC82B77DCC3485E62C07593 /* pt.lproj */,
+				94F849484A3D199590F609E08B1250C1 /* sv.lproj */,
+				E7178685AEA6549DED9BAE7D77737830 /* tr.lproj */,
 			);
 			name = Localizable;
 			path = Sources/PrimerSDK/Resources/Localizable;
 			sourceTree = "<group>";
 		};
-		F9C2E95D0D44CA5AA8E67F09F0755132 /* Theme */ = {
-			isa = PBXGroup;
-			children = (
-				7F4B1C8A43D52B17177947FB6724030F /* PrimerTheme.swift */,
-				65BC0D634E223E346F2CED9062642BC8 /* Internal */,
-				5A3B2AAACFDE758E7C217F079F159A65 /* Public */,
-			);
-			name = Theme;
-			path = Theme;
-			sourceTree = "<group>";
-		};
-		F9DE8ADBFCCFABFC1A4D825214B81525 /* Primer */ = {
-			isa = PBXGroup;
-			children = (
-				AECFFFFDC077AEE62082E948C6024E0D /* PrimerAPI.swift */,
-				9D3B60FEB5FC2FA6FED506629E350C3F /* PrimerAPIClient.swift */,
-				3F29E867D687DBE347FE59F769BF682A /* PrimerAPIClient+Promises.swift */,
-			);
-			name = Primer;
-			path = Primer;
-			sourceTree = "<group>";
-		};
-		FECDFD025A46F12E01D185F143CC105F /* Payment Services */ = {
-			isa = PBXGroup;
-			children = (
-				ABCBB5A4622B3A8124C8514FF00025A9 /* ClientSessionService.swift */,
-				5FFD0C3558AB6EDF5970097553174BEE /* ClientTokenService.swift */,
-				A4B4583CE951AB978E369A4E3C1A1771 /* CreateResumePaymentService.swift */,
-				A1BD95BAFCBFA15B67E30C13D12E4057 /* DirectDebitService.swift */,
-				A11AAB63968AB2B4D45BE428EC0A60C0 /* PaymentMethodConfigService.swift */,
-				E6AC2D90C68DE291C046FE122F5D88FA /* PayPalService.swift */,
-				DA880429762FFADF49BAADF64C02CF95 /* VaultService.swift */,
-			);
-			name = "Payment Services";
-			path = "Payment Services";
-=======
-		E235BDBCFA76D6761DA5799F5BFB50EC /* JSONs */ = {
-			isa = PBXGroup;
-			children = (
-				52CC4EF97EE8924AEAC350BD2A072898 /* currencies.json */,
-			);
-			name = JSONs;
-			path = Sources/PrimerSDK/Resources/JSONs;
-			sourceTree = "<group>";
-		};
-		E388C6502BCA958E3892FF7C9AEE6634 /* Components */ = {
-			isa = PBXGroup;
-			children = (
-				B0E24E79BE56CC89BEEC342DC03E2F32 /* PrimerResultComponentView.swift */,
-				6FBE84883D15E938217744E47D6D0542 /* PrimerResultViewController.swift */,
-				BBB4C0FA416A586CC036E30A8763518D /* PrimerSearchTextField.swift */,
-			);
-			name = Components;
-			path = Components;
-			sourceTree = "<group>";
-		};
-		EBF432137464D1492F0A48FC24F7BAF4 /* PCI */ = {
-			isa = PBXGroup;
-			children = (
-				186A5C4B132596F0FEBF566963B87AC0 /* FormType.swift */,
+		EBD9FA41A802E50AAF409DCBBC3FCB1D /* PCI */ = {
+			isa = PBXGroup;
+			children = (
+				D8ADFFAE183586B5CE903F96D04D58E7 /* TokenizationService.swift */,
 			);
 			name = PCI;
 			path = PCI;
 			sourceTree = "<group>";
 		};
-		EC15E111F997C7CA064376902EC90CF5 /* Keychain */ = {
-			isa = PBXGroup;
-			children = (
-				FF8559FB9EFDCA3F0FC0849D38374D5C /* Keychain.swift */,
-			);
-			name = Keychain;
-			path = Keychain;
-			sourceTree = "<group>";
-		};
-		EFD7D2C9E0BAF93B915019D7CBBEFD2E /* Primer */ = {
-			isa = PBXGroup;
-			children = (
-				AD200538AACDE4E56BD8D814E5E1E4CB /* CardButton.swift */,
-				8AD2BC8D101198A15086E40D880C8280 /* ExternalViewModel.swift */,
-				6899B03E0664E0B0D3595AA0000D80BF /* PaymentMethodComponent.swift */,
-			);
-			name = Primer;
-			path = Primer;
-			sourceTree = "<group>";
-		};
-		F00579EB2199E0FA2540B82DBC17917A /* User Interface */ = {
-			isa = PBXGroup;
-			children = (
-				79C6BFA630B26D79DCD06256972B67B1 /* Identifiable.swift */,
-				CCE6AF8E3F284CECE2EFB7999972DCBC /* PaymentMethodsGroupView.swift */,
-				08F8CCDF8AD9031EDBB70E6FFA364FD9 /* UIUtils.swift */,
-				B61ADF9F408214927528A63276D393B5 /* Banks */,
-				E388C6502BCA958E3892FF7C9AEE6634 /* Components */,
-				35ADCFCA805DDD5825C1F670DCC4F150 /* OAuth */,
-				5C2944EE6B48BDCEC0781D2C3B2632F3 /* PCI */,
-				EFD7D2C9E0BAF93B915019D7CBBEFD2E /* Primer */,
-				5B6F04D0E3D25E52AC48B7B4EDB59676 /* Root */,
-				512E634F3606366E30DD62E6E3A5EF11 /* Text Fields */,
-				3A7CCF524BADABCE7008476DE9B3959E /* TokenizationViewControllers */,
-				69FDF14E5F576100BC4A8DE2AD5B0EC7 /* TokenizationViewModels */,
-				C6EB8A32CAD0523C9BD2ECD7900611BF /* UI Delegates */,
-				D3822368D8ECF37F5A1FFF8106843F01 /* Vault */,
-			);
-			name = "User Interface";
-			path = "Sources/PrimerSDK/Classes/User Interface";
-			sourceTree = "<group>";
-		};
-		F5B36AD21B0A135547ABF9CDB265E3F9 /* 3DS */ = {
-			isa = PBXGroup;
-			children = (
-				D80AFA08905A1EB426CC941DEDA7878B /* 3DSService.swift */,
-				1BD6F3116FBD6B67B9BC46124FA2E2CA /* 3DSService+Promises.swift */,
-				45DF1D6CDA3B0D1EFDD1909F6E7C6103 /* Data Models */,
-				200094F1F3D3AA0B139A1D2A78D9471E /* Networking */,
-			);
-			name = 3DS;
-			path = 3DS;
->>>>>>> fb03dd3d
+		F2401D9F73B2BC0DBF13508A282EB816 /* OAuth */ = {
+			isa = PBXGroup;
+			children = (
+				01282D567CFAAA6C046F3DFD04A51EAC /* PrimerWebViewController.swift */,
+			);
+			name = OAuth;
+			path = OAuth;
+			sourceTree = "<group>";
+		};
+		FF7DB033C335D73972998AEF0610ECF3 /* TokenizationViewControllers */ = {
+			isa = PBXGroup;
+			children = (
+				9E5ABCED5E674620DB31E3E79A99A848 /* QRCodeViewController.swift */,
+			);
+			name = TokenizationViewControllers;
+			path = TokenizationViewControllers;
 			sourceTree = "<group>";
 		};
 /* End PBXGroup section */
 
 /* Begin PBXHeadersBuildPhase section */
-<<<<<<< HEAD
-		2C5C8C14CF0B7793036F04B4DC37A060 /* Headers */ = {
+		97B30EF1F0BEDB595E2CE1E3AFDDFE10 /* Headers */ = {
 			isa = PBXHeadersBuildPhase;
 			buildActionMask = 2147483647;
 			files = (
-				044A219EC41951FBD907AF076AAA83DC /* PrimerSDK-umbrella.h in Headers */,
-=======
+				3D305CBCD7FED86B0BE9A7CCFDB18E1B /* PrimerSDK-umbrella.h in Headers */,
+			);
+			runOnlyForDeploymentPostprocessing = 0;
+		};
 		B505DDFEE93DC1748F675172121C6F28 /* Headers */ = {
 			isa = PBXHeadersBuildPhase;
 			buildActionMask = 2147483647;
 			files = (
 				4A94BB65671FE4DB0D4E62FFD9F191BB /* Pods-PrimerSDK_Example-umbrella.h in Headers */,
->>>>>>> fb03dd3d
-			);
-			runOnlyForDeploymentPostprocessing = 0;
-		};
-		D5C02EDFC40B8995B0583165E5608423 /* Headers */ = {
-			isa = PBXHeadersBuildPhase;
-			buildActionMask = 2147483647;
-			files = (
-				4BA4569B8AF86F810B2436604FBED0D8 /* PrimerSDK-umbrella.h in Headers */,
 			);
 			runOnlyForDeploymentPostprocessing = 0;
 		};
@@ -2625,11 +1412,7 @@
 			buildRules = (
 			);
 			dependencies = (
-<<<<<<< HEAD
-				641A5C13C4FE87ADDD7B066A923C4B39 /* PBXTargetDependency */,
-=======
-				804C569BE71913B68CEBF20FC5D97150 /* PBXTargetDependency */,
->>>>>>> fb03dd3d
+				544CAC3B3228B70EC52D4C9D7D65AD2C /* PBXTargetDependency */,
 			);
 			name = "Pods-PrimerSDK_Tests";
 			productName = Pods_PrimerSDK_Tests;
@@ -2648,11 +1431,7 @@
 			buildRules = (
 			);
 			dependencies = (
-<<<<<<< HEAD
-				64449F68622A82D2AE4D52A85DBF5003 /* PBXTargetDependency */,
-=======
-				7575A7EF934A234604601F2635682255 /* PBXTargetDependency */,
->>>>>>> fb03dd3d
+				C7A4F4A6E1518EB1F46B3B6D7B685CED /* PBXTargetDependency */,
 			);
 			name = "Pods-PrimerSDK_Example";
 			productName = Pods_PrimerSDK_Example;
@@ -2661,19 +1440,11 @@
 		};
 		6E6525C7043FBA7BB34A249010AF5593 /* PrimerSDK-PrimerResources */ = {
 			isa = PBXNativeTarget;
-<<<<<<< HEAD
-			buildConfigurationList = B3EE3C180E3679F6FBA247E4F8254620 /* Build configuration list for PBXNativeTarget "PrimerSDK-PrimerResources" */;
+			buildConfigurationList = FDA79D6E46E86DA5D7AC50BB41638D75 /* Build configuration list for PBXNativeTarget "PrimerSDK-PrimerResources" */;
 			buildPhases = (
-				28A454F4F2922DBEBB94AA258929AE94 /* Sources */,
-				29076BD378FD5FBC75C389C8BF2ECE15 /* Frameworks */,
-				8EB8C7276AB3F235567986454E106A98 /* Resources */,
-=======
-			buildConfigurationList = 4C6F3C2264F4EB72A110357B7501A354 /* Build configuration list for PBXNativeTarget "PrimerSDK-PrimerResources" */;
-			buildPhases = (
-				4140BE09307874BD25C40B777153B668 /* Sources */,
-				D9D4360D06D5E3819F8E540DD5E9BB7F /* Frameworks */,
-				82B0E4968EAB4AD87A24B657501136C4 /* Resources */,
->>>>>>> fb03dd3d
+				BF37811C4CE7C4F1B7ACA0E27D328AAE /* Sources */,
+				B3EE8815F060C26A309EC574008D0E91 /* Frameworks */,
+				F7162D2521BD7EA9F4553BEF711F999E /* Resources */,
 			);
 			buildRules = (
 			);
@@ -2686,30 +1457,17 @@
 		};
 		F3BE9108C53B53949406218CEA55E0B2 /* PrimerSDK */ = {
 			isa = PBXNativeTarget;
-<<<<<<< HEAD
-			buildConfigurationList = F173AD4006B9E63A0D915C89D547580C /* Build configuration list for PBXNativeTarget "PrimerSDK" */;
+			buildConfigurationList = BD4904356F6342CE8B4B648260EA069D /* Build configuration list for PBXNativeTarget "PrimerSDK" */;
 			buildPhases = (
-				2C5C8C14CF0B7793036F04B4DC37A060 /* Headers */,
-				28335F3D6AEA96C57B29878C2056681B /* Sources */,
-				930B9DA653DD7F904E03CD6BF09D2CFF /* Frameworks */,
-				37286235EC932EEBBC8A0480918609F1 /* Resources */,
-=======
-			buildConfigurationList = 678AE238B793A9531C087D11556C4DCC /* Build configuration list for PBXNativeTarget "PrimerSDK" */;
-			buildPhases = (
-				D5C02EDFC40B8995B0583165E5608423 /* Headers */,
-				808ABFB6D668D895DA3316D44187D3DC /* Sources */,
-				CBB1CE8CD71BA279922FD6187CE176BA /* Frameworks */,
-				1D13227187CBCD0A3FA9EBAB226F6C22 /* Resources */,
->>>>>>> fb03dd3d
+				97B30EF1F0BEDB595E2CE1E3AFDDFE10 /* Headers */,
+				85BD622CC835C976E36B05016FD4E700 /* Sources */,
+				442604CA984F6D20C7FAFDBDD300BE37 /* Frameworks */,
+				F9F9935777026B4EC10F52FFFFA83970 /* Resources */,
 			);
 			buildRules = (
 			);
 			dependencies = (
-<<<<<<< HEAD
-				4944A32D50DC68ED04DF8301050B1CBE /* PBXTargetDependency */,
-=======
-				CDF158AAF9F8606C430492551C81ACC3 /* PBXTargetDependency */,
->>>>>>> fb03dd3d
+				A90E4B448A0E576983F52BF28C0F61DA /* PBXTargetDependency */,
 			);
 			name = PrimerSDK;
 			productName = PrimerSDK;
@@ -2760,73 +1518,10 @@
 /* End PBXProject section */
 
 /* Begin PBXResourcesBuildPhase section */
-<<<<<<< HEAD
 		3555CD6FF689702A32A86FF5DA44364D /* Resources */ = {
 			isa = PBXResourcesBuildPhase;
 			buildActionMask = 2147483647;
 			files = (
-=======
-		1D13227187CBCD0A3FA9EBAB226F6C22 /* Resources */ = {
-			isa = PBXResourcesBuildPhase;
-			buildActionMask = 2147483647;
-			files = (
-				FCDBF2CAE1D0CFCE0A00A6CFEE58AA65 /* PrimerSDK-PrimerResources in Resources */,
->>>>>>> fb03dd3d
-			);
-			runOnlyForDeploymentPostprocessing = 0;
-		};
-		37286235EC932EEBBC8A0480918609F1 /* Resources */ = {
-			isa = PBXResourcesBuildPhase;
-			buildActionMask = 2147483647;
-			files = (
-				BAD19CE48258DFD07295892352409733 /* PrimerSDK-PrimerResources in Resources */,
-			);
-			runOnlyForDeploymentPostprocessing = 0;
-		};
-<<<<<<< HEAD
-		8EB8C7276AB3F235567986454E106A98 /* Resources */ = {
-			isa = PBXResourcesBuildPhase;
-			buildActionMask = 2147483647;
-			files = (
-				9B21C434720EFE039C333DF6D9CFC66A /* ar.lproj in Resources */,
-				E564D1C8684519D8D61FBC01FCAE6823 /* da.lproj in Resources */,
-				76788C74CB84797BE8D5C0F5D6D5FD48 /* de.lproj in Resources */,
-				D71E9D9D9E28ED8FBE522D0D44109BBA /* el.lproj in Resources */,
-				497AE12D5FDC606969C7801FD6ED1D9B /* en.lproj in Resources */,
-				1030E5A42DE7C867BA7603028C8EDF52 /* es.lproj in Resources */,
-				E3710F6001A1901E9832B6F753D12E60 /* fr.lproj in Resources */,
-				B62B17DD921F09CBD1631561D1B29540 /* Icons.xcassets in Resources */,
-				12347290004BB23BF5AB51F71ECB467A /* it.lproj in Resources */,
-				B9ECB5486C7BD47D0F50DC8AA8255DD5 /* nb.lproj in Resources */,
-				64F064DE93E36ED2084744E308F98931 /* nl.lproj in Resources */,
-				3288E902015636257D3F2924ED22007A /* pl.lproj in Resources */,
-				33EEE1091528C1121ECBC55439424C7F /* PrimerTextFieldView.xib in Resources */,
-				89050A8B97953C8EFAC7BA3EA3450711 /* pt.lproj in Resources */,
-				500838C33C0C8AFAAA800975417A798A /* sv.lproj in Resources */,
-				37335687C4063D99E2228F2D0257F4A1 /* tr.lproj in Resources */,
-=======
-		82B0E4968EAB4AD87A24B657501136C4 /* Resources */ = {
-			isa = PBXResourcesBuildPhase;
-			buildActionMask = 2147483647;
-			files = (
-				5E20D06B4421F207C0C4941E258489E3 /* ar.lproj in Resources */,
-				CCA665111E948CFD5B8F2DDD08CDDEFB /* currencies.json in Resources */,
-				CB14B2A630C5BCEC97C763FEFB5D9F5C /* da.lproj in Resources */,
-				7075C58C5A77894D5F2EF3DED6E1EB0F /* de.lproj in Resources */,
-				08B4308E66B72BB08B019DF6F42F2317 /* el.lproj in Resources */,
-				07FC9B8F73545061CE23DBB165D8A972 /* en.lproj in Resources */,
-				9435A4D451E179903DA4B3A1958E5D2E /* es.lproj in Resources */,
-				648F14F46BA58279EF07CAA17BEC8310 /* fr.lproj in Resources */,
-				623D98CB2FF5DF3D55FEC0519FC3E985 /* Icons.xcassets in Resources */,
-				051DA20C3E982F410422B8A8B2E7D1E5 /* it.lproj in Resources */,
-				A2E5C5672D15034CD058A7A9E848377F /* nb.lproj in Resources */,
-				6D6D785CBB0717DB5D32E4CC09EE5473 /* nl.lproj in Resources */,
-				AA2CE01DFA682E2D5D9F60B85504FBA6 /* pl.lproj in Resources */,
-				92650FBC7DFC000C09E5993598A469B8 /* PrimerTextFieldView.xib in Resources */,
-				BB6969759F1E28B19AA8C6D357A3EDE7 /* pt.lproj in Resources */,
-				02332E599D6DFDA75CC8734805C3A639 /* sv.lproj in Resources */,
-				959C646714768DC9F324E6B8ECEB9A10 /* tr.lproj in Resources */,
->>>>>>> fb03dd3d
 			);
 			runOnlyForDeploymentPostprocessing = 0;
 		};
@@ -2837,452 +1532,267 @@
 			);
 			runOnlyForDeploymentPostprocessing = 0;
 		};
+		F7162D2521BD7EA9F4553BEF711F999E /* Resources */ = {
+			isa = PBXResourcesBuildPhase;
+			buildActionMask = 2147483647;
+			files = (
+				33E196B4738C277CC50BC36F87FE8987 /* ar.lproj in Resources */,
+				963859DC5FAEBABD7CF5A0FB06853107 /* currencies.json in Resources */,
+				D50ACBB8CBFFB64ACBBC3688280152BA /* da.lproj in Resources */,
+				D1B60E4ACCC97E76B11AFEA75BAFDD74 /* de.lproj in Resources */,
+				5EE5291A9EDB99CC86D66D53D57A4C53 /* el.lproj in Resources */,
+				5D459E4F1430AB86C928550C75A39F96 /* en.lproj in Resources */,
+				41009F680B9C4C8C97D50174D742263E /* es.lproj in Resources */,
+				AD8CDFF124DD44D80F3F9354AB7833DE /* fr.lproj in Resources */,
+				FEC16264D80CC4D51ADC45327ABB306B /* Icons.xcassets in Resources */,
+				1F58023852A64D3206BABF9DBFB0E20D /* it.lproj in Resources */,
+				B1E33065A0EC95C44EF477042EB9A6CE /* nb.lproj in Resources */,
+				67FD4ED0173F40B82CB68A6A60386A45 /* nl.lproj in Resources */,
+				8C72415CEE71D7A6E1813A9DBF2C5E17 /* pl.lproj in Resources */,
+				E1AB3DC73EA5DAEF85A0071F4ACA783F /* PrimerTextFieldView.xib in Resources */,
+				6507E5A50DD13F7F956AFCD559DE0B7C /* pt.lproj in Resources */,
+				3367B1038320C687965C7E2B853C61FA /* sv.lproj in Resources */,
+				662739BA041282AB262E2F9EC0CB0D29 /* tr.lproj in Resources */,
+			);
+			runOnlyForDeploymentPostprocessing = 0;
+		};
+		F9F9935777026B4EC10F52FFFFA83970 /* Resources */ = {
+			isa = PBXResourcesBuildPhase;
+			buildActionMask = 2147483647;
+			files = (
+				CF3715076C4173C191502986EE9EE773 /* PrimerSDK-PrimerResources in Resources */,
+			);
+			runOnlyForDeploymentPostprocessing = 0;
+		};
 /* End PBXResourcesBuildPhase section */
 
 /* Begin PBXSourcesBuildPhase section */
-<<<<<<< HEAD
-		28335F3D6AEA96C57B29878C2056681B /* Sources */ = {
-=======
-		4140BE09307874BD25C40B777153B668 /* Sources */ = {
->>>>>>> fb03dd3d
-			isa = PBXSourcesBuildPhase;
-			buildActionMask = 2147483647;
-			files = (
-				ACE2890AC0E6B0B0E0DE126D86EF84D8 /* 3DS.swift in Sources */,
-				0B12243D7E6C81976ADB619C8DBC7F1E /* 3DSService.swift in Sources */,
-				1287D33F8CECBD428261873A342E672C /* 3DSService+Promises.swift in Sources */,
-				CAABD64FB4688DBEC395DAA8963C6C68 /* AdyenDotPay.swift in Sources */,
-				3194E5097F85E5995FC866F3A8171068 /* AES256.swift in Sources */,
-				3E7577F024720FAD3C63DD9DCDE28703 /* after.swift in Sources */,
-				27AB75A2E7E58F87E59516BD55D3C6AF /* AlertController.swift in Sources */,
-				11D3D9955BB12F281ABED1F56402EC95 /* Analytics.swift in Sources */,
-				0783FF6CE5FF983823871EF5F4C62EBE /* AnalyticsEvent.swift in Sources */,
-				08B0FAF38B74DD9A2E6812FEB786EEF0 /* AnalyticsService.swift in Sources */,
-				83823EA4FB049652E0830CAF17B29881 /* AnyCodable.swift in Sources */,
-				4AB6668CA83F0B9154260FEA1EE8DBCC /* AnyDecodable.swift in Sources */,
-				3F0EC64E4D2F750D9CE8942271A8151E /* AnyEncodable.swift in Sources */,
-				8A6CD83ECC193CEDCA8C872495B87C23 /* Apaya.swift in Sources */,
-				FEF12E7DFA31262DE2896AFBEE1B90B1 /* ApayaTokenizationViewModel.swift in Sources */,
-				75996FFAABD3619DBE8C2F8B4B5051C9 /* ApplePay.swift in Sources */,
-				48B66EB2E3A64FEB328C91B72138CC9B /* ApplePayTokenizationViewModel.swift in Sources */,
-				ED130B464DC0F58CFB6F00034D96037C /* AppState.swift in Sources */,
-				1A39A06FC2247CEC39FEAF16DE31E69D /* ArrayExtension.swift in Sources */,
-				2905F09C9089A7BBB035186D9A0E0F8F /* Bank.swift in Sources */,
-				AABEFB3628DDF7A7271613FEE67E3D6B /* BankSelectorTokenizationViewModel.swift in Sources */,
-				7633506E3D795FC1575ACBD345E2CF0E /* BankSelectorViewController.swift in Sources */,
-				91A2372192072C7C4CBEF067DAD816DE /* BankTableViewCell.swift in Sources */,
-				59400E6B45350C00126BB236AD5A9BFB /* Box.swift in Sources */,
-				9D85C47A688EB5A836D75BE1DCC18B90 /* BundleExtension.swift in Sources */,
-				E3B16CD348FB8A4AB73DAECD164D6925 /* CancelContext.swift in Sources */,
-				4662F0A2CB9BCF74A1325452BB62FAFA /* Cancellable.swift in Sources */,
-				22D70CADB0E690A04EF6B13F3DCE7D7D /* CancellableCatchable.swift in Sources */,
-				A305B4E68BE920D4ECA5E7AF6FEED4C6 /* CancellablePromise.swift in Sources */,
-				004FD4EFDFF9A925056FC92D6177A94B /* CancellableThenable.swift in Sources */,
-				A1F8D39C47CC3E92D0E818227207AF81 /* CardButton.swift in Sources */,
-				FC39B33699D44BA23151C71057D9DBCA /* CardComponentsManager.swift in Sources */,
-				062171C4A5FD34B0866F1649E23CCE4A /* CardFormPaymentMethodTokenizationViewModel.swift in Sources */,
-				4128670FB7697E97365292653E524A34 /* CardNetwork.swift in Sources */,
-				3471C9885B39ED985DCB0AE22304E4BE /* CardScannerViewController.swift in Sources */,
-				81011BEDCEC8ED5B6D13DCB9409A5140 /* CardScannerViewController+SimpleScanDelegate.swift in Sources */,
-				5B65D5B56F33AB7BD08B712BCF8AC87D /* Catchable.swift in Sources */,
-				541CC591CFFCBF667F66C133F4421FC5 /* CatchWrappers.swift in Sources */,
-				0A8C72D589AEDAAC1AE0B71B732BBA20 /* CheckoutModule.swift in Sources */,
-				EC06B36D615414E5748EF25F2BD83E39 /* CheckoutWithVaultedPaymentMethodViewModel.swift in Sources */,
-				3E24133EAEB51A812B24CA2F76BE9B56 /* ClientSession.swift in Sources */,
-				15E30C644A9B4BE0D7D37FE6A438F254 /* ClientSessionService.swift in Sources */,
-				1FC037ED2BCAE09BABB0EBE7274E53BC /* ClientToken.swift in Sources */,
-				B2ADAABA0D8064A959B0687664ECC9A5 /* ClientTokenService.swift in Sources */,
-				94766DB62BEE2E445AB04BE2520AB359 /* Colors.swift in Sources */,
-				4E0FD136B8A18601B53C933825FB2E82 /* ConcurrencyLimitedDispatcher.swift in Sources */,
-				F624DE92D93F433ADC84ABE804F8A029 /* Configuration.swift in Sources */,
-				3D9F969272E4A5C034FF4499AF5EE588 /* Connectivity.swift in Sources */,
-				7629CB302C8BDB89DA25B43900F355BD /* Consolable.swift in Sources */,
-				4DBB3431CCF13C9B6659FFA035A3FF57 /* Content.swift in Sources */,
-				1FC87F144E4D5E4CBC48F736F36E7AFF /* CoreDataDispatcher.swift in Sources */,
-				BBEE0C1FB3A27B9BCB35825BA2D4D7B8 /* CountryCode.swift in Sources */,
-				1BFCF442F9920A9054955E77B57A2CF2 /* CreateResumePaymentService.swift in Sources */,
-				98E20264B2F55775338FA53C5A392DD2 /* Currency.swift in Sources */,
-				D189E1E6B3F95DE38C28A4E509177F35 /* Customer.swift in Sources */,
-				722ACA658F3C53525C26625D659C6095 /* CustomStringConvertible.swift in Sources */,
-				022DD8D21A45EF0CB2934C69F08F3564 /* DataExtension.swift in Sources */,
-				E4B630DB518211FCFD682FE3321A11A2 /* DateExtension.swift in Sources */,
-				DED22D2CE514FDB09E9D571370E04864 /* Decisions.swift in Sources */,
-				15C4351037CED3F1813FFA3082BE8254 /* DependencyInjection.swift in Sources */,
-				21AAB30ACB68E67A39C1CE211F59F3F1 /* Device.swift in Sources */,
-				E30DE38A6D59B9E4F30804A1FE8A372D /* Dimensions.swift in Sources */,
-				59118D242B57DA6EAA5E199B3450C2F0 /* DirectDebitMandate.swift in Sources */,
-				0CCBF72AC287EC65C99E32C2EB49C37F /* DirectDebitService.swift in Sources */,
-				105FD9DAD70288086098FB6D66B1703E /* Dispatcher.swift in Sources */,
-				5425ECC9043A7E39233B24738BDDD2EE /* Endpoint.swift in Sources */,
-				848BB8F3767CA28E86437C0532BEC711 /* EnsureWrappers.swift in Sources */,
-				2E4F323237A4417CEDDEDA41829D0CA2 /* Error.swift in Sources */,
-				A1ABF45CF0270924ADB11ED0F51BB66D /* ErrorHandler.swift in Sources */,
-				5728122621FE6E18E7FBCF4DA2618D00 /* ExternalPaymentMethodTokenizationViewModel.swift in Sources */,
-				18DBCBB7955F0E4D4BC1F0E79491CB62 /* ExternalViewModel.swift in Sources */,
-				B9A51C27FFB1C01B510DA8B54957A8F4 /* FinallyWrappers.swift in Sources */,
-				D95CA47BBF07745AD13099F302523397 /* firstly.swift in Sources */,
-				4F810DC9449A7C2120CFB3B69A42926A /* FlowDecisionTableViewCell.swift in Sources */,
-				D64CADA56762BDC2AE78054FFE063330 /* FormPaymentMethodTokenizationViewModel.swift in Sources */,
-				783F78E3BF7130477904E6B5D52B7F63 /* FormType.swift in Sources */,
-				D821B8553B8C9C44FB23C697E7C04E4A /* Guarantee.swift in Sources */,
-				830E98CB94479B67D0C244DB0504575A /* GuaranteeWrappers.swift in Sources */,
-				9AD6DBECE4350E5C7F7258E354CA2020 /* hang.swift in Sources */,
-				029C0E3B4E25CE5D2C69C0144C6F95D9 /* HeaderFooterLabelView.swift in Sources */,
-				124F9EA282D72B33CE86135B68B53106 /* Identifiable.swift in Sources */,
-				AC19A52A6A083E8F9E49E8DC4334A257 /* ImageName.swift in Sources */,
-				E1B881933F881D2F4386029BA529920F /* IntExtension.swift in Sources */,
-				B41EBDCCE56A3A51579D68DE76E2B4B7 /* JSONParser.swift in Sources */,
-				4C59595E8F545A08EBEEBEE4352659E3 /* Keychain.swift in Sources */,
-				1AB6062AC4F11CAD1839702514C6B978 /* Klarna.swift in Sources */,
-				6363DA49B0C91308BB999D1CCCA5ED13 /* KlarnaTokenizationViewModel.swift in Sources */,
-				C1ACD94A5CCFB10EEA1ED718B0535735 /* LogEvent.swift in Sources */,
-				2608AEAFE360DB8F265312A2B057F25D /* Logger.swift in Sources */,
-				E92511DA2F9A4ADF763E1CACF1B1B512 /* Mask.swift in Sources */,
-				6FE499A18C39BD9EF49927CAD0E9EF26 /* MockPrimerAPIClient.swift in Sources */,
-				A86A86F4536DCED85C2322322C770B2B /* NetworkService.swift in Sources */,
-				89BD6B57D27A8D0AE13D502536C582E4 /* NSErrorExtension.swift in Sources */,
-				AD933DA3E854B957CC86C71943FABE05 /* Optional+Extensions.swift in Sources */,
-				1CC67F6A521895AB6E08F2D4F3621699 /* OrderItem.swift in Sources */,
-				D73AB383B7139E132691391BAD7DC790 /* Parser.swift in Sources */,
-				DC0A28F3823EB127CFC7B6435B1A1C79 /* PaymentAPIModel.swift in Sources */,
-				006FC144807BFD71857B047B4780D347 /* PaymentMethodComponent.swift in Sources */,
-				6C395B417827A1AAF64C8CC02CED3CF0 /* PaymentMethodConfigService.swift in Sources */,
-				2D183EC89E7A1F1474D863A73B477E2D /* PaymentMethodConfiguration.swift in Sources */,
-				2436082906A376BBF295C869B2DEF275 /* PaymentMethodConfigurationOptions.swift in Sources */,
-				A583B54073EDE7EC32CC331AEF43E921 /* PaymentMethodConfigurationType.swift in Sources */,
-				80D1D744439B79972D4F9217992E9141 /* PaymentMethodsGroupView.swift in Sources */,
-				EE91DEC4F0AC235F9BE526E3C4E94823 /* PaymentMethodToken.swift in Sources */,
-				10C67BD6B7D50272BC6712B007FEEBE6 /* PaymentMethodTokenizationRequest.swift in Sources */,
-				29D123FFDB3BD49CC82DD6915C864404 /* PaymentMethodTokenizationViewModel.swift in Sources */,
-				B25CD419B03D6AD0E2F899877745014B /* PaymentMethodTokenizationViewModel+Logic.swift in Sources */,
-				3F8991DD3C342EEE1F13BDA676ECEE91 /* PaymentResponse.swift in Sources */,
-				864CAEDF8527E86107F5E903C1C8F78E /* PayPal.swift in Sources */,
-				5B813EA9B0B0A195E545F8416200E3A4 /* PayPalService.swift in Sources */,
-				2476B67FA8D065D2EFD7F8E6057DB256 /* PayPalTokenizationViewModel.swift in Sources */,
-				217C263BB11CF1C2981018639C47DDBB /* PostalCode.swift in Sources */,
-				4B1B0A5E1D8D28ED7794818F22A4C83E /* PresentationController.swift in Sources */,
-				F797519A1344B362B0DF56AF3465E37A /* Primer.swift in Sources */,
-				9EC09FF8F5D81A8EFC4DD12DFEC3589D /* PrimerAPI.swift in Sources */,
-				DA162281E0BC35E7F276B23FB722CA5D /* PrimerAPIClient.swift in Sources */,
-				19A8E993A360D23AE2533E63DB872EE4 /* PrimerAPIClient+3DS.swift in Sources */,
-				3E1B7F28B01814E1D3DFA2C8FAFDED36 /* PrimerAPIClient+Promises.swift in Sources */,
-				36A1904E20229C8D462BCF99402C2C4A /* PrimerButton.swift in Sources */,
-				3EF1E2C66BF0D9D66656EA48EF33AF47 /* PrimerCardFormViewController.swift in Sources */,
-				FDE65C99692702ECE2FB6C139C0926A9 /* PrimerCardholderNameFieldView.swift in Sources */,
-				1E52A3FE4AC94E404F53DB7D993D073A /* PrimerCardNumberFieldView.swift in Sources */,
-				0DAA7B661EA375B5D77E700523DCD458 /* PrimerConfiguration.swift in Sources */,
-				6615F4B637A05723D7D1306F7F3B2BD0 /* PrimerContainerViewController.swift in Sources */,
-				D16B6D6D7BD304F01595BB72EBD2730B /* PrimerContent.swift in Sources */,
-				DE663B1D295183FFE40164BA4DEA2287 /* PrimerCustomStyleTextField.swift in Sources */,
-				DAF158A1B69293947B579D14C5865429 /* PrimerCVVFieldView.swift in Sources */,
-				156BD7AC7AAA602FC7AF589E2939E11A /* PrimerDelegate.swift in Sources */,
-				F080F0CF3F8E606371A8A4D95113BA94 /* PrimerError.swift in Sources */,
-				A572858D4F2B849623F783CDA12D48E6 /* PrimerExpiryDateFieldView.swift in Sources */,
-				B28CCD109BCAD67C5114B5A412360629 /* PrimerFlowEnums.swift in Sources */,
-				EE77BACFB0F4CE685DFE2B49025A9A92 /* PrimerFormViewController.swift in Sources */,
-				3D97E65D7885DC42BA278BE2E807E892 /* PrimerGenericTextFieldView.swift in Sources */,
-				B7F76D5F5F106ACD4818FF8A50F88FA0 /* PrimerHeadlessUniversalCheckout.swift in Sources */,
-				1CEC4AC9C09F82352933F69676EA9C8F /* PrimerHeadlessUniversalCheckoutProtocols.swift in Sources */,
-				4344192D263DCC12195DD0CAE1290D6B /* PrimerHeadlessUniversalCheckoutUIManager.swift in Sources */,
-				CDD51A419B278ECDD7E8A62BA3633484 /* PrimerImage.swift in Sources */,
-				9661B9BFA704A130D1E6F9A1FB7AF565 /* PrimerInputElements.swift in Sources */,
-				E71DF59E271DBD9E0338DF151E875D5D /* PrimerInputViewController.swift in Sources */,
-				E02866651E8C3DD576A91CA2E1C98FE3 /* PrimerLoadingViewController.swift in Sources */,
-				5E22E081B910EC4D362D456D9B00DD4C /* PrimerNavigationBar.swift in Sources */,
-				C0C27077BC3F6DEFDC6B930E0B205FEE /* PrimerNavigationController.swift in Sources */,
-				3C620CD00F08F224B52555B47334A9B5 /* PrimerNibView.swift in Sources */,
-				379E20508AEA9B6C8A6BF01E9CF40811 /* PrimerPostalCodeFieldView.swift in Sources */,
-				5501D92AA2A1D28CEC60EFC0BF12F812 /* PrimerResultComponentView.swift in Sources */,
-				4654A2EEBEFFF0C4FC61A9C23CC3959C /* PrimerResultViewController.swift in Sources */,
-				C2F0170F289057487A16202F90D6C521 /* PrimerRootViewController.swift in Sources */,
-				0DE45ECD521548786A705811A92FF018 /* PrimerScrollView.swift in Sources */,
-				3F5AE06FCAD8ACABB522F34FF278780B /* PrimerSDK-dummy.m in Sources */,
-				5E64CD6B9E9AD52404012E13441DB5F4 /* PrimerSearchTextField.swift in Sources */,
-				5DD0FD59575C85BBD0B47ABCBDAB8E4A /* PrimerSettings.swift in Sources */,
-				89EBC85583BD9DA0CDBA12B3C39B5223 /* PrimerSource.swift in Sources */,
-				30391C1529C863766C58BFA4D4B64042 /* PrimerTableViewCell.swift in Sources */,
-				54B22E30DB6D5E0C8B2C80F884F7BD46 /* PrimerTestPaymentMethodTokenizationViewModel.swift in Sources */,
-				B08C01DF2C8CE12C1328AE497659140A /* PrimerTestPaymentMethodViewController.swift in Sources */,
-				BF7161CA8D3F834C6477DC4E8B6958A7 /* PrimerTextField.swift in Sources */,
-				F342DEEC7E867284BD49F1F11908C47E /* PrimerTextFieldView.swift in Sources */,
-				A935E364688A532AB90CF17CCF5E8497 /* PrimerTheme.swift in Sources */,
-				E39BF1607D688A4B1EAA156A2F6513C7 /* PrimerTheme+Borders.swift in Sources */,
-				33B64F216F0BCF8AF95575895A7767B9 /* PrimerTheme+Buttons.swift in Sources */,
-				6D4CC8FCFACBFE594410AE8641C24D28 /* PrimerTheme+Colors.swift in Sources */,
-				396DB349BD2DD342EA2815C8539157DE /* PrimerTheme+Inputs.swift in Sources */,
-				818EB385164343BEE655F4434A86B722 /* PrimerTheme+TextStyles.swift in Sources */,
-				2B144E99C6826954D5D7F0C46D76511C /* PrimerTheme+Views.swift in Sources */,
-				1473C20F082908C59F84FD4D0A3609D9 /* PrimerThemeData.swift in Sources */,
-				2128108E185984919A384ECE772FD3B0 /* PrimerThemeData+Deprecated.swift in Sources */,
-				D0C42006A41A77A86285A61E3FDD88A8 /* PrimerUniversalCheckoutViewController.swift in Sources */,
-				D2C77D5E01E4208D2413238C7D3B4B93 /* PrimerVaultManagerViewController.swift in Sources */,
-				7FE4B76279DF516C93B047BECA580FB1 /* PrimerViewController.swift in Sources */,
-				A92429F63364506043AB823921A0B9AA /* PrimerViewExtensions.swift in Sources */,
-				98B8E780D71908134A26179C64CCCA3B /* PrimerWebViewController.swift in Sources */,
-				E93BDE3205B65F344C461FDB6E9B0061 /* Promise.swift in Sources */,
-				118DB3D84A2FC0D4F7BA4F68EDD3081E /* QRCodeTokenizationViewModel.swift in Sources */,
-				500F63D6293045E38BABE1729E048447 /* QRCodeViewController.swift in Sources */,
-				F5F6FED732735AEC734C7A31F408486C /* Queue.swift in Sources */,
-				1EB31513B1C15E14C238AF773E4F08AD /* race.swift in Sources */,
-				D1FD65D419156A7593EF63769A13E443 /* RateLimitedDispatcher.swift in Sources */,
-				F96B43D0ABE32F5DB860CF7575978F43 /* RateLimitedDispatcherBase.swift in Sources */,
-				C42E2DB9D2720B9C5812CFBA1BC48941 /* RecoverWrappers.swift in Sources */,
-				912BE244D0D8D72662C49BE6F1FF7DE1 /* ReloadDelegate.swift in Sources */,
-				899F630F9FA9A03C4CDD49303149BD34 /* Resolver.swift in Sources */,
-				33B1ACA0003CED1B2B2006DD8BF81A3F /* ResumeHandlerProtocol.swift in Sources */,
-				20378E5AD049A94B3350D192F6D20C79 /* SequenceWrappers.swift in Sources */,
-				55680B756C747AD55230D0D6072C6119 /* StrictRateLimitedDispatcher.swift in Sources */,
-				9FB70BB0616D80C76490E7E891498747 /* StringExtension.swift in Sources */,
-				DAED47B4C974678C7446D20B59FA4EC1 /* Strings.swift in Sources */,
-				41AE1A09990CA7FFD0DC8A084D24D044 /* SuccessMessage.swift in Sources */,
-				A81820AD6C86723149B51833E23FB544 /* SuccessResponse.swift in Sources */,
-				B29EF31B17BBFF0156455CB3E5A3C1F9 /* Thenable.swift in Sources */,
-				CA8E963EDD39539E6DE6D6D021D004EA /* ThenableWrappers.swift in Sources */,
-				3CD8F48BEDE71041549BFD0646CBF315 /* Throwable.swift in Sources */,
-				2A0F913A362D2DB8F2005B00A6ECCA36 /* TokenizationService.swift in Sources */,
-				EFCDBA81E3C18F8C7CD3B41913B1EC7A /* UIColorExtension.swift in Sources */,
-				1EDA1AEDE180FDB664C21826882E285B /* UIDeviceExtension.swift in Sources */,
-				C6BA7588BEFAECAA0B049273DD201873 /* UILocalizableUtil.swift in Sources */,
-				C6A3588B5F47CCC80874F11108CF6D3C /* UINavigationController+Extensions.swift in Sources */,
-				49C03F138B421FC29C4B90331E0BE173 /* UIUtils.swift in Sources */,
-				43E59D0597D3A38BBF157301F83F67D2 /* URLExtension.swift in Sources */,
-				F0369902C1EA5979695A6989DCA6866B /* URLSessionStack.swift in Sources */,
-				4CCDC0FDECDE2A918A0B2D6BA04C338D /* UserDefaultsExtension.swift in Sources */,
-				8DD76122CE2FBC94951492394A16896E /* UXMode.swift in Sources */,
-				E92673D15FD850EF1AC977BD1124BD4A /* VaultCheckoutViewModel.swift in Sources */,
-				5FE06CB411E3B5D4377EFCB82D62E242 /* VaultPaymentMethodView.swift in Sources */,
-				FD210FD0F1249082AE34974D50EB3164 /* VaultPaymentMethodViewController.swift in Sources */,
-				EF82521FFEB05C57E5D492649F4F7092 /* VaultPaymentMethodViewModel.swift in Sources */,
-				DDBDC63053D619DBFF79307CF145B63D /* VaultService.swift in Sources */,
-				B06E0541AC496B639FD32893919BB648 /* Weak.swift in Sources */,
-				31A61C52C214CBF6D87D601BC81D4CC4 /* WebViewUtil.swift in Sources */,
-				F38C4EC2CE0209089BC7A6246FFBBC64 /* when.swift in Sources */,
-				C58CF884226E2715B7935B728DCF2C39 /* WrapperProtocols.swift in Sources */,
-			);
-			runOnlyForDeploymentPostprocessing = 0;
-		};
-		28A454F4F2922DBEBB94AA258929AE94 /* Sources */ = {
-			isa = PBXSourcesBuildPhase;
-			buildActionMask = 2147483647;
-			files = (
-			);
-			runOnlyForDeploymentPostprocessing = 0;
-		};
-<<<<<<< HEAD
 		56F8E0C396EEBAF4EEB6D438222BB63E /* Sources */ = {
 			isa = PBXSourcesBuildPhase;
 			buildActionMask = 2147483647;
 			files = (
 				F6FCEA41B7D4A17FD20C345E86296343 /* Pods-PrimerSDK_Example-dummy.m in Sources */,
-=======
-		808ABFB6D668D895DA3316D44187D3DC /* Sources */ = {
+			);
+			runOnlyForDeploymentPostprocessing = 0;
+		};
+		85BD622CC835C976E36B05016FD4E700 /* Sources */ = {
 			isa = PBXSourcesBuildPhase;
 			buildActionMask = 2147483647;
 			files = (
-				4BF155CF78705FEFE8C6DD64035D1D0C /* 3DS.swift in Sources */,
-				075893BD6B6A7D07F080F95EC5FB7E55 /* 3DSService.swift in Sources */,
-				9C8DAB3ADEC08FDCA87CF58287D5B3D3 /* 3DSService+Promises.swift in Sources */,
-				BBD800E264293364A79BC7CFBBE3B73D /* AdyenDotPay.swift in Sources */,
-				184267DCFF4BEDAA059F04CA33210F11 /* AES256.swift in Sources */,
-				8DA4427E380A95F34CE654C4AA963221 /* after.swift in Sources */,
-				C465CB05E0C9EBC7CE763D4E0BB78294 /* AlertController.swift in Sources */,
-				91A3AD1EA9C118CB369093E9C7DF7F99 /* Analytics.swift in Sources */,
-				124E61F152B075B0020CEB633175904E /* AnalyticsEvent.swift in Sources */,
-				7CDAA7497EE2A01F08A3D3E2A137E98A /* AnalyticsService.swift in Sources */,
-				64FCA89503FA299A19E3679BDA36F2D5 /* AnyCodable.swift in Sources */,
-				7A5C6ADEA6DB5F4AB1EE28AB3D6318E7 /* AnyDecodable.swift in Sources */,
-				190F62FBAB3EAD7252F1A59A2B39DCFB /* AnyEncodable.swift in Sources */,
-				8C7BA513F91ADA2F4772835B7872E5B5 /* Apaya.swift in Sources */,
-				021D36C9EF9D1C1C1D8DC55CA6B74633 /* ApayaTokenizationViewModel.swift in Sources */,
-				3523245A1B3BAE82FCE3B7CC25DEB605 /* ApplePay.swift in Sources */,
-				E742356E24A000A030DCB244A9CE1F5A /* ApplePayTokenizationViewModel.swift in Sources */,
-				0D9EEE4916F7DB3009618683E46737EC /* AppState.swift in Sources */,
-				1A16A6EA8A3AF04DF7CDD16BDD88EDBD /* ArrayExtension.swift in Sources */,
-				7B59DC7328B4742834F781FE9B27509C /* Bank.swift in Sources */,
-				B970FC6BE7F6B42944C8B642050BA247 /* BankSelectorTokenizationViewModel.swift in Sources */,
-				2AC3A8DA3794C8E74C3E3F853482E242 /* BankSelectorViewController.swift in Sources */,
-				5CF7A59071C7ED16B256602ABD9CDE42 /* BankTableViewCell.swift in Sources */,
-				B006B6695C32BCDACA9D13013B37E02E /* Box.swift in Sources */,
-				E7C7D99A755620F9CBDDD4DB7CCC3EBD /* BundleExtension.swift in Sources */,
-				9626708813829AA972CF35F21470DFC4 /* CancelContext.swift in Sources */,
-				05F2D5633D2871C25EDAC5A8C1D83C9A /* Cancellable.swift in Sources */,
-				F6E3DFFEF0FEB45B734335ACADAD6B7E /* CancellableCatchable.swift in Sources */,
-				9678222B8E038CED08B686C9F986C64D /* CancellablePromise.swift in Sources */,
-				4E369D4154999DC2BCCC54EC003ECAAA /* CancellableThenable.swift in Sources */,
-				258079C3DAA0C5AB37E6F1CE201230C8 /* CardButton.swift in Sources */,
-				04F57DD4B50919198DDCBDEAABA0ACDF /* CardComponentsManager.swift in Sources */,
-				B82849926D9A9AFA4959BABEF7CADC21 /* CardFormPaymentMethodTokenizationViewModel.swift in Sources */,
-				9D6F1A4C5753FE917284BF88C085A760 /* CardNetwork.swift in Sources */,
-				B21B40DB23E7BE3B016BB68F6C6B5C45 /* CardScannerViewController.swift in Sources */,
-				A8AC2F8622DC417BEDF683124AB4B2D0 /* CardScannerViewController+SimpleScanDelegate.swift in Sources */,
-				ABAA22381B04A13A704BB4B35A80AF63 /* Catchable.swift in Sources */,
-				8BE0D73957C02A292103843DA6EA9F29 /* CatchWrappers.swift in Sources */,
-				9D1C39F98A68E07060DDBBC5DEA5293E /* CheckoutModule.swift in Sources */,
-				ECEBDF99750176607AB14916082A63FA /* CheckoutWithVaultedPaymentMethodViewModel.swift in Sources */,
-				0ACAEC21E0EF4D64D031961341EB1582 /* ClientSession.swift in Sources */,
-				47E764CB41C5E990861821E5CBC98F40 /* ClientSessionService.swift in Sources */,
-				5301015A365F2403DB380E01A6E129E1 /* ClientToken.swift in Sources */,
-				38B03D5CD59942AD1658A565DB47D877 /* ClientTokenService.swift in Sources */,
-				10236DE30C8D8D068209B82235D91341 /* Colors.swift in Sources */,
-				FE1A8ACC80C0AEE3AA41E4EE547D3C0E /* ConcurrencyLimitedDispatcher.swift in Sources */,
-				2568E1AEE461AEC0284558BE854547BE /* Configuration.swift in Sources */,
-				9A78D8A31FBD2C7C5E5FD4E3E29781C2 /* Connectivity.swift in Sources */,
-				C72799C10995B9B14DC3FE410717F022 /* Consolable.swift in Sources */,
-				9DDEBBA146FC149988E0FE928EFAC3C2 /* Content.swift in Sources */,
-				C833DF72A141DE9609B07D37648F9A15 /* CoreDataDispatcher.swift in Sources */,
-				6366D6EB01B0AE0ED6F92EA6100CD4E8 /* CountryCode.swift in Sources */,
-				F6ADC71D4D25C548BA5A310BE0DCC584 /* CreateResumePaymentService.swift in Sources */,
-				213368F9641B6E0758795ED671EC0119 /* Currency.swift in Sources */,
-				797E3578F12246B25A08DFE0BDAC34AD /* CustomStringConvertible.swift in Sources */,
-				29DBFDEB5213379161B2480F976EEDA1 /* DataExtension.swift in Sources */,
-				CD0DF1C97E1B795A7019EFB3296651C4 /* DateExtension.swift in Sources */,
-				41E39FE105DB5D48D997D662A59FF28F /* Decisions.swift in Sources */,
-				DD65B54D70644BD725B0A9F1B55D72EC /* DependencyInjection.swift in Sources */,
-				1B802032B5877839126E037DD1BE8580 /* Device.swift in Sources */,
-				D3FA1F793B80BA084292964678576E92 /* Dimensions.swift in Sources */,
-				EE07B74560A2B8148B6411E13A0159B8 /* Dispatcher.swift in Sources */,
-				E33F92A55BEA0B4F293975FC96124811 /* Endpoint.swift in Sources */,
-				64C8591653AAE415931691EC42BC51A3 /* EnsureWrappers.swift in Sources */,
-				FA1709BC4B937E9A74824021F67362CD /* Error.swift in Sources */,
-				115321D7493C8B5657F169B5B3607136 /* ErrorHandler.swift in Sources */,
-				5BF02175A93DC54BF6889AB244490234 /* ExternalPaymentMethodTokenizationViewModel.swift in Sources */,
-				E5D540235A30FDA045229B19C0253C86 /* ExternalViewModel.swift in Sources */,
-				4A75058970FA230B988B8C0BC4C22ABF /* FinallyWrappers.swift in Sources */,
-				EBBD872CEE3C3264975AFC660359B8D0 /* firstly.swift in Sources */,
-				3519EED1BD89D111A016C7919580DF7D /* FormPaymentMethodTokenizationViewModel.swift in Sources */,
-				AFED4194357475CB28B94F290BACE115 /* FormType.swift in Sources */,
-				DDFCD586C8351259104365C5CAC23546 /* Guarantee.swift in Sources */,
-				665D62C311626920B53F5E40BF85D9DC /* GuaranteeWrappers.swift in Sources */,
-				73D6DE50741B99D4579E8B639B6E6791 /* hang.swift in Sources */,
-				C60B4C82ABCE17158DEDC5ECD9BCE55D /* Identifiable.swift in Sources */,
-				DF52272E1E27E05F16144D83EEEE8FD1 /* ImageName.swift in Sources */,
-				D88B7E113F9D8AD1AD509C780A4BA639 /* IntExtension.swift in Sources */,
-				1907374AD499CF59D1F714EBCC48CD2B /* JSONParser.swift in Sources */,
-				E6A76C6571AC8A766D6867466343A4D1 /* Keychain.swift in Sources */,
-				BBCADB47EC830E04700F19A848C75ECC /* Klarna.swift in Sources */,
-				D9897DFC531CA0860135F24E29566B78 /* KlarnaTokenizationViewModel.swift in Sources */,
-				5FC09DD9AEBB8E6433F55728202AB219 /* LogEvent.swift in Sources */,
-				CD00019F862DD1DC52E1DE6470F95E0B /* Logger.swift in Sources */,
-				461AB5313BCA33715C51A745D0255838 /* Mask.swift in Sources */,
-				8A087536A3FBBC5505673BA0324907B1 /* MockPrimerAPIClient.swift in Sources */,
-				BB4732F785085CD1892381C3E832F397 /* NetworkService.swift in Sources */,
-				64D84A619DC2756282707BAE06F1EFDB /* NSErrorExtension.swift in Sources */,
-				A504886A43853F6E11E228158CC4A903 /* Optional+Extensions.swift in Sources */,
-				EBC897F5358D5EC0FE2FCDACBD13D9B0 /* OrderItem.swift in Sources */,
-				831BCD2738CDB38890472166EA76429E /* Parser.swift in Sources */,
-				AA1A3116B26DF46D6D8C7B814D498398 /* PaymentAPIModel.swift in Sources */,
-				568D1910A0E18689A7A3C1A7DD37EA3F /* PaymentMethodComponent.swift in Sources */,
-				BF5E2E8F3780024A4089CB3379497C8E /* PaymentMethodConfigService.swift in Sources */,
-				567747A8CA1003C50506CE92B448EA14 /* PaymentMethodConfiguration.swift in Sources */,
-				37F0993617676CB50D0996A8B823069D /* PaymentMethodConfigurationOptions.swift in Sources */,
-				8E2E7CE5F067C3669DCB24A55097CA96 /* PaymentMethodConfigurationType.swift in Sources */,
-				5081C2198DBEA6C25865BB5D7B3F027E /* PaymentMethodsGroupView.swift in Sources */,
-				3BD2208FC198C50FB2841CEBFA7427C6 /* PaymentMethodToken.swift in Sources */,
-				7BBE81E4A8709D6E51C9DFE96C92AE69 /* PaymentMethodTokenizationRequest.swift in Sources */,
-				1EF980F8C1F87469775A27ADD12300BE /* PaymentMethodTokenizationViewModel.swift in Sources */,
-				C49AD491EF6241B5949765633145A815 /* PaymentMethodTokenizationViewModel+Logic.swift in Sources */,
-				7213260911842CAF78B3597A3677A4E2 /* PaymentResponse.swift in Sources */,
-				BDA7AEBD34115DF916E1733D4DA498FD /* PayPal.swift in Sources */,
-				F787C80394265D36638FAE24181B8D2B /* PayPalService.swift in Sources */,
-				F6092E4D4C2C13B09F6108575DAA3E57 /* PayPalTokenizationViewModel.swift in Sources */,
-				71CFD8B6DF51F98D260E4ADE09932B1F /* PostalCode.swift in Sources */,
-				FF0016B6661F295346ECD3FC47319292 /* PresentationController.swift in Sources */,
-				233BD76587191A4D5CA5C199D3CE3C92 /* Primer.swift in Sources */,
-				41BC46CE9144B3DE45888A1953ECDB26 /* PrimerAPI.swift in Sources */,
-				F38BCD3911007D02EB866EB7ECE41E15 /* PrimerAPIClient.swift in Sources */,
-				6C78436F19F64B14A790C5973B528ABA /* PrimerAPIClient+3DS.swift in Sources */,
-				B97166A1D23B8B35964137504D77BE71 /* PrimerAPIClient+Promises.swift in Sources */,
-				7F0865654DB4610CB50BC8E1FE3EFE0D /* PrimerButton.swift in Sources */,
-				C80A03ADAFBEBC7CEDA4D74F53CBD9CD /* PrimerCardFormViewController.swift in Sources */,
-				5E5F54239779654956E7A10B449F43BD /* PrimerCardholderNameFieldView.swift in Sources */,
-				85F729D23D636E924678F793BA2CDADD /* PrimerCardNumberFieldView.swift in Sources */,
-				BD7B5E85D02425E5291303351B1E499A /* PrimerConfiguration.swift in Sources */,
-				B4318368CCED0F6FDC8749D4086E2720 /* PrimerContainerViewController.swift in Sources */,
-				0FAE5AE52BAE8413D67A0A6B1DA378B7 /* PrimerContent.swift in Sources */,
-				395224E35582425606680212CAFC4C1F /* PrimerCustomStyleTextField.swift in Sources */,
-				E96992F06A3F7F009D120159136801F7 /* PrimerCVVFieldView.swift in Sources */,
-				31C3DD6ABE945154AE77407B586EBD0E /* PrimerDelegate.swift in Sources */,
-				4862D84CAD5E64AE28705994299CE94D /* PrimerError.swift in Sources */,
-				A0C6FD4D3E9A0FEC79239C9E85C2A37F /* PrimerExpiryDateFieldView.swift in Sources */,
-				78351AF7C4D1142694D494169E85898B /* PrimerFlowEnums.swift in Sources */,
-				2FC4FB226104BC06B3FF7587B2B345BB /* PrimerFormViewController.swift in Sources */,
-				50F8F7957A5F899E1395B5328AC580EB /* PrimerGenericTextFieldView.swift in Sources */,
-				7D0D0A640A4027582D4AFF45BEEAD54F /* PrimerHeadlessUniversalCheckout.swift in Sources */,
-				8F0169C8195B829D2EF16D4E5B2377A7 /* PrimerHeadlessUniversalCheckoutProtocols.swift in Sources */,
-				5D6A53A37B9D0DBBB5CE3110FEBCC7F6 /* PrimerHeadlessUniversalCheckoutUIManager.swift in Sources */,
-				44BF7502233F8324F1D0DD73D21CE143 /* PrimerImage.swift in Sources */,
-				C82DE6190F5C874642CDF24D2086A738 /* PrimerInputElements.swift in Sources */,
-				8EDCB6549B797478DC57CC94B81DD2C2 /* PrimerInputViewController.swift in Sources */,
-				2275568DA0284482D6248EFC18A00046 /* PrimerLoadingViewController.swift in Sources */,
-				DE9456022DA3FD0AA48EB90D839D5168 /* PrimerNavigationBar.swift in Sources */,
-				AB6E11195ED0BD145B40AEA7B011D61C /* PrimerNavigationController.swift in Sources */,
-				067B591096970DCBC51AA2D4CEBD3488 /* PrimerNibView.swift in Sources */,
-				7CCD93D8D4F512A74A6D718450FD8477 /* PrimerPostalCodeFieldView.swift in Sources */,
-				90BC1DFBB41ED12ADD4E50ABE0CDBD18 /* PrimerResultComponentView.swift in Sources */,
-				05195C7B5FCC7CBFF18BA2E3F693436C /* PrimerResultViewController.swift in Sources */,
-				3200DAFA245F378C260A572229996D5A /* PrimerRootViewController.swift in Sources */,
-				A830D9FE578F02FD4A865D5E3667EF65 /* PrimerScrollView.swift in Sources */,
-				A50DCFA468B418EF369E6575B980E15A /* PrimerSDK-dummy.m in Sources */,
-				6F873C65C704D3D892AFF0B4F04B52FF /* PrimerSearchTextField.swift in Sources */,
-				0EAF1267F280296CC9F9ECC7C6F174C5 /* PrimerSettings.swift in Sources */,
-				B547D596608F317B4C7D5CABF53B209A /* PrimerSource.swift in Sources */,
-				6EAFC771156C5A4417E8070D54F19FC3 /* PrimerTableViewCell.swift in Sources */,
-				2CAD51B5BA9D8052D12B58B7B5C4AC78 /* PrimerTextField.swift in Sources */,
-				FB1B98099AA49CAC6899683D01E670FF /* PrimerTextFieldView.swift in Sources */,
-				BFB3E415701563092F79570D68746C05 /* PrimerTheme.swift in Sources */,
-				991D642C367ED861B32B52B3D8D2FB44 /* PrimerTheme+Borders.swift in Sources */,
-				22816C03A0A06B60DD8DE12EB8DD02AB /* PrimerTheme+Buttons.swift in Sources */,
-				5E990B747A9E8C7CE6F322328E1C27A6 /* PrimerTheme+Colors.swift in Sources */,
-				AE90AE0749371BFA90B302C3E4DFCE6A /* PrimerTheme+Inputs.swift in Sources */,
-				0285D2447B317500313A1E307C631F68 /* PrimerTheme+TextStyles.swift in Sources */,
-				908DA5895B7E9B1732CEEC07030238DE /* PrimerTheme+Views.swift in Sources */,
-				7769F29F85A790209F68AD04B257D1D5 /* PrimerThemeData.swift in Sources */,
-				22E279D1E8D12CD3E9127EE59A75AB74 /* PrimerThemeData+Deprecated.swift in Sources */,
-				0F8BB216B4D0A01054105021968E3E3E /* PrimerUniversalCheckoutViewController.swift in Sources */,
-				A2922C200938A4EE7485AA3EE7936973 /* PrimerVaultManagerViewController.swift in Sources */,
-				CF1578D96E00534E97BF80FF71DB6AB3 /* PrimerViewController.swift in Sources */,
-				0062F70F317AF5B9175F24D6284036F6 /* PrimerViewExtensions.swift in Sources */,
-				3DC0C6A26209ED386A578B498490D502 /* PrimerWebViewController.swift in Sources */,
-				DE76F0658D2221EFE052383D2C14A456 /* Promise.swift in Sources */,
-				E6CCA2FF45A1FCD23B51E089EAF6946F /* QRCodeTokenizationViewModel.swift in Sources */,
-				01513FA1F61A144ACDECEC463A34B37D /* QRCodeViewController.swift in Sources */,
-				0BFAC062FC9B680F31F4FB230E444892 /* Queue.swift in Sources */,
-				C3204A12606CFB1EE7AE312189D043EE /* race.swift in Sources */,
-				FB620246DD40E7168974B29F38AD3587 /* RateLimitedDispatcher.swift in Sources */,
-				1923FA45F58B2F78FAAF60DC932FBD30 /* RateLimitedDispatcherBase.swift in Sources */,
-				01B5FB4C8CA48B4F01C3648FADCBABD7 /* RecoverWrappers.swift in Sources */,
-				0BAC990162725A0C2F06A161BC526D4C /* ReloadDelegate.swift in Sources */,
-				50F6C088354A5FCC6D0A1A857FAB76E5 /* Resolver.swift in Sources */,
-				8819CC934FCF56AF2749B2F5F4879F5D /* ResumeHandlerProtocol.swift in Sources */,
-				D420E1B5727BC6454444E9B0B33FCC86 /* SequenceWrappers.swift in Sources */,
-				256655AFD4BA2F28CE44E1627036F1A9 /* StrictRateLimitedDispatcher.swift in Sources */,
-				04C0C5BDDE2C94F26E66A72AE1AC5B12 /* StringExtension.swift in Sources */,
-				3154935416A0628F640E834E8F3D7E67 /* Strings.swift in Sources */,
-				8DA10C70705077B60190DF32271BD323 /* SuccessMessage.swift in Sources */,
-				F164B75CAA5C29C3321691959C88C52F /* SuccessResponse.swift in Sources */,
-				B98FDF17A079527C8C07C924218AE5C8 /* Thenable.swift in Sources */,
-				815552B422AAD540381BB9B4F30306CE /* ThenableWrappers.swift in Sources */,
-				958C7D91D4E5575D5479CB14BCC4F0FA /* Throwable.swift in Sources */,
-				6C4930C93063A02A03E64076069E798A /* TokenizationService.swift in Sources */,
-				4A083D32D4705E6E4E413A33D270B5BD /* UIColorExtension.swift in Sources */,
-				2B36823C13713CC9500465B5F9DD0A05 /* UIDeviceExtension.swift in Sources */,
-				A40A0342D2B3F6DB91C7329FD9299862 /* UILocalizableUtil.swift in Sources */,
-				B6EF686B28BA9BE56C6C26B00010F4FF /* UINavigationController+Extensions.swift in Sources */,
-				1402341107860D269ED6DE28BCD97DF3 /* UIUtils.swift in Sources */,
-				E31F59E021128C45ED9937834D947F78 /* URLExtension.swift in Sources */,
-				E53252FE7687BC731F8BC432FEF94075 /* URLSessionStack.swift in Sources */,
-				9839CDAB8435B8CB74BF7705B7AC6FC1 /* UserDefaultsExtension.swift in Sources */,
-				AC6C48C31FEC48A76B0A61D1F684954A /* UXMode.swift in Sources */,
-				79DA95332DB9FBC19C81680202E00FA4 /* VaultCheckoutViewModel.swift in Sources */,
-				1C2D42E1DE6878FB66729117FD91829D /* VaultPaymentMethodView.swift in Sources */,
-				65875A1B969ACC5208B34DD58EF14186 /* VaultPaymentMethodViewController.swift in Sources */,
-				870838F34D0C673D901D50B94852D164 /* VaultPaymentMethodViewModel.swift in Sources */,
-				D7422C1D0178A50F44D06427A6953DF9 /* VaultService.swift in Sources */,
-				AFDBA9C30F76537B41640F5DA187CAC8 /* Weak.swift in Sources */,
-				B6749BC144CFA177CC21DC4C937B1890 /* WebViewUtil.swift in Sources */,
-				3188779DAE8FEB24D310C668B611EAE5 /* when.swift in Sources */,
-				8AEE9F0EE0099EEC8EB13CB775F7724E /* WrapperProtocols.swift in Sources */,
->>>>>>> fb03dd3d
+				2F4C51475C5F55F8B8C534314F188ECC /* 3DS.swift in Sources */,
+				BDA4F417981433A3AADAC53A6B4153AD /* 3DSService.swift in Sources */,
+				ABB671AA922C89A5FB517989ADE016BA /* 3DSService+Promises.swift in Sources */,
+				D09968F44F5C74EF4D1002D35C1B2B85 /* AdyenDotPay.swift in Sources */,
+				D96FFAB1DD92A50F7D3B668F79AE29DA /* AES256.swift in Sources */,
+				428FBF201EF9287FDC4DC4DD9BECAB58 /* after.swift in Sources */,
+				1522F4403919E3E5822DCDA7C4CD0734 /* AlertController.swift in Sources */,
+				9408E67224A621E0DF1EBE74035FB199 /* Analytics.swift in Sources */,
+				CA32E9BB2746E5E04884BEEA5653275A /* AnalyticsEvent.swift in Sources */,
+				F726013804F1EC46729D970F27196273 /* AnalyticsService.swift in Sources */,
+				F4813DD54C803262EA28779AC004E0F4 /* AnyCodable.swift in Sources */,
+				2FCABBAEE861330FA88AD33807D77375 /* AnyDecodable.swift in Sources */,
+				634A5A99600E17381B3F1278198B980A /* AnyEncodable.swift in Sources */,
+				0426BD7AE2B2416656F6A23ACDE81959 /* Apaya.swift in Sources */,
+				3285875458AFA3948629C8B32F1E82B6 /* ApayaTokenizationViewModel.swift in Sources */,
+				581670BF0070616E8CB5D7DF46442D5B /* ApplePay.swift in Sources */,
+				F264E1D115313CC1E46C9FD8CDF7EDB2 /* ApplePayTokenizationViewModel.swift in Sources */,
+				F23971A54E67AEF99D6FD5A8797BE2F1 /* AppState.swift in Sources */,
+				606C568314312F6441F5CCB090F04556 /* ArrayExtension.swift in Sources */,
+				99191663F7E6F3B9DF8C1616550F48E7 /* Bank.swift in Sources */,
+				A7733B8186C58764F6A3B0C1CF324703 /* BankSelectorTokenizationViewModel.swift in Sources */,
+				F3CBBFDC549B784306C8200DC9E07018 /* BankSelectorViewController.swift in Sources */,
+				5EA75FB842567E9F519D5A096CF2A14A /* BankTableViewCell.swift in Sources */,
+				ED70E8F75B2ABC9E7435E312BC7234E2 /* Box.swift in Sources */,
+				16B22EC7FC103F53081FCF8DF1BBDE19 /* BundleExtension.swift in Sources */,
+				8148763C60F7BC33C964C3ED423453FD /* CancelContext.swift in Sources */,
+				54CB6EC639FE4955B8B5F8E35D20C84A /* Cancellable.swift in Sources */,
+				61E476E220D44DF3A770ACDD33022696 /* CancellableCatchable.swift in Sources */,
+				4B1521FA75BEDC488654694AB7E92ED3 /* CancellablePromise.swift in Sources */,
+				759275C40E0C57732BB6FC3E7B347FDC /* CancellableThenable.swift in Sources */,
+				C33CA12B045A8B664FB2562BDB7088E9 /* CardButton.swift in Sources */,
+				729E6B511C7982426E66D6B2B4D9D185 /* CardComponentsManager.swift in Sources */,
+				BE062CC71EB24881FB017ECB42F6C1B9 /* CardFormPaymentMethodTokenizationViewModel.swift in Sources */,
+				698C9A4C606CC1BA6BCBD77910498E94 /* CardNetwork.swift in Sources */,
+				ED614B8CC3B3CF00D92DF9942F4CE591 /* CardScannerViewController.swift in Sources */,
+				1C2F853013E195C326471E50A9F02D2F /* CardScannerViewController+SimpleScanDelegate.swift in Sources */,
+				961A8E80B4916AED394D8DB75FC1618D /* Catchable.swift in Sources */,
+				464CD5806ECFC60B70502E5F3FAD7317 /* CatchWrappers.swift in Sources */,
+				82CA62BA6054B43C9F407571C9861711 /* CheckoutModule.swift in Sources */,
+				5BBD06F7548436A18AF7072C3A98178C /* CheckoutWithVaultedPaymentMethodViewModel.swift in Sources */,
+				D558D2E607AF9DA1C2CB2EE2BF860D50 /* ClientSession.swift in Sources */,
+				D259720264552DD48C65BEF059FBEE25 /* ClientSessionService.swift in Sources */,
+				4A3103540D301AAA1F9E9A719EB8F261 /* ClientToken.swift in Sources */,
+				E86CB61B1360FA74BC907A7FFF9A2CFA /* ClientTokenService.swift in Sources */,
+				43E2C39AF806E27AB46F4BFD45CD883A /* Colors.swift in Sources */,
+				8D18699E56425F38C9A8D77E14F124C1 /* ConcurrencyLimitedDispatcher.swift in Sources */,
+				63AC7DF32ACF1F4CA859EC383B010FC4 /* Configuration.swift in Sources */,
+				FC342A17C4F24B8C9DAD76C5F06331A1 /* Connectivity.swift in Sources */,
+				856F6674E21112D2569B8139A694A0B7 /* Consolable.swift in Sources */,
+				3605881625AF75C2D2F71DE0111F6791 /* Content.swift in Sources */,
+				59DCCA1BF9FB02477642DCFB3599E839 /* CoreDataDispatcher.swift in Sources */,
+				E168439DDD0D2792BC820CDB7F4C20F2 /* CountryCode.swift in Sources */,
+				76C4FD40A35F7DCDE75CC125C35B1E98 /* CreateResumePaymentService.swift in Sources */,
+				B4A741A2E111A74981B413DE4598C156 /* Currency.swift in Sources */,
+				FA233A0C8FD59FB87D554D19E2A304A6 /* CustomStringConvertible.swift in Sources */,
+				2BF8B9BBC9068C3867D8EBB4CB162A8F /* DataExtension.swift in Sources */,
+				8535493EB85FD579AC70A2CB0A0D9B43 /* DateExtension.swift in Sources */,
+				0DC7596B60A1FDB3B2EC4FB2B3AE7C40 /* Decisions.swift in Sources */,
+				A778AEE09F9229660A957E81743EEBAB /* DependencyInjection.swift in Sources */,
+				99DC3DBA3071EE15E62CE1AC523A5328 /* Device.swift in Sources */,
+				2F9AEB31DE687362CC5E987AEBFD38F6 /* Dimensions.swift in Sources */,
+				417A02958E868F4CF95A7E78D43EBF7C /* Dispatcher.swift in Sources */,
+				CA5F4D99E6D08FD56C79A0F093DDCF93 /* Endpoint.swift in Sources */,
+				5BA5E575CA58D16A96C63A6F901F9A15 /* EnsureWrappers.swift in Sources */,
+				DDF71B05C78052AC88AB81E3D0BB91F2 /* Error.swift in Sources */,
+				D21F7BB20C5BB62EE4CF40C1021C9D0C /* ErrorHandler.swift in Sources */,
+				FAB6968B9D3AB696AAEEC024C33C9249 /* ExternalPaymentMethodTokenizationViewModel.swift in Sources */,
+				E3273835CCFC0F3E5F330EC5EB5FC18C /* ExternalViewModel.swift in Sources */,
+				8AAA5171286E2151FA235A58AC7576B1 /* FinallyWrappers.swift in Sources */,
+				B2C5F3232EA272EECB190D9F81E22FAC /* firstly.swift in Sources */,
+				89BBD88A7A517908BCA08D87FA922DEA /* FlowDecisionTableViewCell.swift in Sources */,
+				863F91A6A088867CE2244AF19948A1DE /* FormPaymentMethodTokenizationViewModel.swift in Sources */,
+				DEEFE4081F4453B3A01077CDD1CAA667 /* FormType.swift in Sources */,
+				8868C0F09F7D861C10A0336C21CF891D /* Guarantee.swift in Sources */,
+				5632476C4F7DE1FD613366F86604F293 /* GuaranteeWrappers.swift in Sources */,
+				9ABBEE5CAE9AF6386E357332D3657378 /* hang.swift in Sources */,
+				FBDB214746DB1CF79AAB42A8EDD6A1BF /* HeaderFooterLabelView.swift in Sources */,
+				C0DB0DBA864797D27558DA08D44476D0 /* Identifiable.swift in Sources */,
+				9C3D0D897CA643D39E5F668B2B1D51A4 /* ImageName.swift in Sources */,
+				75B5D0E4453AFCD8917AB2874B611413 /* IntExtension.swift in Sources */,
+				1E6DD0148EAEAE8D80710A0C55B8BA5F /* JSONParser.swift in Sources */,
+				26E8B4AC1BEA7CD2F37BB54127D6203D /* Keychain.swift in Sources */,
+				30054A65DCA71C91718CB965B5E8BED1 /* Klarna.swift in Sources */,
+				061999DD16EC9C7B8827032531771E35 /* KlarnaTokenizationViewModel.swift in Sources */,
+				F6BB630DFD19F9F13F2BD9F069FF66C0 /* LogEvent.swift in Sources */,
+				1C64A91D699B154E35A27B0C361F9CDB /* Logger.swift in Sources */,
+				A2AB30C748994B7409AA13BF09660B9B /* Mask.swift in Sources */,
+				F0BC24B0FAF39A9FFF434A91AAAB4297 /* MockPrimerAPIClient.swift in Sources */,
+				7B60E4872B0BCA78653DB2553B0813A2 /* NetworkService.swift in Sources */,
+				91B01E70E8E87382AA1720DEFAF66FE1 /* NSErrorExtension.swift in Sources */,
+				8A630DC2DB0F8C8239627789CF6319C2 /* Optional+Extensions.swift in Sources */,
+				FCB90F4113A37364E14CACDBCD660605 /* OrderItem.swift in Sources */,
+				4B97D251C16A602E9339F9C1DC4F7A69 /* Parser.swift in Sources */,
+				CB3AF3E10A19FB205BD5C9F8FEC24D3F /* PaymentAPIModel.swift in Sources */,
+				19456B1FF66B8223879DD74A647A5023 /* PaymentMethodComponent.swift in Sources */,
+				20AFDAAA7AB3EDD30C34B651D6582F93 /* PaymentMethodConfigService.swift in Sources */,
+				065AAA604B4E8A5893D088A3BAC4047D /* PaymentMethodConfiguration.swift in Sources */,
+				D36AFC578957FB68C8DD126E17FC74F7 /* PaymentMethodConfigurationOptions.swift in Sources */,
+				3A162A63BAFCD96BB9BC43F88F27C409 /* PaymentMethodConfigurationType.swift in Sources */,
+				2B5C1D95656DC0039565FECC1A041255 /* PaymentMethodsGroupView.swift in Sources */,
+				8DC3C9E2031BB82A4CAE4AB8348A5641 /* PaymentMethodToken.swift in Sources */,
+				53910BD9B6000316329614BC418AA947 /* PaymentMethodTokenizationRequest.swift in Sources */,
+				9D6448288A97801A02D536149ADBCA88 /* PaymentMethodTokenizationViewModel.swift in Sources */,
+				365E06C9BD82C346EC3B983F0E88C739 /* PaymentMethodTokenizationViewModel+Logic.swift in Sources */,
+				2FECBB8FF98D365C4AEC70330EAF9EC6 /* PaymentResponse.swift in Sources */,
+				BBCEB668AFB4F0A3A7AF56DC8E306AD1 /* PayPal.swift in Sources */,
+				274C04CB98026D29716468137BA6B118 /* PayPalService.swift in Sources */,
+				42A0BE7BB79024C31A886576FFA94D81 /* PayPalTokenizationViewModel.swift in Sources */,
+				DEC97CBB73FAD1AB338D126EC24BD2E7 /* PostalCode.swift in Sources */,
+				02109FAA443234674CF23B64260CC688 /* PresentationController.swift in Sources */,
+				113FA922F4DDBAB5F9459BB3587C4445 /* Primer.swift in Sources */,
+				100C97E2250F38D62C5625F25E933956 /* PrimerAPI.swift in Sources */,
+				814626C21ACB0FBE471756DB0A4F17DE /* PrimerAPIClient.swift in Sources */,
+				8FD95608773BD989952F2538A83760A2 /* PrimerAPIClient+3DS.swift in Sources */,
+				9330DAC180A824A2BBCED806F7F11CC5 /* PrimerAPIClient+Promises.swift in Sources */,
+				BCF456D7A597EBF28F67B1970F8B4143 /* PrimerButton.swift in Sources */,
+				DDFBCADC451C7A013EB13844A940402C /* PrimerCardFormViewController.swift in Sources */,
+				03A150A2E7485D9C7CE7D4AE52BB2C0A /* PrimerCardholderNameFieldView.swift in Sources */,
+				A1333CA36CD3791DDFB4673492D47831 /* PrimerCardNumberFieldView.swift in Sources */,
+				BA1D00F076238DF5BC984F9D5EFD3F67 /* PrimerConfiguration.swift in Sources */,
+				A7BF67F327C639540B0950128CA04AF9 /* PrimerContainerViewController.swift in Sources */,
+				5FBCDDE6F8122144D64C2CB9EF9AE28B /* PrimerContent.swift in Sources */,
+				D2CC806AEACE4CC750B6E26970801DCD /* PrimerCustomStyleTextField.swift in Sources */,
+				1CCEEAE0CAB72E3A0946078704DF164C /* PrimerCVVFieldView.swift in Sources */,
+				B21730E65E8A49822736ABE1646EF6D0 /* PrimerDelegate.swift in Sources */,
+				9B3A05C84CCC79019D751BF1B4AC0607 /* PrimerError.swift in Sources */,
+				47464F2D6E052152C6856D60DEB6D6C1 /* PrimerExpiryDateFieldView.swift in Sources */,
+				FD5F3CC1D587BA0840207613BD0D4917 /* PrimerFlowEnums.swift in Sources */,
+				B9910DA87A5A24847B22BCAD8153A56F /* PrimerFormViewController.swift in Sources */,
+				8CE986EBBC21BD94BA716069D8539D87 /* PrimerGenericTextFieldView.swift in Sources */,
+				ABBA2D956E0D3FF5F97BFF76F0B6A988 /* PrimerHeadlessUniversalCheckout.swift in Sources */,
+				F6754952EC59EDFFB3A5665229006530 /* PrimerHeadlessUniversalCheckoutProtocols.swift in Sources */,
+				EFC696C723492261F1C70475D5B9B858 /* PrimerHeadlessUniversalCheckoutUIManager.swift in Sources */,
+				C74CFAFADD373928E02571AC446A77C6 /* PrimerImage.swift in Sources */,
+				C4E5B23380B567AF80B89F0D721A0240 /* PrimerInputElements.swift in Sources */,
+				C9FFEA82B7B8E27340CA2AAE9A50F04E /* PrimerInputViewController.swift in Sources */,
+				216B442EAEBA85B92328647AA5672C8B /* PrimerLoadingViewController.swift in Sources */,
+				5F8E0C651BEB3A1F537949FBD92BDB70 /* PrimerNavigationBar.swift in Sources */,
+				0CC143A3ED11E471E96FD94783D77847 /* PrimerNavigationController.swift in Sources */,
+				B696BAA2338B835A8070E523DE1C34D0 /* PrimerNibView.swift in Sources */,
+				C788F6E5AE9962B2D7C240487998DFC9 /* PrimerPostalCodeFieldView.swift in Sources */,
+				F426D2BC38D3E8B4BDD826768F587D83 /* PrimerResultComponentView.swift in Sources */,
+				142F1CB253859742224A739F84FE0190 /* PrimerResultViewController.swift in Sources */,
+				D6B4C3737FB0847271BC2A37A08283C9 /* PrimerRootViewController.swift in Sources */,
+				F85BDA3E2964DB34F394B9A55A16DBBF /* PrimerScrollView.swift in Sources */,
+				CD548087F6824174D2F4DCFF276850E3 /* PrimerSDK-dummy.m in Sources */,
+				D7107F62A604D642F006EB7A9260073E /* PrimerSearchTextField.swift in Sources */,
+				3F58ABB3FF24CAB7744CC4B15A7C67C5 /* PrimerSettings.swift in Sources */,
+				3C4F45EE94E99D6BB618EE2AF1E847D4 /* PrimerSource.swift in Sources */,
+				73DBEEB349D6B28457D014C39E71EE9C /* PrimerTableViewCell.swift in Sources */,
+				7E81BCF20CF1A868851DCE5ED7E82BAF /* PrimerTestPaymentMethodTokenizationViewModel.swift in Sources */,
+				C920ABDBED351F0C8A716F7A1CE3331E /* PrimerTestPaymentMethodViewController.swift in Sources */,
+				0102AC2327F1D0CA7B197B4EADF6DC7B /* PrimerTextField.swift in Sources */,
+				73DDBEC7F994916E976EF32540C50F8C /* PrimerTextFieldView.swift in Sources */,
+				2B54CF6BE8DDA4948F8353C97C1D187B /* PrimerTheme.swift in Sources */,
+				F03A48E819876051A0DB5B0BD5FC698A /* PrimerTheme+Borders.swift in Sources */,
+				C8FB0D0E91056C51CCC3D51F1D221657 /* PrimerTheme+Buttons.swift in Sources */,
+				40BD24AFADB0EAA0E82249E2C64DDD80 /* PrimerTheme+Colors.swift in Sources */,
+				3B0A6A4CA3749F7516A09CCC2E1716F7 /* PrimerTheme+Inputs.swift in Sources */,
+				6EACB30FD09C242D22E145C8FF7B3E3C /* PrimerTheme+TextStyles.swift in Sources */,
+				2735B808C495FF2ECAC32F2B9F6AB797 /* PrimerTheme+Views.swift in Sources */,
+				1AD6FD894FA14A380A6A8C677B61D8F8 /* PrimerThemeData.swift in Sources */,
+				B2DE9702D87CD0862C2812FA7CA98C37 /* PrimerThemeData+Deprecated.swift in Sources */,
+				BF260A13C17D8ECC4028CAECA33B6562 /* PrimerUniversalCheckoutViewController.swift in Sources */,
+				90A3ED3D15C242F15EE59720236A5F0D /* PrimerVaultManagerViewController.swift in Sources */,
+				606B87C4A2B22B2B3A8DEE9BE9A19A7B /* PrimerViewController.swift in Sources */,
+				F479DC3B86EF7A2145BAB637A7984780 /* PrimerViewExtensions.swift in Sources */,
+				5829FEBA04405D8AFB9EB56B265B287D /* PrimerWebViewController.swift in Sources */,
+				57693BBC05BD3BBF79D754D182F4D17C /* Promise.swift in Sources */,
+				7D200AB11D31106F35B081249DDCF564 /* QRCodeTokenizationViewModel.swift in Sources */,
+				BE8C187C64A34ACFA280C4A9AACDFB88 /* QRCodeViewController.swift in Sources */,
+				8BD563566F528D56445E786A0FE64FAF /* Queue.swift in Sources */,
+				8574F9ED8D1570DD64A2308316BAD101 /* race.swift in Sources */,
+				1DE24073A3D2297544430CE8998CE82C /* RateLimitedDispatcher.swift in Sources */,
+				7D74637DFBFCF4EDAC9EC948FA87999A /* RateLimitedDispatcherBase.swift in Sources */,
+				A9139B90DF94784CE6EFDC1BE348BC51 /* RecoverWrappers.swift in Sources */,
+				EB24D7ABCB72CF4185085D7D591E17FE /* ReloadDelegate.swift in Sources */,
+				985BC8379453322E62778C07761DCADF /* Resolver.swift in Sources */,
+				ABEFF5CC8E4987AF937A8AD15FB104E5 /* ResumeHandlerProtocol.swift in Sources */,
+				E9CF356F7B293A501086C106B57A342C /* SequenceWrappers.swift in Sources */,
+				E5ABCDECFDB9F7EF5C362E8C27D04C1A /* StrictRateLimitedDispatcher.swift in Sources */,
+				5C82A5D33B988B4B607C5C31445BE26C /* StringExtension.swift in Sources */,
+				BF3578BAEC89365AD0A877972C9789DE /* Strings.swift in Sources */,
+				C1BFBF49940EECB47C91808178D8804F /* SuccessMessage.swift in Sources */,
+				2185917A5F4955F93A55197BC8D9F059 /* SuccessResponse.swift in Sources */,
+				00D421666BF6CA72C88EE31CD7A67C49 /* Thenable.swift in Sources */,
+				F0FAF93E5D1C9D3B33959FD2495E05AE /* ThenableWrappers.swift in Sources */,
+				D469CCCF19B372E623B46A0A243849D0 /* Throwable.swift in Sources */,
+				D92A87A195DACD3D85E52D5C84CF6979 /* TokenizationService.swift in Sources */,
+				9C5196B7954DE75EA3C3BB6587951974 /* UIColorExtension.swift in Sources */,
+				B66B4402D97BD70421D4C66CF0095E90 /* UIDeviceExtension.swift in Sources */,
+				F461C93C25534015BFF0BDF8DD3EE626 /* UILocalizableUtil.swift in Sources */,
+				31F9649C1561E123F783A863016B08F0 /* UINavigationController+Extensions.swift in Sources */,
+				F644067545A4447689B335E479EDAC4E /* UIUtils.swift in Sources */,
+				6E243B6B98ABDC0ABF73E80BFE5BED45 /* URLExtension.swift in Sources */,
+				8B2E9F81B5DABCF6052D3221D3928838 /* URLSessionStack.swift in Sources */,
+				D3741E6C2611377FBE75C9071B8CD7F7 /* UserDefaultsExtension.swift in Sources */,
+				1E6FDBEB69254956B68C9A9498C95AAC /* UXMode.swift in Sources */,
+				992D7F07844EA264235B3EA608431904 /* VaultCheckoutViewModel.swift in Sources */,
+				B6AC31A23DDB09B0ACF8023AB3C51DF7 /* VaultPaymentMethodView.swift in Sources */,
+				FBD30B7892FED4BE68B20E7321851C27 /* VaultPaymentMethodViewController.swift in Sources */,
+				42F9B9DD2014D06309D2BA076D6DC151 /* VaultPaymentMethodViewModel.swift in Sources */,
+				DEDD21D7845AE8676B079606C5A858AA /* VaultService.swift in Sources */,
+				2DAF4321E8B8CE010042BC651C2C1BD8 /* Weak.swift in Sources */,
+				0C6CA5E4DFCC875264F7F28C94234F39 /* WebViewUtil.swift in Sources */,
+				4B64A26B832E720106C771363F78A954 /* when.swift in Sources */,
+				8840BB85C1A0714722866D2AEE630DC1 /* WrapperProtocols.swift in Sources */,
+			);
+			runOnlyForDeploymentPostprocessing = 0;
+		};
+		BF37811C4CE7C4F1B7ACA0E27D328AAE /* Sources */ = {
+			isa = PBXSourcesBuildPhase;
+			buildActionMask = 2147483647;
+			files = (
 			);
 			runOnlyForDeploymentPostprocessing = 0;
 		};
@@ -3297,43 +1807,23 @@
 /* End PBXSourcesBuildPhase section */
 
 /* Begin PBXTargetDependency section */
-<<<<<<< HEAD
-		4944A32D50DC68ED04DF8301050B1CBE /* PBXTargetDependency */ = {
+		544CAC3B3228B70EC52D4C9D7D65AD2C /* PBXTargetDependency */ = {
+			isa = PBXTargetDependency;
+			name = "Pods-PrimerSDK_Example";
+			target = 6C144A762E9B598392AFFEC8F873746A /* Pods-PrimerSDK_Example */;
+			targetProxy = E198DF3E5C6B1EC579801361C7A4FF56 /* PBXContainerItemProxy */;
+		};
+		A90E4B448A0E576983F52BF28C0F61DA /* PBXTargetDependency */ = {
 			isa = PBXTargetDependency;
 			name = "PrimerSDK-PrimerResources";
 			target = 6E6525C7043FBA7BB34A249010AF5593 /* PrimerSDK-PrimerResources */;
-			targetProxy = 27AC91288D02F5D10210423F8625F06E /* PBXContainerItemProxy */;
-		};
-		641A5C13C4FE87ADDD7B066A923C4B39 /* PBXTargetDependency */ = {
-			isa = PBXTargetDependency;
-			name = "Pods-PrimerSDK_Example";
-			target = 6C144A762E9B598392AFFEC8F873746A /* Pods-PrimerSDK_Example */;
-			targetProxy = 685EB01BEBCFAD26B476BB6FC3E6C986 /* PBXContainerItemProxy */;
-		};
-		64449F68622A82D2AE4D52A85DBF5003 /* PBXTargetDependency */ = {
+			targetProxy = 8FA29A7E87F7362656377C896B1FA7C2 /* PBXContainerItemProxy */;
+		};
+		C7A4F4A6E1518EB1F46B3B6D7B685CED /* PBXTargetDependency */ = {
 			isa = PBXTargetDependency;
 			name = PrimerSDK;
 			target = F3BE9108C53B53949406218CEA55E0B2 /* PrimerSDK */;
-			targetProxy = 575086B9E0126651CCF48EAAE06F68DC /* PBXContainerItemProxy */;
-=======
-		7575A7EF934A234604601F2635682255 /* PBXTargetDependency */ = {
-			isa = PBXTargetDependency;
-			name = PrimerSDK;
-			target = F3BE9108C53B53949406218CEA55E0B2 /* PrimerSDK */;
-			targetProxy = 2BE854B96EC2DB97941E7BDD8AC5F968 /* PBXContainerItemProxy */;
-		};
-		804C569BE71913B68CEBF20FC5D97150 /* PBXTargetDependency */ = {
-			isa = PBXTargetDependency;
-			name = "Pods-PrimerSDK_Example";
-			target = 6C144A762E9B598392AFFEC8F873746A /* Pods-PrimerSDK_Example */;
-			targetProxy = FF7A04F6B938548F57329123158D1878 /* PBXContainerItemProxy */;
-		};
-		CDF158AAF9F8606C430492551C81ACC3 /* PBXTargetDependency */ = {
-			isa = PBXTargetDependency;
-			name = "PrimerSDK-PrimerResources";
-			target = 6E6525C7043FBA7BB34A249010AF5593 /* PrimerSDK-PrimerResources */;
-			targetProxy = 537480CB4EF40EA0596A4EA1F83F549E /* PBXContainerItemProxy */;
->>>>>>> fb03dd3d
+			targetProxy = 4F0EA31BA6010780AB444CC65A0AAAE9 /* PBXContainerItemProxy */;
 		};
 /* End PBXTargetDependency section */
 
@@ -3405,41 +1895,22 @@
 			};
 			name = Debug;
 		};
-<<<<<<< HEAD
-=======
-		2B3C3B57CF4DD74A5B14D08D5D22F093 /* Release */ = {
+		39AF837C5F3F459AA5FF7BCD5616595D /* Debug */ = {
 			isa = XCBuildConfiguration;
-			baseConfigurationReference = 51B15B52AB0EFD7A5E8B700E62038EEF /* PrimerSDK.release.xcconfig */;
+			baseConfigurationReference = 7540675C759C8CDA799A0607647F2B20 /* PrimerSDK.debug.xcconfig */;
 			buildSettings = {
-				CLANG_ENABLE_OBJC_WEAK = NO;
-				"CODE_SIGN_IDENTITY[sdk=appletvos*]" = "";
-				"CODE_SIGN_IDENTITY[sdk=iphoneos*]" = "";
-				"CODE_SIGN_IDENTITY[sdk=watchos*]" = "";
-				CURRENT_PROJECT_VERSION = 1;
-				DEFINES_MODULE = YES;
-				DYLIB_COMPATIBILITY_VERSION = 1;
-				DYLIB_CURRENT_VERSION = 1;
-				DYLIB_INSTALL_NAME_BASE = "@rpath";
-				GCC_PREFIX_HEADER = "Target Support Files/PrimerSDK/PrimerSDK-prefix.pch";
-				INFOPLIST_FILE = "Target Support Files/PrimerSDK/PrimerSDK-Info.plist";
-				INSTALL_PATH = "$(LOCAL_LIBRARY_DIR)/Frameworks";
+				CONFIGURATION_BUILD_DIR = "$(BUILD_DIR)/$(CONFIGURATION)$(EFFECTIVE_PLATFORM_NAME)/PrimerSDK";
+				IBSC_MODULE = PrimerSDK;
+				INFOPLIST_FILE = "Target Support Files/PrimerSDK/ResourceBundle-PrimerResources-PrimerSDK-Info.plist";
 				IPHONEOS_DEPLOYMENT_TARGET = 10.0;
-				LD_RUNPATH_SEARCH_PATHS = "$(inherited) @executable_path/Frameworks @loader_path/Frameworks";
-				MODULEMAP_FILE = "Target Support Files/PrimerSDK/PrimerSDK.modulemap";
-				PRODUCT_MODULE_NAME = PrimerSDK;
-				PRODUCT_NAME = PrimerSDK;
+				PRODUCT_NAME = PrimerResources;
 				SDKROOT = iphoneos;
 				SKIP_INSTALL = YES;
-				SWIFT_ACTIVE_COMPILATION_CONDITIONS = "$(inherited) ";
-				SWIFT_VERSION = 4.2;
 				TARGETED_DEVICE_FAMILY = "1,2";
-				VALIDATE_PRODUCT = YES;
-				VERSIONING_SYSTEM = "apple-generic";
-				VERSION_INFO_PREFIX = "";
+				WRAPPER_EXTENSION = bundle;
 			};
-			name = Release;
-		};
->>>>>>> fb03dd3d
+			name = Debug;
+		};
 		7EE7A78859F657F6BEFC651185B43192 /* Release */ = {
 			isa = XCBuildConfiguration;
 			buildSettings = {
@@ -3502,38 +1973,6 @@
 			};
 			name = Release;
 		};
-		804FD55B1CD4BA09529000C2E355CA6B /* Release */ = {
-			isa = XCBuildConfiguration;
-			baseConfigurationReference = 27BDD1E1017D996DE3A5725F205A4733 /* PrimerSDK.release.xcconfig */;
-			buildSettings = {
-				CLANG_ENABLE_OBJC_WEAK = NO;
-				"CODE_SIGN_IDENTITY[sdk=appletvos*]" = "";
-				"CODE_SIGN_IDENTITY[sdk=iphoneos*]" = "";
-				"CODE_SIGN_IDENTITY[sdk=watchos*]" = "";
-				CURRENT_PROJECT_VERSION = 1;
-				DEFINES_MODULE = YES;
-				DYLIB_COMPATIBILITY_VERSION = 1;
-				DYLIB_CURRENT_VERSION = 1;
-				DYLIB_INSTALL_NAME_BASE = "@rpath";
-				GCC_PREFIX_HEADER = "Target Support Files/PrimerSDK/PrimerSDK-prefix.pch";
-				INFOPLIST_FILE = "Target Support Files/PrimerSDK/PrimerSDK-Info.plist";
-				INSTALL_PATH = "$(LOCAL_LIBRARY_DIR)/Frameworks";
-				IPHONEOS_DEPLOYMENT_TARGET = 10.0;
-				LD_RUNPATH_SEARCH_PATHS = "$(inherited) @executable_path/Frameworks @loader_path/Frameworks";
-				MODULEMAP_FILE = "Target Support Files/PrimerSDK/PrimerSDK.modulemap";
-				PRODUCT_MODULE_NAME = PrimerSDK;
-				PRODUCT_NAME = PrimerSDK;
-				SDKROOT = iphoneos;
-				SKIP_INSTALL = YES;
-				SWIFT_ACTIVE_COMPILATION_CONDITIONS = "$(inherited) ";
-				SWIFT_VERSION = 4.2;
-				TARGETED_DEVICE_FAMILY = "1,2";
-				VALIDATE_PRODUCT = YES;
-				VERSIONING_SYSTEM = "apple-generic";
-				VERSION_INFO_PREFIX = "";
-			};
-			name = Release;
-		};
 		80F45997CD1F5DAB4F3B62FA0301BC70 /* Release */ = {
 			isa = XCBuildConfiguration;
 			baseConfigurationReference = F7B48CC82297D62E27EA98AE7A13D3DA /* Pods-PrimerSDK_Tests.release.xcconfig */;
@@ -3568,43 +2007,6 @@
 			};
 			name = Release;
 		};
-<<<<<<< HEAD
-		9FC5336ED819A69C053BDC6CC6CBFD22 /* Debug */ = {
-			isa = XCBuildConfiguration;
-			baseConfigurationReference = 07ABAC4A253752E5EFD21CFD15864DBF /* PrimerSDK.debug.xcconfig */;
-=======
-		8292D6A7BA0F3435D683641BFCD19F0A /* Debug */ = {
-			isa = XCBuildConfiguration;
-			baseConfigurationReference = 7540675C759C8CDA799A0607647F2B20 /* PrimerSDK.debug.xcconfig */;
->>>>>>> fb03dd3d
-			buildSettings = {
-				CLANG_ENABLE_OBJC_WEAK = NO;
-				"CODE_SIGN_IDENTITY[sdk=appletvos*]" = "";
-				"CODE_SIGN_IDENTITY[sdk=iphoneos*]" = "";
-				"CODE_SIGN_IDENTITY[sdk=watchos*]" = "";
-				CURRENT_PROJECT_VERSION = 1;
-				DEFINES_MODULE = YES;
-				DYLIB_COMPATIBILITY_VERSION = 1;
-				DYLIB_CURRENT_VERSION = 1;
-				DYLIB_INSTALL_NAME_BASE = "@rpath";
-				GCC_PREFIX_HEADER = "Target Support Files/PrimerSDK/PrimerSDK-prefix.pch";
-				INFOPLIST_FILE = "Target Support Files/PrimerSDK/PrimerSDK-Info.plist";
-				INSTALL_PATH = "$(LOCAL_LIBRARY_DIR)/Frameworks";
-				IPHONEOS_DEPLOYMENT_TARGET = 10.0;
-				LD_RUNPATH_SEARCH_PATHS = "$(inherited) @executable_path/Frameworks @loader_path/Frameworks";
-				MODULEMAP_FILE = "Target Support Files/PrimerSDK/PrimerSDK.modulemap";
-				PRODUCT_MODULE_NAME = PrimerSDK;
-				PRODUCT_NAME = PrimerSDK;
-				SDKROOT = iphoneos;
-				SKIP_INSTALL = YES;
-				SWIFT_ACTIVE_COMPILATION_CONDITIONS = "$(inherited) ";
-				SWIFT_VERSION = 4.2;
-				TARGETED_DEVICE_FAMILY = "1,2";
-				VERSIONING_SYSTEM = "apple-generic";
-				VERSION_INFO_PREFIX = "";
-			};
-			name = Debug;
-		};
 		9FE23CF9E7E182C33813CBC09CD6CA29 /* Debug */ = {
 			isa = XCBuildConfiguration;
 			baseConfigurationReference = 3C474C1A0DABE2A3F404B63D4D59F30C /* Pods-PrimerSDK_Example.debug.xcconfig */;
@@ -3638,15 +2040,72 @@
 			};
 			name = Debug;
 		};
-<<<<<<< HEAD
-		C21151D463578916C4DD3B8F234E6FBA /* Release */ = {
-			isa = XCBuildConfiguration;
-			baseConfigurationReference = 27BDD1E1017D996DE3A5725F205A4733 /* PrimerSDK.release.xcconfig */;
-=======
-		B2574A0B660D897929B456931DD33F92 /* Release */ = {
+		AFE39F51AB9D653E0D79BFA5B4856435 /* Release */ = {
 			isa = XCBuildConfiguration;
 			baseConfigurationReference = 51B15B52AB0EFD7A5E8B700E62038EEF /* PrimerSDK.release.xcconfig */;
->>>>>>> fb03dd3d
+			buildSettings = {
+				CLANG_ENABLE_OBJC_WEAK = NO;
+				"CODE_SIGN_IDENTITY[sdk=appletvos*]" = "";
+				"CODE_SIGN_IDENTITY[sdk=iphoneos*]" = "";
+				"CODE_SIGN_IDENTITY[sdk=watchos*]" = "";
+				CURRENT_PROJECT_VERSION = 1;
+				DEFINES_MODULE = YES;
+				DYLIB_COMPATIBILITY_VERSION = 1;
+				DYLIB_CURRENT_VERSION = 1;
+				DYLIB_INSTALL_NAME_BASE = "@rpath";
+				GCC_PREFIX_HEADER = "Target Support Files/PrimerSDK/PrimerSDK-prefix.pch";
+				INFOPLIST_FILE = "Target Support Files/PrimerSDK/PrimerSDK-Info.plist";
+				INSTALL_PATH = "$(LOCAL_LIBRARY_DIR)/Frameworks";
+				IPHONEOS_DEPLOYMENT_TARGET = 10.0;
+				LD_RUNPATH_SEARCH_PATHS = "$(inherited) @executable_path/Frameworks @loader_path/Frameworks";
+				MODULEMAP_FILE = "Target Support Files/PrimerSDK/PrimerSDK.modulemap";
+				PRODUCT_MODULE_NAME = PrimerSDK;
+				PRODUCT_NAME = PrimerSDK;
+				SDKROOT = iphoneos;
+				SKIP_INSTALL = YES;
+				SWIFT_ACTIVE_COMPILATION_CONDITIONS = "$(inherited) ";
+				SWIFT_VERSION = 4.2;
+				TARGETED_DEVICE_FAMILY = "1,2";
+				VALIDATE_PRODUCT = YES;
+				VERSIONING_SYSTEM = "apple-generic";
+				VERSION_INFO_PREFIX = "";
+			};
+			name = Release;
+		};
+		BE66CF028072804056A49FE5DDDA8B14 /* Debug */ = {
+			isa = XCBuildConfiguration;
+			baseConfigurationReference = 7540675C759C8CDA799A0607647F2B20 /* PrimerSDK.debug.xcconfig */;
+			buildSettings = {
+				CLANG_ENABLE_OBJC_WEAK = NO;
+				"CODE_SIGN_IDENTITY[sdk=appletvos*]" = "";
+				"CODE_SIGN_IDENTITY[sdk=iphoneos*]" = "";
+				"CODE_SIGN_IDENTITY[sdk=watchos*]" = "";
+				CURRENT_PROJECT_VERSION = 1;
+				DEFINES_MODULE = YES;
+				DYLIB_COMPATIBILITY_VERSION = 1;
+				DYLIB_CURRENT_VERSION = 1;
+				DYLIB_INSTALL_NAME_BASE = "@rpath";
+				GCC_PREFIX_HEADER = "Target Support Files/PrimerSDK/PrimerSDK-prefix.pch";
+				INFOPLIST_FILE = "Target Support Files/PrimerSDK/PrimerSDK-Info.plist";
+				INSTALL_PATH = "$(LOCAL_LIBRARY_DIR)/Frameworks";
+				IPHONEOS_DEPLOYMENT_TARGET = 10.0;
+				LD_RUNPATH_SEARCH_PATHS = "$(inherited) @executable_path/Frameworks @loader_path/Frameworks";
+				MODULEMAP_FILE = "Target Support Files/PrimerSDK/PrimerSDK.modulemap";
+				PRODUCT_MODULE_NAME = PrimerSDK;
+				PRODUCT_NAME = PrimerSDK;
+				SDKROOT = iphoneos;
+				SKIP_INSTALL = YES;
+				SWIFT_ACTIVE_COMPILATION_CONDITIONS = "$(inherited) ";
+				SWIFT_VERSION = 4.2;
+				TARGETED_DEVICE_FAMILY = "1,2";
+				VERSIONING_SYSTEM = "apple-generic";
+				VERSION_INFO_PREFIX = "";
+			};
+			name = Debug;
+		};
+		C8A1B832EE48C6B8235D889A635BC169 /* Release */ = {
+			isa = XCBuildConfiguration;
+			baseConfigurationReference = 51B15B52AB0EFD7A5E8B700E62038EEF /* PrimerSDK.release.xcconfig */;
 			buildSettings = {
 				CONFIGURATION_BUILD_DIR = "$(BUILD_DIR)/$(CONFIGURATION)$(EFFECTIVE_PLATFORM_NAME)/PrimerSDK";
 				IBSC_MODULE = PrimerSDK;
@@ -3659,26 +2118,6 @@
 				WRAPPER_EXTENSION = bundle;
 			};
 			name = Release;
-		};
-<<<<<<< HEAD
-		C7291C4DC8D3C97836F8044115681419 /* Debug */ = {
-=======
-		B88C579B842A2BE193990D1054E214C5 /* Debug */ = {
->>>>>>> fb03dd3d
-			isa = XCBuildConfiguration;
-			baseConfigurationReference = 7540675C759C8CDA799A0607647F2B20 /* PrimerSDK.debug.xcconfig */;
-			buildSettings = {
-				CONFIGURATION_BUILD_DIR = "$(BUILD_DIR)/$(CONFIGURATION)$(EFFECTIVE_PLATFORM_NAME)/PrimerSDK";
-				IBSC_MODULE = PrimerSDK;
-				INFOPLIST_FILE = "Target Support Files/PrimerSDK/ResourceBundle-PrimerResources-PrimerSDK-Info.plist";
-				IPHONEOS_DEPLOYMENT_TARGET = 10.0;
-				PRODUCT_NAME = PrimerResources;
-				SDKROOT = iphoneos;
-				SKIP_INSTALL = YES;
-				TARGETED_DEVICE_FAMILY = "1,2";
-				WRAPPER_EXTENSION = bundle;
-			};
-			name = Debug;
 		};
 		D299434AB35E7FD6F7921C8EF24742FF /* Debug */ = {
 			isa = XCBuildConfiguration;
@@ -3758,45 +2197,20 @@
 			defaultConfigurationIsVisible = 0;
 			defaultConfigurationName = Release;
 		};
-<<<<<<< HEAD
-		B3EE3C180E3679F6FBA247E4F8254620 /* Build configuration list for PBXNativeTarget "PrimerSDK-PrimerResources" */ = {
+		BD4904356F6342CE8B4B648260EA069D /* Build configuration list for PBXNativeTarget "PrimerSDK" */ = {
 			isa = XCConfigurationList;
 			buildConfigurations = (
-				C7291C4DC8D3C97836F8044115681419 /* Debug */,
-				C21151D463578916C4DD3B8F234E6FBA /* Release */,
-=======
-		4C6F3C2264F4EB72A110357B7501A354 /* Build configuration list for PBXNativeTarget "PrimerSDK-PrimerResources" */ = {
-			isa = XCConfigurationList;
-			buildConfigurations = (
-				B88C579B842A2BE193990D1054E214C5 /* Debug */,
-				B2574A0B660D897929B456931DD33F92 /* Release */,
->>>>>>> fb03dd3d
+				BE66CF028072804056A49FE5DDDA8B14 /* Debug */,
+				AFE39F51AB9D653E0D79BFA5B4856435 /* Release */,
 			);
 			defaultConfigurationIsVisible = 0;
 			defaultConfigurationName = Release;
 		};
-<<<<<<< HEAD
 		DB74BC4B5C5930D4C8F1AC03B808A393 /* Build configuration list for PBXNativeTarget "Pods-PrimerSDK_Tests" */ = {
 			isa = XCConfigurationList;
 			buildConfigurations = (
 				05B9E071CFCA1E8A62F14905A80EE6EF /* Debug */,
 				80F45997CD1F5DAB4F3B62FA0301BC70 /* Release */,
-=======
-		678AE238B793A9531C087D11556C4DCC /* Build configuration list for PBXNativeTarget "PrimerSDK" */ = {
-			isa = XCConfigurationList;
-			buildConfigurations = (
-				8292D6A7BA0F3435D683641BFCD19F0A /* Debug */,
-				2B3C3B57CF4DD74A5B14D08D5D22F093 /* Release */,
->>>>>>> fb03dd3d
-			);
-			defaultConfigurationIsVisible = 0;
-			defaultConfigurationName = Release;
-		};
-		F173AD4006B9E63A0D915C89D547580C /* Build configuration list for PBXNativeTarget "PrimerSDK" */ = {
-			isa = XCConfigurationList;
-			buildConfigurations = (
-				9FC5336ED819A69C053BDC6CC6CBFD22 /* Debug */,
-				804FD55B1CD4BA09529000C2E355CA6B /* Release */,
 			);
 			defaultConfigurationIsVisible = 0;
 			defaultConfigurationName = Release;
@@ -3810,6 +2224,15 @@
 			defaultConfigurationIsVisible = 0;
 			defaultConfigurationName = Release;
 		};
+		FDA79D6E46E86DA5D7AC50BB41638D75 /* Build configuration list for PBXNativeTarget "PrimerSDK-PrimerResources" */ = {
+			isa = XCConfigurationList;
+			buildConfigurations = (
+				39AF837C5F3F459AA5FF7BCD5616595D /* Debug */,
+				C8A1B832EE48C6B8235D889A635BC169 /* Release */,
+			);
+			defaultConfigurationIsVisible = 0;
+			defaultConfigurationName = Release;
+		};
 /* End XCConfigurationList section */
 	};
 	rootObject = BFDFE7DC352907FC980B868725387E98 /* Project object */;
