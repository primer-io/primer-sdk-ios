--- conflicted
+++ resolved
@@ -7,629 +7,282 @@
 	objects = {
 
 /* Begin PBXBuildFile section */
-<<<<<<< HEAD
-		0186AF5E470FE275AC4FB3D8FC4F44A4 /* NetworkService.swift in Sources */ = {isa = PBXBuildFile; fileRef = FBCC8AB36392F43F5AEABFF985D47A12 /* NetworkService.swift */; };
-		02A4BCB19466D5F296D9B5B40C19C1FC /* Cancellable.swift in Sources */ = {isa = PBXBuildFile; fileRef = E57A37A7A0F9F5B696C7EAFCDE882C0B /* Cancellable.swift */; };
-		04FC7B82301E57C81C8324D56A52E064 /* PrimerExpiryDateFieldView.swift in Sources */ = {isa = PBXBuildFile; fileRef = 3E0ADCF4649E99B4C4EBE5D972857118 /* PrimerExpiryDateFieldView.swift */; };
-		058DD02A3E30F19E6550F8A1FB477EA3 /* PrimerAPI.swift in Sources */ = {isa = PBXBuildFile; fileRef = 5FCE58B13AEE603AC937A76E5A6B954C /* PrimerAPI.swift */; };
-		06275613F4EEAC8B4CF49F38C02B435F /* RateLimitedDispatcher.swift in Sources */ = {isa = PBXBuildFile; fileRef = 60BEE3114E4D70E431B494F990578B94 /* RateLimitedDispatcher.swift */; };
-		065037C16C46CEEA026912097F945921 /* PrimerAPIClient+3DS.swift in Sources */ = {isa = PBXBuildFile; fileRef = 3EC12CBBA7A8F4BFEFFB64A72F510E19 /* PrimerAPIClient+3DS.swift */; };
-		06FB08F89ADA3A4C6B8B0E73C88401EA /* PrimerAPIClient+Promises.swift in Sources */ = {isa = PBXBuildFile; fileRef = 3F3D37F9F5CF0E8D490368D3BB5869E8 /* PrimerAPIClient+Promises.swift */; };
-		0848A0F59D46AD1F5BCC4EA8C9CBB3AA /* StrictRateLimitedDispatcher.swift in Sources */ = {isa = PBXBuildFile; fileRef = 1D6D5D3ED90CFC6CC0D1620A3F91A8FB /* StrictRateLimitedDispatcher.swift */; };
-		0999101A563DAA2A74F0889E882D2D2E /* 3DSService.swift in Sources */ = {isa = PBXBuildFile; fileRef = 1BFEDD471AE4A42CAA6A62D68B24DEF7 /* 3DSService.swift */; };
-		0A52E51898D3E2185A492A7712688C48 /* en.lproj in Resources */ = {isa = PBXBuildFile; fileRef = 30F8F05D69655EF06B8A873BDB31DCFE /* en.lproj */; };
-		0AD00FAF06755353C672BA255F71387D /* CoreDataDispatcher.swift in Sources */ = {isa = PBXBuildFile; fileRef = B3E7AA21B6F796EEB1134F0CF261EB44 /* CoreDataDispatcher.swift */; };
-		0B63C4CC5B464C7B05DE3061B185B34C /* ErrorHandler.swift in Sources */ = {isa = PBXBuildFile; fileRef = 1480235FD58F27376563151DBDDA2C95 /* ErrorHandler.swift */; };
-		0C77127A2FF1EA5411BC11B0F0A0E1F5 /* KlarnaTokenizationViewModel.swift in Sources */ = {isa = PBXBuildFile; fileRef = F040BFB826BCF760C773C1D785C07BF6 /* KlarnaTokenizationViewModel.swift */; };
-		0D0A928798E37F18CD95D6BF17FC5B45 /* Icons.xcassets in Resources */ = {isa = PBXBuildFile; fileRef = 2A93AE654A8732302FCC646E818221E1 /* Icons.xcassets */; };
-		0F8AB515A509AEEC731A5626F284CF82 /* URLSessionStack.swift in Sources */ = {isa = PBXBuildFile; fileRef = F0EDE1CE6B409415161E2DFBF5D2A67C /* URLSessionStack.swift */; };
-		10BCD77CD8BB4EE74C81C8FB69694340 /* BundleExtension.swift in Sources */ = {isa = PBXBuildFile; fileRef = 7BBFDBFE0CFCEC355E58D3E76B6DE90C /* BundleExtension.swift */; };
-		10FB3C7C35BB29B681923313E76A18BE /* 3DSService+Promises.swift in Sources */ = {isa = PBXBuildFile; fileRef = 30E21063677C7F1CA4CCA393282047E5 /* 3DSService+Promises.swift */; };
-		15659C95905139A52866C41494E6A375 /* PrimerNavigationController.swift in Sources */ = {isa = PBXBuildFile; fileRef = 19D8D282E15E1AC238D68CE9D1C47634 /* PrimerNavigationController.swift */; };
-		16801244FB9A2D1BB6449F49BBAF9ADE /* ErrorViewController.swift in Sources */ = {isa = PBXBuildFile; fileRef = 2E39F4AB06FEC378386DAB6A9F60C5D2 /* ErrorViewController.swift */; };
-		1698C3467A3503AAB8CC1A9809717975 /* firstly.swift in Sources */ = {isa = PBXBuildFile; fileRef = 4EBEF8A1DD29A32C263B443C695F5590 /* firstly.swift */; };
-		173FE21F501775E72CECA36BF0C221F6 /* PayPalService.swift in Sources */ = {isa = PBXBuildFile; fileRef = 96C5255DF64E17CD9CBDDFE57A3499FF /* PayPalService.swift */; };
-		1C3177D01CF8FE76461E9C743DB3C0DC /* PrimerNavigationBar.swift in Sources */ = {isa = PBXBuildFile; fileRef = E83F6DA67BF5CAB8BD365EAF95A39997 /* PrimerNavigationBar.swift */; };
-		1C750F17E2F444F4D83688C65ED8D5EB /* PrimerTheme+TextStyles.swift in Sources */ = {isa = PBXBuildFile; fileRef = BC9B3F1C51694F533E970277407A00EA /* PrimerTheme+TextStyles.swift */; };
-		1F0C1078C792666EA71AF84D60421712 /* ImageName.swift in Sources */ = {isa = PBXBuildFile; fileRef = 715BF2A3C053A3DCC86E8EEBB590ED1A /* ImageName.swift */; };
-		21DF092518F7DC492BF42A1AB5885D4B /* VaultPaymentMethodViewController.swift in Sources */ = {isa = PBXBuildFile; fileRef = EF488E43F67F07EFDA5230B1F123D274 /* VaultPaymentMethodViewController.swift */; };
-		22D4064B890D3815A37888731BDC3673 /* VaultCheckoutViewModel.swift in Sources */ = {isa = PBXBuildFile; fileRef = BD2FBCD3D2279E3F1C763D2BEBB1483E /* VaultCheckoutViewModel.swift */; };
-		22EBBA78CA437D723A37761499C56470 /* PrimerFlowEnums.swift in Sources */ = {isa = PBXBuildFile; fileRef = 4D3DAFDFB6A39D70DE8ABF5DB2395239 /* PrimerFlowEnums.swift */; };
-		243C1C96E052896359662E23E5D78CAB /* StringExtension.swift in Sources */ = {isa = PBXBuildFile; fileRef = B69107A16EB89643AB8FF082FF7448CE /* StringExtension.swift */; };
-		2503A641EE37ACC5AE9EC7E6613C48CD /* ClientSession.swift in Sources */ = {isa = PBXBuildFile; fileRef = FDF50B44912895F543B0204FE5DDEA89 /* ClientSession.swift */; };
-		263438BDE5E0C06254D28ECF9B74DBBC /* ApayaTokenizationViewModel.swift in Sources */ = {isa = PBXBuildFile; fileRef = 13B91576EED73B7A95A4E59C6EBF6602 /* ApayaTokenizationViewModel.swift */; };
-		2693E439C4B9EBB0E3689660F8F8C16F /* Foundation.framework in Frameworks */ = {isa = PBXBuildFile; fileRef = EAB6F611E86A4758835A715E4B4184F6 /* Foundation.framework */; };
-		26F8935CDC6F56C9FC2C165F5856FCA5 /* UIKit.framework in Frameworks */ = {isa = PBXBuildFile; fileRef = D245E0514AAC1A2B9A6D5EA2F383E90F /* UIKit.framework */; };
+		02D5D72DADD36B9E7B9B711782D2EB05 /* PrimerThemeData.swift in Sources */ = {isa = PBXBuildFile; fileRef = 402755A4CDAB4752206F9AF3AC06A232 /* PrimerThemeData.swift */; };
+		033F5D3BE641CE71B6E036C8F18BD8F5 /* KlarnaTokenizationViewModel.swift in Sources */ = {isa = PBXBuildFile; fileRef = EA55C715AA8118EEF66C41F7AA024333 /* KlarnaTokenizationViewModel.swift */; };
+		038DF07E2F7A365961658781A7A547C4 /* ImageName.swift in Sources */ = {isa = PBXBuildFile; fileRef = A5DE4E65B145880C53EF55E0C5280D9C /* ImageName.swift */; };
+		03F03DFE6C0063841B00B70BE4C5AF98 /* ClientToken.swift in Sources */ = {isa = PBXBuildFile; fileRef = E3E7DE0B6C045E3AC1B4B0033F23E2A8 /* ClientToken.swift */; };
+		04BFC30DCF1265DEB9D10AB00FFB689C /* Configuration.swift in Sources */ = {isa = PBXBuildFile; fileRef = A6ED38E33F4FAC23186BEBF0590662BB /* Configuration.swift */; };
+		09DF09882A51A5B389B0366E3762D22A /* DependencyInjection.swift in Sources */ = {isa = PBXBuildFile; fileRef = 38FBC5D979D5830B4CEF94986FC8D59E /* DependencyInjection.swift */; };
+		0AF62BCB0D3D7DAC9CE63AC419F91BFD /* SequenceWrappers.swift in Sources */ = {isa = PBXBuildFile; fileRef = 7AB54C9732E78EB339890CC16C5F44E1 /* SequenceWrappers.swift */; };
+		0C1CC53CC2025B836BFE35F72B8AE74D /* PrimerTextFieldView.swift in Sources */ = {isa = PBXBuildFile; fileRef = 2D7AB3B4B558E2A38A7E48687FC41501 /* PrimerTextFieldView.swift */; };
+		0CDDAC765A5E7395052058841412EF06 /* Thenable.swift in Sources */ = {isa = PBXBuildFile; fileRef = A58D6F7E00177AC2C52A88CD0BE48EAE /* Thenable.swift */; };
+		0D0BCC87069C0CEB0E0CE2B2544C2A96 /* CardScannerViewController+SimpleScanDelegate.swift in Sources */ = {isa = PBXBuildFile; fileRef = B75FB908A704ABC32A0B2BF90C1DD756 /* CardScannerViewController+SimpleScanDelegate.swift */; };
+		0FCA4E10E621DBEB16ADC3A375D4811D /* hang.swift in Sources */ = {isa = PBXBuildFile; fileRef = 6F930C03AA17993027FF5C88419DE463 /* hang.swift */; };
+		0FEC4481926900E8727CB4FAA7AC6F10 /* ApplePay.swift in Sources */ = {isa = PBXBuildFile; fileRef = 9FB906E0EEAA9F00D72E261AC0A2D6FE /* ApplePay.swift */; };
+		10DB861111B14CEB5CEE36871992647C /* CardComponentsManager.swift in Sources */ = {isa = PBXBuildFile; fileRef = 207CA1EE942B412F5B44273E5140AFF3 /* CardComponentsManager.swift */; };
+		112C817A1AC4B5BEC05C1DD81D99FD51 /* Mask.swift in Sources */ = {isa = PBXBuildFile; fileRef = C3703F8590F4EB9F0B3AE10081746DD4 /* Mask.swift */; };
+		116155D39133DD7370BC18E5B363B763 /* TokenizationService.swift in Sources */ = {isa = PBXBuildFile; fileRef = 539921BCA356EDA5E7405DB93D75E9A4 /* TokenizationService.swift */; };
+		123EE85E8B5DEE9B83DC73B18A75B858 /* DirectDebitService.swift in Sources */ = {isa = PBXBuildFile; fileRef = A97A1FFD8A86F218CCCA6C053D88421B /* DirectDebitService.swift */; };
+		1244FC035494FF93A8FE35BBF68812F7 /* UIDeviceExtension.swift in Sources */ = {isa = PBXBuildFile; fileRef = 6020C70FEFD9D7B9652B5EECEB21885E /* UIDeviceExtension.swift */; };
+		16070752B6914319517E9A38159F10BD /* Analytics.swift in Sources */ = {isa = PBXBuildFile; fileRef = C5EC042CF5B74684BE479CA65A49E7EE /* Analytics.swift */; };
+		18DF063E9947851B67B0D622F5704B75 /* VaultPaymentMethodViewController.swift in Sources */ = {isa = PBXBuildFile; fileRef = 5F5AFDE45400547F92A6CCB5B8ACEAB1 /* VaultPaymentMethodViewController.swift */; };
+		1995612B731FAE393B85795496E56298 /* StrictRateLimitedDispatcher.swift in Sources */ = {isa = PBXBuildFile; fileRef = A9032A6942D6AC05725BD1E4804C36B1 /* StrictRateLimitedDispatcher.swift */; };
+		19FDD910C134697F62151F98C59E5C0E /* PrimerAPIClient+Promises.swift in Sources */ = {isa = PBXBuildFile; fileRef = 1BE527338A3D5FA9AA3112AB43F0898A /* PrimerAPIClient+Promises.swift */; };
+		1A3E2F569E289C838A1E4A478266CC12 /* RateLimitedDispatcher.swift in Sources */ = {isa = PBXBuildFile; fileRef = CCFDD0BD29BE11C3E1CB7EE7CD88C795 /* RateLimitedDispatcher.swift */; };
+		1A748E4E4E34F7F0D780DDB832A482E5 /* CardNetwork.swift in Sources */ = {isa = PBXBuildFile; fileRef = 39B47EF0F849FBFEF00CC3FEE8DFA9E2 /* CardNetwork.swift */; };
+		1B8D0C9AB9F3F5AD913BDD349604B181 /* PrimerVaultManagerViewController.swift in Sources */ = {isa = PBXBuildFile; fileRef = 4E9C94088C03EBD369D67BDEB12F0CE9 /* PrimerVaultManagerViewController.swift */; };
+		1D5F7916D3723CA8D6ED1ADF183C5FBB /* StringExtension.swift in Sources */ = {isa = PBXBuildFile; fileRef = D88839FE77D0C268BA2FE1651E520A2F /* StringExtension.swift */; };
+		1E9A81D930BC70E16BE613E5CE23FDA2 /* PrimerAPIClient.swift in Sources */ = {isa = PBXBuildFile; fileRef = E3AB91C4574E0D168D49DE63908A3DD6 /* PrimerAPIClient.swift */; };
+		1F1447B625A268CF3B50860ADC996730 /* PrimerRootViewController.swift in Sources */ = {isa = PBXBuildFile; fileRef = 520F9FD6EB0F3AD693DC505D87BE8D45 /* PrimerRootViewController.swift */; };
+		2077F0A42C44D5C46F71696D4347C529 /* 3DSService.swift in Sources */ = {isa = PBXBuildFile; fileRef = 50CB7160121654CBB10F56C1E0C82651 /* 3DSService.swift */; };
+		21759FEA35C0E17BDCF0E5F1E83E26FD /* AES256.swift in Sources */ = {isa = PBXBuildFile; fileRef = C16019B8FE1BEBD4ACB927F120082C40 /* AES256.swift */; };
+		2177E8D74213B788C7F40E552DD7C68C /* ExternalPaymentMethodTokenizationViewModel.swift in Sources */ = {isa = PBXBuildFile; fileRef = A14D7EF3E7F66E27EFD7207C7F60FF9E /* ExternalPaymentMethodTokenizationViewModel.swift */; };
+		22B7B84EB62446D7A2C05042B4FEB0F3 /* Parser.swift in Sources */ = {isa = PBXBuildFile; fileRef = 908145B669444DDFEEF633BFAFC81415 /* Parser.swift */; };
+		230C6771751D3E573DEEDABB160223F8 /* 3DSService+Promises.swift in Sources */ = {isa = PBXBuildFile; fileRef = 680F3A08EE3B2E72FBDB41CE53927453 /* 3DSService+Promises.swift */; };
 		270CFF0FC749F57C0605262D27016D14 /* Pods-PrimerSDK_Tests-dummy.m in Sources */ = {isa = PBXBuildFile; fileRef = D66C3890C3566F38C935A2FFD9A237B0 /* Pods-PrimerSDK_Tests-dummy.m */; };
-		27AFEE600343287B7305E8669F103B7B /* PaymentMethodConfig.swift in Sources */ = {isa = PBXBuildFile; fileRef = 5BBEEA073392AE44BC48E986DA9766C3 /* PaymentMethodConfig.swift */; };
-		29047E6B0E834EAABCD6D3332F27DB78 /* WebViewUtil.swift in Sources */ = {isa = PBXBuildFile; fileRef = 6B80BAA329A28CE224D59E80A9BCD7CD /* WebViewUtil.swift */; };
-		29371D09A1A8944920C60F94EA2A8204 /* PrimerTheme.swift in Sources */ = {isa = PBXBuildFile; fileRef = 4E886D86806753754D07A1A43DA84817 /* PrimerTheme.swift */; };
-		2AB9CECF3DC11B5D93C45BE6C25C015B /* VaultService.swift in Sources */ = {isa = PBXBuildFile; fileRef = 9D580CBCC95EBFAA9E12544ED711FC61 /* VaultService.swift */; };
-		2B3B437F4A680FF1462587B0B1B2B907 /* PrimerTextFieldView.xib in Resources */ = {isa = PBXBuildFile; fileRef = 83F9D1E282CA2F2F62223070AF2B3DF2 /* PrimerTextFieldView.xib */; };
-		2F104E0418BD25611071C10F74EC2B34 /* CountryCode.swift in Sources */ = {isa = PBXBuildFile; fileRef = 1EF0EC39F9C1F2DBEB289C65FAC7DBEF /* CountryCode.swift */; };
-		3029BFC7279B71EFC87DAA809B4340F7 /* CustomStringConvertible.swift in Sources */ = {isa = PBXBuildFile; fileRef = F4CF3FB8F5C2B1ED35A472456FF63E54 /* CustomStringConvertible.swift */; };
-		3037E1CD3AF2906A6A97EC80F69B0BA5 /* Currency.swift in Sources */ = {isa = PBXBuildFile; fileRef = DD2CD55FBC9BB143EF7B2EB3CEC87D26 /* Currency.swift */; };
-		34E024F6801AAE10D50D17D4BF8AAA9D /* PrimerCardholderNameFieldView.swift in Sources */ = {isa = PBXBuildFile; fileRef = 62216DE312B4673AC13F2BBB75DF63D4 /* PrimerCardholderNameFieldView.swift */; };
-		353E7DE6A679DA8C46F3CAA3E9E7A48C /* Consolable.swift in Sources */ = {isa = PBXBuildFile; fileRef = 0765AC3078D60B2F29639F0F51241923 /* Consolable.swift */; };
-		398B2785219B448538FCD02EAC92AE28 /* PrimerInputViewController.swift in Sources */ = {isa = PBXBuildFile; fileRef = DEFA209F241F9FF97E0596F208907B1A /* PrimerInputViewController.swift */; };
-		39D47B7FC720187B0BD729BE7B1AD9BD /* URLExtension.swift in Sources */ = {isa = PBXBuildFile; fileRef = FFAB3F1954A4C639038C660A7746ADEC /* URLExtension.swift */; };
-		3A0A89776F2A083479606C0DE0FA2D8E /* BankTableViewCell.swift in Sources */ = {isa = PBXBuildFile; fileRef = 0D19ACB87D720AED116AEA3CD16F07CD /* BankTableViewCell.swift */; };
-		3B9469D814980BBD4754C6526D3D608F /* PrimerViewExtensions.swift in Sources */ = {isa = PBXBuildFile; fileRef = C71ADC8FC033F77C67981C305B39BEB1 /* PrimerViewExtensions.swift */; };
-		3E2525750C4D08D5BC93AAC3CE013AA5 /* DirectDebitMandate.swift in Sources */ = {isa = PBXBuildFile; fileRef = 412C94616CEAE42EFF463384A753ADFE /* DirectDebitMandate.swift */; };
-		3FF1ABD1513808AFFB015C1F4AC05240 /* UXMode.swift in Sources */ = {isa = PBXBuildFile; fileRef = 47924BC49469497165E9E7E1D938D164 /* UXMode.swift */; };
-		42AC464A1D21292B63941D924AC6922B /* PrimerSDK-dummy.m in Sources */ = {isa = PBXBuildFile; fileRef = 1753FADFBFB5C3386D1673DF56C810B3 /* PrimerSDK-dummy.m */; };
-		43BD5F1D5D797CD5A6B223571C7CEF43 /* CardScannerViewController+SimpleScanDelegate.swift in Sources */ = {isa = PBXBuildFile; fileRef = A0242F9E235809D04D247BED5966C87D /* CardScannerViewController+SimpleScanDelegate.swift */; };
-		4484AC37A75142987BB057347371BCD3 /* Primer.swift in Sources */ = {isa = PBXBuildFile; fileRef = E81A3C7D9A9C2279FBA841E92197F383 /* Primer.swift */; };
-		45569FFA4A5750ED9E4E1D89D13BB425 /* PrimerFormViewController.swift in Sources */ = {isa = PBXBuildFile; fileRef = BDB09501E1B01155E20C5506CE00F051 /* PrimerFormViewController.swift */; };
-		45FB79B962EEF61D929ADBCCA75989AA /* PayPalTokenizationViewModel.swift in Sources */ = {isa = PBXBuildFile; fileRef = 05200E35089855D902007954508DFED7 /* PayPalTokenizationViewModel.swift */; };
-		46F74395EB132F07784E98FCAE39A629 /* EnsureWrappers.swift in Sources */ = {isa = PBXBuildFile; fileRef = F78DE1AA733B3895F577D68E5224D505 /* EnsureWrappers.swift */; };
-		4950547513B3C7DD7A556ACF22CE1455 /* SuccessMessage.swift in Sources */ = {isa = PBXBuildFile; fileRef = 67EE74124CC5EB7EEA89981A20304CAB /* SuccessMessage.swift */; };
+		2872D397EE7651743BC46C9555986B07 /* WebViewUtil.swift in Sources */ = {isa = PBXBuildFile; fileRef = D159A68A5580B9C4E29DC59B8B43A19B /* WebViewUtil.swift */; };
+		29E7DDC69DA5A4344D737177D37D330C /* ErrorHandler.swift in Sources */ = {isa = PBXBuildFile; fileRef = CDE9B2FB11AA667F8659393EF3F3D097 /* ErrorHandler.swift */; };
+		2A9607673B3AA57C50D8173391DE75A3 /* BankSelectorTokenizationViewModel.swift in Sources */ = {isa = PBXBuildFile; fileRef = AA95E248BBE470BE340E8D4B961F385F /* BankSelectorTokenizationViewModel.swift */; };
+		2B626706470AE45A7ADE5839F9B33B8E /* Primer.swift in Sources */ = {isa = PBXBuildFile; fileRef = 57DF455C22349BD60DCB196110347C88 /* Primer.swift */; };
+		2CC82ED2702EC6A8A275D3AC80B739C6 /* CancellablePromise.swift in Sources */ = {isa = PBXBuildFile; fileRef = 0FA8315B4673DFF85A0B70F7478FCCA6 /* CancellablePromise.swift */; };
+		2DD8A14DE87477B0D3D6794DA4D27862 /* PrimerButton.swift in Sources */ = {isa = PBXBuildFile; fileRef = F242CE1BBA58D5CEEC173447E21E3024 /* PrimerButton.swift */; };
+		3006BCF6D060B33AC7438CCC68FC9EC6 /* CatchWrappers.swift in Sources */ = {isa = PBXBuildFile; fileRef = 4F425FD1F632F4431DE2508D5168ED4F /* CatchWrappers.swift */; };
+		33FE4FCB85993ACD6E39FE3F16755EB8 /* PrimerTheme+Buttons.swift in Sources */ = {isa = PBXBuildFile; fileRef = D878B9C71B35BA07B1D2C4607728EC9E /* PrimerTheme+Buttons.swift */; };
+		34B1BDB732AA0FBA0A382F5A5716B13A /* PrimerTheme+Views.swift in Sources */ = {isa = PBXBuildFile; fileRef = 2E6DA42A3998ACD20860808B6741BF57 /* PrimerTheme+Views.swift */; };
+		37B2164E34E78F66173F96B271801370 /* after.swift in Sources */ = {isa = PBXBuildFile; fileRef = FE7C0B3AFE8980D096C1A4A66BA172CA /* after.swift */; };
+		37BCAB4D6CB13E6665F550F322F5E492 /* Validation.swift in Sources */ = {isa = PBXBuildFile; fileRef = E1FDAB6E97827FFE0A20452299F7AC0A /* Validation.swift */; };
+		37C347D34BD811B92A88C6D0E06B9283 /* PaymentMethodConfiguration.swift in Sources */ = {isa = PBXBuildFile; fileRef = DD498514D6F494D1C4CB3A28210C0348 /* PaymentMethodConfiguration.swift */; };
+		387C56C8931EFBD00C208455898563ED /* Cancellable.swift in Sources */ = {isa = PBXBuildFile; fileRef = 5DC36AD0EB6BFFF757BD85F5EA1A5A2D /* Cancellable.swift */; };
+		38FC4A0980DD635E1B0F97771CD76A0A /* RateLimitedDispatcherBase.swift in Sources */ = {isa = PBXBuildFile; fileRef = CA6F0B719D024901CE17827DD23F9951 /* RateLimitedDispatcherBase.swift */; };
+		3BC500EB2511D96FD2F22FE0655EAC98 /* Apaya.swift in Sources */ = {isa = PBXBuildFile; fileRef = 2E97654348CC3ADD626AD642AEE6C7A8 /* Apaya.swift */; };
+		3BE17890F868B7A217913B2DCF00D54E /* CoreDataDispatcher.swift in Sources */ = {isa = PBXBuildFile; fileRef = 771C7A44E1DDF81A46063AAF03EA49F4 /* CoreDataDispatcher.swift */; };
+		3E45C6A0B83153EE03DA0BCAA11831D0 /* PaymentMethodTokenizationRequest.swift in Sources */ = {isa = PBXBuildFile; fileRef = E362DF4CFFEB2F985B341BD3F96A6125 /* PaymentMethodTokenizationRequest.swift */; };
+		3F819FE59004CA86DB23D49201814B43 /* PrimerTheme+Inputs.swift in Sources */ = {isa = PBXBuildFile; fileRef = B32C4D3E52FC28C6BA9AB65796C9B1D2 /* PrimerTheme+Inputs.swift */; };
+		3F9BA50DB15AFD7DF9BF16502AD3AE1B /* PrimerCustomStyleTextField.swift in Sources */ = {isa = PBXBuildFile; fileRef = 79923FBE5143B31F523052818357CA16 /* PrimerCustomStyleTextField.swift */; };
+		406951A93D3A1FECF7C06E6DB7040716 /* Resolver.swift in Sources */ = {isa = PBXBuildFile; fileRef = BD1E99E4657B0E48D4EAE454FC755E04 /* Resolver.swift */; };
+		425A482EC3B41F76367FEDD18C9D9242 /* PrimerExpiryDateFieldView.swift in Sources */ = {isa = PBXBuildFile; fileRef = 0CF3B72505D1E66B5CCAFB21209A5BFB /* PrimerExpiryDateFieldView.swift */; };
+		4275E1DFF4CEC0D5405F26662E772B8E /* Logger.swift in Sources */ = {isa = PBXBuildFile; fileRef = 0D4C9F8C9E4CD2CA7B75B2EAAF0C1E84 /* Logger.swift */; };
+		45539D87B395A761D180880AEE864793 /* PaymentMethodConfigService.swift in Sources */ = {isa = PBXBuildFile; fileRef = 15F13934161261480DE8E19CCC1C1E0E /* PaymentMethodConfigService.swift */; };
+		45DA9EBF84441FE7E262932B94C30B7F /* VaultService.swift in Sources */ = {isa = PBXBuildFile; fileRef = C4797D2B816FCEA88E375B53A0915DCA /* VaultService.swift */; };
+		45E03A2130E6F21AF8144FD35331D98E /* PrimerDelegate.swift in Sources */ = {isa = PBXBuildFile; fileRef = B98AB6C6C8AFCB040577FB6D7843C120 /* PrimerDelegate.swift */; };
+		46CC4597260ECE141922782AEA1A4B33 /* Currency.swift in Sources */ = {isa = PBXBuildFile; fileRef = 8047A65CD25D9E1F3E134FB8B07F43E6 /* Currency.swift */; };
+		477DC1630349DA26FFC14F49910FB1A4 /* PrimerSDK-dummy.m in Sources */ = {isa = PBXBuildFile; fileRef = 1753FADFBFB5C3386D1673DF56C810B3 /* PrimerSDK-dummy.m */; };
+		479451FBA2F309253E94299361E1A9F5 /* ErrorViewController.swift in Sources */ = {isa = PBXBuildFile; fileRef = F0AB52A969D543B5D917F557F5D72CD0 /* ErrorViewController.swift */; };
 		4A94BB65671FE4DB0D4E62FFD9F191BB /* Pods-PrimerSDK_Example-umbrella.h in Headers */ = {isa = PBXBuildFile; fileRef = 3780FF276696624E5AD4A629D4CC4AD8 /* Pods-PrimerSDK_Example-umbrella.h */; settings = {ATTRIBUTES = (Public, ); }; };
-		4C195B2EAF9ECDA01A2791220489A646 /* UIColorExtension.swift in Sources */ = {isa = PBXBuildFile; fileRef = 5434EFC9418C3D03BBAA35AAE5C5DD26 /* UIColorExtension.swift */; };
-		4D06E3F82089CA6A06C2E0136C4D1048 /* sv.lproj in Resources */ = {isa = PBXBuildFile; fileRef = AE82AB151BBA9467DEB2D0660949E48D /* sv.lproj */; };
-		4F3018698E865736EB3D82746C2DAD35 /* ApplePay.swift in Sources */ = {isa = PBXBuildFile; fileRef = 545AD6C1E37DE740F5F71254C4683DC8 /* ApplePay.swift */; };
-		4F83B923AC458FE62DA74F72C6DF7927 /* Klarna.swift in Sources */ = {isa = PBXBuildFile; fileRef = BEBC639A128D35517481B6D251395A21 /* Klarna.swift */; };
-		5022EC1AB697E81FE524CDA1BA2F890A /* ExternalViewModel.swift in Sources */ = {isa = PBXBuildFile; fileRef = CF0E8ECA114132D4596978CB70365610 /* ExternalViewModel.swift */; };
-		51EF8DD551B6CF1431AEB30852EF77B9 /* Content.swift in Sources */ = {isa = PBXBuildFile; fileRef = F215EC3E7ED4020D1AF607E2AEB13C3F /* Content.swift */; };
-		535CF325D4BF72C271480CD4C6362CD2 /* PrimerThemeData+Deprecated.swift in Sources */ = {isa = PBXBuildFile; fileRef = 4420D54353AD0D4506A864BF34588623 /* PrimerThemeData+Deprecated.swift */; };
-		5365BD7629079ED62C4141690FD25978 /* PrimerThemeData.swift in Sources */ = {isa = PBXBuildFile; fileRef = B7E14E48A7B697D6F6CFEC9F70509FD5 /* PrimerThemeData.swift */; };
-		53BA3AF19621BCAC1D681028EDA1143A /* Apaya.swift in Sources */ = {isa = PBXBuildFile; fileRef = 87ECC571AA3D53FBE1B8A444E679BE63 /* Apaya.swift */; };
-		555B2C7E0D1443252244706F19C0D9D1 /* PrimerWebViewController.swift in Sources */ = {isa = PBXBuildFile; fileRef = 25C0EEE6AE8B1BA8A2B90F13126E4A76 /* PrimerWebViewController.swift */; };
-		56B5FAEBFDFEF5259833F577A682BF16 /* PaymentMethodToken.swift in Sources */ = {isa = PBXBuildFile; fileRef = 63A6891F300E67BA29222C0FD4D16490 /* PaymentMethodToken.swift */; };
+		4AD18BC5BC796AA49A92892123458EB0 /* 3DS.swift in Sources */ = {isa = PBXBuildFile; fileRef = 652FA5B10BE9185B597EE8495F113779 /* 3DS.swift */; };
+		4BBE15CA192B190FFCB86A275CC3FDE7 /* Consolable.swift in Sources */ = {isa = PBXBuildFile; fileRef = B8EA4AB9C8219A16404FE20AAC7A05CC /* Consolable.swift */; };
+		4BC065A70EA9464C08CB5A761DC3497B /* Keychain.swift in Sources */ = {isa = PBXBuildFile; fileRef = 628992146A3DC2D747C2BF5A0830A5B7 /* Keychain.swift */; };
+		4D8725EB4D841E3A20FA81F8C28D0EF5 /* PrimerSDK-PrimerResources in Resources */ = {isa = PBXBuildFile; fileRef = A8B3BC107C2BDC3C03D961866F721265 /* PrimerSDK-PrimerResources */; };
+		51001E4BBB1120A85CA6759F0CDEE544 /* AppState.swift in Sources */ = {isa = PBXBuildFile; fileRef = A830B6B6148B5D88F101B47D8526AF98 /* AppState.swift */; };
+		51DFB6C001DEBEC506A0799E91176210 /* when.swift in Sources */ = {isa = PBXBuildFile; fileRef = F2709F76E309C35F9711852DB55DB769 /* when.swift */; };
+		53786F1FB8C7C2240C5F2360F41BBA8C /* Icons.xcassets in Resources */ = {isa = PBXBuildFile; fileRef = 1267F9063244C97D0C650E02CA24014F /* Icons.xcassets */; };
+		53903E6BF49102E2082DEAEC826C10D3 /* MockPrimerAPIClient.swift in Sources */ = {isa = PBXBuildFile; fileRef = 3CE7FDA15EB5FF16E4ECE114D39EAAE8 /* MockPrimerAPIClient.swift */; };
+		5609565E1438DA785DF02CE76EE14B16 /* PrimerCardFormViewController.swift in Sources */ = {isa = PBXBuildFile; fileRef = A0D6BEF0902C827F879423F2ECC341B1 /* PrimerCardFormViewController.swift */; };
 		576CBFE7BB80FC46B6F006AE6E711708 /* Foundation.framework in Frameworks */ = {isa = PBXBuildFile; fileRef = EAB6F611E86A4758835A715E4B4184F6 /* Foundation.framework */; };
-		57CE57B16CB935DC9DF6050323E3B6F1 /* AnyEncodable.swift in Sources */ = {isa = PBXBuildFile; fileRef = FC873730165F52D510EB9C80D420921D /* AnyEncodable.swift */; };
-		57D5A0C90242C0525583D6EFAA5ADC09 /* PrimerViewController.swift in Sources */ = {isa = PBXBuildFile; fileRef = 4C3194FEC09B0023D257AABD89AB862A /* PrimerViewController.swift */; };
-		57E2081E623D86E97A61AC7B9A58C335 /* AnyDecodable.swift in Sources */ = {isa = PBXBuildFile; fileRef = D31F5CF5CFBDC1790C0A68B99E7AF032 /* AnyDecodable.swift */; };
-		5C27510719A9910072EEE09987745546 /* Colors.swift in Sources */ = {isa = PBXBuildFile; fileRef = 4DD3574B899B88AE41EF762C7579C5C0 /* Colors.swift */; };
-		5CA878C31F49F4F05304752436916366 /* JSONParser.swift in Sources */ = {isa = PBXBuildFile; fileRef = 4668748B37A7CAEBE45DD2BF6968C23E /* JSONParser.swift */; };
-		5D25F0E8D60F3C303F57DF7AC6CA6F8F /* DependencyInjection.swift in Sources */ = {isa = PBXBuildFile; fileRef = 2B10AE5A275C13BC7E019754DF6C297D /* DependencyInjection.swift */; };
-		5D669A43F218D4F245913C3B1580BD84 /* PrimerDelegate.swift in Sources */ = {isa = PBXBuildFile; fileRef = 0188000AA7043D9A516FE9A53057E0FD /* PrimerDelegate.swift */; };
-		5E43FFF43B463E49AAC6825419CBBBA7 /* Dimensions.swift in Sources */ = {isa = PBXBuildFile; fileRef = E369C85132A29747B0DF08DF1C9DAB86 /* Dimensions.swift */; };
-		611D21054BFD3F8C2CA0538F4213FEB8 /* hang.swift in Sources */ = {isa = PBXBuildFile; fileRef = E74B66B8DF9417A0C1C6813FD576B571 /* hang.swift */; };
-		6205546601B55B693E5E2323D533784E /* CancellablePromise.swift in Sources */ = {isa = PBXBuildFile; fileRef = 9624F6482744D8CCE5C27FA646162B66 /* CancellablePromise.swift */; };
-		634B33985EFF8B22A9B09DC32BE165AF /* PrimerTextField.swift in Sources */ = {isa = PBXBuildFile; fileRef = 27907E5B6656DA65D163EC94365BACEC /* PrimerTextField.swift */; };
-		65D7CC2097E9B140D4182894EF05A21E /* Logger.swift in Sources */ = {isa = PBXBuildFile; fileRef = EDDC705A4755002D373253EAE80E5FDB /* Logger.swift */; };
-		66512781B2CBB7EC47F4601C5271FAE2 /* PrimerError.swift in Sources */ = {isa = PBXBuildFile; fileRef = D11B85FEFFFC586BD763B34895B98196 /* PrimerError.swift */; };
-		68163E6093FFA7B833F2F968F161162D /* after.swift in Sources */ = {isa = PBXBuildFile; fileRef = 413CF1324CFD831F5EE65C4B34E25544 /* after.swift */; };
-		684701973282337D652CB319088AB59D /* ResumeHandlerProtocol.swift in Sources */ = {isa = PBXBuildFile; fileRef = E852ABF7AFC47EDC314DC6C7E8C613E3 /* ResumeHandlerProtocol.swift */; };
-		698400694A5DEC8921E737DC9D2E7059 /* FinallyWrappers.swift in Sources */ = {isa = PBXBuildFile; fileRef = 3514A7498161A382E68728DF26D15F87 /* FinallyWrappers.swift */; };
-		69FC5E23711E778C72290FD5C1C49426 /* FormType.swift in Sources */ = {isa = PBXBuildFile; fileRef = 8E8FE72833DCFD3852227CF683102B4F /* FormType.swift */; };
-		6B9251240D26169AAAA36AB32218C169 /* PaymentMethodComponent.swift in Sources */ = {isa = PBXBuildFile; fileRef = 531A22FF15081F80B1578DE96CD89F25 /* PaymentMethodComponent.swift */; };
-		6BC8C160ED2CCCC281EF8EDF4F54863D /* Box.swift in Sources */ = {isa = PBXBuildFile; fileRef = 4687BB031C3B353D3213703E516159E3 /* Box.swift */; };
-		6D8E550C84A9E33F25DC29269CDDFA9E /* Mask.swift in Sources */ = {isa = PBXBuildFile; fileRef = A59F2265C0F28C97E27BFEEED95B6925 /* Mask.swift */; };
-		6FD10192FD3593CE05046FC4147157AB /* ReloadDelegate.swift in Sources */ = {isa = PBXBuildFile; fileRef = 549590F06ED3E038885B778E7C41D6F3 /* ReloadDelegate.swift */; };
-		70026C78EB1220DDD529B755E082151F /* FormTokenizationViewModel.swift in Sources */ = {isa = PBXBuildFile; fileRef = 7DD8327F2FAC4EBA0DDD0873839EB7FD /* FormTokenizationViewModel.swift */; };
-		70B5B995B399533316BDC3BD42A97CD7 /* Throwable.swift in Sources */ = {isa = PBXBuildFile; fileRef = B31E00DA5F2773A9E5C983007309A4DE /* Throwable.swift */; };
-		716200DEB6FB65FE727BBB3D95CA525F /* LogEvent.swift in Sources */ = {isa = PBXBuildFile; fileRef = 5301A546B2CA297A5ACA406E975ACAE2 /* LogEvent.swift */; };
-		72DB22DE5706E9A0E0C8E0BAA0E45B6B /* Validation.swift in Sources */ = {isa = PBXBuildFile; fileRef = 43BD80516079DC24FDB8B4FDC4898429 /* Validation.swift */; };
-		73A793C4E92FA55F26216CADBA47A1F0 /* fr.lproj in Resources */ = {isa = PBXBuildFile; fileRef = 14054230B4F86738E058DECCB65B2D45 /* fr.lproj */; };
-		781DCA6D2D1F9F06C1E51A415B98F757 /* PrimerTheme+Inputs.swift in Sources */ = {isa = PBXBuildFile; fileRef = 016AB405A471BB395621121F3EE00630 /* PrimerTheme+Inputs.swift */; };
-		7C3C4E824516EA363DC98365A2D5A71D /* PayPal.swift in Sources */ = {isa = PBXBuildFile; fileRef = 5866CB4397350273C1E1BBD48DE0FC40 /* PayPal.swift */; };
-		7E04AD85D4C631261D057FE3FCF4B2D8 /* when.swift in Sources */ = {isa = PBXBuildFile; fileRef = B53326BD2B56CAA887D82695750E6651 /* when.swift */; };
-		7E5CA63265321683AC04E4FE2F25563D /* RateLimitedDispatcherBase.swift in Sources */ = {isa = PBXBuildFile; fileRef = 447AAA0B37396462296AFE05B6A22152 /* RateLimitedDispatcherBase.swift */; };
-		7EBA01D766967B69338D1FE7C97BF324 /* PaymentMethodTokenizationViewModel.swift in Sources */ = {isa = PBXBuildFile; fileRef = 6C80A497CB66A5F7A7FCE670D7FC330E /* PaymentMethodTokenizationViewModel.swift */; };
-		7EDEFDE3590DAF0C03897058A9121A8C /* CardComponentsManager.swift in Sources */ = {isa = PBXBuildFile; fileRef = 908380490D581320C91C63A76A239A9E /* CardComponentsManager.swift */; };
-		7F6A04C6B7E4F48A651BCA41FF6515DA /* PaymentMethodTokenizationRequest.swift in Sources */ = {isa = PBXBuildFile; fileRef = 0F46953BA5CF51A97F4FA3AE1417315D /* PaymentMethodTokenizationRequest.swift */; };
-		808775883571E0A6601BF41217086054 /* PrimerTextFieldView.swift in Sources */ = {isa = PBXBuildFile; fileRef = AEF88DECE389152E811727B5316CE466 /* PrimerTextFieldView.swift */; };
-		80B943E97A1145922A0F4C9AC30BC0F7 /* CatchWrappers.swift in Sources */ = {isa = PBXBuildFile; fileRef = CD4B3DEE86F275225783E8C2877EE3AD /* CatchWrappers.swift */; };
-		866A772B735BC2F7EB20DC43306D81BA /* Catchable.swift in Sources */ = {isa = PBXBuildFile; fileRef = 0C1859CCA1FC903A30A32E19020A46A0 /* Catchable.swift */; };
-		8A878A4D8C6118F5DA0372CA65E6D548 /* PaymentResponse.swift in Sources */ = {isa = PBXBuildFile; fileRef = 9FEC57AF390E6ACF2D96EC16653E4F46 /* PaymentResponse.swift */; };
-		8BB9BD57BC57E1A91E00A36DBA3E4151 /* Parser.swift in Sources */ = {isa = PBXBuildFile; fileRef = 0E4591A6722AC053454C1D6B33F97B42 /* Parser.swift */; };
-		8BBB896AE4CC38E113807A9EA7CD95AD /* TokenizationService.swift in Sources */ = {isa = PBXBuildFile; fileRef = E847F0B6F17EEF6E1A3D79BEFF93D99B /* TokenizationService.swift */; };
-		8D1489316ABA0905FF60B1A53EEC5F78 /* PrimerNibView.swift in Sources */ = {isa = PBXBuildFile; fileRef = 6AB1172431C8FE75D1BF332A4B422053 /* PrimerNibView.swift */; };
-		8EBE8AE2CCE8D44E71A1BFD38FEF4717 /* CheckoutModule.swift in Sources */ = {isa = PBXBuildFile; fileRef = 4C04817D131F7862068226CB693B2811 /* CheckoutModule.swift */; };
-		90C36ABBE06B588897B7BA422EDEB9DD /* PrimerCardNumberFieldView.swift in Sources */ = {isa = PBXBuildFile; fileRef = 9546F7D5627280002FA393EB3F0CB76C /* PrimerCardNumberFieldView.swift */; };
-		91314924E2EF36507AF62B30E16D0BCB /* CancelContext.swift in Sources */ = {isa = PBXBuildFile; fileRef = 0FC99A2562A78B6CD9C72E1A9DA9A789 /* CancelContext.swift */; };
-		91CBF4247CFC60F306C0144033CB1B66 /* PrimerVaultManagerViewController.swift in Sources */ = {isa = PBXBuildFile; fileRef = AE63A2BC1B99CDB25DB5EFC416A21B55 /* PrimerVaultManagerViewController.swift */; };
-		92448D6EE52A8335CF086BFDB1406014 /* BankSelectorTokenizationViewModel.swift in Sources */ = {isa = PBXBuildFile; fileRef = FCF73033EEEEB5D95514A3758CF53E0C /* BankSelectorTokenizationViewModel.swift */; };
-		92A6A4BCFC1CEC3DFFB3ECC3BB23A0A3 /* VaultPaymentMethodView.swift in Sources */ = {isa = PBXBuildFile; fileRef = 7D44E94311337FA0D3B4656B11584DDE /* VaultPaymentMethodView.swift */; };
-		95D22035A75E8833E262F715AD74B8E3 /* PrimerTableViewCell.swift in Sources */ = {isa = PBXBuildFile; fileRef = 66B3EFD7FFBC5527977788F6FB16676D /* PrimerTableViewCell.swift */; };
-		975CE4C566DF267AFBB2809DEEB339DF /* PaymentMethodConfigService.swift in Sources */ = {isa = PBXBuildFile; fileRef = 0836C2F698A39FD9DA866F88B3CE363F /* PaymentMethodConfigService.swift */; };
-		978DE802E95FD7EC5ED9BF17768697F5 /* 3DS.swift in Sources */ = {isa = PBXBuildFile; fileRef = 295CC62257FC51F51E33B40C8B5DCBBF /* 3DS.swift */; };
-		9C0F75B903731DDA3EB41AE16E09EA70 /* PrimerGenericTextFieldView.swift in Sources */ = {isa = PBXBuildFile; fileRef = C942BCDFC0ED9ADD7F70759A33ADF80D /* PrimerGenericTextFieldView.swift */; };
-		9D538FCF685A900C63D275D452BC745B /* PrimerSDK-umbrella.h in Headers */ = {isa = PBXBuildFile; fileRef = 48CE17ABEDB356883F87C26408207B69 /* PrimerSDK-umbrella.h */; settings = {ATTRIBUTES = (Public, ); }; };
-		9E3235464582DFD73AAB5F2CDDF868E7 /* PrimerTheme+Views.swift in Sources */ = {isa = PBXBuildFile; fileRef = 88491BF523C05AB23F36608E75EADF61 /* PrimerTheme+Views.swift */; };
-		9EEBBBD13CC703DA5A5C9AD71BE5DC79 /* Configuration.swift in Sources */ = {isa = PBXBuildFile; fileRef = 979C2820757032C00849EFE5B0E04B4B /* Configuration.swift */; };
-		9F6628E2CA8A1D1E9BFDCEB065D6489F /* DateExtension.swift in Sources */ = {isa = PBXBuildFile; fileRef = 5502FFB558FE482A11FCC4290F00BA81 /* DateExtension.swift */; };
-		A707DC2E42BBAE44532318D15202CE11 /* CancellableCatchable.swift in Sources */ = {isa = PBXBuildFile; fileRef = 3C6CBF2610C9E5E8BE05482AE4007DB9 /* CancellableCatchable.swift */; };
-		A7FB511661C3644EE2C44B47DC172B4A /* ThenableWrappers.swift in Sources */ = {isa = PBXBuildFile; fileRef = D85DFA41C66903A8B855FB3A7BFB51E8 /* ThenableWrappers.swift */; };
-		ACC66D2348F5B24577768436493FDB43 /* PrimerCVVFieldView.swift in Sources */ = {isa = PBXBuildFile; fileRef = AF759EAF541C53940994795273197ABC /* PrimerCVVFieldView.swift */; };
-		AD09152BF84E0ACDC2EBC713ADF81AC4 /* PrimerButton.swift in Sources */ = {isa = PBXBuildFile; fileRef = 56827AA23DE2CDC9F51094C2A80A5EAF /* PrimerButton.swift */; };
-		AD947425BF6612BB5DA46905FD91E8B5 /* VaultPaymentMethodViewModel.swift in Sources */ = {isa = PBXBuildFile; fileRef = BFDFF9727294FCA9C6D116F3D818EFF1 /* VaultPaymentMethodViewModel.swift */; };
-		AE84DA308DE575FB9FD2505EB6904594 /* CancellableThenable.swift in Sources */ = {isa = PBXBuildFile; fileRef = 03CC82217C3635BEFD2D6F2C296E1029 /* CancellableThenable.swift */; };
-		AF272182D1E95C0FA18A53D087687FF1 /* Resolver.swift in Sources */ = {isa = PBXBuildFile; fileRef = A9CB2F3444BC38E2677EE00DF8BD199E /* Resolver.swift */; };
-		AFBB1CBEB0F43F2B268CECA9478D9464 /* WrapperProtocols.swift in Sources */ = {isa = PBXBuildFile; fileRef = 7F8B8A9D2F8B85EE21873AAF32D0F8F7 /* WrapperProtocols.swift */; };
-		B08A98C896C1DE5B052850AD0483983D /* GuaranteeWrappers.swift in Sources */ = {isa = PBXBuildFile; fileRef = A313499DCD0778220B9E300C61B84A3F /* GuaranteeWrappers.swift */; };
-		B3BCA52237396FB0366BBC2761DD8270 /* DirectDebitService.swift in Sources */ = {isa = PBXBuildFile; fileRef = F75F2A9D4EE4F41347B7A92DB274E4B6 /* DirectDebitService.swift */; };
-		B3C958EE7C8CC585BCF3E336A7CFCC7D /* PrimerScrollView.swift in Sources */ = {isa = PBXBuildFile; fileRef = 3397310AF052286E1D02F992C9D9BA02 /* PrimerScrollView.swift */; };
-		B45092C027C4FEC8982EC64D817CA17A /* PrimerImage.swift in Sources */ = {isa = PBXBuildFile; fileRef = FFF8261EB49CF2ACBD2C3EC5BD153389 /* PrimerImage.swift */; };
-		B452E4E0BAF014BD3E4E0172B0CA3EC7 /* CardButton.swift in Sources */ = {isa = PBXBuildFile; fileRef = 0830ED3BC9DD32D49D9FE4FE3FEA9890 /* CardButton.swift */; };
-		B66181D988313F70394545CFCA9A27EC /* ApplePayTokenizationViewModel.swift in Sources */ = {isa = PBXBuildFile; fileRef = CB6EE94E89A113EBBCE97830F90D3BFA /* ApplePayTokenizationViewModel.swift */; };
-		BAA6855E4BEB69BB68D92898302670D5 /* PrimerContainerViewController.swift in Sources */ = {isa = PBXBuildFile; fileRef = 0C2494B1F172C65975B692110144C272 /* PrimerContainerViewController.swift */; };
-		BC26175BE2694071C29F5453D6976E70 /* PrimerContent.swift in Sources */ = {isa = PBXBuildFile; fileRef = ADBD9C4FD0CD23F6E25614775CA0C750 /* PrimerContent.swift */; };
-		BD1DC89A7CD554FB8BE9E9303FB76D5E /* PrimerSDK-PrimerResources in Resources */ = {isa = PBXBuildFile; fileRef = A8B3BC107C2BDC3C03D961866F721265 /* PrimerSDK-PrimerResources */; };
-		BD3B28DBE0AB610E5F680F0B6A58257E /* PresentationController.swift in Sources */ = {isa = PBXBuildFile; fileRef = C78F91C27CDC8EA3377470F7F9D3DFCE /* PresentationController.swift */; };
-		BF1C0B52D404639D0C72186DD8F6FC60 /* PrimerSettings.swift in Sources */ = {isa = PBXBuildFile; fileRef = 202F5827A8BCA311EC2767165A94BF8C /* PrimerSettings.swift */; };
-		C1B83D3190D9F0FB87EC121F873A5D8F /* PrimerCustomStyleTextField.swift in Sources */ = {isa = PBXBuildFile; fileRef = F8015D9A51ACB72D782EF1546AFBC345 /* PrimerCustomStyleTextField.swift */; };
-		C2775761FEC6A40B67210C311D805F01 /* ClientTokenService.swift in Sources */ = {isa = PBXBuildFile; fileRef = FB0DF2EE70DB95898B589D501CA9A5AA /* ClientTokenService.swift */; };
-		C65C14C2215B231317263DA48DB24368 /* PrimerTheme+Colors.swift in Sources */ = {isa = PBXBuildFile; fileRef = 8C227E25A516771FB87BAC084EA6982B /* PrimerTheme+Colors.swift */; };
-		C6735D5620B2C87D06A4F3D1576222D3 /* ConcurrencyLimitedDispatcher.swift in Sources */ = {isa = PBXBuildFile; fileRef = 155DF643677FEB4B20E33F9162DCB2C1 /* ConcurrencyLimitedDispatcher.swift */; };
-		C72C5E42A00387F062CB94B9AA8EC218 /* Error.swift in Sources */ = {isa = PBXBuildFile; fileRef = 7908D9DCEA15BDBE7B912B8870219C48 /* Error.swift */; };
-		C83CC55ADAE71D8763A56C0AD2F96F9D /* PrimerCardFormViewController.swift in Sources */ = {isa = PBXBuildFile; fileRef = 72F60DA92A349AD442074828A3E57101 /* PrimerCardFormViewController.swift */; };
-		CEF3D222A534818395CB9B07B1594D9A /* UserDefaultsExtension.swift in Sources */ = {isa = PBXBuildFile; fileRef = A2FECE6FB943580B434BE36FD35048C8 /* UserDefaultsExtension.swift */; };
-		CEFD83A83D478AB1963BD2930926F76E /* PrimerUniversalCheckoutViewController.swift in Sources */ = {isa = PBXBuildFile; fileRef = 0FAC22EFC238963D696270C810367622 /* PrimerUniversalCheckoutViewController.swift */; };
-		CF017AF48A4ABD408E2C7C7131120E7F /* IntExtension.swift in Sources */ = {isa = PBXBuildFile; fileRef = 03E1E1487A7EAB5F7DA5639C22AA98A6 /* IntExtension.swift */; };
-		CF2660C8DC620EE01305786DF76FFA06 /* Promise.swift in Sources */ = {isa = PBXBuildFile; fileRef = F898FE85B31EF5EA435EE98D5D3D019C /* Promise.swift */; };
-		D26827F88C2BF0F795E390C3E3A9B422 /* CardScannerViewController.swift in Sources */ = {isa = PBXBuildFile; fileRef = 89C84B9AB9B095067C98F0F39F1F3736 /* CardScannerViewController.swift */; };
-		D3301FDC9EFFD82488B7D5960B7EC618 /* ExternalPaymentMethodTokenizationViewModel.swift in Sources */ = {isa = PBXBuildFile; fileRef = 73F082D72F85A10C306BCA18D08590D4 /* ExternalPaymentMethodTokenizationViewModel.swift */; };
-		D37D94FCF71002FE16D149A8C88648CF /* PrimerRootViewController.swift in Sources */ = {isa = PBXBuildFile; fileRef = 716BCE8446C0B1398680847022AAB96E /* PrimerRootViewController.swift */; };
-		D3C76E88E36872FB717B9C204B72C4DF /* Queue.swift in Sources */ = {isa = PBXBuildFile; fileRef = A05115D21F09A661787FBE1228A0B694 /* Queue.swift */; };
-		D54CC6F58D8D2409E31771289C8DF482 /* PrimerTheme+Borders.swift in Sources */ = {isa = PBXBuildFile; fileRef = 92D5D8B663B54DB78CEE06E649E81FA8 /* PrimerTheme+Borders.swift */; };
-		D54F259F0C76A842289DDEAFB213F02D /* BankSelectorViewController.swift in Sources */ = {isa = PBXBuildFile; fileRef = 1956121B182AAB6AFA20234E6E813AFC /* BankSelectorViewController.swift */; };
+		57E748F1BC3E9F884B9F7EFC93969088 /* PrimerContent.swift in Sources */ = {isa = PBXBuildFile; fileRef = 222AE23D995CB607839A70766320CE67 /* PrimerContent.swift */; };
+		58380A25019026ADF3A39F26646DE59C /* PrimerTextField.swift in Sources */ = {isa = PBXBuildFile; fileRef = 5CF7BFA1CA0BFDC132FFF41199340213 /* PrimerTextField.swift */; };
+		5A19D06D1546B9ECD1A37AD711A69534 /* PrimerTheme.swift in Sources */ = {isa = PBXBuildFile; fileRef = 28351834DF0AC459BAC12D3538018F42 /* PrimerTheme.swift */; };
+		5D0264FB229E425C12E9EE311497B82F /* VaultCheckoutViewModel.swift in Sources */ = {isa = PBXBuildFile; fileRef = 71DE6883767CF5230772ADF38EF60F0A /* VaultCheckoutViewModel.swift */; };
+		604E5FCFFD006AE5924473AA4709BFC7 /* OrderItem.swift in Sources */ = {isa = PBXBuildFile; fileRef = 7BA4D1DFF655689314477D0597EC7DC5 /* OrderItem.swift */; };
+		634DAB230247DF3A3B16ED302627ABD4 /* ConcurrencyLimitedDispatcher.swift in Sources */ = {isa = PBXBuildFile; fileRef = 9DE2A587856522CEEB67D49FAB5B2109 /* ConcurrencyLimitedDispatcher.swift */; };
+		636468D47DD9A74743E2D58447F5BBDA /* PrimerFlowEnums.swift in Sources */ = {isa = PBXBuildFile; fileRef = C43AC03AA69F4BBF62D1EFB4BFC0E8E9 /* PrimerFlowEnums.swift */; };
+		64212DA9DDE4BBFD7D62CCBB665562CD /* PaymentMethodToken.swift in Sources */ = {isa = PBXBuildFile; fileRef = 4566D12D8E50C22EC6043D8EF234E993 /* PaymentMethodToken.swift */; };
+		648D6A0A9A3F0124BE0B517005CA3C89 /* race.swift in Sources */ = {isa = PBXBuildFile; fileRef = B1BE47E46531B73C6CCAF5460E385D4D /* race.swift */; };
+		650DE904EB28804628B56DC13DEDAF0C /* CancelContext.swift in Sources */ = {isa = PBXBuildFile; fileRef = 0B26B80BF8479A7DA3337972D1240BFF /* CancelContext.swift */; };
+		65D0A5FD0724507BEBAFC6BA9A7DD67A /* FormTokenizationViewModel.swift in Sources */ = {isa = PBXBuildFile; fileRef = AB1B480EBDA089F894359111F84D1072 /* FormTokenizationViewModel.swift */; };
+		67680ACDAB38E7ECC7AAF5F99BC4661F /* URLSessionStack.swift in Sources */ = {isa = PBXBuildFile; fileRef = 229F49B8E23DBD3B06DF8C9B151226C0 /* URLSessionStack.swift */; };
+		6BAD8E5D2813F6FD99C73D971679E138 /* ResumeHandlerProtocol.swift in Sources */ = {isa = PBXBuildFile; fileRef = FE45C26AEEDB838675E14975A81CF3F8 /* ResumeHandlerProtocol.swift */; };
+		6BF8BBBFD5C12E1D0DDB9AEFA95D1E3B /* DataExtension.swift in Sources */ = {isa = PBXBuildFile; fileRef = F2D9628E4DD0B05D45C73AC74CD25687 /* DataExtension.swift */; };
+		6C710530CD54C1D722662B48AA13026B /* PrimerTheme+Borders.swift in Sources */ = {isa = PBXBuildFile; fileRef = 2E4E1B20F5B2565927C78468ABB95752 /* PrimerTheme+Borders.swift */; };
+		6CB0DE86F6F5309B4C99FA6486CF66F3 /* Content.swift in Sources */ = {isa = PBXBuildFile; fileRef = 31E4D70D89BAD59A89042326E85B8C75 /* Content.swift */; };
+		6E213C93C471BFA2639D1C6424E9ABCC /* PaymentMethodTokenizationViewModel.swift in Sources */ = {isa = PBXBuildFile; fileRef = 3AD41A6B835B1E8052BE8D4646A26270 /* PaymentMethodTokenizationViewModel.swift */; };
+		6E56C660168F6B3F77153E52587A8E3C /* WrapperProtocols.swift in Sources */ = {isa = PBXBuildFile; fileRef = 0CBE052B786A6F5F97FBC879ACDDF884 /* WrapperProtocols.swift */; };
+		700CBE2A2B4AF096D9A85DD5A79CF0C7 /* AnalyticsService.swift in Sources */ = {isa = PBXBuildFile; fileRef = 02B0C64D851DD4C4DDB27B08ED8EC2B3 /* AnalyticsService.swift */; };
+		72300FCB1AA00A5F3C9360C1E375DAD6 /* Promise.swift in Sources */ = {isa = PBXBuildFile; fileRef = 9A9EF8929A3F61C9A1A4A0825EAE14CD /* Promise.swift */; };
+		72E9329B49C55FBD73780A9BBF575151 /* LogEvent.swift in Sources */ = {isa = PBXBuildFile; fileRef = B3A0650D4F04D769AB321DA7340382A4 /* LogEvent.swift */; };
+		732F205A8739D41E399B320DE3E0AD50 /* PrimerAPI.swift in Sources */ = {isa = PBXBuildFile; fileRef = ABBD22BACC097A6777C8C9E2ADB82B7C /* PrimerAPI.swift */; };
+		73F4BACE658970FA0F4BB8BB84C8E477 /* PrimerInputViewController.swift in Sources */ = {isa = PBXBuildFile; fileRef = 3761304ED205BEE16B72BA49B3DBF7C8 /* PrimerInputViewController.swift */; };
+		7414E0C180D94DA1196FC7BE3D229072 /* fr.lproj in Resources */ = {isa = PBXBuildFile; fileRef = 5939998DCB4C76E118C1E67C9E157D0F /* fr.lproj */; };
+		75C830032AC267B63E2420E488754795 /* AnalyticsEvent.swift in Sources */ = {isa = PBXBuildFile; fileRef = 24F8FDEC009E09175AD2AFD629615C34 /* AnalyticsEvent.swift */; };
+		767D545F7EE1B8A20E8214C91C2D19C8 /* Dimensions.swift in Sources */ = {isa = PBXBuildFile; fileRef = 8C24510A434F5C0F91069C97F78D74EF /* Dimensions.swift */; };
+		77DFDDA9E3EC595A46060FFE0E62A404 /* UIKit.framework in Frameworks */ = {isa = PBXBuildFile; fileRef = D245E0514AAC1A2B9A6D5EA2F383E90F /* UIKit.framework */; };
+		79392E5931D28EC1678127D32EF1D383 /* PresentationController.swift in Sources */ = {isa = PBXBuildFile; fileRef = 9DAB598BF1FE4C5CBB247D21F4D1AE45 /* PresentationController.swift */; };
+		7A759BE842EC56E81E77E71AEC12C6E0 /* URLExtension.swift in Sources */ = {isa = PBXBuildFile; fileRef = A8412A013B98B01C493295F24614C29C /* URLExtension.swift */; };
+		7B58BACC8A7F51D9CEE77AA0FF0EAC0E /* PrimerTheme+TextStyles.swift in Sources */ = {isa = PBXBuildFile; fileRef = BE3548FA43376B2E3B5E8589EEEF8D43 /* PrimerTheme+TextStyles.swift */; };
+		7F04DF2C357CB5EC48E66E4B7377C44C /* firstly.swift in Sources */ = {isa = PBXBuildFile; fileRef = 376C445DD057671A40102F4C71CE8D01 /* firstly.swift */; };
+		802C07C93B39B4368C10A8B7FC0CA409 /* UIColorExtension.swift in Sources */ = {isa = PBXBuildFile; fileRef = 845C391CE1580D932FC8B59CCF33905E /* UIColorExtension.swift */; };
+		809A2647C31873F3168A907587E54526 /* ApplePayTokenizationViewModel.swift in Sources */ = {isa = PBXBuildFile; fileRef = C2A870981DD8EBC042D58BFD25FF1DD8 /* ApplePayTokenizationViewModel.swift */; };
+		833D7A1A99FC00C817E7845491B754CB /* PrimerLoadingViewController.swift in Sources */ = {isa = PBXBuildFile; fileRef = 04FA62715B3703C051150732326F70AE /* PrimerLoadingViewController.swift */; };
+		8380C7AC1DE7D5912599C22B4BB8843F /* BankSelectorViewController.swift in Sources */ = {isa = PBXBuildFile; fileRef = FBEA28488F8BFC64AF503BB5498C4977 /* BankSelectorViewController.swift */; };
+		83911FC14B467EC5885F3DED469813D4 /* PrimerAPIClient+3DS.swift in Sources */ = {isa = PBXBuildFile; fileRef = 5437889D388DEFBB07E02A5A1ACFFD57 /* PrimerAPIClient+3DS.swift */; };
+		83BA35BD55749D8605DB2AEDED6C2315 /* PayPal.swift in Sources */ = {isa = PBXBuildFile; fileRef = E4DBC9AFC4691AB5309D057220677EF2 /* PayPal.swift */; };
+		869D6096AE426C4941E705171AA0F70B /* PrimerContainerViewController.swift in Sources */ = {isa = PBXBuildFile; fileRef = EB96E7969F088FD1B87B24D916F3FCBC /* PrimerContainerViewController.swift */; };
+		88EA11892B500AD7CB885DFC8BC7550E /* Endpoint.swift in Sources */ = {isa = PBXBuildFile; fileRef = F18433C8E37D8D09B4E1D47EEB1C0F81 /* Endpoint.swift */; };
+		8B37C8230BF913440D83B0F87F8A883A /* Queue.swift in Sources */ = {isa = PBXBuildFile; fileRef = E0487A4AF7551B22AA0F513E0CB110CE /* Queue.swift */; };
+		8B5DAC8061BC98DA4694D91966643CAA /* Dispatcher.swift in Sources */ = {isa = PBXBuildFile; fileRef = 885E7E665991BCF3660B8B025D51F1B2 /* Dispatcher.swift */; };
+		8D5C714ED74C3861A4B0099F1E78A41F /* PrimerSDK-umbrella.h in Headers */ = {isa = PBXBuildFile; fileRef = 48CE17ABEDB356883F87C26408207B69 /* PrimerSDK-umbrella.h */; settings = {ATTRIBUTES = (Public, ); }; };
+		8DBF5BC012DEBF9A24E28CECB6C09293 /* ClientSession.swift in Sources */ = {isa = PBXBuildFile; fileRef = 94BE1685CDC4F3BF456B2F5ADA2AFEC6 /* ClientSession.swift */; };
+		8E89AD900B43EA8AAC5020FA87CC649A /* PaymentMethodComponent.swift in Sources */ = {isa = PBXBuildFile; fileRef = D7CCA8D02E990633B39CAB4DD76C5997 /* PaymentMethodComponent.swift */; };
+		8EADD751C3B60B216D41D7ED6CE2DC1B /* PrimerWebViewController.swift in Sources */ = {isa = PBXBuildFile; fileRef = 07989D5BBA0C10DD351ADF4CEC7E02EA /* PrimerWebViewController.swift */; };
+		90C03CF5DEFF50782B2CA372394FDEB2 /* PrimerCardholderNameFieldView.swift in Sources */ = {isa = PBXBuildFile; fileRef = B915CB486F658E6EABF9ADD64BFC1929 /* PrimerCardholderNameFieldView.swift */; };
+		9234F0CD7245AFC86DE2D0F27FB11294 /* PostalCode.swift in Sources */ = {isa = PBXBuildFile; fileRef = FF72B032E7351A72FFFD200089351883 /* PostalCode.swift */; };
+		92C21C72F0C74B0B90B7EC9FBF2182A7 /* BankTableViewCell.swift in Sources */ = {isa = PBXBuildFile; fileRef = 3056FDE94C70611F2D7C7DDB0E5F3C3A /* BankTableViewCell.swift */; };
+		9400B4D9767251ABDFC968BA8C168153 /* AdyenDotPay.swift in Sources */ = {isa = PBXBuildFile; fileRef = E73A0577425B663077C64F56D2FA9A93 /* AdyenDotPay.swift */; };
+		940F42D7B74FF9A5E03D62250EF9386D /* Foundation.framework in Frameworks */ = {isa = PBXBuildFile; fileRef = EAB6F611E86A4758835A715E4B4184F6 /* Foundation.framework */; };
+		947156D9B6CDC333F9FE8057CBD51153 /* sv.lproj in Resources */ = {isa = PBXBuildFile; fileRef = 268B6E23AB8314D0816482A4234B1C2A /* sv.lproj */; };
+		96F2340EDEE0E2C9E6A490B8895E3E51 /* Throwable.swift in Sources */ = {isa = PBXBuildFile; fileRef = 5982CD4CFE6584CECCB9C945086FEC4A /* Throwable.swift */; };
+		99315C0C33501ADA4D073C8A827BDF1F /* VaultPaymentMethodView.swift in Sources */ = {isa = PBXBuildFile; fileRef = 8CF11B7CA7ADD8B37A82568DB17C534D /* VaultPaymentMethodView.swift */; };
+		9959385ACBBE569D9B7B549E4735023C /* PrimerScrollView.swift in Sources */ = {isa = PBXBuildFile; fileRef = 8B822CC1B6A089D4B268B60F6ED08C1A /* PrimerScrollView.swift */; };
+		9A96A3B03DE9B5478F8163E40E393582 /* PrimerCardNumberFieldView.swift in Sources */ = {isa = PBXBuildFile; fileRef = 1BFA87A7F575FA99146ED4E2663D2181 /* PrimerCardNumberFieldView.swift */; };
+		9AB1AC2424BA81B26CCE7614FE08D715 /* Connectivity.swift in Sources */ = {isa = PBXBuildFile; fileRef = D1CDFE668DE1658D93CFCEB14BF3127D /* Connectivity.swift */; };
+		9B38916C706A9D52ACB111E20026179C /* PrimerTheme+Colors.swift in Sources */ = {isa = PBXBuildFile; fileRef = 4CF93D553D4B61592FDE93947E5AD39C /* PrimerTheme+Colors.swift */; };
+		9C9B8C58973DAA084EF597A019777070 /* AnyEncodable.swift in Sources */ = {isa = PBXBuildFile; fileRef = 444AA88BD0EB29BACACA31AFCEBD0689 /* AnyEncodable.swift */; };
+		9CC0BE7BADF95CBD5F99B6B87BA71C66 /* Device.swift in Sources */ = {isa = PBXBuildFile; fileRef = 4A8B136165F2C77789AED90C697C5CD3 /* Device.swift */; };
+		9FB133DB66E2E05AA546F05E394A013E /* PrimerThemeData+Deprecated.swift in Sources */ = {isa = PBXBuildFile; fileRef = 806F91F010271E529F7BAB7D3BF71EDD /* PrimerThemeData+Deprecated.swift */; };
+		A1071F66723E3A8621F9DD76B247D075 /* FormType.swift in Sources */ = {isa = PBXBuildFile; fileRef = EAD3E7472220240A0B5857C2DF8A8F28 /* FormType.swift */; };
+		A17F23C468441C1FD0B7B3E0F29B6DBC /* DateExtension.swift in Sources */ = {isa = PBXBuildFile; fileRef = 2B778387AA67EF333A5916E3A4ED38C1 /* DateExtension.swift */; };
+		A884477D6C8FAA4C2CA55ABEB614B9F2 /* PrimerPostalCodeFieldView.swift in Sources */ = {isa = PBXBuildFile; fileRef = A0B775D5CDA70F539CF8B8371F146A3C /* PrimerPostalCodeFieldView.swift */; };
+		A9A1169CAE5EB7FB239977A825740B5C /* PrimerGenericTextFieldView.swift in Sources */ = {isa = PBXBuildFile; fileRef = 03669F6CA3456E0D41C7EB9ADE266FF0 /* PrimerGenericTextFieldView.swift */; };
+		AA1BCF682E2F98571E29948093D18705 /* PrimerNavigationBar.swift in Sources */ = {isa = PBXBuildFile; fileRef = 8D95A2483C69E71F179BD46008C7F103 /* PrimerNavigationBar.swift */; };
+		AB6AF1AA32B80534F49015909221071F /* UXMode.swift in Sources */ = {isa = PBXBuildFile; fileRef = 73E973E069FEC00C64D01163307FD3A5 /* UXMode.swift */; };
+		AC5F595DA192840BB80445C3A4E002CC /* PrimerImage.swift in Sources */ = {isa = PBXBuildFile; fileRef = 3B4F20C0B178D54CA34EBE780D9BED2C /* PrimerImage.swift */; };
+		AE3C97682422DC5A4640FF2B76C56D3C /* PrimerSettings.swift in Sources */ = {isa = PBXBuildFile; fileRef = F41935B64B9C76EC2EC63498FE44DF20 /* PrimerSettings.swift */; };
+		AEDB53ED4FFC51FFBE129DF81FAFAA54 /* AlertController.swift in Sources */ = {isa = PBXBuildFile; fileRef = F8F5DE3892C80AC3CA7D984E87EF2441 /* AlertController.swift */; };
+		B00A3BC7B2961B73F4622FF3622D5F14 /* PrimerViewExtensions.swift in Sources */ = {isa = PBXBuildFile; fileRef = 9C7BC101312331C7EC7BAF5894545C6B /* PrimerViewExtensions.swift */; };
+		B02EFB42395EBC4BB7229868749BEFE9 /* FinallyWrappers.swift in Sources */ = {isa = PBXBuildFile; fileRef = F2A8350B41284D87DC7444E57050FA07 /* FinallyWrappers.swift */; };
+		B0B4809F1D87B9D97356C6CD8686AACE /* PayPalTokenizationViewModel.swift in Sources */ = {isa = PBXBuildFile; fileRef = 0C5D0D4691EE6FDC9A3642D577C5879B /* PayPalTokenizationViewModel.swift */; };
+		B4802F92746639FC09833DA55ACDA52E /* FormTextFieldType.swift in Sources */ = {isa = PBXBuildFile; fileRef = 76D44B2001D9060134D4F583386C4E5A /* FormTextFieldType.swift */; };
+		B5896BCBA9A5ADF2C2D27B2D7F933FF9 /* PrimerViewController.swift in Sources */ = {isa = PBXBuildFile; fileRef = 410FEC1F1C0DF332FE799AE746F28C60 /* PrimerViewController.swift */; };
+		B5C211D6D6E02C5F38016AD9B377A73A /* JSONParser.swift in Sources */ = {isa = PBXBuildFile; fileRef = 95AF35CFD1939E85B195402FDAF19258 /* JSONParser.swift */; };
+		B80C573CC884924105944D62DA3A1AFF /* PrimerNibView.swift in Sources */ = {isa = PBXBuildFile; fileRef = 03EFB11F2475F9DE781C04CE2A91FEA6 /* PrimerNibView.swift */; };
+		B91B91607774D102715ED80F58AB4804 /* CardButton.swift in Sources */ = {isa = PBXBuildFile; fileRef = 8CBBE8BF705BA7B66DB73C47625623E5 /* CardButton.swift */; };
+		BAE5B4C23A58D496DA7404266D66AABA /* Colors.swift in Sources */ = {isa = PBXBuildFile; fileRef = 45C92055E646E45E232F47EC9D0A9F71 /* Colors.swift */; };
+		BB4FE5D975D84A6647D807ADBF7DB580 /* Box.swift in Sources */ = {isa = PBXBuildFile; fileRef = A8E7B55C5F3DA91304CF69C6D1378F77 /* Box.swift */; };
+		BCE101BC0EC543B93DB1D7D4653B9AD8 /* Customer.swift in Sources */ = {isa = PBXBuildFile; fileRef = DE3516F6AF1115C508B388D201817C35 /* Customer.swift */; };
+		BD4DD554E0136627B8F496923FCEED05 /* ThenableWrappers.swift in Sources */ = {isa = PBXBuildFile; fileRef = 8FED02FE0B32957B1F5744859363634E /* ThenableWrappers.swift */; };
+		BD614FFC465F5C45765097AC9EB76B6A /* PrimerCVVFieldView.swift in Sources */ = {isa = PBXBuildFile; fileRef = 4721AF6806223522B7D44D120CC1C40D /* PrimerCVVFieldView.swift */; };
+		BE02F35411AD4207E2D8630893587D20 /* VaultPaymentMethodViewModel.swift in Sources */ = {isa = PBXBuildFile; fileRef = CB52DD879C73A9CBF75B49C07A01B1BE /* VaultPaymentMethodViewModel.swift */; };
+		BED4A38DAC4C850785B8C6E5FAAD5AC3 /* DirectDebitMandate.swift in Sources */ = {isa = PBXBuildFile; fileRef = 9FC4E906B59A000EBE4EAE1778900BC4 /* DirectDebitMandate.swift */; };
+		C0508953B037D6E0C11DC17F7CDE18D7 /* Bank.swift in Sources */ = {isa = PBXBuildFile; fileRef = 630BC02E64D953D61C89009128BF2EB1 /* Bank.swift */; };
+		C325ABC61E5CF7D361771EACCBDE12D5 /* PaymentMethodsGroupView.swift in Sources */ = {isa = PBXBuildFile; fileRef = FBAF864A065578712080D4229CB42C84 /* PaymentMethodsGroupView.swift */; };
+		C3AB953DC85A4F3558870EB5B7F7B185 /* Klarna.swift in Sources */ = {isa = PBXBuildFile; fileRef = 90FC79BB82EFF393D1A22D276F6C230A /* Klarna.swift */; };
+		C3D5DC23A8789DFC0604D4CA91A76D5A /* PaymentResponse.swift in Sources */ = {isa = PBXBuildFile; fileRef = 889ABB6C662B4E87E3A0D3B8446C552B /* PaymentResponse.swift */; };
+		C6EDF9FC1AD546C17CF6A57F696253A4 /* PrimerUniversalCheckoutViewController.swift in Sources */ = {isa = PBXBuildFile; fileRef = C7435A7EF94D251B892FBDDFB60A1F88 /* PrimerUniversalCheckoutViewController.swift */; };
+		C79B00BC97FA0E8FD327595F00F22004 /* ApayaTokenizationViewModel.swift in Sources */ = {isa = PBXBuildFile; fileRef = 8ACCF2A82C367755FAB2243FF45F0607 /* ApayaTokenizationViewModel.swift */; };
+		C81E8D121D6B15AA339DE0FA03E8C173 /* PaymentMethodConfigurationOptions.swift in Sources */ = {isa = PBXBuildFile; fileRef = 29C34CC7C47E7F10859F812438C39C8E /* PaymentMethodConfigurationOptions.swift */; };
+		CAF109E4F623935541714B32F041CF7C /* GuaranteeWrappers.swift in Sources */ = {isa = PBXBuildFile; fileRef = CB97B55C4EAEFDAF5D7245714B8705BE /* GuaranteeWrappers.swift */; };
+		CB8AC2397BD380C867FD514827D27761 /* AnyDecodable.swift in Sources */ = {isa = PBXBuildFile; fileRef = BE282DAAD6EFB8D000068811F25AA5DE /* AnyDecodable.swift */; };
+		CC76129DCE9D9A95C48A0A6770C2F556 /* CancellableCatchable.swift in Sources */ = {isa = PBXBuildFile; fileRef = 841637540F16C1814CB8184BADCAD80B /* CancellableCatchable.swift */; };
+		D0B670F272C1CA1FF02742E600553688 /* PrimerConfiguration.swift in Sources */ = {isa = PBXBuildFile; fileRef = 4936961E101DD9C2A0B2F499772DAF69 /* PrimerConfiguration.swift */; };
+		D0C15FCCFAE9D2DB1933F0D0F332CB97 /* PayPalService.swift in Sources */ = {isa = PBXBuildFile; fileRef = 5DE9B626749FBE06552E5B4A25D32E81 /* PayPalService.swift */; };
+		D1E401D3AE0181DA246290F164E51EB2 /* Optional+Extensions.swift in Sources */ = {isa = PBXBuildFile; fileRef = 84AF0134490448CACC269428F209F1B4 /* Optional+Extensions.swift */; };
+		D3A6B4456E447B5E3BE29CC5E06FF9A5 /* SuccessViewController.swift in Sources */ = {isa = PBXBuildFile; fileRef = 59E5BF91737466612E08928E7FC06979 /* SuccessViewController.swift */; };
+		D3AECB0C7494D841BF34615C42307B25 /* PrimerTableViewCell.swift in Sources */ = {isa = PBXBuildFile; fileRef = 558C6B0BAAC1040492DB444766069037 /* PrimerTableViewCell.swift */; };
+		D3E16207CE6CE4D26D9A837781F086C2 /* UserDefaultsExtension.swift in Sources */ = {isa = PBXBuildFile; fileRef = 7F0AE96BB67842C1C9469D997D7CC5C6 /* UserDefaultsExtension.swift */; };
+		D5234AAEE47036549A51CB442F7A6BC7 /* PrimerSearchTextField.swift in Sources */ = {isa = PBXBuildFile; fileRef = 6AFE9EEFF75E39CF33AB7C554DD7B831 /* PrimerSearchTextField.swift */; };
 		D596E2B41C673AD5018AEA0A0321E51C /* Pods-PrimerSDK_Tests-umbrella.h in Headers */ = {isa = PBXBuildFile; fileRef = EE9674DAD0C961C92687877090E1E047 /* Pods-PrimerSDK_Tests-umbrella.h */; settings = {ATTRIBUTES = (Public, ); }; };
-		D5D0682D304BFDC4428C36CE20333E2E /* PrimerTheme+Buttons.swift in Sources */ = {isa = PBXBuildFile; fileRef = 695026EF004EB5024638407490F4681F /* PrimerTheme+Buttons.swift */; };
-		D7CFBD4AFAA801D85933E193A6DFCDEB /* Customer.swift in Sources */ = {isa = PBXBuildFile; fileRef = C4942AFBE4A0147F7EBD0BEAF0E19E61 /* Customer.swift */; };
-		D9796A935C6D77105AEDDEECD3696DE3 /* AnyCodable.swift in Sources */ = {isa = PBXBuildFile; fileRef = 91EEDC02A48FAD6A64033FB044769581 /* AnyCodable.swift */; };
-		DAC02182B4D43DF38E3A719E7B68AF4A /* PrimerZipCodeFieldView.swift in Sources */ = {isa = PBXBuildFile; fileRef = 37CC8CD70BB708D7AEDE63C7BCE54E24 /* PrimerZipCodeFieldView.swift */; };
-		DFF15DAA6DCCF0A272014BF8F0395DB8 /* PaymentMethodsGroupView.swift in Sources */ = {isa = PBXBuildFile; fileRef = 6F7397AFFD45B7E3C50A86CFA3F5F2AD /* PaymentMethodsGroupView.swift */; };
-		E0381AD1FF8F432D504B2333979B7723 /* Thenable.swift in Sources */ = {isa = PBXBuildFile; fileRef = 05D04614FE8B51DD88B4FD059EDE0450 /* Thenable.swift */; };
-		E0BA45558CEC7234497D11F317DF13BA /* Dispatcher.swift in Sources */ = {isa = PBXBuildFile; fileRef = E0D04DB583AC13478BC5656DC9CDEA55 /* Dispatcher.swift */; };
+		D913239497AA9E23697685692B84D490 /* ClientTokenService.swift in Sources */ = {isa = PBXBuildFile; fileRef = 55430912CA076676C25AC9A4ECF1FE57 /* ClientTokenService.swift */; };
+		D94F414AC6D39CC401E3F2A3A65BFB45 /* PrimerTextFieldView.xib in Resources */ = {isa = PBXBuildFile; fileRef = 587F232062D157E3F2F8396633D2C9E0 /* PrimerTextFieldView.xib */; };
+		D97A49758A720E69D2D8FED3CFAA1D0B /* AnyCodable.swift in Sources */ = {isa = PBXBuildFile; fileRef = 0CF37C2A6E0CCA55E628F6CE49F75291 /* AnyCodable.swift */; };
+		DADB1906DBC950DBC44CB017C8B9C5F8 /* PrimerError.swift in Sources */ = {isa = PBXBuildFile; fileRef = 8B4A090212F6F74BD3FFFF3B81DF9941 /* PrimerError.swift */; };
+		DC8337DFD533BA0B71EE6E9435862CDD /* ReloadDelegate.swift in Sources */ = {isa = PBXBuildFile; fileRef = 28CAEFAAFCACC88F2D1524E02DE60FEF /* ReloadDelegate.swift */; };
+		DD7F5EC783D3F0A6B9FA4843316AD33F /* CancellableThenable.swift in Sources */ = {isa = PBXBuildFile; fileRef = 7A4096883ECCAF3B5C28092B15329672 /* CancellableThenable.swift */; };
+		DE4CEFADCB47A59E4117936216818FBD /* ExternalViewModel.swift in Sources */ = {isa = PBXBuildFile; fileRef = E9AD5B540A3158FE00A3B9BF69580A51 /* ExternalViewModel.swift */; };
 		E150EB1E3DDC0F59C4FDE4E1058FCAF7 /* Foundation.framework in Frameworks */ = {isa = PBXBuildFile; fileRef = EAB6F611E86A4758835A715E4B4184F6 /* Foundation.framework */; };
-		E74C4DD673ED6F6780115E54279075CB /* RecoverWrappers.swift in Sources */ = {isa = PBXBuildFile; fileRef = 00336CE93C811F773C05BFE8C8000F22 /* RecoverWrappers.swift */; };
-		E8BC0EA3E679C6FD14D47D09FDD3FC96 /* FormTextFieldType.swift in Sources */ = {isa = PBXBuildFile; fileRef = 5EC2DC250B34D0695D3980F18F54A856 /* FormTextFieldType.swift */; };
-		E8F4F59B50876990476145BF67E57985 /* SuccessViewController.swift in Sources */ = {isa = PBXBuildFile; fileRef = 82920D43DA763BCEB992A8E019F2E47D /* SuccessViewController.swift */; };
-		E9153D47B0333A7188F1EAEEE9DD9CDE /* Endpoint.swift in Sources */ = {isa = PBXBuildFile; fileRef = F88833506FBB9AB54EF82930E428777D /* Endpoint.swift */; };
-		EA87606DC9C7DFBBA50FC8EAAA1F96A6 /* AdyenDotPay.swift in Sources */ = {isa = PBXBuildFile; fileRef = B9D5FE76BB44B08C293C9D7178D3553B /* AdyenDotPay.swift */; };
-		EDA2EE8553E628E7C4790DFF4226EC8E /* OrderItem.swift in Sources */ = {isa = PBXBuildFile; fileRef = 3F13A68DFD31C9C61423F6308A796A85 /* OrderItem.swift */; };
-		EDD35E6306F32469C2F7ABBD888D49B6 /* AlertController.swift in Sources */ = {isa = PBXBuildFile; fileRef = F91175AD3872E42935D6492CFEF83B67 /* AlertController.swift */; };
-		F14131951695AA3242A41C973BB72D31 /* Bank.swift in Sources */ = {isa = PBXBuildFile; fileRef = 7F014000F6DD94092A99371591C481ED /* Bank.swift */; };
-		F142320F99712196ABCE3BEC24B86FFD /* Optional+Extensions.swift in Sources */ = {isa = PBXBuildFile; fileRef = 958DE4A4BBD6B21D3F18A5FE29947906 /* Optional+Extensions.swift */; };
-		F2F511761550326EB85CFA5E079CFA78 /* PrimerSearchTextField.swift in Sources */ = {isa = PBXBuildFile; fileRef = 17357E782FBCB6253084906E7690283F /* PrimerSearchTextField.swift */; };
-		F3183E368CF2ABDD38834193B8B8B971 /* PrimerLoadingViewController.swift in Sources */ = {isa = PBXBuildFile; fileRef = 4C1E38459F3D8581536DD7832C4E9864 /* PrimerLoadingViewController.swift */; };
-		F435C86E2E5FCC5523D2BCF0D95BA67C /* UIDeviceExtension.swift in Sources */ = {isa = PBXBuildFile; fileRef = 4B4DCFEB689AFD1EDBD0A53BC5BAA233 /* UIDeviceExtension.swift */; };
-		F51B388F4781C482A92236853D29EF0C /* ZipCode.swift in Sources */ = {isa = PBXBuildFile; fileRef = 0D1C2DBD53648CFD3FD70E89199A2F6E /* ZipCode.swift */; };
-		F5DCDAB8149F51C97D486AB34FCC44DB /* race.swift in Sources */ = {isa = PBXBuildFile; fileRef = 1B036B18D1FF97867FE2558B45B07376 /* race.swift */; };
-		F6C5A9EF6A099B091DD622DB94F40E5E /* CardNetwork.swift in Sources */ = {isa = PBXBuildFile; fileRef = C453CA668790A00E5C8347FEF9DDD4BE /* CardNetwork.swift */; };
-		F6F14CE9FE2A8ECB00A7129FB4B155BC /* AppState.swift in Sources */ = {isa = PBXBuildFile; fileRef = C9F86BBF62EDD3A22CE8E9082DE725B7 /* AppState.swift */; };
+		E337F68FA9F9F644DB668879879896B3 /* SuccessMessage.swift in Sources */ = {isa = PBXBuildFile; fileRef = C0D9496CB96BD472C53BEB0B0A77082B /* SuccessMessage.swift */; };
+		E3EA823A77C5C08E5BCDCCFC393C1778 /* PrimerNavigationController.swift in Sources */ = {isa = PBXBuildFile; fileRef = F2060BF6D4BB34DEA4CCF350662764DA /* PrimerNavigationController.swift */; };
+		E51FB667CED29FA1546FF6779AD06071 /* PrimerFormViewController.swift in Sources */ = {isa = PBXBuildFile; fileRef = 13C027523676905A88619A48676D389B /* PrimerFormViewController.swift */; };
+		E882244533F679F09E39BB44B9A77178 /* Guarantee.swift in Sources */ = {isa = PBXBuildFile; fileRef = 0B2937F6C8F9BD92A3239EB8B101F575 /* Guarantee.swift */; };
+		E8AB53C2CA1D951AA2CBDBE15FCBBE8B /* CountryCode.swift in Sources */ = {isa = PBXBuildFile; fileRef = 08DB7D110E768DC8D734D30D784444A6 /* CountryCode.swift */; };
+		E9A9FA94422BA346D31A78AB2A0BA1B1 /* en.lproj in Resources */ = {isa = PBXBuildFile; fileRef = D3790840730152324066B888A93D9C80 /* en.lproj */; };
+		EA176A8D33885BC9FCA2315FD41B2E28 /* PaymentMethodConfigurationType.swift in Sources */ = {isa = PBXBuildFile; fileRef = 3F61EF65F8B67C631CBD7022017F64C2 /* PaymentMethodConfigurationType.swift */; };
+		EA2AA88DBB00ADD07F1BBFDEFFEAB018 /* CheckoutModule.swift in Sources */ = {isa = PBXBuildFile; fileRef = 819F8F5B6888813937F4FDB718A73210 /* CheckoutModule.swift */; };
+		EACD2BE7C7BA94849507E762A6F6554E /* CustomStringConvertible.swift in Sources */ = {isa = PBXBuildFile; fileRef = 1EC7B8536C5AB452AE2F0D71247B3506 /* CustomStringConvertible.swift */; };
+		EB14FADFC55B14C384F716462F6B2EA6 /* Error.swift in Sources */ = {isa = PBXBuildFile; fileRef = 5B98D755AE98BD48430F38267BD4A05A /* Error.swift */; };
+		EDBD6F794EBFE0E034592D7B5286A6BA /* CardScannerViewController.swift in Sources */ = {isa = PBXBuildFile; fileRef = 37B5D33A1318215F6030337072F311A5 /* CardScannerViewController.swift */; };
+		EF84646D61B85389F53693AB87378692 /* ArrayExtension.swift in Sources */ = {isa = PBXBuildFile; fileRef = D3AB383076DB342475524AAF669BF104 /* ArrayExtension.swift */; };
+		F3D1303B0D3E99702095AEB4352C45DE /* RecoverWrappers.swift in Sources */ = {isa = PBXBuildFile; fileRef = 0FC5265D4486E2618C449B104E8D63E6 /* RecoverWrappers.swift */; };
+		F4E0277FE76418F3254841E35E02332B /* BundleExtension.swift in Sources */ = {isa = PBXBuildFile; fileRef = 999E2CCBF3993D781B6AE8DE7C934831 /* BundleExtension.swift */; };
+		F68586BE829E8107F21D77FD99DFC6FB /* NetworkService.swift in Sources */ = {isa = PBXBuildFile; fileRef = AA99C2734984036D1492AC8B7FE882CD /* NetworkService.swift */; };
 		F6FCEA41B7D4A17FD20C345E86296343 /* Pods-PrimerSDK_Example-dummy.m in Sources */ = {isa = PBXBuildFile; fileRef = 21F4ACB1142B1B9457658584BF5CD35A /* Pods-PrimerSDK_Example-dummy.m */; };
-		F7CCF57DE12F17D2C319CF37D97225E8 /* PrimerAPIClient.swift in Sources */ = {isa = PBXBuildFile; fileRef = 9E9F01BCC93672C205B5D1BEA3A21869 /* PrimerAPIClient.swift */; };
-		F8784487B5226D22D2EADFA70A8453AD /* ClientToken.swift in Sources */ = {isa = PBXBuildFile; fileRef = DCF8D0FA358E1EC8CD4A20B1FEF6E8D6 /* ClientToken.swift */; };
-		FAF13B88D3522E6FA82186E575B42348 /* SequenceWrappers.swift in Sources */ = {isa = PBXBuildFile; fileRef = 92E835FD8B928CE54393509A36514C6A /* SequenceWrappers.swift */; };
-		FC36A60C7585E379ADACC796FA6BB0D2 /* Guarantee.swift in Sources */ = {isa = PBXBuildFile; fileRef = AAD52A7A0FCF2AA5B2D9D4DCB3666081 /* Guarantee.swift */; };
+		F7F5EB931645C8A4C1FEA0336EB915D8 /* IntExtension.swift in Sources */ = {isa = PBXBuildFile; fileRef = CCE611D948377E90FC0215BE4AC917EB /* IntExtension.swift */; };
+		F9C58A2845EB549B4C346532AD3AA5C2 /* EnsureWrappers.swift in Sources */ = {isa = PBXBuildFile; fileRef = 4329D358CCFDAAE884F4CB5C1E1F83B2 /* EnsureWrappers.swift */; };
+		FAF9CBBA41E30EB24C712021F0A5BB38 /* Catchable.swift in Sources */ = {isa = PBXBuildFile; fileRef = D256FB04BD04FA40214103D9BD04AC9A /* Catchable.swift */; };
 /* End PBXBuildFile section */
 
 /* Begin PBXContainerItemProxy section */
-		487688EC5247CCD57D32D9A2258A5884 /* PBXContainerItemProxy */ = {
-=======
-		00801DBFDE93144A058ED25461B2C41F /* PrimerCustomStyleTextField.swift in Sources */ = {isa = PBXBuildFile; fileRef = 79923FBE5143B31F523052818357CA16 /* PrimerCustomStyleTextField.swift */; };
-		01399726C0B00200BB90E051E775A739 /* EnsureWrappers.swift in Sources */ = {isa = PBXBuildFile; fileRef = 4329D358CCFDAAE884F4CB5C1E1F83B2 /* EnsureWrappers.swift */; };
-		02240E87720416A1EE84D62240CF11C6 /* ExternalPaymentMethodTokenizationViewModel.swift in Sources */ = {isa = PBXBuildFile; fileRef = 112BE2C493FC3D6A7001C071C60826DD /* ExternalPaymentMethodTokenizationViewModel.swift */; };
-		04327A405108DF0128764CAEC2A74AE9 /* Customer.swift in Sources */ = {isa = PBXBuildFile; fileRef = DE3516F6AF1115C508B388D201817C35 /* Customer.swift */; };
-		0447071301510CD7E5C4361C320093B3 /* Primer.swift in Sources */ = {isa = PBXBuildFile; fileRef = 57DF455C22349BD60DCB196110347C88 /* Primer.swift */; };
-		05E5E9E006E7EFF9CAAEF4028FDC473E /* BundleExtension.swift in Sources */ = {isa = PBXBuildFile; fileRef = 999E2CCBF3993D781B6AE8DE7C934831 /* BundleExtension.swift */; };
-		06F61B895C4FB0972F707B64F0583C8E /* FormTextFieldType.swift in Sources */ = {isa = PBXBuildFile; fileRef = 76D44B2001D9060134D4F583386C4E5A /* FormTextFieldType.swift */; };
-		08B6CFA3EF66F9F7331B70D16D1A70B6 /* PrimerCardFormViewController.swift in Sources */ = {isa = PBXBuildFile; fileRef = 7131F66338DAC94ABA9BC75DAD730C97 /* PrimerCardFormViewController.swift */; };
-		08C179285C78FD97F52C3C2E3041BDAA /* StrictRateLimitedDispatcher.swift in Sources */ = {isa = PBXBuildFile; fileRef = A9032A6942D6AC05725BD1E4804C36B1 /* StrictRateLimitedDispatcher.swift */; };
-		08F236794288DEDEB2738E3A5F86A8A0 /* VaultPaymentMethodViewModel.swift in Sources */ = {isa = PBXBuildFile; fileRef = 5BE06AFC9E0548FE40F80341FFFF191A /* VaultPaymentMethodViewModel.swift */; };
-		0910DD120D5D7E24122DF594653B43C0 /* AnyEncodable.swift in Sources */ = {isa = PBXBuildFile; fileRef = 444AA88BD0EB29BACACA31AFCEBD0689 /* AnyEncodable.swift */; };
-		13C8FB9EDBC2209A01B42A08E5DF9EA0 /* PrimerTextField.swift in Sources */ = {isa = PBXBuildFile; fileRef = 296D751D0E43553A49EA17AB252AEAFE /* PrimerTextField.swift */; };
-		14308EB9087C83B7E13D72799C6E842F /* ArrayExtension.swift in Sources */ = {isa = PBXBuildFile; fileRef = D3AB383076DB342475524AAF669BF104 /* ArrayExtension.swift */; };
-		17983ECD927CBE944FA1D5F3F56C237D /* PrimerSDK-umbrella.h in Headers */ = {isa = PBXBuildFile; fileRef = 48CE17ABEDB356883F87C26408207B69 /* PrimerSDK-umbrella.h */; settings = {ATTRIBUTES = (Public, ); }; };
-		17AAA01A3CF6A593DAEF697C8C415A4E /* Thenable.swift in Sources */ = {isa = PBXBuildFile; fileRef = A58D6F7E00177AC2C52A88CD0BE48EAE /* Thenable.swift */; };
-		195F0ACBCBB0F101B27BB238EEB7CAA6 /* CardScannerViewController+SimpleScanDelegate.swift in Sources */ = {isa = PBXBuildFile; fileRef = F5B3057A35A9A4F4B225AD5DDC78FE45 /* CardScannerViewController+SimpleScanDelegate.swift */; };
-		1A65DC18FBE199DF2B9F2AD3B098A2AF /* PrimerCVVFieldView.swift in Sources */ = {isa = PBXBuildFile; fileRef = 892D2B30E02A145088DF24949D5C8471 /* PrimerCVVFieldView.swift */; };
-		1AFF7DA16826A97CEC863872E68C72F7 /* VaultCheckoutViewModel.swift in Sources */ = {isa = PBXBuildFile; fileRef = 71DE6883767CF5230772ADF38EF60F0A /* VaultCheckoutViewModel.swift */; };
-		1BD5F3E40CC4398E02750E1D7AF738BA /* GuaranteeWrappers.swift in Sources */ = {isa = PBXBuildFile; fileRef = CB97B55C4EAEFDAF5D7245714B8705BE /* GuaranteeWrappers.swift */; };
-		1BDB7F175ADF941222FD7C391F197202 /* Content.swift in Sources */ = {isa = PBXBuildFile; fileRef = 31E4D70D89BAD59A89042326E85B8C75 /* Content.swift */; };
-		1C91330542F4B7D619275558ED46DCFE /* Endpoint.swift in Sources */ = {isa = PBXBuildFile; fileRef = F18433C8E37D8D09B4E1D47EEB1C0F81 /* Endpoint.swift */; };
-		1DF4CAC910414522294F13AEB2394F88 /* TokenizationService.swift in Sources */ = {isa = PBXBuildFile; fileRef = 539921BCA356EDA5E7405DB93D75E9A4 /* TokenizationService.swift */; };
-		1F0658C546E0F52051A5C67090CA196B /* PrimerSDK-PrimerResources in Resources */ = {isa = PBXBuildFile; fileRef = A8B3BC107C2BDC3C03D961866F721265 /* PrimerSDK-PrimerResources */; };
-		2312AE80300B6D189306EE5547D8537B /* 3DSService.swift in Sources */ = {isa = PBXBuildFile; fileRef = 50CB7160121654CBB10F56C1E0C82651 /* 3DSService.swift */; };
-		2426408E7EE5062C376FE042F609E7E2 /* CatchWrappers.swift in Sources */ = {isa = PBXBuildFile; fileRef = 4F425FD1F632F4431DE2508D5168ED4F /* CatchWrappers.swift */; };
-		24C0FB390747F3770E3F096CF250682F /* BankTableViewCell.swift in Sources */ = {isa = PBXBuildFile; fileRef = 3693088D868C522D2AD41184FC909E39 /* BankTableViewCell.swift */; };
-		24FA7657836DADF807F738BDAFBA0F73 /* Mask.swift in Sources */ = {isa = PBXBuildFile; fileRef = C3703F8590F4EB9F0B3AE10081746DD4 /* Mask.swift */; };
-		257DE98EB054C18D80826A2274F270C8 /* CardNetwork.swift in Sources */ = {isa = PBXBuildFile; fileRef = 39B47EF0F849FBFEF00CC3FEE8DFA9E2 /* CardNetwork.swift */; };
-		25D3BFC008B4D173241BEC66F07DADC1 /* ImageName.swift in Sources */ = {isa = PBXBuildFile; fileRef = A5DE4E65B145880C53EF55E0C5280D9C /* ImageName.swift */; };
-		2677239D803D86326BB6970171A10C07 /* PrimerTableViewCell.swift in Sources */ = {isa = PBXBuildFile; fileRef = 558C6B0BAAC1040492DB444766069037 /* PrimerTableViewCell.swift */; };
-		26B3D6612639C9750F085D3D993C895C /* Colors.swift in Sources */ = {isa = PBXBuildFile; fileRef = 45C92055E646E45E232F47EC9D0A9F71 /* Colors.swift */; };
-		26D29CD4D7C30C9E149DE06B88CEA31B /* ApplePayTokenizationViewModel.swift in Sources */ = {isa = PBXBuildFile; fileRef = 5305AC3BFB3A0DAE059490B0097396DE /* ApplePayTokenizationViewModel.swift */; };
-		270CFF0FC749F57C0605262D27016D14 /* Pods-PrimerSDK_Tests-dummy.m in Sources */ = {isa = PBXBuildFile; fileRef = D66C3890C3566F38C935A2FFD9A237B0 /* Pods-PrimerSDK_Tests-dummy.m */; };
-		27DCA3956F6F28E9F19E41512EB021CD /* CardComponentsManager.swift in Sources */ = {isa = PBXBuildFile; fileRef = 49660D3198626BD32681CA997AEAF5BC /* CardComponentsManager.swift */; };
-		28A8AEB8AE0435AC3B6378E5C6EC99F3 /* hang.swift in Sources */ = {isa = PBXBuildFile; fileRef = 6F930C03AA17993027FF5C88419DE463 /* hang.swift */; };
-		2A64F823F5755E4CDC57ED28B2D7FB11 /* Catchable.swift in Sources */ = {isa = PBXBuildFile; fileRef = D256FB04BD04FA40214103D9BD04AC9A /* Catchable.swift */; };
-		2AF496114C7FFC4C1805736D3E472109 /* ThenableWrappers.swift in Sources */ = {isa = PBXBuildFile; fileRef = 8FED02FE0B32957B1F5744859363634E /* ThenableWrappers.swift */; };
-		2BC91F41160D3A8A19DC6C96D288D341 /* LogEvent.swift in Sources */ = {isa = PBXBuildFile; fileRef = B3A0650D4F04D769AB321DA7340382A4 /* LogEvent.swift */; };
-		2CA449F350F199AA2636637D819E78D5 /* Consolable.swift in Sources */ = {isa = PBXBuildFile; fileRef = B8EA4AB9C8219A16404FE20AAC7A05CC /* Consolable.swift */; };
-		2CB120285DD1D1795673EFB6A567619E /* PrimerVaultManagerViewController.swift in Sources */ = {isa = PBXBuildFile; fileRef = D52B2A65240DDFD6F332A8059BA43B50 /* PrimerVaultManagerViewController.swift */; };
-		2DDDC10250C2D813A1D2F849A5C89451 /* AnyDecodable.swift in Sources */ = {isa = PBXBuildFile; fileRef = BE282DAAD6EFB8D000068811F25AA5DE /* AnyDecodable.swift */; };
-		2E01F380A0482A8511FAA39B8072BAE4 /* DataExtension.swift in Sources */ = {isa = PBXBuildFile; fileRef = F2D9628E4DD0B05D45C73AC74CD25687 /* DataExtension.swift */; };
-		2F3CDB2C690ED09734C8A59BD75C1C05 /* SuccessMessage.swift in Sources */ = {isa = PBXBuildFile; fileRef = C0D9496CB96BD472C53BEB0B0A77082B /* SuccessMessage.swift */; };
-		2FDEDFF9611AAE28FA1406B462B831B1 /* Klarna.swift in Sources */ = {isa = PBXBuildFile; fileRef = 90FC79BB82EFF393D1A22D276F6C230A /* Klarna.swift */; };
-		3063A9A6195A07A1A18E6B0A6DD3AFB2 /* Device.swift in Sources */ = {isa = PBXBuildFile; fileRef = 4A8B136165F2C77789AED90C697C5CD3 /* Device.swift */; };
-		30953DCB6F6022D4642B59BB7FCB5AD8 /* Throwable.swift in Sources */ = {isa = PBXBuildFile; fileRef = 5982CD4CFE6584CECCB9C945086FEC4A /* Throwable.swift */; };
-		31D5116A4046FAAA5FB67341613BEAAA /* Box.swift in Sources */ = {isa = PBXBuildFile; fileRef = A8E7B55C5F3DA91304CF69C6D1378F77 /* Box.swift */; };
-		340C7DC59FE70515DABEB617F41ECF5F /* Keychain.swift in Sources */ = {isa = PBXBuildFile; fileRef = 628992146A3DC2D747C2BF5A0830A5B7 /* Keychain.swift */; };
-		346FB0BD200E57FFC484A37478BD342E /* ClientToken.swift in Sources */ = {isa = PBXBuildFile; fileRef = E3E7DE0B6C045E3AC1B4B0033F23E2A8 /* ClientToken.swift */; };
-		36258B412EC38CC16D86F1904BC13CA1 /* BankSelectorTokenizationViewModel.swift in Sources */ = {isa = PBXBuildFile; fileRef = 2E481BA0C6CC6ABF01FD38F1F9581A57 /* BankSelectorTokenizationViewModel.swift */; };
-		3713DDBF06454CF30A619B031EB89535 /* PrimerError.swift in Sources */ = {isa = PBXBuildFile; fileRef = 8B4A090212F6F74BD3FFFF3B81DF9941 /* PrimerError.swift */; };
-		37FBC70B88681138CF6F1499F9F5D951 /* ClientSession.swift in Sources */ = {isa = PBXBuildFile; fileRef = 94BE1685CDC4F3BF456B2F5ADA2AFEC6 /* ClientSession.swift */; };
-		3B3A7AEF69DEF87DEE0451828D33937D /* FormTokenizationViewModel.swift in Sources */ = {isa = PBXBuildFile; fileRef = 554FDF5546C41F540F7649DAA168124B /* FormTokenizationViewModel.swift */; };
-		3B804A37A48AAEF66957C82C1249EE6D /* PrimerTheme.swift in Sources */ = {isa = PBXBuildFile; fileRef = 28351834DF0AC459BAC12D3538018F42 /* PrimerTheme.swift */; };
-		3BC0EA2A642F692DE5F9FF147407548C /* PrimerNavigationBar.swift in Sources */ = {isa = PBXBuildFile; fileRef = 73BDB7D559D9F68F5212A518040DC2CE /* PrimerNavigationBar.swift */; };
-		3C40837D8BF0813B4D64BF690EF9D706 /* KlarnaTokenizationViewModel.swift in Sources */ = {isa = PBXBuildFile; fileRef = 5CFDB0CFF26DA67B9590FDAB8B804FE5 /* KlarnaTokenizationViewModel.swift */; };
-		3CC10723222BCEB8AE5D0D68EEAF0012 /* UIDeviceExtension.swift in Sources */ = {isa = PBXBuildFile; fileRef = 6020C70FEFD9D7B9652B5EECEB21885E /* UIDeviceExtension.swift */; };
-		3DE7767869FB396ECDC1FB33AEE8CB4F /* PrimerTheme+Inputs.swift in Sources */ = {isa = PBXBuildFile; fileRef = B32C4D3E52FC28C6BA9AB65796C9B1D2 /* PrimerTheme+Inputs.swift */; };
-		407C2D18D7726D8E575CB16AE2563C5E /* CancellableCatchable.swift in Sources */ = {isa = PBXBuildFile; fileRef = 841637540F16C1814CB8184BADCAD80B /* CancellableCatchable.swift */; };
-		42249D44FB3ED4D4586F20D98AB8B3FD /* PaymentMethodConfigurationOptions.swift in Sources */ = {isa = PBXBuildFile; fileRef = 29C34CC7C47E7F10859F812438C39C8E /* PaymentMethodConfigurationOptions.swift */; };
-		438C192E8633D5F444A2D5838E09B667 /* 3DS.swift in Sources */ = {isa = PBXBuildFile; fileRef = 652FA5B10BE9185B597EE8495F113779 /* 3DS.swift */; };
-		43BDA4BA1BF8DA52B74DED2F3867AEBB /* AlertController.swift in Sources */ = {isa = PBXBuildFile; fileRef = F8F5DE3892C80AC3CA7D984E87EF2441 /* AlertController.swift */; };
-		45F43C2A91CC017D83A3CBF5C1C82C3E /* PrimerTheme+Views.swift in Sources */ = {isa = PBXBuildFile; fileRef = 2E6DA42A3998ACD20860808B6741BF57 /* PrimerTheme+Views.swift */; };
-		46EBF2667864FA22F296FEBE80F64F40 /* UIKit.framework in Frameworks */ = {isa = PBXBuildFile; fileRef = D245E0514AAC1A2B9A6D5EA2F383E90F /* UIKit.framework */; };
-		49197268ABB8715157280D3A33BF95D1 /* PaymentMethodComponent.swift in Sources */ = {isa = PBXBuildFile; fileRef = 0422BB0E3E580D4EF81AFCA8A5926A55 /* PaymentMethodComponent.swift */; };
-		4A94BB65671FE4DB0D4E62FFD9F191BB /* Pods-PrimerSDK_Example-umbrella.h in Headers */ = {isa = PBXBuildFile; fileRef = 3780FF276696624E5AD4A629D4CC4AD8 /* Pods-PrimerSDK_Example-umbrella.h */; settings = {ATTRIBUTES = (Public, ); }; };
-		4C375D872148107B55A6E35675E5C5E9 /* PrimerRootViewController.swift in Sources */ = {isa = PBXBuildFile; fileRef = 3976A4387CE0D14F161142C8FCCB64B8 /* PrimerRootViewController.swift */; };
-		4CBF9461015D15E272D0080B9E343E82 /* PrimerTheme+Buttons.swift in Sources */ = {isa = PBXBuildFile; fileRef = D878B9C71B35BA07B1D2C4607728EC9E /* PrimerTheme+Buttons.swift */; };
-		4CE2563C002F55EA80130BCAB5F11DA7 /* DirectDebitService.swift in Sources */ = {isa = PBXBuildFile; fileRef = A97A1FFD8A86F218CCCA6C053D88421B /* DirectDebitService.swift */; };
-		4E68CB5ABE7C88E8AD2FC386C2FCF917 /* PrimerConfiguration.swift in Sources */ = {isa = PBXBuildFile; fileRef = 4936961E101DD9C2A0B2F499772DAF69 /* PrimerConfiguration.swift */; };
-		4EF5664A77DB5B01CCB0687D86233943 /* ApplePay.swift in Sources */ = {isa = PBXBuildFile; fileRef = 9FB906E0EEAA9F00D72E261AC0A2D6FE /* ApplePay.swift */; };
-		4F84FEB6EC561FA01A526963EFF066FC /* AnyCodable.swift in Sources */ = {isa = PBXBuildFile; fileRef = 0CF37C2A6E0CCA55E628F6CE49F75291 /* AnyCodable.swift */; };
-		50498FDA8CFA84D5D480A5B4A6248F9A /* DirectDebitMandate.swift in Sources */ = {isa = PBXBuildFile; fileRef = 9FC4E906B59A000EBE4EAE1778900BC4 /* DirectDebitMandate.swift */; };
-		51A0146FB92F1CD5145907D6FA8E4B1F /* ErrorHandler.swift in Sources */ = {isa = PBXBuildFile; fileRef = CDE9B2FB11AA667F8659393EF3F3D097 /* ErrorHandler.swift */; };
-		54599C5BF077D956BD6CB58E288AF8BA /* PrimerViewExtensions.swift in Sources */ = {isa = PBXBuildFile; fileRef = 9C7BC101312331C7EC7BAF5894545C6B /* PrimerViewExtensions.swift */; };
-		572D436FE6B6D15D1DE63650AD6AEBBB /* race.swift in Sources */ = {isa = PBXBuildFile; fileRef = B1BE47E46531B73C6CCAF5460E385D4D /* race.swift */; };
-		576CBFE7BB80FC46B6F006AE6E711708 /* Foundation.framework in Frameworks */ = {isa = PBXBuildFile; fileRef = EAB6F611E86A4758835A715E4B4184F6 /* Foundation.framework */; };
-		5C7C7633A141B306722B712C1D238A4D /* 3DSService+Promises.swift in Sources */ = {isa = PBXBuildFile; fileRef = 680F3A08EE3B2E72FBDB41CE53927453 /* 3DSService+Promises.swift */; };
-		5C93106218FCF5D1D7C992123A6B74A5 /* PrimerAPIClient+Promises.swift in Sources */ = {isa = PBXBuildFile; fileRef = 1BE527338A3D5FA9AA3112AB43F0898A /* PrimerAPIClient+Promises.swift */; };
-		5CAC15738CE4347ED2AA03CDEDCEB1FB /* VaultService.swift in Sources */ = {isa = PBXBuildFile; fileRef = C4797D2B816FCEA88E375B53A0915DCA /* VaultService.swift */; };
-		5D3F95BA5B85334F80CE691FC1DF94CE /* URLSessionStack.swift in Sources */ = {isa = PBXBuildFile; fileRef = 229F49B8E23DBD3B06DF8C9B151226C0 /* URLSessionStack.swift */; };
-		5EB66794A1212CBF5DD13150CFF4654C /* PaymentMethodToken.swift in Sources */ = {isa = PBXBuildFile; fileRef = 4566D12D8E50C22EC6043D8EF234E993 /* PaymentMethodToken.swift */; };
-		5FC704DBD6B91F2B700DA330D67669FB /* UIColorExtension.swift in Sources */ = {isa = PBXBuildFile; fileRef = 845C391CE1580D932FC8B59CCF33905E /* UIColorExtension.swift */; };
-		5FD5CDFD85CDADCE9C3A55A51362EA2F /* PaymentMethodsGroupView.swift in Sources */ = {isa = PBXBuildFile; fileRef = 1FCF0ADD70E2BF90834648D92AE701E5 /* PaymentMethodsGroupView.swift */; };
-		6237B87B718346B3B4105097191AECDE /* StringExtension.swift in Sources */ = {isa = PBXBuildFile; fileRef = D88839FE77D0C268BA2FE1651E520A2F /* StringExtension.swift */; };
-		6306C6CE63E146D20AE305EB590255CC /* CancellablePromise.swift in Sources */ = {isa = PBXBuildFile; fileRef = 0FA8315B4673DFF85A0B70F7478FCCA6 /* CancellablePromise.swift */; };
-		6506012213D016F40DB876B762BDC9DF /* AnalyticsEvent.swift in Sources */ = {isa = PBXBuildFile; fileRef = 24F8FDEC009E09175AD2AFD629615C34 /* AnalyticsEvent.swift */; };
-		68691A7293C773E41DF85A1E17D161C6 /* UXMode.swift in Sources */ = {isa = PBXBuildFile; fileRef = 73E973E069FEC00C64D01163307FD3A5 /* UXMode.swift */; };
-		69A12AFE71607D9B45DDBEC192448FFE /* SuccessViewController.swift in Sources */ = {isa = PBXBuildFile; fileRef = 8458373A53C79FB8718C015ED68AF487 /* SuccessViewController.swift */; };
-		6B2B457C0F22A7E4595ED371391C81EB /* PrimerThemeData+Deprecated.swift in Sources */ = {isa = PBXBuildFile; fileRef = 806F91F010271E529F7BAB7D3BF71EDD /* PrimerThemeData+Deprecated.swift */; };
-		6C136044DFEEA0386779F7B2C2ED127E /* CardScannerViewController.swift in Sources */ = {isa = PBXBuildFile; fileRef = 4AD1C09A8F3B189F3BD512DEA70121CA /* CardScannerViewController.swift */; };
-		6C56FCB9860BBEAB124E21A184FDCF91 /* CancellableThenable.swift in Sources */ = {isa = PBXBuildFile; fileRef = 7A4096883ECCAF3B5C28092B15329672 /* CancellableThenable.swift */; };
-		6E127D744437C88E209C3B4EE380BD50 /* PrimerAPI.swift in Sources */ = {isa = PBXBuildFile; fileRef = ABBD22BACC097A6777C8C9E2ADB82B7C /* PrimerAPI.swift */; };
-		71387FDEB510226D9C2812EEE511184C /* NetworkService.swift in Sources */ = {isa = PBXBuildFile; fileRef = AA99C2734984036D1492AC8B7FE882CD /* NetworkService.swift */; };
-		743AC2F7CA3E4D0EF2CA5D4CCD635BEA /* DependencyInjection.swift in Sources */ = {isa = PBXBuildFile; fileRef = 38FBC5D979D5830B4CEF94986FC8D59E /* DependencyInjection.swift */; };
-		75664A103CE72D2978BD4853D154BE81 /* Optional+Extensions.swift in Sources */ = {isa = PBXBuildFile; fileRef = 84AF0134490448CACC269428F209F1B4 /* Optional+Extensions.swift */; };
-		7799C75BE8590E7F3E9F974FA437CA74 /* PrimerLoadingViewController.swift in Sources */ = {isa = PBXBuildFile; fileRef = 49EA0E0AA0C216EB9E3C3B71552AB19C /* PrimerLoadingViewController.swift */; };
-		7992344C33AB1AAE0AA3467C1429CD48 /* PrimerDelegate.swift in Sources */ = {isa = PBXBuildFile; fileRef = B98AB6C6C8AFCB040577FB6D7843C120 /* PrimerDelegate.swift */; };
-		7B46FD599E85A0613CAE436EADCDBFC2 /* ReloadDelegate.swift in Sources */ = {isa = PBXBuildFile; fileRef = 7332A85F5ACE2E0A91203ECDA3DCEEF8 /* ReloadDelegate.swift */; };
-		7B6D926F0014AFBCCCCB30AF0CFD1BDD /* Currency.swift in Sources */ = {isa = PBXBuildFile; fileRef = 8047A65CD25D9E1F3E134FB8B07F43E6 /* Currency.swift */; };
-		7C3B4B1007A8281E1139A4B43F4D5B90 /* ErrorViewController.swift in Sources */ = {isa = PBXBuildFile; fileRef = 002F4E38BC279630FDCC3DE9693A1C27 /* ErrorViewController.swift */; };
-		7D9339EAB0D4C1D759B754E3FF4B4449 /* VaultPaymentMethodViewController.swift in Sources */ = {isa = PBXBuildFile; fileRef = 7A6D3F25AE7D7DAFDE8B75BD402EF55E /* VaultPaymentMethodViewController.swift */; };
-		7E420FEEB87D6D428DB0DCC7D7F7368F /* PrimerExpiryDateFieldView.swift in Sources */ = {isa = PBXBuildFile; fileRef = 7D09220942AF8BBFAD714D141D3855E5 /* PrimerExpiryDateFieldView.swift */; };
-		8198AD62806F7256B877345CF917C95B /* OrderItem.swift in Sources */ = {isa = PBXBuildFile; fileRef = 7BA4D1DFF655689314477D0597EC7DC5 /* OrderItem.swift */; };
-		81E664414A53A1D49990972DF09BC62C /* PaymentMethodConfigService.swift in Sources */ = {isa = PBXBuildFile; fileRef = 15F13934161261480DE8E19CCC1C1E0E /* PaymentMethodConfigService.swift */; };
-		83C74E46ECA0BDD26C595F3198391E32 /* PayPalTokenizationViewModel.swift in Sources */ = {isa = PBXBuildFile; fileRef = C00B4D1258EC63C0999018C9903EC058 /* PayPalTokenizationViewModel.swift */; };
-		849F3C36632763BA633A2D1593390712 /* PrimerFlowEnums.swift in Sources */ = {isa = PBXBuildFile; fileRef = C43AC03AA69F4BBF62D1EFB4BFC0E8E9 /* PrimerFlowEnums.swift */; };
-		85712C41C42C84D0C212B87540F8B38E /* MockPrimerAPIClient.swift in Sources */ = {isa = PBXBuildFile; fileRef = 3CE7FDA15EB5FF16E4ECE114D39EAAE8 /* MockPrimerAPIClient.swift */; };
-		85F3676D7C696145CAAF3C636C63189B /* PaymentMethodConfiguration.swift in Sources */ = {isa = PBXBuildFile; fileRef = DD498514D6F494D1C4CB3A28210C0348 /* PaymentMethodConfiguration.swift */; };
-		89AC49C657D721809B04E4E77211C31B /* PrimerSearchTextField.swift in Sources */ = {isa = PBXBuildFile; fileRef = 97776CE2C9B033BA7F6FD37F134A04C3 /* PrimerSearchTextField.swift */; };
-		8A3432B21ECCEAA034B152F5104CA4FF /* Cancellable.swift in Sources */ = {isa = PBXBuildFile; fileRef = 5DC36AD0EB6BFFF757BD85F5EA1A5A2D /* Cancellable.swift */; };
-		8A83BA4B5D9BDCB90C1AB03D7B50883D /* PrimerWebViewController.swift in Sources */ = {isa = PBXBuildFile; fileRef = D013026CD37AD15A4B5D46925AD95796 /* PrimerWebViewController.swift */; };
-		8B2D4600A58471B6099B8683B8FB7DA1 /* PrimerTheme+TextStyles.swift in Sources */ = {isa = PBXBuildFile; fileRef = BE3548FA43376B2E3B5E8589EEEF8D43 /* PrimerTheme+TextStyles.swift */; };
-		92603FCA0C6B7FB3F3BF8B02134A9A24 /* PrimerCardNumberFieldView.swift in Sources */ = {isa = PBXBuildFile; fileRef = AB0A58037290394331F9D310A7891CE3 /* PrimerCardNumberFieldView.swift */; };
-		936B9C09A43EF06F0AF6B97232169301 /* PrimerSDK-dummy.m in Sources */ = {isa = PBXBuildFile; fileRef = 1753FADFBFB5C3386D1673DF56C810B3 /* PrimerSDK-dummy.m */; };
-		9380955B2A9517B0965D506D7AED2D9A /* PrimerTheme+Colors.swift in Sources */ = {isa = PBXBuildFile; fileRef = 4CF93D553D4B61592FDE93947E5AD39C /* PrimerTheme+Colors.swift */; };
-		93F76F8983AC8D290195B6C4017D3927 /* WebViewUtil.swift in Sources */ = {isa = PBXBuildFile; fileRef = D159A68A5580B9C4E29DC59B8B43A19B /* WebViewUtil.swift */; };
-		940FBE7CBD19364251558A77CF762977 /* PrimerNavigationController.swift in Sources */ = {isa = PBXBuildFile; fileRef = E03245495BA11DB09DFF81AC17AACA84 /* PrimerNavigationController.swift */; };
-		94A59C2B91DCAB528F5528E0AEC6443F /* PrimerContent.swift in Sources */ = {isa = PBXBuildFile; fileRef = 222AE23D995CB607839A70766320CE67 /* PrimerContent.swift */; };
-		975A7C1F4770B25116C587F108D1C3AD /* PaymentMethodConfigurationType.swift in Sources */ = {isa = PBXBuildFile; fileRef = 3F61EF65F8B67C631CBD7022017F64C2 /* PaymentMethodConfigurationType.swift */; };
-		98A6544B5550B7CF6F6C69F41EA96B27 /* PrimerButton.swift in Sources */ = {isa = PBXBuildFile; fileRef = F242CE1BBA58D5CEEC173447E21E3024 /* PrimerButton.swift */; };
-		9ACD9567179F307061120A292AD4BF26 /* ClientTokenService.swift in Sources */ = {isa = PBXBuildFile; fileRef = 55430912CA076676C25AC9A4ECF1FE57 /* ClientTokenService.swift */; };
-		9AE26D390050424610A8358EC044E38C /* PrimerThemeData.swift in Sources */ = {isa = PBXBuildFile; fileRef = 402755A4CDAB4752206F9AF3AC06A232 /* PrimerThemeData.swift */; };
-		9DDC8244EE0C3FA44862BC4BDD68B839 /* Parser.swift in Sources */ = {isa = PBXBuildFile; fileRef = 908145B669444DDFEEF633BFAFC81415 /* Parser.swift */; };
-		9F8D45A5EF8B4430938130C4C167A4B9 /* CheckoutModule.swift in Sources */ = {isa = PBXBuildFile; fileRef = 819F8F5B6888813937F4FDB718A73210 /* CheckoutModule.swift */; };
-		9F9DD2459237E78CAB66CD58AAAE663E /* AnalyticsService.swift in Sources */ = {isa = PBXBuildFile; fileRef = 02B0C64D851DD4C4DDB27B08ED8EC2B3 /* AnalyticsService.swift */; };
-		A022D48FDD4BA5683E26C06D3CE7D0F3 /* PrimerViewController.swift in Sources */ = {isa = PBXBuildFile; fileRef = 410FEC1F1C0DF332FE799AE746F28C60 /* PrimerViewController.swift */; };
-		A195E15D1F515027BAC83A5E9CF68ADF /* IntExtension.swift in Sources */ = {isa = PBXBuildFile; fileRef = CCE611D948377E90FC0215BE4AC917EB /* IntExtension.swift */; };
-		A20C18BE880A0881B7E3FE6F4FD35D8B /* Connectivity.swift in Sources */ = {isa = PBXBuildFile; fileRef = D1CDFE668DE1658D93CFCEB14BF3127D /* Connectivity.swift */; };
-		A3A9E6090D7FF85C02807D7D54113211 /* PrimerFormViewController.swift in Sources */ = {isa = PBXBuildFile; fileRef = 5BF30B125AB4400FCE6A0B4402E5F803 /* PrimerFormViewController.swift */; };
-		A5E6B0D85394C5D069E1FE8241F41945 /* Analytics.swift in Sources */ = {isa = PBXBuildFile; fileRef = C5EC042CF5B74684BE479CA65A49E7EE /* Analytics.swift */; };
-		A75EFE92CE47331233F8F460DC7B772F /* PayPalService.swift in Sources */ = {isa = PBXBuildFile; fileRef = 5DE9B626749FBE06552E5B4A25D32E81 /* PayPalService.swift */; };
-		ABE9AAF6CDDA1A55CF1DDDD8923F9F6F /* PaymentResponse.swift in Sources */ = {isa = PBXBuildFile; fileRef = 889ABB6C662B4E87E3A0D3B8446C552B /* PaymentResponse.swift */; };
-		AD3C6EE8CCB3C310D4F19ED36AC53BE0 /* DateExtension.swift in Sources */ = {isa = PBXBuildFile; fileRef = 2B778387AA67EF333A5916E3A4ED38C1 /* DateExtension.swift */; };
-		AD498D388C7826BD9DCBD13C5130F21A /* ExternalViewModel.swift in Sources */ = {isa = PBXBuildFile; fileRef = 8368A2397EA4CD82937BDC8100AE8487 /* ExternalViewModel.swift */; };
-		B41EAA0A5CF6C527BF8C23370E91739B /* PrimerCardholderNameFieldView.swift in Sources */ = {isa = PBXBuildFile; fileRef = C185524D5F149403108EBC5EE5092B50 /* PrimerCardholderNameFieldView.swift */; };
-		B4C094A1326CB392B8681824E7297A45 /* PrimerPostalCodeFieldView.swift in Sources */ = {isa = PBXBuildFile; fileRef = 8428DF1B51F2C4F63F020F8A4DAC378C /* PrimerPostalCodeFieldView.swift */; };
-		B5FB87D2781F3838106A243F53D900E9 /* PrimerNibView.swift in Sources */ = {isa = PBXBuildFile; fileRef = EC681F87F16CA4BB15F161C66F3FFFE7 /* PrimerNibView.swift */; };
-		B6A68203C76448B8DE96CD5BFBCC0513 /* PrimerUniversalCheckoutViewController.swift in Sources */ = {isa = PBXBuildFile; fileRef = 96488924BA8F31D48CDF23FCC226AD9B /* PrimerUniversalCheckoutViewController.swift */; };
-		B91047B732C5B36FA8E10E95BB538DD8 /* PrimerAPIClient+3DS.swift in Sources */ = {isa = PBXBuildFile; fileRef = 5437889D388DEFBB07E02A5A1ACFFD57 /* PrimerAPIClient+3DS.swift */; };
-		B9CAEAA9DDC4C0CC48A2D7A6698B0D10 /* Guarantee.swift in Sources */ = {isa = PBXBuildFile; fileRef = 0B2937F6C8F9BD92A3239EB8B101F575 /* Guarantee.swift */; };
-		BBF87ACD2788D6599E049AE00EF20271 /* PrimerAPIClient.swift in Sources */ = {isa = PBXBuildFile; fileRef = E3AB91C4574E0D168D49DE63908A3DD6 /* PrimerAPIClient.swift */; };
-		BD49A7EA7F5187DB01472560A5CE2C6C /* Error.swift in Sources */ = {isa = PBXBuildFile; fileRef = 5B98D755AE98BD48430F38267BD4A05A /* Error.swift */; };
-		BD4E76FC3CA6AC76E1F3194277001DEB /* FinallyWrappers.swift in Sources */ = {isa = PBXBuildFile; fileRef = F2A8350B41284D87DC7444E57050FA07 /* FinallyWrappers.swift */; };
-		BD9070DD392FFE90C0EBC13298F562D8 /* Resolver.swift in Sources */ = {isa = PBXBuildFile; fileRef = BD1E99E4657B0E48D4EAE454FC755E04 /* Resolver.swift */; };
-		BE02D04985DEE64568140BBD46CD042B /* UserDefaultsExtension.swift in Sources */ = {isa = PBXBuildFile; fileRef = 7F0AE96BB67842C1C9469D997D7CC5C6 /* UserDefaultsExtension.swift */; };
-		C0919A069B042DEE1891E325096B5BCA /* CancelContext.swift in Sources */ = {isa = PBXBuildFile; fileRef = 0B26B80BF8479A7DA3337972D1240BFF /* CancelContext.swift */; };
-		C1C349E631FA1CC25F6E3E7BE443DC7E /* PrimerContainerViewController.swift in Sources */ = {isa = PBXBuildFile; fileRef = 359B65BEF08B1000734B01E4719DFEC2 /* PrimerContainerViewController.swift */; };
-		C22877BE462BE9353DD6348F204EC637 /* AdyenDotPay.swift in Sources */ = {isa = PBXBuildFile; fileRef = E73A0577425B663077C64F56D2FA9A93 /* AdyenDotPay.swift */; };
-		C43EFD0A55A3657522CFA7E7D63BF637 /* CustomStringConvertible.swift in Sources */ = {isa = PBXBuildFile; fileRef = 1EC7B8536C5AB452AE2F0D71247B3506 /* CustomStringConvertible.swift */; };
-		C77ED5BBCA2645D4D5DFEF56A2C02906 /* Logger.swift in Sources */ = {isa = PBXBuildFile; fileRef = 0D4C9F8C9E4CD2CA7B75B2EAAF0C1E84 /* Logger.swift */; };
-		C84751963E84C36043D1BD63AD70A30F /* PayPal.swift in Sources */ = {isa = PBXBuildFile; fileRef = E4DBC9AFC4691AB5309D057220677EF2 /* PayPal.swift */; };
-		C8E970EB6BCD954EC224A5150F6FB669 /* RecoverWrappers.swift in Sources */ = {isa = PBXBuildFile; fileRef = 0FC5265D4486E2618C449B104E8D63E6 /* RecoverWrappers.swift */; };
-		C9351ABD2F58FD84AC95C1F272BFC686 /* PrimerImage.swift in Sources */ = {isa = PBXBuildFile; fileRef = 3B4F20C0B178D54CA34EBE780D9BED2C /* PrimerImage.swift */; };
-		CAD75C439B259F3A54A965B94EEC2D6D /* RateLimitedDispatcherBase.swift in Sources */ = {isa = PBXBuildFile; fileRef = CA6F0B719D024901CE17827DD23F9951 /* RateLimitedDispatcherBase.swift */; };
-		CB0E09971B0D3D5424E181278188C179 /* JSONParser.swift in Sources */ = {isa = PBXBuildFile; fileRef = 95AF35CFD1939E85B195402FDAF19258 /* JSONParser.swift */; };
-		CC34BE01A72740345629DA4DC2CBA758 /* ConcurrencyLimitedDispatcher.swift in Sources */ = {isa = PBXBuildFile; fileRef = 9DE2A587856522CEEB67D49FAB5B2109 /* ConcurrencyLimitedDispatcher.swift */; };
-		CDBBB211EAC42D409122B3BC1FE337E5 /* Promise.swift in Sources */ = {isa = PBXBuildFile; fileRef = 9A9EF8929A3F61C9A1A4A0825EAE14CD /* Promise.swift */; };
-		CF13FC839CE06CAFA96AD10FF3E198FF /* en.lproj in Resources */ = {isa = PBXBuildFile; fileRef = D3790840730152324066B888A93D9C80 /* en.lproj */; };
-		D09B99095C463B6171BD0B28F8238D32 /* CoreDataDispatcher.swift in Sources */ = {isa = PBXBuildFile; fileRef = 771C7A44E1DDF81A46063AAF03EA49F4 /* CoreDataDispatcher.swift */; };
-		D122F0CF2E044D7BBCBD3BA9EB776E24 /* URLExtension.swift in Sources */ = {isa = PBXBuildFile; fileRef = A8412A013B98B01C493295F24614C29C /* URLExtension.swift */; };
-		D238F030FD986D71AFB84D0883FE871A /* PostalCode.swift in Sources */ = {isa = PBXBuildFile; fileRef = FF72B032E7351A72FFFD200089351883 /* PostalCode.swift */; };
-		D452B46F8F419C81B8D2B9A6B1CE5662 /* Queue.swift in Sources */ = {isa = PBXBuildFile; fileRef = E0487A4AF7551B22AA0F513E0CB110CE /* Queue.swift */; };
-		D4BBEFCB1D420266DBB19193D34B0A8C /* RateLimitedDispatcher.swift in Sources */ = {isa = PBXBuildFile; fileRef = CCFDD0BD29BE11C3E1CB7EE7CD88C795 /* RateLimitedDispatcher.swift */; };
-		D4D84A5B3183F5800A5B5DC2FFAB6ECB /* WrapperProtocols.swift in Sources */ = {isa = PBXBuildFile; fileRef = 0CBE052B786A6F5F97FBC879ACDDF884 /* WrapperProtocols.swift */; };
-		D596E2B41C673AD5018AEA0A0321E51C /* Pods-PrimerSDK_Tests-umbrella.h in Headers */ = {isa = PBXBuildFile; fileRef = EE9674DAD0C961C92687877090E1E047 /* Pods-PrimerSDK_Tests-umbrella.h */; settings = {ATTRIBUTES = (Public, ); }; };
-		DBF016F6D92AA16969D44413BF3E090B /* CountryCode.swift in Sources */ = {isa = PBXBuildFile; fileRef = 08DB7D110E768DC8D734D30D784444A6 /* CountryCode.swift */; };
-		DF1707633DC5F4D396C8CA06D6E491F3 /* Foundation.framework in Frameworks */ = {isa = PBXBuildFile; fileRef = EAB6F611E86A4758835A715E4B4184F6 /* Foundation.framework */; };
-		DFFDB50CD3A1F70631D6904039D4ECC7 /* BankSelectorViewController.swift in Sources */ = {isa = PBXBuildFile; fileRef = 9381D33CDB6306805E0B79BBF6CBC441 /* BankSelectorViewController.swift */; };
-		E150EB1E3DDC0F59C4FDE4E1058FCAF7 /* Foundation.framework in Frameworks */ = {isa = PBXBuildFile; fileRef = EAB6F611E86A4758835A715E4B4184F6 /* Foundation.framework */; };
-		E1CE9B507362761232D1858873B4CADD /* PresentationController.swift in Sources */ = {isa = PBXBuildFile; fileRef = 9DAB598BF1FE4C5CBB247D21F4D1AE45 /* PresentationController.swift */; };
-		E241657915FDC44DA90CBF40E418F416 /* Dispatcher.swift in Sources */ = {isa = PBXBuildFile; fileRef = 885E7E665991BCF3660B8B025D51F1B2 /* Dispatcher.swift */; };
-		E40E00EC08E65ED801AC49F50CE3DE9F /* AppState.swift in Sources */ = {isa = PBXBuildFile; fileRef = A830B6B6148B5D88F101B47D8526AF98 /* AppState.swift */; };
-		E43442C64CD24EE8ED8CE892042DF573 /* CardButton.swift in Sources */ = {isa = PBXBuildFile; fileRef = FF04C36BCAE9465ABE19A214B3FC3B5E /* CardButton.swift */; };
-		E651F86BCC807C5B4F9253645042DC63 /* when.swift in Sources */ = {isa = PBXBuildFile; fileRef = F2709F76E309C35F9711852DB55DB769 /* when.swift */; };
-		E8D6F1C7B30BAA8CF5BB6BC690475AA8 /* Icons.xcassets in Resources */ = {isa = PBXBuildFile; fileRef = 1267F9063244C97D0C650E02CA24014F /* Icons.xcassets */; };
-		EA3A1BE3DCBBEE52CAD32EEF5D886A59 /* PrimerTheme+Borders.swift in Sources */ = {isa = PBXBuildFile; fileRef = 2E4E1B20F5B2565927C78468ABB95752 /* PrimerTheme+Borders.swift */; };
-		EAA8DB5DA139CD4D40DF2D6681F60A4C /* Apaya.swift in Sources */ = {isa = PBXBuildFile; fileRef = 2E97654348CC3ADD626AD642AEE6C7A8 /* Apaya.swift */; };
-		EB2D1817DDDACB4B7382BA7649DBEB69 /* PrimerSettings.swift in Sources */ = {isa = PBXBuildFile; fileRef = F41935B64B9C76EC2EC63498FE44DF20 /* PrimerSettings.swift */; };
-		EB97BA2C6C639A01E7AA42A1399084A6 /* SequenceWrappers.swift in Sources */ = {isa = PBXBuildFile; fileRef = 7AB54C9732E78EB339890CC16C5F44E1 /* SequenceWrappers.swift */; };
-		EBCCE93E7C3BDA83348B665B486C322F /* Configuration.swift in Sources */ = {isa = PBXBuildFile; fileRef = A6ED38E33F4FAC23186BEBF0590662BB /* Configuration.swift */; };
-		EC35B1D620DB8A3C2A4AED0FD087B17B /* PrimerTextFieldView.swift in Sources */ = {isa = PBXBuildFile; fileRef = 274C6A2E89A5863375294300307AE038 /* PrimerTextFieldView.swift */; };
-		ED21C6556957CBA6437727DB0352FB0E /* Dimensions.swift in Sources */ = {isa = PBXBuildFile; fileRef = 8C24510A434F5C0F91069C97F78D74EF /* Dimensions.swift */; };
-		EE9BCCD50957D8626DBE00AAEE711FFF /* PrimerTextFieldView.xib in Resources */ = {isa = PBXBuildFile; fileRef = 587F232062D157E3F2F8396633D2C9E0 /* PrimerTextFieldView.xib */; };
-		EF94317F3BB388A72C9C711DD4C45D77 /* PaymentMethodTokenizationViewModel.swift in Sources */ = {isa = PBXBuildFile; fileRef = 753E9F8E18377B0948E6D00ECEC0F27F /* PaymentMethodTokenizationViewModel.swift */; };
-		F00A51BA6698503E1C1CCAFCAECCED7D /* ResumeHandlerProtocol.swift in Sources */ = {isa = PBXBuildFile; fileRef = FE45C26AEEDB838675E14975A81CF3F8 /* ResumeHandlerProtocol.swift */; };
-		F2708C538A969644A3922738D72269DF /* sv.lproj in Resources */ = {isa = PBXBuildFile; fileRef = 268B6E23AB8314D0816482A4234B1C2A /* sv.lproj */; };
-		F3B5C10053E5D3EA99C49F9917732B70 /* VaultPaymentMethodView.swift in Sources */ = {isa = PBXBuildFile; fileRef = 413402A0D8F4644B9E4F89576C5E0B7C /* VaultPaymentMethodView.swift */; };
-		F4C95F06E0F2C61712735027EB176C6D /* AES256.swift in Sources */ = {isa = PBXBuildFile; fileRef = C16019B8FE1BEBD4ACB927F120082C40 /* AES256.swift */; };
-		F5873A3BCB1233411B636B3E25E99927 /* PrimerScrollView.swift in Sources */ = {isa = PBXBuildFile; fileRef = 8B822CC1B6A089D4B268B60F6ED08C1A /* PrimerScrollView.swift */; };
-		F5D9C9FEC39114E35EEA4F6034DEA8B3 /* Validation.swift in Sources */ = {isa = PBXBuildFile; fileRef = E1FDAB6E97827FFE0A20452299F7AC0A /* Validation.swift */; };
-		F615502CD689EB1610C6162FB47F990E /* PaymentMethodTokenizationRequest.swift in Sources */ = {isa = PBXBuildFile; fileRef = E362DF4CFFEB2F985B341BD3F96A6125 /* PaymentMethodTokenizationRequest.swift */; };
-		F63471E6199BFCF22FD4DF8A786857AE /* after.swift in Sources */ = {isa = PBXBuildFile; fileRef = FE7C0B3AFE8980D096C1A4A66BA172CA /* after.swift */; };
-		F6FCEA41B7D4A17FD20C345E86296343 /* Pods-PrimerSDK_Example-dummy.m in Sources */ = {isa = PBXBuildFile; fileRef = 21F4ACB1142B1B9457658584BF5CD35A /* Pods-PrimerSDK_Example-dummy.m */; };
-		F95B3A0CCE0ABD4D45DFA58F8DB01822 /* ApayaTokenizationViewModel.swift in Sources */ = {isa = PBXBuildFile; fileRef = 0C9F5A0B6C47758F550F55E661F341DE /* ApayaTokenizationViewModel.swift */; };
-		FAEE73A9F5869A89B7B084A4542D3B8D /* fr.lproj in Resources */ = {isa = PBXBuildFile; fileRef = 5939998DCB4C76E118C1E67C9E157D0F /* fr.lproj */; };
-		FB5603C43373474BE14B3B48445A536C /* firstly.swift in Sources */ = {isa = PBXBuildFile; fileRef = 376C445DD057671A40102F4C71CE8D01 /* firstly.swift */; };
-		FBC595729B3C1DF60510312D5A47EC05 /* FormType.swift in Sources */ = {isa = PBXBuildFile; fileRef = EAD3E7472220240A0B5857C2DF8A8F28 /* FormType.swift */; };
-		FF0C32D103A4FE0DAA2251CE31F58184 /* Bank.swift in Sources */ = {isa = PBXBuildFile; fileRef = 630BC02E64D953D61C89009128BF2EB1 /* Bank.swift */; };
-/* End PBXBuildFile section */
-
-/* Begin PBXContainerItemProxy section */
-		306A44839CFE7CF244DBD09B8354C5C6 /* PBXContainerItemProxy */ = {
->>>>>>> b86a54eb
+		1F8E26B23266F663ECD957961791ED0A /* PBXContainerItemProxy */ = {
+			isa = PBXContainerItemProxy;
+			containerPortal = BFDFE7DC352907FC980B868725387E98 /* Project object */;
+			proxyType = 1;
+			remoteGlobalIDString = F3BE9108C53B53949406218CEA55E0B2;
+			remoteInfo = PrimerSDK;
+		};
+		9352D01081F9FBA94D289C7D3B4A984B /* PBXContainerItemProxy */ = {
+			isa = PBXContainerItemProxy;
+			containerPortal = BFDFE7DC352907FC980B868725387E98 /* Project object */;
+			proxyType = 1;
+			remoteGlobalIDString = 6E6525C7043FBA7BB34A249010AF5593;
+			remoteInfo = "PrimerSDK-PrimerResources";
+		};
+		D9F23B7411D13440D325C8A7E10E651C /* PBXContainerItemProxy */ = {
 			isa = PBXContainerItemProxy;
 			containerPortal = BFDFE7DC352907FC980B868725387E98 /* Project object */;
 			proxyType = 1;
 			remoteGlobalIDString = 6C144A762E9B598392AFFEC8F873746A;
 			remoteInfo = "Pods-PrimerSDK_Example";
 		};
-<<<<<<< HEAD
-		8A6977CB4F5B8E4ECE1879E348979E5C /* PBXContainerItemProxy */ = {
-=======
-		47C04320BADC1A8E7AF773D0E986C642 /* PBXContainerItemProxy */ = {
->>>>>>> b86a54eb
-			isa = PBXContainerItemProxy;
-			containerPortal = BFDFE7DC352907FC980B868725387E98 /* Project object */;
-			proxyType = 1;
-			remoteGlobalIDString = F3BE9108C53B53949406218CEA55E0B2;
-			remoteInfo = PrimerSDK;
-		};
-<<<<<<< HEAD
-		BAB05BF014C8702AD9D835C189914008 /* PBXContainerItemProxy */ = {
-=======
-		AC43EBD60FB06E5E7E7800F22915315C /* PBXContainerItemProxy */ = {
->>>>>>> b86a54eb
-			isa = PBXContainerItemProxy;
-			containerPortal = BFDFE7DC352907FC980B868725387E98 /* Project object */;
-			proxyType = 1;
-			remoteGlobalIDString = 6E6525C7043FBA7BB34A249010AF5593;
-			remoteInfo = "PrimerSDK-PrimerResources";
-		};
 /* End PBXContainerItemProxy section */
 
 /* Begin PBXFileReference section */
-<<<<<<< HEAD
-		00336CE93C811F773C05BFE8C8000F22 /* RecoverWrappers.swift */ = {isa = PBXFileReference; includeInIndex = 1; lastKnownFileType = sourcecode.swift; path = RecoverWrappers.swift; sourceTree = "<group>"; };
-		016AB405A471BB395621121F3EE00630 /* PrimerTheme+Inputs.swift */ = {isa = PBXFileReference; includeInIndex = 1; lastKnownFileType = sourcecode.swift; path = "PrimerTheme+Inputs.swift"; sourceTree = "<group>"; };
-		0188000AA7043D9A516FE9A53057E0FD /* PrimerDelegate.swift */ = {isa = PBXFileReference; includeInIndex = 1; lastKnownFileType = sourcecode.swift; path = PrimerDelegate.swift; sourceTree = "<group>"; };
-		03CC82217C3635BEFD2D6F2C296E1029 /* CancellableThenable.swift */ = {isa = PBXFileReference; includeInIndex = 1; lastKnownFileType = sourcecode.swift; path = CancellableThenable.swift; sourceTree = "<group>"; };
-		03E1E1487A7EAB5F7DA5639C22AA98A6 /* IntExtension.swift */ = {isa = PBXFileReference; includeInIndex = 1; lastKnownFileType = sourcecode.swift; path = IntExtension.swift; sourceTree = "<group>"; };
-		05200E35089855D902007954508DFED7 /* PayPalTokenizationViewModel.swift */ = {isa = PBXFileReference; includeInIndex = 1; lastKnownFileType = sourcecode.swift; path = PayPalTokenizationViewModel.swift; sourceTree = "<group>"; };
-		05D04614FE8B51DD88B4FD059EDE0450 /* Thenable.swift */ = {isa = PBXFileReference; includeInIndex = 1; lastKnownFileType = sourcecode.swift; path = Thenable.swift; sourceTree = "<group>"; };
-		0765AC3078D60B2F29639F0F51241923 /* Consolable.swift */ = {isa = PBXFileReference; includeInIndex = 1; lastKnownFileType = sourcecode.swift; path = Consolable.swift; sourceTree = "<group>"; };
-		0830ED3BC9DD32D49D9FE4FE3FEA9890 /* CardButton.swift */ = {isa = PBXFileReference; includeInIndex = 1; lastKnownFileType = sourcecode.swift; path = CardButton.swift; sourceTree = "<group>"; };
-		0836C2F698A39FD9DA866F88B3CE363F /* PaymentMethodConfigService.swift */ = {isa = PBXFileReference; includeInIndex = 1; lastKnownFileType = sourcecode.swift; path = PaymentMethodConfigService.swift; sourceTree = "<group>"; };
-		0C1859CCA1FC903A30A32E19020A46A0 /* Catchable.swift */ = {isa = PBXFileReference; includeInIndex = 1; lastKnownFileType = sourcecode.swift; path = Catchable.swift; sourceTree = "<group>"; };
-		0C2494B1F172C65975B692110144C272 /* PrimerContainerViewController.swift */ = {isa = PBXFileReference; includeInIndex = 1; lastKnownFileType = sourcecode.swift; path = PrimerContainerViewController.swift; sourceTree = "<group>"; };
-		0D19ACB87D720AED116AEA3CD16F07CD /* BankTableViewCell.swift */ = {isa = PBXFileReference; includeInIndex = 1; lastKnownFileType = sourcecode.swift; path = BankTableViewCell.swift; sourceTree = "<group>"; };
-		0D1C2DBD53648CFD3FD70E89199A2F6E /* ZipCode.swift */ = {isa = PBXFileReference; includeInIndex = 1; lastKnownFileType = sourcecode.swift; path = ZipCode.swift; sourceTree = "<group>"; };
-		0E4591A6722AC053454C1D6B33F97B42 /* Parser.swift */ = {isa = PBXFileReference; includeInIndex = 1; lastKnownFileType = sourcecode.swift; path = Parser.swift; sourceTree = "<group>"; };
-		0F46953BA5CF51A97F4FA3AE1417315D /* PaymentMethodTokenizationRequest.swift */ = {isa = PBXFileReference; includeInIndex = 1; lastKnownFileType = sourcecode.swift; path = PaymentMethodTokenizationRequest.swift; sourceTree = "<group>"; };
-		0FAC22EFC238963D696270C810367622 /* PrimerUniversalCheckoutViewController.swift */ = {isa = PBXFileReference; includeInIndex = 1; lastKnownFileType = sourcecode.swift; path = PrimerUniversalCheckoutViewController.swift; sourceTree = "<group>"; };
-		0FC99A2562A78B6CD9C72E1A9DA9A789 /* CancelContext.swift */ = {isa = PBXFileReference; includeInIndex = 1; lastKnownFileType = sourcecode.swift; path = CancelContext.swift; sourceTree = "<group>"; };
-		13B91576EED73B7A95A4E59C6EBF6602 /* ApayaTokenizationViewModel.swift */ = {isa = PBXFileReference; includeInIndex = 1; lastKnownFileType = sourcecode.swift; path = ApayaTokenizationViewModel.swift; sourceTree = "<group>"; };
-		14054230B4F86738E058DECCB65B2D45 /* fr.lproj */ = {isa = PBXFileReference; includeInIndex = 1; path = fr.lproj; sourceTree = "<group>"; };
-		1480235FD58F27376563151DBDDA2C95 /* ErrorHandler.swift */ = {isa = PBXFileReference; includeInIndex = 1; lastKnownFileType = sourcecode.swift; path = ErrorHandler.swift; sourceTree = "<group>"; };
-		155DF643677FEB4B20E33F9162DCB2C1 /* ConcurrencyLimitedDispatcher.swift */ = {isa = PBXFileReference; includeInIndex = 1; lastKnownFileType = sourcecode.swift; path = ConcurrencyLimitedDispatcher.swift; sourceTree = "<group>"; };
-=======
-		002F4E38BC279630FDCC3DE9693A1C27 /* ErrorViewController.swift */ = {isa = PBXFileReference; includeInIndex = 1; lastKnownFileType = sourcecode.swift; path = ErrorViewController.swift; sourceTree = "<group>"; };
 		02B0C64D851DD4C4DDB27B08ED8EC2B3 /* AnalyticsService.swift */ = {isa = PBXFileReference; includeInIndex = 1; lastKnownFileType = sourcecode.swift; path = AnalyticsService.swift; sourceTree = "<group>"; };
-		0422BB0E3E580D4EF81AFCA8A5926A55 /* PaymentMethodComponent.swift */ = {isa = PBXFileReference; includeInIndex = 1; lastKnownFileType = sourcecode.swift; path = PaymentMethodComponent.swift; sourceTree = "<group>"; };
+		03669F6CA3456E0D41C7EB9ADE266FF0 /* PrimerGenericTextFieldView.swift */ = {isa = PBXFileReference; includeInIndex = 1; lastKnownFileType = sourcecode.swift; path = PrimerGenericTextFieldView.swift; sourceTree = "<group>"; };
+		03EFB11F2475F9DE781C04CE2A91FEA6 /* PrimerNibView.swift */ = {isa = PBXFileReference; includeInIndex = 1; lastKnownFileType = sourcecode.swift; path = PrimerNibView.swift; sourceTree = "<group>"; };
+		04FA62715B3703C051150732326F70AE /* PrimerLoadingViewController.swift */ = {isa = PBXFileReference; includeInIndex = 1; lastKnownFileType = sourcecode.swift; path = PrimerLoadingViewController.swift; sourceTree = "<group>"; };
+		07989D5BBA0C10DD351ADF4CEC7E02EA /* PrimerWebViewController.swift */ = {isa = PBXFileReference; includeInIndex = 1; lastKnownFileType = sourcecode.swift; path = PrimerWebViewController.swift; sourceTree = "<group>"; };
 		08DB7D110E768DC8D734D30D784444A6 /* CountryCode.swift */ = {isa = PBXFileReference; includeInIndex = 1; lastKnownFileType = sourcecode.swift; path = CountryCode.swift; sourceTree = "<group>"; };
 		0B26B80BF8479A7DA3337972D1240BFF /* CancelContext.swift */ = {isa = PBXFileReference; includeInIndex = 1; lastKnownFileType = sourcecode.swift; path = CancelContext.swift; sourceTree = "<group>"; };
 		0B2937F6C8F9BD92A3239EB8B101F575 /* Guarantee.swift */ = {isa = PBXFileReference; includeInIndex = 1; lastKnownFileType = sourcecode.swift; path = Guarantee.swift; sourceTree = "<group>"; };
-		0C9F5A0B6C47758F550F55E661F341DE /* ApayaTokenizationViewModel.swift */ = {isa = PBXFileReference; includeInIndex = 1; lastKnownFileType = sourcecode.swift; path = ApayaTokenizationViewModel.swift; sourceTree = "<group>"; };
+		0C5D0D4691EE6FDC9A3642D577C5879B /* PayPalTokenizationViewModel.swift */ = {isa = PBXFileReference; includeInIndex = 1; lastKnownFileType = sourcecode.swift; path = PayPalTokenizationViewModel.swift; sourceTree = "<group>"; };
 		0CBE052B786A6F5F97FBC879ACDDF884 /* WrapperProtocols.swift */ = {isa = PBXFileReference; includeInIndex = 1; lastKnownFileType = sourcecode.swift; path = WrapperProtocols.swift; sourceTree = "<group>"; };
 		0CF37C2A6E0CCA55E628F6CE49F75291 /* AnyCodable.swift */ = {isa = PBXFileReference; includeInIndex = 1; lastKnownFileType = sourcecode.swift; path = AnyCodable.swift; sourceTree = "<group>"; };
+		0CF3B72505D1E66B5CCAFB21209A5BFB /* PrimerExpiryDateFieldView.swift */ = {isa = PBXFileReference; includeInIndex = 1; lastKnownFileType = sourcecode.swift; path = PrimerExpiryDateFieldView.swift; sourceTree = "<group>"; };
 		0D4C9F8C9E4CD2CA7B75B2EAAF0C1E84 /* Logger.swift */ = {isa = PBXFileReference; includeInIndex = 1; lastKnownFileType = sourcecode.swift; path = Logger.swift; sourceTree = "<group>"; };
 		0FA8315B4673DFF85A0B70F7478FCCA6 /* CancellablePromise.swift */ = {isa = PBXFileReference; includeInIndex = 1; lastKnownFileType = sourcecode.swift; path = CancellablePromise.swift; sourceTree = "<group>"; };
 		0FC5265D4486E2618C449B104E8D63E6 /* RecoverWrappers.swift */ = {isa = PBXFileReference; includeInIndex = 1; lastKnownFileType = sourcecode.swift; path = RecoverWrappers.swift; sourceTree = "<group>"; };
-		112BE2C493FC3D6A7001C071C60826DD /* ExternalPaymentMethodTokenizationViewModel.swift */ = {isa = PBXFileReference; includeInIndex = 1; lastKnownFileType = sourcecode.swift; path = ExternalPaymentMethodTokenizationViewModel.swift; sourceTree = "<group>"; };
 		1267F9063244C97D0C650E02CA24014F /* Icons.xcassets */ = {isa = PBXFileReference; includeInIndex = 1; lastKnownFileType = folder.assetcatalog; name = Icons.xcassets; path = Sources/PrimerSDK/Resources/Icons.xcassets; sourceTree = "<group>"; };
+		13C027523676905A88619A48676D389B /* PrimerFormViewController.swift */ = {isa = PBXFileReference; includeInIndex = 1; lastKnownFileType = sourcecode.swift; path = PrimerFormViewController.swift; sourceTree = "<group>"; };
 		15F13934161261480DE8E19CCC1C1E0E /* PaymentMethodConfigService.swift */ = {isa = PBXFileReference; includeInIndex = 1; lastKnownFileType = sourcecode.swift; path = PaymentMethodConfigService.swift; sourceTree = "<group>"; };
->>>>>>> b86a54eb
 		172A17BD16C12D728F7128A3361762E0 /* PrimerSDK.modulemap */ = {isa = PBXFileReference; includeInIndex = 1; lastKnownFileType = sourcecode.module; path = PrimerSDK.modulemap; sourceTree = "<group>"; };
-		17357E782FBCB6253084906E7690283F /* PrimerSearchTextField.swift */ = {isa = PBXFileReference; includeInIndex = 1; lastKnownFileType = sourcecode.swift; path = PrimerSearchTextField.swift; sourceTree = "<group>"; };
 		1753FADFBFB5C3386D1673DF56C810B3 /* PrimerSDK-dummy.m */ = {isa = PBXFileReference; includeInIndex = 1; lastKnownFileType = sourcecode.c.objc; path = "PrimerSDK-dummy.m"; sourceTree = "<group>"; };
-<<<<<<< HEAD
-		1956121B182AAB6AFA20234E6E813AFC /* BankSelectorViewController.swift */ = {isa = PBXFileReference; includeInIndex = 1; lastKnownFileType = sourcecode.swift; path = BankSelectorViewController.swift; sourceTree = "<group>"; };
-		19D8D282E15E1AC238D68CE9D1C47634 /* PrimerNavigationController.swift */ = {isa = PBXFileReference; includeInIndex = 1; lastKnownFileType = sourcecode.swift; path = PrimerNavigationController.swift; sourceTree = "<group>"; };
-		1B036B18D1FF97867FE2558B45B07376 /* race.swift */ = {isa = PBXFileReference; includeInIndex = 1; lastKnownFileType = sourcecode.swift; path = race.swift; sourceTree = "<group>"; };
-		1BFEDD471AE4A42CAA6A62D68B24DEF7 /* 3DSService.swift */ = {isa = PBXFileReference; includeInIndex = 1; lastKnownFileType = sourcecode.swift; path = 3DSService.swift; sourceTree = "<group>"; };
-		1D6D5D3ED90CFC6CC0D1620A3F91A8FB /* StrictRateLimitedDispatcher.swift */ = {isa = PBXFileReference; includeInIndex = 1; lastKnownFileType = sourcecode.swift; path = StrictRateLimitedDispatcher.swift; sourceTree = "<group>"; };
-		1EF0EC39F9C1F2DBEB289C65FAC7DBEF /* CountryCode.swift */ = {isa = PBXFileReference; includeInIndex = 1; lastKnownFileType = sourcecode.swift; path = CountryCode.swift; sourceTree = "<group>"; };
-		202F5827A8BCA311EC2767165A94BF8C /* PrimerSettings.swift */ = {isa = PBXFileReference; includeInIndex = 1; lastKnownFileType = sourcecode.swift; path = PrimerSettings.swift; sourceTree = "<group>"; };
-		21F4ACB1142B1B9457658584BF5CD35A /* Pods-PrimerSDK_Example-dummy.m */ = {isa = PBXFileReference; includeInIndex = 1; lastKnownFileType = sourcecode.c.objc; path = "Pods-PrimerSDK_Example-dummy.m"; sourceTree = "<group>"; };
-		23FD1D157B8C8E7148BE8A7D354A051F /* Pods-PrimerSDK_Tests */ = {isa = PBXFileReference; explicitFileType = wrapper.framework; includeInIndex = 0; name = "Pods-PrimerSDK_Tests"; path = Pods_PrimerSDK_Tests.framework; sourceTree = BUILT_PRODUCTS_DIR; };
-		25C0EEE6AE8B1BA8A2B90F13126E4A76 /* PrimerWebViewController.swift */ = {isa = PBXFileReference; includeInIndex = 1; lastKnownFileType = sourcecode.swift; path = PrimerWebViewController.swift; sourceTree = "<group>"; };
-		27907E5B6656DA65D163EC94365BACEC /* PrimerTextField.swift */ = {isa = PBXFileReference; includeInIndex = 1; lastKnownFileType = sourcecode.swift; path = PrimerTextField.swift; sourceTree = "<group>"; };
-		28E47791C9F9D0A9BA05C719761A4F3F /* PrimerSDK */ = {isa = PBXFileReference; explicitFileType = wrapper.framework; includeInIndex = 0; name = PrimerSDK; path = PrimerSDK.framework; sourceTree = BUILT_PRODUCTS_DIR; };
-		295CC62257FC51F51E33B40C8B5DCBBF /* 3DS.swift */ = {isa = PBXFileReference; includeInIndex = 1; lastKnownFileType = sourcecode.swift; path = 3DS.swift; sourceTree = "<group>"; };
-		2A93AE654A8732302FCC646E818221E1 /* Icons.xcassets */ = {isa = PBXFileReference; includeInIndex = 1; lastKnownFileType = folder.assetcatalog; name = Icons.xcassets; path = Sources/PrimerSDK/Resources/Icons.xcassets; sourceTree = "<group>"; };
-		2B10AE5A275C13BC7E019754DF6C297D /* DependencyInjection.swift */ = {isa = PBXFileReference; includeInIndex = 1; lastKnownFileType = sourcecode.swift; path = DependencyInjection.swift; sourceTree = "<group>"; };
-		2E39F4AB06FEC378386DAB6A9F60C5D2 /* ErrorViewController.swift */ = {isa = PBXFileReference; includeInIndex = 1; lastKnownFileType = sourcecode.swift; path = ErrorViewController.swift; sourceTree = "<group>"; };
-		30E21063677C7F1CA4CCA393282047E5 /* 3DSService+Promises.swift */ = {isa = PBXFileReference; includeInIndex = 1; lastKnownFileType = sourcecode.swift; path = "3DSService+Promises.swift"; sourceTree = "<group>"; };
-		30F8F05D69655EF06B8A873BDB31DCFE /* en.lproj */ = {isa = PBXFileReference; includeInIndex = 1; path = en.lproj; sourceTree = "<group>"; };
-		3397310AF052286E1D02F992C9D9BA02 /* PrimerScrollView.swift */ = {isa = PBXFileReference; includeInIndex = 1; lastKnownFileType = sourcecode.swift; path = PrimerScrollView.swift; sourceTree = "<group>"; };
-		3514A7498161A382E68728DF26D15F87 /* FinallyWrappers.swift */ = {isa = PBXFileReference; includeInIndex = 1; lastKnownFileType = sourcecode.swift; path = FinallyWrappers.swift; sourceTree = "<group>"; };
-		3780FF276696624E5AD4A629D4CC4AD8 /* Pods-PrimerSDK_Example-umbrella.h */ = {isa = PBXFileReference; includeInIndex = 1; lastKnownFileType = sourcecode.c.h; path = "Pods-PrimerSDK_Example-umbrella.h"; sourceTree = "<group>"; };
-		37CC8CD70BB708D7AEDE63C7BCE54E24 /* PrimerZipCodeFieldView.swift */ = {isa = PBXFileReference; includeInIndex = 1; lastKnownFileType = sourcecode.swift; path = PrimerZipCodeFieldView.swift; sourceTree = "<group>"; };
-		3C474C1A0DABE2A3F404B63D4D59F30C /* Pods-PrimerSDK_Example.debug.xcconfig */ = {isa = PBXFileReference; includeInIndex = 1; lastKnownFileType = text.xcconfig; path = "Pods-PrimerSDK_Example.debug.xcconfig"; sourceTree = "<group>"; };
-		3C6CBF2610C9E5E8BE05482AE4007DB9 /* CancellableCatchable.swift */ = {isa = PBXFileReference; includeInIndex = 1; lastKnownFileType = sourcecode.swift; path = CancellableCatchable.swift; sourceTree = "<group>"; };
-		3D3E60964E507437A76DEA6A24BDE761 /* PrimerSDK-Info.plist */ = {isa = PBXFileReference; includeInIndex = 1; lastKnownFileType = text.plist.xml; path = "PrimerSDK-Info.plist"; sourceTree = "<group>"; };
-		3E0ADCF4649E99B4C4EBE5D972857118 /* PrimerExpiryDateFieldView.swift */ = {isa = PBXFileReference; includeInIndex = 1; lastKnownFileType = sourcecode.swift; path = PrimerExpiryDateFieldView.swift; sourceTree = "<group>"; };
-		3EC12CBBA7A8F4BFEFFB64A72F510E19 /* PrimerAPIClient+3DS.swift */ = {isa = PBXFileReference; includeInIndex = 1; lastKnownFileType = sourcecode.swift; path = "PrimerAPIClient+3DS.swift"; sourceTree = "<group>"; };
-		3F13A68DFD31C9C61423F6308A796A85 /* OrderItem.swift */ = {isa = PBXFileReference; includeInIndex = 1; lastKnownFileType = sourcecode.swift; path = OrderItem.swift; sourceTree = "<group>"; };
-		3F3D37F9F5CF0E8D490368D3BB5869E8 /* PrimerAPIClient+Promises.swift */ = {isa = PBXFileReference; includeInIndex = 1; lastKnownFileType = sourcecode.swift; path = "PrimerAPIClient+Promises.swift"; sourceTree = "<group>"; };
-		412C94616CEAE42EFF463384A753ADFE /* DirectDebitMandate.swift */ = {isa = PBXFileReference; includeInIndex = 1; lastKnownFileType = sourcecode.swift; path = DirectDebitMandate.swift; sourceTree = "<group>"; };
-		413CF1324CFD831F5EE65C4B34E25544 /* after.swift */ = {isa = PBXFileReference; includeInIndex = 1; lastKnownFileType = sourcecode.swift; path = after.swift; sourceTree = "<group>"; };
-		43BD80516079DC24FDB8B4FDC4898429 /* Validation.swift */ = {isa = PBXFileReference; includeInIndex = 1; lastKnownFileType = sourcecode.swift; path = Validation.swift; sourceTree = "<group>"; };
-		4420D54353AD0D4506A864BF34588623 /* PrimerThemeData+Deprecated.swift */ = {isa = PBXFileReference; includeInIndex = 1; lastKnownFileType = sourcecode.swift; path = "PrimerThemeData+Deprecated.swift"; sourceTree = "<group>"; };
-		447AAA0B37396462296AFE05B6A22152 /* RateLimitedDispatcherBase.swift */ = {isa = PBXFileReference; includeInIndex = 1; lastKnownFileType = sourcecode.swift; path = RateLimitedDispatcherBase.swift; sourceTree = "<group>"; };
-		4668748B37A7CAEBE45DD2BF6968C23E /* JSONParser.swift */ = {isa = PBXFileReference; includeInIndex = 1; lastKnownFileType = sourcecode.swift; path = JSONParser.swift; sourceTree = "<group>"; };
-		4687BB031C3B353D3213703E516159E3 /* Box.swift */ = {isa = PBXFileReference; includeInIndex = 1; lastKnownFileType = sourcecode.swift; path = Box.swift; sourceTree = "<group>"; };
-		47924BC49469497165E9E7E1D938D164 /* UXMode.swift */ = {isa = PBXFileReference; includeInIndex = 1; lastKnownFileType = sourcecode.swift; path = UXMode.swift; sourceTree = "<group>"; };
-		48627A99264E6679D85F177DBB79DA83 /* Pods-PrimerSDK_Tests-Info.plist */ = {isa = PBXFileReference; includeInIndex = 1; lastKnownFileType = text.plist.xml; path = "Pods-PrimerSDK_Tests-Info.plist"; sourceTree = "<group>"; };
-		48CE17ABEDB356883F87C26408207B69 /* PrimerSDK-umbrella.h */ = {isa = PBXFileReference; includeInIndex = 1; lastKnownFileType = sourcecode.c.h; path = "PrimerSDK-umbrella.h"; sourceTree = "<group>"; };
-		4B4DCFEB689AFD1EDBD0A53BC5BAA233 /* UIDeviceExtension.swift */ = {isa = PBXFileReference; includeInIndex = 1; lastKnownFileType = sourcecode.swift; path = UIDeviceExtension.swift; sourceTree = "<group>"; };
-		4C04817D131F7862068226CB693B2811 /* CheckoutModule.swift */ = {isa = PBXFileReference; includeInIndex = 1; lastKnownFileType = sourcecode.swift; path = CheckoutModule.swift; sourceTree = "<group>"; };
-		4C1E38459F3D8581536DD7832C4E9864 /* PrimerLoadingViewController.swift */ = {isa = PBXFileReference; includeInIndex = 1; lastKnownFileType = sourcecode.swift; path = PrimerLoadingViewController.swift; sourceTree = "<group>"; };
-		4C3194FEC09B0023D257AABD89AB862A /* PrimerViewController.swift */ = {isa = PBXFileReference; includeInIndex = 1; lastKnownFileType = sourcecode.swift; path = PrimerViewController.swift; sourceTree = "<group>"; };
-		4D3869E0A461E802A5916AA6523517A4 /* Pods-PrimerSDK_Example */ = {isa = PBXFileReference; explicitFileType = wrapper.framework; includeInIndex = 0; name = "Pods-PrimerSDK_Example"; path = Pods_PrimerSDK_Example.framework; sourceTree = BUILT_PRODUCTS_DIR; };
-		4D3DAFDFB6A39D70DE8ABF5DB2395239 /* PrimerFlowEnums.swift */ = {isa = PBXFileReference; includeInIndex = 1; lastKnownFileType = sourcecode.swift; path = PrimerFlowEnums.swift; sourceTree = "<group>"; };
-		4DD3574B899B88AE41EF762C7579C5C0 /* Colors.swift */ = {isa = PBXFileReference; includeInIndex = 1; lastKnownFileType = sourcecode.swift; path = Colors.swift; sourceTree = "<group>"; };
-		4E886D86806753754D07A1A43DA84817 /* PrimerTheme.swift */ = {isa = PBXFileReference; includeInIndex = 1; lastKnownFileType = sourcecode.swift; path = PrimerTheme.swift; sourceTree = "<group>"; };
-		4EBEF8A1DD29A32C263B443C695F5590 /* firstly.swift */ = {isa = PBXFileReference; includeInIndex = 1; lastKnownFileType = sourcecode.swift; path = firstly.swift; sourceTree = "<group>"; };
-		5301A546B2CA297A5ACA406E975ACAE2 /* LogEvent.swift */ = {isa = PBXFileReference; includeInIndex = 1; lastKnownFileType = sourcecode.swift; path = LogEvent.swift; sourceTree = "<group>"; };
-		531A22FF15081F80B1578DE96CD89F25 /* PaymentMethodComponent.swift */ = {isa = PBXFileReference; includeInIndex = 1; lastKnownFileType = sourcecode.swift; path = PaymentMethodComponent.swift; sourceTree = "<group>"; };
-		5434EFC9418C3D03BBAA35AAE5C5DD26 /* UIColorExtension.swift */ = {isa = PBXFileReference; includeInIndex = 1; lastKnownFileType = sourcecode.swift; path = UIColorExtension.swift; sourceTree = "<group>"; };
-		545AD6C1E37DE740F5F71254C4683DC8 /* ApplePay.swift */ = {isa = PBXFileReference; includeInIndex = 1; lastKnownFileType = sourcecode.swift; path = ApplePay.swift; sourceTree = "<group>"; };
-		549590F06ED3E038885B778E7C41D6F3 /* ReloadDelegate.swift */ = {isa = PBXFileReference; includeInIndex = 1; lastKnownFileType = sourcecode.swift; path = ReloadDelegate.swift; sourceTree = "<group>"; };
-		5502FFB558FE482A11FCC4290F00BA81 /* DateExtension.swift */ = {isa = PBXFileReference; includeInIndex = 1; lastKnownFileType = sourcecode.swift; path = DateExtension.swift; sourceTree = "<group>"; };
-		56827AA23DE2CDC9F51094C2A80A5EAF /* PrimerButton.swift */ = {isa = PBXFileReference; includeInIndex = 1; lastKnownFileType = sourcecode.swift; path = PrimerButton.swift; sourceTree = "<group>"; };
-		582FD3213F3E32AF1194EEDF7C3BCD3F /* Pods-PrimerSDK_Example-acknowledgements.plist */ = {isa = PBXFileReference; includeInIndex = 1; lastKnownFileType = text.plist.xml; path = "Pods-PrimerSDK_Example-acknowledgements.plist"; sourceTree = "<group>"; };
-		5866CB4397350273C1E1BBD48DE0FC40 /* PayPal.swift */ = {isa = PBXFileReference; includeInIndex = 1; lastKnownFileType = sourcecode.swift; path = PayPal.swift; sourceTree = "<group>"; };
-		5BBEEA073392AE44BC48E986DA9766C3 /* PaymentMethodConfig.swift */ = {isa = PBXFileReference; includeInIndex = 1; lastKnownFileType = sourcecode.swift; path = PaymentMethodConfig.swift; sourceTree = "<group>"; };
-		5EC2DC250B34D0695D3980F18F54A856 /* FormTextFieldType.swift */ = {isa = PBXFileReference; includeInIndex = 1; lastKnownFileType = sourcecode.swift; path = FormTextFieldType.swift; sourceTree = "<group>"; };
-		5EFE04D5EBC78FAD3569FFDB79C1ED07 /* PrimerSDK.debug.xcconfig */ = {isa = PBXFileReference; includeInIndex = 1; lastKnownFileType = text.xcconfig; path = PrimerSDK.debug.xcconfig; sourceTree = "<group>"; };
-		5FCE58B13AEE603AC937A76E5A6B954C /* PrimerAPI.swift */ = {isa = PBXFileReference; includeInIndex = 1; lastKnownFileType = sourcecode.swift; path = PrimerAPI.swift; sourceTree = "<group>"; };
-		60BEE3114E4D70E431B494F990578B94 /* RateLimitedDispatcher.swift */ = {isa = PBXFileReference; includeInIndex = 1; lastKnownFileType = sourcecode.swift; path = RateLimitedDispatcher.swift; sourceTree = "<group>"; };
-		62216DE312B4673AC13F2BBB75DF63D4 /* PrimerCardholderNameFieldView.swift */ = {isa = PBXFileReference; includeInIndex = 1; lastKnownFileType = sourcecode.swift; path = PrimerCardholderNameFieldView.swift; sourceTree = "<group>"; };
-		639AE4928116FBD4FAE7B3DD6BD21271 /* Pods-PrimerSDK_Tests-acknowledgements.plist */ = {isa = PBXFileReference; includeInIndex = 1; lastKnownFileType = text.plist.xml; path = "Pods-PrimerSDK_Tests-acknowledgements.plist"; sourceTree = "<group>"; };
-		63A6891F300E67BA29222C0FD4D16490 /* PaymentMethodToken.swift */ = {isa = PBXFileReference; includeInIndex = 1; lastKnownFileType = sourcecode.swift; path = PaymentMethodToken.swift; sourceTree = "<group>"; };
-		66B3EFD7FFBC5527977788F6FB16676D /* PrimerTableViewCell.swift */ = {isa = PBXFileReference; includeInIndex = 1; lastKnownFileType = sourcecode.swift; path = PrimerTableViewCell.swift; sourceTree = "<group>"; };
-		67EE74124CC5EB7EEA89981A20304CAB /* SuccessMessage.swift */ = {isa = PBXFileReference; includeInIndex = 1; lastKnownFileType = sourcecode.swift; path = SuccessMessage.swift; sourceTree = "<group>"; };
-		695026EF004EB5024638407490F4681F /* PrimerTheme+Buttons.swift */ = {isa = PBXFileReference; includeInIndex = 1; lastKnownFileType = sourcecode.swift; path = "PrimerTheme+Buttons.swift"; sourceTree = "<group>"; };
-		6AB1172431C8FE75D1BF332A4B422053 /* PrimerNibView.swift */ = {isa = PBXFileReference; includeInIndex = 1; lastKnownFileType = sourcecode.swift; path = PrimerNibView.swift; sourceTree = "<group>"; };
-		6B80BAA329A28CE224D59E80A9BCD7CD /* WebViewUtil.swift */ = {isa = PBXFileReference; includeInIndex = 1; lastKnownFileType = sourcecode.swift; path = WebViewUtil.swift; sourceTree = "<group>"; };
-		6C80A497CB66A5F7A7FCE670D7FC330E /* PaymentMethodTokenizationViewModel.swift */ = {isa = PBXFileReference; includeInIndex = 1; lastKnownFileType = sourcecode.swift; path = PaymentMethodTokenizationViewModel.swift; sourceTree = "<group>"; };
-		6F62EC7E7FE74F53F207CFD74D2416CA /* Pods-PrimerSDK_Example-Info.plist */ = {isa = PBXFileReference; includeInIndex = 1; lastKnownFileType = text.plist.xml; path = "Pods-PrimerSDK_Example-Info.plist"; sourceTree = "<group>"; };
-		6F7397AFFD45B7E3C50A86CFA3F5F2AD /* PaymentMethodsGroupView.swift */ = {isa = PBXFileReference; includeInIndex = 1; lastKnownFileType = sourcecode.swift; path = PaymentMethodsGroupView.swift; sourceTree = "<group>"; };
-		715BF2A3C053A3DCC86E8EEBB590ED1A /* ImageName.swift */ = {isa = PBXFileReference; includeInIndex = 1; lastKnownFileType = sourcecode.swift; path = ImageName.swift; sourceTree = "<group>"; };
-		716BCE8446C0B1398680847022AAB96E /* PrimerRootViewController.swift */ = {isa = PBXFileReference; includeInIndex = 1; lastKnownFileType = sourcecode.swift; path = PrimerRootViewController.swift; sourceTree = "<group>"; };
-		72F60DA92A349AD442074828A3E57101 /* PrimerCardFormViewController.swift */ = {isa = PBXFileReference; includeInIndex = 1; lastKnownFileType = sourcecode.swift; path = PrimerCardFormViewController.swift; sourceTree = "<group>"; };
-		73F082D72F85A10C306BCA18D08590D4 /* ExternalPaymentMethodTokenizationViewModel.swift */ = {isa = PBXFileReference; includeInIndex = 1; lastKnownFileType = sourcecode.swift; path = ExternalPaymentMethodTokenizationViewModel.swift; sourceTree = "<group>"; };
-		7489E7B4129D66B025FCECB7CA4BCB0E /* PrimerSDK.release.xcconfig */ = {isa = PBXFileReference; includeInIndex = 1; lastKnownFileType = text.xcconfig; path = PrimerSDK.release.xcconfig; sourceTree = "<group>"; };
-		7908D9DCEA15BDBE7B912B8870219C48 /* Error.swift */ = {isa = PBXFileReference; includeInIndex = 1; lastKnownFileType = sourcecode.swift; path = Error.swift; sourceTree = "<group>"; };
-		7BBFDBFE0CFCEC355E58D3E76B6DE90C /* BundleExtension.swift */ = {isa = PBXFileReference; includeInIndex = 1; lastKnownFileType = sourcecode.swift; path = BundleExtension.swift; sourceTree = "<group>"; };
-		7D44E94311337FA0D3B4656B11584DDE /* VaultPaymentMethodView.swift */ = {isa = PBXFileReference; includeInIndex = 1; lastKnownFileType = sourcecode.swift; path = VaultPaymentMethodView.swift; sourceTree = "<group>"; };
-		7DD8327F2FAC4EBA0DDD0873839EB7FD /* FormTokenizationViewModel.swift */ = {isa = PBXFileReference; includeInIndex = 1; lastKnownFileType = sourcecode.swift; path = FormTokenizationViewModel.swift; sourceTree = "<group>"; };
-		7F014000F6DD94092A99371591C481ED /* Bank.swift */ = {isa = PBXFileReference; includeInIndex = 1; lastKnownFileType = sourcecode.swift; path = Bank.swift; sourceTree = "<group>"; };
-		7F8B8A9D2F8B85EE21873AAF32D0F8F7 /* WrapperProtocols.swift */ = {isa = PBXFileReference; includeInIndex = 1; lastKnownFileType = sourcecode.swift; path = WrapperProtocols.swift; sourceTree = "<group>"; };
-		82920D43DA763BCEB992A8E019F2E47D /* SuccessViewController.swift */ = {isa = PBXFileReference; includeInIndex = 1; lastKnownFileType = sourcecode.swift; path = SuccessViewController.swift; sourceTree = "<group>"; };
-		83F9D1E282CA2F2F62223070AF2B3DF2 /* PrimerTextFieldView.xib */ = {isa = PBXFileReference; includeInIndex = 1; lastKnownFileType = file.xib; path = PrimerTextFieldView.xib; sourceTree = "<group>"; };
-		87ECC571AA3D53FBE1B8A444E679BE63 /* Apaya.swift */ = {isa = PBXFileReference; includeInIndex = 1; lastKnownFileType = sourcecode.swift; path = Apaya.swift; sourceTree = "<group>"; };
-		88491BF523C05AB23F36608E75EADF61 /* PrimerTheme+Views.swift */ = {isa = PBXFileReference; includeInIndex = 1; lastKnownFileType = sourcecode.swift; path = "PrimerTheme+Views.swift"; sourceTree = "<group>"; };
-		89C84B9AB9B095067C98F0F39F1F3736 /* CardScannerViewController.swift */ = {isa = PBXFileReference; includeInIndex = 1; lastKnownFileType = sourcecode.swift; path = CardScannerViewController.swift; sourceTree = "<group>"; };
-		8C227E25A516771FB87BAC084EA6982B /* PrimerTheme+Colors.swift */ = {isa = PBXFileReference; includeInIndex = 1; lastKnownFileType = sourcecode.swift; path = "PrimerTheme+Colors.swift"; sourceTree = "<group>"; };
-		8E8FE72833DCFD3852227CF683102B4F /* FormType.swift */ = {isa = PBXFileReference; includeInIndex = 1; lastKnownFileType = sourcecode.swift; path = FormType.swift; sourceTree = "<group>"; };
-		908380490D581320C91C63A76A239A9E /* CardComponentsManager.swift */ = {isa = PBXFileReference; includeInIndex = 1; lastKnownFileType = sourcecode.swift; path = CardComponentsManager.swift; sourceTree = "<group>"; };
-		91EEDC02A48FAD6A64033FB044769581 /* AnyCodable.swift */ = {isa = PBXFileReference; includeInIndex = 1; lastKnownFileType = sourcecode.swift; path = AnyCodable.swift; sourceTree = "<group>"; };
-		92D5D8B663B54DB78CEE06E649E81FA8 /* PrimerTheme+Borders.swift */ = {isa = PBXFileReference; includeInIndex = 1; lastKnownFileType = sourcecode.swift; path = "PrimerTheme+Borders.swift"; sourceTree = "<group>"; };
-		92E835FD8B928CE54393509A36514C6A /* SequenceWrappers.swift */ = {isa = PBXFileReference; includeInIndex = 1; lastKnownFileType = sourcecode.swift; path = SequenceWrappers.swift; sourceTree = "<group>"; };
-		9546F7D5627280002FA393EB3F0CB76C /* PrimerCardNumberFieldView.swift */ = {isa = PBXFileReference; includeInIndex = 1; lastKnownFileType = sourcecode.swift; path = PrimerCardNumberFieldView.swift; sourceTree = "<group>"; };
-		958DE4A4BBD6B21D3F18A5FE29947906 /* Optional+Extensions.swift */ = {isa = PBXFileReference; includeInIndex = 1; lastKnownFileType = sourcecode.swift; path = "Optional+Extensions.swift"; sourceTree = "<group>"; };
-		9624F6482744D8CCE5C27FA646162B66 /* CancellablePromise.swift */ = {isa = PBXFileReference; includeInIndex = 1; lastKnownFileType = sourcecode.swift; path = CancellablePromise.swift; sourceTree = "<group>"; };
-		96C5255DF64E17CD9CBDDFE57A3499FF /* PayPalService.swift */ = {isa = PBXFileReference; includeInIndex = 1; lastKnownFileType = sourcecode.swift; path = PayPalService.swift; sourceTree = "<group>"; };
-		979C2820757032C00849EFE5B0E04B4B /* Configuration.swift */ = {isa = PBXFileReference; includeInIndex = 1; lastKnownFileType = sourcecode.swift; path = Configuration.swift; sourceTree = "<group>"; };
-		9D580CBCC95EBFAA9E12544ED711FC61 /* VaultService.swift */ = {isa = PBXFileReference; includeInIndex = 1; lastKnownFileType = sourcecode.swift; path = VaultService.swift; sourceTree = "<group>"; };
-		9D940727FF8FB9C785EB98E56350EF41 /* Podfile */ = {isa = PBXFileReference; explicitFileType = text.script.ruby; includeInIndex = 1; indentWidth = 2; lastKnownFileType = text; name = Podfile; path = ../Podfile; sourceTree = SOURCE_ROOT; tabWidth = 2; xcLanguageSpecificationIdentifier = xcode.lang.ruby; };
-		9E9251C8A06802CE97C95EFF2E6419D6 /* ResourceBundle-PrimerResources-PrimerSDK-Info.plist */ = {isa = PBXFileReference; includeInIndex = 1; lastKnownFileType = text.plist.xml; path = "ResourceBundle-PrimerResources-PrimerSDK-Info.plist"; sourceTree = "<group>"; };
-		9E9F01BCC93672C205B5D1BEA3A21869 /* PrimerAPIClient.swift */ = {isa = PBXFileReference; includeInIndex = 1; lastKnownFileType = sourcecode.swift; path = PrimerAPIClient.swift; sourceTree = "<group>"; };
-		9FEC57AF390E6ACF2D96EC16653E4F46 /* PaymentResponse.swift */ = {isa = PBXFileReference; includeInIndex = 1; lastKnownFileType = sourcecode.swift; path = PaymentResponse.swift; sourceTree = "<group>"; };
-		A0242F9E235809D04D247BED5966C87D /* CardScannerViewController+SimpleScanDelegate.swift */ = {isa = PBXFileReference; includeInIndex = 1; lastKnownFileType = sourcecode.swift; path = "CardScannerViewController+SimpleScanDelegate.swift"; sourceTree = "<group>"; };
-		A05115D21F09A661787FBE1228A0B694 /* Queue.swift */ = {isa = PBXFileReference; includeInIndex = 1; lastKnownFileType = sourcecode.swift; path = Queue.swift; sourceTree = "<group>"; };
-		A2FECE6FB943580B434BE36FD35048C8 /* UserDefaultsExtension.swift */ = {isa = PBXFileReference; includeInIndex = 1; lastKnownFileType = sourcecode.swift; path = UserDefaultsExtension.swift; sourceTree = "<group>"; };
-		A313499DCD0778220B9E300C61B84A3F /* GuaranteeWrappers.swift */ = {isa = PBXFileReference; includeInIndex = 1; lastKnownFileType = sourcecode.swift; path = GuaranteeWrappers.swift; sourceTree = "<group>"; };
-		A4E7B1C752F38C22267D301DD5A364DF /* Pods-PrimerSDK_Tests-acknowledgements.markdown */ = {isa = PBXFileReference; includeInIndex = 1; lastKnownFileType = text; path = "Pods-PrimerSDK_Tests-acknowledgements.markdown"; sourceTree = "<group>"; };
-		A59F2265C0F28C97E27BFEEED95B6925 /* Mask.swift */ = {isa = PBXFileReference; includeInIndex = 1; lastKnownFileType = sourcecode.swift; path = Mask.swift; sourceTree = "<group>"; };
-		A8B3BC107C2BDC3C03D961866F721265 /* PrimerSDK-PrimerResources */ = {isa = PBXFileReference; explicitFileType = wrapper.cfbundle; includeInIndex = 0; name = "PrimerSDK-PrimerResources"; path = PrimerResources.bundle; sourceTree = BUILT_PRODUCTS_DIR; };
-		A9CB2F3444BC38E2677EE00DF8BD199E /* Resolver.swift */ = {isa = PBXFileReference; includeInIndex = 1; lastKnownFileType = sourcecode.swift; path = Resolver.swift; sourceTree = "<group>"; };
-		AA80C9C550CB6B8B521015719AA66526 /* Pods-PrimerSDK_Example.modulemap */ = {isa = PBXFileReference; includeInIndex = 1; lastKnownFileType = sourcecode.module; path = "Pods-PrimerSDK_Example.modulemap"; sourceTree = "<group>"; };
-		AAD52A7A0FCF2AA5B2D9D4DCB3666081 /* Guarantee.swift */ = {isa = PBXFileReference; includeInIndex = 1; lastKnownFileType = sourcecode.swift; path = Guarantee.swift; sourceTree = "<group>"; };
-		ADBD9C4FD0CD23F6E25614775CA0C750 /* PrimerContent.swift */ = {isa = PBXFileReference; includeInIndex = 1; lastKnownFileType = sourcecode.swift; path = PrimerContent.swift; sourceTree = "<group>"; };
-		AE63A2BC1B99CDB25DB5EFC416A21B55 /* PrimerVaultManagerViewController.swift */ = {isa = PBXFileReference; includeInIndex = 1; lastKnownFileType = sourcecode.swift; path = PrimerVaultManagerViewController.swift; sourceTree = "<group>"; };
-		AE82AB151BBA9467DEB2D0660949E48D /* sv.lproj */ = {isa = PBXFileReference; includeInIndex = 1; path = sv.lproj; sourceTree = "<group>"; };
-		AEF88DECE389152E811727B5316CE466 /* PrimerTextFieldView.swift */ = {isa = PBXFileReference; includeInIndex = 1; lastKnownFileType = sourcecode.swift; path = PrimerTextFieldView.swift; sourceTree = "<group>"; };
-		AF759EAF541C53940994795273197ABC /* PrimerCVVFieldView.swift */ = {isa = PBXFileReference; includeInIndex = 1; lastKnownFileType = sourcecode.swift; path = PrimerCVVFieldView.swift; sourceTree = "<group>"; };
-		B31E00DA5F2773A9E5C983007309A4DE /* Throwable.swift */ = {isa = PBXFileReference; includeInIndex = 1; lastKnownFileType = sourcecode.swift; path = Throwable.swift; sourceTree = "<group>"; };
-		B3E7AA21B6F796EEB1134F0CF261EB44 /* CoreDataDispatcher.swift */ = {isa = PBXFileReference; includeInIndex = 1; lastKnownFileType = sourcecode.swift; path = CoreDataDispatcher.swift; sourceTree = "<group>"; };
-=======
 		1BE527338A3D5FA9AA3112AB43F0898A /* PrimerAPIClient+Promises.swift */ = {isa = PBXFileReference; includeInIndex = 1; lastKnownFileType = sourcecode.swift; path = "PrimerAPIClient+Promises.swift"; sourceTree = "<group>"; };
+		1BFA87A7F575FA99146ED4E2663D2181 /* PrimerCardNumberFieldView.swift */ = {isa = PBXFileReference; includeInIndex = 1; lastKnownFileType = sourcecode.swift; path = PrimerCardNumberFieldView.swift; sourceTree = "<group>"; };
 		1EC7B8536C5AB452AE2F0D71247B3506 /* CustomStringConvertible.swift */ = {isa = PBXFileReference; includeInIndex = 1; lastKnownFileType = sourcecode.swift; path = CustomStringConvertible.swift; sourceTree = "<group>"; };
-		1FCF0ADD70E2BF90834648D92AE701E5 /* PaymentMethodsGroupView.swift */ = {isa = PBXFileReference; includeInIndex = 1; lastKnownFileType = sourcecode.swift; path = PaymentMethodsGroupView.swift; sourceTree = "<group>"; };
+		207CA1EE942B412F5B44273E5140AFF3 /* CardComponentsManager.swift */ = {isa = PBXFileReference; includeInIndex = 1; lastKnownFileType = sourcecode.swift; path = CardComponentsManager.swift; sourceTree = "<group>"; };
 		21F4ACB1142B1B9457658584BF5CD35A /* Pods-PrimerSDK_Example-dummy.m */ = {isa = PBXFileReference; includeInIndex = 1; lastKnownFileType = sourcecode.c.objc; path = "Pods-PrimerSDK_Example-dummy.m"; sourceTree = "<group>"; };
 		222AE23D995CB607839A70766320CE67 /* PrimerContent.swift */ = {isa = PBXFileReference; includeInIndex = 1; lastKnownFileType = sourcecode.swift; path = PrimerContent.swift; sourceTree = "<group>"; };
 		229F49B8E23DBD3B06DF8C9B151226C0 /* URLSessionStack.swift */ = {isa = PBXFileReference; includeInIndex = 1; lastKnownFileType = sourcecode.swift; path = URLSessionStack.swift; sourceTree = "<group>"; };
 		23FD1D157B8C8E7148BE8A7D354A051F /* Pods-PrimerSDK_Tests */ = {isa = PBXFileReference; explicitFileType = wrapper.framework; includeInIndex = 0; name = "Pods-PrimerSDK_Tests"; path = Pods_PrimerSDK_Tests.framework; sourceTree = BUILT_PRODUCTS_DIR; };
 		24F8FDEC009E09175AD2AFD629615C34 /* AnalyticsEvent.swift */ = {isa = PBXFileReference; includeInIndex = 1; lastKnownFileType = sourcecode.swift; path = AnalyticsEvent.swift; sourceTree = "<group>"; };
 		268B6E23AB8314D0816482A4234B1C2A /* sv.lproj */ = {isa = PBXFileReference; includeInIndex = 1; path = sv.lproj; sourceTree = "<group>"; };
-		274C6A2E89A5863375294300307AE038 /* PrimerTextFieldView.swift */ = {isa = PBXFileReference; includeInIndex = 1; lastKnownFileType = sourcecode.swift; path = PrimerTextFieldView.swift; sourceTree = "<group>"; };
 		28351834DF0AC459BAC12D3538018F42 /* PrimerTheme.swift */ = {isa = PBXFileReference; includeInIndex = 1; lastKnownFileType = sourcecode.swift; path = PrimerTheme.swift; sourceTree = "<group>"; };
+		28CAEFAAFCACC88F2D1524E02DE60FEF /* ReloadDelegate.swift */ = {isa = PBXFileReference; includeInIndex = 1; lastKnownFileType = sourcecode.swift; path = ReloadDelegate.swift; sourceTree = "<group>"; };
 		28E47791C9F9D0A9BA05C719761A4F3F /* PrimerSDK */ = {isa = PBXFileReference; explicitFileType = wrapper.framework; includeInIndex = 0; name = PrimerSDK; path = PrimerSDK.framework; sourceTree = BUILT_PRODUCTS_DIR; };
-		296D751D0E43553A49EA17AB252AEAFE /* PrimerTextField.swift */ = {isa = PBXFileReference; includeInIndex = 1; lastKnownFileType = sourcecode.swift; path = PrimerTextField.swift; sourceTree = "<group>"; };
 		29C34CC7C47E7F10859F812438C39C8E /* PaymentMethodConfigurationOptions.swift */ = {isa = PBXFileReference; includeInIndex = 1; lastKnownFileType = sourcecode.swift; path = PaymentMethodConfigurationOptions.swift; sourceTree = "<group>"; };
 		2B778387AA67EF333A5916E3A4ED38C1 /* DateExtension.swift */ = {isa = PBXFileReference; includeInIndex = 1; lastKnownFileType = sourcecode.swift; path = DateExtension.swift; sourceTree = "<group>"; };
-		2E481BA0C6CC6ABF01FD38F1F9581A57 /* BankSelectorTokenizationViewModel.swift */ = {isa = PBXFileReference; includeInIndex = 1; lastKnownFileType = sourcecode.swift; path = BankSelectorTokenizationViewModel.swift; sourceTree = "<group>"; };
+		2D7AB3B4B558E2A38A7E48687FC41501 /* PrimerTextFieldView.swift */ = {isa = PBXFileReference; includeInIndex = 1; lastKnownFileType = sourcecode.swift; path = PrimerTextFieldView.swift; sourceTree = "<group>"; };
 		2E4E1B20F5B2565927C78468ABB95752 /* PrimerTheme+Borders.swift */ = {isa = PBXFileReference; includeInIndex = 1; lastKnownFileType = sourcecode.swift; path = "PrimerTheme+Borders.swift"; sourceTree = "<group>"; };
 		2E6DA42A3998ACD20860808B6741BF57 /* PrimerTheme+Views.swift */ = {isa = PBXFileReference; includeInIndex = 1; lastKnownFileType = sourcecode.swift; path = "PrimerTheme+Views.swift"; sourceTree = "<group>"; };
 		2E97654348CC3ADD626AD642AEE6C7A8 /* Apaya.swift */ = {isa = PBXFileReference; includeInIndex = 1; lastKnownFileType = sourcecode.swift; path = Apaya.swift; sourceTree = "<group>"; };
+		3056FDE94C70611F2D7C7DDB0E5F3C3A /* BankTableViewCell.swift */ = {isa = PBXFileReference; includeInIndex = 1; lastKnownFileType = sourcecode.swift; path = BankTableViewCell.swift; sourceTree = "<group>"; };
 		31E4D70D89BAD59A89042326E85B8C75 /* Content.swift */ = {isa = PBXFileReference; includeInIndex = 1; lastKnownFileType = sourcecode.swift; path = Content.swift; sourceTree = "<group>"; };
-		359B65BEF08B1000734B01E4719DFEC2 /* PrimerContainerViewController.swift */ = {isa = PBXFileReference; includeInIndex = 1; lastKnownFileType = sourcecode.swift; path = PrimerContainerViewController.swift; sourceTree = "<group>"; };
-		3693088D868C522D2AD41184FC909E39 /* BankTableViewCell.swift */ = {isa = PBXFileReference; includeInIndex = 1; lastKnownFileType = sourcecode.swift; path = BankTableViewCell.swift; sourceTree = "<group>"; };
+		3761304ED205BEE16B72BA49B3DBF7C8 /* PrimerInputViewController.swift */ = {isa = PBXFileReference; includeInIndex = 1; lastKnownFileType = sourcecode.swift; path = PrimerInputViewController.swift; sourceTree = "<group>"; };
 		376C445DD057671A40102F4C71CE8D01 /* firstly.swift */ = {isa = PBXFileReference; includeInIndex = 1; lastKnownFileType = sourcecode.swift; path = firstly.swift; sourceTree = "<group>"; };
 		3780FF276696624E5AD4A629D4CC4AD8 /* Pods-PrimerSDK_Example-umbrella.h */ = {isa = PBXFileReference; includeInIndex = 1; lastKnownFileType = sourcecode.c.h; path = "Pods-PrimerSDK_Example-umbrella.h"; sourceTree = "<group>"; };
+		37B5D33A1318215F6030337072F311A5 /* CardScannerViewController.swift */ = {isa = PBXFileReference; includeInIndex = 1; lastKnownFileType = sourcecode.swift; path = CardScannerViewController.swift; sourceTree = "<group>"; };
 		38FBC5D979D5830B4CEF94986FC8D59E /* DependencyInjection.swift */ = {isa = PBXFileReference; includeInIndex = 1; lastKnownFileType = sourcecode.swift; path = DependencyInjection.swift; sourceTree = "<group>"; };
-		3976A4387CE0D14F161142C8FCCB64B8 /* PrimerRootViewController.swift */ = {isa = PBXFileReference; includeInIndex = 1; lastKnownFileType = sourcecode.swift; path = PrimerRootViewController.swift; sourceTree = "<group>"; };
 		39B47EF0F849FBFEF00CC3FEE8DFA9E2 /* CardNetwork.swift */ = {isa = PBXFileReference; includeInIndex = 1; lastKnownFileType = sourcecode.swift; path = CardNetwork.swift; sourceTree = "<group>"; };
+		3AD41A6B835B1E8052BE8D4646A26270 /* PaymentMethodTokenizationViewModel.swift */ = {isa = PBXFileReference; includeInIndex = 1; lastKnownFileType = sourcecode.swift; path = PaymentMethodTokenizationViewModel.swift; sourceTree = "<group>"; };
 		3B4F20C0B178D54CA34EBE780D9BED2C /* PrimerImage.swift */ = {isa = PBXFileReference; includeInIndex = 1; lastKnownFileType = sourcecode.swift; path = PrimerImage.swift; sourceTree = "<group>"; };
 		3C474C1A0DABE2A3F404B63D4D59F30C /* Pods-PrimerSDK_Example.debug.xcconfig */ = {isa = PBXFileReference; includeInIndex = 1; lastKnownFileType = text.xcconfig; path = "Pods-PrimerSDK_Example.debug.xcconfig"; sourceTree = "<group>"; };
 		3CE7FDA15EB5FF16E4ECE114D39EAAE8 /* MockPrimerAPIClient.swift */ = {isa = PBXFileReference; includeInIndex = 1; lastKnownFileType = sourcecode.swift; path = MockPrimerAPIClient.swift; sourceTree = "<group>"; };
@@ -637,87 +290,76 @@
 		3F61EF65F8B67C631CBD7022017F64C2 /* PaymentMethodConfigurationType.swift */ = {isa = PBXFileReference; includeInIndex = 1; lastKnownFileType = sourcecode.swift; path = PaymentMethodConfigurationType.swift; sourceTree = "<group>"; };
 		402755A4CDAB4752206F9AF3AC06A232 /* PrimerThemeData.swift */ = {isa = PBXFileReference; includeInIndex = 1; lastKnownFileType = sourcecode.swift; path = PrimerThemeData.swift; sourceTree = "<group>"; };
 		410FEC1F1C0DF332FE799AE746F28C60 /* PrimerViewController.swift */ = {isa = PBXFileReference; includeInIndex = 1; lastKnownFileType = sourcecode.swift; path = PrimerViewController.swift; sourceTree = "<group>"; };
-		413402A0D8F4644B9E4F89576C5E0B7C /* VaultPaymentMethodView.swift */ = {isa = PBXFileReference; includeInIndex = 1; lastKnownFileType = sourcecode.swift; path = VaultPaymentMethodView.swift; sourceTree = "<group>"; };
 		4329D358CCFDAAE884F4CB5C1E1F83B2 /* EnsureWrappers.swift */ = {isa = PBXFileReference; includeInIndex = 1; lastKnownFileType = sourcecode.swift; path = EnsureWrappers.swift; sourceTree = "<group>"; };
 		444AA88BD0EB29BACACA31AFCEBD0689 /* AnyEncodable.swift */ = {isa = PBXFileReference; includeInIndex = 1; lastKnownFileType = sourcecode.swift; path = AnyEncodable.swift; sourceTree = "<group>"; };
 		4566D12D8E50C22EC6043D8EF234E993 /* PaymentMethodToken.swift */ = {isa = PBXFileReference; includeInIndex = 1; lastKnownFileType = sourcecode.swift; path = PaymentMethodToken.swift; sourceTree = "<group>"; };
 		45C92055E646E45E232F47EC9D0A9F71 /* Colors.swift */ = {isa = PBXFileReference; includeInIndex = 1; lastKnownFileType = sourcecode.swift; path = Colors.swift; sourceTree = "<group>"; };
+		4721AF6806223522B7D44D120CC1C40D /* PrimerCVVFieldView.swift */ = {isa = PBXFileReference; includeInIndex = 1; lastKnownFileType = sourcecode.swift; path = PrimerCVVFieldView.swift; sourceTree = "<group>"; };
 		48627A99264E6679D85F177DBB79DA83 /* Pods-PrimerSDK_Tests-Info.plist */ = {isa = PBXFileReference; includeInIndex = 1; lastKnownFileType = text.plist.xml; path = "Pods-PrimerSDK_Tests-Info.plist"; sourceTree = "<group>"; };
 		48CE17ABEDB356883F87C26408207B69 /* PrimerSDK-umbrella.h */ = {isa = PBXFileReference; includeInIndex = 1; lastKnownFileType = sourcecode.c.h; path = "PrimerSDK-umbrella.h"; sourceTree = "<group>"; };
 		4936961E101DD9C2A0B2F499772DAF69 /* PrimerConfiguration.swift */ = {isa = PBXFileReference; includeInIndex = 1; lastKnownFileType = sourcecode.swift; path = PrimerConfiguration.swift; sourceTree = "<group>"; };
-		49660D3198626BD32681CA997AEAF5BC /* CardComponentsManager.swift */ = {isa = PBXFileReference; includeInIndex = 1; lastKnownFileType = sourcecode.swift; path = CardComponentsManager.swift; sourceTree = "<group>"; };
-		49EA0E0AA0C216EB9E3C3B71552AB19C /* PrimerLoadingViewController.swift */ = {isa = PBXFileReference; includeInIndex = 1; lastKnownFileType = sourcecode.swift; path = PrimerLoadingViewController.swift; sourceTree = "<group>"; };
 		4A8B136165F2C77789AED90C697C5CD3 /* Device.swift */ = {isa = PBXFileReference; includeInIndex = 1; lastKnownFileType = sourcecode.swift; path = Device.swift; sourceTree = "<group>"; };
-		4AD1C09A8F3B189F3BD512DEA70121CA /* CardScannerViewController.swift */ = {isa = PBXFileReference; includeInIndex = 1; lastKnownFileType = sourcecode.swift; path = CardScannerViewController.swift; sourceTree = "<group>"; };
 		4CF93D553D4B61592FDE93947E5AD39C /* PrimerTheme+Colors.swift */ = {isa = PBXFileReference; includeInIndex = 1; lastKnownFileType = sourcecode.swift; path = "PrimerTheme+Colors.swift"; sourceTree = "<group>"; };
 		4D3869E0A461E802A5916AA6523517A4 /* Pods-PrimerSDK_Example */ = {isa = PBXFileReference; explicitFileType = wrapper.framework; includeInIndex = 0; name = "Pods-PrimerSDK_Example"; path = Pods_PrimerSDK_Example.framework; sourceTree = BUILT_PRODUCTS_DIR; };
+		4E9C94088C03EBD369D67BDEB12F0CE9 /* PrimerVaultManagerViewController.swift */ = {isa = PBXFileReference; includeInIndex = 1; lastKnownFileType = sourcecode.swift; path = PrimerVaultManagerViewController.swift; sourceTree = "<group>"; };
 		4F425FD1F632F4431DE2508D5168ED4F /* CatchWrappers.swift */ = {isa = PBXFileReference; includeInIndex = 1; lastKnownFileType = sourcecode.swift; path = CatchWrappers.swift; sourceTree = "<group>"; };
 		50CB7160121654CBB10F56C1E0C82651 /* 3DSService.swift */ = {isa = PBXFileReference; includeInIndex = 1; lastKnownFileType = sourcecode.swift; path = 3DSService.swift; sourceTree = "<group>"; };
-		5305AC3BFB3A0DAE059490B0097396DE /* ApplePayTokenizationViewModel.swift */ = {isa = PBXFileReference; includeInIndex = 1; lastKnownFileType = sourcecode.swift; path = ApplePayTokenizationViewModel.swift; sourceTree = "<group>"; };
+		520F9FD6EB0F3AD693DC505D87BE8D45 /* PrimerRootViewController.swift */ = {isa = PBXFileReference; includeInIndex = 1; lastKnownFileType = sourcecode.swift; path = PrimerRootViewController.swift; sourceTree = "<group>"; };
 		539921BCA356EDA5E7405DB93D75E9A4 /* TokenizationService.swift */ = {isa = PBXFileReference; includeInIndex = 1; lastKnownFileType = sourcecode.swift; path = TokenizationService.swift; sourceTree = "<group>"; };
 		5437889D388DEFBB07E02A5A1ACFFD57 /* PrimerAPIClient+3DS.swift */ = {isa = PBXFileReference; includeInIndex = 1; lastKnownFileType = sourcecode.swift; path = "PrimerAPIClient+3DS.swift"; sourceTree = "<group>"; };
 		55430912CA076676C25AC9A4ECF1FE57 /* ClientTokenService.swift */ = {isa = PBXFileReference; includeInIndex = 1; lastKnownFileType = sourcecode.swift; path = ClientTokenService.swift; sourceTree = "<group>"; };
-		554FDF5546C41F540F7649DAA168124B /* FormTokenizationViewModel.swift */ = {isa = PBXFileReference; includeInIndex = 1; lastKnownFileType = sourcecode.swift; path = FormTokenizationViewModel.swift; sourceTree = "<group>"; };
 		558C6B0BAAC1040492DB444766069037 /* PrimerTableViewCell.swift */ = {isa = PBXFileReference; includeInIndex = 1; lastKnownFileType = sourcecode.swift; path = PrimerTableViewCell.swift; sourceTree = "<group>"; };
 		57DF455C22349BD60DCB196110347C88 /* Primer.swift */ = {isa = PBXFileReference; includeInIndex = 1; lastKnownFileType = sourcecode.swift; path = Primer.swift; sourceTree = "<group>"; };
 		582FD3213F3E32AF1194EEDF7C3BCD3F /* Pods-PrimerSDK_Example-acknowledgements.plist */ = {isa = PBXFileReference; includeInIndex = 1; lastKnownFileType = text.plist.xml; path = "Pods-PrimerSDK_Example-acknowledgements.plist"; sourceTree = "<group>"; };
 		587F232062D157E3F2F8396633D2C9E0 /* PrimerTextFieldView.xib */ = {isa = PBXFileReference; includeInIndex = 1; lastKnownFileType = file.xib; path = PrimerTextFieldView.xib; sourceTree = "<group>"; };
 		5939998DCB4C76E118C1E67C9E157D0F /* fr.lproj */ = {isa = PBXFileReference; includeInIndex = 1; path = fr.lproj; sourceTree = "<group>"; };
 		5982CD4CFE6584CECCB9C945086FEC4A /* Throwable.swift */ = {isa = PBXFileReference; includeInIndex = 1; lastKnownFileType = sourcecode.swift; path = Throwable.swift; sourceTree = "<group>"; };
+		59E5BF91737466612E08928E7FC06979 /* SuccessViewController.swift */ = {isa = PBXFileReference; includeInIndex = 1; lastKnownFileType = sourcecode.swift; path = SuccessViewController.swift; sourceTree = "<group>"; };
 		5B98D755AE98BD48430F38267BD4A05A /* Error.swift */ = {isa = PBXFileReference; includeInIndex = 1; lastKnownFileType = sourcecode.swift; path = Error.swift; sourceTree = "<group>"; };
-		5BE06AFC9E0548FE40F80341FFFF191A /* VaultPaymentMethodViewModel.swift */ = {isa = PBXFileReference; includeInIndex = 1; lastKnownFileType = sourcecode.swift; path = VaultPaymentMethodViewModel.swift; sourceTree = "<group>"; };
-		5BF30B125AB4400FCE6A0B4402E5F803 /* PrimerFormViewController.swift */ = {isa = PBXFileReference; includeInIndex = 1; lastKnownFileType = sourcecode.swift; path = PrimerFormViewController.swift; sourceTree = "<group>"; };
-		5CFDB0CFF26DA67B9590FDAB8B804FE5 /* KlarnaTokenizationViewModel.swift */ = {isa = PBXFileReference; includeInIndex = 1; lastKnownFileType = sourcecode.swift; path = KlarnaTokenizationViewModel.swift; sourceTree = "<group>"; };
+		5CF7BFA1CA0BFDC132FFF41199340213 /* PrimerTextField.swift */ = {isa = PBXFileReference; includeInIndex = 1; lastKnownFileType = sourcecode.swift; path = PrimerTextField.swift; sourceTree = "<group>"; };
 		5DC36AD0EB6BFFF757BD85F5EA1A5A2D /* Cancellable.swift */ = {isa = PBXFileReference; includeInIndex = 1; lastKnownFileType = sourcecode.swift; path = Cancellable.swift; sourceTree = "<group>"; };
 		5DE9B626749FBE06552E5B4A25D32E81 /* PayPalService.swift */ = {isa = PBXFileReference; includeInIndex = 1; lastKnownFileType = sourcecode.swift; path = PayPalService.swift; sourceTree = "<group>"; };
 		5EFE04D5EBC78FAD3569FFDB79C1ED07 /* PrimerSDK.debug.xcconfig */ = {isa = PBXFileReference; includeInIndex = 1; lastKnownFileType = text.xcconfig; path = PrimerSDK.debug.xcconfig; sourceTree = "<group>"; };
+		5F5AFDE45400547F92A6CCB5B8ACEAB1 /* VaultPaymentMethodViewController.swift */ = {isa = PBXFileReference; includeInIndex = 1; lastKnownFileType = sourcecode.swift; path = VaultPaymentMethodViewController.swift; sourceTree = "<group>"; };
 		6020C70FEFD9D7B9652B5EECEB21885E /* UIDeviceExtension.swift */ = {isa = PBXFileReference; includeInIndex = 1; lastKnownFileType = sourcecode.swift; path = UIDeviceExtension.swift; sourceTree = "<group>"; };
 		628992146A3DC2D747C2BF5A0830A5B7 /* Keychain.swift */ = {isa = PBXFileReference; includeInIndex = 1; lastKnownFileType = sourcecode.swift; path = Keychain.swift; sourceTree = "<group>"; };
 		630BC02E64D953D61C89009128BF2EB1 /* Bank.swift */ = {isa = PBXFileReference; includeInIndex = 1; lastKnownFileType = sourcecode.swift; path = Bank.swift; sourceTree = "<group>"; };
 		639AE4928116FBD4FAE7B3DD6BD21271 /* Pods-PrimerSDK_Tests-acknowledgements.plist */ = {isa = PBXFileReference; includeInIndex = 1; lastKnownFileType = text.plist.xml; path = "Pods-PrimerSDK_Tests-acknowledgements.plist"; sourceTree = "<group>"; };
 		652FA5B10BE9185B597EE8495F113779 /* 3DS.swift */ = {isa = PBXFileReference; includeInIndex = 1; lastKnownFileType = sourcecode.swift; path = 3DS.swift; sourceTree = "<group>"; };
 		680F3A08EE3B2E72FBDB41CE53927453 /* 3DSService+Promises.swift */ = {isa = PBXFileReference; includeInIndex = 1; lastKnownFileType = sourcecode.swift; path = "3DSService+Promises.swift"; sourceTree = "<group>"; };
+		6AFE9EEFF75E39CF33AB7C554DD7B831 /* PrimerSearchTextField.swift */ = {isa = PBXFileReference; includeInIndex = 1; lastKnownFileType = sourcecode.swift; path = PrimerSearchTextField.swift; sourceTree = "<group>"; };
 		6F62EC7E7FE74F53F207CFD74D2416CA /* Pods-PrimerSDK_Example-Info.plist */ = {isa = PBXFileReference; includeInIndex = 1; lastKnownFileType = text.plist.xml; path = "Pods-PrimerSDK_Example-Info.plist"; sourceTree = "<group>"; };
 		6F930C03AA17993027FF5C88419DE463 /* hang.swift */ = {isa = PBXFileReference; includeInIndex = 1; lastKnownFileType = sourcecode.swift; path = hang.swift; sourceTree = "<group>"; };
-		7131F66338DAC94ABA9BC75DAD730C97 /* PrimerCardFormViewController.swift */ = {isa = PBXFileReference; includeInIndex = 1; lastKnownFileType = sourcecode.swift; path = PrimerCardFormViewController.swift; sourceTree = "<group>"; };
 		71DE6883767CF5230772ADF38EF60F0A /* VaultCheckoutViewModel.swift */ = {isa = PBXFileReference; includeInIndex = 1; lastKnownFileType = sourcecode.swift; path = VaultCheckoutViewModel.swift; sourceTree = "<group>"; };
-		7332A85F5ACE2E0A91203ECDA3DCEEF8 /* ReloadDelegate.swift */ = {isa = PBXFileReference; includeInIndex = 1; lastKnownFileType = sourcecode.swift; path = ReloadDelegate.swift; sourceTree = "<group>"; };
-		73BDB7D559D9F68F5212A518040DC2CE /* PrimerNavigationBar.swift */ = {isa = PBXFileReference; includeInIndex = 1; lastKnownFileType = sourcecode.swift; path = PrimerNavigationBar.swift; sourceTree = "<group>"; };
 		73E973E069FEC00C64D01163307FD3A5 /* UXMode.swift */ = {isa = PBXFileReference; includeInIndex = 1; lastKnownFileType = sourcecode.swift; path = UXMode.swift; sourceTree = "<group>"; };
 		7489E7B4129D66B025FCECB7CA4BCB0E /* PrimerSDK.release.xcconfig */ = {isa = PBXFileReference; includeInIndex = 1; lastKnownFileType = text.xcconfig; path = PrimerSDK.release.xcconfig; sourceTree = "<group>"; };
-		753E9F8E18377B0948E6D00ECEC0F27F /* PaymentMethodTokenizationViewModel.swift */ = {isa = PBXFileReference; includeInIndex = 1; lastKnownFileType = sourcecode.swift; path = PaymentMethodTokenizationViewModel.swift; sourceTree = "<group>"; };
 		76D44B2001D9060134D4F583386C4E5A /* FormTextFieldType.swift */ = {isa = PBXFileReference; includeInIndex = 1; lastKnownFileType = sourcecode.swift; path = FormTextFieldType.swift; sourceTree = "<group>"; };
 		771C7A44E1DDF81A46063AAF03EA49F4 /* CoreDataDispatcher.swift */ = {isa = PBXFileReference; includeInIndex = 1; lastKnownFileType = sourcecode.swift; path = CoreDataDispatcher.swift; sourceTree = "<group>"; };
 		79923FBE5143B31F523052818357CA16 /* PrimerCustomStyleTextField.swift */ = {isa = PBXFileReference; includeInIndex = 1; lastKnownFileType = sourcecode.swift; path = PrimerCustomStyleTextField.swift; sourceTree = "<group>"; };
 		7A4096883ECCAF3B5C28092B15329672 /* CancellableThenable.swift */ = {isa = PBXFileReference; includeInIndex = 1; lastKnownFileType = sourcecode.swift; path = CancellableThenable.swift; sourceTree = "<group>"; };
-		7A6D3F25AE7D7DAFDE8B75BD402EF55E /* VaultPaymentMethodViewController.swift */ = {isa = PBXFileReference; includeInIndex = 1; lastKnownFileType = sourcecode.swift; path = VaultPaymentMethodViewController.swift; sourceTree = "<group>"; };
 		7AB54C9732E78EB339890CC16C5F44E1 /* SequenceWrappers.swift */ = {isa = PBXFileReference; includeInIndex = 1; lastKnownFileType = sourcecode.swift; path = SequenceWrappers.swift; sourceTree = "<group>"; };
 		7BA4D1DFF655689314477D0597EC7DC5 /* OrderItem.swift */ = {isa = PBXFileReference; includeInIndex = 1; lastKnownFileType = sourcecode.swift; path = OrderItem.swift; sourceTree = "<group>"; };
-		7D09220942AF8BBFAD714D141D3855E5 /* PrimerExpiryDateFieldView.swift */ = {isa = PBXFileReference; includeInIndex = 1; lastKnownFileType = sourcecode.swift; path = PrimerExpiryDateFieldView.swift; sourceTree = "<group>"; };
 		7F0AE96BB67842C1C9469D997D7CC5C6 /* UserDefaultsExtension.swift */ = {isa = PBXFileReference; includeInIndex = 1; lastKnownFileType = sourcecode.swift; path = UserDefaultsExtension.swift; sourceTree = "<group>"; };
 		8047A65CD25D9E1F3E134FB8B07F43E6 /* Currency.swift */ = {isa = PBXFileReference; includeInIndex = 1; lastKnownFileType = sourcecode.swift; path = Currency.swift; sourceTree = "<group>"; };
 		806F91F010271E529F7BAB7D3BF71EDD /* PrimerThemeData+Deprecated.swift */ = {isa = PBXFileReference; includeInIndex = 1; lastKnownFileType = sourcecode.swift; path = "PrimerThemeData+Deprecated.swift"; sourceTree = "<group>"; };
 		819F8F5B6888813937F4FDB718A73210 /* CheckoutModule.swift */ = {isa = PBXFileReference; includeInIndex = 1; lastKnownFileType = sourcecode.swift; path = CheckoutModule.swift; sourceTree = "<group>"; };
-		8368A2397EA4CD82937BDC8100AE8487 /* ExternalViewModel.swift */ = {isa = PBXFileReference; includeInIndex = 1; lastKnownFileType = sourcecode.swift; path = ExternalViewModel.swift; sourceTree = "<group>"; };
 		841637540F16C1814CB8184BADCAD80B /* CancellableCatchable.swift */ = {isa = PBXFileReference; includeInIndex = 1; lastKnownFileType = sourcecode.swift; path = CancellableCatchable.swift; sourceTree = "<group>"; };
-		8428DF1B51F2C4F63F020F8A4DAC378C /* PrimerPostalCodeFieldView.swift */ = {isa = PBXFileReference; includeInIndex = 1; lastKnownFileType = sourcecode.swift; path = PrimerPostalCodeFieldView.swift; sourceTree = "<group>"; };
-		8458373A53C79FB8718C015ED68AF487 /* SuccessViewController.swift */ = {isa = PBXFileReference; includeInIndex = 1; lastKnownFileType = sourcecode.swift; path = SuccessViewController.swift; sourceTree = "<group>"; };
 		845C391CE1580D932FC8B59CCF33905E /* UIColorExtension.swift */ = {isa = PBXFileReference; includeInIndex = 1; lastKnownFileType = sourcecode.swift; path = UIColorExtension.swift; sourceTree = "<group>"; };
 		84AF0134490448CACC269428F209F1B4 /* Optional+Extensions.swift */ = {isa = PBXFileReference; includeInIndex = 1; lastKnownFileType = sourcecode.swift; path = "Optional+Extensions.swift"; sourceTree = "<group>"; };
 		885E7E665991BCF3660B8B025D51F1B2 /* Dispatcher.swift */ = {isa = PBXFileReference; includeInIndex = 1; lastKnownFileType = sourcecode.swift; path = Dispatcher.swift; sourceTree = "<group>"; };
 		889ABB6C662B4E87E3A0D3B8446C552B /* PaymentResponse.swift */ = {isa = PBXFileReference; includeInIndex = 1; lastKnownFileType = sourcecode.swift; path = PaymentResponse.swift; sourceTree = "<group>"; };
-		892D2B30E02A145088DF24949D5C8471 /* PrimerCVVFieldView.swift */ = {isa = PBXFileReference; includeInIndex = 1; lastKnownFileType = sourcecode.swift; path = PrimerCVVFieldView.swift; sourceTree = "<group>"; };
+		8ACCF2A82C367755FAB2243FF45F0607 /* ApayaTokenizationViewModel.swift */ = {isa = PBXFileReference; includeInIndex = 1; lastKnownFileType = sourcecode.swift; path = ApayaTokenizationViewModel.swift; sourceTree = "<group>"; };
 		8B4A090212F6F74BD3FFFF3B81DF9941 /* PrimerError.swift */ = {isa = PBXFileReference; includeInIndex = 1; lastKnownFileType = sourcecode.swift; path = PrimerError.swift; sourceTree = "<group>"; };
 		8B822CC1B6A089D4B268B60F6ED08C1A /* PrimerScrollView.swift */ = {isa = PBXFileReference; includeInIndex = 1; lastKnownFileType = sourcecode.swift; path = PrimerScrollView.swift; sourceTree = "<group>"; };
 		8C24510A434F5C0F91069C97F78D74EF /* Dimensions.swift */ = {isa = PBXFileReference; includeInIndex = 1; lastKnownFileType = sourcecode.swift; path = Dimensions.swift; sourceTree = "<group>"; };
+		8CBBE8BF705BA7B66DB73C47625623E5 /* CardButton.swift */ = {isa = PBXFileReference; includeInIndex = 1; lastKnownFileType = sourcecode.swift; path = CardButton.swift; sourceTree = "<group>"; };
+		8CF11B7CA7ADD8B37A82568DB17C534D /* VaultPaymentMethodView.swift */ = {isa = PBXFileReference; includeInIndex = 1; lastKnownFileType = sourcecode.swift; path = VaultPaymentMethodView.swift; sourceTree = "<group>"; };
+		8D95A2483C69E71F179BD46008C7F103 /* PrimerNavigationBar.swift */ = {isa = PBXFileReference; includeInIndex = 1; lastKnownFileType = sourcecode.swift; path = PrimerNavigationBar.swift; sourceTree = "<group>"; };
 		8FED02FE0B32957B1F5744859363634E /* ThenableWrappers.swift */ = {isa = PBXFileReference; includeInIndex = 1; lastKnownFileType = sourcecode.swift; path = ThenableWrappers.swift; sourceTree = "<group>"; };
 		908145B669444DDFEEF633BFAFC81415 /* Parser.swift */ = {isa = PBXFileReference; includeInIndex = 1; lastKnownFileType = sourcecode.swift; path = Parser.swift; sourceTree = "<group>"; };
 		90FC79BB82EFF393D1A22D276F6C230A /* Klarna.swift */ = {isa = PBXFileReference; includeInIndex = 1; lastKnownFileType = sourcecode.swift; path = Klarna.swift; sourceTree = "<group>"; };
-		9381D33CDB6306805E0B79BBF6CBC441 /* BankSelectorViewController.swift */ = {isa = PBXFileReference; includeInIndex = 1; lastKnownFileType = sourcecode.swift; path = BankSelectorViewController.swift; sourceTree = "<group>"; };
 		94BE1685CDC4F3BF456B2F5ADA2AFEC6 /* ClientSession.swift */ = {isa = PBXFileReference; includeInIndex = 1; lastKnownFileType = sourcecode.swift; path = ClientSession.swift; sourceTree = "<group>"; };
 		95AF35CFD1939E85B195402FDAF19258 /* JSONParser.swift */ = {isa = PBXFileReference; includeInIndex = 1; lastKnownFileType = sourcecode.swift; path = JSONParser.swift; sourceTree = "<group>"; };
-		96488924BA8F31D48CDF23FCC226AD9B /* PrimerUniversalCheckoutViewController.swift */ = {isa = PBXFileReference; includeInIndex = 1; lastKnownFileType = sourcecode.swift; path = PrimerUniversalCheckoutViewController.swift; sourceTree = "<group>"; };
-		97776CE2C9B033BA7F6FD37F134A04C3 /* PrimerSearchTextField.swift */ = {isa = PBXFileReference; includeInIndex = 1; lastKnownFileType = sourcecode.swift; path = PrimerSearchTextField.swift; sourceTree = "<group>"; };
 		999E2CCBF3993D781B6AE8DE7C934831 /* BundleExtension.swift */ = {isa = PBXFileReference; includeInIndex = 1; lastKnownFileType = sourcecode.swift; path = BundleExtension.swift; sourceTree = "<group>"; };
 		9A9EF8929A3F61C9A1A4A0825EAE14CD /* Promise.swift */ = {isa = PBXFileReference; includeInIndex = 1; lastKnownFileType = sourcecode.swift; path = Promise.swift; sourceTree = "<group>"; };
 		9C7BC101312331C7EC7BAF5894545C6B /* PrimerViewExtensions.swift */ = {isa = PBXFileReference; includeInIndex = 1; lastKnownFileType = sourcecode.swift; path = PrimerViewExtensions.swift; sourceTree = "<group>"; };
@@ -727,6 +369,9 @@
 		9E9251C8A06802CE97C95EFF2E6419D6 /* ResourceBundle-PrimerResources-PrimerSDK-Info.plist */ = {isa = PBXFileReference; includeInIndex = 1; lastKnownFileType = text.plist.xml; path = "ResourceBundle-PrimerResources-PrimerSDK-Info.plist"; sourceTree = "<group>"; };
 		9FB906E0EEAA9F00D72E261AC0A2D6FE /* ApplePay.swift */ = {isa = PBXFileReference; includeInIndex = 1; lastKnownFileType = sourcecode.swift; path = ApplePay.swift; sourceTree = "<group>"; };
 		9FC4E906B59A000EBE4EAE1778900BC4 /* DirectDebitMandate.swift */ = {isa = PBXFileReference; includeInIndex = 1; lastKnownFileType = sourcecode.swift; path = DirectDebitMandate.swift; sourceTree = "<group>"; };
+		A0B775D5CDA70F539CF8B8371F146A3C /* PrimerPostalCodeFieldView.swift */ = {isa = PBXFileReference; includeInIndex = 1; lastKnownFileType = sourcecode.swift; path = PrimerPostalCodeFieldView.swift; sourceTree = "<group>"; };
+		A0D6BEF0902C827F879423F2ECC341B1 /* PrimerCardFormViewController.swift */ = {isa = PBXFileReference; includeInIndex = 1; lastKnownFileType = sourcecode.swift; path = PrimerCardFormViewController.swift; sourceTree = "<group>"; };
+		A14D7EF3E7F66E27EFD7207C7F60FF9E /* ExternalPaymentMethodTokenizationViewModel.swift */ = {isa = PBXFileReference; includeInIndex = 1; lastKnownFileType = sourcecode.swift; path = ExternalPaymentMethodTokenizationViewModel.swift; sourceTree = "<group>"; };
 		A4E7B1C752F38C22267D301DD5A364DF /* Pods-PrimerSDK_Tests-acknowledgements.markdown */ = {isa = PBXFileReference; includeInIndex = 1; lastKnownFileType = text; path = "Pods-PrimerSDK_Tests-acknowledgements.markdown"; sourceTree = "<group>"; };
 		A58D6F7E00177AC2C52A88CD0BE48EAE /* Thenable.swift */ = {isa = PBXFileReference; includeInIndex = 1; lastKnownFileType = sourcecode.swift; path = Thenable.swift; sourceTree = "<group>"; };
 		A5DE4E65B145880C53EF55E0C5280D9C /* ImageName.swift */ = {isa = PBXFileReference; includeInIndex = 1; lastKnownFileType = sourcecode.swift; path = ImageName.swift; sourceTree = "<group>"; };
@@ -738,118 +383,53 @@
 		A9032A6942D6AC05725BD1E4804C36B1 /* StrictRateLimitedDispatcher.swift */ = {isa = PBXFileReference; includeInIndex = 1; lastKnownFileType = sourcecode.swift; path = StrictRateLimitedDispatcher.swift; sourceTree = "<group>"; };
 		A97A1FFD8A86F218CCCA6C053D88421B /* DirectDebitService.swift */ = {isa = PBXFileReference; includeInIndex = 1; lastKnownFileType = sourcecode.swift; path = DirectDebitService.swift; sourceTree = "<group>"; };
 		AA80C9C550CB6B8B521015719AA66526 /* Pods-PrimerSDK_Example.modulemap */ = {isa = PBXFileReference; includeInIndex = 1; lastKnownFileType = sourcecode.module; path = "Pods-PrimerSDK_Example.modulemap"; sourceTree = "<group>"; };
+		AA95E248BBE470BE340E8D4B961F385F /* BankSelectorTokenizationViewModel.swift */ = {isa = PBXFileReference; includeInIndex = 1; lastKnownFileType = sourcecode.swift; path = BankSelectorTokenizationViewModel.swift; sourceTree = "<group>"; };
 		AA99C2734984036D1492AC8B7FE882CD /* NetworkService.swift */ = {isa = PBXFileReference; includeInIndex = 1; lastKnownFileType = sourcecode.swift; path = NetworkService.swift; sourceTree = "<group>"; };
-		AB0A58037290394331F9D310A7891CE3 /* PrimerCardNumberFieldView.swift */ = {isa = PBXFileReference; includeInIndex = 1; lastKnownFileType = sourcecode.swift; path = PrimerCardNumberFieldView.swift; sourceTree = "<group>"; };
+		AB1B480EBDA089F894359111F84D1072 /* FormTokenizationViewModel.swift */ = {isa = PBXFileReference; includeInIndex = 1; lastKnownFileType = sourcecode.swift; path = FormTokenizationViewModel.swift; sourceTree = "<group>"; };
 		ABBD22BACC097A6777C8C9E2ADB82B7C /* PrimerAPI.swift */ = {isa = PBXFileReference; includeInIndex = 1; lastKnownFileType = sourcecode.swift; path = PrimerAPI.swift; sourceTree = "<group>"; };
 		B1BE47E46531B73C6CCAF5460E385D4D /* race.swift */ = {isa = PBXFileReference; includeInIndex = 1; lastKnownFileType = sourcecode.swift; path = race.swift; sourceTree = "<group>"; };
 		B32C4D3E52FC28C6BA9AB65796C9B1D2 /* PrimerTheme+Inputs.swift */ = {isa = PBXFileReference; includeInIndex = 1; lastKnownFileType = sourcecode.swift; path = "PrimerTheme+Inputs.swift"; sourceTree = "<group>"; };
 		B3A0650D4F04D769AB321DA7340382A4 /* LogEvent.swift */ = {isa = PBXFileReference; includeInIndex = 1; lastKnownFileType = sourcecode.swift; path = LogEvent.swift; sourceTree = "<group>"; };
->>>>>>> b86a54eb
 		B429083200B13F604ED3C87DFFC0C016 /* Pods-PrimerSDK_Tests.modulemap */ = {isa = PBXFileReference; includeInIndex = 1; lastKnownFileType = sourcecode.module; path = "Pods-PrimerSDK_Tests.modulemap"; sourceTree = "<group>"; };
-		B53326BD2B56CAA887D82695750E6651 /* when.swift */ = {isa = PBXFileReference; includeInIndex = 1; lastKnownFileType = sourcecode.swift; path = when.swift; sourceTree = "<group>"; };
 		B6277BF19498F6BEB9F7F007E9BB5A74 /* PrimerSDK-prefix.pch */ = {isa = PBXFileReference; includeInIndex = 1; lastKnownFileType = sourcecode.c.h; path = "PrimerSDK-prefix.pch"; sourceTree = "<group>"; };
-<<<<<<< HEAD
-		B69107A16EB89643AB8FF082FF7448CE /* StringExtension.swift */ = {isa = PBXFileReference; includeInIndex = 1; lastKnownFileType = sourcecode.swift; path = StringExtension.swift; sourceTree = "<group>"; };
-		B7E14E48A7B697D6F6CFEC9F70509FD5 /* PrimerThemeData.swift */ = {isa = PBXFileReference; includeInIndex = 1; lastKnownFileType = sourcecode.swift; path = PrimerThemeData.swift; sourceTree = "<group>"; };
-		B93DC09BD559F6B903677D94B80B08A7 /* README.md */ = {isa = PBXFileReference; includeInIndex = 1; path = README.md; sourceTree = "<group>"; };
-		B9D5FE76BB44B08C293C9D7178D3553B /* AdyenDotPay.swift */ = {isa = PBXFileReference; includeInIndex = 1; lastKnownFileType = sourcecode.swift; path = AdyenDotPay.swift; sourceTree = "<group>"; };
-		BC9B3F1C51694F533E970277407A00EA /* PrimerTheme+TextStyles.swift */ = {isa = PBXFileReference; includeInIndex = 1; lastKnownFileType = sourcecode.swift; path = "PrimerTheme+TextStyles.swift"; sourceTree = "<group>"; };
-		BD2FBCD3D2279E3F1C763D2BEBB1483E /* VaultCheckoutViewModel.swift */ = {isa = PBXFileReference; includeInIndex = 1; lastKnownFileType = sourcecode.swift; path = VaultCheckoutViewModel.swift; sourceTree = "<group>"; };
-		BDB09501E1B01155E20C5506CE00F051 /* PrimerFormViewController.swift */ = {isa = PBXFileReference; includeInIndex = 1; lastKnownFileType = sourcecode.swift; path = PrimerFormViewController.swift; sourceTree = "<group>"; };
-		BEBC639A128D35517481B6D251395A21 /* Klarna.swift */ = {isa = PBXFileReference; includeInIndex = 1; lastKnownFileType = sourcecode.swift; path = Klarna.swift; sourceTree = "<group>"; };
-		BFDFF9727294FCA9C6D116F3D818EFF1 /* VaultPaymentMethodViewModel.swift */ = {isa = PBXFileReference; includeInIndex = 1; lastKnownFileType = sourcecode.swift; path = VaultPaymentMethodViewModel.swift; sourceTree = "<group>"; };
-		C217574F4E34E90C8ABEFC45C262BD20 /* LICENSE */ = {isa = PBXFileReference; includeInIndex = 1; path = LICENSE; sourceTree = "<group>"; };
-		C453CA668790A00E5C8347FEF9DDD4BE /* CardNetwork.swift */ = {isa = PBXFileReference; includeInIndex = 1; lastKnownFileType = sourcecode.swift; path = CardNetwork.swift; sourceTree = "<group>"; };
-		C4942AFBE4A0147F7EBD0BEAF0E19E61 /* Customer.swift */ = {isa = PBXFileReference; includeInIndex = 1; lastKnownFileType = sourcecode.swift; path = Customer.swift; sourceTree = "<group>"; };
-		C71ADC8FC033F77C67981C305B39BEB1 /* PrimerViewExtensions.swift */ = {isa = PBXFileReference; includeInIndex = 1; lastKnownFileType = sourcecode.swift; path = PrimerViewExtensions.swift; sourceTree = "<group>"; };
-		C78F91C27CDC8EA3377470F7F9D3DFCE /* PresentationController.swift */ = {isa = PBXFileReference; includeInIndex = 1; lastKnownFileType = sourcecode.swift; path = PresentationController.swift; sourceTree = "<group>"; };
-		C942BCDFC0ED9ADD7F70759A33ADF80D /* PrimerGenericTextFieldView.swift */ = {isa = PBXFileReference; includeInIndex = 1; lastKnownFileType = sourcecode.swift; path = PrimerGenericTextFieldView.swift; sourceTree = "<group>"; };
-		C9F86BBF62EDD3A22CE8E9082DE725B7 /* AppState.swift */ = {isa = PBXFileReference; includeInIndex = 1; lastKnownFileType = sourcecode.swift; path = AppState.swift; sourceTree = "<group>"; };
-		CB6EE94E89A113EBBCE97830F90D3BFA /* ApplePayTokenizationViewModel.swift */ = {isa = PBXFileReference; includeInIndex = 1; lastKnownFileType = sourcecode.swift; path = ApplePayTokenizationViewModel.swift; sourceTree = "<group>"; };
-		CD4B3DEE86F275225783E8C2877EE3AD /* CatchWrappers.swift */ = {isa = PBXFileReference; includeInIndex = 1; lastKnownFileType = sourcecode.swift; path = CatchWrappers.swift; sourceTree = "<group>"; };
-		CF0E8ECA114132D4596978CB70365610 /* ExternalViewModel.swift */ = {isa = PBXFileReference; includeInIndex = 1; lastKnownFileType = sourcecode.swift; path = ExternalViewModel.swift; sourceTree = "<group>"; };
-		D11B85FEFFFC586BD763B34895B98196 /* PrimerError.swift */ = {isa = PBXFileReference; includeInIndex = 1; lastKnownFileType = sourcecode.swift; path = PrimerError.swift; sourceTree = "<group>"; };
-=======
+		B75FB908A704ABC32A0B2BF90C1DD756 /* CardScannerViewController+SimpleScanDelegate.swift */ = {isa = PBXFileReference; includeInIndex = 1; lastKnownFileType = sourcecode.swift; path = "CardScannerViewController+SimpleScanDelegate.swift"; sourceTree = "<group>"; };
 		B8EA4AB9C8219A16404FE20AAC7A05CC /* Consolable.swift */ = {isa = PBXFileReference; includeInIndex = 1; lastKnownFileType = sourcecode.swift; path = Consolable.swift; sourceTree = "<group>"; };
+		B915CB486F658E6EABF9ADD64BFC1929 /* PrimerCardholderNameFieldView.swift */ = {isa = PBXFileReference; includeInIndex = 1; lastKnownFileType = sourcecode.swift; path = PrimerCardholderNameFieldView.swift; sourceTree = "<group>"; };
 		B93DC09BD559F6B903677D94B80B08A7 /* README.md */ = {isa = PBXFileReference; includeInIndex = 1; path = README.md; sourceTree = "<group>"; };
 		B98AB6C6C8AFCB040577FB6D7843C120 /* PrimerDelegate.swift */ = {isa = PBXFileReference; includeInIndex = 1; lastKnownFileType = sourcecode.swift; path = PrimerDelegate.swift; sourceTree = "<group>"; };
 		BD1E99E4657B0E48D4EAE454FC755E04 /* Resolver.swift */ = {isa = PBXFileReference; includeInIndex = 1; lastKnownFileType = sourcecode.swift; path = Resolver.swift; sourceTree = "<group>"; };
 		BE282DAAD6EFB8D000068811F25AA5DE /* AnyDecodable.swift */ = {isa = PBXFileReference; includeInIndex = 1; lastKnownFileType = sourcecode.swift; path = AnyDecodable.swift; sourceTree = "<group>"; };
 		BE3548FA43376B2E3B5E8589EEEF8D43 /* PrimerTheme+TextStyles.swift */ = {isa = PBXFileReference; includeInIndex = 1; lastKnownFileType = sourcecode.swift; path = "PrimerTheme+TextStyles.swift"; sourceTree = "<group>"; };
-		C00B4D1258EC63C0999018C9903EC058 /* PayPalTokenizationViewModel.swift */ = {isa = PBXFileReference; includeInIndex = 1; lastKnownFileType = sourcecode.swift; path = PayPalTokenizationViewModel.swift; sourceTree = "<group>"; };
 		C0D9496CB96BD472C53BEB0B0A77082B /* SuccessMessage.swift */ = {isa = PBXFileReference; includeInIndex = 1; lastKnownFileType = sourcecode.swift; path = SuccessMessage.swift; sourceTree = "<group>"; };
 		C16019B8FE1BEBD4ACB927F120082C40 /* AES256.swift */ = {isa = PBXFileReference; includeInIndex = 1; lastKnownFileType = sourcecode.swift; path = AES256.swift; sourceTree = "<group>"; };
-		C185524D5F149403108EBC5EE5092B50 /* PrimerCardholderNameFieldView.swift */ = {isa = PBXFileReference; includeInIndex = 1; lastKnownFileType = sourcecode.swift; path = PrimerCardholderNameFieldView.swift; sourceTree = "<group>"; };
 		C217574F4E34E90C8ABEFC45C262BD20 /* LICENSE */ = {isa = PBXFileReference; includeInIndex = 1; path = LICENSE; sourceTree = "<group>"; };
+		C2A870981DD8EBC042D58BFD25FF1DD8 /* ApplePayTokenizationViewModel.swift */ = {isa = PBXFileReference; includeInIndex = 1; lastKnownFileType = sourcecode.swift; path = ApplePayTokenizationViewModel.swift; sourceTree = "<group>"; };
 		C3703F8590F4EB9F0B3AE10081746DD4 /* Mask.swift */ = {isa = PBXFileReference; includeInIndex = 1; lastKnownFileType = sourcecode.swift; path = Mask.swift; sourceTree = "<group>"; };
 		C43AC03AA69F4BBF62D1EFB4BFC0E8E9 /* PrimerFlowEnums.swift */ = {isa = PBXFileReference; includeInIndex = 1; lastKnownFileType = sourcecode.swift; path = PrimerFlowEnums.swift; sourceTree = "<group>"; };
 		C4797D2B816FCEA88E375B53A0915DCA /* VaultService.swift */ = {isa = PBXFileReference; includeInIndex = 1; lastKnownFileType = sourcecode.swift; path = VaultService.swift; sourceTree = "<group>"; };
 		C5EC042CF5B74684BE479CA65A49E7EE /* Analytics.swift */ = {isa = PBXFileReference; includeInIndex = 1; lastKnownFileType = sourcecode.swift; path = Analytics.swift; sourceTree = "<group>"; };
+		C7435A7EF94D251B892FBDDFB60A1F88 /* PrimerUniversalCheckoutViewController.swift */ = {isa = PBXFileReference; includeInIndex = 1; lastKnownFileType = sourcecode.swift; path = PrimerUniversalCheckoutViewController.swift; sourceTree = "<group>"; };
 		CA6F0B719D024901CE17827DD23F9951 /* RateLimitedDispatcherBase.swift */ = {isa = PBXFileReference; includeInIndex = 1; lastKnownFileType = sourcecode.swift; path = RateLimitedDispatcherBase.swift; sourceTree = "<group>"; };
+		CB52DD879C73A9CBF75B49C07A01B1BE /* VaultPaymentMethodViewModel.swift */ = {isa = PBXFileReference; includeInIndex = 1; lastKnownFileType = sourcecode.swift; path = VaultPaymentMethodViewModel.swift; sourceTree = "<group>"; };
 		CB97B55C4EAEFDAF5D7245714B8705BE /* GuaranteeWrappers.swift */ = {isa = PBXFileReference; includeInIndex = 1; lastKnownFileType = sourcecode.swift; path = GuaranteeWrappers.swift; sourceTree = "<group>"; };
 		CCE611D948377E90FC0215BE4AC917EB /* IntExtension.swift */ = {isa = PBXFileReference; includeInIndex = 1; lastKnownFileType = sourcecode.swift; path = IntExtension.swift; sourceTree = "<group>"; };
 		CCFDD0BD29BE11C3E1CB7EE7CD88C795 /* RateLimitedDispatcher.swift */ = {isa = PBXFileReference; includeInIndex = 1; lastKnownFileType = sourcecode.swift; path = RateLimitedDispatcher.swift; sourceTree = "<group>"; };
 		CDE9B2FB11AA667F8659393EF3F3D097 /* ErrorHandler.swift */ = {isa = PBXFileReference; includeInIndex = 1; lastKnownFileType = sourcecode.swift; path = ErrorHandler.swift; sourceTree = "<group>"; };
-		D013026CD37AD15A4B5D46925AD95796 /* PrimerWebViewController.swift */ = {isa = PBXFileReference; includeInIndex = 1; lastKnownFileType = sourcecode.swift; path = PrimerWebViewController.swift; sourceTree = "<group>"; };
 		D159A68A5580B9C4E29DC59B8B43A19B /* WebViewUtil.swift */ = {isa = PBXFileReference; includeInIndex = 1; lastKnownFileType = sourcecode.swift; path = WebViewUtil.swift; sourceTree = "<group>"; };
 		D1CDFE668DE1658D93CFCEB14BF3127D /* Connectivity.swift */ = {isa = PBXFileReference; includeInIndex = 1; lastKnownFileType = sourcecode.swift; path = Connectivity.swift; sourceTree = "<group>"; };
->>>>>>> b86a54eb
 		D245E0514AAC1A2B9A6D5EA2F383E90F /* UIKit.framework */ = {isa = PBXFileReference; lastKnownFileType = wrapper.framework; name = UIKit.framework; path = Platforms/iPhoneOS.platform/Developer/SDKs/iPhoneOS14.0.sdk/System/Library/Frameworks/UIKit.framework; sourceTree = DEVELOPER_DIR; };
 		D256FB04BD04FA40214103D9BD04AC9A /* Catchable.swift */ = {isa = PBXFileReference; includeInIndex = 1; lastKnownFileType = sourcecode.swift; path = Catchable.swift; sourceTree = "<group>"; };
 		D264B4E57DF7DB00D71275605D100971 /* Pods-PrimerSDK_Example-frameworks.sh */ = {isa = PBXFileReference; includeInIndex = 1; lastKnownFileType = text.script.sh; path = "Pods-PrimerSDK_Example-frameworks.sh"; sourceTree = "<group>"; };
-<<<<<<< HEAD
-		D31F5CF5CFBDC1790C0A68B99E7AF032 /* AnyDecodable.swift */ = {isa = PBXFileReference; includeInIndex = 1; lastKnownFileType = sourcecode.swift; path = AnyDecodable.swift; sourceTree = "<group>"; };
-		D66C3890C3566F38C935A2FFD9A237B0 /* Pods-PrimerSDK_Tests-dummy.m */ = {isa = PBXFileReference; includeInIndex = 1; lastKnownFileType = sourcecode.c.objc; path = "Pods-PrimerSDK_Tests-dummy.m"; sourceTree = "<group>"; };
-		D85DFA41C66903A8B855FB3A7BFB51E8 /* ThenableWrappers.swift */ = {isa = PBXFileReference; includeInIndex = 1; lastKnownFileType = sourcecode.swift; path = ThenableWrappers.swift; sourceTree = "<group>"; };
-		DCF8D0FA358E1EC8CD4A20B1FEF6E8D6 /* ClientToken.swift */ = {isa = PBXFileReference; includeInIndex = 1; lastKnownFileType = sourcecode.swift; path = ClientToken.swift; sourceTree = "<group>"; };
-		DD2CD55FBC9BB143EF7B2EB3CEC87D26 /* Currency.swift */ = {isa = PBXFileReference; includeInIndex = 1; lastKnownFileType = sourcecode.swift; path = Currency.swift; sourceTree = "<group>"; };
-		DD655EB064FFDE43C9FE02E55741DE11 /* PrimerSDK.podspec */ = {isa = PBXFileReference; explicitFileType = text.script.ruby; includeInIndex = 1; indentWidth = 2; lastKnownFileType = text; path = PrimerSDK.podspec; sourceTree = "<group>"; tabWidth = 2; xcLanguageSpecificationIdentifier = xcode.lang.ruby; };
-		DEFA209F241F9FF97E0596F208907B1A /* PrimerInputViewController.swift */ = {isa = PBXFileReference; includeInIndex = 1; lastKnownFileType = sourcecode.swift; path = PrimerInputViewController.swift; sourceTree = "<group>"; };
-		DF6E4F8E7C26A7BBEC17AAD4042A317D /* Pods-PrimerSDK_Tests.debug.xcconfig */ = {isa = PBXFileReference; includeInIndex = 1; lastKnownFileType = text.xcconfig; path = "Pods-PrimerSDK_Tests.debug.xcconfig"; sourceTree = "<group>"; };
-		E0D04DB583AC13478BC5656DC9CDEA55 /* Dispatcher.swift */ = {isa = PBXFileReference; includeInIndex = 1; lastKnownFileType = sourcecode.swift; path = Dispatcher.swift; sourceTree = "<group>"; };
-		E1B945985145643C12B1E91600B680DE /* Pods-PrimerSDK_Example-acknowledgements.markdown */ = {isa = PBXFileReference; includeInIndex = 1; lastKnownFileType = text; path = "Pods-PrimerSDK_Example-acknowledgements.markdown"; sourceTree = "<group>"; };
-		E369C85132A29747B0DF08DF1C9DAB86 /* Dimensions.swift */ = {isa = PBXFileReference; includeInIndex = 1; lastKnownFileType = sourcecode.swift; path = Dimensions.swift; sourceTree = "<group>"; };
-		E57A37A7A0F9F5B696C7EAFCDE882C0B /* Cancellable.swift */ = {isa = PBXFileReference; includeInIndex = 1; lastKnownFileType = sourcecode.swift; path = Cancellable.swift; sourceTree = "<group>"; };
-		E74B66B8DF9417A0C1C6813FD576B571 /* hang.swift */ = {isa = PBXFileReference; includeInIndex = 1; lastKnownFileType = sourcecode.swift; path = hang.swift; sourceTree = "<group>"; };
-		E81A3C7D9A9C2279FBA841E92197F383 /* Primer.swift */ = {isa = PBXFileReference; includeInIndex = 1; lastKnownFileType = sourcecode.swift; path = Primer.swift; sourceTree = "<group>"; };
-		E83F6DA67BF5CAB8BD365EAF95A39997 /* PrimerNavigationBar.swift */ = {isa = PBXFileReference; includeInIndex = 1; lastKnownFileType = sourcecode.swift; path = PrimerNavigationBar.swift; sourceTree = "<group>"; };
-		E847F0B6F17EEF6E1A3D79BEFF93D99B /* TokenizationService.swift */ = {isa = PBXFileReference; includeInIndex = 1; lastKnownFileType = sourcecode.swift; path = TokenizationService.swift; sourceTree = "<group>"; };
-		E852ABF7AFC47EDC314DC6C7E8C613E3 /* ResumeHandlerProtocol.swift */ = {isa = PBXFileReference; includeInIndex = 1; lastKnownFileType = sourcecode.swift; path = ResumeHandlerProtocol.swift; sourceTree = "<group>"; };
-		E884507DF2B84FA8A2E8AD8289881542 /* Pods-PrimerSDK_Example.release.xcconfig */ = {isa = PBXFileReference; includeInIndex = 1; lastKnownFileType = text.xcconfig; path = "Pods-PrimerSDK_Example.release.xcconfig"; sourceTree = "<group>"; };
-		EAB6F611E86A4758835A715E4B4184F6 /* Foundation.framework */ = {isa = PBXFileReference; lastKnownFileType = wrapper.framework; name = Foundation.framework; path = Platforms/iPhoneOS.platform/Developer/SDKs/iPhoneOS14.0.sdk/System/Library/Frameworks/Foundation.framework; sourceTree = DEVELOPER_DIR; };
-		EDDC705A4755002D373253EAE80E5FDB /* Logger.swift */ = {isa = PBXFileReference; includeInIndex = 1; lastKnownFileType = sourcecode.swift; path = Logger.swift; sourceTree = "<group>"; };
-		EE9674DAD0C961C92687877090E1E047 /* Pods-PrimerSDK_Tests-umbrella.h */ = {isa = PBXFileReference; includeInIndex = 1; lastKnownFileType = sourcecode.c.h; path = "Pods-PrimerSDK_Tests-umbrella.h"; sourceTree = "<group>"; };
-		EF488E43F67F07EFDA5230B1F123D274 /* VaultPaymentMethodViewController.swift */ = {isa = PBXFileReference; includeInIndex = 1; lastKnownFileType = sourcecode.swift; path = VaultPaymentMethodViewController.swift; sourceTree = "<group>"; };
-		F040BFB826BCF760C773C1D785C07BF6 /* KlarnaTokenizationViewModel.swift */ = {isa = PBXFileReference; includeInIndex = 1; lastKnownFileType = sourcecode.swift; path = KlarnaTokenizationViewModel.swift; sourceTree = "<group>"; };
-		F0EDE1CE6B409415161E2DFBF5D2A67C /* URLSessionStack.swift */ = {isa = PBXFileReference; includeInIndex = 1; lastKnownFileType = sourcecode.swift; path = URLSessionStack.swift; sourceTree = "<group>"; };
-		F215EC3E7ED4020D1AF607E2AEB13C3F /* Content.swift */ = {isa = PBXFileReference; includeInIndex = 1; lastKnownFileType = sourcecode.swift; path = Content.swift; sourceTree = "<group>"; };
-		F4CF3FB8F5C2B1ED35A472456FF63E54 /* CustomStringConvertible.swift */ = {isa = PBXFileReference; includeInIndex = 1; lastKnownFileType = sourcecode.swift; path = CustomStringConvertible.swift; sourceTree = "<group>"; };
-		F75F2A9D4EE4F41347B7A92DB274E4B6 /* DirectDebitService.swift */ = {isa = PBXFileReference; includeInIndex = 1; lastKnownFileType = sourcecode.swift; path = DirectDebitService.swift; sourceTree = "<group>"; };
-		F78DE1AA733B3895F577D68E5224D505 /* EnsureWrappers.swift */ = {isa = PBXFileReference; includeInIndex = 1; lastKnownFileType = sourcecode.swift; path = EnsureWrappers.swift; sourceTree = "<group>"; };
-		F7B48CC82297D62E27EA98AE7A13D3DA /* Pods-PrimerSDK_Tests.release.xcconfig */ = {isa = PBXFileReference; includeInIndex = 1; lastKnownFileType = text.xcconfig; path = "Pods-PrimerSDK_Tests.release.xcconfig"; sourceTree = "<group>"; };
-		F8015D9A51ACB72D782EF1546AFBC345 /* PrimerCustomStyleTextField.swift */ = {isa = PBXFileReference; includeInIndex = 1; lastKnownFileType = sourcecode.swift; path = PrimerCustomStyleTextField.swift; sourceTree = "<group>"; };
-		F88833506FBB9AB54EF82930E428777D /* Endpoint.swift */ = {isa = PBXFileReference; includeInIndex = 1; lastKnownFileType = sourcecode.swift; path = Endpoint.swift; sourceTree = "<group>"; };
-		F898FE85B31EF5EA435EE98D5D3D019C /* Promise.swift */ = {isa = PBXFileReference; includeInIndex = 1; lastKnownFileType = sourcecode.swift; path = Promise.swift; sourceTree = "<group>"; };
-		F91175AD3872E42935D6492CFEF83B67 /* AlertController.swift */ = {isa = PBXFileReference; includeInIndex = 1; lastKnownFileType = sourcecode.swift; path = AlertController.swift; sourceTree = "<group>"; };
-		FB0DF2EE70DB95898B589D501CA9A5AA /* ClientTokenService.swift */ = {isa = PBXFileReference; includeInIndex = 1; lastKnownFileType = sourcecode.swift; path = ClientTokenService.swift; sourceTree = "<group>"; };
-		FBCC8AB36392F43F5AEABFF985D47A12 /* NetworkService.swift */ = {isa = PBXFileReference; includeInIndex = 1; lastKnownFileType = sourcecode.swift; path = NetworkService.swift; sourceTree = "<group>"; };
-		FC873730165F52D510EB9C80D420921D /* AnyEncodable.swift */ = {isa = PBXFileReference; includeInIndex = 1; lastKnownFileType = sourcecode.swift; path = AnyEncodable.swift; sourceTree = "<group>"; };
-		FCF73033EEEEB5D95514A3758CF53E0C /* BankSelectorTokenizationViewModel.swift */ = {isa = PBXFileReference; includeInIndex = 1; lastKnownFileType = sourcecode.swift; path = BankSelectorTokenizationViewModel.swift; sourceTree = "<group>"; };
-		FDF50B44912895F543B0204FE5DDEA89 /* ClientSession.swift */ = {isa = PBXFileReference; includeInIndex = 1; lastKnownFileType = sourcecode.swift; path = ClientSession.swift; sourceTree = "<group>"; };
-		FFAB3F1954A4C639038C660A7746ADEC /* URLExtension.swift */ = {isa = PBXFileReference; includeInIndex = 1; lastKnownFileType = sourcecode.swift; path = URLExtension.swift; sourceTree = "<group>"; };
-		FFF8261EB49CF2ACBD2C3EC5BD153389 /* PrimerImage.swift */ = {isa = PBXFileReference; includeInIndex = 1; lastKnownFileType = sourcecode.swift; path = PrimerImage.swift; sourceTree = "<group>"; };
-=======
 		D3790840730152324066B888A93D9C80 /* en.lproj */ = {isa = PBXFileReference; includeInIndex = 1; path = en.lproj; sourceTree = "<group>"; };
 		D3AB383076DB342475524AAF669BF104 /* ArrayExtension.swift */ = {isa = PBXFileReference; includeInIndex = 1; lastKnownFileType = sourcecode.swift; path = ArrayExtension.swift; sourceTree = "<group>"; };
-		D52B2A65240DDFD6F332A8059BA43B50 /* PrimerVaultManagerViewController.swift */ = {isa = PBXFileReference; includeInIndex = 1; lastKnownFileType = sourcecode.swift; path = PrimerVaultManagerViewController.swift; sourceTree = "<group>"; };
 		D66C3890C3566F38C935A2FFD9A237B0 /* Pods-PrimerSDK_Tests-dummy.m */ = {isa = PBXFileReference; includeInIndex = 1; lastKnownFileType = sourcecode.c.objc; path = "Pods-PrimerSDK_Tests-dummy.m"; sourceTree = "<group>"; };
+		D7CCA8D02E990633B39CAB4DD76C5997 /* PaymentMethodComponent.swift */ = {isa = PBXFileReference; includeInIndex = 1; lastKnownFileType = sourcecode.swift; path = PaymentMethodComponent.swift; sourceTree = "<group>"; };
 		D878B9C71B35BA07B1D2C4607728EC9E /* PrimerTheme+Buttons.swift */ = {isa = PBXFileReference; includeInIndex = 1; lastKnownFileType = sourcecode.swift; path = "PrimerTheme+Buttons.swift"; sourceTree = "<group>"; };
 		D88839FE77D0C268BA2FE1651E520A2F /* StringExtension.swift */ = {isa = PBXFileReference; includeInIndex = 1; lastKnownFileType = sourcecode.swift; path = StringExtension.swift; sourceTree = "<group>"; };
 		DD498514D6F494D1C4CB3A28210C0348 /* PaymentMethodConfiguration.swift */ = {isa = PBXFileReference; includeInIndex = 1; lastKnownFileType = sourcecode.swift; path = PaymentMethodConfiguration.swift; sourceTree = "<group>"; };
 		DD655EB064FFDE43C9FE02E55741DE11 /* PrimerSDK.podspec */ = {isa = PBXFileReference; explicitFileType = text.script.ruby; includeInIndex = 1; indentWidth = 2; lastKnownFileType = text; path = PrimerSDK.podspec; sourceTree = "<group>"; tabWidth = 2; xcLanguageSpecificationIdentifier = xcode.lang.ruby; };
 		DE3516F6AF1115C508B388D201817C35 /* Customer.swift */ = {isa = PBXFileReference; includeInIndex = 1; lastKnownFileType = sourcecode.swift; path = Customer.swift; sourceTree = "<group>"; };
 		DF6E4F8E7C26A7BBEC17AAD4042A317D /* Pods-PrimerSDK_Tests.debug.xcconfig */ = {isa = PBXFileReference; includeInIndex = 1; lastKnownFileType = text.xcconfig; path = "Pods-PrimerSDK_Tests.debug.xcconfig"; sourceTree = "<group>"; };
-		E03245495BA11DB09DFF81AC17AACA84 /* PrimerNavigationController.swift */ = {isa = PBXFileReference; includeInIndex = 1; lastKnownFileType = sourcecode.swift; path = PrimerNavigationController.swift; sourceTree = "<group>"; };
 		E0487A4AF7551B22AA0F513E0CB110CE /* Queue.swift */ = {isa = PBXFileReference; includeInIndex = 1; lastKnownFileType = sourcecode.swift; path = Queue.swift; sourceTree = "<group>"; };
 		E1B945985145643C12B1E91600B680DE /* Pods-PrimerSDK_Example-acknowledgements.markdown */ = {isa = PBXFileReference; includeInIndex = 1; lastKnownFileType = text; path = "Pods-PrimerSDK_Example-acknowledgements.markdown"; sourceTree = "<group>"; };
 		E1FDAB6E97827FFE0A20452299F7AC0A /* Validation.swift */ = {isa = PBXFileReference; includeInIndex = 1; lastKnownFileType = sourcecode.swift; path = Validation.swift; sourceTree = "<group>"; };
@@ -859,24 +439,27 @@
 		E4DBC9AFC4691AB5309D057220677EF2 /* PayPal.swift */ = {isa = PBXFileReference; includeInIndex = 1; lastKnownFileType = sourcecode.swift; path = PayPal.swift; sourceTree = "<group>"; };
 		E73A0577425B663077C64F56D2FA9A93 /* AdyenDotPay.swift */ = {isa = PBXFileReference; includeInIndex = 1; lastKnownFileType = sourcecode.swift; path = AdyenDotPay.swift; sourceTree = "<group>"; };
 		E884507DF2B84FA8A2E8AD8289881542 /* Pods-PrimerSDK_Example.release.xcconfig */ = {isa = PBXFileReference; includeInIndex = 1; lastKnownFileType = text.xcconfig; path = "Pods-PrimerSDK_Example.release.xcconfig"; sourceTree = "<group>"; };
+		E9AD5B540A3158FE00A3B9BF69580A51 /* ExternalViewModel.swift */ = {isa = PBXFileReference; includeInIndex = 1; lastKnownFileType = sourcecode.swift; path = ExternalViewModel.swift; sourceTree = "<group>"; };
+		EA55C715AA8118EEF66C41F7AA024333 /* KlarnaTokenizationViewModel.swift */ = {isa = PBXFileReference; includeInIndex = 1; lastKnownFileType = sourcecode.swift; path = KlarnaTokenizationViewModel.swift; sourceTree = "<group>"; };
 		EAB6F611E86A4758835A715E4B4184F6 /* Foundation.framework */ = {isa = PBXFileReference; lastKnownFileType = wrapper.framework; name = Foundation.framework; path = Platforms/iPhoneOS.platform/Developer/SDKs/iPhoneOS14.0.sdk/System/Library/Frameworks/Foundation.framework; sourceTree = DEVELOPER_DIR; };
 		EAD3E7472220240A0B5857C2DF8A8F28 /* FormType.swift */ = {isa = PBXFileReference; includeInIndex = 1; lastKnownFileType = sourcecode.swift; path = FormType.swift; sourceTree = "<group>"; };
-		EC681F87F16CA4BB15F161C66F3FFFE7 /* PrimerNibView.swift */ = {isa = PBXFileReference; includeInIndex = 1; lastKnownFileType = sourcecode.swift; path = PrimerNibView.swift; sourceTree = "<group>"; };
+		EB96E7969F088FD1B87B24D916F3FCBC /* PrimerContainerViewController.swift */ = {isa = PBXFileReference; includeInIndex = 1; lastKnownFileType = sourcecode.swift; path = PrimerContainerViewController.swift; sourceTree = "<group>"; };
 		EE9674DAD0C961C92687877090E1E047 /* Pods-PrimerSDK_Tests-umbrella.h */ = {isa = PBXFileReference; includeInIndex = 1; lastKnownFileType = sourcecode.c.h; path = "Pods-PrimerSDK_Tests-umbrella.h"; sourceTree = "<group>"; };
+		F0AB52A969D543B5D917F557F5D72CD0 /* ErrorViewController.swift */ = {isa = PBXFileReference; includeInIndex = 1; lastKnownFileType = sourcecode.swift; path = ErrorViewController.swift; sourceTree = "<group>"; };
 		F18433C8E37D8D09B4E1D47EEB1C0F81 /* Endpoint.swift */ = {isa = PBXFileReference; includeInIndex = 1; lastKnownFileType = sourcecode.swift; path = Endpoint.swift; sourceTree = "<group>"; };
+		F2060BF6D4BB34DEA4CCF350662764DA /* PrimerNavigationController.swift */ = {isa = PBXFileReference; includeInIndex = 1; lastKnownFileType = sourcecode.swift; path = PrimerNavigationController.swift; sourceTree = "<group>"; };
 		F242CE1BBA58D5CEEC173447E21E3024 /* PrimerButton.swift */ = {isa = PBXFileReference; includeInIndex = 1; lastKnownFileType = sourcecode.swift; path = PrimerButton.swift; sourceTree = "<group>"; };
 		F2709F76E309C35F9711852DB55DB769 /* when.swift */ = {isa = PBXFileReference; includeInIndex = 1; lastKnownFileType = sourcecode.swift; path = when.swift; sourceTree = "<group>"; };
 		F2A8350B41284D87DC7444E57050FA07 /* FinallyWrappers.swift */ = {isa = PBXFileReference; includeInIndex = 1; lastKnownFileType = sourcecode.swift; path = FinallyWrappers.swift; sourceTree = "<group>"; };
 		F2D9628E4DD0B05D45C73AC74CD25687 /* DataExtension.swift */ = {isa = PBXFileReference; includeInIndex = 1; lastKnownFileType = sourcecode.swift; path = DataExtension.swift; sourceTree = "<group>"; };
 		F41935B64B9C76EC2EC63498FE44DF20 /* PrimerSettings.swift */ = {isa = PBXFileReference; includeInIndex = 1; lastKnownFileType = sourcecode.swift; path = PrimerSettings.swift; sourceTree = "<group>"; };
-		F5B3057A35A9A4F4B225AD5DDC78FE45 /* CardScannerViewController+SimpleScanDelegate.swift */ = {isa = PBXFileReference; includeInIndex = 1; lastKnownFileType = sourcecode.swift; path = "CardScannerViewController+SimpleScanDelegate.swift"; sourceTree = "<group>"; };
 		F7B48CC82297D62E27EA98AE7A13D3DA /* Pods-PrimerSDK_Tests.release.xcconfig */ = {isa = PBXFileReference; includeInIndex = 1; lastKnownFileType = text.xcconfig; path = "Pods-PrimerSDK_Tests.release.xcconfig"; sourceTree = "<group>"; };
 		F8F5DE3892C80AC3CA7D984E87EF2441 /* AlertController.swift */ = {isa = PBXFileReference; includeInIndex = 1; lastKnownFileType = sourcecode.swift; path = AlertController.swift; sourceTree = "<group>"; };
+		FBAF864A065578712080D4229CB42C84 /* PaymentMethodsGroupView.swift */ = {isa = PBXFileReference; includeInIndex = 1; lastKnownFileType = sourcecode.swift; path = PaymentMethodsGroupView.swift; sourceTree = "<group>"; };
+		FBEA28488F8BFC64AF503BB5498C4977 /* BankSelectorViewController.swift */ = {isa = PBXFileReference; includeInIndex = 1; lastKnownFileType = sourcecode.swift; path = BankSelectorViewController.swift; sourceTree = "<group>"; };
 		FE45C26AEEDB838675E14975A81CF3F8 /* ResumeHandlerProtocol.swift */ = {isa = PBXFileReference; includeInIndex = 1; lastKnownFileType = sourcecode.swift; path = ResumeHandlerProtocol.swift; sourceTree = "<group>"; };
 		FE7C0B3AFE8980D096C1A4A66BA172CA /* after.swift */ = {isa = PBXFileReference; includeInIndex = 1; lastKnownFileType = sourcecode.swift; path = after.swift; sourceTree = "<group>"; };
-		FF04C36BCAE9465ABE19A214B3FC3B5E /* CardButton.swift */ = {isa = PBXFileReference; includeInIndex = 1; lastKnownFileType = sourcecode.swift; path = CardButton.swift; sourceTree = "<group>"; };
 		FF72B032E7351A72FFFD200089351883 /* PostalCode.swift */ = {isa = PBXFileReference; includeInIndex = 1; lastKnownFileType = sourcecode.swift; path = PostalCode.swift; sourceTree = "<group>"; };
->>>>>>> b86a54eb
 /* End PBXFileReference section */
 
 /* Begin PBXFrameworksBuildPhase section */
@@ -896,121 +479,25 @@
 			);
 			runOnlyForDeploymentPostprocessing = 0;
 		};
-<<<<<<< HEAD
-		571D772CFE04135E90608D9C6464EB43 /* Frameworks */ = {
-=======
-		748DE30E708E53946E1FE6BFC26E2372 /* Frameworks */ = {
->>>>>>> b86a54eb
+		40211EA83A037AD00228363287325F9A /* Frameworks */ = {
 			isa = PBXFrameworksBuildPhase;
 			buildActionMask = 2147483647;
 			files = (
-				2693E439C4B9EBB0E3689660F8F8C16F /* Foundation.framework in Frameworks */,
-				26F8935CDC6F56C9FC2C165F5856FCA5 /* UIKit.framework in Frameworks */,
 			);
 			runOnlyForDeploymentPostprocessing = 0;
 		};
-<<<<<<< HEAD
-		7D3004415C6C58B1B37EFC7C78E8D12B /* Frameworks */ = {
+		9689D4C197B2053F3E414F5B479DE858 /* Frameworks */ = {
 			isa = PBXFrameworksBuildPhase;
 			buildActionMask = 2147483647;
 			files = (
-=======
-		D1C667227869689FD1F1521836DF20F1 /* Frameworks */ = {
-			isa = PBXFrameworksBuildPhase;
-			buildActionMask = 2147483647;
-			files = (
-				DF1707633DC5F4D396C8CA06D6E491F3 /* Foundation.framework in Frameworks */,
-				46EBF2667864FA22F296FEBE80F64F40 /* UIKit.framework in Frameworks */,
->>>>>>> b86a54eb
+				940F42D7B74FF9A5E03D62250EF9386D /* Foundation.framework in Frameworks */,
+				77DFDDA9E3EC595A46060FFE0E62A404 /* UIKit.framework in Frameworks */,
 			);
 			runOnlyForDeploymentPostprocessing = 0;
 		};
 /* End PBXFrameworksBuildPhase section */
 
 /* Begin PBXGroup section */
-<<<<<<< HEAD
-		0623D43871994DB8EF6A0A59A880B25B /* Error */ = {
-			isa = PBXGroup;
-			children = (
-				2E39F4AB06FEC378386DAB6A9F60C5D2 /* ErrorViewController.swift */,
-			);
-			name = Error;
-			path = Error;
-			sourceTree = "<group>";
-		};
-		0ADBFC944E1976C3E39EB739F7F27A3A /* TokenizationViewModels */ = {
-			isa = PBXGroup;
-			children = (
-				13B91576EED73B7A95A4E59C6EBF6602 /* ApayaTokenizationViewModel.swift */,
-				CB6EE94E89A113EBBCE97830F90D3BFA /* ApplePayTokenizationViewModel.swift */,
-				FCF73033EEEEB5D95514A3758CF53E0C /* BankSelectorTokenizationViewModel.swift */,
-				73F082D72F85A10C306BCA18D08590D4 /* ExternalPaymentMethodTokenizationViewModel.swift */,
-				7DD8327F2FAC4EBA0DDD0873839EB7FD /* FormTokenizationViewModel.swift */,
-				F040BFB826BCF760C773C1D785C07BF6 /* KlarnaTokenizationViewModel.swift */,
-				6C80A497CB66A5F7A7FCE670D7FC330E /* PaymentMethodTokenizationViewModel.swift */,
-				05200E35089855D902007954508DFED7 /* PayPalTokenizationViewModel.swift */,
-			);
-			name = TokenizationViewModels;
-			path = TokenizationViewModels;
-			sourceTree = "<group>";
-		};
-		0CC7B23A1031A78084A86D796A0F5197 /* Data Models */ = {
-			isa = PBXGroup;
-			children = (
-				B9D5FE76BB44B08C293C9D7178D3553B /* AdyenDotPay.swift */,
-				87ECC571AA3D53FBE1B8A444E679BE63 /* Apaya.swift */,
-				545AD6C1E37DE740F5F71254C4683DC8 /* ApplePay.swift */,
-				7F014000F6DD94092A99371591C481ED /* Bank.swift */,
-				C453CA668790A00E5C8347FEF9DDD4BE /* CardNetwork.swift */,
-				4C04817D131F7862068226CB693B2811 /* CheckoutModule.swift */,
-				FDF50B44912895F543B0204FE5DDEA89 /* ClientSession.swift */,
-				DCF8D0FA358E1EC8CD4A20B1FEF6E8D6 /* ClientToken.swift */,
-				0765AC3078D60B2F29639F0F51241923 /* Consolable.swift */,
-				1EF0EC39F9C1F2DBEB289C65FAC7DBEF /* CountryCode.swift */,
-				DD2CD55FBC9BB143EF7B2EB3CEC87D26 /* Currency.swift */,
-				C4942AFBE4A0147F7EBD0BEAF0E19E61 /* Customer.swift */,
-				412C94616CEAE42EFF463384A753ADFE /* DirectDebitMandate.swift */,
-				715BF2A3C053A3DCC86E8EEBB590ED1A /* ImageName.swift */,
-				BEBC639A128D35517481B6D251395A21 /* Klarna.swift */,
-				3F13A68DFD31C9C61423F6308A796A85 /* OrderItem.swift */,
-				5BBEEA073392AE44BC48E986DA9766C3 /* PaymentMethodConfig.swift */,
-				63A6891F300E67BA29222C0FD4D16490 /* PaymentMethodToken.swift */,
-				0F46953BA5CF51A97F4FA3AE1417315D /* PaymentMethodTokenizationRequest.swift */,
-				9FEC57AF390E6ACF2D96EC16653E4F46 /* PaymentResponse.swift */,
-				5866CB4397350273C1E1BBD48DE0FC40 /* PayPal.swift */,
-				ADBD9C4FD0CD23F6E25614775CA0C750 /* PrimerContent.swift */,
-				4D3DAFDFB6A39D70DE8ABF5DB2395239 /* PrimerFlowEnums.swift */,
-				202F5827A8BCA311EC2767165A94BF8C /* PrimerSettings.swift */,
-				67EE74124CC5EB7EEA89981A20304CAB /* SuccessMessage.swift */,
-				B31E00DA5F2773A9E5C983007309A4DE /* Throwable.swift */,
-				47924BC49469497165E9E7E1D938D164 /* UXMode.swift */,
-				BD2FBCD3D2279E3F1C763D2BEBB1483E /* VaultCheckoutViewModel.swift */,
-				F5EE0C257EEF1DDB1E10B393CB8E6E1E /* PCI */,
-				A22052FCBBC13250D50F15F2862A571C /* Theme */,
-			);
-			name = "Data Models";
-			path = "Sources/PrimerSDK/Classes/Data Models";
-			sourceTree = "<group>";
-		};
-		1496BB77990529B3BFB5C983E1395C2C /* OAuth */ = {
-			isa = PBXGroup;
-			children = (
-				25C0EEE6AE8B1BA8A2B90F13126E4A76 /* PrimerWebViewController.swift */,
-			);
-			name = OAuth;
-			path = OAuth;
-=======
-		02433D2DC50905973E4AFF1902CAF503 /* Vault */ = {
-			isa = PBXGroup;
-			children = (
-				413402A0D8F4644B9E4F89576C5E0B7C /* VaultPaymentMethodView.swift */,
-				7A6D3F25AE7D7DAFDE8B75BD402EF55E /* VaultPaymentMethodViewController.swift */,
-				5BE06AFC9E0548FE40F80341FFFF191A /* VaultPaymentMethodViewModel.swift */,
-			);
-			name = Vault;
-			path = Vault;
-			sourceTree = "<group>";
-		};
 		043BE7FF593026266E503FD40DC92274 /* Extensions & Utilities */ = {
 			isa = PBXGroup;
 			children = (
@@ -1047,15 +534,6 @@
 			path = "Sources/PrimerSDK/Classes/Extensions & Utilities";
 			sourceTree = "<group>";
 		};
-		0AFA7DE370B11D6521BF9F5B2B56CF3C /* UI Delegates */ = {
-			isa = PBXGroup;
-			children = (
-				7332A85F5ACE2E0A91203ECDA3DCEEF8 /* ReloadDelegate.swift */,
-			);
-			name = "UI Delegates";
-			path = "UI Delegates";
-			sourceTree = "<group>";
-		};
 		1628BF05B4CAFDCC3549A101F5A10A17 /* Frameworks */ = {
 			isa = PBXGroup;
 			children = (
@@ -1073,7 +551,15 @@
 			);
 			name = Primer;
 			path = Primer;
->>>>>>> b86a54eb
+			sourceTree = "<group>";
+		};
+		2099476D442EEE0E9A495721CAD22601 /* UI Delegates */ = {
+			isa = PBXGroup;
+			children = (
+				28CAEFAAFCACC88F2D1524E02DE60FEF /* ReloadDelegate.swift */,
+			);
+			name = "UI Delegates";
+			path = "UI Delegates";
 			sourceTree = "<group>";
 		};
 		20E7F4F0C9A6A572A52728626CF2E75C /* Data Models */ = {
@@ -1085,30 +571,6 @@
 			path = "Data Models";
 			sourceTree = "<group>";
 		};
-<<<<<<< HEAD
-		1F7E1AE424342975F1E67D6A41917A69 /* Cancellation */ = {
-			isa = PBXGroup;
-			children = (
-				0FC99A2562A78B6CD9C72E1A9DA9A789 /* CancelContext.swift */,
-				E57A37A7A0F9F5B696C7EAFCDE882C0B /* Cancellable.swift */,
-				3C6CBF2610C9E5E8BE05482AE4007DB9 /* CancellableCatchable.swift */,
-				9624F6482744D8CCE5C27FA646162B66 /* CancellablePromise.swift */,
-				03CC82217C3635BEFD2D6F2C296E1029 /* CancellableThenable.swift */,
-			);
-			name = Cancellation;
-			path = Cancellation;
-			sourceTree = "<group>";
-		};
-		2909F1D252E0F6BD2AEC6BAC7E2CA755 /* Primer */ = {
-			isa = PBXGroup;
-			children = (
-				0830ED3BC9DD32D49D9FE4FE3FEA9890 /* CardButton.swift */,
-				CF0E8ECA114132D4596978CB70365610 /* ExternalViewModel.swift */,
-				531A22FF15081F80B1578DE96CD89F25 /* PaymentMethodComponent.swift */,
-			);
-			name = Primer;
-			path = Primer;
-=======
 		229285D39571A9226113BEEC5C5D3B97 /* Localizable */ = {
 			isa = PBXGroup;
 			children = (
@@ -1133,6 +595,24 @@
 			path = Primer;
 			sourceTree = "<group>";
 		};
+		2839EF62343D19AA1E3D9F6B066A4AF6 /* Root */ = {
+			isa = PBXGroup;
+			children = (
+				A0D6BEF0902C827F879423F2ECC341B1 /* PrimerCardFormViewController.swift */,
+				EB96E7969F088FD1B87B24D916F3FCBC /* PrimerContainerViewController.swift */,
+				13C027523676905A88619A48676D389B /* PrimerFormViewController.swift */,
+				3761304ED205BEE16B72BA49B3DBF7C8 /* PrimerInputViewController.swift */,
+				04FA62715B3703C051150732326F70AE /* PrimerLoadingViewController.swift */,
+				8D95A2483C69E71F179BD46008C7F103 /* PrimerNavigationBar.swift */,
+				F2060BF6D4BB34DEA4CCF350662764DA /* PrimerNavigationController.swift */,
+				520F9FD6EB0F3AD693DC505D87BE8D45 /* PrimerRootViewController.swift */,
+				C7435A7EF94D251B892FBDDFB60A1F88 /* PrimerUniversalCheckoutViewController.swift */,
+				4E9C94088C03EBD369D67BDEB12F0CE9 /* PrimerVaultManagerViewController.swift */,
+			);
+			name = Root;
+			path = Root;
+			sourceTree = "<group>";
+		};
 		2885858ECFBAD1A560E848306ACBD563 /* 3DS */ = {
 			isa = PBXGroup;
 			children = (
@@ -1143,142 +623,15 @@
 			);
 			name = 3DS;
 			path = 3DS;
->>>>>>> b86a54eb
-			sourceTree = "<group>";
-		};
-		2AA4F2D0773BE8D7C936B61AEE772688 /* User Interface */ = {
-			isa = PBXGroup;
-			children = (
-				1FCF0ADD70E2BF90834648D92AE701E5 /* PaymentMethodsGroupView.swift */,
-				7E318F79FE7B209FCB9A938DC215036A /* Banks */,
-				FF3FC020FAA43BBD2763589A2EA7CC8B /* Components */,
-				C1E1C6F8686FA939EE06EC0FEBB33397 /* Error */,
-				DA3EC3B992235CFDE0CEDFFF0A580383 /* OAuth */,
-				AF267B1A6F909E14D8CB50A5E4AF9C07 /* PCI */,
-				2B95FEB9D74CD41FE78831F5B7AB3FDC /* Primer */,
-				BAE71E4429DE1D6E21101F1CCB9BE920 /* Root */,
-				D79EA553B6CD6DDADC71E4BFEAD690CE /* Success */,
-				2B4401C8B99E631EBE0E937435974972 /* Text Fields */,
-				8BB33236056D56AE06148468111AC43E /* TokenizationViewModels */,
-				0AFA7DE370B11D6521BF9F5B2B56CF3C /* UI Delegates */,
-				02433D2DC50905973E4AFF1902CAF503 /* Vault */,
-			);
-			name = "User Interface";
-			path = "Sources/PrimerSDK/Classes/User Interface";
-			sourceTree = "<group>";
-		};
-<<<<<<< HEAD
-		336A1A4D746409D5EEA3449F727E6153 /* UI Delegates */ = {
-			isa = PBXGroup;
-			children = (
-				549590F06ED3E038885B778E7C41D6F3 /* ReloadDelegate.swift */,
-			);
-			name = "UI Delegates";
-			path = "UI Delegates";
-			sourceTree = "<group>";
-		};
-		3794C639BE5D11C4F238162394CD2B9A /* Wrappers */ = {
-			isa = PBXGroup;
-			children = (
-				CD4B3DEE86F275225783E8C2877EE3AD /* CatchWrappers.swift */,
-				F78DE1AA733B3895F577D68E5224D505 /* EnsureWrappers.swift */,
-				3514A7498161A382E68728DF26D15F87 /* FinallyWrappers.swift */,
-				A313499DCD0778220B9E300C61B84A3F /* GuaranteeWrappers.swift */,
-				00336CE93C811F773C05BFE8C8000F22 /* RecoverWrappers.swift */,
-				92E835FD8B928CE54393509A36514C6A /* SequenceWrappers.swift */,
-				D85DFA41C66903A8B855FB3A7BFB51E8 /* ThenableWrappers.swift */,
-				7F8B8A9D2F8B85EE21873AAF32D0F8F7 /* WrapperProtocols.swift */,
-			);
-			name = Wrappers;
-			path = Wrappers;
-			sourceTree = "<group>";
-		};
-		4202C4E6F33383A8A093B302A69C50A6 /* Success */ = {
-			isa = PBXGroup;
-			children = (
-				82920D43DA763BCEB992A8E019F2E47D /* SuccessViewController.swift */,
-			);
-			name = Success;
-			path = Success;
-			sourceTree = "<group>";
-		};
-		547471E152502EDD1075908992439BA6 /* Extensions & Utilities */ = {
-			isa = PBXGroup;
-			children = (
-				F91175AD3872E42935D6492CFEF83B67 /* AlertController.swift */,
-				91EEDC02A48FAD6A64033FB044769581 /* AnyCodable.swift */,
-				D31F5CF5CFBDC1790C0A68B99E7AF032 /* AnyDecodable.swift */,
-				FC873730165F52D510EB9C80D420921D /* AnyEncodable.swift */,
-				7BBFDBFE0CFCEC355E58D3E76B6DE90C /* BundleExtension.swift */,
-				5502FFB558FE482A11FCC4290F00BA81 /* DateExtension.swift */,
-				03E1E1487A7EAB5F7DA5639C22AA98A6 /* IntExtension.swift */,
-				EDDC705A4755002D373253EAE80E5FDB /* Logger.swift */,
-				A59F2265C0F28C97E27BFEEED95B6925 /* Mask.swift */,
-				958DE4A4BBD6B21D3F18A5FE29947906 /* Optional+Extensions.swift */,
-				C78F91C27CDC8EA3377470F7F9D3DFCE /* PresentationController.swift */,
-				56827AA23DE2CDC9F51094C2A80A5EAF /* PrimerButton.swift */,
-				F8015D9A51ACB72D782EF1546AFBC345 /* PrimerCustomStyleTextField.swift */,
-				FFF8261EB49CF2ACBD2C3EC5BD153389 /* PrimerImage.swift */,
-				3397310AF052286E1D02F992C9D9BA02 /* PrimerScrollView.swift */,
-				66B3EFD7FFBC5527977788F6FB16676D /* PrimerTableViewCell.swift */,
-				4C3194FEC09B0023D257AABD89AB862A /* PrimerViewController.swift */,
-				C71ADC8FC033F77C67981C305B39BEB1 /* PrimerViewExtensions.swift */,
-				B69107A16EB89643AB8FF082FF7448CE /* StringExtension.swift */,
-				5434EFC9418C3D03BBAA35AAE5C5DD26 /* UIColorExtension.swift */,
-				4B4DCFEB689AFD1EDBD0A53BC5BAA233 /* UIDeviceExtension.swift */,
-				FFAB3F1954A4C639038C660A7746ADEC /* URLExtension.swift */,
-				A2FECE6FB943580B434BE36FD35048C8 /* UserDefaultsExtension.swift */,
-				43BD80516079DC24FDB8B4FDC4898429 /* Validation.swift */,
-				6B80BAA329A28CE224D59E80A9BCD7CD /* WebViewUtil.swift */,
-				0D1C2DBD53648CFD3FD70E89199A2F6E /* ZipCode.swift */,
-			);
-			name = "Extensions & Utilities";
-			path = "Sources/PrimerSDK/Classes/Extensions & Utilities";
-			sourceTree = "<group>";
-		};
-		562053DBB3049C8C44FF247CB80C2025 /* Localizable */ = {
-			isa = PBXGroup;
-			children = (
-				30F8F05D69655EF06B8A873BDB31DCFE /* en.lproj */,
-				14054230B4F86738E058DECCB65B2D45 /* fr.lproj */,
-				AE82AB151BBA9467DEB2D0660949E48D /* sv.lproj */,
-			);
-			name = Localizable;
-			path = Sources/PrimerSDK/Resources/Localizable;
-			sourceTree = "<group>";
-		};
-		56409D50D0FA1C19C592518252ACCB45 /* Targets Support Files */ = {
-			isa = PBXGroup;
-			children = (
-				DC341534F0F751E90DBE9F9F51531A54 /* Pods-PrimerSDK_Example */,
-				C99317E726DB0D5CA94A6EFE2CA8C63E /* Pods-PrimerSDK_Tests */,
-=======
-		2B4401C8B99E631EBE0E937435974972 /* Text Fields */ = {
-			isa = PBXGroup;
-			children = (
-				49660D3198626BD32681CA997AEAF5BC /* CardComponentsManager.swift */,
-				C185524D5F149403108EBC5EE5092B50 /* PrimerCardholderNameFieldView.swift */,
-				AB0A58037290394331F9D310A7891CE3 /* PrimerCardNumberFieldView.swift */,
-				892D2B30E02A145088DF24949D5C8471 /* PrimerCVVFieldView.swift */,
-				7D09220942AF8BBFAD714D141D3855E5 /* PrimerExpiryDateFieldView.swift */,
-				EC681F87F16CA4BB15F161C66F3FFFE7 /* PrimerNibView.swift */,
-				8428DF1B51F2C4F63F020F8A4DAC378C /* PrimerPostalCodeFieldView.swift */,
-				296D751D0E43553A49EA17AB252AEAFE /* PrimerTextField.swift */,
-				274C6A2E89A5863375294300307AE038 /* PrimerTextFieldView.swift */,
-			);
-			name = "Text Fields";
-			path = "Text Fields";
-			sourceTree = "<group>";
-		};
-		2B95FEB9D74CD41FE78831F5B7AB3FDC /* Primer */ = {
-			isa = PBXGroup;
-			children = (
-				FF04C36BCAE9465ABE19A214B3FC3B5E /* CardButton.swift */,
-				8368A2397EA4CD82937BDC8100AE8487 /* ExternalViewModel.swift */,
-				0422BB0E3E580D4EF81AFCA8A5926A55 /* PaymentMethodComponent.swift */,
-			);
-			name = Primer;
-			path = Primer;
+			sourceTree = "<group>";
+		};
+		29081F066362A997941CBD1FDC286654 /* Components */ = {
+			isa = PBXGroup;
+			children = (
+				6AFE9EEFF75E39CF33AB7C554DD7B831 /* PrimerSearchTextField.swift */,
+			);
+			name = Components;
+			path = Components;
 			sourceTree = "<group>";
 		};
 		2FD8500D37682D3A345E34A3378D8F02 /* Core */ = {
@@ -1294,7 +647,7 @@
 				CBDDCC51B6491AFB8D3D9C573E2EBBD7 /* Nibs */,
 				CF6AC6CC784C152A1A5A1B8A1CD76792 /* Services */,
 				A40F9C7CD55FF4A0B7F1DA92789BE79A /* Third Party */,
-				2AA4F2D0773BE8D7C936B61AEE772688 /* User Interface */,
+				FE094423F76E7B72AD24CAA8A652FCCD /* User Interface */,
 			);
 			name = Core;
 			sourceTree = "<group>";
@@ -1340,6 +693,16 @@
 			);
 			name = Mocks;
 			path = Sources/PrimerSDK/Classes/Mocks;
+			sourceTree = "<group>";
+		};
+		39F01F50F4C2A0B70E29A3562F6C270C /* Banks */ = {
+			isa = PBXGroup;
+			children = (
+				FBEA28488F8BFC64AF503BB5498C4977 /* BankSelectorViewController.swift */,
+				3056FDE94C70611F2D7C7DDB0E5F3C3A /* BankTableViewCell.swift */,
+			);
+			name = Banks;
+			path = Banks;
 			sourceTree = "<group>";
 		};
 		3A68976DAC6A024D7D8E4BEE37BBF4C8 /* Keychain */ = {
@@ -1387,53 +750,11 @@
 				71DE6883767CF5230772ADF38EF60F0A /* VaultCheckoutViewModel.swift */,
 				5D633F846168419185470AE07AFBE23E /* PCI */,
 				32B8445317D7E10BB17FCA3C9F1001F8 /* Theme */,
->>>>>>> b86a54eb
-			);
-			name = "Targets Support Files";
-			sourceTree = "<group>";
-		};
-<<<<<<< HEAD
-		59DA5C1F72E1D5BABC43EACBA672C3BA /* iOS */ = {
-			isa = PBXGroup;
-			children = (
-				EAB6F611E86A4758835A715E4B4184F6 /* Foundation.framework */,
-				D245E0514AAC1A2B9A6D5EA2F383E90F /* UIKit.framework */,
-			);
-			name = iOS;
-			sourceTree = "<group>";
-		};
-		5E7CEBBE4BB56B730A515810549B52D9 /* Products */ = {
-			isa = PBXGroup;
-			children = (
-				4D3869E0A461E802A5916AA6523517A4 /* Pods-PrimerSDK_Example */,
-				23FD1D157B8C8E7148BE8A7D354A051F /* Pods-PrimerSDK_Tests */,
-				28E47791C9F9D0A9BA05C719761A4F3F /* PrimerSDK */,
-				A8B3BC107C2BDC3C03D961866F721265 /* PrimerSDK-PrimerResources */,
-			);
-			name = Products;
-			sourceTree = "<group>";
-		};
-		5E9E9BA97FF9664E2E7ED2987F9BD502 /* PrimerSDK */ = {
-			isa = PBXGroup;
-			children = (
-				E07C69254B50AECBC2344549DF70ABDC /* Core */,
-				3212B9B525BCD854C8FF2A21D0FF4216 /* Pod */,
-				CC5A21B7980238EE34392A5A13727BED /* Support Files */,
-			);
-			name = PrimerSDK;
-			path = ../..;
-			sourceTree = "<group>";
-		};
-		677283F4C73A64D5A4419AC0D2A64028 /* Constants */ = {
-			isa = PBXGroup;
-			children = (
-				4DD3574B899B88AE41EF762C7579C5C0 /* Colors.swift */,
-				F215EC3E7ED4020D1AF607E2AEB13C3F /* Content.swift */,
-				E369C85132A29747B0DF08DF1C9DAB86 /* Dimensions.swift */,
-			);
-			name = Constants;
-			path = Sources/PrimerSDK/Classes/Constants;
-=======
+			);
+			name = "Data Models";
+			path = "Sources/PrimerSDK/Classes/Data Models";
+			sourceTree = "<group>";
+		};
 		42DAF903D54D8E3D3EA6AD17443934DB /* JSON */ = {
 			isa = PBXGroup;
 			children = (
@@ -1480,42 +801,26 @@
 			);
 			name = Constants;
 			path = Constants;
->>>>>>> b86a54eb
-			sourceTree = "<group>";
-		};
-		679FDD3CA52002B047289BFD99BCF9A7 /* Network */ = {
-			isa = PBXGroup;
-			children = (
-				F88833506FBB9AB54EF82930E428777D /* Endpoint.swift */,
-				FBCC8AB36392F43F5AEABFF985D47A12 /* NetworkService.swift */,
-				F0EDE1CE6B409415161E2DFBF5D2A67C /* URLSessionStack.swift */,
-			);
-			name = Network;
-			path = Network;
-			sourceTree = "<group>";
-		};
-		6F765396DFD723861B15C96456733E2D /* Payment Services */ = {
-			isa = PBXGroup;
-			children = (
-				FB0DF2EE70DB95898B589D501CA9A5AA /* ClientTokenService.swift */,
-				F75F2A9D4EE4F41347B7A92DB274E4B6 /* DirectDebitService.swift */,
-				0836C2F698A39FD9DA866F88B3CE363F /* PaymentMethodConfigService.swift */,
-				96C5255DF64E17CD9CBDDFE57A3499FF /* PayPalService.swift */,
-				9D580CBCC95EBFAA9E12544ED711FC61 /* VaultService.swift */,
-			);
-			name = "Payment Services";
-			path = "Payment Services";
-			sourceTree = "<group>";
-		};
-<<<<<<< HEAD
-		6FE00FFAABA5B8D3454805B3E703ABB0 /* Third Party */ = {
-			isa = PBXGroup;
-			children = (
-				7D1FF268C9CBF2E839CA649589828BEE /* PromiseKit */,
-			);
-			name = "Third Party";
-			path = "Sources/PrimerSDK/Classes/Third Party";
-=======
+			sourceTree = "<group>";
+		};
+		56409D50D0FA1C19C592518252ACCB45 /* Targets Support Files */ = {
+			isa = PBXGroup;
+			children = (
+				DC341534F0F751E90DBE9F9F51531A54 /* Pods-PrimerSDK_Example */,
+				C99317E726DB0D5CA94A6EFE2CA8C63E /* Pods-PrimerSDK_Tests */,
+			);
+			name = "Targets Support Files";
+			sourceTree = "<group>";
+		};
+		59DA5C1F72E1D5BABC43EACBA672C3BA /* iOS */ = {
+			isa = PBXGroup;
+			children = (
+				EAB6F611E86A4758835A715E4B4184F6 /* Foundation.framework */,
+				D245E0514AAC1A2B9A6D5EA2F383E90F /* UIKit.framework */,
+			);
+			name = iOS;
+			sourceTree = "<group>";
+		};
 		5C5161B05973478DB728C6E31B2F479C /* Parser */ = {
 			isa = PBXGroup;
 			children = (
@@ -1534,232 +839,90 @@
 			);
 			name = PCI;
 			path = PCI;
->>>>>>> b86a54eb
-			sourceTree = "<group>";
-		};
-		7247ACD97AB79769C7D29E910A7E0D09 /* Development Pods */ = {
-			isa = PBXGroup;
-			children = (
-				5E9E9BA97FF9664E2E7ED2987F9BD502 /* PrimerSDK */,
-			);
-			name = "Development Pods";
-			sourceTree = "<group>";
-		};
-		75043235A63B82C74957D9086334BFBC /* Core */ = {
-			isa = PBXGroup;
-			children = (
-<<<<<<< HEAD
-				9ADF3E5B8F51460D0E3EA520058D8A5D /* 3DS */,
-				6F765396DFD723861B15C96456733E2D /* Payment Services */,
-				A5C678D2DFDD00505C909A61EE862518 /* PCI */,
-				86A51FACCBD2B0038CF9C6163963F1F3 /* Primer */,
-=======
+			sourceTree = "<group>";
+		};
+		5E7CEBBE4BB56B730A515810549B52D9 /* Products */ = {
+			isa = PBXGroup;
+			children = (
+				4D3869E0A461E802A5916AA6523517A4 /* Pods-PrimerSDK_Example */,
+				23FD1D157B8C8E7148BE8A7D354A051F /* Pods-PrimerSDK_Tests */,
+				28E47791C9F9D0A9BA05C719761A4F3F /* PrimerSDK */,
+				A8B3BC107C2BDC3C03D961866F721265 /* PrimerSDK-PrimerResources */,
+			);
+			name = Products;
+			sourceTree = "<group>";
+		};
+		5E9E9BA97FF9664E2E7ED2987F9BD502 /* PrimerSDK */ = {
+			isa = PBXGroup;
+			children = (
 				2FD8500D37682D3A345E34A3378D8F02 /* Core */,
 				3212B9B525BCD854C8FF2A21D0FF4216 /* Pod */,
 				CC5A21B7980238EE34392A5A13727BED /* Support Files */,
->>>>>>> b86a54eb
-			);
-			name = Core;
-			path = Sources/PrimerSDK/Classes/Core;
-			sourceTree = "<group>";
-		};
-<<<<<<< HEAD
-		7D1FF268C9CBF2E839CA649589828BEE /* PromiseKit */ = {
-			isa = PBXGroup;
-			children = (
-				413CF1324CFD831F5EE65C4B34E25544 /* after.swift */,
-				4687BB031C3B353D3213703E516159E3 /* Box.swift */,
-				0C1859CCA1FC903A30A32E19020A46A0 /* Catchable.swift */,
-				979C2820757032C00849EFE5B0E04B4B /* Configuration.swift */,
-				F4CF3FB8F5C2B1ED35A472456FF63E54 /* CustomStringConvertible.swift */,
-				E0D04DB583AC13478BC5656DC9CDEA55 /* Dispatcher.swift */,
-				7908D9DCEA15BDBE7B912B8870219C48 /* Error.swift */,
-				4EBEF8A1DD29A32C263B443C695F5590 /* firstly.swift */,
-				AAD52A7A0FCF2AA5B2D9D4DCB3666081 /* Guarantee.swift */,
-				E74B66B8DF9417A0C1C6813FD576B571 /* hang.swift */,
-				5301A546B2CA297A5ACA406E975ACAE2 /* LogEvent.swift */,
-				F898FE85B31EF5EA435EE98D5D3D019C /* Promise.swift */,
-				1B036B18D1FF97867FE2558B45B07376 /* race.swift */,
-				A9CB2F3444BC38E2677EE00DF8BD199E /* Resolver.swift */,
-				05D04614FE8B51DD88B4FD059EDE0450 /* Thenable.swift */,
-				B53326BD2B56CAA887D82695750E6651 /* when.swift */,
-				1F7E1AE424342975F1E67D6A41917A69 /* Cancellation */,
-				AE4D9BB44B5A5D0ABCC58BC51815E3F3 /* Dispatchers */,
-				3794C639BE5D11C4F238162394CD2B9A /* Wrappers */,
-			);
-			name = PromiseKit;
-			path = PromiseKit;
-			sourceTree = "<group>";
-		};
-		7E57E57E936DD8412C00F9ADEC6831B8 /* Vault */ = {
-			isa = PBXGroup;
-			children = (
-				7D44E94311337FA0D3B4656B11584DDE /* VaultPaymentMethodView.swift */,
-				EF488E43F67F07EFDA5230B1F123D274 /* VaultPaymentMethodViewController.swift */,
-				BFDFF9727294FCA9C6D116F3D818EFF1 /* VaultPaymentMethodViewModel.swift */,
-			);
-			name = Vault;
-			path = Vault;
-			sourceTree = "<group>";
-		};
-		86A51FACCBD2B0038CF9C6163963F1F3 /* Primer */ = {
-			isa = PBXGroup;
-			children = (
-				C9F86BBF62EDD3A22CE8E9082DE725B7 /* AppState.swift */,
-				2B10AE5A275C13BC7E019754DF6C297D /* DependencyInjection.swift */,
-				E81A3C7D9A9C2279FBA841E92197F383 /* Primer.swift */,
-				0188000AA7043D9A516FE9A53057E0FD /* PrimerDelegate.swift */,
-				E852ABF7AFC47EDC314DC6C7E8C613E3 /* ResumeHandlerProtocol.swift */,
+			);
+			name = PrimerSDK;
+			path = ../..;
+			sourceTree = "<group>";
+		};
+		5F8890FAB504CEF3B9B101410E0EF063 /* Primer */ = {
+			isa = PBXGroup;
+			children = (
+				8CBBE8BF705BA7B66DB73C47625623E5 /* CardButton.swift */,
+				E9AD5B540A3158FE00A3B9BF69580A51 /* ExternalViewModel.swift */,
+				D7CCA8D02E990633B39CAB4DD76C5997 /* PaymentMethodComponent.swift */,
 			);
 			name = Primer;
 			path = Primer;
 			sourceTree = "<group>";
 		};
-		8CEE7CA81F808142DC2B61948F36A10B /* Banks */ = {
-			isa = PBXGroup;
-			children = (
-				1956121B182AAB6AFA20234E6E813AFC /* BankSelectorViewController.swift */,
-				0D19ACB87D720AED116AEA3CD16F07CD /* BankTableViewCell.swift */,
-			);
-			name = Banks;
-			path = Banks;
-			sourceTree = "<group>";
-		};
-		8EBDE5D7B357543D513E9594E5312098 /* Services */ = {
-			isa = PBXGroup;
-			children = (
-				AE85A545E4A327797A46D4DE1F8F4260 /* API */,
-				679FDD3CA52002B047289BFD99BCF9A7 /* Network */,
-				E4668FC7F1876ED3614BDBC98184F618 /* Parser */,
-			);
-			name = Services;
-			path = Sources/PrimerSDK/Classes/Services;
-			sourceTree = "<group>";
-		};
-		9ADF3E5B8F51460D0E3EA520058D8A5D /* 3DS */ = {
-			isa = PBXGroup;
-			children = (
-				1BFEDD471AE4A42CAA6A62D68B24DEF7 /* 3DSService.swift */,
-				30E21063677C7F1CA4CCA393282047E5 /* 3DSService+Promises.swift */,
-				E00D87661A13A581C17314E0FD3FA5DB /* Data Models */,
-				BD9819AB21D94F63024E74226178D038 /* Networking */,
-			);
-			name = 3DS;
-			path = 3DS;
-			sourceTree = "<group>";
-		};
-		A22052FCBBC13250D50F15F2862A571C /* Theme */ = {
-			isa = PBXGroup;
-			children = (
-				4E886D86806753754D07A1A43DA84817 /* PrimerTheme.swift */,
-				CCA7B6F0259F8D8D038AD10B051ADB07 /* Internal */,
-				B8131E1456EFF7222A093A3FA57812D9 /* Public */,
-			);
-			name = Theme;
-			path = Theme;
-			sourceTree = "<group>";
-		};
-		A40F2B03390C2E883645A1746FDBFCAC /* Primer */ = {
-			isa = PBXGroup;
-			children = (
-				5FCE58B13AEE603AC937A76E5A6B954C /* PrimerAPI.swift */,
-				9E9F01BCC93672C205B5D1BEA3A21869 /* PrimerAPIClient.swift */,
-				3F3D37F9F5CF0E8D490368D3BB5869E8 /* PrimerAPIClient+Promises.swift */,
-			);
-			name = Primer;
-			path = Primer;
-			sourceTree = "<group>";
-		};
-		A5C678D2DFDD00505C909A61EE862518 /* PCI */ = {
-			isa = PBXGroup;
-			children = (
-				E847F0B6F17EEF6E1A3D79BEFF93D99B /* TokenizationService.swift */,
+		69C87C357BBD2D44541F7F4F64DCB17F /* Connectivity */ = {
+			isa = PBXGroup;
+			children = (
+				D1CDFE668DE1658D93CFCEB14BF3127D /* Connectivity.swift */,
+			);
+			name = Connectivity;
+			path = Connectivity;
+			sourceTree = "<group>";
+		};
+		6AD22E1301CC9C43C08DF5AF83A011E7 /* TokenizationViewModels */ = {
+			isa = PBXGroup;
+			children = (
+				8ACCF2A82C367755FAB2243FF45F0607 /* ApayaTokenizationViewModel.swift */,
+				C2A870981DD8EBC042D58BFD25FF1DD8 /* ApplePayTokenizationViewModel.swift */,
+				AA95E248BBE470BE340E8D4B961F385F /* BankSelectorTokenizationViewModel.swift */,
+				A14D7EF3E7F66E27EFD7207C7F60FF9E /* ExternalPaymentMethodTokenizationViewModel.swift */,
+				AB1B480EBDA089F894359111F84D1072 /* FormTokenizationViewModel.swift */,
+				EA55C715AA8118EEF66C41F7AA024333 /* KlarnaTokenizationViewModel.swift */,
+				3AD41A6B835B1E8052BE8D4646A26270 /* PaymentMethodTokenizationViewModel.swift */,
+				0C5D0D4691EE6FDC9A3642D577C5879B /* PayPalTokenizationViewModel.swift */,
+			);
+			name = TokenizationViewModels;
+			path = TokenizationViewModels;
+			sourceTree = "<group>";
+		};
+		6C126D26A1186163E80AA398A9F13E1A /* Crypto */ = {
+			isa = PBXGroup;
+			children = (
+				C16019B8FE1BEBD4ACB927F120082C40 /* AES256.swift */,
+			);
+			name = Crypto;
+			path = Crypto;
+			sourceTree = "<group>";
+		};
+		6CA2120A1B6639EEDD23BDA5C498A311 /* PCI */ = {
+			isa = PBXGroup;
+			children = (
+				539921BCA356EDA5E7405DB93D75E9A4 /* TokenizationService.swift */,
 			);
 			name = PCI;
 			path = PCI;
 			sourceTree = "<group>";
 		};
-		AE4D9BB44B5A5D0ABCC58BC51815E3F3 /* Dispatchers */ = {
-			isa = PBXGroup;
-			children = (
-				155DF643677FEB4B20E33F9162DCB2C1 /* ConcurrencyLimitedDispatcher.swift */,
-				B3E7AA21B6F796EEB1134F0CF261EB44 /* CoreDataDispatcher.swift */,
-				A05115D21F09A661787FBE1228A0B694 /* Queue.swift */,
-				60BEE3114E4D70E431B494F990578B94 /* RateLimitedDispatcher.swift */,
-				447AAA0B37396462296AFE05B6A22152 /* RateLimitedDispatcherBase.swift */,
-				1D6D5D3ED90CFC6CC0D1620A3F91A8FB /* StrictRateLimitedDispatcher.swift */,
-			);
-			name = Dispatchers;
-			path = Dispatchers;
-			sourceTree = "<group>";
-		};
-		AE85A545E4A327797A46D4DE1F8F4260 /* API */ = {
-			isa = PBXGroup;
-			children = (
-				A40F2B03390C2E883645A1746FDBFCAC /* Primer */,
-			);
-			name = API;
-			path = API;
-			sourceTree = "<group>";
-		};
-		B41BBE85BC15CBD3AE1E0E214386EA0B /* Error Handler */ = {
-			isa = PBXGroup;
-			children = (
-				1480235FD58F27376563151DBDDA2C95 /* ErrorHandler.swift */,
-				D11B85FEFFFC586BD763B34895B98196 /* PrimerError.swift */,
-			);
-			name = "Error Handler";
-			path = "Sources/PrimerSDK/Classes/Error Handler";
-			sourceTree = "<group>";
-		};
-		B566D0759179F60BBD5512CA9F25F610 /* PCI */ = {
-			isa = PBXGroup;
-			children = (
-				C10C66B0C289222B1259863B55E03E71 /* CardScanner */,
-=======
-		69C87C357BBD2D44541F7F4F64DCB17F /* Connectivity */ = {
-			isa = PBXGroup;
-			children = (
-				D1CDFE668DE1658D93CFCEB14BF3127D /* Connectivity.swift */,
-			);
-			name = Connectivity;
-			path = Connectivity;
-			sourceTree = "<group>";
-		};
-		6C126D26A1186163E80AA398A9F13E1A /* Crypto */ = {
-			isa = PBXGroup;
-			children = (
-				C16019B8FE1BEBD4ACB927F120082C40 /* AES256.swift */,
-			);
-			name = Crypto;
-			path = Crypto;
-			sourceTree = "<group>";
-		};
-		6CA2120A1B6639EEDD23BDA5C498A311 /* PCI */ = {
-			isa = PBXGroup;
-			children = (
-				539921BCA356EDA5E7405DB93D75E9A4 /* TokenizationService.swift */,
-			);
-			name = PCI;
-			path = PCI;
-			sourceTree = "<group>";
-		};
 		7247ACD97AB79769C7D29E910A7E0D09 /* Development Pods */ = {
 			isa = PBXGroup;
 			children = (
 				5E9E9BA97FF9664E2E7ED2987F9BD502 /* PrimerSDK */,
 			);
 			name = "Development Pods";
-			sourceTree = "<group>";
-		};
-		7E318F79FE7B209FCB9A938DC215036A /* Banks */ = {
-			isa = PBXGroup;
-			children = (
-				9381D33CDB6306805E0B79BBF6CBC441 /* BankSelectorViewController.swift */,
-				3693088D868C522D2AD41184FC909E39 /* BankTableViewCell.swift */,
-			);
-			name = Banks;
-			path = Banks;
 			sourceTree = "<group>";
 		};
 		85A64215D08F226889E18230CD9C8021 /* Payment Services */ = {
@@ -1775,20 +938,15 @@
 			path = "Payment Services";
 			sourceTree = "<group>";
 		};
-		8BB33236056D56AE06148468111AC43E /* TokenizationViewModels */ = {
-			isa = PBXGroup;
-			children = (
-				0C9F5A0B6C47758F550F55E661F341DE /* ApayaTokenizationViewModel.swift */,
-				5305AC3BFB3A0DAE059490B0097396DE /* ApplePayTokenizationViewModel.swift */,
-				2E481BA0C6CC6ABF01FD38F1F9581A57 /* BankSelectorTokenizationViewModel.swift */,
-				112BE2C493FC3D6A7001C071C60826DD /* ExternalPaymentMethodTokenizationViewModel.swift */,
-				554FDF5546C41F540F7649DAA168124B /* FormTokenizationViewModel.swift */,
-				5CFDB0CFF26DA67B9590FDAB8B804FE5 /* KlarnaTokenizationViewModel.swift */,
-				753E9F8E18377B0948E6D00ECEC0F27F /* PaymentMethodTokenizationViewModel.swift */,
-				C00B4D1258EC63C0999018C9903EC058 /* PayPalTokenizationViewModel.swift */,
-			);
-			name = TokenizationViewModels;
-			path = TokenizationViewModels;
+		8B5CD148705986FC3B14F0B08B901C9D /* Vault */ = {
+			isa = PBXGroup;
+			children = (
+				8CF11B7CA7ADD8B37A82568DB17C534D /* VaultPaymentMethodView.swift */,
+				5F5AFDE45400547F92A6CCB5B8ACEAB1 /* VaultPaymentMethodViewController.swift */,
+				CB52DD879C73A9CBF75B49C07A01B1BE /* VaultPaymentMethodViewModel.swift */,
+			);
+			name = Vault;
+			path = Vault;
 			sourceTree = "<group>";
 		};
 		902FE891DDBF16861B626364E03D779D /* Wrappers */ = {
@@ -1807,6 +965,16 @@
 			path = Wrappers;
 			sourceTree = "<group>";
 		};
+		9F819E4C89DCE04865DEE586F971FD34 /* CardScanner */ = {
+			isa = PBXGroup;
+			children = (
+				37B5D33A1318215F6030337072F311A5 /* CardScannerViewController.swift */,
+				B75FB908A704ABC32A0B2BF90C1DD756 /* CardScannerViewController+SimpleScanDelegate.swift */,
+			);
+			name = CardScanner;
+			path = CardScanner;
+			sourceTree = "<group>";
+		};
 		A40F9C7CD55FF4A0B7F1DA92789BE79A /* Third Party */ = {
 			isa = PBXGroup;
 			children = (
@@ -1814,6 +982,15 @@
 			);
 			name = "Third Party";
 			path = "Sources/PrimerSDK/Classes/Third Party";
+			sourceTree = "<group>";
+		};
+		A52A5E80E84C27DFB19ADC6988DF5A36 /* Success */ = {
+			isa = PBXGroup;
+			children = (
+				59E5BF91737466612E08928E7FC06979 /* SuccessViewController.swift */,
+			);
+			name = Success;
+			path = Success;
 			sourceTree = "<group>";
 		};
 		AA0561B9E7B3FA3BD8A1AE4F57297501 /* Analytics */ = {
@@ -1855,99 +1032,51 @@
 			path = PromiseKit;
 			sourceTree = "<group>";
 		};
-		AF267B1A6F909E14D8CB50A5E4AF9C07 /* PCI */ = {
-			isa = PBXGroup;
-			children = (
-				CD99204F2F2F21B73130FD7636DFA840 /* CardScanner */,
->>>>>>> b86a54eb
-			);
-			name = PCI;
-			path = PCI;
-			sourceTree = "<group>";
-		};
-<<<<<<< HEAD
-		B8131E1456EFF7222A093A3FA57812D9 /* Public */ = {
-			isa = PBXGroup;
-			children = (
-				B7E14E48A7B697D6F6CFEC9F70509FD5 /* PrimerThemeData.swift */,
-				4420D54353AD0D4506A864BF34588623 /* PrimerThemeData+Deprecated.swift */,
+		AE1BF971D69B6B9A6AA74B8FB9FC558A /* OAuth */ = {
+			isa = PBXGroup;
+			children = (
+				07989D5BBA0C10DD351ADF4CEC7E02EA /* PrimerWebViewController.swift */,
+			);
+			name = OAuth;
+			path = OAuth;
+			sourceTree = "<group>";
+		};
+		BDEF2C13A434AC131CDCF88D00443978 /* Error Handler */ = {
+			isa = PBXGroup;
+			children = (
+				CDE9B2FB11AA667F8659393EF3F3D097 /* ErrorHandler.swift */,
+				8B4A090212F6F74BD3FFFF3B81DF9941 /* PrimerError.swift */,
+			);
+			name = "Error Handler";
+			path = "Sources/PrimerSDK/Classes/Error Handler";
+			sourceTree = "<group>";
+		};
+		C41BBEDDA20CE742AF75F272728DAFFF /* Text Fields */ = {
+			isa = PBXGroup;
+			children = (
+				207CA1EE942B412F5B44273E5140AFF3 /* CardComponentsManager.swift */,
+				B915CB486F658E6EABF9ADD64BFC1929 /* PrimerCardholderNameFieldView.swift */,
+				1BFA87A7F575FA99146ED4E2663D2181 /* PrimerCardNumberFieldView.swift */,
+				4721AF6806223522B7D44D120CC1C40D /* PrimerCVVFieldView.swift */,
+				0CF3B72505D1E66B5CCAFB21209A5BFB /* PrimerExpiryDateFieldView.swift */,
+				03669F6CA3456E0D41C7EB9ADE266FF0 /* PrimerGenericTextFieldView.swift */,
+				03EFB11F2475F9DE781C04CE2A91FEA6 /* PrimerNibView.swift */,
+				A0B775D5CDA70F539CF8B8371F146A3C /* PrimerPostalCodeFieldView.swift */,
+				5CF7BFA1CA0BFDC132FFF41199340213 /* PrimerTextField.swift */,
+				2D7AB3B4B558E2A38A7E48687FC41501 /* PrimerTextFieldView.swift */,
+			);
+			name = "Text Fields";
+			path = "Text Fields";
+			sourceTree = "<group>";
+		};
+		C5E40D80C3DC4630F6973FD3AB794402 /* Public */ = {
+			isa = PBXGroup;
+			children = (
+				402755A4CDAB4752206F9AF3AC06A232 /* PrimerThemeData.swift */,
+				806F91F010271E529F7BAB7D3BF71EDD /* PrimerThemeData+Deprecated.swift */,
 			);
 			name = Public;
 			path = Public;
-			sourceTree = "<group>";
-		};
-		BD9819AB21D94F63024E74226178D038 /* Networking */ = {
-			isa = PBXGroup;
-			children = (
-				3EC12CBBA7A8F4BFEFFB64A72F510E19 /* PrimerAPIClient+3DS.swift */,
-			);
-			name = Networking;
-			path = Networking;
-			sourceTree = "<group>";
-		};
-		C10C66B0C289222B1259863B55E03E71 /* CardScanner */ = {
-			isa = PBXGroup;
-			children = (
-				89C84B9AB9B095067C98F0F39F1F3736 /* CardScannerViewController.swift */,
-				A0242F9E235809D04D247BED5966C87D /* CardScannerViewController+SimpleScanDelegate.swift */,
-			);
-			name = CardScanner;
-			path = CardScanner;
-			sourceTree = "<group>";
-		};
-		C888AC366D5BE6AD129D7F03BA128791 /* JSON */ = {
-			isa = PBXGroup;
-			children = (
-				4668748B37A7CAEBE45DD2BF6968C23E /* JSONParser.swift */,
-			);
-			name = JSON;
-			path = JSON;
-=======
-		BAE71E4429DE1D6E21101F1CCB9BE920 /* Root */ = {
-			isa = PBXGroup;
-			children = (
-				7131F66338DAC94ABA9BC75DAD730C97 /* PrimerCardFormViewController.swift */,
-				359B65BEF08B1000734B01E4719DFEC2 /* PrimerContainerViewController.swift */,
-				5BF30B125AB4400FCE6A0B4402E5F803 /* PrimerFormViewController.swift */,
-				49EA0E0AA0C216EB9E3C3B71552AB19C /* PrimerLoadingViewController.swift */,
-				73BDB7D559D9F68F5212A518040DC2CE /* PrimerNavigationBar.swift */,
-				E03245495BA11DB09DFF81AC17AACA84 /* PrimerNavigationController.swift */,
-				3976A4387CE0D14F161142C8FCCB64B8 /* PrimerRootViewController.swift */,
-				96488924BA8F31D48CDF23FCC226AD9B /* PrimerUniversalCheckoutViewController.swift */,
-				D52B2A65240DDFD6F332A8059BA43B50 /* PrimerVaultManagerViewController.swift */,
-			);
-			name = Root;
-			path = Root;
-			sourceTree = "<group>";
-		};
-		BDEF2C13A434AC131CDCF88D00443978 /* Error Handler */ = {
-			isa = PBXGroup;
-			children = (
-				CDE9B2FB11AA667F8659393EF3F3D097 /* ErrorHandler.swift */,
-				8B4A090212F6F74BD3FFFF3B81DF9941 /* PrimerError.swift */,
-			);
-			name = "Error Handler";
-			path = "Sources/PrimerSDK/Classes/Error Handler";
-			sourceTree = "<group>";
-		};
-		C1E1C6F8686FA939EE06EC0FEBB33397 /* Error */ = {
-			isa = PBXGroup;
-			children = (
-				002F4E38BC279630FDCC3DE9693A1C27 /* ErrorViewController.swift */,
-			);
-			name = Error;
-			path = Error;
-			sourceTree = "<group>";
-		};
-		C5E40D80C3DC4630F6973FD3AB794402 /* Public */ = {
-			isa = PBXGroup;
-			children = (
-				402755A4CDAB4752206F9AF3AC06A232 /* PrimerThemeData.swift */,
-				806F91F010271E529F7BAB7D3BF71EDD /* PrimerThemeData+Deprecated.swift */,
-			);
-			name = Public;
-			path = Public;
->>>>>>> b86a54eb
 			sourceTree = "<group>";
 		};
 		C99317E726DB0D5CA94A6EFE2CA8C63E /* Pods-PrimerSDK_Tests */ = {
@@ -1991,49 +1120,6 @@
 			path = "Example/Pods/Target Support Files/PrimerSDK";
 			sourceTree = "<group>";
 		};
-<<<<<<< HEAD
-		CCA7B6F0259F8D8D038AD10B051ADB07 /* Internal */ = {
-			isa = PBXGroup;
-			children = (
-				92D5D8B663B54DB78CEE06E649E81FA8 /* PrimerTheme+Borders.swift */,
-				695026EF004EB5024638407490F4681F /* PrimerTheme+Buttons.swift */,
-				8C227E25A516771FB87BAC084EA6982B /* PrimerTheme+Colors.swift */,
-				016AB405A471BB395621121F3EE00630 /* PrimerTheme+Inputs.swift */,
-				BC9B3F1C51694F533E970277407A00EA /* PrimerTheme+TextStyles.swift */,
-				88491BF523C05AB23F36608E75EADF61 /* PrimerTheme+Views.swift */,
-			);
-			name = Internal;
-			path = Internal;
-			sourceTree = "<group>";
-		};
-		CD46E64470ABD35120FF383747111732 /* Text Fields */ = {
-			isa = PBXGroup;
-			children = (
-				908380490D581320C91C63A76A239A9E /* CardComponentsManager.swift */,
-				62216DE312B4673AC13F2BBB75DF63D4 /* PrimerCardholderNameFieldView.swift */,
-				9546F7D5627280002FA393EB3F0CB76C /* PrimerCardNumberFieldView.swift */,
-				AF759EAF541C53940994795273197ABC /* PrimerCVVFieldView.swift */,
-				3E0ADCF4649E99B4C4EBE5D972857118 /* PrimerExpiryDateFieldView.swift */,
-				C942BCDFC0ED9ADD7F70759A33ADF80D /* PrimerGenericTextFieldView.swift */,
-				6AB1172431C8FE75D1BF332A4B422053 /* PrimerNibView.swift */,
-				27907E5B6656DA65D163EC94365BACEC /* PrimerTextField.swift */,
-				AEF88DECE389152E811727B5316CE466 /* PrimerTextFieldView.swift */,
-				37CC8CD70BB708D7AEDE63C7BCE54E24 /* PrimerZipCodeFieldView.swift */,
-			);
-			name = "Text Fields";
-			path = "Text Fields";
-=======
-		CD99204F2F2F21B73130FD7636DFA840 /* CardScanner */ = {
-			isa = PBXGroup;
-			children = (
-				4AD1C09A8F3B189F3BD512DEA70121CA /* CardScannerViewController.swift */,
-				F5B3057A35A9A4F4B225AD5DDC78FE45 /* CardScannerViewController+SimpleScanDelegate.swift */,
-			);
-			name = CardScanner;
-			path = CardScanner;
->>>>>>> b86a54eb
-			sourceTree = "<group>";
-		};
 		CF1408CF629C7361332E53B88F7BD30C = {
 			isa = PBXGroup;
 			children = (
@@ -2045,8 +1131,6 @@
 			);
 			sourceTree = "<group>";
 		};
-<<<<<<< HEAD
-=======
 		CF6AC6CC784C152A1A5A1B8A1CD76792 /* Services */ = {
 			isa = PBXGroup;
 			children = (
@@ -2058,25 +1142,15 @@
 			path = Sources/PrimerSDK/Classes/Services;
 			sourceTree = "<group>";
 		};
-		D79EA553B6CD6DDADC71E4BFEAD690CE /* Success */ = {
-			isa = PBXGroup;
-			children = (
-				8458373A53C79FB8718C015ED68AF487 /* SuccessViewController.swift */,
-			);
-			name = Success;
-			path = Success;
-			sourceTree = "<group>";
-		};
-		DA3EC3B992235CFDE0CEDFFF0A580383 /* OAuth */ = {
-			isa = PBXGroup;
-			children = (
-				D013026CD37AD15A4B5D46925AD95796 /* PrimerWebViewController.swift */,
-			);
-			name = OAuth;
-			path = OAuth;
-			sourceTree = "<group>";
-		};
->>>>>>> b86a54eb
+		D24FF22F956315C020EB452D742F3334 /* Error */ = {
+			isa = PBXGroup;
+			children = (
+				F0AB52A969D543B5D917F557F5D72CD0 /* ErrorViewController.swift */,
+			);
+			name = Error;
+			path = Error;
+			sourceTree = "<group>";
+		};
 		DC341534F0F751E90DBE9F9F51531A54 /* Pods-PrimerSDK_Example */ = {
 			isa = PBXGroup;
 			children = (
@@ -2094,110 +1168,6 @@
 			path = "Target Support Files/Pods-PrimerSDK_Example";
 			sourceTree = "<group>";
 		};
-<<<<<<< HEAD
-		DD4F88D623BAAD621A8F302D56EB1871 /* Nibs */ = {
-			isa = PBXGroup;
-			children = (
-				83F9D1E282CA2F2F62223070AF2B3DF2 /* PrimerTextFieldView.xib */,
-			);
-			name = Nibs;
-			path = Sources/PrimerSDK/Resources/Nibs;
-			sourceTree = "<group>";
-		};
-		E00D87661A13A581C17314E0FD3FA5DB /* Data Models */ = {
-			isa = PBXGroup;
-			children = (
-				295CC62257FC51F51E33B40C8B5DCBBF /* 3DS.swift */,
-			);
-			name = "Data Models";
-			path = "Data Models";
-			sourceTree = "<group>";
-		};
-		E07C69254B50AECBC2344549DF70ABDC /* Core */ = {
-			isa = PBXGroup;
-			children = (
-				2A93AE654A8732302FCC646E818221E1 /* Icons.xcassets */,
-				677283F4C73A64D5A4419AC0D2A64028 /* Constants */,
-				75043235A63B82C74957D9086334BFBC /* Core */,
-				0CC7B23A1031A78084A86D796A0F5197 /* Data Models */,
-				B41BBE85BC15CBD3AE1E0E214386EA0B /* Error Handler */,
-				547471E152502EDD1075908992439BA6 /* Extensions & Utilities */,
-				562053DBB3049C8C44FF247CB80C2025 /* Localizable */,
-				DD4F88D623BAAD621A8F302D56EB1871 /* Nibs */,
-				8EBDE5D7B357543D513E9594E5312098 /* Services */,
-				6FE00FFAABA5B8D3454805B3E703ABB0 /* Third Party */,
-				E58F64AE9C56367881746CF39A1D00FB /* User Interface */,
-			);
-			name = Core;
-			sourceTree = "<group>";
-		};
-		E4668FC7F1876ED3614BDBC98184F618 /* Parser */ = {
-			isa = PBXGroup;
-			children = (
-				0E4591A6722AC053454C1D6B33F97B42 /* Parser.swift */,
-				C888AC366D5BE6AD129D7F03BA128791 /* JSON */,
-			);
-			name = Parser;
-			path = Parser;
-			sourceTree = "<group>";
-		};
-		E4E52D60F3494C3986A90F65D579C9F0 /* Root */ = {
-			isa = PBXGroup;
-			children = (
-				72F60DA92A349AD442074828A3E57101 /* PrimerCardFormViewController.swift */,
-				0C2494B1F172C65975B692110144C272 /* PrimerContainerViewController.swift */,
-				BDB09501E1B01155E20C5506CE00F051 /* PrimerFormViewController.swift */,
-				DEFA209F241F9FF97E0596F208907B1A /* PrimerInputViewController.swift */,
-				4C1E38459F3D8581536DD7832C4E9864 /* PrimerLoadingViewController.swift */,
-				E83F6DA67BF5CAB8BD365EAF95A39997 /* PrimerNavigationBar.swift */,
-				19D8D282E15E1AC238D68CE9D1C47634 /* PrimerNavigationController.swift */,
-				716BCE8446C0B1398680847022AAB96E /* PrimerRootViewController.swift */,
-				0FAC22EFC238963D696270C810367622 /* PrimerUniversalCheckoutViewController.swift */,
-				AE63A2BC1B99CDB25DB5EFC416A21B55 /* PrimerVaultManagerViewController.swift */,
-			);
-			name = Root;
-			path = Root;
-			sourceTree = "<group>";
-		};
-		E58F64AE9C56367881746CF39A1D00FB /* User Interface */ = {
-			isa = PBXGroup;
-			children = (
-				6F7397AFFD45B7E3C50A86CFA3F5F2AD /* PaymentMethodsGroupView.swift */,
-				8CEE7CA81F808142DC2B61948F36A10B /* Banks */,
-				FD7E4A83D39E227167610893C9722B70 /* Components */,
-				0623D43871994DB8EF6A0A59A880B25B /* Error */,
-				1496BB77990529B3BFB5C983E1395C2C /* OAuth */,
-				B566D0759179F60BBD5512CA9F25F610 /* PCI */,
-				2909F1D252E0F6BD2AEC6BAC7E2CA755 /* Primer */,
-				E4E52D60F3494C3986A90F65D579C9F0 /* Root */,
-				4202C4E6F33383A8A093B302A69C50A6 /* Success */,
-				CD46E64470ABD35120FF383747111732 /* Text Fields */,
-				0ADBFC944E1976C3E39EB739F7F27A3A /* TokenizationViewModels */,
-				336A1A4D746409D5EEA3449F727E6153 /* UI Delegates */,
-				7E57E57E936DD8412C00F9ADEC6831B8 /* Vault */,
-			);
-			name = "User Interface";
-			path = "Sources/PrimerSDK/Classes/User Interface";
-			sourceTree = "<group>";
-		};
-		F5EE0C257EEF1DDB1E10B393CB8E6E1E /* PCI */ = {
-			isa = PBXGroup;
-			children = (
-				5EC2DC250B34D0695D3980F18F54A856 /* FormTextFieldType.swift */,
-				8E8FE72833DCFD3852227CF683102B4F /* FormType.swift */,
-			);
-			name = PCI;
-			path = PCI;
-			sourceTree = "<group>";
-		};
-		FD7E4A83D39E227167610893C9722B70 /* Components */ = {
-			isa = PBXGroup;
-			children = (
-				17357E782FBCB6253084906E7690283F /* PrimerSearchTextField.swift */,
-			);
-			name = Components;
-			path = Components;
-=======
 		E050C46AE52501263D0BC23474225391 /* Dispatchers */ = {
 			isa = PBXGroup;
 			children = (
@@ -2212,6 +1182,15 @@
 			path = Dispatchers;
 			sourceTree = "<group>";
 		};
+		FA5647E14D061AC1F8170BE938C6CAE7 /* PCI */ = {
+			isa = PBXGroup;
+			children = (
+				9F819E4C89DCE04865DEE586F971FD34 /* CardScanner */,
+			);
+			name = PCI;
+			path = PCI;
+			sourceTree = "<group>";
+		};
 		FD809C1C6A48E74247F40C12F2DCA8C9 /* Internal */ = {
 			isa = PBXGroup;
 			children = (
@@ -2226,6 +1205,27 @@
 			path = Internal;
 			sourceTree = "<group>";
 		};
+		FE094423F76E7B72AD24CAA8A652FCCD /* User Interface */ = {
+			isa = PBXGroup;
+			children = (
+				FBAF864A065578712080D4229CB42C84 /* PaymentMethodsGroupView.swift */,
+				39F01F50F4C2A0B70E29A3562F6C270C /* Banks */,
+				29081F066362A997941CBD1FDC286654 /* Components */,
+				D24FF22F956315C020EB452D742F3334 /* Error */,
+				AE1BF971D69B6B9A6AA74B8FB9FC558A /* OAuth */,
+				FA5647E14D061AC1F8170BE938C6CAE7 /* PCI */,
+				5F8890FAB504CEF3B9B101410E0EF063 /* Primer */,
+				2839EF62343D19AA1E3D9F6B066A4AF6 /* Root */,
+				A52A5E80E84C27DFB19ADC6988DF5A36 /* Success */,
+				C41BBEDDA20CE742AF75F272728DAFFF /* Text Fields */,
+				6AD22E1301CC9C43C08DF5AF83A011E7 /* TokenizationViewModels */,
+				2099476D442EEE0E9A495721CAD22601 /* UI Delegates */,
+				8B5CD148705986FC3B14F0B08B901C9D /* Vault */,
+			);
+			name = "User Interface";
+			path = "Sources/PrimerSDK/Classes/User Interface";
+			sourceTree = "<group>";
+		};
 		FEA5BEA03A71CD7C2E47E4F8D5499C00 /* API */ = {
 			isa = PBXGroup;
 			children = (
@@ -2235,15 +1235,6 @@
 			path = API;
 			sourceTree = "<group>";
 		};
-		FF3FC020FAA43BBD2763589A2EA7CC8B /* Components */ = {
-			isa = PBXGroup;
-			children = (
-				97776CE2C9B033BA7F6FD37F134A04C3 /* PrimerSearchTextField.swift */,
-			);
-			name = Components;
-			path = Components;
-			sourceTree = "<group>";
-		};
 		FFAE9E94AF313BE4942D3F2E92B2054C /* Networking */ = {
 			isa = PBXGroup;
 			children = (
@@ -2251,25 +1242,16 @@
 			);
 			name = Networking;
 			path = Networking;
->>>>>>> b86a54eb
 			sourceTree = "<group>";
 		};
 /* End PBXGroup section */
 
 /* Begin PBXHeadersBuildPhase section */
-<<<<<<< HEAD
-		883F5AA500DBAA73FEF973F16EE4EEE6 /* Headers */ = {
+		0AA9D4131C4565A8465EE3B50E9D3C86 /* Headers */ = {
 			isa = PBXHeadersBuildPhase;
 			buildActionMask = 2147483647;
 			files = (
-				9D538FCF685A900C63D275D452BC745B /* PrimerSDK-umbrella.h in Headers */,
-=======
-		8055BB44F86D127417707937589EAB2E /* Headers */ = {
-			isa = PBXHeadersBuildPhase;
-			buildActionMask = 2147483647;
-			files = (
-				17983ECD927CBE944FA1D5F3F56C237D /* PrimerSDK-umbrella.h in Headers */,
->>>>>>> b86a54eb
+				8D5C714ED74C3861A4B0099F1E78A41F /* PrimerSDK-umbrella.h in Headers */,
 			);
 			runOnlyForDeploymentPostprocessing = 0;
 		};
@@ -2304,11 +1286,7 @@
 			buildRules = (
 			);
 			dependencies = (
-<<<<<<< HEAD
-				8055275F22CC807670C6BE491C4472F9 /* PBXTargetDependency */,
-=======
-				F333AD4599F581F5723CB4F3EF03B1D5 /* PBXTargetDependency */,
->>>>>>> b86a54eb
+				3B7C5B2A71CEE4A7B99DCD4B9FF9A4EA /* PBXTargetDependency */,
 			);
 			name = "Pods-PrimerSDK_Tests";
 			productName = Pods_PrimerSDK_Tests;
@@ -2327,11 +1305,7 @@
 			buildRules = (
 			);
 			dependencies = (
-<<<<<<< HEAD
-				7553659425B3BF2AF729222667CBEED7 /* PBXTargetDependency */,
-=======
-				E927A20D610C58DD77A6DF0F65BE95EF /* PBXTargetDependency */,
->>>>>>> b86a54eb
+				88C46AFA105CAE25D931BAC08E238430 /* PBXTargetDependency */,
 			);
 			name = "Pods-PrimerSDK_Example";
 			productName = Pods_PrimerSDK_Example;
@@ -2340,19 +1314,11 @@
 		};
 		6E6525C7043FBA7BB34A249010AF5593 /* PrimerSDK-PrimerResources */ = {
 			isa = PBXNativeTarget;
-<<<<<<< HEAD
-			buildConfigurationList = 86725950014B3E62BECAC60F3784A484 /* Build configuration list for PBXNativeTarget "PrimerSDK-PrimerResources" */;
+			buildConfigurationList = BEA77B088124D36C52FE9FC81A983094 /* Build configuration list for PBXNativeTarget "PrimerSDK-PrimerResources" */;
 			buildPhases = (
-				995F593A1A731165EFE203B610475E3D /* Sources */,
-				7D3004415C6C58B1B37EFC7C78E8D12B /* Frameworks */,
-				71E2CDE3083F996146D4783081262887 /* Resources */,
-=======
-			buildConfigurationList = 3D2F507837666B93C6194867886E1616 /* Build configuration list for PBXNativeTarget "PrimerSDK-PrimerResources" */;
-			buildPhases = (
-				ABB9FCB649F7601F0D01298F2497AD05 /* Sources */,
-				748DE30E708E53946E1FE6BFC26E2372 /* Frameworks */,
-				F51B1C1CA9E778B0810F664EA4EE2373 /* Resources */,
->>>>>>> b86a54eb
+				3772C604A72E0D136D4922A675205FBB /* Sources */,
+				40211EA83A037AD00228363287325F9A /* Frameworks */,
+				C792981447DDBE3212E0993D09F07D93 /* Resources */,
 			);
 			buildRules = (
 			);
@@ -2365,30 +1331,17 @@
 		};
 		F3BE9108C53B53949406218CEA55E0B2 /* PrimerSDK */ = {
 			isa = PBXNativeTarget;
-<<<<<<< HEAD
-			buildConfigurationList = 2B7F5D3B0722CB7BD70052A6A9E7DFDC /* Build configuration list for PBXNativeTarget "PrimerSDK" */;
+			buildConfigurationList = EC5B1308C1EC7224F980620552E92AAD /* Build configuration list for PBXNativeTarget "PrimerSDK" */;
 			buildPhases = (
-				883F5AA500DBAA73FEF973F16EE4EEE6 /* Headers */,
-				ACA6D4DB966309AA089482B021B4D95D /* Sources */,
-				571D772CFE04135E90608D9C6464EB43 /* Frameworks */,
-				324DC0515FF0573721E12CD7BF18E4BB /* Resources */,
-=======
-			buildConfigurationList = E3B7B5803EA7372C0E6BE638CE344621 /* Build configuration list for PBXNativeTarget "PrimerSDK" */;
-			buildPhases = (
-				8055BB44F86D127417707937589EAB2E /* Headers */,
-				2505F3D48ECBED9419CB68714F2A2C05 /* Sources */,
-				D1C667227869689FD1F1521836DF20F1 /* Frameworks */,
-				3292E2C58E32AE81C5442A54963D38B9 /* Resources */,
->>>>>>> b86a54eb
+				0AA9D4131C4565A8465EE3B50E9D3C86 /* Headers */,
+				04BFAAC03B26212EF043029F13D4C7B2 /* Sources */,
+				9689D4C197B2053F3E414F5B479DE858 /* Frameworks */,
+				69275D56801758A8A70D5E60AEB5CEDE /* Resources */,
 			);
 			buildRules = (
 			);
 			dependencies = (
-<<<<<<< HEAD
-				B4553C08AF5D2074510AD449B26C861D /* PBXTargetDependency */,
-=======
-				B8E158936A6E5F9C88F001AC063F9F23 /* PBXTargetDependency */,
->>>>>>> b86a54eb
+				3BF12C46EDADC71E395BA395166E11BD /* PBXTargetDependency */,
 			);
 			name = PrimerSDK;
 			productName = PrimerSDK;
@@ -2428,22 +1381,6 @@
 /* End PBXProject section */
 
 /* Begin PBXResourcesBuildPhase section */
-<<<<<<< HEAD
-		324DC0515FF0573721E12CD7BF18E4BB /* Resources */ = {
-			isa = PBXResourcesBuildPhase;
-			buildActionMask = 2147483647;
-			files = (
-				BD1DC89A7CD554FB8BE9E9303FB76D5E /* PrimerSDK-PrimerResources in Resources */,
-=======
-		3292E2C58E32AE81C5442A54963D38B9 /* Resources */ = {
-			isa = PBXResourcesBuildPhase;
-			buildActionMask = 2147483647;
-			files = (
-				1F0658C546E0F52051A5C67090CA196B /* PrimerSDK-PrimerResources in Resources */,
->>>>>>> b86a54eb
-			);
-			runOnlyForDeploymentPostprocessing = 0;
-		};
 		3555CD6FF689702A32A86FF5DA44364D /* Resources */ = {
 			isa = PBXResourcesBuildPhase;
 			buildActionMask = 2147483647;
@@ -2451,41 +1388,236 @@
 			);
 			runOnlyForDeploymentPostprocessing = 0;
 		};
-<<<<<<< HEAD
-		71E2CDE3083F996146D4783081262887 /* Resources */ = {
+		69275D56801758A8A70D5E60AEB5CEDE /* Resources */ = {
 			isa = PBXResourcesBuildPhase;
 			buildActionMask = 2147483647;
 			files = (
-				0A52E51898D3E2185A492A7712688C48 /* en.lproj in Resources */,
-				73A793C4E92FA55F26216CADBA47A1F0 /* fr.lproj in Resources */,
-				0D0A928798E37F18CD95D6BF17FC5B45 /* Icons.xcassets in Resources */,
-				2B3B437F4A680FF1462587B0B1B2B907 /* PrimerTextFieldView.xib in Resources */,
-				4D06E3F82089CA6A06C2E0136C4D1048 /* sv.lproj in Resources */,
-=======
+				4D8725EB4D841E3A20FA81F8C28D0EF5 /* PrimerSDK-PrimerResources in Resources */,
+			);
+			runOnlyForDeploymentPostprocessing = 0;
+		};
 		B8B3E98238C88B12A3ECD2AAB9D724AD /* Resources */ = {
 			isa = PBXResourcesBuildPhase;
 			buildActionMask = 2147483647;
 			files = (
->>>>>>> b86a54eb
 			);
 			runOnlyForDeploymentPostprocessing = 0;
 		};
-		F51B1C1CA9E778B0810F664EA4EE2373 /* Resources */ = {
+		C792981447DDBE3212E0993D09F07D93 /* Resources */ = {
 			isa = PBXResourcesBuildPhase;
 			buildActionMask = 2147483647;
 			files = (
-				CF13FC839CE06CAFA96AD10FF3E198FF /* en.lproj in Resources */,
-				FAEE73A9F5869A89B7B084A4542D3B8D /* fr.lproj in Resources */,
-				E8D6F1C7B30BAA8CF5BB6BC690475AA8 /* Icons.xcassets in Resources */,
-				EE9BCCD50957D8626DBE00AAEE711FFF /* PrimerTextFieldView.xib in Resources */,
-				F2708C538A969644A3922738D72269DF /* sv.lproj in Resources */,
+				E9A9FA94422BA346D31A78AB2A0BA1B1 /* en.lproj in Resources */,
+				7414E0C180D94DA1196FC7BE3D229072 /* fr.lproj in Resources */,
+				53786F1FB8C7C2240C5F2360F41BBA8C /* Icons.xcassets in Resources */,
+				D94F414AC6D39CC401E3F2A3A65BFB45 /* PrimerTextFieldView.xib in Resources */,
+				947156D9B6CDC333F9FE8057CBD51153 /* sv.lproj in Resources */,
 			);
 			runOnlyForDeploymentPostprocessing = 0;
 		};
 /* End PBXResourcesBuildPhase section */
 
 /* Begin PBXSourcesBuildPhase section */
-<<<<<<< HEAD
+		04BFAAC03B26212EF043029F13D4C7B2 /* Sources */ = {
+			isa = PBXSourcesBuildPhase;
+			buildActionMask = 2147483647;
+			files = (
+				4AD18BC5BC796AA49A92892123458EB0 /* 3DS.swift in Sources */,
+				2077F0A42C44D5C46F71696D4347C529 /* 3DSService.swift in Sources */,
+				230C6771751D3E573DEEDABB160223F8 /* 3DSService+Promises.swift in Sources */,
+				9400B4D9767251ABDFC968BA8C168153 /* AdyenDotPay.swift in Sources */,
+				21759FEA35C0E17BDCF0E5F1E83E26FD /* AES256.swift in Sources */,
+				37B2164E34E78F66173F96B271801370 /* after.swift in Sources */,
+				AEDB53ED4FFC51FFBE129DF81FAFAA54 /* AlertController.swift in Sources */,
+				16070752B6914319517E9A38159F10BD /* Analytics.swift in Sources */,
+				75C830032AC267B63E2420E488754795 /* AnalyticsEvent.swift in Sources */,
+				700CBE2A2B4AF096D9A85DD5A79CF0C7 /* AnalyticsService.swift in Sources */,
+				D97A49758A720E69D2D8FED3CFAA1D0B /* AnyCodable.swift in Sources */,
+				CB8AC2397BD380C867FD514827D27761 /* AnyDecodable.swift in Sources */,
+				9C9B8C58973DAA084EF597A019777070 /* AnyEncodable.swift in Sources */,
+				3BC500EB2511D96FD2F22FE0655EAC98 /* Apaya.swift in Sources */,
+				C79B00BC97FA0E8FD327595F00F22004 /* ApayaTokenizationViewModel.swift in Sources */,
+				0FEC4481926900E8727CB4FAA7AC6F10 /* ApplePay.swift in Sources */,
+				809A2647C31873F3168A907587E54526 /* ApplePayTokenizationViewModel.swift in Sources */,
+				51001E4BBB1120A85CA6759F0CDEE544 /* AppState.swift in Sources */,
+				EF84646D61B85389F53693AB87378692 /* ArrayExtension.swift in Sources */,
+				C0508953B037D6E0C11DC17F7CDE18D7 /* Bank.swift in Sources */,
+				2A9607673B3AA57C50D8173391DE75A3 /* BankSelectorTokenizationViewModel.swift in Sources */,
+				8380C7AC1DE7D5912599C22B4BB8843F /* BankSelectorViewController.swift in Sources */,
+				92C21C72F0C74B0B90B7EC9FBF2182A7 /* BankTableViewCell.swift in Sources */,
+				BB4FE5D975D84A6647D807ADBF7DB580 /* Box.swift in Sources */,
+				F4E0277FE76418F3254841E35E02332B /* BundleExtension.swift in Sources */,
+				650DE904EB28804628B56DC13DEDAF0C /* CancelContext.swift in Sources */,
+				387C56C8931EFBD00C208455898563ED /* Cancellable.swift in Sources */,
+				CC76129DCE9D9A95C48A0A6770C2F556 /* CancellableCatchable.swift in Sources */,
+				2CC82ED2702EC6A8A275D3AC80B739C6 /* CancellablePromise.swift in Sources */,
+				DD7F5EC783D3F0A6B9FA4843316AD33F /* CancellableThenable.swift in Sources */,
+				B91B91607774D102715ED80F58AB4804 /* CardButton.swift in Sources */,
+				10DB861111B14CEB5CEE36871992647C /* CardComponentsManager.swift in Sources */,
+				1A748E4E4E34F7F0D780DDB832A482E5 /* CardNetwork.swift in Sources */,
+				EDBD6F794EBFE0E034592D7B5286A6BA /* CardScannerViewController.swift in Sources */,
+				0D0BCC87069C0CEB0E0CE2B2544C2A96 /* CardScannerViewController+SimpleScanDelegate.swift in Sources */,
+				FAF9CBBA41E30EB24C712021F0A5BB38 /* Catchable.swift in Sources */,
+				3006BCF6D060B33AC7438CCC68FC9EC6 /* CatchWrappers.swift in Sources */,
+				EA2AA88DBB00ADD07F1BBFDEFFEAB018 /* CheckoutModule.swift in Sources */,
+				8DBF5BC012DEBF9A24E28CECB6C09293 /* ClientSession.swift in Sources */,
+				03F03DFE6C0063841B00B70BE4C5AF98 /* ClientToken.swift in Sources */,
+				D913239497AA9E23697685692B84D490 /* ClientTokenService.swift in Sources */,
+				BAE5B4C23A58D496DA7404266D66AABA /* Colors.swift in Sources */,
+				634DAB230247DF3A3B16ED302627ABD4 /* ConcurrencyLimitedDispatcher.swift in Sources */,
+				04BFC30DCF1265DEB9D10AB00FFB689C /* Configuration.swift in Sources */,
+				9AB1AC2424BA81B26CCE7614FE08D715 /* Connectivity.swift in Sources */,
+				4BBE15CA192B190FFCB86A275CC3FDE7 /* Consolable.swift in Sources */,
+				6CB0DE86F6F5309B4C99FA6486CF66F3 /* Content.swift in Sources */,
+				3BE17890F868B7A217913B2DCF00D54E /* CoreDataDispatcher.swift in Sources */,
+				E8AB53C2CA1D951AA2CBDBE15FCBBE8B /* CountryCode.swift in Sources */,
+				46CC4597260ECE141922782AEA1A4B33 /* Currency.swift in Sources */,
+				BCE101BC0EC543B93DB1D7D4653B9AD8 /* Customer.swift in Sources */,
+				EACD2BE7C7BA94849507E762A6F6554E /* CustomStringConvertible.swift in Sources */,
+				6BF8BBBFD5C12E1D0DDB9AEFA95D1E3B /* DataExtension.swift in Sources */,
+				A17F23C468441C1FD0B7B3E0F29B6DBC /* DateExtension.swift in Sources */,
+				09DF09882A51A5B389B0366E3762D22A /* DependencyInjection.swift in Sources */,
+				9CC0BE7BADF95CBD5F99B6B87BA71C66 /* Device.swift in Sources */,
+				767D545F7EE1B8A20E8214C91C2D19C8 /* Dimensions.swift in Sources */,
+				BED4A38DAC4C850785B8C6E5FAAD5AC3 /* DirectDebitMandate.swift in Sources */,
+				123EE85E8B5DEE9B83DC73B18A75B858 /* DirectDebitService.swift in Sources */,
+				8B5DAC8061BC98DA4694D91966643CAA /* Dispatcher.swift in Sources */,
+				88EA11892B500AD7CB885DFC8BC7550E /* Endpoint.swift in Sources */,
+				F9C58A2845EB549B4C346532AD3AA5C2 /* EnsureWrappers.swift in Sources */,
+				EB14FADFC55B14C384F716462F6B2EA6 /* Error.swift in Sources */,
+				29E7DDC69DA5A4344D737177D37D330C /* ErrorHandler.swift in Sources */,
+				479451FBA2F309253E94299361E1A9F5 /* ErrorViewController.swift in Sources */,
+				2177E8D74213B788C7F40E552DD7C68C /* ExternalPaymentMethodTokenizationViewModel.swift in Sources */,
+				DE4CEFADCB47A59E4117936216818FBD /* ExternalViewModel.swift in Sources */,
+				B02EFB42395EBC4BB7229868749BEFE9 /* FinallyWrappers.swift in Sources */,
+				7F04DF2C357CB5EC48E66E4B7377C44C /* firstly.swift in Sources */,
+				B4802F92746639FC09833DA55ACDA52E /* FormTextFieldType.swift in Sources */,
+				65D0A5FD0724507BEBAFC6BA9A7DD67A /* FormTokenizationViewModel.swift in Sources */,
+				A1071F66723E3A8621F9DD76B247D075 /* FormType.swift in Sources */,
+				E882244533F679F09E39BB44B9A77178 /* Guarantee.swift in Sources */,
+				CAF109E4F623935541714B32F041CF7C /* GuaranteeWrappers.swift in Sources */,
+				0FCA4E10E621DBEB16ADC3A375D4811D /* hang.swift in Sources */,
+				038DF07E2F7A365961658781A7A547C4 /* ImageName.swift in Sources */,
+				F7F5EB931645C8A4C1FEA0336EB915D8 /* IntExtension.swift in Sources */,
+				B5C211D6D6E02C5F38016AD9B377A73A /* JSONParser.swift in Sources */,
+				4BC065A70EA9464C08CB5A761DC3497B /* Keychain.swift in Sources */,
+				C3AB953DC85A4F3558870EB5B7F7B185 /* Klarna.swift in Sources */,
+				033F5D3BE641CE71B6E036C8F18BD8F5 /* KlarnaTokenizationViewModel.swift in Sources */,
+				72E9329B49C55FBD73780A9BBF575151 /* LogEvent.swift in Sources */,
+				4275E1DFF4CEC0D5405F26662E772B8E /* Logger.swift in Sources */,
+				112C817A1AC4B5BEC05C1DD81D99FD51 /* Mask.swift in Sources */,
+				53903E6BF49102E2082DEAEC826C10D3 /* MockPrimerAPIClient.swift in Sources */,
+				F68586BE829E8107F21D77FD99DFC6FB /* NetworkService.swift in Sources */,
+				D1E401D3AE0181DA246290F164E51EB2 /* Optional+Extensions.swift in Sources */,
+				604E5FCFFD006AE5924473AA4709BFC7 /* OrderItem.swift in Sources */,
+				22B7B84EB62446D7A2C05042B4FEB0F3 /* Parser.swift in Sources */,
+				8E89AD900B43EA8AAC5020FA87CC649A /* PaymentMethodComponent.swift in Sources */,
+				45539D87B395A761D180880AEE864793 /* PaymentMethodConfigService.swift in Sources */,
+				37C347D34BD811B92A88C6D0E06B9283 /* PaymentMethodConfiguration.swift in Sources */,
+				C81E8D121D6B15AA339DE0FA03E8C173 /* PaymentMethodConfigurationOptions.swift in Sources */,
+				EA176A8D33885BC9FCA2315FD41B2E28 /* PaymentMethodConfigurationType.swift in Sources */,
+				C325ABC61E5CF7D361771EACCBDE12D5 /* PaymentMethodsGroupView.swift in Sources */,
+				64212DA9DDE4BBFD7D62CCBB665562CD /* PaymentMethodToken.swift in Sources */,
+				3E45C6A0B83153EE03DA0BCAA11831D0 /* PaymentMethodTokenizationRequest.swift in Sources */,
+				6E213C93C471BFA2639D1C6424E9ABCC /* PaymentMethodTokenizationViewModel.swift in Sources */,
+				C3D5DC23A8789DFC0604D4CA91A76D5A /* PaymentResponse.swift in Sources */,
+				83BA35BD55749D8605DB2AEDED6C2315 /* PayPal.swift in Sources */,
+				D0C15FCCFAE9D2DB1933F0D0F332CB97 /* PayPalService.swift in Sources */,
+				B0B4809F1D87B9D97356C6CD8686AACE /* PayPalTokenizationViewModel.swift in Sources */,
+				9234F0CD7245AFC86DE2D0F27FB11294 /* PostalCode.swift in Sources */,
+				79392E5931D28EC1678127D32EF1D383 /* PresentationController.swift in Sources */,
+				2B626706470AE45A7ADE5839F9B33B8E /* Primer.swift in Sources */,
+				732F205A8739D41E399B320DE3E0AD50 /* PrimerAPI.swift in Sources */,
+				1E9A81D930BC70E16BE613E5CE23FDA2 /* PrimerAPIClient.swift in Sources */,
+				83911FC14B467EC5885F3DED469813D4 /* PrimerAPIClient+3DS.swift in Sources */,
+				19FDD910C134697F62151F98C59E5C0E /* PrimerAPIClient+Promises.swift in Sources */,
+				2DD8A14DE87477B0D3D6794DA4D27862 /* PrimerButton.swift in Sources */,
+				5609565E1438DA785DF02CE76EE14B16 /* PrimerCardFormViewController.swift in Sources */,
+				90C03CF5DEFF50782B2CA372394FDEB2 /* PrimerCardholderNameFieldView.swift in Sources */,
+				9A96A3B03DE9B5478F8163E40E393582 /* PrimerCardNumberFieldView.swift in Sources */,
+				D0B670F272C1CA1FF02742E600553688 /* PrimerConfiguration.swift in Sources */,
+				869D6096AE426C4941E705171AA0F70B /* PrimerContainerViewController.swift in Sources */,
+				57E748F1BC3E9F884B9F7EFC93969088 /* PrimerContent.swift in Sources */,
+				3F9BA50DB15AFD7DF9BF16502AD3AE1B /* PrimerCustomStyleTextField.swift in Sources */,
+				BD614FFC465F5C45765097AC9EB76B6A /* PrimerCVVFieldView.swift in Sources */,
+				45E03A2130E6F21AF8144FD35331D98E /* PrimerDelegate.swift in Sources */,
+				DADB1906DBC950DBC44CB017C8B9C5F8 /* PrimerError.swift in Sources */,
+				425A482EC3B41F76367FEDD18C9D9242 /* PrimerExpiryDateFieldView.swift in Sources */,
+				636468D47DD9A74743E2D58447F5BBDA /* PrimerFlowEnums.swift in Sources */,
+				E51FB667CED29FA1546FF6779AD06071 /* PrimerFormViewController.swift in Sources */,
+				A9A1169CAE5EB7FB239977A825740B5C /* PrimerGenericTextFieldView.swift in Sources */,
+				AC5F595DA192840BB80445C3A4E002CC /* PrimerImage.swift in Sources */,
+				73F4BACE658970FA0F4BB8BB84C8E477 /* PrimerInputViewController.swift in Sources */,
+				833D7A1A99FC00C817E7845491B754CB /* PrimerLoadingViewController.swift in Sources */,
+				AA1BCF682E2F98571E29948093D18705 /* PrimerNavigationBar.swift in Sources */,
+				E3EA823A77C5C08E5BCDCCFC393C1778 /* PrimerNavigationController.swift in Sources */,
+				B80C573CC884924105944D62DA3A1AFF /* PrimerNibView.swift in Sources */,
+				A884477D6C8FAA4C2CA55ABEB614B9F2 /* PrimerPostalCodeFieldView.swift in Sources */,
+				1F1447B625A268CF3B50860ADC996730 /* PrimerRootViewController.swift in Sources */,
+				9959385ACBBE569D9B7B549E4735023C /* PrimerScrollView.swift in Sources */,
+				477DC1630349DA26FFC14F49910FB1A4 /* PrimerSDK-dummy.m in Sources */,
+				D5234AAEE47036549A51CB442F7A6BC7 /* PrimerSearchTextField.swift in Sources */,
+				AE3C97682422DC5A4640FF2B76C56D3C /* PrimerSettings.swift in Sources */,
+				D3AECB0C7494D841BF34615C42307B25 /* PrimerTableViewCell.swift in Sources */,
+				58380A25019026ADF3A39F26646DE59C /* PrimerTextField.swift in Sources */,
+				0C1CC53CC2025B836BFE35F72B8AE74D /* PrimerTextFieldView.swift in Sources */,
+				5A19D06D1546B9ECD1A37AD711A69534 /* PrimerTheme.swift in Sources */,
+				6C710530CD54C1D722662B48AA13026B /* PrimerTheme+Borders.swift in Sources */,
+				33FE4FCB85993ACD6E39FE3F16755EB8 /* PrimerTheme+Buttons.swift in Sources */,
+				9B38916C706A9D52ACB111E20026179C /* PrimerTheme+Colors.swift in Sources */,
+				3F819FE59004CA86DB23D49201814B43 /* PrimerTheme+Inputs.swift in Sources */,
+				7B58BACC8A7F51D9CEE77AA0FF0EAC0E /* PrimerTheme+TextStyles.swift in Sources */,
+				34B1BDB732AA0FBA0A382F5A5716B13A /* PrimerTheme+Views.swift in Sources */,
+				02D5D72DADD36B9E7B9B711782D2EB05 /* PrimerThemeData.swift in Sources */,
+				9FB133DB66E2E05AA546F05E394A013E /* PrimerThemeData+Deprecated.swift in Sources */,
+				C6EDF9FC1AD546C17CF6A57F696253A4 /* PrimerUniversalCheckoutViewController.swift in Sources */,
+				1B8D0C9AB9F3F5AD913BDD349604B181 /* PrimerVaultManagerViewController.swift in Sources */,
+				B5896BCBA9A5ADF2C2D27B2D7F933FF9 /* PrimerViewController.swift in Sources */,
+				B00A3BC7B2961B73F4622FF3622D5F14 /* PrimerViewExtensions.swift in Sources */,
+				8EADD751C3B60B216D41D7ED6CE2DC1B /* PrimerWebViewController.swift in Sources */,
+				72300FCB1AA00A5F3C9360C1E375DAD6 /* Promise.swift in Sources */,
+				8B37C8230BF913440D83B0F87F8A883A /* Queue.swift in Sources */,
+				648D6A0A9A3F0124BE0B517005CA3C89 /* race.swift in Sources */,
+				1A3E2F569E289C838A1E4A478266CC12 /* RateLimitedDispatcher.swift in Sources */,
+				38FC4A0980DD635E1B0F97771CD76A0A /* RateLimitedDispatcherBase.swift in Sources */,
+				F3D1303B0D3E99702095AEB4352C45DE /* RecoverWrappers.swift in Sources */,
+				DC8337DFD533BA0B71EE6E9435862CDD /* ReloadDelegate.swift in Sources */,
+				406951A93D3A1FECF7C06E6DB7040716 /* Resolver.swift in Sources */,
+				6BAD8E5D2813F6FD99C73D971679E138 /* ResumeHandlerProtocol.swift in Sources */,
+				0AF62BCB0D3D7DAC9CE63AC419F91BFD /* SequenceWrappers.swift in Sources */,
+				1995612B731FAE393B85795496E56298 /* StrictRateLimitedDispatcher.swift in Sources */,
+				1D5F7916D3723CA8D6ED1ADF183C5FBB /* StringExtension.swift in Sources */,
+				E337F68FA9F9F644DB668879879896B3 /* SuccessMessage.swift in Sources */,
+				D3A6B4456E447B5E3BE29CC5E06FF9A5 /* SuccessViewController.swift in Sources */,
+				0CDDAC765A5E7395052058841412EF06 /* Thenable.swift in Sources */,
+				BD4DD554E0136627B8F496923FCEED05 /* ThenableWrappers.swift in Sources */,
+				96F2340EDEE0E2C9E6A490B8895E3E51 /* Throwable.swift in Sources */,
+				116155D39133DD7370BC18E5B363B763 /* TokenizationService.swift in Sources */,
+				802C07C93B39B4368C10A8B7FC0CA409 /* UIColorExtension.swift in Sources */,
+				1244FC035494FF93A8FE35BBF68812F7 /* UIDeviceExtension.swift in Sources */,
+				7A759BE842EC56E81E77E71AEC12C6E0 /* URLExtension.swift in Sources */,
+				67680ACDAB38E7ECC7AAF5F99BC4661F /* URLSessionStack.swift in Sources */,
+				D3E16207CE6CE4D26D9A837781F086C2 /* UserDefaultsExtension.swift in Sources */,
+				AB6AF1AA32B80534F49015909221071F /* UXMode.swift in Sources */,
+				37BCAB4D6CB13E6665F550F322F5E492 /* Validation.swift in Sources */,
+				5D0264FB229E425C12E9EE311497B82F /* VaultCheckoutViewModel.swift in Sources */,
+				99315C0C33501ADA4D073C8A827BDF1F /* VaultPaymentMethodView.swift in Sources */,
+				18DF063E9947851B67B0D622F5704B75 /* VaultPaymentMethodViewController.swift in Sources */,
+				BE02F35411AD4207E2D8630893587D20 /* VaultPaymentMethodViewModel.swift in Sources */,
+				45DA9EBF84441FE7E262932B94C30B7F /* VaultService.swift in Sources */,
+				2872D397EE7651743BC46C9555986B07 /* WebViewUtil.swift in Sources */,
+				51DFB6C001DEBEC506A0799E91176210 /* when.swift in Sources */,
+				6E56C660168F6B3F77153E52587A8E3C /* WrapperProtocols.swift in Sources */,
+			);
+			runOnlyForDeploymentPostprocessing = 0;
+		};
+		3772C604A72E0D136D4922A675205FBB /* Sources */ = {
+			isa = PBXSourcesBuildPhase;
+			buildActionMask = 2147483647;
+			files = (
+			);
+			runOnlyForDeploymentPostprocessing = 0;
+		};
 		56F8E0C396EEBAF4EEB6D438222BB63E /* Sources */ = {
 			isa = PBXSourcesBuildPhase;
 			buildActionMask = 2147483647;
@@ -2494,398 +1626,6 @@
 			);
 			runOnlyForDeploymentPostprocessing = 0;
 		};
-		995F593A1A731165EFE203B610475E3D /* Sources */ = {
-			isa = PBXSourcesBuildPhase;
-			buildActionMask = 2147483647;
-			files = (
-			);
-			runOnlyForDeploymentPostprocessing = 0;
-		};
-		ACA6D4DB966309AA089482B021B4D95D /* Sources */ = {
-			isa = PBXSourcesBuildPhase;
-			buildActionMask = 2147483647;
-			files = (
-				978DE802E95FD7EC5ED9BF17768697F5 /* 3DS.swift in Sources */,
-				0999101A563DAA2A74F0889E882D2D2E /* 3DSService.swift in Sources */,
-				10FB3C7C35BB29B681923313E76A18BE /* 3DSService+Promises.swift in Sources */,
-				EA87606DC9C7DFBBA50FC8EAAA1F96A6 /* AdyenDotPay.swift in Sources */,
-				68163E6093FFA7B833F2F968F161162D /* after.swift in Sources */,
-				EDD35E6306F32469C2F7ABBD888D49B6 /* AlertController.swift in Sources */,
-				D9796A935C6D77105AEDDEECD3696DE3 /* AnyCodable.swift in Sources */,
-				57E2081E623D86E97A61AC7B9A58C335 /* AnyDecodable.swift in Sources */,
-				57CE57B16CB935DC9DF6050323E3B6F1 /* AnyEncodable.swift in Sources */,
-				53BA3AF19621BCAC1D681028EDA1143A /* Apaya.swift in Sources */,
-				263438BDE5E0C06254D28ECF9B74DBBC /* ApayaTokenizationViewModel.swift in Sources */,
-				4F3018698E865736EB3D82746C2DAD35 /* ApplePay.swift in Sources */,
-				B66181D988313F70394545CFCA9A27EC /* ApplePayTokenizationViewModel.swift in Sources */,
-				F6F14CE9FE2A8ECB00A7129FB4B155BC /* AppState.swift in Sources */,
-				F14131951695AA3242A41C973BB72D31 /* Bank.swift in Sources */,
-				92448D6EE52A8335CF086BFDB1406014 /* BankSelectorTokenizationViewModel.swift in Sources */,
-				D54F259F0C76A842289DDEAFB213F02D /* BankSelectorViewController.swift in Sources */,
-				3A0A89776F2A083479606C0DE0FA2D8E /* BankTableViewCell.swift in Sources */,
-				6BC8C160ED2CCCC281EF8EDF4F54863D /* Box.swift in Sources */,
-				10BCD77CD8BB4EE74C81C8FB69694340 /* BundleExtension.swift in Sources */,
-				91314924E2EF36507AF62B30E16D0BCB /* CancelContext.swift in Sources */,
-				02A4BCB19466D5F296D9B5B40C19C1FC /* Cancellable.swift in Sources */,
-				A707DC2E42BBAE44532318D15202CE11 /* CancellableCatchable.swift in Sources */,
-				6205546601B55B693E5E2323D533784E /* CancellablePromise.swift in Sources */,
-				AE84DA308DE575FB9FD2505EB6904594 /* CancellableThenable.swift in Sources */,
-				B452E4E0BAF014BD3E4E0172B0CA3EC7 /* CardButton.swift in Sources */,
-				7EDEFDE3590DAF0C03897058A9121A8C /* CardComponentsManager.swift in Sources */,
-				F6C5A9EF6A099B091DD622DB94F40E5E /* CardNetwork.swift in Sources */,
-				D26827F88C2BF0F795E390C3E3A9B422 /* CardScannerViewController.swift in Sources */,
-				43BD5F1D5D797CD5A6B223571C7CEF43 /* CardScannerViewController+SimpleScanDelegate.swift in Sources */,
-				866A772B735BC2F7EB20DC43306D81BA /* Catchable.swift in Sources */,
-				80B943E97A1145922A0F4C9AC30BC0F7 /* CatchWrappers.swift in Sources */,
-				8EBE8AE2CCE8D44E71A1BFD38FEF4717 /* CheckoutModule.swift in Sources */,
-				2503A641EE37ACC5AE9EC7E6613C48CD /* ClientSession.swift in Sources */,
-				F8784487B5226D22D2EADFA70A8453AD /* ClientToken.swift in Sources */,
-				C2775761FEC6A40B67210C311D805F01 /* ClientTokenService.swift in Sources */,
-				5C27510719A9910072EEE09987745546 /* Colors.swift in Sources */,
-				C6735D5620B2C87D06A4F3D1576222D3 /* ConcurrencyLimitedDispatcher.swift in Sources */,
-				9EEBBBD13CC703DA5A5C9AD71BE5DC79 /* Configuration.swift in Sources */,
-				353E7DE6A679DA8C46F3CAA3E9E7A48C /* Consolable.swift in Sources */,
-				51EF8DD551B6CF1431AEB30852EF77B9 /* Content.swift in Sources */,
-				0AD00FAF06755353C672BA255F71387D /* CoreDataDispatcher.swift in Sources */,
-				2F104E0418BD25611071C10F74EC2B34 /* CountryCode.swift in Sources */,
-				3037E1CD3AF2906A6A97EC80F69B0BA5 /* Currency.swift in Sources */,
-				D7CFBD4AFAA801D85933E193A6DFCDEB /* Customer.swift in Sources */,
-				3029BFC7279B71EFC87DAA809B4340F7 /* CustomStringConvertible.swift in Sources */,
-				9F6628E2CA8A1D1E9BFDCEB065D6489F /* DateExtension.swift in Sources */,
-				5D25F0E8D60F3C303F57DF7AC6CA6F8F /* DependencyInjection.swift in Sources */,
-				5E43FFF43B463E49AAC6825419CBBBA7 /* Dimensions.swift in Sources */,
-				3E2525750C4D08D5BC93AAC3CE013AA5 /* DirectDebitMandate.swift in Sources */,
-				B3BCA52237396FB0366BBC2761DD8270 /* DirectDebitService.swift in Sources */,
-				E0BA45558CEC7234497D11F317DF13BA /* Dispatcher.swift in Sources */,
-				E9153D47B0333A7188F1EAEEE9DD9CDE /* Endpoint.swift in Sources */,
-				46F74395EB132F07784E98FCAE39A629 /* EnsureWrappers.swift in Sources */,
-				C72C5E42A00387F062CB94B9AA8EC218 /* Error.swift in Sources */,
-				0B63C4CC5B464C7B05DE3061B185B34C /* ErrorHandler.swift in Sources */,
-				16801244FB9A2D1BB6449F49BBAF9ADE /* ErrorViewController.swift in Sources */,
-				D3301FDC9EFFD82488B7D5960B7EC618 /* ExternalPaymentMethodTokenizationViewModel.swift in Sources */,
-				5022EC1AB697E81FE524CDA1BA2F890A /* ExternalViewModel.swift in Sources */,
-				698400694A5DEC8921E737DC9D2E7059 /* FinallyWrappers.swift in Sources */,
-				1698C3467A3503AAB8CC1A9809717975 /* firstly.swift in Sources */,
-				E8BC0EA3E679C6FD14D47D09FDD3FC96 /* FormTextFieldType.swift in Sources */,
-				70026C78EB1220DDD529B755E082151F /* FormTokenizationViewModel.swift in Sources */,
-				69FC5E23711E778C72290FD5C1C49426 /* FormType.swift in Sources */,
-				FC36A60C7585E379ADACC796FA6BB0D2 /* Guarantee.swift in Sources */,
-				B08A98C896C1DE5B052850AD0483983D /* GuaranteeWrappers.swift in Sources */,
-				611D21054BFD3F8C2CA0538F4213FEB8 /* hang.swift in Sources */,
-				1F0C1078C792666EA71AF84D60421712 /* ImageName.swift in Sources */,
-				CF017AF48A4ABD408E2C7C7131120E7F /* IntExtension.swift in Sources */,
-				5CA878C31F49F4F05304752436916366 /* JSONParser.swift in Sources */,
-				4F83B923AC458FE62DA74F72C6DF7927 /* Klarna.swift in Sources */,
-				0C77127A2FF1EA5411BC11B0F0A0E1F5 /* KlarnaTokenizationViewModel.swift in Sources */,
-				716200DEB6FB65FE727BBB3D95CA525F /* LogEvent.swift in Sources */,
-				65D7CC2097E9B140D4182894EF05A21E /* Logger.swift in Sources */,
-				6D8E550C84A9E33F25DC29269CDDFA9E /* Mask.swift in Sources */,
-				0186AF5E470FE275AC4FB3D8FC4F44A4 /* NetworkService.swift in Sources */,
-				F142320F99712196ABCE3BEC24B86FFD /* Optional+Extensions.swift in Sources */,
-				EDA2EE8553E628E7C4790DFF4226EC8E /* OrderItem.swift in Sources */,
-				8BB9BD57BC57E1A91E00A36DBA3E4151 /* Parser.swift in Sources */,
-				6B9251240D26169AAAA36AB32218C169 /* PaymentMethodComponent.swift in Sources */,
-				27AFEE600343287B7305E8669F103B7B /* PaymentMethodConfig.swift in Sources */,
-				975CE4C566DF267AFBB2809DEEB339DF /* PaymentMethodConfigService.swift in Sources */,
-				DFF15DAA6DCCF0A272014BF8F0395DB8 /* PaymentMethodsGroupView.swift in Sources */,
-				56B5FAEBFDFEF5259833F577A682BF16 /* PaymentMethodToken.swift in Sources */,
-				7F6A04C6B7E4F48A651BCA41FF6515DA /* PaymentMethodTokenizationRequest.swift in Sources */,
-				7EBA01D766967B69338D1FE7C97BF324 /* PaymentMethodTokenizationViewModel.swift in Sources */,
-				8A878A4D8C6118F5DA0372CA65E6D548 /* PaymentResponse.swift in Sources */,
-				7C3C4E824516EA363DC98365A2D5A71D /* PayPal.swift in Sources */,
-				173FE21F501775E72CECA36BF0C221F6 /* PayPalService.swift in Sources */,
-				45FB79B962EEF61D929ADBCCA75989AA /* PayPalTokenizationViewModel.swift in Sources */,
-				BD3B28DBE0AB610E5F680F0B6A58257E /* PresentationController.swift in Sources */,
-				4484AC37A75142987BB057347371BCD3 /* Primer.swift in Sources */,
-				058DD02A3E30F19E6550F8A1FB477EA3 /* PrimerAPI.swift in Sources */,
-				F7CCF57DE12F17D2C319CF37D97225E8 /* PrimerAPIClient.swift in Sources */,
-				065037C16C46CEEA026912097F945921 /* PrimerAPIClient+3DS.swift in Sources */,
-				06FB08F89ADA3A4C6B8B0E73C88401EA /* PrimerAPIClient+Promises.swift in Sources */,
-				AD09152BF84E0ACDC2EBC713ADF81AC4 /* PrimerButton.swift in Sources */,
-				C83CC55ADAE71D8763A56C0AD2F96F9D /* PrimerCardFormViewController.swift in Sources */,
-				34E024F6801AAE10D50D17D4BF8AAA9D /* PrimerCardholderNameFieldView.swift in Sources */,
-				90C36ABBE06B588897B7BA422EDEB9DD /* PrimerCardNumberFieldView.swift in Sources */,
-				BAA6855E4BEB69BB68D92898302670D5 /* PrimerContainerViewController.swift in Sources */,
-				BC26175BE2694071C29F5453D6976E70 /* PrimerContent.swift in Sources */,
-				C1B83D3190D9F0FB87EC121F873A5D8F /* PrimerCustomStyleTextField.swift in Sources */,
-				ACC66D2348F5B24577768436493FDB43 /* PrimerCVVFieldView.swift in Sources */,
-				5D669A43F218D4F245913C3B1580BD84 /* PrimerDelegate.swift in Sources */,
-				66512781B2CBB7EC47F4601C5271FAE2 /* PrimerError.swift in Sources */,
-				04FC7B82301E57C81C8324D56A52E064 /* PrimerExpiryDateFieldView.swift in Sources */,
-				22EBBA78CA437D723A37761499C56470 /* PrimerFlowEnums.swift in Sources */,
-				45569FFA4A5750ED9E4E1D89D13BB425 /* PrimerFormViewController.swift in Sources */,
-				9C0F75B903731DDA3EB41AE16E09EA70 /* PrimerGenericTextFieldView.swift in Sources */,
-				B45092C027C4FEC8982EC64D817CA17A /* PrimerImage.swift in Sources */,
-				398B2785219B448538FCD02EAC92AE28 /* PrimerInputViewController.swift in Sources */,
-				F3183E368CF2ABDD38834193B8B8B971 /* PrimerLoadingViewController.swift in Sources */,
-				1C3177D01CF8FE76461E9C743DB3C0DC /* PrimerNavigationBar.swift in Sources */,
-				15659C95905139A52866C41494E6A375 /* PrimerNavigationController.swift in Sources */,
-				8D1489316ABA0905FF60B1A53EEC5F78 /* PrimerNibView.swift in Sources */,
-				D37D94FCF71002FE16D149A8C88648CF /* PrimerRootViewController.swift in Sources */,
-				B3C958EE7C8CC585BCF3E336A7CFCC7D /* PrimerScrollView.swift in Sources */,
-				42AC464A1D21292B63941D924AC6922B /* PrimerSDK-dummy.m in Sources */,
-				F2F511761550326EB85CFA5E079CFA78 /* PrimerSearchTextField.swift in Sources */,
-				BF1C0B52D404639D0C72186DD8F6FC60 /* PrimerSettings.swift in Sources */,
-				95D22035A75E8833E262F715AD74B8E3 /* PrimerTableViewCell.swift in Sources */,
-				634B33985EFF8B22A9B09DC32BE165AF /* PrimerTextField.swift in Sources */,
-				808775883571E0A6601BF41217086054 /* PrimerTextFieldView.swift in Sources */,
-				29371D09A1A8944920C60F94EA2A8204 /* PrimerTheme.swift in Sources */,
-				D54CC6F58D8D2409E31771289C8DF482 /* PrimerTheme+Borders.swift in Sources */,
-				D5D0682D304BFDC4428C36CE20333E2E /* PrimerTheme+Buttons.swift in Sources */,
-				C65C14C2215B231317263DA48DB24368 /* PrimerTheme+Colors.swift in Sources */,
-				781DCA6D2D1F9F06C1E51A415B98F757 /* PrimerTheme+Inputs.swift in Sources */,
-				1C750F17E2F444F4D83688C65ED8D5EB /* PrimerTheme+TextStyles.swift in Sources */,
-				9E3235464582DFD73AAB5F2CDDF868E7 /* PrimerTheme+Views.swift in Sources */,
-				5365BD7629079ED62C4141690FD25978 /* PrimerThemeData.swift in Sources */,
-				535CF325D4BF72C271480CD4C6362CD2 /* PrimerThemeData+Deprecated.swift in Sources */,
-				CEFD83A83D478AB1963BD2930926F76E /* PrimerUniversalCheckoutViewController.swift in Sources */,
-				91CBF4247CFC60F306C0144033CB1B66 /* PrimerVaultManagerViewController.swift in Sources */,
-				57D5A0C90242C0525583D6EFAA5ADC09 /* PrimerViewController.swift in Sources */,
-				3B9469D814980BBD4754C6526D3D608F /* PrimerViewExtensions.swift in Sources */,
-				555B2C7E0D1443252244706F19C0D9D1 /* PrimerWebViewController.swift in Sources */,
-				DAC02182B4D43DF38E3A719E7B68AF4A /* PrimerZipCodeFieldView.swift in Sources */,
-				CF2660C8DC620EE01305786DF76FFA06 /* Promise.swift in Sources */,
-				D3C76E88E36872FB717B9C204B72C4DF /* Queue.swift in Sources */,
-				F5DCDAB8149F51C97D486AB34FCC44DB /* race.swift in Sources */,
-				06275613F4EEAC8B4CF49F38C02B435F /* RateLimitedDispatcher.swift in Sources */,
-				7E5CA63265321683AC04E4FE2F25563D /* RateLimitedDispatcherBase.swift in Sources */,
-				E74C4DD673ED6F6780115E54279075CB /* RecoverWrappers.swift in Sources */,
-				6FD10192FD3593CE05046FC4147157AB /* ReloadDelegate.swift in Sources */,
-				AF272182D1E95C0FA18A53D087687FF1 /* Resolver.swift in Sources */,
-				684701973282337D652CB319088AB59D /* ResumeHandlerProtocol.swift in Sources */,
-				FAF13B88D3522E6FA82186E575B42348 /* SequenceWrappers.swift in Sources */,
-				0848A0F59D46AD1F5BCC4EA8C9CBB3AA /* StrictRateLimitedDispatcher.swift in Sources */,
-				243C1C96E052896359662E23E5D78CAB /* StringExtension.swift in Sources */,
-				4950547513B3C7DD7A556ACF22CE1455 /* SuccessMessage.swift in Sources */,
-				E8F4F59B50876990476145BF67E57985 /* SuccessViewController.swift in Sources */,
-				E0381AD1FF8F432D504B2333979B7723 /* Thenable.swift in Sources */,
-				A7FB511661C3644EE2C44B47DC172B4A /* ThenableWrappers.swift in Sources */,
-				70B5B995B399533316BDC3BD42A97CD7 /* Throwable.swift in Sources */,
-				8BBB896AE4CC38E113807A9EA7CD95AD /* TokenizationService.swift in Sources */,
-				4C195B2EAF9ECDA01A2791220489A646 /* UIColorExtension.swift in Sources */,
-				F435C86E2E5FCC5523D2BCF0D95BA67C /* UIDeviceExtension.swift in Sources */,
-				39D47B7FC720187B0BD729BE7B1AD9BD /* URLExtension.swift in Sources */,
-				0F8AB515A509AEEC731A5626F284CF82 /* URLSessionStack.swift in Sources */,
-				CEF3D222A534818395CB9B07B1594D9A /* UserDefaultsExtension.swift in Sources */,
-				3FF1ABD1513808AFFB015C1F4AC05240 /* UXMode.swift in Sources */,
-				72DB22DE5706E9A0E0C8E0BAA0E45B6B /* Validation.swift in Sources */,
-				22D4064B890D3815A37888731BDC3673 /* VaultCheckoutViewModel.swift in Sources */,
-				92A6A4BCFC1CEC3DFFB3ECC3BB23A0A3 /* VaultPaymentMethodView.swift in Sources */,
-				21DF092518F7DC492BF42A1AB5885D4B /* VaultPaymentMethodViewController.swift in Sources */,
-				AD947425BF6612BB5DA46905FD91E8B5 /* VaultPaymentMethodViewModel.swift in Sources */,
-				2AB9CECF3DC11B5D93C45BE6C25C015B /* VaultService.swift in Sources */,
-				29047E6B0E834EAABCD6D3332F27DB78 /* WebViewUtil.swift in Sources */,
-				7E04AD85D4C631261D057FE3FCF4B2D8 /* when.swift in Sources */,
-				AFBB1CBEB0F43F2B268CECA9478D9464 /* WrapperProtocols.swift in Sources */,
-				F51B388F4781C482A92236853D29EF0C /* ZipCode.swift in Sources */,
-=======
-		2505F3D48ECBED9419CB68714F2A2C05 /* Sources */ = {
-			isa = PBXSourcesBuildPhase;
-			buildActionMask = 2147483647;
-			files = (
-				438C192E8633D5F444A2D5838E09B667 /* 3DS.swift in Sources */,
-				2312AE80300B6D189306EE5547D8537B /* 3DSService.swift in Sources */,
-				5C7C7633A141B306722B712C1D238A4D /* 3DSService+Promises.swift in Sources */,
-				C22877BE462BE9353DD6348F204EC637 /* AdyenDotPay.swift in Sources */,
-				F4C95F06E0F2C61712735027EB176C6D /* AES256.swift in Sources */,
-				F63471E6199BFCF22FD4DF8A786857AE /* after.swift in Sources */,
-				43BDA4BA1BF8DA52B74DED2F3867AEBB /* AlertController.swift in Sources */,
-				A5E6B0D85394C5D069E1FE8241F41945 /* Analytics.swift in Sources */,
-				6506012213D016F40DB876B762BDC9DF /* AnalyticsEvent.swift in Sources */,
-				9F9DD2459237E78CAB66CD58AAAE663E /* AnalyticsService.swift in Sources */,
-				4F84FEB6EC561FA01A526963EFF066FC /* AnyCodable.swift in Sources */,
-				2DDDC10250C2D813A1D2F849A5C89451 /* AnyDecodable.swift in Sources */,
-				0910DD120D5D7E24122DF594653B43C0 /* AnyEncodable.swift in Sources */,
-				EAA8DB5DA139CD4D40DF2D6681F60A4C /* Apaya.swift in Sources */,
-				F95B3A0CCE0ABD4D45DFA58F8DB01822 /* ApayaTokenizationViewModel.swift in Sources */,
-				4EF5664A77DB5B01CCB0687D86233943 /* ApplePay.swift in Sources */,
-				26D29CD4D7C30C9E149DE06B88CEA31B /* ApplePayTokenizationViewModel.swift in Sources */,
-				E40E00EC08E65ED801AC49F50CE3DE9F /* AppState.swift in Sources */,
-				14308EB9087C83B7E13D72799C6E842F /* ArrayExtension.swift in Sources */,
-				FF0C32D103A4FE0DAA2251CE31F58184 /* Bank.swift in Sources */,
-				36258B412EC38CC16D86F1904BC13CA1 /* BankSelectorTokenizationViewModel.swift in Sources */,
-				DFFDB50CD3A1F70631D6904039D4ECC7 /* BankSelectorViewController.swift in Sources */,
-				24C0FB390747F3770E3F096CF250682F /* BankTableViewCell.swift in Sources */,
-				31D5116A4046FAAA5FB67341613BEAAA /* Box.swift in Sources */,
-				05E5E9E006E7EFF9CAAEF4028FDC473E /* BundleExtension.swift in Sources */,
-				C0919A069B042DEE1891E325096B5BCA /* CancelContext.swift in Sources */,
-				8A3432B21ECCEAA034B152F5104CA4FF /* Cancellable.swift in Sources */,
-				407C2D18D7726D8E575CB16AE2563C5E /* CancellableCatchable.swift in Sources */,
-				6306C6CE63E146D20AE305EB590255CC /* CancellablePromise.swift in Sources */,
-				6C56FCB9860BBEAB124E21A184FDCF91 /* CancellableThenable.swift in Sources */,
-				E43442C64CD24EE8ED8CE892042DF573 /* CardButton.swift in Sources */,
-				27DCA3956F6F28E9F19E41512EB021CD /* CardComponentsManager.swift in Sources */,
-				257DE98EB054C18D80826A2274F270C8 /* CardNetwork.swift in Sources */,
-				6C136044DFEEA0386779F7B2C2ED127E /* CardScannerViewController.swift in Sources */,
-				195F0ACBCBB0F101B27BB238EEB7CAA6 /* CardScannerViewController+SimpleScanDelegate.swift in Sources */,
-				2A64F823F5755E4CDC57ED28B2D7FB11 /* Catchable.swift in Sources */,
-				2426408E7EE5062C376FE042F609E7E2 /* CatchWrappers.swift in Sources */,
-				9F8D45A5EF8B4430938130C4C167A4B9 /* CheckoutModule.swift in Sources */,
-				37FBC70B88681138CF6F1499F9F5D951 /* ClientSession.swift in Sources */,
-				346FB0BD200E57FFC484A37478BD342E /* ClientToken.swift in Sources */,
-				9ACD9567179F307061120A292AD4BF26 /* ClientTokenService.swift in Sources */,
-				26B3D6612639C9750F085D3D993C895C /* Colors.swift in Sources */,
-				CC34BE01A72740345629DA4DC2CBA758 /* ConcurrencyLimitedDispatcher.swift in Sources */,
-				EBCCE93E7C3BDA83348B665B486C322F /* Configuration.swift in Sources */,
-				A20C18BE880A0881B7E3FE6F4FD35D8B /* Connectivity.swift in Sources */,
-				2CA449F350F199AA2636637D819E78D5 /* Consolable.swift in Sources */,
-				1BDB7F175ADF941222FD7C391F197202 /* Content.swift in Sources */,
-				D09B99095C463B6171BD0B28F8238D32 /* CoreDataDispatcher.swift in Sources */,
-				DBF016F6D92AA16969D44413BF3E090B /* CountryCode.swift in Sources */,
-				7B6D926F0014AFBCCCCB30AF0CFD1BDD /* Currency.swift in Sources */,
-				04327A405108DF0128764CAEC2A74AE9 /* Customer.swift in Sources */,
-				C43EFD0A55A3657522CFA7E7D63BF637 /* CustomStringConvertible.swift in Sources */,
-				2E01F380A0482A8511FAA39B8072BAE4 /* DataExtension.swift in Sources */,
-				AD3C6EE8CCB3C310D4F19ED36AC53BE0 /* DateExtension.swift in Sources */,
-				743AC2F7CA3E4D0EF2CA5D4CCD635BEA /* DependencyInjection.swift in Sources */,
-				3063A9A6195A07A1A18E6B0A6DD3AFB2 /* Device.swift in Sources */,
-				ED21C6556957CBA6437727DB0352FB0E /* Dimensions.swift in Sources */,
-				50498FDA8CFA84D5D480A5B4A6248F9A /* DirectDebitMandate.swift in Sources */,
-				4CE2563C002F55EA80130BCAB5F11DA7 /* DirectDebitService.swift in Sources */,
-				E241657915FDC44DA90CBF40E418F416 /* Dispatcher.swift in Sources */,
-				1C91330542F4B7D619275558ED46DCFE /* Endpoint.swift in Sources */,
-				01399726C0B00200BB90E051E775A739 /* EnsureWrappers.swift in Sources */,
-				BD49A7EA7F5187DB01472560A5CE2C6C /* Error.swift in Sources */,
-				51A0146FB92F1CD5145907D6FA8E4B1F /* ErrorHandler.swift in Sources */,
-				7C3B4B1007A8281E1139A4B43F4D5B90 /* ErrorViewController.swift in Sources */,
-				02240E87720416A1EE84D62240CF11C6 /* ExternalPaymentMethodTokenizationViewModel.swift in Sources */,
-				AD498D388C7826BD9DCBD13C5130F21A /* ExternalViewModel.swift in Sources */,
-				BD4E76FC3CA6AC76E1F3194277001DEB /* FinallyWrappers.swift in Sources */,
-				FB5603C43373474BE14B3B48445A536C /* firstly.swift in Sources */,
-				06F61B895C4FB0972F707B64F0583C8E /* FormTextFieldType.swift in Sources */,
-				3B3A7AEF69DEF87DEE0451828D33937D /* FormTokenizationViewModel.swift in Sources */,
-				FBC595729B3C1DF60510312D5A47EC05 /* FormType.swift in Sources */,
-				B9CAEAA9DDC4C0CC48A2D7A6698B0D10 /* Guarantee.swift in Sources */,
-				1BD5F3E40CC4398E02750E1D7AF738BA /* GuaranteeWrappers.swift in Sources */,
-				28A8AEB8AE0435AC3B6378E5C6EC99F3 /* hang.swift in Sources */,
-				25D3BFC008B4D173241BEC66F07DADC1 /* ImageName.swift in Sources */,
-				A195E15D1F515027BAC83A5E9CF68ADF /* IntExtension.swift in Sources */,
-				CB0E09971B0D3D5424E181278188C179 /* JSONParser.swift in Sources */,
-				340C7DC59FE70515DABEB617F41ECF5F /* Keychain.swift in Sources */,
-				2FDEDFF9611AAE28FA1406B462B831B1 /* Klarna.swift in Sources */,
-				3C40837D8BF0813B4D64BF690EF9D706 /* KlarnaTokenizationViewModel.swift in Sources */,
-				2BC91F41160D3A8A19DC6C96D288D341 /* LogEvent.swift in Sources */,
-				C77ED5BBCA2645D4D5DFEF56A2C02906 /* Logger.swift in Sources */,
-				24FA7657836DADF807F738BDAFBA0F73 /* Mask.swift in Sources */,
-				85712C41C42C84D0C212B87540F8B38E /* MockPrimerAPIClient.swift in Sources */,
-				71387FDEB510226D9C2812EEE511184C /* NetworkService.swift in Sources */,
-				75664A103CE72D2978BD4853D154BE81 /* Optional+Extensions.swift in Sources */,
-				8198AD62806F7256B877345CF917C95B /* OrderItem.swift in Sources */,
-				9DDC8244EE0C3FA44862BC4BDD68B839 /* Parser.swift in Sources */,
-				49197268ABB8715157280D3A33BF95D1 /* PaymentMethodComponent.swift in Sources */,
-				81E664414A53A1D49990972DF09BC62C /* PaymentMethodConfigService.swift in Sources */,
-				85F3676D7C696145CAAF3C636C63189B /* PaymentMethodConfiguration.swift in Sources */,
-				42249D44FB3ED4D4586F20D98AB8B3FD /* PaymentMethodConfigurationOptions.swift in Sources */,
-				975A7C1F4770B25116C587F108D1C3AD /* PaymentMethodConfigurationType.swift in Sources */,
-				5FD5CDFD85CDADCE9C3A55A51362EA2F /* PaymentMethodsGroupView.swift in Sources */,
-				5EB66794A1212CBF5DD13150CFF4654C /* PaymentMethodToken.swift in Sources */,
-				F615502CD689EB1610C6162FB47F990E /* PaymentMethodTokenizationRequest.swift in Sources */,
-				EF94317F3BB388A72C9C711DD4C45D77 /* PaymentMethodTokenizationViewModel.swift in Sources */,
-				ABE9AAF6CDDA1A55CF1DDDD8923F9F6F /* PaymentResponse.swift in Sources */,
-				C84751963E84C36043D1BD63AD70A30F /* PayPal.swift in Sources */,
-				A75EFE92CE47331233F8F460DC7B772F /* PayPalService.swift in Sources */,
-				83C74E46ECA0BDD26C595F3198391E32 /* PayPalTokenizationViewModel.swift in Sources */,
-				D238F030FD986D71AFB84D0883FE871A /* PostalCode.swift in Sources */,
-				E1CE9B507362761232D1858873B4CADD /* PresentationController.swift in Sources */,
-				0447071301510CD7E5C4361C320093B3 /* Primer.swift in Sources */,
-				6E127D744437C88E209C3B4EE380BD50 /* PrimerAPI.swift in Sources */,
-				BBF87ACD2788D6599E049AE00EF20271 /* PrimerAPIClient.swift in Sources */,
-				B91047B732C5B36FA8E10E95BB538DD8 /* PrimerAPIClient+3DS.swift in Sources */,
-				5C93106218FCF5D1D7C992123A6B74A5 /* PrimerAPIClient+Promises.swift in Sources */,
-				98A6544B5550B7CF6F6C69F41EA96B27 /* PrimerButton.swift in Sources */,
-				08B6CFA3EF66F9F7331B70D16D1A70B6 /* PrimerCardFormViewController.swift in Sources */,
-				B41EAA0A5CF6C527BF8C23370E91739B /* PrimerCardholderNameFieldView.swift in Sources */,
-				92603FCA0C6B7FB3F3BF8B02134A9A24 /* PrimerCardNumberFieldView.swift in Sources */,
-				4E68CB5ABE7C88E8AD2FC386C2FCF917 /* PrimerConfiguration.swift in Sources */,
-				C1C349E631FA1CC25F6E3E7BE443DC7E /* PrimerContainerViewController.swift in Sources */,
-				94A59C2B91DCAB528F5528E0AEC6443F /* PrimerContent.swift in Sources */,
-				00801DBFDE93144A058ED25461B2C41F /* PrimerCustomStyleTextField.swift in Sources */,
-				1A65DC18FBE199DF2B9F2AD3B098A2AF /* PrimerCVVFieldView.swift in Sources */,
-				7992344C33AB1AAE0AA3467C1429CD48 /* PrimerDelegate.swift in Sources */,
-				3713DDBF06454CF30A619B031EB89535 /* PrimerError.swift in Sources */,
-				7E420FEEB87D6D428DB0DCC7D7F7368F /* PrimerExpiryDateFieldView.swift in Sources */,
-				849F3C36632763BA633A2D1593390712 /* PrimerFlowEnums.swift in Sources */,
-				A3A9E6090D7FF85C02807D7D54113211 /* PrimerFormViewController.swift in Sources */,
-				C9351ABD2F58FD84AC95C1F272BFC686 /* PrimerImage.swift in Sources */,
-				7799C75BE8590E7F3E9F974FA437CA74 /* PrimerLoadingViewController.swift in Sources */,
-				3BC0EA2A642F692DE5F9FF147407548C /* PrimerNavigationBar.swift in Sources */,
-				940FBE7CBD19364251558A77CF762977 /* PrimerNavigationController.swift in Sources */,
-				B5FB87D2781F3838106A243F53D900E9 /* PrimerNibView.swift in Sources */,
-				B4C094A1326CB392B8681824E7297A45 /* PrimerPostalCodeFieldView.swift in Sources */,
-				4C375D872148107B55A6E35675E5C5E9 /* PrimerRootViewController.swift in Sources */,
-				F5873A3BCB1233411B636B3E25E99927 /* PrimerScrollView.swift in Sources */,
-				936B9C09A43EF06F0AF6B97232169301 /* PrimerSDK-dummy.m in Sources */,
-				89AC49C657D721809B04E4E77211C31B /* PrimerSearchTextField.swift in Sources */,
-				EB2D1817DDDACB4B7382BA7649DBEB69 /* PrimerSettings.swift in Sources */,
-				2677239D803D86326BB6970171A10C07 /* PrimerTableViewCell.swift in Sources */,
-				13C8FB9EDBC2209A01B42A08E5DF9EA0 /* PrimerTextField.swift in Sources */,
-				EC35B1D620DB8A3C2A4AED0FD087B17B /* PrimerTextFieldView.swift in Sources */,
-				3B804A37A48AAEF66957C82C1249EE6D /* PrimerTheme.swift in Sources */,
-				EA3A1BE3DCBBEE52CAD32EEF5D886A59 /* PrimerTheme+Borders.swift in Sources */,
-				4CBF9461015D15E272D0080B9E343E82 /* PrimerTheme+Buttons.swift in Sources */,
-				9380955B2A9517B0965D506D7AED2D9A /* PrimerTheme+Colors.swift in Sources */,
-				3DE7767869FB396ECDC1FB33AEE8CB4F /* PrimerTheme+Inputs.swift in Sources */,
-				8B2D4600A58471B6099B8683B8FB7DA1 /* PrimerTheme+TextStyles.swift in Sources */,
-				45F43C2A91CC017D83A3CBF5C1C82C3E /* PrimerTheme+Views.swift in Sources */,
-				9AE26D390050424610A8358EC044E38C /* PrimerThemeData.swift in Sources */,
-				6B2B457C0F22A7E4595ED371391C81EB /* PrimerThemeData+Deprecated.swift in Sources */,
-				B6A68203C76448B8DE96CD5BFBCC0513 /* PrimerUniversalCheckoutViewController.swift in Sources */,
-				2CB120285DD1D1795673EFB6A567619E /* PrimerVaultManagerViewController.swift in Sources */,
-				A022D48FDD4BA5683E26C06D3CE7D0F3 /* PrimerViewController.swift in Sources */,
-				54599C5BF077D956BD6CB58E288AF8BA /* PrimerViewExtensions.swift in Sources */,
-				8A83BA4B5D9BDCB90C1AB03D7B50883D /* PrimerWebViewController.swift in Sources */,
-				CDBBB211EAC42D409122B3BC1FE337E5 /* Promise.swift in Sources */,
-				D452B46F8F419C81B8D2B9A6B1CE5662 /* Queue.swift in Sources */,
-				572D436FE6B6D15D1DE63650AD6AEBBB /* race.swift in Sources */,
-				D4BBEFCB1D420266DBB19193D34B0A8C /* RateLimitedDispatcher.swift in Sources */,
-				CAD75C439B259F3A54A965B94EEC2D6D /* RateLimitedDispatcherBase.swift in Sources */,
-				C8E970EB6BCD954EC224A5150F6FB669 /* RecoverWrappers.swift in Sources */,
-				7B46FD599E85A0613CAE436EADCDBFC2 /* ReloadDelegate.swift in Sources */,
-				BD9070DD392FFE90C0EBC13298F562D8 /* Resolver.swift in Sources */,
-				F00A51BA6698503E1C1CCAFCAECCED7D /* ResumeHandlerProtocol.swift in Sources */,
-				EB97BA2C6C639A01E7AA42A1399084A6 /* SequenceWrappers.swift in Sources */,
-				08C179285C78FD97F52C3C2E3041BDAA /* StrictRateLimitedDispatcher.swift in Sources */,
-				6237B87B718346B3B4105097191AECDE /* StringExtension.swift in Sources */,
-				2F3CDB2C690ED09734C8A59BD75C1C05 /* SuccessMessage.swift in Sources */,
-				69A12AFE71607D9B45DDBEC192448FFE /* SuccessViewController.swift in Sources */,
-				17AAA01A3CF6A593DAEF697C8C415A4E /* Thenable.swift in Sources */,
-				2AF496114C7FFC4C1805736D3E472109 /* ThenableWrappers.swift in Sources */,
-				30953DCB6F6022D4642B59BB7FCB5AD8 /* Throwable.swift in Sources */,
-				1DF4CAC910414522294F13AEB2394F88 /* TokenizationService.swift in Sources */,
-				5FC704DBD6B91F2B700DA330D67669FB /* UIColorExtension.swift in Sources */,
-				3CC10723222BCEB8AE5D0D68EEAF0012 /* UIDeviceExtension.swift in Sources */,
-				D122F0CF2E044D7BBCBD3BA9EB776E24 /* URLExtension.swift in Sources */,
-				5D3F95BA5B85334F80CE691FC1DF94CE /* URLSessionStack.swift in Sources */,
-				BE02D04985DEE64568140BBD46CD042B /* UserDefaultsExtension.swift in Sources */,
-				68691A7293C773E41DF85A1E17D161C6 /* UXMode.swift in Sources */,
-				F5D9C9FEC39114E35EEA4F6034DEA8B3 /* Validation.swift in Sources */,
-				1AFF7DA16826A97CEC863872E68C72F7 /* VaultCheckoutViewModel.swift in Sources */,
-				F3B5C10053E5D3EA99C49F9917732B70 /* VaultPaymentMethodView.swift in Sources */,
-				7D9339EAB0D4C1D759B754E3FF4B4449 /* VaultPaymentMethodViewController.swift in Sources */,
-				08F236794288DEDEB2738E3A5F86A8A0 /* VaultPaymentMethodViewModel.swift in Sources */,
-				5CAC15738CE4347ED2AA03CDEDCEB1FB /* VaultService.swift in Sources */,
-				93F76F8983AC8D290195B6C4017D3927 /* WebViewUtil.swift in Sources */,
-				E651F86BCC807C5B4F9253645042DC63 /* when.swift in Sources */,
-				D4D84A5B3183F5800A5B5DC2FFAB6ECB /* WrapperProtocols.swift in Sources */,
-			);
-			runOnlyForDeploymentPostprocessing = 0;
-		};
-		56F8E0C396EEBAF4EEB6D438222BB63E /* Sources */ = {
-			isa = PBXSourcesBuildPhase;
-			buildActionMask = 2147483647;
-			files = (
-				F6FCEA41B7D4A17FD20C345E86296343 /* Pods-PrimerSDK_Example-dummy.m in Sources */,
-			);
-			runOnlyForDeploymentPostprocessing = 0;
-		};
-		ABB9FCB649F7601F0D01298F2497AD05 /* Sources */ = {
-			isa = PBXSourcesBuildPhase;
-			buildActionMask = 2147483647;
-			files = (
->>>>>>> b86a54eb
-			);
-			runOnlyForDeploymentPostprocessing = 0;
-		};
 		D7C2CEDEBF3FC1225AF6969DD411A08B /* Sources */ = {
 			isa = PBXSourcesBuildPhase;
 			buildActionMask = 2147483647;
@@ -2897,43 +1637,23 @@
 /* End PBXSourcesBuildPhase section */
 
 /* Begin PBXTargetDependency section */
-<<<<<<< HEAD
-		7553659425B3BF2AF729222667CBEED7 /* PBXTargetDependency */ = {
+		3B7C5B2A71CEE4A7B99DCD4B9FF9A4EA /* PBXTargetDependency */ = {
+			isa = PBXTargetDependency;
+			name = "Pods-PrimerSDK_Example";
+			target = 6C144A762E9B598392AFFEC8F873746A /* Pods-PrimerSDK_Example */;
+			targetProxy = D9F23B7411D13440D325C8A7E10E651C /* PBXContainerItemProxy */;
+		};
+		3BF12C46EDADC71E395BA395166E11BD /* PBXTargetDependency */ = {
+			isa = PBXTargetDependency;
+			name = "PrimerSDK-PrimerResources";
+			target = 6E6525C7043FBA7BB34A249010AF5593 /* PrimerSDK-PrimerResources */;
+			targetProxy = 9352D01081F9FBA94D289C7D3B4A984B /* PBXContainerItemProxy */;
+		};
+		88C46AFA105CAE25D931BAC08E238430 /* PBXTargetDependency */ = {
 			isa = PBXTargetDependency;
 			name = PrimerSDK;
 			target = F3BE9108C53B53949406218CEA55E0B2 /* PrimerSDK */;
-			targetProxy = 8A6977CB4F5B8E4ECE1879E348979E5C /* PBXContainerItemProxy */;
-		};
-		8055275F22CC807670C6BE491C4472F9 /* PBXTargetDependency */ = {
-			isa = PBXTargetDependency;
-			name = "Pods-PrimerSDK_Example";
-			target = 6C144A762E9B598392AFFEC8F873746A /* Pods-PrimerSDK_Example */;
-			targetProxy = 487688EC5247CCD57D32D9A2258A5884 /* PBXContainerItemProxy */;
-		};
-		B4553C08AF5D2074510AD449B26C861D /* PBXTargetDependency */ = {
-			isa = PBXTargetDependency;
-			name = "PrimerSDK-PrimerResources";
-			target = 6E6525C7043FBA7BB34A249010AF5593 /* PrimerSDK-PrimerResources */;
-			targetProxy = BAB05BF014C8702AD9D835C189914008 /* PBXContainerItemProxy */;
-=======
-		B8E158936A6E5F9C88F001AC063F9F23 /* PBXTargetDependency */ = {
-			isa = PBXTargetDependency;
-			name = "PrimerSDK-PrimerResources";
-			target = 6E6525C7043FBA7BB34A249010AF5593 /* PrimerSDK-PrimerResources */;
-			targetProxy = AC43EBD60FB06E5E7E7800F22915315C /* PBXContainerItemProxy */;
-		};
-		E927A20D610C58DD77A6DF0F65BE95EF /* PBXTargetDependency */ = {
-			isa = PBXTargetDependency;
-			name = PrimerSDK;
-			target = F3BE9108C53B53949406218CEA55E0B2 /* PrimerSDK */;
-			targetProxy = 47C04320BADC1A8E7AF773D0E986C642 /* PBXContainerItemProxy */;
-		};
-		F333AD4599F581F5723CB4F3EF03B1D5 /* PBXTargetDependency */ = {
-			isa = PBXTargetDependency;
-			name = "Pods-PrimerSDK_Example";
-			target = 6C144A762E9B598392AFFEC8F873746A /* Pods-PrimerSDK_Example */;
-			targetProxy = 306A44839CFE7CF244DBD09B8354C5C6 /* PBXContainerItemProxy */;
->>>>>>> b86a54eb
+			targetProxy = 1F8E26B23266F663ECD957961791ED0A /* PBXContainerItemProxy */;
 		};
 /* End PBXTargetDependency section */
 
@@ -3005,58 +1725,7 @@
 			};
 			name = Debug;
 		};
-<<<<<<< HEAD
-		062C5ACA268D29298491DE497CE82AE6 /* Debug */ = {
-=======
-		0FBB2C5DF0685791A7982C5D1AFF26B0 /* Debug */ = {
-			isa = XCBuildConfiguration;
-			baseConfigurationReference = 5EFE04D5EBC78FAD3569FFDB79C1ED07 /* PrimerSDK.debug.xcconfig */;
-			buildSettings = {
-				CLANG_ENABLE_OBJC_WEAK = NO;
-				"CODE_SIGN_IDENTITY[sdk=appletvos*]" = "";
-				"CODE_SIGN_IDENTITY[sdk=iphoneos*]" = "";
-				"CODE_SIGN_IDENTITY[sdk=watchos*]" = "";
-				CURRENT_PROJECT_VERSION = 1;
-				DEFINES_MODULE = YES;
-				DYLIB_COMPATIBILITY_VERSION = 1;
-				DYLIB_CURRENT_VERSION = 1;
-				DYLIB_INSTALL_NAME_BASE = "@rpath";
-				GCC_PREFIX_HEADER = "Target Support Files/PrimerSDK/PrimerSDK-prefix.pch";
-				INFOPLIST_FILE = "Target Support Files/PrimerSDK/PrimerSDK-Info.plist";
-				INSTALL_PATH = "$(LOCAL_LIBRARY_DIR)/Frameworks";
-				IPHONEOS_DEPLOYMENT_TARGET = 10.0;
-				LD_RUNPATH_SEARCH_PATHS = "$(inherited) @executable_path/Frameworks @loader_path/Frameworks";
-				MODULEMAP_FILE = "Target Support Files/PrimerSDK/PrimerSDK.modulemap";
-				PRODUCT_MODULE_NAME = PrimerSDK;
-				PRODUCT_NAME = PrimerSDK;
-				SDKROOT = iphoneos;
-				SKIP_INSTALL = YES;
-				SWIFT_ACTIVE_COMPILATION_CONDITIONS = "$(inherited) ";
-				SWIFT_VERSION = 4.2;
-				TARGETED_DEVICE_FAMILY = "1,2";
-				VERSIONING_SYSTEM = "apple-generic";
-				VERSION_INFO_PREFIX = "";
-			};
-			name = Debug;
-		};
-		52F640BD5DF6570FFEAD67E422520234 /* Debug */ = {
->>>>>>> b86a54eb
-			isa = XCBuildConfiguration;
-			baseConfigurationReference = 5EFE04D5EBC78FAD3569FFDB79C1ED07 /* PrimerSDK.debug.xcconfig */;
-			buildSettings = {
-				CONFIGURATION_BUILD_DIR = "$(BUILD_DIR)/$(CONFIGURATION)$(EFFECTIVE_PLATFORM_NAME)/PrimerSDK";
-				IBSC_MODULE = PrimerSDK;
-				INFOPLIST_FILE = "Target Support Files/PrimerSDK/ResourceBundle-PrimerResources-PrimerSDK-Info.plist";
-				IPHONEOS_DEPLOYMENT_TARGET = 10.0;
-				PRODUCT_NAME = PrimerResources;
-				SDKROOT = iphoneos;
-				SKIP_INSTALL = YES;
-				TARGETED_DEVICE_FAMILY = "1,2";
-				WRAPPER_EXTENSION = bundle;
-			};
-			name = Debug;
-		};
-		210FFD5C93C6E30766F07A2F26E3DE6C /* Release */ = {
+		74C87E13F03A44D1E2B5323E9F28BF9F /* Release */ = {
 			isa = XCBuildConfiguration;
 			baseConfigurationReference = 7489E7B4129D66B025FCECB7CA4BCB0E /* PrimerSDK.release.xcconfig */;
 			buildSettings = {
@@ -3085,53 +1754,6 @@
 				VALIDATE_PRODUCT = YES;
 				VERSIONING_SYSTEM = "apple-generic";
 				VERSION_INFO_PREFIX = "";
-			};
-			name = Release;
-		};
-		54A6301CEC2DD4432F4472B688CC96A4 /* Debug */ = {
-			isa = XCBuildConfiguration;
-			baseConfigurationReference = 5EFE04D5EBC78FAD3569FFDB79C1ED07 /* PrimerSDK.debug.xcconfig */;
-			buildSettings = {
-				CLANG_ENABLE_OBJC_WEAK = NO;
-				"CODE_SIGN_IDENTITY[sdk=appletvos*]" = "";
-				"CODE_SIGN_IDENTITY[sdk=iphoneos*]" = "";
-				"CODE_SIGN_IDENTITY[sdk=watchos*]" = "";
-				CURRENT_PROJECT_VERSION = 1;
-				DEFINES_MODULE = YES;
-				DYLIB_COMPATIBILITY_VERSION = 1;
-				DYLIB_CURRENT_VERSION = 1;
-				DYLIB_INSTALL_NAME_BASE = "@rpath";
-				GCC_PREFIX_HEADER = "Target Support Files/PrimerSDK/PrimerSDK-prefix.pch";
-				INFOPLIST_FILE = "Target Support Files/PrimerSDK/PrimerSDK-Info.plist";
-				INSTALL_PATH = "$(LOCAL_LIBRARY_DIR)/Frameworks";
-				IPHONEOS_DEPLOYMENT_TARGET = 10.0;
-				LD_RUNPATH_SEARCH_PATHS = "$(inherited) @executable_path/Frameworks @loader_path/Frameworks";
-				MODULEMAP_FILE = "Target Support Files/PrimerSDK/PrimerSDK.modulemap";
-				PRODUCT_MODULE_NAME = PrimerSDK;
-				PRODUCT_NAME = PrimerSDK;
-				SDKROOT = iphoneos;
-				SKIP_INSTALL = YES;
-				SWIFT_ACTIVE_COMPILATION_CONDITIONS = "$(inherited) ";
-				SWIFT_VERSION = 4.2;
-				TARGETED_DEVICE_FAMILY = "1,2";
-				VERSIONING_SYSTEM = "apple-generic";
-				VERSION_INFO_PREFIX = "";
-			};
-			name = Debug;
-		};
-		6E573B75C3289E58A3590EC1A8E602DB /* Release */ = {
-			isa = XCBuildConfiguration;
-			baseConfigurationReference = 7489E7B4129D66B025FCECB7CA4BCB0E /* PrimerSDK.release.xcconfig */;
-			buildSettings = {
-				CONFIGURATION_BUILD_DIR = "$(BUILD_DIR)/$(CONFIGURATION)$(EFFECTIVE_PLATFORM_NAME)/PrimerSDK";
-				IBSC_MODULE = PrimerSDK;
-				INFOPLIST_FILE = "Target Support Files/PrimerSDK/ResourceBundle-PrimerResources-PrimerSDK-Info.plist";
-				IPHONEOS_DEPLOYMENT_TARGET = 10.0;
-				PRODUCT_NAME = PrimerResources;
-				SDKROOT = iphoneos;
-				SKIP_INSTALL = YES;
-				TARGETED_DEVICE_FAMILY = "1,2";
-				WRAPPER_EXTENSION = bundle;
 			};
 			name = Release;
 		};
@@ -3231,6 +1853,22 @@
 			};
 			name = Release;
 		};
+		85E6FE23D8B30ACE893FE21125FFF682 /* Debug */ = {
+			isa = XCBuildConfiguration;
+			baseConfigurationReference = 5EFE04D5EBC78FAD3569FFDB79C1ED07 /* PrimerSDK.debug.xcconfig */;
+			buildSettings = {
+				CONFIGURATION_BUILD_DIR = "$(BUILD_DIR)/$(CONFIGURATION)$(EFFECTIVE_PLATFORM_NAME)/PrimerSDK";
+				IBSC_MODULE = PrimerSDK;
+				INFOPLIST_FILE = "Target Support Files/PrimerSDK/ResourceBundle-PrimerResources-PrimerSDK-Info.plist";
+				IPHONEOS_DEPLOYMENT_TARGET = 10.0;
+				PRODUCT_NAME = PrimerResources;
+				SDKROOT = iphoneos;
+				SKIP_INSTALL = YES;
+				TARGETED_DEVICE_FAMILY = "1,2";
+				WRAPPER_EXTENSION = bundle;
+			};
+			name = Debug;
+		};
 		9FE23CF9E7E182C33813CBC09CD6CA29 /* Debug */ = {
 			isa = XCBuildConfiguration;
 			baseConfigurationReference = 3C474C1A0DABE2A3F404B63D4D59F30C /* Pods-PrimerSDK_Example.debug.xcconfig */;
@@ -3258,6 +1896,37 @@
 				PRODUCT_NAME = "$(TARGET_NAME:c99extidentifier)";
 				SDKROOT = iphoneos;
 				SKIP_INSTALL = YES;
+				TARGETED_DEVICE_FAMILY = "1,2";
+				VERSIONING_SYSTEM = "apple-generic";
+				VERSION_INFO_PREFIX = "";
+			};
+			name = Debug;
+		};
+		BA4FDD41D666A3FF8EF4A76BF89A3574 /* Debug */ = {
+			isa = XCBuildConfiguration;
+			baseConfigurationReference = 5EFE04D5EBC78FAD3569FFDB79C1ED07 /* PrimerSDK.debug.xcconfig */;
+			buildSettings = {
+				CLANG_ENABLE_OBJC_WEAK = NO;
+				"CODE_SIGN_IDENTITY[sdk=appletvos*]" = "";
+				"CODE_SIGN_IDENTITY[sdk=iphoneos*]" = "";
+				"CODE_SIGN_IDENTITY[sdk=watchos*]" = "";
+				CURRENT_PROJECT_VERSION = 1;
+				DEFINES_MODULE = YES;
+				DYLIB_COMPATIBILITY_VERSION = 1;
+				DYLIB_CURRENT_VERSION = 1;
+				DYLIB_INSTALL_NAME_BASE = "@rpath";
+				GCC_PREFIX_HEADER = "Target Support Files/PrimerSDK/PrimerSDK-prefix.pch";
+				INFOPLIST_FILE = "Target Support Files/PrimerSDK/PrimerSDK-Info.plist";
+				INSTALL_PATH = "$(LOCAL_LIBRARY_DIR)/Frameworks";
+				IPHONEOS_DEPLOYMENT_TARGET = 10.0;
+				LD_RUNPATH_SEARCH_PATHS = "$(inherited) @executable_path/Frameworks @loader_path/Frameworks";
+				MODULEMAP_FILE = "Target Support Files/PrimerSDK/PrimerSDK.modulemap";
+				PRODUCT_MODULE_NAME = PrimerSDK;
+				PRODUCT_NAME = PrimerSDK;
+				SDKROOT = iphoneos;
+				SKIP_INSTALL = YES;
+				SWIFT_ACTIVE_COMPILATION_CONDITIONS = "$(inherited) ";
+				SWIFT_VERSION = 4.2;
 				TARGETED_DEVICE_FAMILY = "1,2";
 				VERSIONING_SYSTEM = "apple-generic";
 				VERSION_INFO_PREFIX = "";
@@ -3330,17 +1999,7 @@
 			};
 			name = Debug;
 		};
-<<<<<<< HEAD
-/* End XCBuildConfiguration section */
-
-/* Begin XCConfigurationList section */
-		2B7F5D3B0722CB7BD70052A6A9E7DFDC /* Build configuration list for PBXNativeTarget "PrimerSDK" */ = {
-			isa = XCConfigurationList;
-			buildConfigurations = (
-				54A6301CEC2DD4432F4472B688CC96A4 /* Debug */,
-				210FFD5C93C6E30766F07A2F26E3DE6C /* Release */,
-=======
-		DD8CE61BF9604A2490202AF58E736BAC /* Release */ = {
+		E3E5F41D76B566DD92285524D98E204E /* Release */ = {
 			isa = XCBuildConfiguration;
 			baseConfigurationReference = 7489E7B4129D66B025FCECB7CA4BCB0E /* PrimerSDK.release.xcconfig */;
 			buildSettings = {
@@ -3356,51 +2015,9 @@
 			};
 			name = Release;
 		};
-		F63FC2937F8A79CD82A9C527311C07EC /* Release */ = {
-			isa = XCBuildConfiguration;
-			baseConfigurationReference = 7489E7B4129D66B025FCECB7CA4BCB0E /* PrimerSDK.release.xcconfig */;
-			buildSettings = {
-				CLANG_ENABLE_OBJC_WEAK = NO;
-				"CODE_SIGN_IDENTITY[sdk=appletvos*]" = "";
-				"CODE_SIGN_IDENTITY[sdk=iphoneos*]" = "";
-				"CODE_SIGN_IDENTITY[sdk=watchos*]" = "";
-				CURRENT_PROJECT_VERSION = 1;
-				DEFINES_MODULE = YES;
-				DYLIB_COMPATIBILITY_VERSION = 1;
-				DYLIB_CURRENT_VERSION = 1;
-				DYLIB_INSTALL_NAME_BASE = "@rpath";
-				GCC_PREFIX_HEADER = "Target Support Files/PrimerSDK/PrimerSDK-prefix.pch";
-				INFOPLIST_FILE = "Target Support Files/PrimerSDK/PrimerSDK-Info.plist";
-				INSTALL_PATH = "$(LOCAL_LIBRARY_DIR)/Frameworks";
-				IPHONEOS_DEPLOYMENT_TARGET = 10.0;
-				LD_RUNPATH_SEARCH_PATHS = "$(inherited) @executable_path/Frameworks @loader_path/Frameworks";
-				MODULEMAP_FILE = "Target Support Files/PrimerSDK/PrimerSDK.modulemap";
-				PRODUCT_MODULE_NAME = PrimerSDK;
-				PRODUCT_NAME = PrimerSDK;
-				SDKROOT = iphoneos;
-				SKIP_INSTALL = YES;
-				SWIFT_ACTIVE_COMPILATION_CONDITIONS = "$(inherited) ";
-				SWIFT_VERSION = 4.2;
-				TARGETED_DEVICE_FAMILY = "1,2";
-				VALIDATE_PRODUCT = YES;
-				VERSIONING_SYSTEM = "apple-generic";
-				VERSION_INFO_PREFIX = "";
-			};
-			name = Release;
-		};
 /* End XCBuildConfiguration section */
 
 /* Begin XCConfigurationList section */
-		3D2F507837666B93C6194867886E1616 /* Build configuration list for PBXNativeTarget "PrimerSDK-PrimerResources" */ = {
-			isa = XCConfigurationList;
-			buildConfigurations = (
-				52F640BD5DF6570FFEAD67E422520234 /* Debug */,
-				DD8CE61BF9604A2490202AF58E736BAC /* Release */,
->>>>>>> b86a54eb
-			);
-			defaultConfigurationIsVisible = 0;
-			defaultConfigurationName = Release;
-		};
 		4821239608C13582E20E6DA73FD5F1F9 /* Build configuration list for PBXProject "Pods" */ = {
 			isa = XCConfigurationList;
 			buildConfigurations = (
@@ -3410,28 +2027,29 @@
 			defaultConfigurationIsVisible = 0;
 			defaultConfigurationName = Release;
 		};
-<<<<<<< HEAD
-		86725950014B3E62BECAC60F3784A484 /* Build configuration list for PBXNativeTarget "PrimerSDK-PrimerResources" */ = {
+		BEA77B088124D36C52FE9FC81A983094 /* Build configuration list for PBXNativeTarget "PrimerSDK-PrimerResources" */ = {
 			isa = XCConfigurationList;
 			buildConfigurations = (
-				062C5ACA268D29298491DE497CE82AE6 /* Debug */,
-				6E573B75C3289E58A3590EC1A8E602DB /* Release */,
-=======
+				85E6FE23D8B30ACE893FE21125FFF682 /* Debug */,
+				E3E5F41D76B566DD92285524D98E204E /* Release */,
+			);
+			defaultConfigurationIsVisible = 0;
+			defaultConfigurationName = Release;
+		};
 		DB74BC4B5C5930D4C8F1AC03B808A393 /* Build configuration list for PBXNativeTarget "Pods-PrimerSDK_Tests" */ = {
 			isa = XCConfigurationList;
 			buildConfigurations = (
 				05B9E071CFCA1E8A62F14905A80EE6EF /* Debug */,
 				80F45997CD1F5DAB4F3B62FA0301BC70 /* Release */,
->>>>>>> b86a54eb
 			);
 			defaultConfigurationIsVisible = 0;
 			defaultConfigurationName = Release;
 		};
-		E3B7B5803EA7372C0E6BE638CE344621 /* Build configuration list for PBXNativeTarget "PrimerSDK" */ = {
+		EC5B1308C1EC7224F980620552E92AAD /* Build configuration list for PBXNativeTarget "PrimerSDK" */ = {
 			isa = XCConfigurationList;
 			buildConfigurations = (
-				0FBB2C5DF0685791A7982C5D1AFF26B0 /* Debug */,
-				F63FC2937F8A79CD82A9C527311C07EC /* Release */,
+				BA4FDD41D666A3FF8EF4A76BF89A3574 /* Debug */,
+				74C87E13F03A44D1E2B5323E9F28BF9F /* Release */,
 			);
 			defaultConfigurationIsVisible = 0;
 			defaultConfigurationName = Release;
