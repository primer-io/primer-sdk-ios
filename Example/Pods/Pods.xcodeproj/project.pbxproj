--- conflicted
+++ resolved
@@ -7,623 +7,281 @@
 	objects = {
 
 /* Begin PBXBuildFile section */
-<<<<<<< HEAD
-		00CA987622688DA71F55AB6FD7562673 /* FormTextFieldType.swift in Sources */ = {isa = PBXBuildFile; fileRef = B394F947A099701B2A07FA329B38F861 /* FormTextFieldType.swift */; };
-		0179830D0836D7C6AC2BCB309237A0A3 /* PrimerTextField.swift in Sources */ = {isa = PBXBuildFile; fileRef = 6D0F5725457C15202D5CF45FEEFF615C /* PrimerTextField.swift */; };
-		05114C4A1E6F418AC83BA04FA1B4C8B1 /* PrimerDelegate.swift in Sources */ = {isa = PBXBuildFile; fileRef = E9EF7008D6B86DE2A5F1434095D1DED8 /* PrimerDelegate.swift */; };
+		037F12A49D1A2C68EDB38CCD9EAB2B6F /* Thenable.swift in Sources */ = {isa = PBXBuildFile; fileRef = 69F14505C112F493B32D929FD95392AD /* Thenable.swift */; };
+		05558BE42F2CE85010A8CDEF8300F56F /* after.swift in Sources */ = {isa = PBXBuildFile; fileRef = 95867D39454F545E69BC1A942AD64E4F /* after.swift */; };
 		06037AD0612C370180C55CA860921682 /* Pods-PrimerSDK_Example-umbrella.h in Headers */ = {isa = PBXBuildFile; fileRef = 3780FF276696624E5AD4A629D4CC4AD8 /* Pods-PrimerSDK_Example-umbrella.h */; settings = {ATTRIBUTES = (Public, ); }; };
-		07179192780848BE4F7797F8860D47B4 /* Promise.swift in Sources */ = {isa = PBXBuildFile; fileRef = 70FA8D65BCF5BC23F7DBAD1A2AB34A00 /* Promise.swift */; };
-		0A4C9F12737E86E2292558EE810C2D78 /* ErrorHandler.swift in Sources */ = {isa = PBXBuildFile; fileRef = FBEFFE875E45298BFF86F9883CB3AFDA /* ErrorHandler.swift */; };
-		0B0439D451497CC6D8190438D4B20339 /* UIKit.framework in Frameworks */ = {isa = PBXBuildFile; fileRef = D245E0514AAC1A2B9A6D5EA2F383E90F /* UIKit.framework */; };
-		0DFC5B00D3887DA69C6C5129BF117526 /* ApplePay.swift in Sources */ = {isa = PBXBuildFile; fileRef = 7829974677720F5DB3E7272E4727FB43 /* ApplePay.swift */; };
-		1025566F83CF228560DF46391A481612 /* SuccessMessage.swift in Sources */ = {isa = PBXBuildFile; fileRef = DF81364A8AD5FCC85005C0597F4854CE /* SuccessMessage.swift */; };
-		1085AC8C739024666F1EECB119D7E0DF /* ApplePayTokenizationViewModel.swift in Sources */ = {isa = PBXBuildFile; fileRef = 38407DF9DBEAB2DB2E6F86566F0FDE5D /* ApplePayTokenizationViewModel.swift */; };
-		112058B02359379BB29EDED57E55C15F /* ClientToken.swift in Sources */ = {isa = PBXBuildFile; fileRef = E5B7AC29CF033586D062AD02AE36FF7B /* ClientToken.swift */; };
-		11EB5F8ECE5CDACE467792D3E8259399 /* KlarnaTokenizationViewModel.swift in Sources */ = {isa = PBXBuildFile; fileRef = EFF60E5688498BB7E44D6713EC22F0C0 /* KlarnaTokenizationViewModel.swift */; };
-		12265DFA972841FAC57F39D1997423BB /* PrimerFormViewController.swift in Sources */ = {isa = PBXBuildFile; fileRef = 5E850BC132C1C71D3A5A39B0C3EB6F30 /* PrimerFormViewController.swift */; };
-		15C1AA112714CF11005B4AEB /* ExternalPaymentMethodTokenizationViewModel.swift in Sources */ = {isa = PBXBuildFile; fileRef = 15C1AA102714CF11005B4AEB /* ExternalPaymentMethodTokenizationViewModel.swift */; };
-		15C1AA132714D007005B4AEB /* FormTokenizationViewModel.swift in Sources */ = {isa = PBXBuildFile; fileRef = 15C1AA122714D007005B4AEB /* FormTokenizationViewModel.swift */; };
-		15C1AA1527159862005B4AEB /* ApayaTokenizationViewModel.swift in Sources */ = {isa = PBXBuildFile; fileRef = 15C1AA1427159862005B4AEB /* ApayaTokenizationViewModel.swift */; };
+		09698044FA2CF02542947CFE1770D410 /* UIColorExtension.swift in Sources */ = {isa = PBXBuildFile; fileRef = B1E920C1DACB10AF52F6A390396B5DCC /* UIColorExtension.swift */; };
+		0DC32B7410C00BAE1DC0D4BB9BB6012A /* VaultPaymentMethodViewController.swift in Sources */ = {isa = PBXBuildFile; fileRef = 886298BF62F5DB23C7423A05E58BE9F6 /* VaultPaymentMethodViewController.swift */; };
+		1106B4B5CB1BA0672B2199EE6A10DDA0 /* CustomStringConvertible.swift in Sources */ = {isa = PBXBuildFile; fileRef = 53820B9D2318999BD798BA0AFBC71224 /* CustomStringConvertible.swift */; };
+		15AF660642EF73425DCA947EA3008CAF /* RateLimitedDispatcherBase.swift in Sources */ = {isa = PBXBuildFile; fileRef = 4A0A8C2620C2616773D812DED4B61783 /* RateLimitedDispatcherBase.swift */; };
 		178443E9C88007877F57C1552C9AE76E /* Primer3DSProtocols.swift in Sources */ = {isa = PBXBuildFile; fileRef = E6DF772EBD0552229B3F76D49A0EF5F2 /* Primer3DSProtocols.swift */; };
-		19AD26C8B622E3EB143A0CB179B22191 /* Klarna.swift in Sources */ = {isa = PBXBuildFile; fileRef = 5BFD0F261D2B5B720A9C2CF4F945CDA8 /* Klarna.swift */; };
-		1AA2A08CBCB34A2205AC3C11359B7820 /* Cancellable.swift in Sources */ = {isa = PBXBuildFile; fileRef = 2F3B57722DBF70393AFD360724D560DB /* Cancellable.swift */; };
-		1CD2047734A50788FC2A2A5459FD2CA3 /* PrimerViewController.swift in Sources */ = {isa = PBXBuildFile; fileRef = C9267DFC7F09E1D4C141B223234B89CE /* PrimerViewController.swift */; };
-		20214A7284FE6295BCF4B35CAD894EC4 /* PrimerTableViewCell.swift in Sources */ = {isa = PBXBuildFile; fileRef = 9BABDDD6548E918BBAB9DD24ADD220F8 /* PrimerTableViewCell.swift */; };
-		233FE2624985310392D59B9E3309455C /* PrimerNibView.swift in Sources */ = {isa = PBXBuildFile; fileRef = 875D02E75BB2607549D08D5CEBB86C1F /* PrimerNibView.swift */; };
-		244468560A76A3C04A194F0EB2EFD881 /* DependencyInjection.swift in Sources */ = {isa = PBXBuildFile; fileRef = 575572699F59F8CBF482FC86BE696635 /* DependencyInjection.swift */; };
-		2522DE8C02F87E4FE52E80D9C04E4FAC /* StringExtension.swift in Sources */ = {isa = PBXBuildFile; fileRef = B5236FB319FCE72E33EC01E9B620A72B /* StringExtension.swift */; };
-		269E7007B2B4B9791AB724AA8462A45D /* PrimerUniversalCheckoutViewController.swift in Sources */ = {isa = PBXBuildFile; fileRef = C02733724AC9E90CD6A53F736E6046A4 /* PrimerUniversalCheckoutViewController.swift */; };
+		1BC6DEDC42C457BCFF4D9351ACE14E65 /* PrimerOAuthViewModel.swift in Sources */ = {isa = PBXBuildFile; fileRef = 02247E72C97831402BFFA48989FB32BB /* PrimerOAuthViewModel.swift */; };
+		1EA464D71FDE39C6E08F6449F46BB47B /* FormType.swift in Sources */ = {isa = PBXBuildFile; fileRef = BC52EAC80034A54DDE239AF086AA0961 /* FormType.swift */; };
+		1F37208DD40CB42F1862EB4312F02A6E /* Box.swift in Sources */ = {isa = PBXBuildFile; fileRef = 9044D795E5C1E59ABF3A6F44C252101A /* Box.swift */; };
+		21195977EFE3BA8846F6269F716399BA /* PrimerAPIClient+3DS.swift in Sources */ = {isa = PBXBuildFile; fileRef = 834818F8113BB6DD449DB3AB028B3A26 /* PrimerAPIClient+3DS.swift */; };
+		21E5BDB0BC7B63DAFB1A78EE576F9C8F /* CatchWrappers.swift in Sources */ = {isa = PBXBuildFile; fileRef = E11F0275D4A733C90C144043D457B483 /* CatchWrappers.swift */; };
+		222A6BA307F0DF4E37300322E3BD76D3 /* CardScannerViewController+SimpleScanDelegate.swift in Sources */ = {isa = PBXBuildFile; fileRef = 75B5B498055C875FB8C057C30EC46DC4 /* CardScannerViewController+SimpleScanDelegate.swift */; };
+		22B62E6D148BE908334F1FCA6BEB5650 /* UIDeviceExtension.swift in Sources */ = {isa = PBXBuildFile; fileRef = 667BE792239CC7A857F9F7C7CA861A87 /* UIDeviceExtension.swift */; };
+		2428838850ECA509EFAE6FF058680061 /* PayPalService.swift in Sources */ = {isa = PBXBuildFile; fileRef = 63F25F059F372C2B7B49730E000A7E9C /* PayPalService.swift */; };
+		24EA870E2E3AAA1ABC19E4E37688D829 /* WebViewUtil.swift in Sources */ = {isa = PBXBuildFile; fileRef = 2FFCF332BCAB1C3514C040F34FCAD303 /* WebViewUtil.swift */; };
+		26B3DDC1CCDB0AB6438C533C9295625E /* 3DS.swift in Sources */ = {isa = PBXBuildFile; fileRef = 8E6C51B266E19BEB8AFAA74BECDF2A02 /* 3DS.swift */; };
 		270CFF0FC749F57C0605262D27016D14 /* Pods-PrimerSDK_Tests-dummy.m in Sources */ = {isa = PBXBuildFile; fileRef = D66C3890C3566F38C935A2FFD9A237B0 /* Pods-PrimerSDK_Tests-dummy.m */; };
-		281A5BFF88FBE508CF495A916C3531B1 /* PrimerSDK-dummy.m in Sources */ = {isa = PBXBuildFile; fileRef = 0D2E0829A9CF5AACE43592141857A21A /* PrimerSDK-dummy.m */; };
-		2906C1CB3B6FBCFB874430644B33332B /* PrimerAPI.swift in Sources */ = {isa = PBXBuildFile; fileRef = 6311511A90883AE6FD86498A6C6FD4A3 /* PrimerAPI.swift */; };
-		2C6F9974EC0645D028672B68BEC79DDF /* LoadingViewController.swift in Sources */ = {isa = PBXBuildFile; fileRef = E2054BF92D4F6BCFC1E23FDBC6E7ED46 /* LoadingViewController.swift */; };
-		2F0911E61AE9B12F02866D0EA2B743CD /* VaultPaymentMethodView.swift in Sources */ = {isa = PBXBuildFile; fileRef = 4B432B200FBAE010250A797C07657CCC /* VaultPaymentMethodView.swift */; };
-		2F837F50CD0835972A91E171284E00C8 /* PaymentMethodConfig.swift in Sources */ = {isa = PBXBuildFile; fileRef = 70D6D3310A190C54568C52063AC8649F /* PaymentMethodConfig.swift */; };
-		300E086EE2B1FC5B4C8CBC2D7A101F6E /* DateExtension.swift in Sources */ = {isa = PBXBuildFile; fileRef = 9DC6430E98AE4D58710433F99D694723 /* DateExtension.swift */; };
-		3069099533334C2BB58E50AC56EBDB6F /* CustomStringConvertible.swift in Sources */ = {isa = PBXBuildFile; fileRef = 0792BADAFB4441DC9674B9BA9C421582 /* CustomStringConvertible.swift */; };
-		31342F5B9D5C399C1B9C14F41E977B7C /* CardButton.swift in Sources */ = {isa = PBXBuildFile; fileRef = BE86DE433E48470B74F4EC04C94F30C0 /* CardButton.swift */; };
-		32A90B3DCB52A8E2E2FA80F068D2D509 /* PrimerAPIClient+3DS.swift in Sources */ = {isa = PBXBuildFile; fileRef = B02A05B827135A61D6D144351B8CD28B /* PrimerAPIClient+3DS.swift */; };
+		27195BAA3C754272597BB27FC547DCAC /* BundleExtension.swift in Sources */ = {isa = PBXBuildFile; fileRef = 783264163442C700083F59496368F8ED /* BundleExtension.swift */; };
+		286F5D93C2ABFC273B198E5C37F9A26F /* PrimerCustomStyleTextField.swift in Sources */ = {isa = PBXBuildFile; fileRef = C6BC73EF117C1CCA538552BDC9759D40 /* PrimerCustomStyleTextField.swift */; };
+		298CCCBEE372C7ABA470F50AA0694A68 /* WrapperProtocols.swift in Sources */ = {isa = PBXBuildFile; fileRef = DB4BB04CBDD150ACAFD0F90F49397CA3 /* WrapperProtocols.swift */; };
+		2AFF61B7583413B5464CAEA2FE0B0F75 /* Optional+Extensions.swift in Sources */ = {isa = PBXBuildFile; fileRef = 068FA8E5E848D8A90DA88EDB27338DD9 /* Optional+Extensions.swift */; };
+		2C6A77D617DE4573AADE7E220182CAB6 /* Currency.swift in Sources */ = {isa = PBXBuildFile; fileRef = 4B14EBBC5A5FDFF6C6EC9A7910449229 /* Currency.swift */; };
+		2E72F86F3A5D5AE90BB6B4689CDA1206 /* PrimerCardholderNameFieldView.swift in Sources */ = {isa = PBXBuildFile; fileRef = 2F9A2593BB0D7250C327844311EE6AD4 /* PrimerCardholderNameFieldView.swift */; };
+		2F1E5B1EE7638191016D7100285C4381 /* ExternalViewModel.swift in Sources */ = {isa = PBXBuildFile; fileRef = ADA8B5A41CD6FF11671CB565A37A0AE7 /* ExternalViewModel.swift */; };
+		2F5E712AF146AA6DE0A8705E32B5ADFB /* PrimerSDK-umbrella.h in Headers */ = {isa = PBXBuildFile; fileRef = C1C216B34934B8F586C68707318953BF /* PrimerSDK-umbrella.h */; settings = {ATTRIBUTES = (Public, ); }; };
+		305BCC2465E34C422CCDA5E811EF7538 /* PrimerVaultManagerViewController.swift in Sources */ = {isa = PBXBuildFile; fileRef = B1B6CB67C857F606D92F2C9D65F4EC9C /* PrimerVaultManagerViewController.swift */; };
+		30A24CB9F37560C6CFC1DE9CA957C08C /* DirectDebitService.swift in Sources */ = {isa = PBXBuildFile; fileRef = B0FDA89FDA18EE876AC16E61291893D9 /* DirectDebitService.swift */; };
+		30C4273A7333B12E1D519551A2C3628C /* PrimerDelegate.swift in Sources */ = {isa = PBXBuildFile; fileRef = D15567BD6CD532DB86BE4E2AC576E15A /* PrimerDelegate.swift */; };
 		32D4F85BE1557ED62536344CFAB75F88 /* Primer3DS-umbrella.h in Headers */ = {isa = PBXBuildFile; fileRef = A163D166B27F20FF6EEF83F5121C4CEA /* Primer3DS-umbrella.h */; settings = {ATTRIBUTES = (Public, ); }; };
-		33F09EEDA0E8F04DC40AF863DDB642B2 /* UserDefaultsExtension.swift in Sources */ = {isa = PBXBuildFile; fileRef = B661F5884687E2B2ECB0398855B7EDF0 /* UserDefaultsExtension.swift */; };
-		37BC18677DBAF885969CDE72F715F0C6 /* ReloadDelegate.swift in Sources */ = {isa = PBXBuildFile; fileRef = BF0D2777667E26BB8795B6911C8264AF /* ReloadDelegate.swift */; };
-		396D3063E1F67BF6691451DC729D1E2D /* CatchWrappers.swift in Sources */ = {isa = PBXBuildFile; fileRef = 1FE46F5B0F7F4365C22B467B918F19A8 /* CatchWrappers.swift */; };
-		3CC95367F291572A5051626741B81325 /* Mask.swift in Sources */ = {isa = PBXBuildFile; fileRef = 4255E1E30D3E409624DEA06085DBF6D5 /* Mask.swift */; };
-		3E3DF4F3D7DCE04EB7A91A2AB706CA73 /* Parser.swift in Sources */ = {isa = PBXBuildFile; fileRef = 3722BA81DBF5783169A2F5B8EA3A3A22 /* Parser.swift */; };
+		3428E7105360B061AFC7C0BD4B63D070 /* CardNetwork.swift in Sources */ = {isa = PBXBuildFile; fileRef = FB6870722E5900848528EFC26B6DAF62 /* CardNetwork.swift */; };
+		36714330229728B2F812925B2BC30C9E /* RateLimitedDispatcher.swift in Sources */ = {isa = PBXBuildFile; fileRef = 6D9F5DB920E6B6E04FFDC9F05E79358A /* RateLimitedDispatcher.swift */; };
+		3689EF95F62674C4B59FF95E5C0DF250 /* PrimerUniversalCheckoutViewController.swift in Sources */ = {isa = PBXBuildFile; fileRef = 729131EB15C8522CBF0B2091AF409CDE /* PrimerUniversalCheckoutViewController.swift */; };
+		37A1357C3F77E5C4762DF9AADF3F2469 /* PrimerSDK-PrimerResources in Resources */ = {isa = PBXBuildFile; fileRef = A8B3BC107C2BDC3C03D961866F721265 /* PrimerSDK-PrimerResources */; };
+		3A6B7119FC55B1511E8A1E8770570706 /* PrimerViewController.swift in Sources */ = {isa = PBXBuildFile; fileRef = FA3C3C5DC550E2DA25F86B4FB8911705 /* PrimerViewController.swift */; };
 		3EB7A6B9A397005CB3B77FDC9DA30691 /* Primer3DSStructures.swift in Sources */ = {isa = PBXBuildFile; fileRef = 7492CBAABC98EBF5377CFAD0DED3516E /* Primer3DSStructures.swift */; };
-		3F818B791A867BE78A2E2D2DDF644581 /* Guarantee.swift in Sources */ = {isa = PBXBuildFile; fileRef = 0F066566BA5C9C9070FAB97F95DD435E /* Guarantee.swift */; };
-		3F961880D15A5E5D3F84AC59CE76409F /* UXMode.swift in Sources */ = {isa = PBXBuildFile; fileRef = 6A7EFE368FC2D6994A21199553D20C5E /* UXMode.swift */; };
-		40D0A4212BCFDD18B571A006DE2F623E /* when.swift in Sources */ = {isa = PBXBuildFile; fileRef = EA188D2B12A3BCBD4A6FB2B18D2A21C9 /* when.swift */; };
-		43DBBF909DC641C0129966D03DE765DD /* Foundation.framework in Frameworks */ = {isa = PBXBuildFile; fileRef = EAB6F611E86A4758835A715E4B4184F6 /* Foundation.framework */; };
-		44363F6902EA046140E12635196BE475 /* PrimerAPIClient.swift in Sources */ = {isa = PBXBuildFile; fileRef = 9245CD4882FD1C97CF4E44E81E085D59 /* PrimerAPIClient.swift */; };
-		45C7C999EC0CD23F7ED8E7BC252405FB /* CancelContext.swift in Sources */ = {isa = PBXBuildFile; fileRef = 647D873B9820C18CBE0F60B714E6A1B7 /* CancelContext.swift */; };
-		4A0993AA437D51B5C602CE49E01AB7CE /* Resolver.swift in Sources */ = {isa = PBXBuildFile; fileRef = 4681ADEB11F85A240B534C548D5CCCDB /* Resolver.swift */; };
-		4B2B1CE1A4845230916C309E8FD51089 /* PrimerViewExtensions.swift in Sources */ = {isa = PBXBuildFile; fileRef = 547764F4BA1525DCC43AC943CD94A096 /* PrimerViewExtensions.swift */; };
-		4C0C1A95371365585BF6D8FA619B097F /* Customer.swift in Sources */ = {isa = PBXBuildFile; fileRef = 738CF109585E07670665119D45BC8DEC /* Customer.swift */; };
-		4C540BCB03443BE60E729FF82ECB264F /* ThenableWrappers.swift in Sources */ = {isa = PBXBuildFile; fileRef = 859BCF1554C42CBC6E75383A937B2296 /* ThenableWrappers.swift */; };
-		4CAB33DDE445B9AE43E7A967172E1412 /* 3DS.swift in Sources */ = {isa = PBXBuildFile; fileRef = 01172E264AB2A2DEA799A169E4F4B4C9 /* 3DS.swift */; };
-		4D46FC18FA642C81FA4D538852E2F566 /* CardNetwork.swift in Sources */ = {isa = PBXBuildFile; fileRef = 66D7E34EF9297B083D3B93CE4AFC8D6E /* CardNetwork.swift */; };
-		4EA1C1A421297E47EAB48F5A71FF4AFB /* UIColorExtension.swift in Sources */ = {isa = PBXBuildFile; fileRef = D955BF4CFFEB86CDD6ABFB6E53431485 /* UIColorExtension.swift */; };
-		4F8841A66A0D6AFEA6BAC9AD548E1556 /* WrapperProtocols.swift in Sources */ = {isa = PBXBuildFile; fileRef = 36471E87984862F9C300C7E2C3BFC111 /* WrapperProtocols.swift */; };
-		5193CAF0EC677EEE25AB904673C2D0CD /* Validation.swift in Sources */ = {isa = PBXBuildFile; fileRef = A2A9EC1C4AC63C792AED4F4D0045E37A /* Validation.swift */; };
-		5383FAB1F38B0C9AC10F3DCB18885F1F /* PrimerRootViewController.swift in Sources */ = {isa = PBXBuildFile; fileRef = 7F40359B37ED746E9200F8CE6023A22D /* PrimerRootViewController.swift */; };
-		58F0DA2DC05C2BF4990DB9231A51A9B1 /* CountryCode.swift in Sources */ = {isa = PBXBuildFile; fileRef = 7582E558C165B9084CA4C7E31573A3BB /* CountryCode.swift */; };
-		5A6D116149F9BEDDF8E1918BE3D7AA5B /* Currency.swift in Sources */ = {isa = PBXBuildFile; fileRef = A4587F53207A128C4D39B5C5A66577E0 /* Currency.swift */; };
-		5A7672B77288EC0309D767DE956AF7BC /* PrimerButton.swift in Sources */ = {isa = PBXBuildFile; fileRef = 983A0F5F4D97BC75733D8638CA0DD27C /* PrimerButton.swift */; };
-		5AC00F3F5353F98B77ED3F75FC40FCCF /* PrimerCardholderNameFieldView.swift in Sources */ = {isa = PBXBuildFile; fileRef = 7DCAFD9E4520C367F381EEBD239C7CD2 /* PrimerCardholderNameFieldView.swift */; };
-		65258107116555340F85F6EC545A0653 /* PrimerCVVFieldView.swift in Sources */ = {isa = PBXBuildFile; fileRef = 86D26558AFB9A4CD3D78BF18593A47A2 /* PrimerCVVFieldView.swift */; };
-		6BF3291D055F730DDB88FF4CF0443D40 /* PaymentMethodTokenizationViewModel.swift in Sources */ = {isa = PBXBuildFile; fileRef = C0CC4DB60B1A1581E684CAC1A7021C2D /* PaymentMethodTokenizationViewModel.swift */; };
-		6E743068D59F1942975FB141F1C85C86 /* Consolable.swift in Sources */ = {isa = PBXBuildFile; fileRef = 8F9FC55B292FFEB1FF1957B6AB92E356 /* Consolable.swift */; };
-		6F5728FD736412CBA94A7830FCD128F3 /* RateLimitedDispatcherBase.swift in Sources */ = {isa = PBXBuildFile; fileRef = 1529B672B719EF4704FBAD8AF9EF5C81 /* RateLimitedDispatcherBase.swift */; };
-		711440045FCDB36CCAB31DD561FFCEDB /* GuaranteeWrappers.swift in Sources */ = {isa = PBXBuildFile; fileRef = B9DB2081FD8048761768AF47C3BD0E8D /* GuaranteeWrappers.swift */; };
-		71222F1B9D0B10BC2BBF959E600500DA /* Icons.xcassets in Resources */ = {isa = PBXBuildFile; fileRef = ED94EF8B1B83BFC31603EED72967EFBC /* Icons.xcassets */; };
-		75CAF72CE3CB35D923E9F7BB0BA291C8 /* DirectDebitMandate.swift in Sources */ = {isa = PBXBuildFile; fileRef = 3C7ACD5F728C84DD56C7E9DA44463321 /* DirectDebitMandate.swift */; };
-		781EBFB0613034B68BEB0DA99EBFE39A /* SuccessViewController.swift in Sources */ = {isa = PBXBuildFile; fileRef = 11911D51897FCAD20F04C297ACD8CDE2 /* SuccessViewController.swift */; };
+		3F4F7FABCF925E899E67AF3785F7F95A /* sv.lproj in Resources */ = {isa = PBXBuildFile; fileRef = 42B5F38F7CFCF5EC90EE098D185FD188 /* sv.lproj */; };
+		41F82420E5AF10C818461EAB1FDABF4B /* Foundation.framework in Frameworks */ = {isa = PBXBuildFile; fileRef = EAB6F611E86A4758835A715E4B4184F6 /* Foundation.framework */; };
+		4334704A0F07B8BE0A6D4FE49BDB87BC /* PrimerError.swift in Sources */ = {isa = PBXBuildFile; fileRef = E09FDEAC8D0C98FB7D853B4FBF83FDCF /* PrimerError.swift */; };
+		44B06D1A934536402F7AAFF8B98849BD /* ExternalPaymentMethodTokenizationViewModel.swift in Sources */ = {isa = PBXBuildFile; fileRef = 398BEEEE0E33DF720356DC973608F4CA /* ExternalPaymentMethodTokenizationViewModel.swift */; };
+		4747FE7A22F6FE08047A89714ACA30AF /* PaymentMethodTokenizationRequest.swift in Sources */ = {isa = PBXBuildFile; fileRef = 3820083AB3A3567541E64D1E74806F6F /* PaymentMethodTokenizationRequest.swift */; };
+		49322D9CCE7FB900688B8D38FD09566B /* PrimerCardFormViewController.swift in Sources */ = {isa = PBXBuildFile; fileRef = 77A4944F7562B30DB0379D868DA3A2A2 /* PrimerCardFormViewController.swift */; };
+		4A8109D4BCEADC097DD499564464A147 /* PrimerAPIClient.swift in Sources */ = {isa = PBXBuildFile; fileRef = CEC423C13E31FAD94C9CB7B912C3FBAC /* PrimerAPIClient.swift */; };
+		4B86C5286A035987B08081A0B7E538D6 /* SuccessMessage.swift in Sources */ = {isa = PBXBuildFile; fileRef = FDB6E3C3DAEE316EAF8E8E0BEBB49B83 /* SuccessMessage.swift */; };
+		4C9F1CD85D8882FA8B213C10E619F539 /* LogEvent.swift in Sources */ = {isa = PBXBuildFile; fileRef = E4F7A4192E3193061650427B21E71D11 /* LogEvent.swift */; };
+		4CBA3CF0713AA18238111DDA05EFB756 /* PrimerLoadingViewController.swift in Sources */ = {isa = PBXBuildFile; fileRef = BB22990C6B758244A42EB106DEFBE81C /* PrimerLoadingViewController.swift */; };
+		4E0D757A7DD201DA27E79F515BC7362E /* ErrorViewController.swift in Sources */ = {isa = PBXBuildFile; fileRef = 8F6F35CCE366368A75AC9AAD05B3D178 /* ErrorViewController.swift */; };
+		4EB38CD7DD40FCFCDF1426FE6B4B9F19 /* GuaranteeWrappers.swift in Sources */ = {isa = PBXBuildFile; fileRef = 1EF0F52299E7D69C24A17232D6575BB8 /* GuaranteeWrappers.swift */; };
+		4FDDA8F5B16FFFBF6F7FB4F84928B0CE /* PrimerRootViewController.swift in Sources */ = {isa = PBXBuildFile; fileRef = A260FFB1F6644071F5E863EF0FA00517 /* PrimerRootViewController.swift */; };
+		4FFDA60B95E4046610B4D71D2BE4D71E /* PaymentMethodToken.swift in Sources */ = {isa = PBXBuildFile; fileRef = DD61108750F98944747E453994A97B1F /* PaymentMethodToken.swift */; };
+		5322B2D48A9C1C1B2844544386C939A9 /* CardComponentsManager.swift in Sources */ = {isa = PBXBuildFile; fileRef = 5E7ED9ABF9B169581208E95698996264 /* CardComponentsManager.swift */; };
+		53FC4789F0DEF60A1E9EF3F80EFD2325 /* PrimerNavigationBar.swift in Sources */ = {isa = PBXBuildFile; fileRef = 62B76B67A37F66993741F19CBEB8BC2F /* PrimerNavigationBar.swift */; };
+		560B24F0367E71BB7217915D5E5BD59A /* PrimerNavigationController.swift in Sources */ = {isa = PBXBuildFile; fileRef = 0505E9AE1FEDFC403CCFBEA3FBE0E340 /* PrimerNavigationController.swift */; };
+		563CF7EBBE29790176AABDE9C93C8BD6 /* PrimerCardNumberFieldView.swift in Sources */ = {isa = PBXBuildFile; fileRef = 5110E8629BC40D7ADDC96D18B9F6C4E1 /* PrimerCardNumberFieldView.swift */; };
+		591996153D35263FE71D4223A7F41381 /* hang.swift in Sources */ = {isa = PBXBuildFile; fileRef = 733104AAFC5FB073F5D90B22559A8663 /* hang.swift */; };
+		5A2ECD095D4B4259C8B48A0EC1307958 /* PaymentMethodConfigService.swift in Sources */ = {isa = PBXBuildFile; fileRef = 2F5566088648C6CA1D6069C4F1B3B1F0 /* PaymentMethodConfigService.swift */; };
+		5AEA1612C2366CAE6ECE2F24C4F2E2D9 /* NetworkService.swift in Sources */ = {isa = PBXBuildFile; fileRef = 77BCC2452B8942D8543230B91242E965 /* NetworkService.swift */; };
+		5B99DBCA12D1F76B2113F4C7D530A18D /* PrimerCVVFieldView.swift in Sources */ = {isa = PBXBuildFile; fileRef = E3B68E2CA5CF21317FC11EB9B1BC672F /* PrimerCVVFieldView.swift */; };
+		5CEA5C887E23E37D018B1C7DB20C2AAC /* VaultCheckoutViewModel.swift in Sources */ = {isa = PBXBuildFile; fileRef = 813A308830E9B1E76471F89594D73BF5 /* VaultCheckoutViewModel.swift */; };
+		5D4EF74D211FF1DE9285B1F3C3C4EA90 /* PrimerTheme.swift in Sources */ = {isa = PBXBuildFile; fileRef = A45FED6925875B6045F4FFD187999CD1 /* PrimerTheme.swift */; };
+		5E7C78C4B300FEBB5565175F4F025291 /* PrimerViewExtensions.swift in Sources */ = {isa = PBXBuildFile; fileRef = 90E2CC8ACE9707CAE4DF7D729C6CCF20 /* PrimerViewExtensions.swift */; };
+		5F79389A4B2AC4EB671A60AF158E0F46 /* 3DSService.swift in Sources */ = {isa = PBXBuildFile; fileRef = 29B5CD67A02FBCB5450625F42C19EDDE /* 3DSService.swift */; };
+		61778535FE09000937DE8D62DCBA5C40 /* PrimerFormViewController.swift in Sources */ = {isa = PBXBuildFile; fileRef = 78DDC04A5DA50603B158274994E4FEDE /* PrimerFormViewController.swift */; };
+		627768BCEBAE08870AC9FDF04C59117F /* PaymentResponse.swift in Sources */ = {isa = PBXBuildFile; fileRef = E6ED6197C0DE0C233C0922DA7A80B320 /* PaymentResponse.swift */; };
+		62CBC96807D6E112D0C3D964F550F23A /* ApplePayTokenizationViewModel.swift in Sources */ = {isa = PBXBuildFile; fileRef = 704AAA8755CC0F3D3E97E84DE1472121 /* ApplePayTokenizationViewModel.swift */; };
+		645A09C0949395F2E19495691CFD20E7 /* Error.swift in Sources */ = {isa = PBXBuildFile; fileRef = D6825C5FEDA42F5E5AF8E59E74C56EC7 /* Error.swift */; };
+		65A19F299B4DE7C66E10DC96487CD0B2 /* VaultService.swift in Sources */ = {isa = PBXBuildFile; fileRef = 78298D2E9E0CFAE90793F9E4B5788A90 /* VaultService.swift */; };
+		6699F9AFDEFAF8BE86FF73F6FEFA2F8E /* Mask.swift in Sources */ = {isa = PBXBuildFile; fileRef = 7BF758865CB4EA70FD56EA426E2A02E9 /* Mask.swift */; };
+		689D35A6EB7598CE80385E456F14A2CC /* Guarantee.swift in Sources */ = {isa = PBXBuildFile; fileRef = BF66039D3CC9B8613F75CDBE7CDDB181 /* Guarantee.swift */; };
+		6A3F83B660B44F336B19768FD7AC040C /* en.lproj in Resources */ = {isa = PBXBuildFile; fileRef = 27A794CD1D0AFC928E7F74E43A18DE99 /* en.lproj */; };
+		7108DB9118EE6CA2492A50EAFF03761B /* DateExtension.swift in Sources */ = {isa = PBXBuildFile; fileRef = D73A090A742207F87F64212CB1A7E7FC /* DateExtension.swift */; };
+		713056D7308CD75EFEBB863F50153B52 /* Logger.swift in Sources */ = {isa = PBXBuildFile; fileRef = 3A144EEE1C6DF14D53D6F45357A994D5 /* Logger.swift */; };
+		7337D80EAE7F18A19DB6597A6580BCB7 /* PrimerContainerViewController.swift in Sources */ = {isa = PBXBuildFile; fileRef = C5A62F60EE007DCF0AE687F21A7170CC /* PrimerContainerViewController.swift */; };
+		733B75AE5BC3D8152E6F79FCCBC949EA /* EnsureWrappers.swift in Sources */ = {isa = PBXBuildFile; fileRef = 55049199DB036B9FFC3CCBCDC644786D /* EnsureWrappers.swift */; };
+		7834494C6BE1FF21B58273BA12B3160D /* Catchable.swift in Sources */ = {isa = PBXBuildFile; fileRef = 734340E4ADC27EB9D0F65E4F271B6BB9 /* Catchable.swift */; };
 		792188862A988C31237DA81868320D2D /* Foundation.framework in Frameworks */ = {isa = PBXBuildFile; fileRef = EAB6F611E86A4758835A715E4B4184F6 /* Foundation.framework */; };
-		7A65F551DB90EC398BD98A9623CA6233 /* PrimerSDK-umbrella.h in Headers */ = {isa = PBXBuildFile; fileRef = C1C216B34934B8F586C68707318953BF /* PrimerSDK-umbrella.h */; settings = {ATTRIBUTES = (Public, ); }; };
-		7C1F9F6687672C1131A784D434A92A31 /* PayPal.swift in Sources */ = {isa = PBXBuildFile; fileRef = 9E269730C181337DD81BDA49ADB17C74 /* PayPal.swift */; };
-		7D08A42C60095A5C27912125FB70A172 /* CoreDataDispatcher.swift in Sources */ = {isa = PBXBuildFile; fileRef = C4F297F792A35A1B38FBA48F5AFC19AC /* CoreDataDispatcher.swift */; };
-		7EC79980B1E35BCF062CB5469FD195E1 /* PrimerCustomStyleTextField.swift in Sources */ = {isa = PBXBuildFile; fileRef = F7B71F533BF76EB443D4A77AE08D51AD /* PrimerCustomStyleTextField.swift */; };
-		7F4D0B6F122969DA302D029C0111AD48 /* PrimerScrollView.swift in Sources */ = {isa = PBXBuildFile; fileRef = 3145348D1DE44BA4B5EB1FA434156D81 /* PrimerScrollView.swift */; };
-		8342290089B5707347AA53DD21342A55 /* hang.swift in Sources */ = {isa = PBXBuildFile; fileRef = 4392D90880D6A5EF6754310F8BC2B5FF /* hang.swift */; };
-		83A32152468609FC6CDB54A74D260DDB /* PrimerContent.swift in Sources */ = {isa = PBXBuildFile; fileRef = BDA9FB00353DD1CB4F849505EAEE5D0A /* PrimerContent.swift */; };
+		7A5A751ABA883CB7E8C781B488A6D7B6 /* Parser.swift in Sources */ = {isa = PBXBuildFile; fileRef = E4CCE98833092C6ED78E682FBEDD6C5E /* Parser.swift */; };
+		7B6A8FD32E4D5242B27D642DBDE1F4E2 /* PaymentMethodComponent.swift in Sources */ = {isa = PBXBuildFile; fileRef = 9850678411A728A4DD758BCC43C4DE55 /* PaymentMethodComponent.swift */; };
+		7D65ADD7DE3EF0DC913CD5D7CA28F55D /* CancelContext.swift in Sources */ = {isa = PBXBuildFile; fileRef = B7E0836062D9CFCB7A3B784D0B3242F0 /* CancelContext.swift */; };
+		7EB1F31634E06A20316B80AB90B78CAC /* race.swift in Sources */ = {isa = PBXBuildFile; fileRef = A26F8D92424B9B82C0324436715A987C /* race.swift */; };
+		8006868998C0C5D75A17D4CB496DF448 /* PayPalTokenizationViewModel.swift in Sources */ = {isa = PBXBuildFile; fileRef = 43614C6E2A6E2799B52DEB372DA9B550 /* PayPalTokenizationViewModel.swift */; };
+		81B1DC04BD05E1B9C0C2162118E5B761 /* ClientToken.swift in Sources */ = {isa = PBXBuildFile; fileRef = A211B852FF2A12936ADC055D80FAF06E /* ClientToken.swift */; };
+		81E33132C1D33BEEFCDBC255951D28D4 /* fr.lproj in Resources */ = {isa = PBXBuildFile; fileRef = 7BC901C2A11503B0E38859D548000948 /* fr.lproj */; };
+		8261FD44012FF9B2718CE28A5A125A8A /* URLExtension.swift in Sources */ = {isa = PBXBuildFile; fileRef = 9B73E5D81FA99E1CD41456CF40C42CE6 /* URLExtension.swift */; };
+		84C7584E834FF03082579FA1AF5F4A2D /* StrictRateLimitedDispatcher.swift in Sources */ = {isa = PBXBuildFile; fileRef = 4FBEC0BBC2415B274D0B2C0E3E5A94AB /* StrictRateLimitedDispatcher.swift */; };
 		8548D98B63B0CE7C33DA6C183E9A9BF0 /* UIKit.framework in Frameworks */ = {isa = PBXBuildFile; fileRef = D245E0514AAC1A2B9A6D5EA2F383E90F /* UIKit.framework */; };
-		864337D2540F041A584D9629E5847612 /* FinallyWrappers.swift in Sources */ = {isa = PBXBuildFile; fileRef = 036334F0D8112FFADCFB2AB664187227 /* FinallyWrappers.swift */; };
-		87268680ED95566E52891E05EFD20299 /* UIDeviceExtension.swift in Sources */ = {isa = PBXBuildFile; fileRef = F09A2FA5E56DD30E8514C55038673B28 /* UIDeviceExtension.swift */; };
-		8D1FA549AF5B0AC1053DE9D9BC49CA69 /* JSONParser.swift in Sources */ = {isa = PBXBuildFile; fileRef = 07F484BCF0FBC298F3AA7502D9D7DDE3 /* JSONParser.swift */; };
+		8648C428756366CFAC9E2A48C04EEB85 /* Apaya.swift in Sources */ = {isa = PBXBuildFile; fileRef = 9D8F54D0F54957883044C068AE9A32E8 /* Apaya.swift */; };
+		86CA686F28C98A71489852F79BDBB22B /* Validation.swift in Sources */ = {isa = PBXBuildFile; fileRef = 9EB8109A7BAAAF6BC2C406EF45108AB5 /* Validation.swift */; };
+		86FBDB034048008566DA3F1070DA78C5 /* PrimerWebViewController.swift in Sources */ = {isa = PBXBuildFile; fileRef = A255307257F36555DA260993ED0B6A43 /* PrimerWebViewController.swift */; };
+		874302B7194AEBA21F7351D739C2C946 /* CancellableCatchable.swift in Sources */ = {isa = PBXBuildFile; fileRef = 08F7711F6BCCDE55FE60010C4C9B6F57 /* CancellableCatchable.swift */; };
+		8A05AF7678D67C0A5F440494D87A6B1E /* PrimerAPI.swift in Sources */ = {isa = PBXBuildFile; fileRef = 54844C9F487CAA1576D4702E85DA58B5 /* PrimerAPI.swift */; };
+		8D9592D461C8080AF97F9724A24E4144 /* LoadingViewController.swift in Sources */ = {isa = PBXBuildFile; fileRef = 09CB0494A0FCC554A7038D841955F5C8 /* LoadingViewController.swift */; };
 		8DCD5215EFE7493AFC08C496176C410D /* Primer3DS.swift in Sources */ = {isa = PBXBuildFile; fileRef = AA3E9F209C857157575A473FE948A03D /* Primer3DS.swift */; };
-		8F15395823EE26E0B155A6679DC681EC /* PrimerWebViewController.swift in Sources */ = {isa = PBXBuildFile; fileRef = 2046E24AA015FBA2575E54C389F64393 /* PrimerWebViewController.swift */; };
+		8E52CCF4A10375F349FD21865723F603 /* TokenizationService.swift in Sources */ = {isa = PBXBuildFile; fileRef = 625BB869759C332B42CCF84B4437DA8F /* TokenizationService.swift */; };
+		8ED00F3F243570694C7366C379AD270D /* AppState.swift in Sources */ = {isa = PBXBuildFile; fileRef = 4D51E603C4AAC32B0D50516B01375D07 /* AppState.swift */; };
 		8FB4A3F4485390CD362B1D2FF8A83B1F /* Foundation.framework in Frameworks */ = {isa = PBXBuildFile; fileRef = EAB6F611E86A4758835A715E4B4184F6 /* Foundation.framework */; };
+		8FCDC9C5F3A2EEBCE691786E8CE59241 /* OrderItem.swift in Sources */ = {isa = PBXBuildFile; fileRef = 1EB0AD0216758D4312940F0271B55091 /* OrderItem.swift */; };
 		8FE23AF4662809E6F0EB6C49B1B1A9BA /* Pods-PrimerSDK_Example-dummy.m in Sources */ = {isa = PBXBuildFile; fileRef = 21F4ACB1142B1B9457658584BF5CD35A /* Pods-PrimerSDK_Example-dummy.m */; };
-		913962678F8CF24244F2C86F6422F358 /* ImageName.swift in Sources */ = {isa = PBXBuildFile; fileRef = 9E19D2E95311351CE7F25EA29573DFF9 /* ImageName.swift */; };
-		92C2FED62A06E5E09DF4710E32C5AB42 /* race.swift in Sources */ = {isa = PBXBuildFile; fileRef = CACDAFA64DD4B5DC4D9D5ED469F057EA /* race.swift */; };
-		957F48AD82D0158DC7FC67B54048B491 /* ExternalViewModel.swift in Sources */ = {isa = PBXBuildFile; fileRef = B0CD892518EA1F790CE9C07C7794208E /* ExternalViewModel.swift */; };
-		960DF03E5777AAA5899E3B78B2146E3C /* BundleExtension.swift in Sources */ = {isa = PBXBuildFile; fileRef = B61C9A44CE872F152CF2C9A8958FF27D /* BundleExtension.swift */; };
-		9611FB5666EAE26CF973E22A85E27A26 /* Logger.swift in Sources */ = {isa = PBXBuildFile; fileRef = E0A97F654D2723356B6E5E3C4CA3D2F3 /* Logger.swift */; };
-		96B72E724FCDA43CF45E33B622879374 /* Error.swift in Sources */ = {isa = PBXBuildFile; fileRef = 69A9BBEB6DAAF3691B0206750A94560D /* Error.swift */; };
-		9ADF8662B36E682E38E93D2FE68D14B6 /* PaymentMethodTokenizationRequest.swift in Sources */ = {isa = PBXBuildFile; fileRef = FAF8D72A2DC8057F689D0A7EE52BF41A /* PaymentMethodTokenizationRequest.swift */; };
-		9B33E93654F33E27C4C7C1F2D5E2E791 /* CancellablePromise.swift in Sources */ = {isa = PBXBuildFile; fileRef = 6228BC3F43C20C7DED40588229F3E28F /* CancellablePromise.swift */; };
-		9D647BF8A14276C5254C79048B656D33 /* PayPalService.swift in Sources */ = {isa = PBXBuildFile; fileRef = 04DBE8C5EC82221E51DAAFE36E4A3541 /* PayPalService.swift */; };
-		9E47E89029FA272FCCC263D370EE8E2F /* PaymentResponse.swift in Sources */ = {isa = PBXBuildFile; fileRef = 9D7146C0D21CB162ABF04F7FCE1E0D45 /* PaymentResponse.swift */; };
-		9E590C7F72B4A1BFA392EC325A06ABEB /* Catchable.swift in Sources */ = {isa = PBXBuildFile; fileRef = BC921EA02F996896AAFD3E6D1D9B17D0 /* Catchable.swift */; };
-		9E74C193F24FF3F7E952FA544F4F2AB4 /* ClientTokenService.swift in Sources */ = {isa = PBXBuildFile; fileRef = 2D91FEF224D2D825E0A68C2983497FC3 /* ClientTokenService.swift */; };
-		9F31FBB9049D441B1DD63C5EA93FD6C6 /* 3DSService+Promises.swift in Sources */ = {isa = PBXBuildFile; fileRef = 49AE9883021D22505BAFA58DAF57910E /* 3DSService+Promises.swift */; };
-		A0FFD9EB70E60EE2B9E22CA69FA30339 /* ConcurrencyLimitedDispatcher.swift in Sources */ = {isa = PBXBuildFile; fileRef = 353A4E216966D0161ED1DA4AF0C89DC2 /* ConcurrencyLimitedDispatcher.swift */; };
-		A2100B9E02B7CF5D57AE5C53FF716F88 /* PrimerFlowEnums.swift in Sources */ = {isa = PBXBuildFile; fileRef = 0A5CA74FB64D1F2C1DD42F7B3B0EC694 /* PrimerFlowEnums.swift */; };
-		A3C24C4D74A172ABA0AF424D393C10C9 /* PrimerCardNumberFieldView.swift in Sources */ = {isa = PBXBuildFile; fileRef = D3E7A3EEF8DCFF61823D1878DCAA7CAB /* PrimerCardNumberFieldView.swift */; };
-		A51B6DC357652DF271866ECBF76A0219 /* Queue.swift in Sources */ = {isa = PBXBuildFile; fileRef = F155B388BC97C43FDEECFEAB8DE0431C /* Queue.swift */; };
-		A5B680699106C3B68126DFDA4744A88F /* LogEvent.swift in Sources */ = {isa = PBXBuildFile; fileRef = 795410B71D06CF6BAED8DDD52F1E6F1E /* LogEvent.swift */; };
-		A5B72CEF50D9B33FDDA94853763CA78D /* PrimerLoadingViewController.swift in Sources */ = {isa = PBXBuildFile; fileRef = 171C788DF3AB640DB12B567997E4BBD2 /* PrimerLoadingViewController.swift */; };
-		A5BB041A2EF421F91F8ACF4F545ABDFE /* StrictRateLimitedDispatcher.swift in Sources */ = {isa = PBXBuildFile; fileRef = 45BAF37E796D661AB53BF92E152620E3 /* StrictRateLimitedDispatcher.swift */; };
-		A6E577963D2230FF700FA351DCC4A2DE /* PrimerContainerViewController.swift in Sources */ = {isa = PBXBuildFile; fileRef = DD756922AE9CBBC2A0833ACDF2B600E6 /* PrimerContainerViewController.swift */; };
-		A79FA7FB200EF2B2F6D68251071E3E65 /* CardComponentsManager.swift in Sources */ = {isa = PBXBuildFile; fileRef = CEAC93986D4AEF58F0556DB0CD1CC388 /* CardComponentsManager.swift */; };
-		A7E06E3B53F7888093330A7D3F0074E7 /* PresentationController.swift in Sources */ = {isa = PBXBuildFile; fileRef = BB70C5B67B82A6885BC18F008EB7067E /* PresentationController.swift */; };
-		AB7EA99BB05758249B1461D888D0AC22 /* VaultService.swift in Sources */ = {isa = PBXBuildFile; fileRef = 3AB0EC1EEE3A9F13AC9C76B9B6BE01B3 /* VaultService.swift */; };
-		AC767C1CD707A20006AC45187624C9C5 /* PrimerAPIClient+Promises.swift in Sources */ = {isa = PBXBuildFile; fileRef = 6C45D4E4F7B4F71BEC2B3B746EFC002D /* PrimerAPIClient+Promises.swift */; };
-		ACBC1B4EF682FDE8F545AE3E43382373 /* Optional+Extensions.swift in Sources */ = {isa = PBXBuildFile; fileRef = 70CC04C16B49A568AB7C479BC0F19CD3 /* Optional+Extensions.swift */; };
-		AD4196D6ECCC1B549EF8F09181CA7329 /* PayPalTokenizationViewModel.swift in Sources */ = {isa = PBXBuildFile; fileRef = BBC488914CC5D83AA9FF7DA65020CBBC /* PayPalTokenizationViewModel.swift */; };
-		AFC5C89A90E74933AA3110956AEFC337 /* OrderItem.swift in Sources */ = {isa = PBXBuildFile; fileRef = 8554880FFDEE679E571F1194DCBD5BB6 /* OrderItem.swift */; };
-		B07065AEB9D414E3105ADB193FC90CA2 /* AlertController.swift in Sources */ = {isa = PBXBuildFile; fileRef = E8757FE861E964B309314C7A98FB6ADD /* AlertController.swift */; };
-		B0AB1E054752D090C8FB1AB723AB4A6D /* PaymentMethodConfigService.swift in Sources */ = {isa = PBXBuildFile; fileRef = F8F4D458A4C22FC41E8CB96EB540ED22 /* PaymentMethodConfigService.swift */; };
-		B2C2491912980DAB887D1C8B97C70F33 /* PrimerTextFieldView.xib in Resources */ = {isa = PBXBuildFile; fileRef = D5C5938A0251CABC5BE5094CC18C7922 /* PrimerTextFieldView.xib */; };
-		B344366BB7DC470E6819A6F959B096B4 /* Dispatcher.swift in Sources */ = {isa = PBXBuildFile; fileRef = 5CEC1AB2744116E2F2FEDFC555BBA405 /* Dispatcher.swift */; };
-		B6DD08DE034F92F01617BB60C6A5659D /* PaymentMethodComponent.swift in Sources */ = {isa = PBXBuildFile; fileRef = 0BC213DF09A08E612048463A02D0032B /* PaymentMethodComponent.swift */; };
-		B880EE2C349A0111802C196C35C996E8 /* en.lproj in Resources */ = {isa = PBXBuildFile; fileRef = 9BA0D70110E050F2FA4C66AB62982590 /* en.lproj */; };
-		B8B58A3F826725C8055888A0BC4140D9 /* Box.swift in Sources */ = {isa = PBXBuildFile; fileRef = 11D65527BB1612B76CC99F9D65B84A56 /* Box.swift */; };
-		B8B89FD41BA071A9F445046D2AD71DA4 /* FormType.swift in Sources */ = {isa = PBXBuildFile; fileRef = 5384DFC3393C5A1B8C50FCA67C78B3B4 /* FormType.swift */; };
-		BBEB5963FC7AD3C392B3F22053916DE4 /* Configuration.swift in Sources */ = {isa = PBXBuildFile; fileRef = 0343CAF3EABBBD2962A6B2D0F3E3CA71 /* Configuration.swift */; };
-		BD6F32606E58BD606F31E0A438AA1A78 /* sv.lproj in Resources */ = {isa = PBXBuildFile; fileRef = 18B0E4473F4570B634D4C6B79350B4A0 /* sv.lproj */; };
-		BE67D9D87BD028216ED4FC90C66B92B4 /* PrimerTextFieldView.swift in Sources */ = {isa = PBXBuildFile; fileRef = B740E6A5312BBFBDA94574BB6C85E828 /* PrimerTextFieldView.swift */; };
-		BF1F40A68036F3347349A039E9261CF1 /* RecoverWrappers.swift in Sources */ = {isa = PBXBuildFile; fileRef = EA6632147BFB60C8AE3EF18E9E4E5627 /* RecoverWrappers.swift */; };
-		BF358A917955BF3169C077370271E2E6 /* PrimerNavigationBar.swift in Sources */ = {isa = PBXBuildFile; fileRef = 1A1EACD2CE97D1DD881C6DD062C1FD1F /* PrimerNavigationBar.swift */; };
-		BFBCEAB2E9C807E6E80039E4B8358BBE /* Endpoint.swift in Sources */ = {isa = PBXBuildFile; fileRef = 89C30B8C0DCE3198D9CDA8C8A544896C /* Endpoint.swift */; };
-		C01BA4F7069C035DEF5B77C020B1310C /* ResumeHandlerProtocol.swift in Sources */ = {isa = PBXBuildFile; fileRef = 19671AF5F48BF2BE850FDDE427D525A9 /* ResumeHandlerProtocol.swift */; };
-		C0CD6944EF36A632B96DED90F1A3FCAA /* PrimerExpiryDateFieldView.swift in Sources */ = {isa = PBXBuildFile; fileRef = 49ED4B5E5E9761237003D5D42089462B /* PrimerExpiryDateFieldView.swift */; };
-		C155E7E37B7096E5160A4E746F20DC72 /* Primer.swift in Sources */ = {isa = PBXBuildFile; fileRef = 8513B5360A36FE90418789F0BF2C93DC /* Primer.swift */; };
-		C57A43FB91C388180C7A79B7D374CA83 /* VaultCheckoutViewModel.swift in Sources */ = {isa = PBXBuildFile; fileRef = E993527767AE81959B3AF62D29DF8059 /* VaultCheckoutViewModel.swift */; };
-		C6A6657786F3070D51C3A2FCDE0CAB43 /* DirectDebitService.swift in Sources */ = {isa = PBXBuildFile; fileRef = F655416E796626145A3DD659FF120BE9 /* DirectDebitService.swift */; };
-		C865128482CB7A883BDCB7174BC3E444 /* IntExtension.swift in Sources */ = {isa = PBXBuildFile; fileRef = 2924C9C348AE5BFF0957B4A2CE73AF02 /* IntExtension.swift */; };
-		C97B07F90BFFCA2EB4F55A9D6B31A782 /* URLSessionStack.swift in Sources */ = {isa = PBXBuildFile; fileRef = 884ACE5ED9AEBEF41C745C941015D67A /* URLSessionStack.swift */; };
-		CA239A0365E3FCDA3B9975BDF3E9124C /* PaymentMethodToken.swift in Sources */ = {isa = PBXBuildFile; fileRef = 805136E22AAE330AE3D9B033255966BB /* PaymentMethodToken.swift */; };
-		CAAB7B18B50D5A32747D5FE4162E001D /* CancellableThenable.swift in Sources */ = {isa = PBXBuildFile; fileRef = CA6847E326956BFB3C00FC726E15D644 /* CancellableThenable.swift */; };
-		CB75AE20B551C4C62736920140293898 /* URLExtension.swift in Sources */ = {isa = PBXBuildFile; fileRef = FA937AB71510E82D890E228FAB7FCEBF /* URLExtension.swift */; };
-		D1A0DCCF98565D4F8617CD965B0FBC27 /* NetworkService.swift in Sources */ = {isa = PBXBuildFile; fileRef = 44B1C0D9F617D91DBEFBE4084E590D87 /* NetworkService.swift */; };
-		D2D120CC52D7D9C21D855D46911C9766 /* after.swift in Sources */ = {isa = PBXBuildFile; fileRef = BBE3F4EF53B648F7C45D2BB595625862 /* after.swift */; };
-		D30102D1D7881E5DCAA0F2FCF5E64327 /* PrimerVaultManagerViewController.swift in Sources */ = {isa = PBXBuildFile; fileRef = 0D1961B693968C4699A05F99B9C34E18 /* PrimerVaultManagerViewController.swift */; };
-		D57B67D028D82E34F65D3BB558A342C7 /* RateLimitedDispatcher.swift in Sources */ = {isa = PBXBuildFile; fileRef = 2E09429D5C36A34A129FF373FFB0D45F /* RateLimitedDispatcher.swift */; };
+		9079F51CB0C4F0CB746C070432F8670E /* URLSessionStack.swift in Sources */ = {isa = PBXBuildFile; fileRef = CCFEA0FF949F910A751A8985D8FC40B6 /* URLSessionStack.swift */; };
+		9212EAB66F6B2EA08F08537343CBCF7D /* ImageName.swift in Sources */ = {isa = PBXBuildFile; fileRef = D9DD66E528332CF4E82BE09B5E60A8F1 /* ImageName.swift */; };
+		93EA7893F9461247C1F4DA71C0E9F164 /* CardButton.swift in Sources */ = {isa = PBXBuildFile; fileRef = 5D515CF7396A8249A42FB1C621D6BE50 /* CardButton.swift */; };
+		9450015E10A8982C5680DBEBEDA1E8C4 /* KlarnaTokenizationViewModel.swift in Sources */ = {isa = PBXBuildFile; fileRef = AE675270C4BDFA345F636F387827988A /* KlarnaTokenizationViewModel.swift */; };
+		9515BA030A528720691022B33F4D9D99 /* ApayaTokenizationViewModel.swift in Sources */ = {isa = PBXBuildFile; fileRef = F4F7EAACDCCAD66093E6DC96A381C6A4 /* ApayaTokenizationViewModel.swift */; };
+		97937B3CE1B518A65A24800E854DC070 /* PrimerScrollView.swift in Sources */ = {isa = PBXBuildFile; fileRef = 6F7116A8CEE0537B53B7C924CF323227 /* PrimerScrollView.swift */; };
+		97B55D4F2C08FC549BD0F9A0E21124FF /* ReloadDelegate.swift in Sources */ = {isa = PBXBuildFile; fileRef = 8AC401A4AB79BFD91F2B43ED7C9FBA36 /* ReloadDelegate.swift */; };
+		994C07F7FA6E3C23979A31C1A235FD5A /* Primer.swift in Sources */ = {isa = PBXBuildFile; fileRef = FABEC54F84ED6CF42357ECF47A936000 /* Primer.swift */; };
+		9BCDA09A752B4B6DFFDBF50D5A6652DB /* Queue.swift in Sources */ = {isa = PBXBuildFile; fileRef = 9B23D9AB1FFE0F0F1B9AD69E68096B67 /* Queue.swift */; };
+		A00B0B98AB7CEBBD258C7875E628638E /* PrimerTextFieldView.swift in Sources */ = {isa = PBXBuildFile; fileRef = 5DF7EC2BFE94C426D2B3F4F4453088E6 /* PrimerTextFieldView.swift */; };
+		A311D6F8608FE531FEFB2B6A3039F69E /* firstly.swift in Sources */ = {isa = PBXBuildFile; fileRef = A85610511500503A065A332188D5A621 /* firstly.swift */; };
+		A3D122342E9DB042BD6B718C1D6410BB /* UserDefaultsExtension.swift in Sources */ = {isa = PBXBuildFile; fileRef = DB31A4C4AFBADAF3E73C0AA90891DF5B /* UserDefaultsExtension.swift */; };
+		A552B08EA5E71C775FD5FF0275638B94 /* PrimerTableViewCell.swift in Sources */ = {isa = PBXBuildFile; fileRef = 7EBB2E7800487A1144DAE468FB465E97 /* PrimerTableViewCell.swift */; };
+		A569C6678DD260CD495DC2597F05B5FC /* Klarna.swift in Sources */ = {isa = PBXBuildFile; fileRef = 404A185DECFBCA67F023151CE1896DA1 /* Klarna.swift */; };
+		A69672FCB41BD70E9CB46E7BE9ECA97C /* CancellablePromise.swift in Sources */ = {isa = PBXBuildFile; fileRef = D5FFFC3E82CEF7B486A460037506B147 /* CancellablePromise.swift */; };
+		A90E59806F4BC7516FA8EAE8698ABF5E /* RecoverWrappers.swift in Sources */ = {isa = PBXBuildFile; fileRef = 81ADEBB46B646A5D598E6B331CBD18A5 /* RecoverWrappers.swift */; };
+		A91F38E249B9CEE319ADF3474DE05243 /* PrimerExpiryDateFieldView.swift in Sources */ = {isa = PBXBuildFile; fileRef = 9CAEDCB68DDD2E8151EDCAEBD1A676F6 /* PrimerExpiryDateFieldView.swift */; };
+		AA857CFB40D8729A93F8F7A1F4CA02E1 /* Consolable.swift in Sources */ = {isa = PBXBuildFile; fileRef = 94A6481EC2C37D0676B32E9263991973 /* Consolable.swift */; };
+		AAC3074BE247ADFEDA625938DB845A44 /* PrimerSDK-dummy.m in Sources */ = {isa = PBXBuildFile; fileRef = 0D2E0829A9CF5AACE43592141857A21A /* PrimerSDK-dummy.m */; };
+		AAC4075AB5E29AF95B275D7D3621C516 /* PayPal.swift in Sources */ = {isa = PBXBuildFile; fileRef = F516CB07F7249CAA64EA0ECDCE3D1164 /* PayPal.swift */; };
+		AE719B5FFFDC86E0754F91904DE4BF48 /* CancellableThenable.swift in Sources */ = {isa = PBXBuildFile; fileRef = 9949DDF38222774FD220A257A1EEF1C5 /* CancellableThenable.swift */; };
+		B07D0709F039BF5DB8A7F76691479726 /* DependencyInjection.swift in Sources */ = {isa = PBXBuildFile; fileRef = 082B2532467364847A3126746A1AC783 /* DependencyInjection.swift */; };
+		B08D47B49F47D8206939697AB8EEBA98 /* PrimerSettings.swift in Sources */ = {isa = PBXBuildFile; fileRef = 264669B6C3B80769DE591E2F08596C02 /* PrimerSettings.swift */; };
+		B1F78DFD8F244211E6F2311D5CF5CD74 /* AlertController.swift in Sources */ = {isa = PBXBuildFile; fileRef = D63979528F043A8097C9C4DF77B0C5F6 /* AlertController.swift */; };
+		B4C3EE151F8127C94B6E3B000FB219ED /* Icons.xcassets in Resources */ = {isa = PBXBuildFile; fileRef = BE4084BB8A732969F1CDA6A0D19CCC30 /* Icons.xcassets */; };
+		B585E66328D2A23C16D754C6EE2365B2 /* PrimerButton.swift in Sources */ = {isa = PBXBuildFile; fileRef = EAE9035D05A3CA8832961A0A6C60707A /* PrimerButton.swift */; };
+		B609E5E4F3CA10244F5A49172E782456 /* SequenceWrappers.swift in Sources */ = {isa = PBXBuildFile; fileRef = 11A89B6CF6AF60AE09D4640EA36937D2 /* SequenceWrappers.swift */; };
+		B63261633910415968563F59F03A8B0B /* PaymentMethodTokenizationViewModel.swift in Sources */ = {isa = PBXBuildFile; fileRef = 17A61608303A6C3D4763869966AFF61B /* PaymentMethodTokenizationViewModel.swift */; };
+		B7F926FE14B8A39A8C5CC69542FF5D08 /* ApplePay.swift in Sources */ = {isa = PBXBuildFile; fileRef = 696028168BC9338842BA533913A1FAF8 /* ApplePay.swift */; };
+		B8095B19BC20BA1D7E3BA09A7E3B2BD5 /* PrimerTextFieldView.xib in Resources */ = {isa = PBXBuildFile; fileRef = DD2152250E94AB0013DEB87DB2846B5F /* PrimerTextFieldView.xib */; };
+		BA120D706E321343D0B1D15970ECACF6 /* Endpoint.swift in Sources */ = {isa = PBXBuildFile; fileRef = F75F53979C816AD2672B332D3A7D5664 /* Endpoint.swift */; };
+		BDF65BBA48A100B9C525A514BE7EC7BE /* UXMode.swift in Sources */ = {isa = PBXBuildFile; fileRef = E6C9FF783E3B828E7BDB8E0D877D4B7A /* UXMode.swift */; };
+		BFC6243E111F479940B7C3235769FE65 /* FormTextFieldType.swift in Sources */ = {isa = PBXBuildFile; fileRef = 3DFDDAB1B1CB04B0E181B4464A0E3F45 /* FormTextFieldType.swift */; };
+		C09633FB9636EBE3342B10BC1AED7219 /* PrimerAPIClient+Promises.swift in Sources */ = {isa = PBXBuildFile; fileRef = E9B032BFA45976CDB0D8E4CEBA4A9107 /* PrimerAPIClient+Promises.swift */; };
+		C0B8C72A0201156809FBB518FCAFB34A /* CardScannerViewController.swift in Sources */ = {isa = PBXBuildFile; fileRef = 3DE5AE496B705C910EACC9FDE10656F4 /* CardScannerViewController.swift */; };
+		C3D01E67096BE53B261E49731CE85AFB /* DirerctCheckoutViewModel.swift in Sources */ = {isa = PBXBuildFile; fileRef = FF38E1DB696908C4BAE7031E18648509 /* DirerctCheckoutViewModel.swift */; };
+		C84138AD9F9671C10B7B32E6C903A78E /* 3DSService+Promises.swift in Sources */ = {isa = PBXBuildFile; fileRef = 19468C0FD36C9C13D46A9EE8F2F24AE6 /* 3DSService+Promises.swift */; };
+		CAC7C3D545FAB1E78CD5FCF4BCFCE1EB /* FormTokenizationViewModel.swift in Sources */ = {isa = PBXBuildFile; fileRef = AB48C99DDA265D3790A82E4D5056272E /* FormTokenizationViewModel.swift */; };
+		CB2E3A01D2C445EC5CECCFD94431AFD8 /* when.swift in Sources */ = {isa = PBXBuildFile; fileRef = 5B0272EC1239B05230D20DDA78276089 /* when.swift */; };
+		CD98714296058C270DBA4BD5862341B7 /* JSONParser.swift in Sources */ = {isa = PBXBuildFile; fileRef = 0F10381EED35757BACF84CBE1BBC8F25 /* JSONParser.swift */; };
+		CE5441887F10A34A30F06BF625E5E5DC /* SuccessViewController.swift in Sources */ = {isa = PBXBuildFile; fileRef = 96447E891D8D5A1AF803CC4561B56C4C /* SuccessViewController.swift */; };
+		CE9CACDCC11197580AE7161BBF12670C /* UIKit.framework in Frameworks */ = {isa = PBXBuildFile; fileRef = D245E0514AAC1A2B9A6D5EA2F383E90F /* UIKit.framework */; };
+		CF04FDF3CD1F1827404EF9BE61933138 /* ThenableWrappers.swift in Sources */ = {isa = PBXBuildFile; fileRef = F4993997D3820EDFC8E934F79C0A6B62 /* ThenableWrappers.swift */; };
+		CF2DEF330E07DD9BED86566190BB28B0 /* VaultPaymentMethodView.swift in Sources */ = {isa = PBXBuildFile; fileRef = 71DCB353D885F09EE26F9DD78A5CCFEA /* VaultPaymentMethodView.swift */; };
+		CF994C6FC49D6A62D29F376E55C4A7E9 /* PaymentMethodConfig.swift in Sources */ = {isa = PBXBuildFile; fileRef = BE0CDD1D439816BFA38EDF0D477C4E83 /* PaymentMethodConfig.swift */; };
+		D23B402FBAFA3FA96675E3AFDD42A9A5 /* PresentationController.swift in Sources */ = {isa = PBXBuildFile; fileRef = 0F2D6DF23FA24E63605D3E5C678E97A4 /* PresentationController.swift */; };
+		D3ECBFF0D286B56EB3B73C6161F35DB7 /* Resolver.swift in Sources */ = {isa = PBXBuildFile; fileRef = F81E99DC4CAC7251BD6959DB55629B4B /* Resolver.swift */; };
 		D596E2B41C673AD5018AEA0A0321E51C /* Pods-PrimerSDK_Tests-umbrella.h in Headers */ = {isa = PBXBuildFile; fileRef = EE9674DAD0C961C92687877090E1E047 /* Pods-PrimerSDK_Tests-umbrella.h */; settings = {ATTRIBUTES = (Public, ); }; };
-		DEB65C3A60416D12DE31A43F6FC4A16F /* PrimerTheme.swift in Sources */ = {isa = PBXBuildFile; fileRef = CF930C1C78B5BC177F491A62F38586DD /* PrimerTheme.swift */; };
-		DFA56554B45E93598439577CEFDECDB1 /* AppState.swift in Sources */ = {isa = PBXBuildFile; fileRef = 3C9E57D66704BF38447C317406BAA8A3 /* AppState.swift */; };
-		DFBCAA4CBACA7A3BE175B262E7BBC272 /* CancellableCatchable.swift in Sources */ = {isa = PBXBuildFile; fileRef = C5F4A394E9884D3DEBD1F81563F51B75 /* CancellableCatchable.swift */; };
+		D8C1556EBDF9B37B32F257F3B6D09437 /* Promise.swift in Sources */ = {isa = PBXBuildFile; fileRef = 77AFB0D6855CC4384CAB40CC3C7BD002 /* Promise.swift */; };
+		DA38193010C6C49B102A55329C5B8DEF /* ApplePayService.swift in Sources */ = {isa = PBXBuildFile; fileRef = 13C474A3F547939827118B897A744AA4 /* ApplePayService.swift */; };
+		DAE2C59816473A11BF8449A141AF1724 /* ConcurrencyLimitedDispatcher.swift in Sources */ = {isa = PBXBuildFile; fileRef = B1C26A1E37AE11F519A54A468153BF70 /* ConcurrencyLimitedDispatcher.swift */; };
+		DBE94DA5E1A0492A3813B6DF3426A4E3 /* DirectDebitMandate.swift in Sources */ = {isa = PBXBuildFile; fileRef = 0DDBA06016D472682C34DD731440C3DC /* DirectDebitMandate.swift */; };
 		E150EB1E3DDC0F59C4FDE4E1058FCAF7 /* Foundation.framework in Frameworks */ = {isa = PBXBuildFile; fileRef = EAB6F611E86A4758835A715E4B4184F6 /* Foundation.framework */; };
-		E1FEE15E9FBF4B79CAF04869A9145356 /* 3DSService.swift in Sources */ = {isa = PBXBuildFile; fileRef = 13ACE31D9E24B693C07BF8A67D4D9846 /* 3DSService.swift */; };
-		E3106FF161B5CAEF9DECD4EFC0EEB90D /* PrimerSDK-PrimerResources in Resources */ = {isa = PBXBuildFile; fileRef = A8B3BC107C2BDC3C03D961866F721265 /* PrimerSDK-PrimerResources */; };
-		E546C023852992DBA55FE1CC4E5E35EF /* SequenceWrappers.swift in Sources */ = {isa = PBXBuildFile; fileRef = 8E348265CDC2A135C66054207DD44831 /* SequenceWrappers.swift */; };
-		EA43E88CB32424AE9B63118CF7CC6C95 /* PrimerSettings.swift in Sources */ = {isa = PBXBuildFile; fileRef = 8C0F85D9D87C76F36090CA7C45EE11F8 /* PrimerSettings.swift */; };
-		EF6C624B817532D48DA9343108085EBC /* firstly.swift in Sources */ = {isa = PBXBuildFile; fileRef = 73B3BC9C4639652B5E84AC23DC84E3CF /* firstly.swift */; };
-		F07FFE04D78CEA6D616F4E3FDAA917CF /* PrimerError.swift in Sources */ = {isa = PBXBuildFile; fileRef = ECE69B6207102D673DD3AA836E1493AD /* PrimerError.swift */; };
-		F0A2E6C9F646C6B2321440EECBDD08E4 /* TokenizationService.swift in Sources */ = {isa = PBXBuildFile; fileRef = E0E2AA7A20320D97E2DEDD7E2A0CF5FF /* TokenizationService.swift */; };
-		F24D2288FDDC6EFD639F33AEEA310708 /* Apaya.swift in Sources */ = {isa = PBXBuildFile; fileRef = 69BFB7ACC5CE82788E33097CF5C2D113 /* Apaya.swift */; };
-		F292A629CE71EFD356FA8D765D330FD5 /* VaultPaymentMethodViewModel.swift in Sources */ = {isa = PBXBuildFile; fileRef = 54F05116DB2AB779AD7FCD38091137BD /* VaultPaymentMethodViewModel.swift */; };
-		F45DC8EEC9D102C29C179FF33D252F84 /* PrimerNavigationController.swift in Sources */ = {isa = PBXBuildFile; fileRef = 3FC4C69A9C55220F18DFBFDF476A8A6C /* PrimerNavigationController.swift */; };
+		E242D109FD26FB0514801ADAB4D56251 /* Dispatcher.swift in Sources */ = {isa = PBXBuildFile; fileRef = 6FE9CC405BA70E3353C63C8F1B6CFF26 /* Dispatcher.swift */; };
+		E2E5CDA8223ECE729ADB4D8897E5F172 /* FinallyWrappers.swift in Sources */ = {isa = PBXBuildFile; fileRef = 732A5238F0804D140E6070E58ADF44C0 /* FinallyWrappers.swift */; };
+		E446D19C2AABB06AC2A2D19586552886 /* CountryCode.swift in Sources */ = {isa = PBXBuildFile; fileRef = 856196844AA102F757E166EF412A9E5C /* CountryCode.swift */; };
+		E4B66DB0C173124F685F7233273C3847 /* VaultPaymentMethodViewModel.swift in Sources */ = {isa = PBXBuildFile; fileRef = 566EBDD6F0F22F0D5EDC9C268376EA37 /* VaultPaymentMethodViewModel.swift */; };
+		E4D83D15D261B3440545181EE782AEE6 /* PrimerContent.swift in Sources */ = {isa = PBXBuildFile; fileRef = AFD745E132ED5F43552F8402FB9302B1 /* PrimerContent.swift */; };
+		E77440DE6F5C34319E90F59182B4CA16 /* PrimerNibView.swift in Sources */ = {isa = PBXBuildFile; fileRef = 1C80F53EEA43CC8FE3154CE0A9000DD3 /* PrimerNibView.swift */; };
+		EA53DB63DA6018EC8E4718F5605274C3 /* CoreDataDispatcher.swift in Sources */ = {isa = PBXBuildFile; fileRef = 8D4C468067A7EA3ACEA5628AD5C11DFD /* CoreDataDispatcher.swift */; };
+		EB2D8550D533C733B290E69F53E761C8 /* PrimerFlowEnums.swift in Sources */ = {isa = PBXBuildFile; fileRef = 42496DCD5E70222C5D6D67C8260C7D18 /* PrimerFlowEnums.swift */; };
+		F0484027A80D3E3842B1A31CA1E7FF63 /* ResumeHandlerProtocol.swift in Sources */ = {isa = PBXBuildFile; fileRef = 3F20C7F2368634A3EACB300BE80B932C /* ResumeHandlerProtocol.swift */; };
+		F145884E26C40725DEAA1C88370456D0 /* Cancellable.swift in Sources */ = {isa = PBXBuildFile; fileRef = D07ACE9B63C76D9080EF85CD6FCC0A06 /* Cancellable.swift */; };
+		F37BFB894EBE8559289C118CE91DA645 /* IntExtension.swift in Sources */ = {isa = PBXBuildFile; fileRef = 485978C5217607D894A44ABF9D2573EE /* IntExtension.swift */; };
+		F4787E12183DA11FFEB409AC09CAEA1C /* ErrorHandler.swift in Sources */ = {isa = PBXBuildFile; fileRef = 38FBD7CC23BD3D5EEF27B660CEA79A87 /* ErrorHandler.swift */; };
 		F4B688753C11BA192EC0E3E61A466CB2 /* Primer3DS-dummy.m in Sources */ = {isa = PBXBuildFile; fileRef = 77393D72E4B2EFF88AF10EE9F64BB174 /* Primer3DS-dummy.m */; };
-		F55D4B5EFC49B6C9FD4A17CBD6BBE2C6 /* ErrorViewController.swift in Sources */ = {isa = PBXBuildFile; fileRef = DC261324F77C31EDD4A80C38CA89F0AC /* ErrorViewController.swift */; };
-		F610292159B05E4822D7CA7836F04186 /* fr.lproj in Resources */ = {isa = PBXBuildFile; fileRef = 1A21281588F3CE58DF0F29A758755427 /* fr.lproj */; };
-		FA95E5F604B3ED9009F4737006861D65 /* VaultPaymentMethodViewController.swift in Sources */ = {isa = PBXBuildFile; fileRef = 2E1EBCCB5F4F5D6F63517B04863A01B3 /* VaultPaymentMethodViewController.swift */; };
-		FCF5D8EC69818F5BDDE6F422A2E259B9 /* PrimerCardFormViewController.swift in Sources */ = {isa = PBXBuildFile; fileRef = 3F2E9FCE95EC3852F2B1651FFCB081EB /* PrimerCardFormViewController.swift */; };
-		FDF5EBAE42FEF0D6992128643D808FA8 /* EnsureWrappers.swift in Sources */ = {isa = PBXBuildFile; fileRef = 9C6C21B1A47E8100B543287387C7D702 /* EnsureWrappers.swift */; };
-		FE5FE5A170977A2F244297ABB1466153 /* Thenable.swift in Sources */ = {isa = PBXBuildFile; fileRef = BBE895258DC72320E83AECE4A196F166 /* Thenable.swift */; };
-=======
-		019DE1E081951A33C95E8C0A36639835 /* PrimerCVVFieldView.swift in Sources */ = {isa = PBXBuildFile; fileRef = 5B98526A5EBB48699991FBA970892A86 /* PrimerCVVFieldView.swift */; };
-		02842F0E241C9C6E3C9125DAF07098C1 /* DependencyInjection.swift in Sources */ = {isa = PBXBuildFile; fileRef = DB6A5D792434BEE778A72BB4021E499F /* DependencyInjection.swift */; };
-		06037AD0612C370180C55CA860921682 /* Pods-PrimerSDK_Example-umbrella.h in Headers */ = {isa = PBXBuildFile; fileRef = 3780FF276696624E5AD4A629D4CC4AD8 /* Pods-PrimerSDK_Example-umbrella.h */; settings = {ATTRIBUTES = (Public, ); }; };
-		08D44878CEF046B09256F4F93A8F2BBF /* WebViewController.swift in Sources */ = {isa = PBXBuildFile; fileRef = 0910A7F822AFBD6EC8F85CAE98D7F348 /* WebViewController.swift */; };
-		0B0439D451497CC6D8190438D4B20339 /* UIKit.framework in Frameworks */ = {isa = PBXBuildFile; fileRef = D245E0514AAC1A2B9A6D5EA2F383E90F /* UIKit.framework */; };
-		0BA2E69A8BBB0E55A063445D8A0C664A /* PrimerVaultManagerViewController.swift in Sources */ = {isa = PBXBuildFile; fileRef = 71CF1F294CD3185BCBB0CF75513DF07D /* PrimerVaultManagerViewController.swift */; };
-		0BA9F801EAE7037FB63BD905D973511D /* ApplePay.swift in Sources */ = {isa = PBXBuildFile; fileRef = 696028168BC9338842BA533913A1FAF8 /* ApplePay.swift */; };
-		0D6DB212075B7BF15C56A48B8EF5FE2C /* ExternalViewModel.swift in Sources */ = {isa = PBXBuildFile; fileRef = 01CE876B72F46B46389150E571F7A93E /* ExternalViewModel.swift */; };
-		0DA43093BF9D66B49F023E5E9BFCCD14 /* Catchable.swift in Sources */ = {isa = PBXBuildFile; fileRef = 734340E4ADC27EB9D0F65E4F271B6BB9 /* Catchable.swift */; };
-		0F1DC0756B9DF0F8357F0EEBF715B1AF /* PrimerFormViewController.swift in Sources */ = {isa = PBXBuildFile; fileRef = B2411ECBBB1C7707F1C9F60651038C55 /* PrimerFormViewController.swift */; };
-		1321F12607FD0F5A15538AE017677AEF /* CardButton.swift in Sources */ = {isa = PBXBuildFile; fileRef = 50015A611DD6511BE03A1C7D271023BA /* CardButton.swift */; };
-		156CE82AA07F6216AAEB68860B798939 /* OrderItem.swift in Sources */ = {isa = PBXBuildFile; fileRef = 1EB0AD0216758D4312940F0271B55091 /* OrderItem.swift */; };
-		175E5095F5866C8B84D83E6D90AE98C0 /* PrimerFlowEnums.swift in Sources */ = {isa = PBXBuildFile; fileRef = 42496DCD5E70222C5D6D67C8260C7D18 /* PrimerFlowEnums.swift */; };
-		178443E9C88007877F57C1552C9AE76E /* Primer3DSProtocols.swift in Sources */ = {isa = PBXBuildFile; fileRef = E6DF772EBD0552229B3F76D49A0EF5F2 /* Primer3DSProtocols.swift */; };
-		18DA217D8D8B969117D70F6090F22061 /* PayPalViewModel.swift in Sources */ = {isa = PBXBuildFile; fileRef = BAC1EFB8037ACB7377BC8B01BB0360DA /* PayPalViewModel.swift */; };
-		1BA7BCA44050DA8CCDFFCA8F0CC15F0C /* AppState.swift in Sources */ = {isa = PBXBuildFile; fileRef = C4DF801AC7180166F3476D6EBFF6BB59 /* AppState.swift */; };
-		1D8AD15BA9B2CA5AEB123E85DAD54242 /* URLSessionStack.swift in Sources */ = {isa = PBXBuildFile; fileRef = CCFEA0FF949F910A751A8985D8FC40B6 /* URLSessionStack.swift */; };
-		1DC310131BD54813FBCBD41CA3CD72A1 /* FinallyWrappers.swift in Sources */ = {isa = PBXBuildFile; fileRef = 732A5238F0804D140E6070E58ADF44C0 /* FinallyWrappers.swift */; };
-		1E2599AF69C02F9415B91F97BAC14D48 /* ClientTokenService.swift in Sources */ = {isa = PBXBuildFile; fileRef = C461AE34BD3D58836A7C0448BB0A3810 /* ClientTokenService.swift */; };
-		20C277EF564941FB6C56DF99FF8EEFC0 /* BundleExtension.swift in Sources */ = {isa = PBXBuildFile; fileRef = 783264163442C700083F59496368F8ED /* BundleExtension.swift */; };
-		228FA2C4978B4E51C72E84F6F71CAE2C /* PrimerScrollView.swift in Sources */ = {isa = PBXBuildFile; fileRef = 6F7116A8CEE0537B53B7C924CF323227 /* PrimerScrollView.swift */; };
-		23E8E12806CCF216FC750A47BB616690 /* PrimerCardholderNameFieldView.swift in Sources */ = {isa = PBXBuildFile; fileRef = 04C5C786078D0FD173822D206E513F78 /* PrimerCardholderNameFieldView.swift */; };
-		24279FC048E085429A6725A973C52161 /* PaymentMethodConfig.swift in Sources */ = {isa = PBXBuildFile; fileRef = BE0CDD1D439816BFA38EDF0D477C4E83 /* PaymentMethodConfig.swift */; };
-		2471EB7EB9599463C4DD5C315329B110 /* Thenable.swift in Sources */ = {isa = PBXBuildFile; fileRef = 69F14505C112F493B32D929FD95392AD /* Thenable.swift */; };
-		257C67DF572DF822A6869EFBEDFB6D7F /* StringExtension.swift in Sources */ = {isa = PBXBuildFile; fileRef = 397F9BDBBE73653F8A99A21A4504ED6E /* StringExtension.swift */; };
-		267B7820E77B671C7EE5272A323E3C48 /* PrimerNibView.swift in Sources */ = {isa = PBXBuildFile; fileRef = 829F4B72D4ED50CAFE5256EDE3DBCE78 /* PrimerNibView.swift */; };
-		26A8263A6E2CF577ED5973DDB7C6F903 /* PayPal.swift in Sources */ = {isa = PBXBuildFile; fileRef = F516CB07F7249CAA64EA0ECDCE3D1164 /* PayPal.swift */; };
-		26C1680DFC52E54B97A139EB3E156F74 /* VaultService.swift in Sources */ = {isa = PBXBuildFile; fileRef = FF30BE272B8929E538337812D594AF7B /* VaultService.swift */; };
-		2709FD6EE64F3E683329F8725D7663E8 /* after.swift in Sources */ = {isa = PBXBuildFile; fileRef = 95867D39454F545E69BC1A942AD64E4F /* after.swift */; };
-		270CFF0FC749F57C0605262D27016D14 /* Pods-PrimerSDK_Tests-dummy.m in Sources */ = {isa = PBXBuildFile; fileRef = D66C3890C3566F38C935A2FFD9A237B0 /* Pods-PrimerSDK_Tests-dummy.m */; };
-		28C04F8EA1428794B0DE64620E3EE4C4 /* Primer.swift in Sources */ = {isa = PBXBuildFile; fileRef = FCA64DC87683099F9C9295C394FE1193 /* Primer.swift */; };
-		317B318705F7DB1887C5BE2E83F21DFE /* PaymentMethodToken.swift in Sources */ = {isa = PBXBuildFile; fileRef = DD61108750F98944747E453994A97B1F /* PaymentMethodToken.swift */; };
-		32D4F85BE1557ED62536344CFAB75F88 /* Primer3DS-umbrella.h in Headers */ = {isa = PBXBuildFile; fileRef = A163D166B27F20FF6EEF83F5121C4CEA /* Primer3DS-umbrella.h */; settings = {ATTRIBUTES = (Public, ); }; };
-		34DE745B35498F5F873B595119E801C8 /* Configuration.swift in Sources */ = {isa = PBXBuildFile; fileRef = 76E0011CF8B5EE51CC2EA6931445B6A7 /* Configuration.swift */; };
-		350C0FC3390A9D0ED539799D24658566 /* ClientToken.swift in Sources */ = {isa = PBXBuildFile; fileRef = A211B852FF2A12936ADC055D80FAF06E /* ClientToken.swift */; };
-		354DC8223EBE63057DCB67BB2E113BEC /* DirectDebitService.swift in Sources */ = {isa = PBXBuildFile; fileRef = 3A0E39E9E5D57FAA4FA611EA0DC3F1C3 /* DirectDebitService.swift */; };
-		376C736A1928CD0347599C1BFE02B957 /* ApayaService.swift in Sources */ = {isa = PBXBuildFile; fileRef = EFD0BB2720CF5B522539F87D0C22A793 /* ApayaService.swift */; };
-		39D01DEDF5367D15993088D69EF2A9F5 /* LogEvent.swift in Sources */ = {isa = PBXBuildFile; fileRef = E4F7A4192E3193061650427B21E71D11 /* LogEvent.swift */; };
-		3BDB95FCC08B7BC5EF172004A198A6F5 /* Cancellable.swift in Sources */ = {isa = PBXBuildFile; fileRef = D07ACE9B63C76D9080EF85CD6FCC0A06 /* Cancellable.swift */; };
-		3BF66F62CC6BBDD0E59E785C7B08B493 /* SequenceWrappers.swift in Sources */ = {isa = PBXBuildFile; fileRef = 11A89B6CF6AF60AE09D4640EA36937D2 /* SequenceWrappers.swift */; };
-		3CFD1E952CD6731A9B6242BB386293E8 /* Parser.swift in Sources */ = {isa = PBXBuildFile; fileRef = E4CCE98833092C6ED78E682FBEDD6C5E /* Parser.swift */; };
-		3EB7A6B9A397005CB3B77FDC9DA30691 /* Primer3DSStructures.swift in Sources */ = {isa = PBXBuildFile; fileRef = 7492CBAABC98EBF5377CFAD0DED3516E /* Primer3DSStructures.swift */; };
-		3EE7089512097DE9C9DCA03ED386CBCA /* ScannerView.swift in Sources */ = {isa = PBXBuildFile; fileRef = A99A20A289C3473A377CF95F5BFCA668 /* ScannerView.swift */; };
-		4163BBA49244448895DAD297100D5225 /* VaultCheckoutViewModel.swift in Sources */ = {isa = PBXBuildFile; fileRef = 813A308830E9B1E76471F89594D73BF5 /* VaultCheckoutViewModel.swift */; };
-		43A2DCA6818C101811D867A96865433D /* StrictRateLimitedDispatcher.swift in Sources */ = {isa = PBXBuildFile; fileRef = 4FBEC0BBC2415B274D0B2C0E3E5A94AB /* StrictRateLimitedDispatcher.swift */; };
-		43DBBF909DC641C0129966D03DE765DD /* Foundation.framework in Frameworks */ = {isa = PBXBuildFile; fileRef = EAB6F611E86A4758835A715E4B4184F6 /* Foundation.framework */; };
-		46B30A26F8A51EF5472CFAE4FA5701AF /* hang.swift in Sources */ = {isa = PBXBuildFile; fileRef = 733104AAFC5FB073F5D90B22559A8663 /* hang.swift */; };
-		46E8A5843F012ABA0E5F66B26FA54E73 /* PrimerTextField.swift in Sources */ = {isa = PBXBuildFile; fileRef = F0E1390E68778C4CA1D7313DA13DF8BD /* PrimerTextField.swift */; };
-		4AA3B98908F4B496ECA8ACAF3A087C63 /* Validation.swift in Sources */ = {isa = PBXBuildFile; fileRef = 9EB8109A7BAAAF6BC2C406EF45108AB5 /* Validation.swift */; };
-		4EDF98303DA62EB2993E69014EBAE8CC /* PayPalService.swift in Sources */ = {isa = PBXBuildFile; fileRef = D8299001BB2C8A054FC71A554BB24A8F /* PayPalService.swift */; };
-		4F0966F63C0424B00B67543DA71AB9C4 /* Logger.swift in Sources */ = {isa = PBXBuildFile; fileRef = 3A144EEE1C6DF14D53D6F45357A994D5 /* Logger.swift */; };
-		5761944A812F04E9CCE82629025B5CB8 /* PrimerWebViewModel.swift in Sources */ = {isa = PBXBuildFile; fileRef = D4F793FCE5AB4940B0362C78031AD2D8 /* PrimerWebViewModel.swift */; };
-		5763848AD39B73D90AFE20742C05C33B /* LoadingViewController.swift in Sources */ = {isa = PBXBuildFile; fileRef = 4F5A2F97D913B1DCB22E38CB779B0786 /* LoadingViewController.swift */; };
-		582314EC100E0894076572DFF9F0663B /* DirectDebitMandate.swift in Sources */ = {isa = PBXBuildFile; fileRef = 0DDBA06016D472682C34DD731440C3DC /* DirectDebitMandate.swift */; };
-		586CADD22C6157B952CC149E92D8C47F /* UIColorExtension.swift in Sources */ = {isa = PBXBuildFile; fileRef = B1E920C1DACB10AF52F6A390396B5DCC /* UIColorExtension.swift */; };
-		5B26AB48F9B0A3BA3E543AEFF5D897A4 /* Endpoint.swift in Sources */ = {isa = PBXBuildFile; fileRef = F75F53979C816AD2672B332D3A7D5664 /* Endpoint.swift */; };
-		5CE6DEF6FA5266764F880C181F39CA3E /* PrimerTheme.swift in Sources */ = {isa = PBXBuildFile; fileRef = A45FED6925875B6045F4FFD187999CD1 /* PrimerTheme.swift */; };
-		5FE5E08318897FDD3C7B5B05A101C291 /* PaymentMethodTokenizationRequest.swift in Sources */ = {isa = PBXBuildFile; fileRef = 3820083AB3A3567541E64D1E74806F6F /* PaymentMethodTokenizationRequest.swift */; };
-		61706901524745BA0B880EE87C374AC8 /* PrimerUniversalCheckoutViewController.swift in Sources */ = {isa = PBXBuildFile; fileRef = 3339379807ED7C848737C732D7F9381C /* PrimerUniversalCheckoutViewController.swift */; };
-		61F3A20EDBEC1F7E07866082BDCB407A /* VaultPaymentMethodView.swift in Sources */ = {isa = PBXBuildFile; fileRef = 18B8ABC2031468C75299CA4F998A8745 /* VaultPaymentMethodView.swift */; };
-		6271966C9A1154962AFCEE5E1808A71D /* GuaranteeWrappers.swift in Sources */ = {isa = PBXBuildFile; fileRef = 1EF0F52299E7D69C24A17232D6575BB8 /* GuaranteeWrappers.swift */; };
-		629900B6AD54D97D44F9A4163D77EBC9 /* PrimerButton.swift in Sources */ = {isa = PBXBuildFile; fileRef = EAE9035D05A3CA8832961A0A6C60707A /* PrimerButton.swift */; };
-		65992B0A3BB3605AAAADD30CDCC8C1C5 /* VaultPaymentMethodViewController.swift in Sources */ = {isa = PBXBuildFile; fileRef = 661EA993E2FEB17A3B7462D7763C180D /* VaultPaymentMethodViewController.swift */; };
-		662EA1116BD1A8ABDF99B58FFA3AFF1E /* PaymentMethodComponent.swift in Sources */ = {isa = PBXBuildFile; fileRef = 63CC48EAB630D3B08FEEC2DF1B8C3020 /* PaymentMethodComponent.swift */; };
-		66591E166B951D410242E91A1FE69841 /* Guarantee.swift in Sources */ = {isa = PBXBuildFile; fileRef = BF66039D3CC9B8613F75CDBE7CDDB181 /* Guarantee.swift */; };
-		6841E77B36FC6B1B40B4F92436F5DF73 /* Dispatcher.swift in Sources */ = {isa = PBXBuildFile; fileRef = 6FE9CC405BA70E3353C63C8F1B6CFF26 /* Dispatcher.swift */; };
-		6A27B2C4BCE69A1A4992D0643070AA43 /* ErrorViewController.swift in Sources */ = {isa = PBXBuildFile; fileRef = 8192D026FB65370D98BEFB932849E7B9 /* ErrorViewController.swift */; };
-		6A4DB06177384DB13DBDD406339A0821 /* SuccessMessage.swift in Sources */ = {isa = PBXBuildFile; fileRef = FDB6E3C3DAEE316EAF8E8E0BEBB49B83 /* SuccessMessage.swift */; };
-		6AFB16BAACDC11E20A469F40986B092D /* PrimerTableViewCell.swift in Sources */ = {isa = PBXBuildFile; fileRef = 7EBB2E7800487A1144DAE468FB465E97 /* PrimerTableViewCell.swift */; };
-		6BBA66B6D5BB923F439B5EBB5FDFEBEF /* UserDefaultsExtension.swift in Sources */ = {isa = PBXBuildFile; fileRef = DB31A4C4AFBADAF3E73C0AA90891DF5B /* UserDefaultsExtension.swift */; };
-		6BCB494830CF9729CB146AD28F016E92 /* UIDeviceExtension.swift in Sources */ = {isa = PBXBuildFile; fileRef = 667BE792239CC7A857F9F7C7CA861A87 /* UIDeviceExtension.swift */; };
-		6DA352F6AA026D1B70E7DE3A55EDD3FA /* FormType.swift in Sources */ = {isa = PBXBuildFile; fileRef = BC52EAC80034A54DDE239AF086AA0961 /* FormType.swift */; };
-		71222F1B9D0B10BC2BBF959E600500DA /* Icons.xcassets in Resources */ = {isa = PBXBuildFile; fileRef = BE4084BB8A732969F1CDA6A0D19CCC30 /* Icons.xcassets */; };
-		7124514DBCBB75435854E73855D4116C /* PrimerRootViewController.swift in Sources */ = {isa = PBXBuildFile; fileRef = FAF7A80189DA81FB671EA5410E420CC3 /* PrimerRootViewController.swift */; };
-		7231612B1A39AEDF4BABC34F09200863 /* CardComponentsManager.swift in Sources */ = {isa = PBXBuildFile; fileRef = 67CA18B38F81BAB8818896252B3D8A83 /* CardComponentsManager.swift */; };
-		739494D8847B9D6E12EC6BBCDB4D29B8 /* Klarna.swift in Sources */ = {isa = PBXBuildFile; fileRef = 404A185DECFBCA67F023151CE1896DA1 /* Klarna.swift */; };
-		74BE9152BED470C91D5D22944BA21EB0 /* DateExtension.swift in Sources */ = {isa = PBXBuildFile; fileRef = D73A090A742207F87F64212CB1A7E7FC /* DateExtension.swift */; };
-		7891979DE347F1BB33DC66BFA1710E6E /* CatchWrappers.swift in Sources */ = {isa = PBXBuildFile; fileRef = E11F0275D4A733C90C144043D457B483 /* CatchWrappers.swift */; };
-		792188862A988C31237DA81868320D2D /* Foundation.framework in Frameworks */ = {isa = PBXBuildFile; fileRef = EAB6F611E86A4758835A715E4B4184F6 /* Foundation.framework */; };
-		7A65F551DB90EC398BD98A9623CA6233 /* PrimerSDK-umbrella.h in Headers */ = {isa = PBXBuildFile; fileRef = C1C216B34934B8F586C68707318953BF /* PrimerSDK-umbrella.h */; settings = {ATTRIBUTES = (Public, ); }; };
-		807E3781C3F6E63E779FA1D52250877E /* PrimerLoadingViewController.swift in Sources */ = {isa = PBXBuildFile; fileRef = 17494969B8851410F5CFD168FCC2A149 /* PrimerLoadingViewController.swift */; };
-		80E6044733FDDC2BE6B1CF562CE20F01 /* Currency.swift in Sources */ = {isa = PBXBuildFile; fileRef = 4B14EBBC5A5FDFF6C6EC9A7910449229 /* Currency.swift */; };
-		82BC8499469B0C4F48F24B4EBC904397 /* CountryCode.swift in Sources */ = {isa = PBXBuildFile; fileRef = 856196844AA102F757E166EF412A9E5C /* CountryCode.swift */; };
-		8315CE22E8F3266B4134EA307F16F240 /* DirerctCheckoutViewModel.swift in Sources */ = {isa = PBXBuildFile; fileRef = FF38E1DB696908C4BAE7031E18648509 /* DirerctCheckoutViewModel.swift */; };
-		8548D98B63B0CE7C33DA6C183E9A9BF0 /* UIKit.framework in Frameworks */ = {isa = PBXBuildFile; fileRef = D245E0514AAC1A2B9A6D5EA2F383E90F /* UIKit.framework */; };
-		86B73CFB0EE4C2590F16C6C96A39D072 /* PrimerWebViewController.swift in Sources */ = {isa = PBXBuildFile; fileRef = 2D7407A28998288B5A53F8C10B543C47 /* PrimerWebViewController.swift */; };
-		881556E50E8343E7565E88964BB46DF8 /* CardNetwork.swift in Sources */ = {isa = PBXBuildFile; fileRef = FB6870722E5900848528EFC26B6DAF62 /* CardNetwork.swift */; };
-		8DCD5215EFE7493AFC08C496176C410D /* Primer3DS.swift in Sources */ = {isa = PBXBuildFile; fileRef = AA3E9F209C857157575A473FE948A03D /* Primer3DS.swift */; };
-		8DE6463D42A1FF8753044EEE78E0DEC9 /* WrapperProtocols.swift in Sources */ = {isa = PBXBuildFile; fileRef = DB4BB04CBDD150ACAFD0F90F49397CA3 /* WrapperProtocols.swift */; };
-		8EA3462BD3123285A14437F1CB58867A /* Queue.swift in Sources */ = {isa = PBXBuildFile; fileRef = 9B23D9AB1FFE0F0F1B9AD69E68096B67 /* Queue.swift */; };
-		8FB4A3F4485390CD362B1D2FF8A83B1F /* Foundation.framework in Frameworks */ = {isa = PBXBuildFile; fileRef = EAB6F611E86A4758835A715E4B4184F6 /* Foundation.framework */; };
-		8FE23AF4662809E6F0EB6C49B1B1A9BA /* Pods-PrimerSDK_Example-dummy.m in Sources */ = {isa = PBXBuildFile; fileRef = 21F4ACB1142B1B9457658584BF5CD35A /* Pods-PrimerSDK_Example-dummy.m */; };
-		8FF24A345709A8C71AB31478D5724555 /* RateLimitedDispatcherBase.swift in Sources */ = {isa = PBXBuildFile; fileRef = 4A0A8C2620C2616773D812DED4B61783 /* RateLimitedDispatcherBase.swift */; };
-		9116B3EA88D4E81FCF5E14C3579B816E /* PrimerCardNumberFieldView.swift in Sources */ = {isa = PBXBuildFile; fileRef = FFFC9D4DC12D9D853454876E76E245FD /* PrimerCardNumberFieldView.swift */; };
-		9194F79361E240407075C4A665B0E72C /* PaymentResponse.swift in Sources */ = {isa = PBXBuildFile; fileRef = E6ED6197C0DE0C233C0922DA7A80B320 /* PaymentResponse.swift */; };
-		956870808E9033C4D5E8B5233F35B502 /* VaultPaymentMethodViewModel.swift in Sources */ = {isa = PBXBuildFile; fileRef = 3689EDC2EBA7457F2383ACD7FD5C4EB3 /* VaultPaymentMethodViewModel.swift */; };
-		990444B894D9EF3F9025450A4120E57B /* CoreDataDispatcher.swift in Sources */ = {isa = PBXBuildFile; fileRef = 8D4C468067A7EA3ACEA5628AD5C11DFD /* CoreDataDispatcher.swift */; };
-		99B1A6BB15EDF08400E84CB592358AC8 /* WebViewUtil.swift in Sources */ = {isa = PBXBuildFile; fileRef = 2FFCF332BCAB1C3514C040F34FCAD303 /* WebViewUtil.swift */; };
-		99B7F3D31587D6FBED7DF47A17670B4D /* CancellableThenable.swift in Sources */ = {isa = PBXBuildFile; fileRef = 9949DDF38222774FD220A257A1EEF1C5 /* CancellableThenable.swift */; };
-		9BCCBDD3D1491583DDDC75F1D9C3E157 /* JSONParser.swift in Sources */ = {isa = PBXBuildFile; fileRef = 0F10381EED35757BACF84CBE1BBC8F25 /* JSONParser.swift */; };
-		9E20C415EFBF3EC67DD2FB70FAA0D5D4 /* RateLimitedDispatcher.swift in Sources */ = {isa = PBXBuildFile; fileRef = 6D9F5DB920E6B6E04FFDC9F05E79358A /* RateLimitedDispatcher.swift */; };
-		9F02BD76D1158BC86C83F47059A85F0F /* TokenizationService.swift in Sources */ = {isa = PBXBuildFile; fileRef = F46F0A646FE65DD606F3B009248EDB5E /* TokenizationService.swift */; };
-		9FB25C188BBE0F419A7685EE0E102CC8 /* when.swift in Sources */ = {isa = PBXBuildFile; fileRef = 5B0272EC1239B05230D20DDA78276089 /* when.swift */; };
-		A15F42A1EDF58E911F98137DFDBF82CC /* URLExtension.swift in Sources */ = {isa = PBXBuildFile; fileRef = 9B73E5D81FA99E1CD41456CF40C42CE6 /* URLExtension.swift */; };
-		A228FA4FD28605C1AB3F09FFE35BECD3 /* Box.swift in Sources */ = {isa = PBXBuildFile; fileRef = 9044D795E5C1E59ABF3A6F44C252101A /* Box.swift */; };
-		A4014EDF262AE8356BF2C973E9D8F5EC /* PrimerContainerViewController.swift in Sources */ = {isa = PBXBuildFile; fileRef = 5F3147F57B6B633537F888172DAB10F3 /* PrimerContainerViewController.swift */; };
-		A551CB07224E19E7A84C92AB3CAFA965 /* Mask.swift in Sources */ = {isa = PBXBuildFile; fileRef = 7BF758865CB4EA70FD56EA426E2A02E9 /* Mask.swift */; };
-		A5FD7B34E904C3B1EEF9DDBD24680AE1 /* IntExtension.swift in Sources */ = {isa = PBXBuildFile; fileRef = 485978C5217607D894A44ABF9D2573EE /* IntExtension.swift */; };
-		A6AD6DCA0F8B4EAFE71908C2025CCB1C /* CustomStringConvertible.swift in Sources */ = {isa = PBXBuildFile; fileRef = 53820B9D2318999BD798BA0AFBC71224 /* CustomStringConvertible.swift */; };
-		A6CCCB1E47119506358460400124F1CE /* PaymentMethodConfigService.swift in Sources */ = {isa = PBXBuildFile; fileRef = FF7A2289C8E9E3EF0D068A62D70A672B /* PaymentMethodConfigService.swift */; };
-		A8D5706346CA51E7968518DF13915396 /* CardScannerViewController+SimpleScanDelegate.swift in Sources */ = {isa = PBXBuildFile; fileRef = ED4BE01C7481B7EEA41C20CB06CB5BC9 /* CardScannerViewController+SimpleScanDelegate.swift */; };
-		A8E666EF6AAE479A29C02E5AA9864186 /* race.swift in Sources */ = {isa = PBXBuildFile; fileRef = A26F8D92424B9B82C0324436715A987C /* race.swift */; };
-		AADCE0C623D295CC46EA7704780C8831 /* Apaya.swift in Sources */ = {isa = PBXBuildFile; fileRef = 9D8F54D0F54957883044C068AE9A32E8 /* Apaya.swift */; };
-		AC9661C5CCCAF9EF0BB0DFA73081DC06 /* PrimerCardFormViewController.swift in Sources */ = {isa = PBXBuildFile; fileRef = 38A1FF3825B2FFBAFB463C28C05BECD9 /* PrimerCardFormViewController.swift */; };
-		ACAB5755D5576CE7E8CCABAA178E079C /* Promise.swift in Sources */ = {isa = PBXBuildFile; fileRef = 77AFB0D6855CC4384CAB40CC3C7BD002 /* Promise.swift */; };
-		ACEF61FD4B36B248F3D23EB1731CCCAC /* ResumeHandlerProtocol.swift in Sources */ = {isa = PBXBuildFile; fileRef = 03DEB478DAACDAD03753AB67E8895E1D /* ResumeHandlerProtocol.swift */; };
-		AE61140B1683319557103FAE20B76821 /* PrimerImage.swift in Sources */ = {isa = PBXBuildFile; fileRef = A48C5F5AF91AE49033EB6306D2E4D6A7 /* PrimerImage.swift */; };
-		AE82C174F8327ED1A4FEF83B03B05E50 /* UXMode.swift in Sources */ = {isa = PBXBuildFile; fileRef = E6C9FF783E3B828E7BDB8E0D877D4B7A /* UXMode.swift */; };
-		B1AEE0A576C0E379F00075A7A7A1C379 /* PrimerAPI.swift in Sources */ = {isa = PBXBuildFile; fileRef = 54844C9F487CAA1576D4702E85DA58B5 /* PrimerAPI.swift */; };
-		B2C2491912980DAB887D1C8B97C70F33 /* PrimerTextFieldView.xib in Resources */ = {isa = PBXBuildFile; fileRef = DD2152250E94AB0013DEB87DB2846B5F /* PrimerTextFieldView.xib */; };
-		B2E94EBD1917AFE8DFD4CC66C6F3D177 /* CardScannerViewModel.swift in Sources */ = {isa = PBXBuildFile; fileRef = 77357455ADB9917F7A5741A107DA959F /* CardScannerViewModel.swift */; };
-		B4A9429C7CD866DB182C27ACB7A63EA6 /* PrimerCustomStyleTextField.swift in Sources */ = {isa = PBXBuildFile; fileRef = C6BC73EF117C1CCA538552BDC9759D40 /* PrimerCustomStyleTextField.swift */; };
-		B65DAF86B9BFA3ED2E01855CBCE14550 /* PresentationController.swift in Sources */ = {isa = PBXBuildFile; fileRef = 0F2D6DF23FA24E63605D3E5C678E97A4 /* PresentationController.swift */; };
-		B746E7B8B608806FCC0F094E976E285A /* SuccessViewController.swift in Sources */ = {isa = PBXBuildFile; fileRef = 00F7B9C05A11DA38FC8728579E84393D /* SuccessViewController.swift */; };
-		B7F8D4EFB2A5461E4EB0C9ADC446AFE1 /* PrimerTextFieldView.swift in Sources */ = {isa = PBXBuildFile; fileRef = 79BE6067C7A95B2CD76E44652F9E7F14 /* PrimerTextFieldView.swift */; };
-		B81805AF6CD3677B62C1A122388E5EDF /* AlertController.swift in Sources */ = {isa = PBXBuildFile; fileRef = D63979528F043A8097C9C4DF77B0C5F6 /* AlertController.swift */; };
-		B880EE2C349A0111802C196C35C996E8 /* en.lproj in Resources */ = {isa = PBXBuildFile; fileRef = 27A794CD1D0AFC928E7F74E43A18DE99 /* en.lproj */; };
-		BAAA8D7EADA6EEB60E4418B36C304FFF /* Error.swift in Sources */ = {isa = PBXBuildFile; fileRef = D6825C5FEDA42F5E5AF8E59E74C56EC7 /* Error.swift */; };
-		BC61FA6F49AC26ACE634ECF027872296 /* 3DSService+Promises.swift in Sources */ = {isa = PBXBuildFile; fileRef = 2A03EA4A9BA476D6A37ADFFB69045509 /* 3DSService+Promises.swift */; };
-		BD6F32606E58BD606F31E0A438AA1A78 /* sv.lproj in Resources */ = {isa = PBXBuildFile; fileRef = 42B5F38F7CFCF5EC90EE098D185FD188 /* sv.lproj */; };
-		BE06EDD5E53D5B8759326151E3C35232 /* ImageName.swift in Sources */ = {isa = PBXBuildFile; fileRef = D9DD66E528332CF4E82BE09B5E60A8F1 /* ImageName.swift */; };
-		C0B8CACED978FE65AE74F354D5D619CE /* 3DSService.swift in Sources */ = {isa = PBXBuildFile; fileRef = FE8CA59BFCE4530380EEFF099B0501AA /* 3DSService.swift */; };
-		C2B28ADAA061FFBE1D7DA6A29B565532 /* Optional+Extensions.swift in Sources */ = {isa = PBXBuildFile; fileRef = 068FA8E5E848D8A90DA88EDB27338DD9 /* Optional+Extensions.swift */; };
-		C4C5A113FDF833E6F71BC38CA212CB60 /* CancellablePromise.swift in Sources */ = {isa = PBXBuildFile; fileRef = D5FFFC3E82CEF7B486A460037506B147 /* CancellablePromise.swift */; };
-		C5A52AA68A777EFA14752429CD83B045 /* PrimerNavigationController.swift in Sources */ = {isa = PBXBuildFile; fileRef = 2514068E25AD64CDBB99A7F45D8674A2 /* PrimerNavigationController.swift */; };
-		C72B9B325F97CE047A9E3A2B2E20D1F6 /* PrimerDelegate.swift in Sources */ = {isa = PBXBuildFile; fileRef = CDB1776C2B55DE380ACC55EC3795748C /* PrimerDelegate.swift */; };
-		CB38E18202FF0E276B48111A7A5B1A43 /* ApplePayService.swift in Sources */ = {isa = PBXBuildFile; fileRef = 235BD5937BFEB32A4B84CC095489032E /* ApplePayService.swift */; };
-		CC9582F3F86B3F8651DB7CC3E94E5418 /* OAuthViewModel.swift in Sources */ = {isa = PBXBuildFile; fileRef = E775FB1A2AB31AA7260845EA4DB430B8 /* OAuthViewModel.swift */; };
-		D066624F188E7B5E36EEB3CB4440C17E /* EnsureWrappers.swift in Sources */ = {isa = PBXBuildFile; fileRef = 55049199DB036B9FFC3CCBCDC644786D /* EnsureWrappers.swift */; };
-		D5073091FCEDA89FDE3E31B0CB4D0DB0 /* PrimerExpiryDateFieldView.swift in Sources */ = {isa = PBXBuildFile; fileRef = F1D8E43FDADEC9E85628E66138C14F59 /* PrimerExpiryDateFieldView.swift */; };
-		D56E81CC6913C885814F3723B3B31774 /* RecoverWrappers.swift in Sources */ = {isa = PBXBuildFile; fileRef = 81ADEBB46B646A5D598E6B331CBD18A5 /* RecoverWrappers.swift */; };
-		D596E2B41C673AD5018AEA0A0321E51C /* Pods-PrimerSDK_Tests-umbrella.h in Headers */ = {isa = PBXBuildFile; fileRef = EE9674DAD0C961C92687877090E1E047 /* Pods-PrimerSDK_Tests-umbrella.h */; settings = {ATTRIBUTES = (Public, ); }; };
-		D6D6080D77DECC758F69945F649E8972 /* PrimerOAuthViewModel.swift in Sources */ = {isa = PBXBuildFile; fileRef = C206924F56E1B4B22E5B9D3384E9C32B /* PrimerOAuthViewModel.swift */; };
-		DA101DAEAAF7D0C12C2DB181C5F6040B /* KlarnaService.swift in Sources */ = {isa = PBXBuildFile; fileRef = BBAB4D6F123FAAD1235DF6594DC64C78 /* KlarnaService.swift */; };
-		DA10E58B74939EA13E2A8738953A023C /* PrimerSDK-dummy.m in Sources */ = {isa = PBXBuildFile; fileRef = 0D2E0829A9CF5AACE43592141857A21A /* PrimerSDK-dummy.m */; };
-		DAB96B8564E9F972424CD1DD5F6F08B5 /* NetworkService.swift in Sources */ = {isa = PBXBuildFile; fileRef = 77BCC2452B8942D8543230B91242E965 /* NetworkService.swift */; };
-		DB48BD9121FBBDCF77D99E6AADC206D8 /* ApplePayViewModel.swift in Sources */ = {isa = PBXBuildFile; fileRef = C9ACC25DB4C07C3B314FCD2A8D8D106C /* ApplePayViewModel.swift */; };
-		DC11601931E87A51F3C285B4B7600F6A /* PrimerAPIClient+Promises.swift in Sources */ = {isa = PBXBuildFile; fileRef = E9B032BFA45976CDB0D8E4CEBA4A9107 /* PrimerAPIClient+Promises.swift */; };
-		DF1AD594BA007552894858A8484E515B /* ErrorHandler.swift in Sources */ = {isa = PBXBuildFile; fileRef = 38FBD7CC23BD3D5EEF27B660CEA79A87 /* ErrorHandler.swift */; };
-		DF2A817B2A3C2958527703C315BE0673 /* PrimerAPIClient+3DS.swift in Sources */ = {isa = PBXBuildFile; fileRef = A9282961CE1A00096CC5B81E5EFC6094 /* PrimerAPIClient+3DS.swift */; };
-		E150EB1E3DDC0F59C4FDE4E1058FCAF7 /* Foundation.framework in Frameworks */ = {isa = PBXBuildFile; fileRef = EAB6F611E86A4758835A715E4B4184F6 /* Foundation.framework */; };
-		E3106FF161B5CAEF9DECD4EFC0EEB90D /* PrimerSDK-PrimerResources in Resources */ = {isa = PBXBuildFile; fileRef = A8B3BC107C2BDC3C03D961866F721265 /* PrimerSDK-PrimerResources */; };
-		E36D0C19EC6B1326E853E601311365D5 /* PrimerViewExtensions.swift in Sources */ = {isa = PBXBuildFile; fileRef = 90E2CC8ACE9707CAE4DF7D729C6CCF20 /* PrimerViewExtensions.swift */; };
-		E43F2BF7FB70FFECA0F9F39AB227281A /* Consolable.swift in Sources */ = {isa = PBXBuildFile; fileRef = 94A6481EC2C37D0676B32E9263991973 /* Consolable.swift */; };
-		E4D518068238BB04AEE29072C873831A /* PrimerContent.swift in Sources */ = {isa = PBXBuildFile; fileRef = AFD745E132ED5F43552F8402FB9302B1 /* PrimerContent.swift */; };
-		E909C402E169A8AE8446F68D791EE12F /* PrimerAPIClient.swift in Sources */ = {isa = PBXBuildFile; fileRef = CEC423C13E31FAD94C9CB7B912C3FBAC /* PrimerAPIClient.swift */; };
-		E9A1427EB2909C94D9F4CA26563BFD34 /* PrimerViewController.swift in Sources */ = {isa = PBXBuildFile; fileRef = FA3C3C5DC550E2DA25F86B4FB8911705 /* PrimerViewController.swift */; };
-		EB5E5F3C110545D13B57426434D4D910 /* ReloadDelegate.swift in Sources */ = {isa = PBXBuildFile; fileRef = EBBA1D7F4AEF8EFEE659893154D2EEEA /* ReloadDelegate.swift */; };
-		EE98BAA7473BF959B0CBC24C5C1C770E /* CancellableCatchable.swift in Sources */ = {isa = PBXBuildFile; fileRef = 08F7711F6BCCDE55FE60010C4C9B6F57 /* CancellableCatchable.swift */; };
-		F07294A7F3F2F2E6CC85536426CD10BA /* CancelContext.swift in Sources */ = {isa = PBXBuildFile; fileRef = B7E0836062D9CFCB7A3B784D0B3242F0 /* CancelContext.swift */; };
-		F21DC34D239301408CBD29DD3FC1917F /* KlarnaViewModel.swift in Sources */ = {isa = PBXBuildFile; fileRef = E8A9A9C01C023CAE795BE159441F6DA6 /* KlarnaViewModel.swift */; };
-		F4B688753C11BA192EC0E3E61A466CB2 /* Primer3DS-dummy.m in Sources */ = {isa = PBXBuildFile; fileRef = 77393D72E4B2EFF88AF10EE9F64BB174 /* Primer3DS-dummy.m */; };
-		F610292159B05E4822D7CA7836F04186 /* fr.lproj in Resources */ = {isa = PBXBuildFile; fileRef = 7BC901C2A11503B0E38859D548000948 /* fr.lproj */; };
-		F61C03427F60205C7AAB09C46D6ED9F5 /* CardScannerViewController.swift in Sources */ = {isa = PBXBuildFile; fileRef = 1BA3596E708A8BE6DE1045CA1E4BEE2F /* CardScannerViewController.swift */; };
-		F6EF7758316F68D9E57DC4C8FC68BCDC /* ThenableWrappers.swift in Sources */ = {isa = PBXBuildFile; fileRef = F4993997D3820EDFC8E934F79C0A6B62 /* ThenableWrappers.swift */; };
-		F706E48FC2F340022EF94121A7162A25 /* FormTextFieldType.swift in Sources */ = {isa = PBXBuildFile; fileRef = 3DFDDAB1B1CB04B0E181B4464A0E3F45 /* FormTextFieldType.swift */; };
-		F8A9408409085E688B1EFCCEF90F50B6 /* PrimerNavigationBar.swift in Sources */ = {isa = PBXBuildFile; fileRef = FB1E62DD5A9AFA04989EC33165717EC9 /* PrimerNavigationBar.swift */; };
-		F91F0A1B2CAFFAFCEF7693A693F8B93A /* PrimerSettings.swift in Sources */ = {isa = PBXBuildFile; fileRef = 264669B6C3B80769DE591E2F08596C02 /* PrimerSettings.swift */; };
-		F9E1884C795461A2C1127EC049A4478E /* Resolver.swift in Sources */ = {isa = PBXBuildFile; fileRef = F81E99DC4CAC7251BD6959DB55629B4B /* Resolver.swift */; };
-		FC60E905333FF3A361746979373173AD /* PrimerError.swift in Sources */ = {isa = PBXBuildFile; fileRef = E09FDEAC8D0C98FB7D853B4FBF83FDCF /* PrimerError.swift */; };
-		FD5D33E16F216003BC13F93372820AA6 /* ConcurrencyLimitedDispatcher.swift in Sources */ = {isa = PBXBuildFile; fileRef = B1C26A1E37AE11F519A54A468153BF70 /* ConcurrencyLimitedDispatcher.swift */; };
-		FE433115A91E1DBD92B2EA4562F396B2 /* firstly.swift in Sources */ = {isa = PBXBuildFile; fileRef = A85610511500503A065A332188D5A621 /* firstly.swift */; };
-		FE826FAB4CA58B05501ACFB730F80ACA /* 3DS.swift in Sources */ = {isa = PBXBuildFile; fileRef = 20A8987180DF52743CE6434FF46D2E51 /* 3DS.swift */; };
->>>>>>> a33686a5
+		F62F930371EAE5B9C03F307267378173 /* PrimerTextField.swift in Sources */ = {isa = PBXBuildFile; fileRef = 11682671B3D525E6BC062FD3078924EB /* PrimerTextField.swift */; };
+		FAC7ADF7C14AB1BC4EC837BA53A46A13 /* ClientTokenService.swift in Sources */ = {isa = PBXBuildFile; fileRef = 4F901F8A977B21A415C1E253C2471651 /* ClientTokenService.swift */; };
+		FB145ADEB94749B5434B86D3CB6144C4 /* Configuration.swift in Sources */ = {isa = PBXBuildFile; fileRef = 76E0011CF8B5EE51CC2EA6931445B6A7 /* Configuration.swift */; };
+		FEF32CF43026EACBCC28A900BE0B4F9F /* StringExtension.swift in Sources */ = {isa = PBXBuildFile; fileRef = 397F9BDBBE73653F8A99A21A4504ED6E /* StringExtension.swift */; };
+		FF48DF50EBDEE2097303B5A1AD774E7F /* PrimerImage.swift in Sources */ = {isa = PBXBuildFile; fileRef = A48C5F5AF91AE49033EB6306D2E4D6A7 /* PrimerImage.swift */; };
 /* End PBXBuildFile section */
 
 /* Begin PBXContainerItemProxy section */
-		013BFB0C0D5E2377188A35DBC8656018 /* PBXContainerItemProxy */ = {
+		1072CFFCA934806303D2248C20CF7CA8 /* PBXContainerItemProxy */ = {
+			isa = PBXContainerItemProxy;
+			containerPortal = BFDFE7DC352907FC980B868725387E98 /* Project object */;
+			proxyType = 1;
+			remoteGlobalIDString = 6E6525C7043FBA7BB34A249010AF5593;
+			remoteInfo = "PrimerSDK-PrimerResources";
+		};
+		7DACE281BC59A51FF3540806B5CBCD10 /* PBXContainerItemProxy */ = {
+			isa = PBXContainerItemProxy;
+			containerPortal = BFDFE7DC352907FC980B868725387E98 /* Project object */;
+			proxyType = 1;
+			remoteGlobalIDString = 6C144A762E9B598392AFFEC8F873746A;
+			remoteInfo = "Pods-PrimerSDK_Example";
+		};
+		7ED35C36041D2CFECFAEBB471A8CE83D /* PBXContainerItemProxy */ = {
 			isa = PBXContainerItemProxy;
 			containerPortal = BFDFE7DC352907FC980B868725387E98 /* Project object */;
 			proxyType = 1;
 			remoteGlobalIDString = F3BE9108C53B53949406218CEA55E0B2;
 			remoteInfo = PrimerSDK;
 		};
-		64C2300271911998891E6E3AC154BDB6 /* PBXContainerItemProxy */ = {
-			isa = PBXContainerItemProxy;
-			containerPortal = BFDFE7DC352907FC980B868725387E98 /* Project object */;
-			proxyType = 1;
-			remoteGlobalIDString = 6E6525C7043FBA7BB34A249010AF5593;
-			remoteInfo = "PrimerSDK-PrimerResources";
-		};
-		954984DD0D4C3E1BFC08DF675243C052 /* PBXContainerItemProxy */ = {
+		A88D3D69CD9D3EBA2A262BA1366F82C7 /* PBXContainerItemProxy */ = {
 			isa = PBXContainerItemProxy;
 			containerPortal = BFDFE7DC352907FC980B868725387E98 /* Project object */;
 			proxyType = 1;
 			remoteGlobalIDString = 6F5F0A81CAE773CFE5371059A81B5B6A;
 			remoteInfo = Primer3DS;
 		};
-		DDA2D49DE6512FAD700E5526CF7BC97E /* PBXContainerItemProxy */ = {
-			isa = PBXContainerItemProxy;
-			containerPortal = BFDFE7DC352907FC980B868725387E98 /* Project object */;
-			proxyType = 1;
-			remoteGlobalIDString = 6C144A762E9B598392AFFEC8F873746A;
-			remoteInfo = "Pods-PrimerSDK_Example";
-		};
 /* End PBXContainerItemProxy section */
 
 /* Begin PBXFileReference section */
-<<<<<<< HEAD
-		01172E264AB2A2DEA799A169E4F4B4C9 /* 3DS.swift */ = {isa = PBXFileReference; includeInIndex = 1; lastKnownFileType = sourcecode.swift; path = 3DS.swift; sourceTree = "<group>"; };
 		01866C554CEF16E126084C5F08741462 /* Primer3DS-xcframeworks.sh */ = {isa = PBXFileReference; includeInIndex = 1; lastKnownFileType = text.script.sh; path = "Primer3DS-xcframeworks.sh"; sourceTree = "<group>"; };
-		0343CAF3EABBBD2962A6B2D0F3E3CA71 /* Configuration.swift */ = {isa = PBXFileReference; includeInIndex = 1; lastKnownFileType = sourcecode.swift; path = Configuration.swift; sourceTree = "<group>"; };
-		036334F0D8112FFADCFB2AB664187227 /* FinallyWrappers.swift */ = {isa = PBXFileReference; includeInIndex = 1; lastKnownFileType = sourcecode.swift; path = FinallyWrappers.swift; sourceTree = "<group>"; };
-		04DBE8C5EC82221E51DAAFE36E4A3541 /* PayPalService.swift */ = {isa = PBXFileReference; includeInIndex = 1; lastKnownFileType = sourcecode.swift; path = PayPalService.swift; sourceTree = "<group>"; };
-		0677C6E9834BB4B812F956E42A88E8F3 /* PrimerSDK.debug.xcconfig */ = {isa = PBXFileReference; includeInIndex = 1; lastKnownFileType = text.xcconfig; path = PrimerSDK.debug.xcconfig; sourceTree = "<group>"; };
-		0792BADAFB4441DC9674B9BA9C421582 /* CustomStringConvertible.swift */ = {isa = PBXFileReference; includeInIndex = 1; lastKnownFileType = sourcecode.swift; path = CustomStringConvertible.swift; sourceTree = "<group>"; };
-		07F484BCF0FBC298F3AA7502D9D7DDE3 /* JSONParser.swift */ = {isa = PBXFileReference; includeInIndex = 1; lastKnownFileType = sourcecode.swift; path = JSONParser.swift; sourceTree = "<group>"; };
-		0A5CA74FB64D1F2C1DD42F7B3B0EC694 /* PrimerFlowEnums.swift */ = {isa = PBXFileReference; includeInIndex = 1; lastKnownFileType = sourcecode.swift; path = PrimerFlowEnums.swift; sourceTree = "<group>"; };
-		0BC213DF09A08E612048463A02D0032B /* PaymentMethodComponent.swift */ = {isa = PBXFileReference; includeInIndex = 1; lastKnownFileType = sourcecode.swift; path = PaymentMethodComponent.swift; sourceTree = "<group>"; };
-		0D1961B693968C4699A05F99B9C34E18 /* PrimerVaultManagerViewController.swift */ = {isa = PBXFileReference; includeInIndex = 1; lastKnownFileType = sourcecode.swift; path = PrimerVaultManagerViewController.swift; sourceTree = "<group>"; };
-		0D2E0829A9CF5AACE43592141857A21A /* PrimerSDK-dummy.m */ = {isa = PBXFileReference; includeInIndex = 1; lastKnownFileType = sourcecode.c.objc; path = "PrimerSDK-dummy.m"; sourceTree = "<group>"; };
-		0D7556526B4459F4DDEB5A24A012B617 /* README.md */ = {isa = PBXFileReference; includeInIndex = 1; lastKnownFileType = net.daringfireball.markdown; path = README.md; sourceTree = "<group>"; };
-		0F066566BA5C9C9070FAB97F95DD435E /* Guarantee.swift */ = {isa = PBXFileReference; includeInIndex = 1; lastKnownFileType = sourcecode.swift; path = Guarantee.swift; sourceTree = "<group>"; };
-		11911D51897FCAD20F04C297ACD8CDE2 /* SuccessViewController.swift */ = {isa = PBXFileReference; includeInIndex = 1; lastKnownFileType = sourcecode.swift; path = SuccessViewController.swift; sourceTree = "<group>"; };
-		11D65527BB1612B76CC99F9D65B84A56 /* Box.swift */ = {isa = PBXFileReference; includeInIndex = 1; lastKnownFileType = sourcecode.swift; path = Box.swift; sourceTree = "<group>"; };
-		13ACE31D9E24B693C07BF8A67D4D9846 /* 3DSService.swift */ = {isa = PBXFileReference; includeInIndex = 1; lastKnownFileType = sourcecode.swift; path = 3DSService.swift; sourceTree = "<group>"; };
-		1529B672B719EF4704FBAD8AF9EF5C81 /* RateLimitedDispatcherBase.swift */ = {isa = PBXFileReference; includeInIndex = 1; lastKnownFileType = sourcecode.swift; path = RateLimitedDispatcherBase.swift; sourceTree = "<group>"; };
-		15C1AA102714CF11005B4AEB /* ExternalPaymentMethodTokenizationViewModel.swift */ = {isa = PBXFileReference; lastKnownFileType = sourcecode.swift; path = ExternalPaymentMethodTokenizationViewModel.swift; sourceTree = "<group>"; };
-		15C1AA122714D007005B4AEB /* FormTokenizationViewModel.swift */ = {isa = PBXFileReference; lastKnownFileType = sourcecode.swift; path = FormTokenizationViewModel.swift; sourceTree = "<group>"; };
-		15C1AA1427159862005B4AEB /* ApayaTokenizationViewModel.swift */ = {isa = PBXFileReference; lastKnownFileType = sourcecode.swift; path = ApayaTokenizationViewModel.swift; sourceTree = "<group>"; };
-		171C788DF3AB640DB12B567997E4BBD2 /* PrimerLoadingViewController.swift */ = {isa = PBXFileReference; includeInIndex = 1; lastKnownFileType = sourcecode.swift; path = PrimerLoadingViewController.swift; sourceTree = "<group>"; };
-		18B0E4473F4570B634D4C6B79350B4A0 /* sv.lproj */ = {isa = PBXFileReference; includeInIndex = 1; lastKnownFileType = folder; path = sv.lproj; sourceTree = "<group>"; };
-		19671AF5F48BF2BE850FDDE427D525A9 /* ResumeHandlerProtocol.swift */ = {isa = PBXFileReference; includeInIndex = 1; lastKnownFileType = sourcecode.swift; path = ResumeHandlerProtocol.swift; sourceTree = "<group>"; };
-		1A1EACD2CE97D1DD881C6DD062C1FD1F /* PrimerNavigationBar.swift */ = {isa = PBXFileReference; includeInIndex = 1; lastKnownFileType = sourcecode.swift; path = PrimerNavigationBar.swift; sourceTree = "<group>"; };
-		1A21281588F3CE58DF0F29A758755427 /* fr.lproj */ = {isa = PBXFileReference; includeInIndex = 1; lastKnownFileType = folder; path = fr.lproj; sourceTree = "<group>"; };
-		1EB79EC7D2058D018AB15B71DA0904C3 /* Primer3DS-prefix.pch */ = {isa = PBXFileReference; includeInIndex = 1; lastKnownFileType = sourcecode.c.h; path = "Primer3DS-prefix.pch"; sourceTree = "<group>"; };
-		1FE46F5B0F7F4365C22B467B918F19A8 /* CatchWrappers.swift */ = {isa = PBXFileReference; includeInIndex = 1; lastKnownFileType = sourcecode.swift; path = CatchWrappers.swift; sourceTree = "<group>"; };
-		2046E24AA015FBA2575E54C389F64393 /* PrimerWebViewController.swift */ = {isa = PBXFileReference; includeInIndex = 1; lastKnownFileType = sourcecode.swift; path = PrimerWebViewController.swift; sourceTree = "<group>"; };
-		21F4ACB1142B1B9457658584BF5CD35A /* Pods-PrimerSDK_Example-dummy.m */ = {isa = PBXFileReference; includeInIndex = 1; lastKnownFileType = sourcecode.c.objc; path = "Pods-PrimerSDK_Example-dummy.m"; sourceTree = "<group>"; };
-		23FD1D157B8C8E7148BE8A7D354A051F /* Pods-PrimerSDK_Tests */ = {isa = PBXFileReference; explicitFileType = wrapper.framework; includeInIndex = 0; name = "Pods-PrimerSDK_Tests"; path = Pods_PrimerSDK_Tests.framework; sourceTree = BUILT_PRODUCTS_DIR; };
-		2796B517334A85FE273247C85E3F7711 /* ThreeDS_SDK.xcframework */ = {isa = PBXFileReference; includeInIndex = 1; lastKnownFileType = wrapper.xcframework; name = ThreeDS_SDK.xcframework; path = Sources/Frameworks/ThreeDS_SDK.xcframework; sourceTree = "<group>"; };
-		28E47791C9F9D0A9BA05C719761A4F3F /* PrimerSDK */ = {isa = PBXFileReference; explicitFileType = wrapper.framework; includeInIndex = 0; name = PrimerSDK; path = PrimerSDK.framework; sourceTree = BUILT_PRODUCTS_DIR; };
-		2924C9C348AE5BFF0957B4A2CE73AF02 /* IntExtension.swift */ = {isa = PBXFileReference; includeInIndex = 1; lastKnownFileType = sourcecode.swift; path = IntExtension.swift; sourceTree = "<group>"; };
-		2D91FEF224D2D825E0A68C2983497FC3 /* ClientTokenService.swift */ = {isa = PBXFileReference; includeInIndex = 1; lastKnownFileType = sourcecode.swift; path = ClientTokenService.swift; sourceTree = "<group>"; };
-		2E09429D5C36A34A129FF373FFB0D45F /* RateLimitedDispatcher.swift */ = {isa = PBXFileReference; includeInIndex = 1; lastKnownFileType = sourcecode.swift; path = RateLimitedDispatcher.swift; sourceTree = "<group>"; };
-		2E1EBCCB5F4F5D6F63517B04863A01B3 /* VaultPaymentMethodViewController.swift */ = {isa = PBXFileReference; includeInIndex = 1; lastKnownFileType = sourcecode.swift; path = VaultPaymentMethodViewController.swift; sourceTree = "<group>"; };
-		2F3B57722DBF70393AFD360724D560DB /* Cancellable.swift */ = {isa = PBXFileReference; includeInIndex = 1; lastKnownFileType = sourcecode.swift; path = Cancellable.swift; sourceTree = "<group>"; };
-		3145348D1DE44BA4B5EB1FA434156D81 /* PrimerScrollView.swift */ = {isa = PBXFileReference; includeInIndex = 1; lastKnownFileType = sourcecode.swift; path = PrimerScrollView.swift; sourceTree = "<group>"; };
-		353A4E216966D0161ED1DA4AF0C89DC2 /* ConcurrencyLimitedDispatcher.swift */ = {isa = PBXFileReference; includeInIndex = 1; lastKnownFileType = sourcecode.swift; path = ConcurrencyLimitedDispatcher.swift; sourceTree = "<group>"; };
-		36471E87984862F9C300C7E2C3BFC111 /* WrapperProtocols.swift */ = {isa = PBXFileReference; includeInIndex = 1; lastKnownFileType = sourcecode.swift; path = WrapperProtocols.swift; sourceTree = "<group>"; };
-		3722BA81DBF5783169A2F5B8EA3A3A22 /* Parser.swift */ = {isa = PBXFileReference; includeInIndex = 1; lastKnownFileType = sourcecode.swift; path = Parser.swift; sourceTree = "<group>"; };
-		3780FF276696624E5AD4A629D4CC4AD8 /* Pods-PrimerSDK_Example-umbrella.h */ = {isa = PBXFileReference; includeInIndex = 1; lastKnownFileType = sourcecode.c.h; path = "Pods-PrimerSDK_Example-umbrella.h"; sourceTree = "<group>"; };
-		37BD3457C9DA0596324E3CDCC658CF05 /* Primer3DS.release.xcconfig */ = {isa = PBXFileReference; includeInIndex = 1; lastKnownFileType = text.xcconfig; path = Primer3DS.release.xcconfig; sourceTree = "<group>"; };
-		38407DF9DBEAB2DB2E6F86566F0FDE5D /* ApplePayTokenizationViewModel.swift */ = {isa = PBXFileReference; includeInIndex = 1; lastKnownFileType = sourcecode.swift; path = ApplePayTokenizationViewModel.swift; sourceTree = "<group>"; };
-		3AB0EC1EEE3A9F13AC9C76B9B6BE01B3 /* VaultService.swift */ = {isa = PBXFileReference; includeInIndex = 1; lastKnownFileType = sourcecode.swift; path = VaultService.swift; sourceTree = "<group>"; };
-		3C474C1A0DABE2A3F404B63D4D59F30C /* Pods-PrimerSDK_Example.debug.xcconfig */ = {isa = PBXFileReference; includeInIndex = 1; lastKnownFileType = text.xcconfig; path = "Pods-PrimerSDK_Example.debug.xcconfig"; sourceTree = "<group>"; };
-		3C7ACD5F728C84DD56C7E9DA44463321 /* DirectDebitMandate.swift */ = {isa = PBXFileReference; includeInIndex = 1; lastKnownFileType = sourcecode.swift; path = DirectDebitMandate.swift; sourceTree = "<group>"; };
-		3C9E57D66704BF38447C317406BAA8A3 /* AppState.swift */ = {isa = PBXFileReference; includeInIndex = 1; lastKnownFileType = sourcecode.swift; path = AppState.swift; sourceTree = "<group>"; };
-		3F2E9FCE95EC3852F2B1651FFCB081EB /* PrimerCardFormViewController.swift */ = {isa = PBXFileReference; includeInIndex = 1; lastKnownFileType = sourcecode.swift; path = PrimerCardFormViewController.swift; sourceTree = "<group>"; };
-		3FC4C69A9C55220F18DFBFDF476A8A6C /* PrimerNavigationController.swift */ = {isa = PBXFileReference; includeInIndex = 1; lastKnownFileType = sourcecode.swift; path = PrimerNavigationController.swift; sourceTree = "<group>"; };
-		4255E1E30D3E409624DEA06085DBF6D5 /* Mask.swift */ = {isa = PBXFileReference; includeInIndex = 1; lastKnownFileType = sourcecode.swift; path = Mask.swift; sourceTree = "<group>"; };
-		4392D90880D6A5EF6754310F8BC2B5FF /* hang.swift */ = {isa = PBXFileReference; includeInIndex = 1; lastKnownFileType = sourcecode.swift; path = hang.swift; sourceTree = "<group>"; };
-		44B1C0D9F617D91DBEFBE4084E590D87 /* NetworkService.swift */ = {isa = PBXFileReference; includeInIndex = 1; lastKnownFileType = sourcecode.swift; path = NetworkService.swift; sourceTree = "<group>"; };
-		45BAF37E796D661AB53BF92E152620E3 /* StrictRateLimitedDispatcher.swift */ = {isa = PBXFileReference; includeInIndex = 1; lastKnownFileType = sourcecode.swift; path = StrictRateLimitedDispatcher.swift; sourceTree = "<group>"; };
-		4681ADEB11F85A240B534C548D5CCCDB /* Resolver.swift */ = {isa = PBXFileReference; includeInIndex = 1; lastKnownFileType = sourcecode.swift; path = Resolver.swift; sourceTree = "<group>"; };
-		48627A99264E6679D85F177DBB79DA83 /* Pods-PrimerSDK_Tests-Info.plist */ = {isa = PBXFileReference; includeInIndex = 1; lastKnownFileType = text.plist.xml; path = "Pods-PrimerSDK_Tests-Info.plist"; sourceTree = "<group>"; };
-		49AE9883021D22505BAFA58DAF57910E /* 3DSService+Promises.swift */ = {isa = PBXFileReference; includeInIndex = 1; lastKnownFileType = sourcecode.swift; path = "3DSService+Promises.swift"; sourceTree = "<group>"; };
-		49ED4B5E5E9761237003D5D42089462B /* PrimerExpiryDateFieldView.swift */ = {isa = PBXFileReference; includeInIndex = 1; lastKnownFileType = sourcecode.swift; path = PrimerExpiryDateFieldView.swift; sourceTree = "<group>"; };
-		4B432B200FBAE010250A797C07657CCC /* VaultPaymentMethodView.swift */ = {isa = PBXFileReference; includeInIndex = 1; lastKnownFileType = sourcecode.swift; path = VaultPaymentMethodView.swift; sourceTree = "<group>"; };
-		4D3869E0A461E802A5916AA6523517A4 /* Pods-PrimerSDK_Example */ = {isa = PBXFileReference; explicitFileType = wrapper.framework; includeInIndex = 0; name = "Pods-PrimerSDK_Example"; path = Pods_PrimerSDK_Example.framework; sourceTree = BUILT_PRODUCTS_DIR; };
-		5384DFC3393C5A1B8C50FCA67C78B3B4 /* FormType.swift */ = {isa = PBXFileReference; includeInIndex = 1; lastKnownFileType = sourcecode.swift; path = FormType.swift; sourceTree = "<group>"; };
-		547764F4BA1525DCC43AC943CD94A096 /* PrimerViewExtensions.swift */ = {isa = PBXFileReference; includeInIndex = 1; lastKnownFileType = sourcecode.swift; path = PrimerViewExtensions.swift; sourceTree = "<group>"; };
-		54F05116DB2AB779AD7FCD38091137BD /* VaultPaymentMethodViewModel.swift */ = {isa = PBXFileReference; includeInIndex = 1; lastKnownFileType = sourcecode.swift; path = VaultPaymentMethodViewModel.swift; sourceTree = "<group>"; };
-		575572699F59F8CBF482FC86BE696635 /* DependencyInjection.swift */ = {isa = PBXFileReference; includeInIndex = 1; lastKnownFileType = sourcecode.swift; path = DependencyInjection.swift; sourceTree = "<group>"; };
-		582FD3213F3E32AF1194EEDF7C3BCD3F /* Pods-PrimerSDK_Example-acknowledgements.plist */ = {isa = PBXFileReference; includeInIndex = 1; lastKnownFileType = text.plist.xml; path = "Pods-PrimerSDK_Example-acknowledgements.plist"; sourceTree = "<group>"; };
-		5BFD0F261D2B5B720A9C2CF4F945CDA8 /* Klarna.swift */ = {isa = PBXFileReference; includeInIndex = 1; lastKnownFileType = sourcecode.swift; path = Klarna.swift; sourceTree = "<group>"; };
-		5CEC1AB2744116E2F2FEDFC555BBA405 /* Dispatcher.swift */ = {isa = PBXFileReference; includeInIndex = 1; lastKnownFileType = sourcecode.swift; path = Dispatcher.swift; sourceTree = "<group>"; };
-		5E850BC132C1C71D3A5A39B0C3EB6F30 /* PrimerFormViewController.swift */ = {isa = PBXFileReference; includeInIndex = 1; lastKnownFileType = sourcecode.swift; path = PrimerFormViewController.swift; sourceTree = "<group>"; };
-		6228BC3F43C20C7DED40588229F3E28F /* CancellablePromise.swift */ = {isa = PBXFileReference; includeInIndex = 1; lastKnownFileType = sourcecode.swift; path = CancellablePromise.swift; sourceTree = "<group>"; };
-=======
-		00F7B9C05A11DA38FC8728579E84393D /* SuccessViewController.swift */ = {isa = PBXFileReference; includeInIndex = 1; lastKnownFileType = sourcecode.swift; path = SuccessViewController.swift; sourceTree = "<group>"; };
-		01866C554CEF16E126084C5F08741462 /* Primer3DS-xcframeworks.sh */ = {isa = PBXFileReference; includeInIndex = 1; lastKnownFileType = text.script.sh; path = "Primer3DS-xcframeworks.sh"; sourceTree = "<group>"; };
-		01CE876B72F46B46389150E571F7A93E /* ExternalViewModel.swift */ = {isa = PBXFileReference; includeInIndex = 1; lastKnownFileType = sourcecode.swift; path = ExternalViewModel.swift; sourceTree = "<group>"; };
-		03DEB478DAACDAD03753AB67E8895E1D /* ResumeHandlerProtocol.swift */ = {isa = PBXFileReference; includeInIndex = 1; lastKnownFileType = sourcecode.swift; path = ResumeHandlerProtocol.swift; sourceTree = "<group>"; };
-		04C5C786078D0FD173822D206E513F78 /* PrimerCardholderNameFieldView.swift */ = {isa = PBXFileReference; includeInIndex = 1; lastKnownFileType = sourcecode.swift; path = PrimerCardholderNameFieldView.swift; sourceTree = "<group>"; };
+		02247E72C97831402BFFA48989FB32BB /* PrimerOAuthViewModel.swift */ = {isa = PBXFileReference; includeInIndex = 1; lastKnownFileType = sourcecode.swift; path = PrimerOAuthViewModel.swift; sourceTree = "<group>"; };
+		0505E9AE1FEDFC403CCFBEA3FBE0E340 /* PrimerNavigationController.swift */ = {isa = PBXFileReference; includeInIndex = 1; lastKnownFileType = sourcecode.swift; path = PrimerNavigationController.swift; sourceTree = "<group>"; };
 		0677C6E9834BB4B812F956E42A88E8F3 /* PrimerSDK.debug.xcconfig */ = {isa = PBXFileReference; includeInIndex = 1; lastKnownFileType = text.xcconfig; path = PrimerSDK.debug.xcconfig; sourceTree = "<group>"; };
 		068FA8E5E848D8A90DA88EDB27338DD9 /* Optional+Extensions.swift */ = {isa = PBXFileReference; includeInIndex = 1; lastKnownFileType = sourcecode.swift; path = "Optional+Extensions.swift"; sourceTree = "<group>"; };
+		082B2532467364847A3126746A1AC783 /* DependencyInjection.swift */ = {isa = PBXFileReference; includeInIndex = 1; lastKnownFileType = sourcecode.swift; path = DependencyInjection.swift; sourceTree = "<group>"; };
 		08F7711F6BCCDE55FE60010C4C9B6F57 /* CancellableCatchable.swift */ = {isa = PBXFileReference; includeInIndex = 1; lastKnownFileType = sourcecode.swift; path = CancellableCatchable.swift; sourceTree = "<group>"; };
-		0910A7F822AFBD6EC8F85CAE98D7F348 /* WebViewController.swift */ = {isa = PBXFileReference; includeInIndex = 1; lastKnownFileType = sourcecode.swift; path = WebViewController.swift; sourceTree = "<group>"; };
+		09CB0494A0FCC554A7038D841955F5C8 /* LoadingViewController.swift */ = {isa = PBXFileReference; includeInIndex = 1; lastKnownFileType = sourcecode.swift; path = LoadingViewController.swift; sourceTree = "<group>"; };
 		0D2E0829A9CF5AACE43592141857A21A /* PrimerSDK-dummy.m */ = {isa = PBXFileReference; includeInIndex = 1; lastKnownFileType = sourcecode.c.objc; path = "PrimerSDK-dummy.m"; sourceTree = "<group>"; };
 		0D7556526B4459F4DDEB5A24A012B617 /* README.md */ = {isa = PBXFileReference; includeInIndex = 1; path = README.md; sourceTree = "<group>"; };
 		0DDBA06016D472682C34DD731440C3DC /* DirectDebitMandate.swift */ = {isa = PBXFileReference; includeInIndex = 1; lastKnownFileType = sourcecode.swift; path = DirectDebitMandate.swift; sourceTree = "<group>"; };
 		0F10381EED35757BACF84CBE1BBC8F25 /* JSONParser.swift */ = {isa = PBXFileReference; includeInIndex = 1; lastKnownFileType = sourcecode.swift; path = JSONParser.swift; sourceTree = "<group>"; };
 		0F2D6DF23FA24E63605D3E5C678E97A4 /* PresentationController.swift */ = {isa = PBXFileReference; includeInIndex = 1; lastKnownFileType = sourcecode.swift; path = PresentationController.swift; sourceTree = "<group>"; };
+		11682671B3D525E6BC062FD3078924EB /* PrimerTextField.swift */ = {isa = PBXFileReference; includeInIndex = 1; lastKnownFileType = sourcecode.swift; path = PrimerTextField.swift; sourceTree = "<group>"; };
 		11A89B6CF6AF60AE09D4640EA36937D2 /* SequenceWrappers.swift */ = {isa = PBXFileReference; includeInIndex = 1; lastKnownFileType = sourcecode.swift; path = SequenceWrappers.swift; sourceTree = "<group>"; };
-		17494969B8851410F5CFD168FCC2A149 /* PrimerLoadingViewController.swift */ = {isa = PBXFileReference; includeInIndex = 1; lastKnownFileType = sourcecode.swift; path = PrimerLoadingViewController.swift; sourceTree = "<group>"; };
-		18B8ABC2031468C75299CA4F998A8745 /* VaultPaymentMethodView.swift */ = {isa = PBXFileReference; includeInIndex = 1; lastKnownFileType = sourcecode.swift; path = VaultPaymentMethodView.swift; sourceTree = "<group>"; };
-		1BA3596E708A8BE6DE1045CA1E4BEE2F /* CardScannerViewController.swift */ = {isa = PBXFileReference; includeInIndex = 1; lastKnownFileType = sourcecode.swift; path = CardScannerViewController.swift; sourceTree = "<group>"; };
+		13C474A3F547939827118B897A744AA4 /* ApplePayService.swift */ = {isa = PBXFileReference; includeInIndex = 1; lastKnownFileType = sourcecode.swift; path = ApplePayService.swift; sourceTree = "<group>"; };
+		17A61608303A6C3D4763869966AFF61B /* PaymentMethodTokenizationViewModel.swift */ = {isa = PBXFileReference; includeInIndex = 1; lastKnownFileType = sourcecode.swift; path = PaymentMethodTokenizationViewModel.swift; sourceTree = "<group>"; };
+		19468C0FD36C9C13D46A9EE8F2F24AE6 /* 3DSService+Promises.swift */ = {isa = PBXFileReference; includeInIndex = 1; lastKnownFileType = sourcecode.swift; path = "3DSService+Promises.swift"; sourceTree = "<group>"; };
+		1C80F53EEA43CC8FE3154CE0A9000DD3 /* PrimerNibView.swift */ = {isa = PBXFileReference; includeInIndex = 1; lastKnownFileType = sourcecode.swift; path = PrimerNibView.swift; sourceTree = "<group>"; };
 		1EB0AD0216758D4312940F0271B55091 /* OrderItem.swift */ = {isa = PBXFileReference; includeInIndex = 1; lastKnownFileType = sourcecode.swift; path = OrderItem.swift; sourceTree = "<group>"; };
 		1EB79EC7D2058D018AB15B71DA0904C3 /* Primer3DS-prefix.pch */ = {isa = PBXFileReference; includeInIndex = 1; lastKnownFileType = sourcecode.c.h; path = "Primer3DS-prefix.pch"; sourceTree = "<group>"; };
 		1EF0F52299E7D69C24A17232D6575BB8 /* GuaranteeWrappers.swift */ = {isa = PBXFileReference; includeInIndex = 1; lastKnownFileType = sourcecode.swift; path = GuaranteeWrappers.swift; sourceTree = "<group>"; };
-		20A8987180DF52743CE6434FF46D2E51 /* 3DS.swift */ = {isa = PBXFileReference; includeInIndex = 1; lastKnownFileType = sourcecode.swift; path = 3DS.swift; sourceTree = "<group>"; };
 		21F4ACB1142B1B9457658584BF5CD35A /* Pods-PrimerSDK_Example-dummy.m */ = {isa = PBXFileReference; includeInIndex = 1; lastKnownFileType = sourcecode.c.objc; path = "Pods-PrimerSDK_Example-dummy.m"; sourceTree = "<group>"; };
-		235BD5937BFEB32A4B84CC095489032E /* ApplePayService.swift */ = {isa = PBXFileReference; includeInIndex = 1; lastKnownFileType = sourcecode.swift; path = ApplePayService.swift; sourceTree = "<group>"; };
 		23FD1D157B8C8E7148BE8A7D354A051F /* Pods-PrimerSDK_Tests */ = {isa = PBXFileReference; explicitFileType = wrapper.framework; includeInIndex = 0; name = "Pods-PrimerSDK_Tests"; path = Pods_PrimerSDK_Tests.framework; sourceTree = BUILT_PRODUCTS_DIR; };
-		2514068E25AD64CDBB99A7F45D8674A2 /* PrimerNavigationController.swift */ = {isa = PBXFileReference; includeInIndex = 1; lastKnownFileType = sourcecode.swift; path = PrimerNavigationController.swift; sourceTree = "<group>"; };
 		264669B6C3B80769DE591E2F08596C02 /* PrimerSettings.swift */ = {isa = PBXFileReference; includeInIndex = 1; lastKnownFileType = sourcecode.swift; path = PrimerSettings.swift; sourceTree = "<group>"; };
 		2796B517334A85FE273247C85E3F7711 /* ThreeDS_SDK.xcframework */ = {isa = PBXFileReference; includeInIndex = 1; name = ThreeDS_SDK.xcframework; path = Sources/Frameworks/ThreeDS_SDK.xcframework; sourceTree = "<group>"; };
 		27A794CD1D0AFC928E7F74E43A18DE99 /* en.lproj */ = {isa = PBXFileReference; includeInIndex = 1; path = en.lproj; sourceTree = "<group>"; };
 		28E47791C9F9D0A9BA05C719761A4F3F /* PrimerSDK */ = {isa = PBXFileReference; explicitFileType = wrapper.framework; includeInIndex = 0; name = PrimerSDK; path = PrimerSDK.framework; sourceTree = BUILT_PRODUCTS_DIR; };
-		2A03EA4A9BA476D6A37ADFFB69045509 /* 3DSService+Promises.swift */ = {isa = PBXFileReference; includeInIndex = 1; lastKnownFileType = sourcecode.swift; path = "3DSService+Promises.swift"; sourceTree = "<group>"; };
-		2D7407A28998288B5A53F8C10B543C47 /* PrimerWebViewController.swift */ = {isa = PBXFileReference; includeInIndex = 1; lastKnownFileType = sourcecode.swift; path = PrimerWebViewController.swift; sourceTree = "<group>"; };
+		29B5CD67A02FBCB5450625F42C19EDDE /* 3DSService.swift */ = {isa = PBXFileReference; includeInIndex = 1; lastKnownFileType = sourcecode.swift; path = 3DSService.swift; sourceTree = "<group>"; };
+		2F5566088648C6CA1D6069C4F1B3B1F0 /* PaymentMethodConfigService.swift */ = {isa = PBXFileReference; includeInIndex = 1; lastKnownFileType = sourcecode.swift; path = PaymentMethodConfigService.swift; sourceTree = "<group>"; };
+		2F9A2593BB0D7250C327844311EE6AD4 /* PrimerCardholderNameFieldView.swift */ = {isa = PBXFileReference; includeInIndex = 1; lastKnownFileType = sourcecode.swift; path = PrimerCardholderNameFieldView.swift; sourceTree = "<group>"; };
 		2FFCF332BCAB1C3514C040F34FCAD303 /* WebViewUtil.swift */ = {isa = PBXFileReference; includeInIndex = 1; lastKnownFileType = sourcecode.swift; path = WebViewUtil.swift; sourceTree = "<group>"; };
-		3339379807ED7C848737C732D7F9381C /* PrimerUniversalCheckoutViewController.swift */ = {isa = PBXFileReference; includeInIndex = 1; lastKnownFileType = sourcecode.swift; path = PrimerUniversalCheckoutViewController.swift; sourceTree = "<group>"; };
-		3689EDC2EBA7457F2383ACD7FD5C4EB3 /* VaultPaymentMethodViewModel.swift */ = {isa = PBXFileReference; includeInIndex = 1; lastKnownFileType = sourcecode.swift; path = VaultPaymentMethodViewModel.swift; sourceTree = "<group>"; };
 		3780FF276696624E5AD4A629D4CC4AD8 /* Pods-PrimerSDK_Example-umbrella.h */ = {isa = PBXFileReference; includeInIndex = 1; lastKnownFileType = sourcecode.c.h; path = "Pods-PrimerSDK_Example-umbrella.h"; sourceTree = "<group>"; };
 		37BD3457C9DA0596324E3CDCC658CF05 /* Primer3DS.release.xcconfig */ = {isa = PBXFileReference; includeInIndex = 1; lastKnownFileType = text.xcconfig; path = Primer3DS.release.xcconfig; sourceTree = "<group>"; };
 		3820083AB3A3567541E64D1E74806F6F /* PaymentMethodTokenizationRequest.swift */ = {isa = PBXFileReference; includeInIndex = 1; lastKnownFileType = sourcecode.swift; path = PaymentMethodTokenizationRequest.swift; sourceTree = "<group>"; };
-		38A1FF3825B2FFBAFB463C28C05BECD9 /* PrimerCardFormViewController.swift */ = {isa = PBXFileReference; includeInIndex = 1; lastKnownFileType = sourcecode.swift; path = PrimerCardFormViewController.swift; sourceTree = "<group>"; };
 		38FBD7CC23BD3D5EEF27B660CEA79A87 /* ErrorHandler.swift */ = {isa = PBXFileReference; includeInIndex = 1; lastKnownFileType = sourcecode.swift; path = ErrorHandler.swift; sourceTree = "<group>"; };
 		397F9BDBBE73653F8A99A21A4504ED6E /* StringExtension.swift */ = {isa = PBXFileReference; includeInIndex = 1; lastKnownFileType = sourcecode.swift; path = StringExtension.swift; sourceTree = "<group>"; };
-		3A0E39E9E5D57FAA4FA611EA0DC3F1C3 /* DirectDebitService.swift */ = {isa = PBXFileReference; includeInIndex = 1; lastKnownFileType = sourcecode.swift; path = DirectDebitService.swift; sourceTree = "<group>"; };
+		398BEEEE0E33DF720356DC973608F4CA /* ExternalPaymentMethodTokenizationViewModel.swift */ = {isa = PBXFileReference; includeInIndex = 1; lastKnownFileType = sourcecode.swift; path = ExternalPaymentMethodTokenizationViewModel.swift; sourceTree = "<group>"; };
 		3A144EEE1C6DF14D53D6F45357A994D5 /* Logger.swift */ = {isa = PBXFileReference; includeInIndex = 1; lastKnownFileType = sourcecode.swift; path = Logger.swift; sourceTree = "<group>"; };
 		3C474C1A0DABE2A3F404B63D4D59F30C /* Pods-PrimerSDK_Example.debug.xcconfig */ = {isa = PBXFileReference; includeInIndex = 1; lastKnownFileType = text.xcconfig; path = "Pods-PrimerSDK_Example.debug.xcconfig"; sourceTree = "<group>"; };
+		3DE5AE496B705C910EACC9FDE10656F4 /* CardScannerViewController.swift */ = {isa = PBXFileReference; includeInIndex = 1; lastKnownFileType = sourcecode.swift; path = CardScannerViewController.swift; sourceTree = "<group>"; };
 		3DFDDAB1B1CB04B0E181B4464A0E3F45 /* FormTextFieldType.swift */ = {isa = PBXFileReference; includeInIndex = 1; lastKnownFileType = sourcecode.swift; path = FormTextFieldType.swift; sourceTree = "<group>"; };
+		3F20C7F2368634A3EACB300BE80B932C /* ResumeHandlerProtocol.swift */ = {isa = PBXFileReference; includeInIndex = 1; lastKnownFileType = sourcecode.swift; path = ResumeHandlerProtocol.swift; sourceTree = "<group>"; };
 		404A185DECFBCA67F023151CE1896DA1 /* Klarna.swift */ = {isa = PBXFileReference; includeInIndex = 1; lastKnownFileType = sourcecode.swift; path = Klarna.swift; sourceTree = "<group>"; };
 		42496DCD5E70222C5D6D67C8260C7D18 /* PrimerFlowEnums.swift */ = {isa = PBXFileReference; includeInIndex = 1; lastKnownFileType = sourcecode.swift; path = PrimerFlowEnums.swift; sourceTree = "<group>"; };
 		42B5F38F7CFCF5EC90EE098D185FD188 /* sv.lproj */ = {isa = PBXFileReference; includeInIndex = 1; path = sv.lproj; sourceTree = "<group>"; };
+		43614C6E2A6E2799B52DEB372DA9B550 /* PayPalTokenizationViewModel.swift */ = {isa = PBXFileReference; includeInIndex = 1; lastKnownFileType = sourcecode.swift; path = PayPalTokenizationViewModel.swift; sourceTree = "<group>"; };
 		485978C5217607D894A44ABF9D2573EE /* IntExtension.swift */ = {isa = PBXFileReference; includeInIndex = 1; lastKnownFileType = sourcecode.swift; path = IntExtension.swift; sourceTree = "<group>"; };
 		48627A99264E6679D85F177DBB79DA83 /* Pods-PrimerSDK_Tests-Info.plist */ = {isa = PBXFileReference; includeInIndex = 1; lastKnownFileType = text.plist.xml; path = "Pods-PrimerSDK_Tests-Info.plist"; sourceTree = "<group>"; };
 		4A0A8C2620C2616773D812DED4B61783 /* RateLimitedDispatcherBase.swift */ = {isa = PBXFileReference; includeInIndex = 1; lastKnownFileType = sourcecode.swift; path = RateLimitedDispatcherBase.swift; sourceTree = "<group>"; };
 		4B14EBBC5A5FDFF6C6EC9A7910449229 /* Currency.swift */ = {isa = PBXFileReference; includeInIndex = 1; lastKnownFileType = sourcecode.swift; path = Currency.swift; sourceTree = "<group>"; };
 		4D3869E0A461E802A5916AA6523517A4 /* Pods-PrimerSDK_Example */ = {isa = PBXFileReference; explicitFileType = wrapper.framework; includeInIndex = 0; name = "Pods-PrimerSDK_Example"; path = Pods_PrimerSDK_Example.framework; sourceTree = BUILT_PRODUCTS_DIR; };
-		4F5A2F97D913B1DCB22E38CB779B0786 /* LoadingViewController.swift */ = {isa = PBXFileReference; includeInIndex = 1; lastKnownFileType = sourcecode.swift; path = LoadingViewController.swift; sourceTree = "<group>"; };
+		4D51E603C4AAC32B0D50516B01375D07 /* AppState.swift */ = {isa = PBXFileReference; includeInIndex = 1; lastKnownFileType = sourcecode.swift; path = AppState.swift; sourceTree = "<group>"; };
+		4F901F8A977B21A415C1E253C2471651 /* ClientTokenService.swift */ = {isa = PBXFileReference; includeInIndex = 1; lastKnownFileType = sourcecode.swift; path = ClientTokenService.swift; sourceTree = "<group>"; };
 		4FBEC0BBC2415B274D0B2C0E3E5A94AB /* StrictRateLimitedDispatcher.swift */ = {isa = PBXFileReference; includeInIndex = 1; lastKnownFileType = sourcecode.swift; path = StrictRateLimitedDispatcher.swift; sourceTree = "<group>"; };
-		50015A611DD6511BE03A1C7D271023BA /* CardButton.swift */ = {isa = PBXFileReference; includeInIndex = 1; lastKnownFileType = sourcecode.swift; path = CardButton.swift; sourceTree = "<group>"; };
+		5110E8629BC40D7ADDC96D18B9F6C4E1 /* PrimerCardNumberFieldView.swift */ = {isa = PBXFileReference; includeInIndex = 1; lastKnownFileType = sourcecode.swift; path = PrimerCardNumberFieldView.swift; sourceTree = "<group>"; };
 		53820B9D2318999BD798BA0AFBC71224 /* CustomStringConvertible.swift */ = {isa = PBXFileReference; includeInIndex = 1; lastKnownFileType = sourcecode.swift; path = CustomStringConvertible.swift; sourceTree = "<group>"; };
 		54844C9F487CAA1576D4702E85DA58B5 /* PrimerAPI.swift */ = {isa = PBXFileReference; includeInIndex = 1; lastKnownFileType = sourcecode.swift; path = PrimerAPI.swift; sourceTree = "<group>"; };
 		55049199DB036B9FFC3CCBCDC644786D /* EnsureWrappers.swift */ = {isa = PBXFileReference; includeInIndex = 1; lastKnownFileType = sourcecode.swift; path = EnsureWrappers.swift; sourceTree = "<group>"; };
+		566EBDD6F0F22F0D5EDC9C268376EA37 /* VaultPaymentMethodViewModel.swift */ = {isa = PBXFileReference; includeInIndex = 1; lastKnownFileType = sourcecode.swift; path = VaultPaymentMethodViewModel.swift; sourceTree = "<group>"; };
 		582FD3213F3E32AF1194EEDF7C3BCD3F /* Pods-PrimerSDK_Example-acknowledgements.plist */ = {isa = PBXFileReference; includeInIndex = 1; lastKnownFileType = text.plist.xml; path = "Pods-PrimerSDK_Example-acknowledgements.plist"; sourceTree = "<group>"; };
 		5B0272EC1239B05230D20DDA78276089 /* when.swift */ = {isa = PBXFileReference; includeInIndex = 1; lastKnownFileType = sourcecode.swift; path = when.swift; sourceTree = "<group>"; };
-		5B98526A5EBB48699991FBA970892A86 /* PrimerCVVFieldView.swift */ = {isa = PBXFileReference; includeInIndex = 1; lastKnownFileType = sourcecode.swift; path = PrimerCVVFieldView.swift; sourceTree = "<group>"; };
-		5F3147F57B6B633537F888172DAB10F3 /* PrimerContainerViewController.swift */ = {isa = PBXFileReference; includeInIndex = 1; lastKnownFileType = sourcecode.swift; path = PrimerContainerViewController.swift; sourceTree = "<group>"; };
->>>>>>> a33686a5
+		5D515CF7396A8249A42FB1C621D6BE50 /* CardButton.swift */ = {isa = PBXFileReference; includeInIndex = 1; lastKnownFileType = sourcecode.swift; path = CardButton.swift; sourceTree = "<group>"; };
+		5DF7EC2BFE94C426D2B3F4F4453088E6 /* PrimerTextFieldView.swift */ = {isa = PBXFileReference; includeInIndex = 1; lastKnownFileType = sourcecode.swift; path = PrimerTextFieldView.swift; sourceTree = "<group>"; };
+		5E7ED9ABF9B169581208E95698996264 /* CardComponentsManager.swift */ = {isa = PBXFileReference; includeInIndex = 1; lastKnownFileType = sourcecode.swift; path = CardComponentsManager.swift; sourceTree = "<group>"; };
+		625BB869759C332B42CCF84B4437DA8F /* TokenizationService.swift */ = {isa = PBXFileReference; includeInIndex = 1; lastKnownFileType = sourcecode.swift; path = TokenizationService.swift; sourceTree = "<group>"; };
+		62B76B67A37F66993741F19CBEB8BC2F /* PrimerNavigationBar.swift */ = {isa = PBXFileReference; includeInIndex = 1; lastKnownFileType = sourcecode.swift; path = PrimerNavigationBar.swift; sourceTree = "<group>"; };
 		6301B7A842E934AB51C3D1A5965B19C8 /* Primer3DS.modulemap */ = {isa = PBXFileReference; includeInIndex = 1; lastKnownFileType = sourcecode.module; path = Primer3DS.modulemap; sourceTree = "<group>"; };
-		6311511A90883AE6FD86498A6C6FD4A3 /* PrimerAPI.swift */ = {isa = PBXFileReference; includeInIndex = 1; lastKnownFileType = sourcecode.swift; path = PrimerAPI.swift; sourceTree = "<group>"; };
 		639AE4928116FBD4FAE7B3DD6BD21271 /* Pods-PrimerSDK_Tests-acknowledgements.plist */ = {isa = PBXFileReference; includeInIndex = 1; lastKnownFileType = text.plist.xml; path = "Pods-PrimerSDK_Tests-acknowledgements.plist"; sourceTree = "<group>"; };
-<<<<<<< HEAD
-		647D873B9820C18CBE0F60B714E6A1B7 /* CancelContext.swift */ = {isa = PBXFileReference; includeInIndex = 1; lastKnownFileType = sourcecode.swift; path = CancelContext.swift; sourceTree = "<group>"; };
-		66D7E34EF9297B083D3B93CE4AFC8D6E /* CardNetwork.swift */ = {isa = PBXFileReference; includeInIndex = 1; lastKnownFileType = sourcecode.swift; path = CardNetwork.swift; sourceTree = "<group>"; };
-		68553CD924D242319DF36DF6E249141A /* PrimerSDK-prefix.pch */ = {isa = PBXFileReference; includeInIndex = 1; lastKnownFileType = sourcecode.c.h; path = "PrimerSDK-prefix.pch"; sourceTree = "<group>"; };
-		69A9BBEB6DAAF3691B0206750A94560D /* Error.swift */ = {isa = PBXFileReference; includeInIndex = 1; lastKnownFileType = sourcecode.swift; path = Error.swift; sourceTree = "<group>"; };
-		69BFB7ACC5CE82788E33097CF5C2D113 /* Apaya.swift */ = {isa = PBXFileReference; includeInIndex = 1; lastKnownFileType = sourcecode.swift; path = Apaya.swift; sourceTree = "<group>"; };
-		6A7EFE368FC2D6994A21199553D20C5E /* UXMode.swift */ = {isa = PBXFileReference; includeInIndex = 1; lastKnownFileType = sourcecode.swift; path = UXMode.swift; sourceTree = "<group>"; };
-		6AB8BD7A248834907AE087649B5D2CFA /* PrimerSDK.modulemap */ = {isa = PBXFileReference; includeInIndex = 1; lastKnownFileType = sourcecode.module; path = PrimerSDK.modulemap; sourceTree = "<group>"; };
-		6C45D4E4F7B4F71BEC2B3B746EFC002D /* PrimerAPIClient+Promises.swift */ = {isa = PBXFileReference; includeInIndex = 1; lastKnownFileType = sourcecode.swift; path = "PrimerAPIClient+Promises.swift"; sourceTree = "<group>"; };
-		6D0F5725457C15202D5CF45FEEFF615C /* PrimerTextField.swift */ = {isa = PBXFileReference; includeInIndex = 1; lastKnownFileType = sourcecode.swift; path = PrimerTextField.swift; sourceTree = "<group>"; };
-		6D615C192F3ED0841230C2EDE0FFEC28 /* PrimerSDK.release.xcconfig */ = {isa = PBXFileReference; includeInIndex = 1; lastKnownFileType = text.xcconfig; path = PrimerSDK.release.xcconfig; sourceTree = "<group>"; };
-		6F62EC7E7FE74F53F207CFD74D2416CA /* Pods-PrimerSDK_Example-Info.plist */ = {isa = PBXFileReference; includeInIndex = 1; lastKnownFileType = text.plist.xml; path = "Pods-PrimerSDK_Example-Info.plist"; sourceTree = "<group>"; };
-		70CC04C16B49A568AB7C479BC0F19CD3 /* Optional+Extensions.swift */ = {isa = PBXFileReference; includeInIndex = 1; lastKnownFileType = sourcecode.swift; path = "Optional+Extensions.swift"; sourceTree = "<group>"; };
-		70D6D3310A190C54568C52063AC8649F /* PaymentMethodConfig.swift */ = {isa = PBXFileReference; includeInIndex = 1; lastKnownFileType = sourcecode.swift; path = PaymentMethodConfig.swift; sourceTree = "<group>"; };
-		70FA8D65BCF5BC23F7DBAD1A2AB34A00 /* Promise.swift */ = {isa = PBXFileReference; includeInIndex = 1; lastKnownFileType = sourcecode.swift; path = Promise.swift; sourceTree = "<group>"; };
-		738CF109585E07670665119D45BC8DEC /* Customer.swift */ = {isa = PBXFileReference; includeInIndex = 1; lastKnownFileType = sourcecode.swift; path = Customer.swift; sourceTree = "<group>"; };
-		73B3BC9C4639652B5E84AC23DC84E3CF /* firstly.swift */ = {isa = PBXFileReference; includeInIndex = 1; lastKnownFileType = sourcecode.swift; path = firstly.swift; sourceTree = "<group>"; };
-		7492CBAABC98EBF5377CFAD0DED3516E /* Primer3DSStructures.swift */ = {isa = PBXFileReference; includeInIndex = 1; lastKnownFileType = sourcecode.swift; name = Primer3DSStructures.swift; path = Sources/Primer3DS/Classes/Primer3DSStructures.swift; sourceTree = "<group>"; };
-		7582E558C165B9084CA4C7E31573A3BB /* CountryCode.swift */ = {isa = PBXFileReference; includeInIndex = 1; lastKnownFileType = sourcecode.swift; path = CountryCode.swift; sourceTree = "<group>"; };
-		77393D72E4B2EFF88AF10EE9F64BB174 /* Primer3DS-dummy.m */ = {isa = PBXFileReference; includeInIndex = 1; lastKnownFileType = sourcecode.c.objc; path = "Primer3DS-dummy.m"; sourceTree = "<group>"; };
-		77D5B477F719114CAC4457D3E84F43D3 /* LICENSE */ = {isa = PBXFileReference; includeInIndex = 1; lastKnownFileType = text; path = LICENSE; sourceTree = "<group>"; };
-		7829974677720F5DB3E7272E4727FB43 /* ApplePay.swift */ = {isa = PBXFileReference; includeInIndex = 1; lastKnownFileType = sourcecode.swift; path = ApplePay.swift; sourceTree = "<group>"; };
-		795410B71D06CF6BAED8DDD52F1E6F1E /* LogEvent.swift */ = {isa = PBXFileReference; includeInIndex = 1; lastKnownFileType = sourcecode.swift; path = LogEvent.swift; sourceTree = "<group>"; };
-		7DCAFD9E4520C367F381EEBD239C7CD2 /* PrimerCardholderNameFieldView.swift */ = {isa = PBXFileReference; includeInIndex = 1; lastKnownFileType = sourcecode.swift; path = PrimerCardholderNameFieldView.swift; sourceTree = "<group>"; };
-		7F40359B37ED746E9200F8CE6023A22D /* PrimerRootViewController.swift */ = {isa = PBXFileReference; includeInIndex = 1; lastKnownFileType = sourcecode.swift; path = PrimerRootViewController.swift; sourceTree = "<group>"; };
-		805136E22AAE330AE3D9B033255966BB /* PaymentMethodToken.swift */ = {isa = PBXFileReference; includeInIndex = 1; lastKnownFileType = sourcecode.swift; path = PaymentMethodToken.swift; sourceTree = "<group>"; };
-		8513B5360A36FE90418789F0BF2C93DC /* Primer.swift */ = {isa = PBXFileReference; includeInIndex = 1; lastKnownFileType = sourcecode.swift; path = Primer.swift; sourceTree = "<group>"; };
-		8554880FFDEE679E571F1194DCBD5BB6 /* OrderItem.swift */ = {isa = PBXFileReference; includeInIndex = 1; lastKnownFileType = sourcecode.swift; path = OrderItem.swift; sourceTree = "<group>"; };
-		859BCF1554C42CBC6E75383A937B2296 /* ThenableWrappers.swift */ = {isa = PBXFileReference; includeInIndex = 1; lastKnownFileType = sourcecode.swift; path = ThenableWrappers.swift; sourceTree = "<group>"; };
-		86D26558AFB9A4CD3D78BF18593A47A2 /* PrimerCVVFieldView.swift */ = {isa = PBXFileReference; includeInIndex = 1; lastKnownFileType = sourcecode.swift; path = PrimerCVVFieldView.swift; sourceTree = "<group>"; };
-		875D02E75BB2607549D08D5CEBB86C1F /* PrimerNibView.swift */ = {isa = PBXFileReference; includeInIndex = 1; lastKnownFileType = sourcecode.swift; path = PrimerNibView.swift; sourceTree = "<group>"; };
-		884ACE5ED9AEBEF41C745C941015D67A /* URLSessionStack.swift */ = {isa = PBXFileReference; includeInIndex = 1; lastKnownFileType = sourcecode.swift; path = URLSessionStack.swift; sourceTree = "<group>"; };
-		89C30B8C0DCE3198D9CDA8C8A544896C /* Endpoint.swift */ = {isa = PBXFileReference; includeInIndex = 1; lastKnownFileType = sourcecode.swift; path = Endpoint.swift; sourceTree = "<group>"; };
-		8C0F85D9D87C76F36090CA7C45EE11F8 /* PrimerSettings.swift */ = {isa = PBXFileReference; includeInIndex = 1; lastKnownFileType = sourcecode.swift; path = PrimerSettings.swift; sourceTree = "<group>"; };
-		8E348265CDC2A135C66054207DD44831 /* SequenceWrappers.swift */ = {isa = PBXFileReference; includeInIndex = 1; lastKnownFileType = sourcecode.swift; path = SequenceWrappers.swift; sourceTree = "<group>"; };
-		8F2F21CB381261AB34E4F7C0F8C2F446 /* Primer3DS-Info.plist */ = {isa = PBXFileReference; includeInIndex = 1; lastKnownFileType = text.plist.xml; path = "Primer3DS-Info.plist"; sourceTree = "<group>"; };
-		8F9FC55B292FFEB1FF1957B6AB92E356 /* Consolable.swift */ = {isa = PBXFileReference; includeInIndex = 1; lastKnownFileType = sourcecode.swift; path = Consolable.swift; sourceTree = "<group>"; };
-		9245CD4882FD1C97CF4E44E81E085D59 /* PrimerAPIClient.swift */ = {isa = PBXFileReference; includeInIndex = 1; lastKnownFileType = sourcecode.swift; path = PrimerAPIClient.swift; sourceTree = "<group>"; };
-		983A0F5F4D97BC75733D8638CA0DD27C /* PrimerButton.swift */ = {isa = PBXFileReference; includeInIndex = 1; lastKnownFileType = sourcecode.swift; path = PrimerButton.swift; sourceTree = "<group>"; };
-		9BA0D70110E050F2FA4C66AB62982590 /* en.lproj */ = {isa = PBXFileReference; includeInIndex = 1; lastKnownFileType = folder; path = en.lproj; sourceTree = "<group>"; };
-		9BABDDD6548E918BBAB9DD24ADD220F8 /* PrimerTableViewCell.swift */ = {isa = PBXFileReference; includeInIndex = 1; lastKnownFileType = sourcecode.swift; path = PrimerTableViewCell.swift; sourceTree = "<group>"; };
-		9C6C21B1A47E8100B543287387C7D702 /* EnsureWrappers.swift */ = {isa = PBXFileReference; includeInIndex = 1; lastKnownFileType = sourcecode.swift; path = EnsureWrappers.swift; sourceTree = "<group>"; };
-		9D7146C0D21CB162ABF04F7FCE1E0D45 /* PaymentResponse.swift */ = {isa = PBXFileReference; includeInIndex = 1; lastKnownFileType = sourcecode.swift; path = PaymentResponse.swift; sourceTree = "<group>"; };
-		9D940727FF8FB9C785EB98E56350EF41 /* Podfile */ = {isa = PBXFileReference; explicitFileType = text.script.ruby; includeInIndex = 1; indentWidth = 2; name = Podfile; path = ../Podfile; sourceTree = SOURCE_ROOT; tabWidth = 2; xcLanguageSpecificationIdentifier = xcode.lang.ruby; };
-		9DC6430E98AE4D58710433F99D694723 /* DateExtension.swift */ = {isa = PBXFileReference; includeInIndex = 1; lastKnownFileType = sourcecode.swift; path = DateExtension.swift; sourceTree = "<group>"; };
-		9E19D2E95311351CE7F25EA29573DFF9 /* ImageName.swift */ = {isa = PBXFileReference; includeInIndex = 1; lastKnownFileType = sourcecode.swift; path = ImageName.swift; sourceTree = "<group>"; };
-		9E269730C181337DD81BDA49ADB17C74 /* PayPal.swift */ = {isa = PBXFileReference; includeInIndex = 1; lastKnownFileType = sourcecode.swift; path = PayPal.swift; sourceTree = "<group>"; };
-		A163D166B27F20FF6EEF83F5121C4CEA /* Primer3DS-umbrella.h */ = {isa = PBXFileReference; includeInIndex = 1; lastKnownFileType = sourcecode.c.h; path = "Primer3DS-umbrella.h"; sourceTree = "<group>"; };
-		A2A9EC1C4AC63C792AED4F4D0045E37A /* Validation.swift */ = {isa = PBXFileReference; includeInIndex = 1; lastKnownFileType = sourcecode.swift; path = Validation.swift; sourceTree = "<group>"; };
-		A4587F53207A128C4D39B5C5A66577E0 /* Currency.swift */ = {isa = PBXFileReference; includeInIndex = 1; lastKnownFileType = sourcecode.swift; path = Currency.swift; sourceTree = "<group>"; };
-		A4E7B1C752F38C22267D301DD5A364DF /* Pods-PrimerSDK_Tests-acknowledgements.markdown */ = {isa = PBXFileReference; includeInIndex = 1; lastKnownFileType = text; path = "Pods-PrimerSDK_Tests-acknowledgements.markdown"; sourceTree = "<group>"; };
-		A8B3BC107C2BDC3C03D961866F721265 /* PrimerSDK-PrimerResources */ = {isa = PBXFileReference; explicitFileType = wrapper.cfbundle; includeInIndex = 0; name = "PrimerSDK-PrimerResources"; path = PrimerResources.bundle; sourceTree = BUILT_PRODUCTS_DIR; };
-		AA3E9F209C857157575A473FE948A03D /* Primer3DS.swift */ = {isa = PBXFileReference; includeInIndex = 1; lastKnownFileType = sourcecode.swift; name = Primer3DS.swift; path = Sources/Primer3DS/Classes/Primer3DS.swift; sourceTree = "<group>"; };
-		AA80C9C550CB6B8B521015719AA66526 /* Pods-PrimerSDK_Example.modulemap */ = {isa = PBXFileReference; includeInIndex = 1; lastKnownFileType = sourcecode.module; path = "Pods-PrimerSDK_Example.modulemap"; sourceTree = "<group>"; };
-		AD0B97C8230EA27F9505EF79D6BC64A1 /* PrimerSDK.podspec */ = {isa = PBXFileReference; explicitFileType = text.script.ruby; includeInIndex = 1; indentWidth = 2; path = PrimerSDK.podspec; sourceTree = "<group>"; tabWidth = 2; xcLanguageSpecificationIdentifier = xcode.lang.ruby; };
-		B02A05B827135A61D6D144351B8CD28B /* PrimerAPIClient+3DS.swift */ = {isa = PBXFileReference; includeInIndex = 1; lastKnownFileType = sourcecode.swift; path = "PrimerAPIClient+3DS.swift"; sourceTree = "<group>"; };
-		B0CD892518EA1F790CE9C07C7794208E /* ExternalViewModel.swift */ = {isa = PBXFileReference; includeInIndex = 1; lastKnownFileType = sourcecode.swift; path = ExternalViewModel.swift; sourceTree = "<group>"; };
-		B394F947A099701B2A07FA329B38F861 /* FormTextFieldType.swift */ = {isa = PBXFileReference; includeInIndex = 1; lastKnownFileType = sourcecode.swift; path = FormTextFieldType.swift; sourceTree = "<group>"; };
-		B429083200B13F604ED3C87DFFC0C016 /* Pods-PrimerSDK_Tests.modulemap */ = {isa = PBXFileReference; includeInIndex = 1; lastKnownFileType = sourcecode.module; path = "Pods-PrimerSDK_Tests.modulemap"; sourceTree = "<group>"; };
-		B5236FB319FCE72E33EC01E9B620A72B /* StringExtension.swift */ = {isa = PBXFileReference; includeInIndex = 1; lastKnownFileType = sourcecode.swift; path = StringExtension.swift; sourceTree = "<group>"; };
-		B61C9A44CE872F152CF2C9A8958FF27D /* BundleExtension.swift */ = {isa = PBXFileReference; includeInIndex = 1; lastKnownFileType = sourcecode.swift; path = BundleExtension.swift; sourceTree = "<group>"; };
-		B661F5884687E2B2ECB0398855B7EDF0 /* UserDefaultsExtension.swift */ = {isa = PBXFileReference; includeInIndex = 1; lastKnownFileType = sourcecode.swift; path = UserDefaultsExtension.swift; sourceTree = "<group>"; };
-		B740E6A5312BBFBDA94574BB6C85E828 /* PrimerTextFieldView.swift */ = {isa = PBXFileReference; includeInIndex = 1; lastKnownFileType = sourcecode.swift; path = PrimerTextFieldView.swift; sourceTree = "<group>"; };
-		B9DB2081FD8048761768AF47C3BD0E8D /* GuaranteeWrappers.swift */ = {isa = PBXFileReference; includeInIndex = 1; lastKnownFileType = sourcecode.swift; path = GuaranteeWrappers.swift; sourceTree = "<group>"; };
-		BB70C5B67B82A6885BC18F008EB7067E /* PresentationController.swift */ = {isa = PBXFileReference; includeInIndex = 1; lastKnownFileType = sourcecode.swift; path = PresentationController.swift; sourceTree = "<group>"; };
-		BBC488914CC5D83AA9FF7DA65020CBBC /* PayPalTokenizationViewModel.swift */ = {isa = PBXFileReference; includeInIndex = 1; lastKnownFileType = sourcecode.swift; path = PayPalTokenizationViewModel.swift; sourceTree = "<group>"; };
-		BBE3F4EF53B648F7C45D2BB595625862 /* after.swift */ = {isa = PBXFileReference; includeInIndex = 1; lastKnownFileType = sourcecode.swift; path = after.swift; sourceTree = "<group>"; };
-		BBE895258DC72320E83AECE4A196F166 /* Thenable.swift */ = {isa = PBXFileReference; includeInIndex = 1; lastKnownFileType = sourcecode.swift; path = Thenable.swift; sourceTree = "<group>"; };
-		BC921EA02F996896AAFD3E6D1D9B17D0 /* Catchable.swift */ = {isa = PBXFileReference; includeInIndex = 1; lastKnownFileType = sourcecode.swift; path = Catchable.swift; sourceTree = "<group>"; };
-		BDA9FB00353DD1CB4F849505EAEE5D0A /* PrimerContent.swift */ = {isa = PBXFileReference; includeInIndex = 1; lastKnownFileType = sourcecode.swift; path = PrimerContent.swift; sourceTree = "<group>"; };
-		BE86DE433E48470B74F4EC04C94F30C0 /* CardButton.swift */ = {isa = PBXFileReference; includeInIndex = 1; lastKnownFileType = sourcecode.swift; path = CardButton.swift; sourceTree = "<group>"; };
-		BF0D2777667E26BB8795B6911C8264AF /* ReloadDelegate.swift */ = {isa = PBXFileReference; includeInIndex = 1; lastKnownFileType = sourcecode.swift; path = ReloadDelegate.swift; sourceTree = "<group>"; };
-		C02733724AC9E90CD6A53F736E6046A4 /* PrimerUniversalCheckoutViewController.swift */ = {isa = PBXFileReference; includeInIndex = 1; lastKnownFileType = sourcecode.swift; path = PrimerUniversalCheckoutViewController.swift; sourceTree = "<group>"; };
-		C0CC4DB60B1A1581E684CAC1A7021C2D /* PaymentMethodTokenizationViewModel.swift */ = {isa = PBXFileReference; includeInIndex = 1; lastKnownFileType = sourcecode.swift; path = PaymentMethodTokenizationViewModel.swift; sourceTree = "<group>"; };
-		C1C216B34934B8F586C68707318953BF /* PrimerSDK-umbrella.h */ = {isa = PBXFileReference; includeInIndex = 1; lastKnownFileType = sourcecode.c.h; path = "PrimerSDK-umbrella.h"; sourceTree = "<group>"; };
-		C4F297F792A35A1B38FBA48F5AFC19AC /* CoreDataDispatcher.swift */ = {isa = PBXFileReference; includeInIndex = 1; lastKnownFileType = sourcecode.swift; path = CoreDataDispatcher.swift; sourceTree = "<group>"; };
-		C5F4A394E9884D3DEBD1F81563F51B75 /* CancellableCatchable.swift */ = {isa = PBXFileReference; includeInIndex = 1; lastKnownFileType = sourcecode.swift; path = CancellableCatchable.swift; sourceTree = "<group>"; };
-		C9267DFC7F09E1D4C141B223234B89CE /* PrimerViewController.swift */ = {isa = PBXFileReference; includeInIndex = 1; lastKnownFileType = sourcecode.swift; path = PrimerViewController.swift; sourceTree = "<group>"; };
-		CA6847E326956BFB3C00FC726E15D644 /* CancellableThenable.swift */ = {isa = PBXFileReference; includeInIndex = 1; lastKnownFileType = sourcecode.swift; path = CancellableThenable.swift; sourceTree = "<group>"; };
-		CACDAFA64DD4B5DC4D9D5ED469F057EA /* race.swift */ = {isa = PBXFileReference; includeInIndex = 1; lastKnownFileType = sourcecode.swift; path = race.swift; sourceTree = "<group>"; };
-		CDA121516581B97C473067E099C72804 /* PrimerSDK-Info.plist */ = {isa = PBXFileReference; includeInIndex = 1; lastKnownFileType = text.plist.xml; path = "PrimerSDK-Info.plist"; sourceTree = "<group>"; };
-		CEAC93986D4AEF58F0556DB0CD1CC388 /* CardComponentsManager.swift */ = {isa = PBXFileReference; includeInIndex = 1; lastKnownFileType = sourcecode.swift; path = CardComponentsManager.swift; sourceTree = "<group>"; };
-		CF930C1C78B5BC177F491A62F38586DD /* PrimerTheme.swift */ = {isa = PBXFileReference; includeInIndex = 1; lastKnownFileType = sourcecode.swift; path = PrimerTheme.swift; sourceTree = "<group>"; };
-		D245E0514AAC1A2B9A6D5EA2F383E90F /* UIKit.framework */ = {isa = PBXFileReference; lastKnownFileType = wrapper.framework; name = UIKit.framework; path = Platforms/iPhoneOS.platform/Developer/SDKs/iPhoneOS14.0.sdk/System/Library/Frameworks/UIKit.framework; sourceTree = DEVELOPER_DIR; };
-		D264B4E57DF7DB00D71275605D100971 /* Pods-PrimerSDK_Example-frameworks.sh */ = {isa = PBXFileReference; includeInIndex = 1; lastKnownFileType = text.script.sh; path = "Pods-PrimerSDK_Example-frameworks.sh"; sourceTree = "<group>"; };
-		D3E7A3EEF8DCFF61823D1878DCAA7CAB /* PrimerCardNumberFieldView.swift */ = {isa = PBXFileReference; includeInIndex = 1; lastKnownFileType = sourcecode.swift; path = PrimerCardNumberFieldView.swift; sourceTree = "<group>"; };
-		D5C5938A0251CABC5BE5094CC18C7922 /* PrimerTextFieldView.xib */ = {isa = PBXFileReference; includeInIndex = 1; lastKnownFileType = file.xib; path = PrimerTextFieldView.xib; sourceTree = "<group>"; };
-		D66C3890C3566F38C935A2FFD9A237B0 /* Pods-PrimerSDK_Tests-dummy.m */ = {isa = PBXFileReference; includeInIndex = 1; lastKnownFileType = sourcecode.c.objc; path = "Pods-PrimerSDK_Tests-dummy.m"; sourceTree = "<group>"; };
-		D955BF4CFFEB86CDD6ABFB6E53431485 /* UIColorExtension.swift */ = {isa = PBXFileReference; includeInIndex = 1; lastKnownFileType = sourcecode.swift; path = UIColorExtension.swift; sourceTree = "<group>"; };
-		DC261324F77C31EDD4A80C38CA89F0AC /* ErrorViewController.swift */ = {isa = PBXFileReference; includeInIndex = 1; lastKnownFileType = sourcecode.swift; path = ErrorViewController.swift; sourceTree = "<group>"; };
-		DD756922AE9CBBC2A0833ACDF2B600E6 /* PrimerContainerViewController.swift */ = {isa = PBXFileReference; includeInIndex = 1; lastKnownFileType = sourcecode.swift; path = PrimerContainerViewController.swift; sourceTree = "<group>"; };
-		DF6E4F8E7C26A7BBEC17AAD4042A317D /* Pods-PrimerSDK_Tests.debug.xcconfig */ = {isa = PBXFileReference; includeInIndex = 1; lastKnownFileType = text.xcconfig; path = "Pods-PrimerSDK_Tests.debug.xcconfig"; sourceTree = "<group>"; };
-		DF81364A8AD5FCC85005C0597F4854CE /* SuccessMessage.swift */ = {isa = PBXFileReference; includeInIndex = 1; lastKnownFileType = sourcecode.swift; path = SuccessMessage.swift; sourceTree = "<group>"; };
-		E0A97F654D2723356B6E5E3C4CA3D2F3 /* Logger.swift */ = {isa = PBXFileReference; includeInIndex = 1; lastKnownFileType = sourcecode.swift; path = Logger.swift; sourceTree = "<group>"; };
-		E0E2AA7A20320D97E2DEDD7E2A0CF5FF /* TokenizationService.swift */ = {isa = PBXFileReference; includeInIndex = 1; lastKnownFileType = sourcecode.swift; path = TokenizationService.swift; sourceTree = "<group>"; };
-		E1B945985145643C12B1E91600B680DE /* Pods-PrimerSDK_Example-acknowledgements.markdown */ = {isa = PBXFileReference; includeInIndex = 1; lastKnownFileType = text; path = "Pods-PrimerSDK_Example-acknowledgements.markdown"; sourceTree = "<group>"; };
-		E2054BF92D4F6BCFC1E23FDBC6E7ED46 /* LoadingViewController.swift */ = {isa = PBXFileReference; includeInIndex = 1; lastKnownFileType = sourcecode.swift; path = LoadingViewController.swift; sourceTree = "<group>"; };
-		E5B7AC29CF033586D062AD02AE36FF7B /* ClientToken.swift */ = {isa = PBXFileReference; includeInIndex = 1; lastKnownFileType = sourcecode.swift; path = ClientToken.swift; sourceTree = "<group>"; };
-		E6DF772EBD0552229B3F76D49A0EF5F2 /* Primer3DSProtocols.swift */ = {isa = PBXFileReference; includeInIndex = 1; lastKnownFileType = sourcecode.swift; name = Primer3DSProtocols.swift; path = Sources/Primer3DS/Classes/Primer3DSProtocols.swift; sourceTree = "<group>"; };
-=======
-		63CC48EAB630D3B08FEEC2DF1B8C3020 /* PaymentMethodComponent.swift */ = {isa = PBXFileReference; includeInIndex = 1; lastKnownFileType = sourcecode.swift; path = PaymentMethodComponent.swift; sourceTree = "<group>"; };
-		661EA993E2FEB17A3B7462D7763C180D /* VaultPaymentMethodViewController.swift */ = {isa = PBXFileReference; includeInIndex = 1; lastKnownFileType = sourcecode.swift; path = VaultPaymentMethodViewController.swift; sourceTree = "<group>"; };
+		63F25F059F372C2B7B49730E000A7E9C /* PayPalService.swift */ = {isa = PBXFileReference; includeInIndex = 1; lastKnownFileType = sourcecode.swift; path = PayPalService.swift; sourceTree = "<group>"; };
 		667BE792239CC7A857F9F7C7CA861A87 /* UIDeviceExtension.swift */ = {isa = PBXFileReference; includeInIndex = 1; lastKnownFileType = sourcecode.swift; path = UIDeviceExtension.swift; sourceTree = "<group>"; };
-		67CA18B38F81BAB8818896252B3D8A83 /* CardComponentsManager.swift */ = {isa = PBXFileReference; includeInIndex = 1; lastKnownFileType = sourcecode.swift; path = CardComponentsManager.swift; sourceTree = "<group>"; };
 		68553CD924D242319DF36DF6E249141A /* PrimerSDK-prefix.pch */ = {isa = PBXFileReference; includeInIndex = 1; lastKnownFileType = sourcecode.c.h; path = "PrimerSDK-prefix.pch"; sourceTree = "<group>"; };
 		696028168BC9338842BA533913A1FAF8 /* ApplePay.swift */ = {isa = PBXFileReference; includeInIndex = 1; lastKnownFileType = sourcecode.swift; path = ApplePay.swift; sourceTree = "<group>"; };
 		69F14505C112F493B32D929FD95392AD /* Thenable.swift */ = {isa = PBXFileReference; includeInIndex = 1; lastKnownFileType = sourcecode.swift; path = Thenable.swift; sourceTree = "<group>"; };
@@ -633,157 +291,126 @@
 		6F62EC7E7FE74F53F207CFD74D2416CA /* Pods-PrimerSDK_Example-Info.plist */ = {isa = PBXFileReference; includeInIndex = 1; lastKnownFileType = text.plist.xml; path = "Pods-PrimerSDK_Example-Info.plist"; sourceTree = "<group>"; };
 		6F7116A8CEE0537B53B7C924CF323227 /* PrimerScrollView.swift */ = {isa = PBXFileReference; includeInIndex = 1; lastKnownFileType = sourcecode.swift; path = PrimerScrollView.swift; sourceTree = "<group>"; };
 		6FE9CC405BA70E3353C63C8F1B6CFF26 /* Dispatcher.swift */ = {isa = PBXFileReference; includeInIndex = 1; lastKnownFileType = sourcecode.swift; path = Dispatcher.swift; sourceTree = "<group>"; };
-		71CF1F294CD3185BCBB0CF75513DF07D /* PrimerVaultManagerViewController.swift */ = {isa = PBXFileReference; includeInIndex = 1; lastKnownFileType = sourcecode.swift; path = PrimerVaultManagerViewController.swift; sourceTree = "<group>"; };
+		704AAA8755CC0F3D3E97E84DE1472121 /* ApplePayTokenizationViewModel.swift */ = {isa = PBXFileReference; includeInIndex = 1; lastKnownFileType = sourcecode.swift; path = ApplePayTokenizationViewModel.swift; sourceTree = "<group>"; };
+		71DCB353D885F09EE26F9DD78A5CCFEA /* VaultPaymentMethodView.swift */ = {isa = PBXFileReference; includeInIndex = 1; lastKnownFileType = sourcecode.swift; path = VaultPaymentMethodView.swift; sourceTree = "<group>"; };
+		729131EB15C8522CBF0B2091AF409CDE /* PrimerUniversalCheckoutViewController.swift */ = {isa = PBXFileReference; includeInIndex = 1; lastKnownFileType = sourcecode.swift; path = PrimerUniversalCheckoutViewController.swift; sourceTree = "<group>"; };
 		732A5238F0804D140E6070E58ADF44C0 /* FinallyWrappers.swift */ = {isa = PBXFileReference; includeInIndex = 1; lastKnownFileType = sourcecode.swift; path = FinallyWrappers.swift; sourceTree = "<group>"; };
 		733104AAFC5FB073F5D90B22559A8663 /* hang.swift */ = {isa = PBXFileReference; includeInIndex = 1; lastKnownFileType = sourcecode.swift; path = hang.swift; sourceTree = "<group>"; };
 		734340E4ADC27EB9D0F65E4F271B6BB9 /* Catchable.swift */ = {isa = PBXFileReference; includeInIndex = 1; lastKnownFileType = sourcecode.swift; path = Catchable.swift; sourceTree = "<group>"; };
 		7492CBAABC98EBF5377CFAD0DED3516E /* Primer3DSStructures.swift */ = {isa = PBXFileReference; includeInIndex = 1; lastKnownFileType = sourcecode.swift; name = Primer3DSStructures.swift; path = Sources/Primer3DS/Classes/Primer3DSStructures.swift; sourceTree = "<group>"; };
+		75B5B498055C875FB8C057C30EC46DC4 /* CardScannerViewController+SimpleScanDelegate.swift */ = {isa = PBXFileReference; includeInIndex = 1; lastKnownFileType = sourcecode.swift; path = "CardScannerViewController+SimpleScanDelegate.swift"; sourceTree = "<group>"; };
 		76E0011CF8B5EE51CC2EA6931445B6A7 /* Configuration.swift */ = {isa = PBXFileReference; includeInIndex = 1; lastKnownFileType = sourcecode.swift; path = Configuration.swift; sourceTree = "<group>"; };
-		77357455ADB9917F7A5741A107DA959F /* CardScannerViewModel.swift */ = {isa = PBXFileReference; includeInIndex = 1; lastKnownFileType = sourcecode.swift; path = CardScannerViewModel.swift; sourceTree = "<group>"; };
 		77393D72E4B2EFF88AF10EE9F64BB174 /* Primer3DS-dummy.m */ = {isa = PBXFileReference; includeInIndex = 1; lastKnownFileType = sourcecode.c.objc; path = "Primer3DS-dummy.m"; sourceTree = "<group>"; };
+		77A4944F7562B30DB0379D868DA3A2A2 /* PrimerCardFormViewController.swift */ = {isa = PBXFileReference; includeInIndex = 1; lastKnownFileType = sourcecode.swift; path = PrimerCardFormViewController.swift; sourceTree = "<group>"; };
 		77AFB0D6855CC4384CAB40CC3C7BD002 /* Promise.swift */ = {isa = PBXFileReference; includeInIndex = 1; lastKnownFileType = sourcecode.swift; path = Promise.swift; sourceTree = "<group>"; };
 		77BCC2452B8942D8543230B91242E965 /* NetworkService.swift */ = {isa = PBXFileReference; includeInIndex = 1; lastKnownFileType = sourcecode.swift; path = NetworkService.swift; sourceTree = "<group>"; };
 		77D5B477F719114CAC4457D3E84F43D3 /* LICENSE */ = {isa = PBXFileReference; includeInIndex = 1; path = LICENSE; sourceTree = "<group>"; };
+		78298D2E9E0CFAE90793F9E4B5788A90 /* VaultService.swift */ = {isa = PBXFileReference; includeInIndex = 1; lastKnownFileType = sourcecode.swift; path = VaultService.swift; sourceTree = "<group>"; };
 		783264163442C700083F59496368F8ED /* BundleExtension.swift */ = {isa = PBXFileReference; includeInIndex = 1; lastKnownFileType = sourcecode.swift; path = BundleExtension.swift; sourceTree = "<group>"; };
-		79BE6067C7A95B2CD76E44652F9E7F14 /* PrimerTextFieldView.swift */ = {isa = PBXFileReference; includeInIndex = 1; lastKnownFileType = sourcecode.swift; path = PrimerTextFieldView.swift; sourceTree = "<group>"; };
+		78DDC04A5DA50603B158274994E4FEDE /* PrimerFormViewController.swift */ = {isa = PBXFileReference; includeInIndex = 1; lastKnownFileType = sourcecode.swift; path = PrimerFormViewController.swift; sourceTree = "<group>"; };
 		7BC901C2A11503B0E38859D548000948 /* fr.lproj */ = {isa = PBXFileReference; includeInIndex = 1; path = fr.lproj; sourceTree = "<group>"; };
 		7BF758865CB4EA70FD56EA426E2A02E9 /* Mask.swift */ = {isa = PBXFileReference; includeInIndex = 1; lastKnownFileType = sourcecode.swift; path = Mask.swift; sourceTree = "<group>"; };
 		7EBB2E7800487A1144DAE468FB465E97 /* PrimerTableViewCell.swift */ = {isa = PBXFileReference; includeInIndex = 1; lastKnownFileType = sourcecode.swift; path = PrimerTableViewCell.swift; sourceTree = "<group>"; };
 		813A308830E9B1E76471F89594D73BF5 /* VaultCheckoutViewModel.swift */ = {isa = PBXFileReference; includeInIndex = 1; lastKnownFileType = sourcecode.swift; path = VaultCheckoutViewModel.swift; sourceTree = "<group>"; };
-		8192D026FB65370D98BEFB932849E7B9 /* ErrorViewController.swift */ = {isa = PBXFileReference; includeInIndex = 1; lastKnownFileType = sourcecode.swift; path = ErrorViewController.swift; sourceTree = "<group>"; };
 		81ADEBB46B646A5D598E6B331CBD18A5 /* RecoverWrappers.swift */ = {isa = PBXFileReference; includeInIndex = 1; lastKnownFileType = sourcecode.swift; path = RecoverWrappers.swift; sourceTree = "<group>"; };
-		829F4B72D4ED50CAFE5256EDE3DBCE78 /* PrimerNibView.swift */ = {isa = PBXFileReference; includeInIndex = 1; lastKnownFileType = sourcecode.swift; path = PrimerNibView.swift; sourceTree = "<group>"; };
+		834818F8113BB6DD449DB3AB028B3A26 /* PrimerAPIClient+3DS.swift */ = {isa = PBXFileReference; includeInIndex = 1; lastKnownFileType = sourcecode.swift; path = "PrimerAPIClient+3DS.swift"; sourceTree = "<group>"; };
 		856196844AA102F757E166EF412A9E5C /* CountryCode.swift */ = {isa = PBXFileReference; includeInIndex = 1; lastKnownFileType = sourcecode.swift; path = CountryCode.swift; sourceTree = "<group>"; };
+		886298BF62F5DB23C7423A05E58BE9F6 /* VaultPaymentMethodViewController.swift */ = {isa = PBXFileReference; includeInIndex = 1; lastKnownFileType = sourcecode.swift; path = VaultPaymentMethodViewController.swift; sourceTree = "<group>"; };
+		8AC401A4AB79BFD91F2B43ED7C9FBA36 /* ReloadDelegate.swift */ = {isa = PBXFileReference; includeInIndex = 1; lastKnownFileType = sourcecode.swift; path = ReloadDelegate.swift; sourceTree = "<group>"; };
 		8D4C468067A7EA3ACEA5628AD5C11DFD /* CoreDataDispatcher.swift */ = {isa = PBXFileReference; includeInIndex = 1; lastKnownFileType = sourcecode.swift; path = CoreDataDispatcher.swift; sourceTree = "<group>"; };
+		8E6C51B266E19BEB8AFAA74BECDF2A02 /* 3DS.swift */ = {isa = PBXFileReference; includeInIndex = 1; lastKnownFileType = sourcecode.swift; path = 3DS.swift; sourceTree = "<group>"; };
 		8F2F21CB381261AB34E4F7C0F8C2F446 /* Primer3DS-Info.plist */ = {isa = PBXFileReference; includeInIndex = 1; lastKnownFileType = text.plist.xml; path = "Primer3DS-Info.plist"; sourceTree = "<group>"; };
+		8F6F35CCE366368A75AC9AAD05B3D178 /* ErrorViewController.swift */ = {isa = PBXFileReference; includeInIndex = 1; lastKnownFileType = sourcecode.swift; path = ErrorViewController.swift; sourceTree = "<group>"; };
 		9044D795E5C1E59ABF3A6F44C252101A /* Box.swift */ = {isa = PBXFileReference; includeInIndex = 1; lastKnownFileType = sourcecode.swift; path = Box.swift; sourceTree = "<group>"; };
 		90E2CC8ACE9707CAE4DF7D729C6CCF20 /* PrimerViewExtensions.swift */ = {isa = PBXFileReference; includeInIndex = 1; lastKnownFileType = sourcecode.swift; path = PrimerViewExtensions.swift; sourceTree = "<group>"; };
 		94A6481EC2C37D0676B32E9263991973 /* Consolable.swift */ = {isa = PBXFileReference; includeInIndex = 1; lastKnownFileType = sourcecode.swift; path = Consolable.swift; sourceTree = "<group>"; };
 		95867D39454F545E69BC1A942AD64E4F /* after.swift */ = {isa = PBXFileReference; includeInIndex = 1; lastKnownFileType = sourcecode.swift; path = after.swift; sourceTree = "<group>"; };
+		96447E891D8D5A1AF803CC4561B56C4C /* SuccessViewController.swift */ = {isa = PBXFileReference; includeInIndex = 1; lastKnownFileType = sourcecode.swift; path = SuccessViewController.swift; sourceTree = "<group>"; };
+		9850678411A728A4DD758BCC43C4DE55 /* PaymentMethodComponent.swift */ = {isa = PBXFileReference; includeInIndex = 1; lastKnownFileType = sourcecode.swift; path = PaymentMethodComponent.swift; sourceTree = "<group>"; };
 		9949DDF38222774FD220A257A1EEF1C5 /* CancellableThenable.swift */ = {isa = PBXFileReference; includeInIndex = 1; lastKnownFileType = sourcecode.swift; path = CancellableThenable.swift; sourceTree = "<group>"; };
 		9B23D9AB1FFE0F0F1B9AD69E68096B67 /* Queue.swift */ = {isa = PBXFileReference; includeInIndex = 1; lastKnownFileType = sourcecode.swift; path = Queue.swift; sourceTree = "<group>"; };
 		9B73E5D81FA99E1CD41456CF40C42CE6 /* URLExtension.swift */ = {isa = PBXFileReference; includeInIndex = 1; lastKnownFileType = sourcecode.swift; path = URLExtension.swift; sourceTree = "<group>"; };
+		9CAEDCB68DDD2E8151EDCAEBD1A676F6 /* PrimerExpiryDateFieldView.swift */ = {isa = PBXFileReference; includeInIndex = 1; lastKnownFileType = sourcecode.swift; path = PrimerExpiryDateFieldView.swift; sourceTree = "<group>"; };
 		9D8F54D0F54957883044C068AE9A32E8 /* Apaya.swift */ = {isa = PBXFileReference; includeInIndex = 1; lastKnownFileType = sourcecode.swift; path = Apaya.swift; sourceTree = "<group>"; };
 		9D940727FF8FB9C785EB98E56350EF41 /* Podfile */ = {isa = PBXFileReference; explicitFileType = text.script.ruby; includeInIndex = 1; indentWidth = 2; lastKnownFileType = text; name = Podfile; path = ../Podfile; sourceTree = SOURCE_ROOT; tabWidth = 2; xcLanguageSpecificationIdentifier = xcode.lang.ruby; };
 		9EB8109A7BAAAF6BC2C406EF45108AB5 /* Validation.swift */ = {isa = PBXFileReference; includeInIndex = 1; lastKnownFileType = sourcecode.swift; path = Validation.swift; sourceTree = "<group>"; };
 		A163D166B27F20FF6EEF83F5121C4CEA /* Primer3DS-umbrella.h */ = {isa = PBXFileReference; includeInIndex = 1; lastKnownFileType = sourcecode.c.h; path = "Primer3DS-umbrella.h"; sourceTree = "<group>"; };
 		A211B852FF2A12936ADC055D80FAF06E /* ClientToken.swift */ = {isa = PBXFileReference; includeInIndex = 1; lastKnownFileType = sourcecode.swift; path = ClientToken.swift; sourceTree = "<group>"; };
+		A255307257F36555DA260993ED0B6A43 /* PrimerWebViewController.swift */ = {isa = PBXFileReference; includeInIndex = 1; lastKnownFileType = sourcecode.swift; path = PrimerWebViewController.swift; sourceTree = "<group>"; };
+		A260FFB1F6644071F5E863EF0FA00517 /* PrimerRootViewController.swift */ = {isa = PBXFileReference; includeInIndex = 1; lastKnownFileType = sourcecode.swift; path = PrimerRootViewController.swift; sourceTree = "<group>"; };
 		A26F8D92424B9B82C0324436715A987C /* race.swift */ = {isa = PBXFileReference; includeInIndex = 1; lastKnownFileType = sourcecode.swift; path = race.swift; sourceTree = "<group>"; };
 		A45FED6925875B6045F4FFD187999CD1 /* PrimerTheme.swift */ = {isa = PBXFileReference; includeInIndex = 1; lastKnownFileType = sourcecode.swift; path = PrimerTheme.swift; sourceTree = "<group>"; };
 		A48C5F5AF91AE49033EB6306D2E4D6A7 /* PrimerImage.swift */ = {isa = PBXFileReference; includeInIndex = 1; lastKnownFileType = sourcecode.swift; path = PrimerImage.swift; sourceTree = "<group>"; };
 		A4E7B1C752F38C22267D301DD5A364DF /* Pods-PrimerSDK_Tests-acknowledgements.markdown */ = {isa = PBXFileReference; includeInIndex = 1; lastKnownFileType = text; path = "Pods-PrimerSDK_Tests-acknowledgements.markdown"; sourceTree = "<group>"; };
 		A85610511500503A065A332188D5A621 /* firstly.swift */ = {isa = PBXFileReference; includeInIndex = 1; lastKnownFileType = sourcecode.swift; path = firstly.swift; sourceTree = "<group>"; };
 		A8B3BC107C2BDC3C03D961866F721265 /* PrimerSDK-PrimerResources */ = {isa = PBXFileReference; explicitFileType = wrapper.cfbundle; includeInIndex = 0; name = "PrimerSDK-PrimerResources"; path = PrimerResources.bundle; sourceTree = BUILT_PRODUCTS_DIR; };
-		A9282961CE1A00096CC5B81E5EFC6094 /* PrimerAPIClient+3DS.swift */ = {isa = PBXFileReference; includeInIndex = 1; lastKnownFileType = sourcecode.swift; path = "PrimerAPIClient+3DS.swift"; sourceTree = "<group>"; };
-		A99A20A289C3473A377CF95F5BFCA668 /* ScannerView.swift */ = {isa = PBXFileReference; includeInIndex = 1; lastKnownFileType = sourcecode.swift; path = ScannerView.swift; sourceTree = "<group>"; };
 		AA3E9F209C857157575A473FE948A03D /* Primer3DS.swift */ = {isa = PBXFileReference; includeInIndex = 1; lastKnownFileType = sourcecode.swift; name = Primer3DS.swift; path = Sources/Primer3DS/Classes/Primer3DS.swift; sourceTree = "<group>"; };
 		AA80C9C550CB6B8B521015719AA66526 /* Pods-PrimerSDK_Example.modulemap */ = {isa = PBXFileReference; includeInIndex = 1; lastKnownFileType = sourcecode.module; path = "Pods-PrimerSDK_Example.modulemap"; sourceTree = "<group>"; };
+		AB48C99DDA265D3790A82E4D5056272E /* FormTokenizationViewModel.swift */ = {isa = PBXFileReference; includeInIndex = 1; lastKnownFileType = sourcecode.swift; path = FormTokenizationViewModel.swift; sourceTree = "<group>"; };
 		AD0B97C8230EA27F9505EF79D6BC64A1 /* PrimerSDK.podspec */ = {isa = PBXFileReference; explicitFileType = text.script.ruby; includeInIndex = 1; indentWidth = 2; lastKnownFileType = text; path = PrimerSDK.podspec; sourceTree = "<group>"; tabWidth = 2; xcLanguageSpecificationIdentifier = xcode.lang.ruby; };
+		ADA8B5A41CD6FF11671CB565A37A0AE7 /* ExternalViewModel.swift */ = {isa = PBXFileReference; includeInIndex = 1; lastKnownFileType = sourcecode.swift; path = ExternalViewModel.swift; sourceTree = "<group>"; };
+		AE675270C4BDFA345F636F387827988A /* KlarnaTokenizationViewModel.swift */ = {isa = PBXFileReference; includeInIndex = 1; lastKnownFileType = sourcecode.swift; path = KlarnaTokenizationViewModel.swift; sourceTree = "<group>"; };
 		AFD745E132ED5F43552F8402FB9302B1 /* PrimerContent.swift */ = {isa = PBXFileReference; includeInIndex = 1; lastKnownFileType = sourcecode.swift; path = PrimerContent.swift; sourceTree = "<group>"; };
+		B0FDA89FDA18EE876AC16E61291893D9 /* DirectDebitService.swift */ = {isa = PBXFileReference; includeInIndex = 1; lastKnownFileType = sourcecode.swift; path = DirectDebitService.swift; sourceTree = "<group>"; };
+		B1B6CB67C857F606D92F2C9D65F4EC9C /* PrimerVaultManagerViewController.swift */ = {isa = PBXFileReference; includeInIndex = 1; lastKnownFileType = sourcecode.swift; path = PrimerVaultManagerViewController.swift; sourceTree = "<group>"; };
 		B1C26A1E37AE11F519A54A468153BF70 /* ConcurrencyLimitedDispatcher.swift */ = {isa = PBXFileReference; includeInIndex = 1; lastKnownFileType = sourcecode.swift; path = ConcurrencyLimitedDispatcher.swift; sourceTree = "<group>"; };
 		B1E920C1DACB10AF52F6A390396B5DCC /* UIColorExtension.swift */ = {isa = PBXFileReference; includeInIndex = 1; lastKnownFileType = sourcecode.swift; path = UIColorExtension.swift; sourceTree = "<group>"; };
-		B2411ECBBB1C7707F1C9F60651038C55 /* PrimerFormViewController.swift */ = {isa = PBXFileReference; includeInIndex = 1; lastKnownFileType = sourcecode.swift; path = PrimerFormViewController.swift; sourceTree = "<group>"; };
 		B429083200B13F604ED3C87DFFC0C016 /* Pods-PrimerSDK_Tests.modulemap */ = {isa = PBXFileReference; includeInIndex = 1; lastKnownFileType = sourcecode.module; path = "Pods-PrimerSDK_Tests.modulemap"; sourceTree = "<group>"; };
 		B7E0836062D9CFCB7A3B784D0B3242F0 /* CancelContext.swift */ = {isa = PBXFileReference; includeInIndex = 1; lastKnownFileType = sourcecode.swift; path = CancelContext.swift; sourceTree = "<group>"; };
-		BAC1EFB8037ACB7377BC8B01BB0360DA /* PayPalViewModel.swift */ = {isa = PBXFileReference; includeInIndex = 1; lastKnownFileType = sourcecode.swift; path = PayPalViewModel.swift; sourceTree = "<group>"; };
-		BBAB4D6F123FAAD1235DF6594DC64C78 /* KlarnaService.swift */ = {isa = PBXFileReference; includeInIndex = 1; lastKnownFileType = sourcecode.swift; path = KlarnaService.swift; sourceTree = "<group>"; };
+		BB22990C6B758244A42EB106DEFBE81C /* PrimerLoadingViewController.swift */ = {isa = PBXFileReference; includeInIndex = 1; lastKnownFileType = sourcecode.swift; path = PrimerLoadingViewController.swift; sourceTree = "<group>"; };
 		BC52EAC80034A54DDE239AF086AA0961 /* FormType.swift */ = {isa = PBXFileReference; includeInIndex = 1; lastKnownFileType = sourcecode.swift; path = FormType.swift; sourceTree = "<group>"; };
 		BE0CDD1D439816BFA38EDF0D477C4E83 /* PaymentMethodConfig.swift */ = {isa = PBXFileReference; includeInIndex = 1; lastKnownFileType = sourcecode.swift; path = PaymentMethodConfig.swift; sourceTree = "<group>"; };
 		BE4084BB8A732969F1CDA6A0D19CCC30 /* Icons.xcassets */ = {isa = PBXFileReference; includeInIndex = 1; lastKnownFileType = folder.assetcatalog; name = Icons.xcassets; path = Sources/PrimerSDK/Resources/Icons.xcassets; sourceTree = "<group>"; };
 		BF66039D3CC9B8613F75CDBE7CDDB181 /* Guarantee.swift */ = {isa = PBXFileReference; includeInIndex = 1; lastKnownFileType = sourcecode.swift; path = Guarantee.swift; sourceTree = "<group>"; };
 		C1C216B34934B8F586C68707318953BF /* PrimerSDK-umbrella.h */ = {isa = PBXFileReference; includeInIndex = 1; lastKnownFileType = sourcecode.c.h; path = "PrimerSDK-umbrella.h"; sourceTree = "<group>"; };
-		C206924F56E1B4B22E5B9D3384E9C32B /* PrimerOAuthViewModel.swift */ = {isa = PBXFileReference; includeInIndex = 1; lastKnownFileType = sourcecode.swift; path = PrimerOAuthViewModel.swift; sourceTree = "<group>"; };
-		C461AE34BD3D58836A7C0448BB0A3810 /* ClientTokenService.swift */ = {isa = PBXFileReference; includeInIndex = 1; lastKnownFileType = sourcecode.swift; path = ClientTokenService.swift; sourceTree = "<group>"; };
-		C4DF801AC7180166F3476D6EBFF6BB59 /* AppState.swift */ = {isa = PBXFileReference; includeInIndex = 1; lastKnownFileType = sourcecode.swift; path = AppState.swift; sourceTree = "<group>"; };
+		C5A62F60EE007DCF0AE687F21A7170CC /* PrimerContainerViewController.swift */ = {isa = PBXFileReference; includeInIndex = 1; lastKnownFileType = sourcecode.swift; path = PrimerContainerViewController.swift; sourceTree = "<group>"; };
 		C6BC73EF117C1CCA538552BDC9759D40 /* PrimerCustomStyleTextField.swift */ = {isa = PBXFileReference; includeInIndex = 1; lastKnownFileType = sourcecode.swift; path = PrimerCustomStyleTextField.swift; sourceTree = "<group>"; };
-		C9ACC25DB4C07C3B314FCD2A8D8D106C /* ApplePayViewModel.swift */ = {isa = PBXFileReference; includeInIndex = 1; lastKnownFileType = sourcecode.swift; path = ApplePayViewModel.swift; sourceTree = "<group>"; };
 		CCFEA0FF949F910A751A8985D8FC40B6 /* URLSessionStack.swift */ = {isa = PBXFileReference; includeInIndex = 1; lastKnownFileType = sourcecode.swift; path = URLSessionStack.swift; sourceTree = "<group>"; };
 		CDA121516581B97C473067E099C72804 /* PrimerSDK-Info.plist */ = {isa = PBXFileReference; includeInIndex = 1; lastKnownFileType = text.plist.xml; path = "PrimerSDK-Info.plist"; sourceTree = "<group>"; };
-		CDB1776C2B55DE380ACC55EC3795748C /* PrimerDelegate.swift */ = {isa = PBXFileReference; includeInIndex = 1; lastKnownFileType = sourcecode.swift; path = PrimerDelegate.swift; sourceTree = "<group>"; };
 		CEC423C13E31FAD94C9CB7B912C3FBAC /* PrimerAPIClient.swift */ = {isa = PBXFileReference; includeInIndex = 1; lastKnownFileType = sourcecode.swift; path = PrimerAPIClient.swift; sourceTree = "<group>"; };
 		D07ACE9B63C76D9080EF85CD6FCC0A06 /* Cancellable.swift */ = {isa = PBXFileReference; includeInIndex = 1; lastKnownFileType = sourcecode.swift; path = Cancellable.swift; sourceTree = "<group>"; };
+		D15567BD6CD532DB86BE4E2AC576E15A /* PrimerDelegate.swift */ = {isa = PBXFileReference; includeInIndex = 1; lastKnownFileType = sourcecode.swift; path = PrimerDelegate.swift; sourceTree = "<group>"; };
 		D245E0514AAC1A2B9A6D5EA2F383E90F /* UIKit.framework */ = {isa = PBXFileReference; lastKnownFileType = wrapper.framework; name = UIKit.framework; path = Platforms/iPhoneOS.platform/Developer/SDKs/iPhoneOS14.0.sdk/System/Library/Frameworks/UIKit.framework; sourceTree = DEVELOPER_DIR; };
 		D264B4E57DF7DB00D71275605D100971 /* Pods-PrimerSDK_Example-frameworks.sh */ = {isa = PBXFileReference; includeInIndex = 1; lastKnownFileType = text.script.sh; path = "Pods-PrimerSDK_Example-frameworks.sh"; sourceTree = "<group>"; };
-		D4F793FCE5AB4940B0362C78031AD2D8 /* PrimerWebViewModel.swift */ = {isa = PBXFileReference; includeInIndex = 1; lastKnownFileType = sourcecode.swift; path = PrimerWebViewModel.swift; sourceTree = "<group>"; };
 		D5FFFC3E82CEF7B486A460037506B147 /* CancellablePromise.swift */ = {isa = PBXFileReference; includeInIndex = 1; lastKnownFileType = sourcecode.swift; path = CancellablePromise.swift; sourceTree = "<group>"; };
 		D63979528F043A8097C9C4DF77B0C5F6 /* AlertController.swift */ = {isa = PBXFileReference; includeInIndex = 1; lastKnownFileType = sourcecode.swift; path = AlertController.swift; sourceTree = "<group>"; };
 		D66C3890C3566F38C935A2FFD9A237B0 /* Pods-PrimerSDK_Tests-dummy.m */ = {isa = PBXFileReference; includeInIndex = 1; lastKnownFileType = sourcecode.c.objc; path = "Pods-PrimerSDK_Tests-dummy.m"; sourceTree = "<group>"; };
 		D6825C5FEDA42F5E5AF8E59E74C56EC7 /* Error.swift */ = {isa = PBXFileReference; includeInIndex = 1; lastKnownFileType = sourcecode.swift; path = Error.swift; sourceTree = "<group>"; };
 		D73A090A742207F87F64212CB1A7E7FC /* DateExtension.swift */ = {isa = PBXFileReference; includeInIndex = 1; lastKnownFileType = sourcecode.swift; path = DateExtension.swift; sourceTree = "<group>"; };
-		D8299001BB2C8A054FC71A554BB24A8F /* PayPalService.swift */ = {isa = PBXFileReference; includeInIndex = 1; lastKnownFileType = sourcecode.swift; path = PayPalService.swift; sourceTree = "<group>"; };
 		D9DD66E528332CF4E82BE09B5E60A8F1 /* ImageName.swift */ = {isa = PBXFileReference; includeInIndex = 1; lastKnownFileType = sourcecode.swift; path = ImageName.swift; sourceTree = "<group>"; };
 		DB31A4C4AFBADAF3E73C0AA90891DF5B /* UserDefaultsExtension.swift */ = {isa = PBXFileReference; includeInIndex = 1; lastKnownFileType = sourcecode.swift; path = UserDefaultsExtension.swift; sourceTree = "<group>"; };
 		DB4BB04CBDD150ACAFD0F90F49397CA3 /* WrapperProtocols.swift */ = {isa = PBXFileReference; includeInIndex = 1; lastKnownFileType = sourcecode.swift; path = WrapperProtocols.swift; sourceTree = "<group>"; };
-		DB6A5D792434BEE778A72BB4021E499F /* DependencyInjection.swift */ = {isa = PBXFileReference; includeInIndex = 1; lastKnownFileType = sourcecode.swift; path = DependencyInjection.swift; sourceTree = "<group>"; };
 		DD2152250E94AB0013DEB87DB2846B5F /* PrimerTextFieldView.xib */ = {isa = PBXFileReference; includeInIndex = 1; lastKnownFileType = file.xib; path = PrimerTextFieldView.xib; sourceTree = "<group>"; };
 		DD61108750F98944747E453994A97B1F /* PaymentMethodToken.swift */ = {isa = PBXFileReference; includeInIndex = 1; lastKnownFileType = sourcecode.swift; path = PaymentMethodToken.swift; sourceTree = "<group>"; };
 		DF6E4F8E7C26A7BBEC17AAD4042A317D /* Pods-PrimerSDK_Tests.debug.xcconfig */ = {isa = PBXFileReference; includeInIndex = 1; lastKnownFileType = text.xcconfig; path = "Pods-PrimerSDK_Tests.debug.xcconfig"; sourceTree = "<group>"; };
 		E09FDEAC8D0C98FB7D853B4FBF83FDCF /* PrimerError.swift */ = {isa = PBXFileReference; includeInIndex = 1; lastKnownFileType = sourcecode.swift; path = PrimerError.swift; sourceTree = "<group>"; };
 		E11F0275D4A733C90C144043D457B483 /* CatchWrappers.swift */ = {isa = PBXFileReference; includeInIndex = 1; lastKnownFileType = sourcecode.swift; path = CatchWrappers.swift; sourceTree = "<group>"; };
 		E1B945985145643C12B1E91600B680DE /* Pods-PrimerSDK_Example-acknowledgements.markdown */ = {isa = PBXFileReference; includeInIndex = 1; lastKnownFileType = text; path = "Pods-PrimerSDK_Example-acknowledgements.markdown"; sourceTree = "<group>"; };
+		E3B68E2CA5CF21317FC11EB9B1BC672F /* PrimerCVVFieldView.swift */ = {isa = PBXFileReference; includeInIndex = 1; lastKnownFileType = sourcecode.swift; path = PrimerCVVFieldView.swift; sourceTree = "<group>"; };
 		E4CCE98833092C6ED78E682FBEDD6C5E /* Parser.swift */ = {isa = PBXFileReference; includeInIndex = 1; lastKnownFileType = sourcecode.swift; path = Parser.swift; sourceTree = "<group>"; };
 		E4F7A4192E3193061650427B21E71D11 /* LogEvent.swift */ = {isa = PBXFileReference; includeInIndex = 1; lastKnownFileType = sourcecode.swift; path = LogEvent.swift; sourceTree = "<group>"; };
 		E6C9FF783E3B828E7BDB8E0D877D4B7A /* UXMode.swift */ = {isa = PBXFileReference; includeInIndex = 1; lastKnownFileType = sourcecode.swift; path = UXMode.swift; sourceTree = "<group>"; };
 		E6DF772EBD0552229B3F76D49A0EF5F2 /* Primer3DSProtocols.swift */ = {isa = PBXFileReference; includeInIndex = 1; lastKnownFileType = sourcecode.swift; name = Primer3DSProtocols.swift; path = Sources/Primer3DS/Classes/Primer3DSProtocols.swift; sourceTree = "<group>"; };
 		E6ED6197C0DE0C233C0922DA7A80B320 /* PaymentResponse.swift */ = {isa = PBXFileReference; includeInIndex = 1; lastKnownFileType = sourcecode.swift; path = PaymentResponse.swift; sourceTree = "<group>"; };
-		E775FB1A2AB31AA7260845EA4DB430B8 /* OAuthViewModel.swift */ = {isa = PBXFileReference; includeInIndex = 1; lastKnownFileType = sourcecode.swift; path = OAuthViewModel.swift; sourceTree = "<group>"; };
->>>>>>> a33686a5
 		E83F6E14B5A964FA6F29E380EAC5FF23 /* ResourceBundle-PrimerResources-PrimerSDK-Info.plist */ = {isa = PBXFileReference; includeInIndex = 1; lastKnownFileType = text.plist.xml; path = "ResourceBundle-PrimerResources-PrimerSDK-Info.plist"; sourceTree = "<group>"; };
-		E8757FE861E964B309314C7A98FB6ADD /* AlertController.swift */ = {isa = PBXFileReference; includeInIndex = 1; lastKnownFileType = sourcecode.swift; path = AlertController.swift; sourceTree = "<group>"; };
 		E884507DF2B84FA8A2E8AD8289881542 /* Pods-PrimerSDK_Example.release.xcconfig */ = {isa = PBXFileReference; includeInIndex = 1; lastKnownFileType = text.xcconfig; path = "Pods-PrimerSDK_Example.release.xcconfig"; sourceTree = "<group>"; };
-<<<<<<< HEAD
-		E993527767AE81959B3AF62D29DF8059 /* VaultCheckoutViewModel.swift */ = {isa = PBXFileReference; includeInIndex = 1; lastKnownFileType = sourcecode.swift; path = VaultCheckoutViewModel.swift; sourceTree = "<group>"; };
-		E9EF7008D6B86DE2A5F1434095D1DED8 /* PrimerDelegate.swift */ = {isa = PBXFileReference; includeInIndex = 1; lastKnownFileType = sourcecode.swift; path = PrimerDelegate.swift; sourceTree = "<group>"; };
-		EA188D2B12A3BCBD4A6FB2B18D2A21C9 /* when.swift */ = {isa = PBXFileReference; includeInIndex = 1; lastKnownFileType = sourcecode.swift; path = when.swift; sourceTree = "<group>"; };
-		EA6632147BFB60C8AE3EF18E9E4E5627 /* RecoverWrappers.swift */ = {isa = PBXFileReference; includeInIndex = 1; lastKnownFileType = sourcecode.swift; path = RecoverWrappers.swift; sourceTree = "<group>"; };
-=======
-		E8A9A9C01C023CAE795BE159441F6DA6 /* KlarnaViewModel.swift */ = {isa = PBXFileReference; includeInIndex = 1; lastKnownFileType = sourcecode.swift; path = KlarnaViewModel.swift; sourceTree = "<group>"; };
 		E9B032BFA45976CDB0D8E4CEBA4A9107 /* PrimerAPIClient+Promises.swift */ = {isa = PBXFileReference; includeInIndex = 1; lastKnownFileType = sourcecode.swift; path = "PrimerAPIClient+Promises.swift"; sourceTree = "<group>"; };
->>>>>>> a33686a5
 		EAB6F611E86A4758835A715E4B4184F6 /* Foundation.framework */ = {isa = PBXFileReference; lastKnownFileType = wrapper.framework; name = Foundation.framework; path = Platforms/iPhoneOS.platform/Developer/SDKs/iPhoneOS14.0.sdk/System/Library/Frameworks/Foundation.framework; sourceTree = DEVELOPER_DIR; };
 		EAE9035D05A3CA8832961A0A6C60707A /* PrimerButton.swift */ = {isa = PBXFileReference; includeInIndex = 1; lastKnownFileType = sourcecode.swift; path = PrimerButton.swift; sourceTree = "<group>"; };
 		EB8217820F639BC79E07FFCC65E74429 /* Primer3DS.debug.xcconfig */ = {isa = PBXFileReference; includeInIndex = 1; lastKnownFileType = text.xcconfig; path = Primer3DS.debug.xcconfig; sourceTree = "<group>"; };
-<<<<<<< HEAD
-		ECE69B6207102D673DD3AA836E1493AD /* PrimerError.swift */ = {isa = PBXFileReference; includeInIndex = 1; lastKnownFileType = sourcecode.swift; path = PrimerError.swift; sourceTree = "<group>"; };
-		ED94EF8B1B83BFC31603EED72967EFBC /* Icons.xcassets */ = {isa = PBXFileReference; includeInIndex = 1; lastKnownFileType = folder.assetcatalog; name = Icons.xcassets; path = Sources/PrimerSDK/Resources/Icons.xcassets; sourceTree = "<group>"; };
 		EE9674DAD0C961C92687877090E1E047 /* Pods-PrimerSDK_Tests-umbrella.h */ = {isa = PBXFileReference; includeInIndex = 1; lastKnownFileType = sourcecode.c.h; path = "Pods-PrimerSDK_Tests-umbrella.h"; sourceTree = "<group>"; };
-		EFF60E5688498BB7E44D6713EC22F0C0 /* KlarnaTokenizationViewModel.swift */ = {isa = PBXFileReference; includeInIndex = 1; lastKnownFileType = sourcecode.swift; path = KlarnaTokenizationViewModel.swift; sourceTree = "<group>"; };
-		F09A2FA5E56DD30E8514C55038673B28 /* UIDeviceExtension.swift */ = {isa = PBXFileReference; includeInIndex = 1; lastKnownFileType = sourcecode.swift; path = UIDeviceExtension.swift; sourceTree = "<group>"; };
-		F155B388BC97C43FDEECFEAB8DE0431C /* Queue.swift */ = {isa = PBXFileReference; includeInIndex = 1; lastKnownFileType = sourcecode.swift; path = Queue.swift; sourceTree = "<group>"; };
-		F655416E796626145A3DD659FF120BE9 /* DirectDebitService.swift */ = {isa = PBXFileReference; includeInIndex = 1; lastKnownFileType = sourcecode.swift; path = DirectDebitService.swift; sourceTree = "<group>"; };
-		F7B48CC82297D62E27EA98AE7A13D3DA /* Pods-PrimerSDK_Tests.release.xcconfig */ = {isa = PBXFileReference; includeInIndex = 1; lastKnownFileType = text.xcconfig; path = "Pods-PrimerSDK_Tests.release.xcconfig"; sourceTree = "<group>"; };
-		F7B71F533BF76EB443D4A77AE08D51AD /* PrimerCustomStyleTextField.swift */ = {isa = PBXFileReference; includeInIndex = 1; lastKnownFileType = sourcecode.swift; path = PrimerCustomStyleTextField.swift; sourceTree = "<group>"; };
-		F8F4D458A4C22FC41E8CB96EB540ED22 /* PaymentMethodConfigService.swift */ = {isa = PBXFileReference; includeInIndex = 1; lastKnownFileType = sourcecode.swift; path = PaymentMethodConfigService.swift; sourceTree = "<group>"; };
-		FA937AB71510E82D890E228FAB7FCEBF /* URLExtension.swift */ = {isa = PBXFileReference; includeInIndex = 1; lastKnownFileType = sourcecode.swift; path = URLExtension.swift; sourceTree = "<group>"; };
-		FAF8D72A2DC8057F689D0A7EE52BF41A /* PaymentMethodTokenizationRequest.swift */ = {isa = PBXFileReference; includeInIndex = 1; lastKnownFileType = sourcecode.swift; path = PaymentMethodTokenizationRequest.swift; sourceTree = "<group>"; };
-		FBEFFE875E45298BFF86F9883CB3AFDA /* ErrorHandler.swift */ = {isa = PBXFileReference; includeInIndex = 1; lastKnownFileType = sourcecode.swift; path = ErrorHandler.swift; sourceTree = "<group>"; };
-		FFE8CD355A453EF1396E2D5E8E370F7A /* Primer3DS */ = {isa = PBXFileReference; explicitFileType = wrapper.framework; includeInIndex = 0; name = Primer3DS; path = Primer3DS.framework; sourceTree = BUILT_PRODUCTS_DIR; };
-=======
-		EBBA1D7F4AEF8EFEE659893154D2EEEA /* ReloadDelegate.swift */ = {isa = PBXFileReference; includeInIndex = 1; lastKnownFileType = sourcecode.swift; path = ReloadDelegate.swift; sourceTree = "<group>"; };
-		ED4BE01C7481B7EEA41C20CB06CB5BC9 /* CardScannerViewController+SimpleScanDelegate.swift */ = {isa = PBXFileReference; includeInIndex = 1; lastKnownFileType = sourcecode.swift; path = "CardScannerViewController+SimpleScanDelegate.swift"; sourceTree = "<group>"; };
-		EE9674DAD0C961C92687877090E1E047 /* Pods-PrimerSDK_Tests-umbrella.h */ = {isa = PBXFileReference; includeInIndex = 1; lastKnownFileType = sourcecode.c.h; path = "Pods-PrimerSDK_Tests-umbrella.h"; sourceTree = "<group>"; };
-		EFD0BB2720CF5B522539F87D0C22A793 /* ApayaService.swift */ = {isa = PBXFileReference; includeInIndex = 1; lastKnownFileType = sourcecode.swift; path = ApayaService.swift; sourceTree = "<group>"; };
-		F0E1390E68778C4CA1D7313DA13DF8BD /* PrimerTextField.swift */ = {isa = PBXFileReference; includeInIndex = 1; lastKnownFileType = sourcecode.swift; path = PrimerTextField.swift; sourceTree = "<group>"; };
-		F1D8E43FDADEC9E85628E66138C14F59 /* PrimerExpiryDateFieldView.swift */ = {isa = PBXFileReference; includeInIndex = 1; lastKnownFileType = sourcecode.swift; path = PrimerExpiryDateFieldView.swift; sourceTree = "<group>"; };
-		F46F0A646FE65DD606F3B009248EDB5E /* TokenizationService.swift */ = {isa = PBXFileReference; includeInIndex = 1; lastKnownFileType = sourcecode.swift; path = TokenizationService.swift; sourceTree = "<group>"; };
 		F4993997D3820EDFC8E934F79C0A6B62 /* ThenableWrappers.swift */ = {isa = PBXFileReference; includeInIndex = 1; lastKnownFileType = sourcecode.swift; path = ThenableWrappers.swift; sourceTree = "<group>"; };
+		F4F7EAACDCCAD66093E6DC96A381C6A4 /* ApayaTokenizationViewModel.swift */ = {isa = PBXFileReference; includeInIndex = 1; lastKnownFileType = sourcecode.swift; path = ApayaTokenizationViewModel.swift; sourceTree = "<group>"; };
 		F516CB07F7249CAA64EA0ECDCE3D1164 /* PayPal.swift */ = {isa = PBXFileReference; includeInIndex = 1; lastKnownFileType = sourcecode.swift; path = PayPal.swift; sourceTree = "<group>"; };
 		F75F53979C816AD2672B332D3A7D5664 /* Endpoint.swift */ = {isa = PBXFileReference; includeInIndex = 1; lastKnownFileType = sourcecode.swift; path = Endpoint.swift; sourceTree = "<group>"; };
 		F7B48CC82297D62E27EA98AE7A13D3DA /* Pods-PrimerSDK_Tests.release.xcconfig */ = {isa = PBXFileReference; includeInIndex = 1; lastKnownFileType = text.xcconfig; path = "Pods-PrimerSDK_Tests.release.xcconfig"; sourceTree = "<group>"; };
 		F81E99DC4CAC7251BD6959DB55629B4B /* Resolver.swift */ = {isa = PBXFileReference; includeInIndex = 1; lastKnownFileType = sourcecode.swift; path = Resolver.swift; sourceTree = "<group>"; };
 		FA3C3C5DC550E2DA25F86B4FB8911705 /* PrimerViewController.swift */ = {isa = PBXFileReference; includeInIndex = 1; lastKnownFileType = sourcecode.swift; path = PrimerViewController.swift; sourceTree = "<group>"; };
-		FAF7A80189DA81FB671EA5410E420CC3 /* PrimerRootViewController.swift */ = {isa = PBXFileReference; includeInIndex = 1; lastKnownFileType = sourcecode.swift; path = PrimerRootViewController.swift; sourceTree = "<group>"; };
-		FB1E62DD5A9AFA04989EC33165717EC9 /* PrimerNavigationBar.swift */ = {isa = PBXFileReference; includeInIndex = 1; lastKnownFileType = sourcecode.swift; path = PrimerNavigationBar.swift; sourceTree = "<group>"; };
+		FABEC54F84ED6CF42357ECF47A936000 /* Primer.swift */ = {isa = PBXFileReference; includeInIndex = 1; lastKnownFileType = sourcecode.swift; path = Primer.swift; sourceTree = "<group>"; };
 		FB6870722E5900848528EFC26B6DAF62 /* CardNetwork.swift */ = {isa = PBXFileReference; includeInIndex = 1; lastKnownFileType = sourcecode.swift; path = CardNetwork.swift; sourceTree = "<group>"; };
-		FCA64DC87683099F9C9295C394FE1193 /* Primer.swift */ = {isa = PBXFileReference; includeInIndex = 1; lastKnownFileType = sourcecode.swift; path = Primer.swift; sourceTree = "<group>"; };
 		FDB6E3C3DAEE316EAF8E8E0BEBB49B83 /* SuccessMessage.swift */ = {isa = PBXFileReference; includeInIndex = 1; lastKnownFileType = sourcecode.swift; path = SuccessMessage.swift; sourceTree = "<group>"; };
-		FE8CA59BFCE4530380EEFF099B0501AA /* 3DSService.swift */ = {isa = PBXFileReference; includeInIndex = 1; lastKnownFileType = sourcecode.swift; path = 3DSService.swift; sourceTree = "<group>"; };
-		FF30BE272B8929E538337812D594AF7B /* VaultService.swift */ = {isa = PBXFileReference; includeInIndex = 1; lastKnownFileType = sourcecode.swift; path = VaultService.swift; sourceTree = "<group>"; };
 		FF38E1DB696908C4BAE7031E18648509 /* DirerctCheckoutViewModel.swift */ = {isa = PBXFileReference; includeInIndex = 1; lastKnownFileType = sourcecode.swift; path = DirerctCheckoutViewModel.swift; sourceTree = "<group>"; };
-		FF7A2289C8E9E3EF0D068A62D70A672B /* PaymentMethodConfigService.swift */ = {isa = PBXFileReference; includeInIndex = 1; lastKnownFileType = sourcecode.swift; path = PaymentMethodConfigService.swift; sourceTree = "<group>"; };
 		FFE8CD355A453EF1396E2D5E8E370F7A /* Primer3DS */ = {isa = PBXFileReference; explicitFileType = wrapper.framework; includeInIndex = 0; name = Primer3DS; path = Primer3DS.framework; sourceTree = BUILT_PRODUCTS_DIR; };
-		FFFC9D4DC12D9D853454876E76E245FD /* PrimerCardNumberFieldView.swift */ = {isa = PBXFileReference; includeInIndex = 1; lastKnownFileType = sourcecode.swift; path = PrimerCardNumberFieldView.swift; sourceTree = "<group>"; };
->>>>>>> a33686a5
 /* End PBXFileReference section */
 
 /* Begin PBXFrameworksBuildPhase section */
@@ -804,10 +431,12 @@
 			);
 			runOnlyForDeploymentPostprocessing = 0;
 		};
-		8201D2F7F060983535D754569AD496D5 /* Frameworks */ = {
+		B0DAAA25588EB145065A3C53B39A6E35 /* Frameworks */ = {
 			isa = PBXFrameworksBuildPhase;
 			buildActionMask = 2147483647;
 			files = (
+				41F82420E5AF10C818461EAB1FDABF4B /* Foundation.framework in Frameworks */,
+				CE9CACDCC11197580AE7161BBF12670C /* UIKit.framework in Frameworks */,
 			);
 			runOnlyForDeploymentPostprocessing = 0;
 		};
@@ -819,37 +448,16 @@
 			);
 			runOnlyForDeploymentPostprocessing = 0;
 		};
-		C6A62A4275B749EF8586A1E2F3660646 /* Frameworks */ = {
+		C74016EF48ABAAA8FDA487AECBDF4ED0 /* Frameworks */ = {
 			isa = PBXFrameworksBuildPhase;
 			buildActionMask = 2147483647;
 			files = (
-				43DBBF909DC641C0129966D03DE765DD /* Foundation.framework in Frameworks */,
-				0B0439D451497CC6D8190438D4B20339 /* UIKit.framework in Frameworks */,
 			);
 			runOnlyForDeploymentPostprocessing = 0;
 		};
 /* End PBXFrameworksBuildPhase section */
 
 /* Begin PBXGroup section */
-<<<<<<< HEAD
-		00ABBC96CFD6A09B67D7A36C559C39CD /* Vault */ = {
-			isa = PBXGroup;
-			children = (
-				4B432B200FBAE010250A797C07657CCC /* VaultPaymentMethodView.swift */,
-				2E1EBCCB5F4F5D6F63517B04863A01B3 /* VaultPaymentMethodViewController.swift */,
-				54F05116DB2AB779AD7FCD38091137BD /* VaultPaymentMethodViewModel.swift */,
-			);
-			path = Vault;
-			sourceTree = "<group>";
-		};
-		00B75036D25A6F2D7D45708ABF510C4F /* Error */ = {
-			isa = PBXGroup;
-			children = (
-				DC261324F77C31EDD4A80C38CA89F0AC /* ErrorViewController.swift */,
-			);
-			path = Error;
-			sourceTree = "<group>";
-		};
 		017B60DA8D2FE015C184484FC6631060 /* Products */ = {
 			isa = PBXGroup;
 			children = (
@@ -862,44 +470,6 @@
 			name = Products;
 			sourceTree = "<group>";
 		};
-		0C5BF96CE656B772887B1BCE394FD528 /* Dispatchers */ = {
-			isa = PBXGroup;
-			children = (
-				353A4E216966D0161ED1DA4AF0C89DC2 /* ConcurrencyLimitedDispatcher.swift */,
-				C4F297F792A35A1B38FBA48F5AFC19AC /* CoreDataDispatcher.swift */,
-				F155B388BC97C43FDEECFEAB8DE0431C /* Queue.swift */,
-				2E09429D5C36A34A129FF373FFB0D45F /* RateLimitedDispatcher.swift */,
-				1529B672B719EF4704FBAD8AF9EF5C81 /* RateLimitedDispatcherBase.swift */,
-				45BAF37E796D661AB53BF92E152620E3 /* StrictRateLimitedDispatcher.swift */,
-			);
-			path = Dispatchers;
-			sourceTree = "<group>";
-		};
-		15C1AA0F2714CED5005B4AEB /* TokenizationViewModels */ = {
-			isa = PBXGroup;
-			children = (
-				C0CC4DB60B1A1581E684CAC1A7021C2D /* PaymentMethodTokenizationViewModel.swift */,
-				15C1AA102714CF11005B4AEB /* ExternalPaymentMethodTokenizationViewModel.swift */,
-				38407DF9DBEAB2DB2E6F86566F0FDE5D /* ApplePayTokenizationViewModel.swift */,
-				EFF60E5688498BB7E44D6713EC22F0C0 /* KlarnaTokenizationViewModel.swift */,
-				BBC488914CC5D83AA9FF7DA65020CBBC /* PayPalTokenizationViewModel.swift */,
-				15C1AA122714D007005B4AEB /* FormTokenizationViewModel.swift */,
-				15C1AA1427159862005B4AEB /* ApayaTokenizationViewModel.swift */,
-			);
-			path = TokenizationViewModels;
-=======
-		017B60DA8D2FE015C184484FC6631060 /* Products */ = {
-			isa = PBXGroup;
-			children = (
-				4D3869E0A461E802A5916AA6523517A4 /* Pods-PrimerSDK_Example */,
-				23FD1D157B8C8E7148BE8A7D354A051F /* Pods-PrimerSDK_Tests */,
-				FFE8CD355A453EF1396E2D5E8E370F7A /* Primer3DS */,
-				28E47791C9F9D0A9BA05C719761A4F3F /* PrimerSDK */,
-				A8B3BC107C2BDC3C03D961866F721265 /* PrimerSDK-PrimerResources */,
-			);
-			name = Products;
-			sourceTree = "<group>";
-		};
 		0826DA101C30ED465D325ED831D2ABFB /* Third Party */ = {
 			isa = PBXGroup;
 			children = (
@@ -909,6 +479,16 @@
 			path = "Sources/PrimerSDK/Classes/Third Party";
 			sourceTree = "<group>";
 		};
+		141322D2801E39071EDA199FA68CC9AA /* OAuth */ = {
+			isa = PBXGroup;
+			children = (
+				02247E72C97831402BFFA48989FB32BB /* PrimerOAuthViewModel.swift */,
+				A255307257F36555DA260993ED0B6A43 /* PrimerWebViewController.swift */,
+			);
+			name = OAuth;
+			path = OAuth;
+			sourceTree = "<group>";
+		};
 		14309E399605CBF2056EA75ED3CF8B56 /* JSON */ = {
 			isa = PBXGroup;
 			children = (
@@ -918,19 +498,6 @@
 			path = JSON;
 			sourceTree = "<group>";
 		};
-		15FFEA2BDE0F04AE0E84EEF64367DE4B /* CardScanner */ = {
-			isa = PBXGroup;
-			children = (
-				1BA3596E708A8BE6DE1045CA1E4BEE2F /* CardScannerViewController.swift */,
-				ED4BE01C7481B7EEA41C20CB06CB5BC9 /* CardScannerViewController+SimpleScanDelegate.swift */,
-				77357455ADB9917F7A5741A107DA959F /* CardScannerViewModel.swift */,
-				A99A20A289C3473A377CF95F5BFCA668 /* ScannerView.swift */,
-			);
-			name = CardScanner;
-			path = CardScanner;
->>>>>>> a33686a5
-			sourceTree = "<group>";
-		};
 		1628BF05B4CAFDCC3549A101F5A10A17 /* Frameworks */ = {
 			isa = PBXGroup;
 			children = (
@@ -939,65 +506,6 @@
 			name = Frameworks;
 			sourceTree = "<group>";
 		};
-<<<<<<< HEAD
-		19FCB189C23BDB3A9114A1953807ECDE /* Services */ = {
-			isa = PBXGroup;
-			children = (
-				2A94A3D9D9947FC8C386386FD406C4FA /* API */,
-				367390C7AAA70F929B39100C51C77429 /* Network */,
-				E08794675E0E9CB66D19594D9321DC29 /* Parser */,
-			);
-			name = Services;
-			path = Sources/PrimerSDK/Classes/Services;
-			sourceTree = "<group>";
-		};
-		1C0E3195C7E705F819004FCBD40A8CED /* User Interface */ = {
-			isa = PBXGroup;
-			children = (
-				15C1AA0F2714CED5005B4AEB /* TokenizationViewModels */,
-				E2054BF92D4F6BCFC1E23FDBC6E7ED46 /* LoadingViewController.swift */,
-				00B75036D25A6F2D7D45708ABF510C4F /* Error */,
-				92B5210D35BCFEED43DE39BE1CFC93F7 /* OAuth */,
-				879B598E4BBA2D277E44ED10BCC404D3 /* PCI */,
-				DF1B681903375F53B8C197C3E60D2E8B /* Primer */,
-				B9DC6204EB0F1F7F0D7DC1D212FA26E8 /* Root */,
-				2806BD16182932D6DC0D7DA2855D9C9E /* Success */,
-				7D007A0895B839207D3DB27C9EAA7C6F /* Text Fields */,
-				63D68FCC74CAD991A6051AD2327A8CAD /* UI Delegates */,
-				00ABBC96CFD6A09B67D7A36C559C39CD /* Vault */,
-			);
-			name = "User Interface";
-			path = "Sources/PrimerSDK/Classes/User Interface";
-			sourceTree = "<group>";
-		};
-		23552139CA9C4FAAD3A6FF7B4F71CE44 /* Primer */ = {
-			isa = PBXGroup;
-			children = (
-				6311511A90883AE6FD86498A6C6FD4A3 /* PrimerAPI.swift */,
-				9245CD4882FD1C97CF4E44E81E085D59 /* PrimerAPIClient.swift */,
-				6C45D4E4F7B4F71BEC2B3B746EFC002D /* PrimerAPIClient+Promises.swift */,
-			);
-			path = Primer;
-			sourceTree = "<group>";
-		};
-		267D0E9876EF7F393C1F635EE2ACCC3A /* Localizable */ = {
-			isa = PBXGroup;
-			children = (
-				9BA0D70110E050F2FA4C66AB62982590 /* en.lproj */,
-				1A21281588F3CE58DF0F29A758755427 /* fr.lproj */,
-				18B0E4473F4570B634D4C6B79350B4A0 /* sv.lproj */,
-			);
-			name = Localizable;
-			path = Sources/PrimerSDK/Resources/Localizable;
-			sourceTree = "<group>";
-		};
-		2710BE8325DBABBE6F06127083217423 /* PCI */ = {
-			isa = PBXGroup;
-			children = (
-				E0E2AA7A20320D97E2DEDD7E2A0CF5FF /* TokenizationService.swift */,
-			);
-			path = PCI;
-=======
 		17A2CB61ACE1A7631DDA4FFD79935C7F /* Error Handler */ = {
 			isa = PBXGroup;
 			children = (
@@ -1006,55 +514,6 @@
 			);
 			name = "Error Handler";
 			path = "Sources/PrimerSDK/Classes/Error Handler";
-			sourceTree = "<group>";
-		};
-		2496D71D6C2C5A885B63E43D0D76FD24 /* Text Fields */ = {
-			isa = PBXGroup;
-			children = (
-				67CA18B38F81BAB8818896252B3D8A83 /* CardComponentsManager.swift */,
-				04C5C786078D0FD173822D206E513F78 /* PrimerCardholderNameFieldView.swift */,
-				FFFC9D4DC12D9D853454876E76E245FD /* PrimerCardNumberFieldView.swift */,
-				5B98526A5EBB48699991FBA970892A86 /* PrimerCVVFieldView.swift */,
-				F1D8E43FDADEC9E85628E66138C14F59 /* PrimerExpiryDateFieldView.swift */,
-				829F4B72D4ED50CAFE5256EDE3DBCE78 /* PrimerNibView.swift */,
-				F0E1390E68778C4CA1D7313DA13DF8BD /* PrimerTextField.swift */,
-				79BE6067C7A95B2CD76E44652F9E7F14 /* PrimerTextFieldView.swift */,
-			);
-			name = "Text Fields";
-			path = "Text Fields";
-			sourceTree = "<group>";
-		};
-		26CC36324C258B2835D02EEC9FCE3C08 /* OAuth */ = {
-			isa = PBXGroup;
-			children = (
-				E8A9A9C01C023CAE795BE159441F6DA6 /* KlarnaViewModel.swift */,
-				E775FB1A2AB31AA7260845EA4DB430B8 /* OAuthViewModel.swift */,
-				BAC1EFB8037ACB7377BC8B01BB0360DA /* PayPalViewModel.swift */,
-				C206924F56E1B4B22E5B9D3384E9C32B /* PrimerOAuthViewModel.swift */,
-				2D7407A28998288B5A53F8C10B543C47 /* PrimerWebViewController.swift */,
-				D4F793FCE5AB4940B0362C78031AD2D8 /* PrimerWebViewModel.swift */,
-				0910A7F822AFBD6EC8F85CAE98D7F348 /* WebViewController.swift */,
-			);
-			name = OAuth;
-			path = OAuth;
->>>>>>> a33686a5
-			sourceTree = "<group>";
-		};
-		27DFAE722AF1B9EA2A7C4E9E5C2ADB2B /* Third Party */ = {
-			isa = PBXGroup;
-			children = (
-				A96457A79975CFC1B52B61FF45D84769 /* PromiseKit */,
-			);
-			name = "Third Party";
-			path = "Sources/PrimerSDK/Classes/Third Party";
-			sourceTree = "<group>";
-		};
-		2806BD16182932D6DC0D7DA2855D9C9E /* Success */ = {
-			isa = PBXGroup;
-			children = (
-				11911D51897FCAD20F04C297ACD8CDE2 /* SuccessViewController.swift */,
-			);
-			path = Success;
 			sourceTree = "<group>";
 		};
 		28F0D5ADADF6A2C614FFCBE982380827 /* Support Files */ = {
@@ -1073,17 +532,19 @@
 			path = "../Target Support Files/Primer3DS";
 			sourceTree = "<group>";
 		};
-<<<<<<< HEAD
-		2A94A3D9D9947FC8C386386FD406C4FA /* API */ = {
-			isa = PBXGroup;
-			children = (
-				23552139CA9C4FAAD3A6FF7B4F71CE44 /* Primer */,
-			);
-			path = API;
-			sourceTree = "<group>";
-		};
-=======
->>>>>>> a33686a5
+		29FA96E20DC88D7883C52B5F951887B4 /* Primer */ = {
+			isa = PBXGroup;
+			children = (
+				4D51E603C4AAC32B0D50516B01375D07 /* AppState.swift */,
+				082B2532467364847A3126746A1AC783 /* DependencyInjection.swift */,
+				FABEC54F84ED6CF42357ECF47A936000 /* Primer.swift */,
+				D15567BD6CD532DB86BE4E2AC576E15A /* PrimerDelegate.swift */,
+				3F20C7F2368634A3EACB300BE80B932C /* ResumeHandlerProtocol.swift */,
+			);
+			name = Primer;
+			path = Primer;
+			sourceTree = "<group>";
+		};
 		2BB19F7ED797495DC717A8D15AFFC971 /* Pod */ = {
 			isa = PBXGroup;
 			children = (
@@ -1094,110 +555,6 @@
 			name = Pod;
 			sourceTree = "<group>";
 		};
-<<<<<<< HEAD
-		2FAFC366D98573C9552839ACCB13CCD9 /* Core */ = {
-			isa = PBXGroup;
-			children = (
-				ED94EF8B1B83BFC31603EED72967EFBC /* Icons.xcassets */,
-				C24B938E003A04B78596A01C5C8D8E8D /* Core */,
-				38762134FECFECC37E1A0151FB4ADF37 /* Data Models */,
-				E0699B4B5D5E30C18158FE48B6A7C22C /* Error Handler */,
-				F6672D6157BACA98A739430C24FC9456 /* Extensions & Utilities */,
-				267D0E9876EF7F393C1F635EE2ACCC3A /* Localizable */,
-				8FCBEB9BB43A8FDA8AD82BA4783E0653 /* Nibs */,
-				19FCB189C23BDB3A9114A1953807ECDE /* Services */,
-				27DFAE722AF1B9EA2A7C4E9E5C2ADB2B /* Third Party */,
-				1C0E3195C7E705F819004FCBD40A8CED /* User Interface */,
-			);
-			name = Core;
-			sourceTree = "<group>";
-		};
-		367390C7AAA70F929B39100C51C77429 /* Network */ = {
-			isa = PBXGroup;
-			children = (
-				89C30B8C0DCE3198D9CDA8C8A544896C /* Endpoint.swift */,
-				44B1C0D9F617D91DBEFBE4084E590D87 /* NetworkService.swift */,
-				884ACE5ED9AEBEF41C745C941015D67A /* URLSessionStack.swift */,
-			);
-			path = Network;
-			sourceTree = "<group>";
-		};
-		3801A9BC7954875A0868ED6C2EBEE2BA /* Primer3DS */ = {
-			isa = PBXGroup;
-			children = (
-				AA3E9F209C857157575A473FE948A03D /* Primer3DS.swift */,
-				E6DF772EBD0552229B3F76D49A0EF5F2 /* Primer3DSProtocols.swift */,
-				7492CBAABC98EBF5377CFAD0DED3516E /* Primer3DSStructures.swift */,
-				CFC426E9285DEFC0EE2CE3E9F2D3E316 /* Frameworks */,
-				28F0D5ADADF6A2C614FFCBE982380827 /* Support Files */,
-			);
-			path = Primer3DS;
-			sourceTree = "<group>";
-		};
-		38762134FECFECC37E1A0151FB4ADF37 /* Data Models */ = {
-			isa = PBXGroup;
-			children = (
-				69BFB7ACC5CE82788E33097CF5C2D113 /* Apaya.swift */,
-				7829974677720F5DB3E7272E4727FB43 /* ApplePay.swift */,
-				66D7E34EF9297B083D3B93CE4AFC8D6E /* CardNetwork.swift */,
-				E5B7AC29CF033586D062AD02AE36FF7B /* ClientToken.swift */,
-				8F9FC55B292FFEB1FF1957B6AB92E356 /* Consolable.swift */,
-				7582E558C165B9084CA4C7E31573A3BB /* CountryCode.swift */,
-				A4587F53207A128C4D39B5C5A66577E0 /* Currency.swift */,
-				738CF109585E07670665119D45BC8DEC /* Customer.swift */,
-				3C7ACD5F728C84DD56C7E9DA44463321 /* DirectDebitMandate.swift */,
-				9E19D2E95311351CE7F25EA29573DFF9 /* ImageName.swift */,
-				5BFD0F261D2B5B720A9C2CF4F945CDA8 /* Klarna.swift */,
-				8554880FFDEE679E571F1194DCBD5BB6 /* OrderItem.swift */,
-				70D6D3310A190C54568C52063AC8649F /* PaymentMethodConfig.swift */,
-				805136E22AAE330AE3D9B033255966BB /* PaymentMethodToken.swift */,
-				FAF8D72A2DC8057F689D0A7EE52BF41A /* PaymentMethodTokenizationRequest.swift */,
-				9D7146C0D21CB162ABF04F7FCE1E0D45 /* PaymentResponse.swift */,
-				9E269730C181337DD81BDA49ADB17C74 /* PayPal.swift */,
-				BDA9FB00353DD1CB4F849505EAEE5D0A /* PrimerContent.swift */,
-				0A5CA74FB64D1F2C1DD42F7B3B0EC694 /* PrimerFlowEnums.swift */,
-				8C0F85D9D87C76F36090CA7C45EE11F8 /* PrimerSettings.swift */,
-				CF930C1C78B5BC177F491A62F38586DD /* PrimerTheme.swift */,
-				DF81364A8AD5FCC85005C0597F4854CE /* SuccessMessage.swift */,
-				6A7EFE368FC2D6994A21199553D20C5E /* UXMode.swift */,
-				E993527767AE81959B3AF62D29DF8059 /* VaultCheckoutViewModel.swift */,
-				514F91B17E9138F43ED1CEEE1A1BBCC3 /* PCI */,
-			);
-			name = "Data Models";
-			path = "Sources/PrimerSDK/Classes/Data Models";
-			sourceTree = "<group>";
-		};
-		3AF5615CDF9531A4E3398063753D5256 /* Networking */ = {
-			isa = PBXGroup;
-			children = (
-				B02A05B827135A61D6D144351B8CD28B /* PrimerAPIClient+3DS.swift */,
-			);
-			path = Networking;
-			sourceTree = "<group>";
-		};
-		3E43B26B71CA524692B965A918F5E4FB /* Wrappers */ = {
-			isa = PBXGroup;
-			children = (
-				1FE46F5B0F7F4365C22B467B918F19A8 /* CatchWrappers.swift */,
-				9C6C21B1A47E8100B543287387C7D702 /* EnsureWrappers.swift */,
-				036334F0D8112FFADCFB2AB664187227 /* FinallyWrappers.swift */,
-				B9DB2081FD8048761768AF47C3BD0E8D /* GuaranteeWrappers.swift */,
-				EA6632147BFB60C8AE3EF18E9E4E5627 /* RecoverWrappers.swift */,
-				8E348265CDC2A135C66054207DD44831 /* SequenceWrappers.swift */,
-				859BCF1554C42CBC6E75383A937B2296 /* ThenableWrappers.swift */,
-				36471E87984862F9C300C7E2C3BFC111 /* WrapperProtocols.swift */,
-			);
-			path = Wrappers;
-			sourceTree = "<group>";
-		};
-		514F91B17E9138F43ED1CEEE1A1BBCC3 /* PCI */ = {
-			isa = PBXGroup;
-			children = (
-				B394F947A099701B2A07FA329B38F861 /* FormTextFieldType.swift */,
-				5384DFC3393C5A1B8C50FCA67C78B3B4 /* FormType.swift */,
-			);
-			path = PCI;
-=======
 		309D9F85CECD5334FFD14FEA55CFD4D1 /* Data Models */ = {
 			isa = PBXGroup;
 			children = (
@@ -1253,13 +610,35 @@
 			path = Sources/PrimerSDK/Resources/Nibs;
 			sourceTree = "<group>";
 		};
-		3A4D562CFD0D0612F6494EE38EAB08CE /* PCI */ = {
-			isa = PBXGroup;
-			children = (
-				15FFEA2BDE0F04AE0E84EEF64367DE4B /* CardScanner */,
-			);
-			name = PCI;
-			path = PCI;
+		4FC004D043923B8A6675C034B4F4D6B4 /* Root */ = {
+			isa = PBXGroup;
+			children = (
+				77A4944F7562B30DB0379D868DA3A2A2 /* PrimerCardFormViewController.swift */,
+				C5A62F60EE007DCF0AE687F21A7170CC /* PrimerContainerViewController.swift */,
+				78DDC04A5DA50603B158274994E4FEDE /* PrimerFormViewController.swift */,
+				BB22990C6B758244A42EB106DEFBE81C /* PrimerLoadingViewController.swift */,
+				62B76B67A37F66993741F19CBEB8BC2F /* PrimerNavigationBar.swift */,
+				0505E9AE1FEDFC403CCFBEA3FBE0E340 /* PrimerNavigationController.swift */,
+				A260FFB1F6644071F5E863EF0FA00517 /* PrimerRootViewController.swift */,
+				729131EB15C8522CBF0B2091AF409CDE /* PrimerUniversalCheckoutViewController.swift */,
+				B1B6CB67C857F606D92F2C9D65F4EC9C /* PrimerVaultManagerViewController.swift */,
+			);
+			name = Root;
+			path = Root;
+			sourceTree = "<group>";
+		};
+		51C149102557A3990F0DEA32F16C2822 /* Payment Services */ = {
+			isa = PBXGroup;
+			children = (
+				13C474A3F547939827118B897A744AA4 /* ApplePayService.swift */,
+				4F901F8A977B21A415C1E253C2471651 /* ClientTokenService.swift */,
+				B0FDA89FDA18EE876AC16E61291893D9 /* DirectDebitService.swift */,
+				2F5566088648C6CA1D6069C4F1B3B1F0 /* PaymentMethodConfigService.swift */,
+				63F25F059F372C2B7B49730E000A7E9C /* PayPalService.swift */,
+				78298D2E9E0CFAE90793F9E4B5788A90 /* VaultService.swift */,
+			);
+			name = "Payment Services";
+			path = "Payment Services";
 			sourceTree = "<group>";
 		};
 		56409D50D0FA1C19C592518252ACCB45 /* Targets Support Files */ = {
@@ -1278,7 +657,6 @@
 				D245E0514AAC1A2B9A6D5EA2F383E90F /* UIKit.framework */,
 			);
 			name = iOS;
->>>>>>> a33686a5
 			sourceTree = "<group>";
 		};
 		5A2EB29B3A60A9D8F9CC175A42446BE8 /* Dispatchers */ = {
@@ -1295,9 +673,6 @@
 			path = Dispatchers;
 			sourceTree = "<group>";
 		};
-<<<<<<< HEAD
-		59DA5C1F72E1D5BABC43EACBA672C3BA /* iOS */ = {
-=======
 		5E975A334179C6AF1F286192A0E89759 /* Network */ = {
 			isa = PBXGroup;
 			children = (
@@ -1339,8 +714,27 @@
 			path = "Sources/PrimerSDK/Classes/Extensions & Utilities";
 			sourceTree = "<group>";
 		};
+		61D4390CEF2F84D53A78E4FBC09E2555 /* Primer */ = {
+			isa = PBXGroup;
+			children = (
+				5D515CF7396A8249A42FB1C621D6BE50 /* CardButton.swift */,
+				ADA8B5A41CD6FF11671CB565A37A0AE7 /* ExternalViewModel.swift */,
+				9850678411A728A4DD758BCC43C4DE55 /* PaymentMethodComponent.swift */,
+			);
+			name = Primer;
+			path = Primer;
+			sourceTree = "<group>";
+		};
+		6C66259AAEDD8BD7335A548E39B777F0 /* Success */ = {
+			isa = PBXGroup;
+			children = (
+				96447E891D8D5A1AF803CC4561B56C4C /* SuccessViewController.swift */,
+			);
+			name = Success;
+			path = Success;
+			sourceTree = "<group>";
+		};
 		7247ACD97AB79769C7D29E910A7E0D09 /* Development Pods */ = {
->>>>>>> a33686a5
 			isa = PBXGroup;
 			children = (
 				897693B3A77170FB6F4F8083AFBC1032 /* PrimerSDK */,
@@ -1348,14 +742,6 @@
 			name = "Development Pods";
 			sourceTree = "<group>";
 		};
-<<<<<<< HEAD
-		63D68FCC74CAD991A6051AD2327A8CAD /* UI Delegates */ = {
-			isa = PBXGroup;
-			children = (
-				BF0D2777667E26BB8795B6911C8264AF /* ReloadDelegate.swift */,
-			);
-			path = "UI Delegates";
-=======
 		7335E7156A684542CB1306A3A71FB671 /* Primer */ = {
 			isa = PBXGroup;
 			children = (
@@ -1367,213 +753,72 @@
 			path = Primer;
 			sourceTree = "<group>";
 		};
-		77C61276A2B66C2B6EABBB629C5510C1 /* 3DS */ = {
-			isa = PBXGroup;
-			children = (
-				FE8CA59BFCE4530380EEFF099B0501AA /* 3DSService.swift */,
-				2A03EA4A9BA476D6A37ADFFB69045509 /* 3DSService+Promises.swift */,
-				E098C5C43A4580C8995DAC942E124FFC /* Data Models */,
-				B419AFD7795BDACED14FB9354A33FF76 /* Networking */,
+		79CF4DC04C08D8C7C32C99F6D9DA6B41 /* Text Fields */ = {
+			isa = PBXGroup;
+			children = (
+				5E7ED9ABF9B169581208E95698996264 /* CardComponentsManager.swift */,
+				2F9A2593BB0D7250C327844311EE6AD4 /* PrimerCardholderNameFieldView.swift */,
+				5110E8629BC40D7ADDC96D18B9F6C4E1 /* PrimerCardNumberFieldView.swift */,
+				E3B68E2CA5CF21317FC11EB9B1BC672F /* PrimerCVVFieldView.swift */,
+				9CAEDCB68DDD2E8151EDCAEBD1A676F6 /* PrimerExpiryDateFieldView.swift */,
+				1C80F53EEA43CC8FE3154CE0A9000DD3 /* PrimerNibView.swift */,
+				11682671B3D525E6BC062FD3078924EB /* PrimerTextField.swift */,
+				5DF7EC2BFE94C426D2B3F4F4453088E6 /* PrimerTextFieldView.swift */,
+			);
+			name = "Text Fields";
+			path = "Text Fields";
+			sourceTree = "<group>";
+		};
+		7AADB96C70E1BB4D48481144A89C92E0 /* Error */ = {
+			isa = PBXGroup;
+			children = (
+				8F6F35CCE366368A75AC9AAD05B3D178 /* ErrorViewController.swift */,
+			);
+			name = Error;
+			path = Error;
+			sourceTree = "<group>";
+		};
+		7AC7A5E5AB80CF0C0A881ADDC7BDD93A /* UI Delegates */ = {
+			isa = PBXGroup;
+			children = (
+				8AC401A4AB79BFD91F2B43ED7C9FBA36 /* ReloadDelegate.swift */,
+			);
+			name = "UI Delegates";
+			path = "UI Delegates";
+			sourceTree = "<group>";
+		};
+		892261364C19507183948488975EB4C7 /* PCI */ = {
+			isa = PBXGroup;
+			children = (
+				625BB869759C332B42CCF84B4437DA8F /* TokenizationService.swift */,
+			);
+			name = PCI;
+			path = PCI;
+			sourceTree = "<group>";
+		};
+		897693B3A77170FB6F4F8083AFBC1032 /* PrimerSDK */ = {
+			isa = PBXGroup;
+			children = (
+				DC82E3C7F14E662F6A0CA53088691128 /* Core */,
+				2BB19F7ED797495DC717A8D15AFFC971 /* Pod */,
+				E0C88C672E33FCBB7B24CDB6A36D22A3 /* Support Files */,
+			);
+			name = PrimerSDK;
+			path = ../..;
+			sourceTree = "<group>";
+		};
+		8FFD2EB8D935A3AAB75DA20A7B1985BE /* 3DS */ = {
+			isa = PBXGroup;
+			children = (
+				29B5CD67A02FBCB5450625F42C19EDDE /* 3DSService.swift */,
+				19468C0FD36C9C13D46A9EE8F2F24AE6 /* 3DSService+Promises.swift */,
+				F3B1987963B8A0DD0F09E7F0F86D0C8E /* Data Models */,
+				CB45123C452CA39E56136CA830ED90D7 /* Networking */,
 			);
 			name = 3DS;
 			path = 3DS;
 			sourceTree = "<group>";
 		};
-		7CE6DB62E56D1A371F1380DF8BDCD944 /* Primer */ = {
-			isa = PBXGroup;
-			children = (
-				C4DF801AC7180166F3476D6EBFF6BB59 /* AppState.swift */,
-				DB6A5D792434BEE778A72BB4021E499F /* DependencyInjection.swift */,
-				FCA64DC87683099F9C9295C394FE1193 /* Primer.swift */,
-				CDB1776C2B55DE380ACC55EC3795748C /* PrimerDelegate.swift */,
-				03DEB478DAACDAD03753AB67E8895E1D /* ResumeHandlerProtocol.swift */,
-			);
-			name = Primer;
-			path = Primer;
->>>>>>> a33686a5
-			sourceTree = "<group>";
-		};
-		7D7CE9E728C44DCD5892EF036EB8705B /* UI Delegates */ = {
-			isa = PBXGroup;
-			children = (
-<<<<<<< HEAD
-				897693B3A77170FB6F4F8083AFBC1032 /* PrimerSDK */,
-			);
-			name = "Development Pods";
-			sourceTree = "<group>";
-		};
-		7D007A0895B839207D3DB27C9EAA7C6F /* Text Fields */ = {
-			isa = PBXGroup;
-			children = (
-				CEAC93986D4AEF58F0556DB0CD1CC388 /* CardComponentsManager.swift */,
-				7DCAFD9E4520C367F381EEBD239C7CD2 /* PrimerCardholderNameFieldView.swift */,
-				D3E7A3EEF8DCFF61823D1878DCAA7CAB /* PrimerCardNumberFieldView.swift */,
-				86D26558AFB9A4CD3D78BF18593A47A2 /* PrimerCVVFieldView.swift */,
-				49ED4B5E5E9761237003D5D42089462B /* PrimerExpiryDateFieldView.swift */,
-				875D02E75BB2607549D08D5CEBB86C1F /* PrimerNibView.swift */,
-				6D0F5725457C15202D5CF45FEEFF615C /* PrimerTextField.swift */,
-				B740E6A5312BBFBDA94574BB6C85E828 /* PrimerTextFieldView.swift */,
-			);
-			path = "Text Fields";
-			sourceTree = "<group>";
-		};
-		879B598E4BBA2D277E44ED10BCC404D3 /* PCI */ = {
-			isa = PBXGroup;
-			children = (
-=======
-				EBBA1D7F4AEF8EFEE659893154D2EEEA /* ReloadDelegate.swift */,
-			);
-			name = "UI Delegates";
-			path = "UI Delegates";
-			sourceTree = "<group>";
-		};
-		839ACF05B4FF9EA6101AEF75E7E87C96 /* PCI */ = {
-			isa = PBXGroup;
-			children = (
-				F46F0A646FE65DD606F3B009248EDB5E /* TokenizationService.swift */,
->>>>>>> a33686a5
-			);
-			path = PCI;
-			sourceTree = "<group>";
-		};
-		897693B3A77170FB6F4F8083AFBC1032 /* PrimerSDK */ = {
-			isa = PBXGroup;
-			children = (
-<<<<<<< HEAD
-				2FAFC366D98573C9552839ACCB13CCD9 /* Core */,
-=======
-				DC82E3C7F14E662F6A0CA53088691128 /* Core */,
->>>>>>> a33686a5
-				2BB19F7ED797495DC717A8D15AFFC971 /* Pod */,
-				E0C88C672E33FCBB7B24CDB6A36D22A3 /* Support Files */,
-			);
-			name = PrimerSDK;
-			path = ../..;
-			sourceTree = "<group>";
-		};
-<<<<<<< HEAD
-		8FCBEB9BB43A8FDA8AD82BA4783E0653 /* Nibs */ = {
-			isa = PBXGroup;
-			children = (
-				D5C5938A0251CABC5BE5094CC18C7922 /* PrimerTextFieldView.xib */,
-			);
-			name = Nibs;
-			path = Sources/PrimerSDK/Resources/Nibs;
-			sourceTree = "<group>";
-		};
-		92B5210D35BCFEED43DE39BE1CFC93F7 /* OAuth */ = {
-			isa = PBXGroup;
-			children = (
-				2046E24AA015FBA2575E54C389F64393 /* PrimerWebViewController.swift */,
-			);
-			path = OAuth;
-			sourceTree = "<group>";
-		};
-		9448AF66A975C50C90B6C2B4E72D90AC /* Pods */ = {
-			isa = PBXGroup;
-			children = (
-				3801A9BC7954875A0868ED6C2EBEE2BA /* Primer3DS */,
-			);
-			name = Pods;
-			sourceTree = "<group>";
-		};
-		A41DB5531CE4DD5C22585A34EA1FEC9E /* Payment Services */ = {
-			isa = PBXGroup;
-			children = (
-				2D91FEF224D2D825E0A68C2983497FC3 /* ClientTokenService.swift */,
-				F655416E796626145A3DD659FF120BE9 /* DirectDebitService.swift */,
-				F8F4D458A4C22FC41E8CB96EB540ED22 /* PaymentMethodConfigService.swift */,
-				04DBE8C5EC82221E51DAAFE36E4A3541 /* PayPalService.swift */,
-				3AB0EC1EEE3A9F13AC9C76B9B6BE01B3 /* VaultService.swift */,
-			);
-			path = "Payment Services";
-			sourceTree = "<group>";
-		};
-		A96457A79975CFC1B52B61FF45D84769 /* PromiseKit */ = {
-			isa = PBXGroup;
-			children = (
-				BBE3F4EF53B648F7C45D2BB595625862 /* after.swift */,
-				11D65527BB1612B76CC99F9D65B84A56 /* Box.swift */,
-				BC921EA02F996896AAFD3E6D1D9B17D0 /* Catchable.swift */,
-				0343CAF3EABBBD2962A6B2D0F3E3CA71 /* Configuration.swift */,
-				0792BADAFB4441DC9674B9BA9C421582 /* CustomStringConvertible.swift */,
-				5CEC1AB2744116E2F2FEDFC555BBA405 /* Dispatcher.swift */,
-				69A9BBEB6DAAF3691B0206750A94560D /* Error.swift */,
-				73B3BC9C4639652B5E84AC23DC84E3CF /* firstly.swift */,
-				0F066566BA5C9C9070FAB97F95DD435E /* Guarantee.swift */,
-				4392D90880D6A5EF6754310F8BC2B5FF /* hang.swift */,
-				795410B71D06CF6BAED8DDD52F1E6F1E /* LogEvent.swift */,
-				70FA8D65BCF5BC23F7DBAD1A2AB34A00 /* Promise.swift */,
-				CACDAFA64DD4B5DC4D9D5ED469F057EA /* race.swift */,
-				4681ADEB11F85A240B534C548D5CCCDB /* Resolver.swift */,
-				BBE895258DC72320E83AECE4A196F166 /* Thenable.swift */,
-				EA188D2B12A3BCBD4A6FB2B18D2A21C9 /* when.swift */,
-				B74D391AAA6F2AD6746F660C59BB037E /* Cancellation */,
-				0C5BF96CE656B772887B1BCE394FD528 /* Dispatchers */,
-				3E43B26B71CA524692B965A918F5E4FB /* Wrappers */,
-			);
-			path = PromiseKit;
-			sourceTree = "<group>";
-		};
-		B2D5D5B74560A2CC65C1CEFCB22F3AE1 /* Primer */ = {
-			isa = PBXGroup;
-			children = (
-				3C9E57D66704BF38447C317406BAA8A3 /* AppState.swift */,
-				575572699F59F8CBF482FC86BE696635 /* DependencyInjection.swift */,
-				8513B5360A36FE90418789F0BF2C93DC /* Primer.swift */,
-				E9EF7008D6B86DE2A5F1434095D1DED8 /* PrimerDelegate.swift */,
-				19671AF5F48BF2BE850FDDE427D525A9 /* ResumeHandlerProtocol.swift */,
-			);
-			path = Primer;
-			sourceTree = "<group>";
-		};
-		B742B4A92CFB906ECE2C056032505B2F /* JSON */ = {
-			isa = PBXGroup;
-			children = (
-				07F484BCF0FBC298F3AA7502D9D7DDE3 /* JSONParser.swift */,
-			);
-			path = JSON;
-			sourceTree = "<group>";
-		};
-		B74D391AAA6F2AD6746F660C59BB037E /* Cancellation */ = {
-			isa = PBXGroup;
-			children = (
-				647D873B9820C18CBE0F60B714E6A1B7 /* CancelContext.swift */,
-				2F3B57722DBF70393AFD360724D560DB /* Cancellable.swift */,
-				C5F4A394E9884D3DEBD1F81563F51B75 /* CancellableCatchable.swift */,
-				6228BC3F43C20C7DED40588229F3E28F /* CancellablePromise.swift */,
-				CA6847E326956BFB3C00FC726E15D644 /* CancellableThenable.swift */,
-			);
-			path = Cancellation;
-			sourceTree = "<group>";
-		};
-		B9DC6204EB0F1F7F0D7DC1D212FA26E8 /* Root */ = {
-			isa = PBXGroup;
-			children = (
-				3F2E9FCE95EC3852F2B1651FFCB081EB /* PrimerCardFormViewController.swift */,
-				DD756922AE9CBBC2A0833ACDF2B600E6 /* PrimerContainerViewController.swift */,
-				5E850BC132C1C71D3A5A39B0C3EB6F30 /* PrimerFormViewController.swift */,
-				171C788DF3AB640DB12B567997E4BBD2 /* PrimerLoadingViewController.swift */,
-				1A1EACD2CE97D1DD881C6DD062C1FD1F /* PrimerNavigationBar.swift */,
-				3FC4C69A9C55220F18DFBFDF476A8A6C /* PrimerNavigationController.swift */,
-				7F40359B37ED746E9200F8CE6023A22D /* PrimerRootViewController.swift */,
-				C02733724AC9E90CD6A53F736E6046A4 /* PrimerUniversalCheckoutViewController.swift */,
-				0D1961B693968C4699A05F99B9C34E18 /* PrimerVaultManagerViewController.swift */,
-			);
-			path = Root;
-			sourceTree = "<group>";
-		};
-		C24B938E003A04B78596A01C5C8D8E8D /* Core */ = {
-			isa = PBXGroup;
-			children = (
-				CF2EF3CE5ABFC80FFF3CE5C9346B6392 /* 3DS */,
-				A41DB5531CE4DD5C22585A34EA1FEC9E /* Payment Services */,
-				2710BE8325DBABBE6F06127083217423 /* PCI */,
-				B2D5D5B74560A2CC65C1CEFCB22F3AE1 /* Primer */,
-			);
-			name = Core;
-			path = Sources/PrimerSDK/Classes/Core;
-=======
 		93484A334D6E45ABA999D10A5836A980 /* Localizable */ = {
 			isa = PBXGroup;
 			children = (
@@ -1602,23 +847,6 @@
 			);
 			name = Services;
 			path = Sources/PrimerSDK/Classes/Services;
-			sourceTree = "<group>";
-		};
-		9D462C0C16CC3CEC93ECE8E1A11ACC20 /* Root */ = {
-			isa = PBXGroup;
-			children = (
-				38A1FF3825B2FFBAFB463C28C05BECD9 /* PrimerCardFormViewController.swift */,
-				5F3147F57B6B633537F888172DAB10F3 /* PrimerContainerViewController.swift */,
-				B2411ECBBB1C7707F1C9F60651038C55 /* PrimerFormViewController.swift */,
-				17494969B8851410F5CFD168FCC2A149 /* PrimerLoadingViewController.swift */,
-				FB1E62DD5A9AFA04989EC33165717EC9 /* PrimerNavigationBar.swift */,
-				2514068E25AD64CDBB99A7F45D8674A2 /* PrimerNavigationController.swift */,
-				FAF7A80189DA81FB671EA5410E420CC3 /* PrimerRootViewController.swift */,
-				3339379807ED7C848737C732D7F9381C /* PrimerUniversalCheckoutViewController.swift */,
-				71CF1F294CD3185BCBB0CF75513DF07D /* PrimerVaultManagerViewController.swift */,
-			);
-			name = Root;
-			path = Root;
 			sourceTree = "<group>";
 		};
 		A0FCDB2161DA5415309F0CD076D4A19B /* PCI */ = {
@@ -1644,47 +872,6 @@
 			path = Cancellation;
 			sourceTree = "<group>";
 		};
-		AA2A8F854787B8020B2EDF5BA15E3DC7 /* Vault */ = {
-			isa = PBXGroup;
-			children = (
-				18B8ABC2031468C75299CA4F998A8745 /* VaultPaymentMethodView.swift */,
-				661EA993E2FEB17A3B7462D7763C180D /* VaultPaymentMethodViewController.swift */,
-				3689EDC2EBA7457F2383ACD7FD5C4EB3 /* VaultPaymentMethodViewModel.swift */,
-			);
-			name = Vault;
-			path = Vault;
-			sourceTree = "<group>";
-		};
-		AC00DD8FAC3BDBAD26F4D970EFDBB682 /* Error */ = {
-			isa = PBXGroup;
-			children = (
-				8192D026FB65370D98BEFB932849E7B9 /* ErrorViewController.swift */,
-			);
-			name = Error;
-			path = Error;
-			sourceTree = "<group>";
-		};
-		B419AFD7795BDACED14FB9354A33FF76 /* Networking */ = {
-			isa = PBXGroup;
-			children = (
-				A9282961CE1A00096CC5B81E5EFC6094 /* PrimerAPIClient+3DS.swift */,
-			);
-			name = Networking;
-			path = Networking;
-			sourceTree = "<group>";
-		};
-		B42A50663C2BF96C0DDB96A156521746 /* Core */ = {
-			isa = PBXGroup;
-			children = (
-				77C61276A2B66C2B6EABBB629C5510C1 /* 3DS */,
-				EABD67AF39A69BFD90B15CD121F4CE64 /* Payment Services */,
-				839ACF05B4FF9EA6101AEF75E7E87C96 /* PCI */,
-				7CE6DB62E56D1A371F1380DF8BDCD944 /* Primer */,
-			);
-			name = Core;
-			path = Sources/PrimerSDK/Classes/Core;
-			sourceTree = "<group>";
-		};
 		BAD2C4D217DD9428511D8464B1A7B12F /* API */ = {
 			isa = PBXGroup;
 			children = (
@@ -1694,6 +881,25 @@
 			path = API;
 			sourceTree = "<group>";
 		};
+		BCA324385B9B7C28A7BFE96A67970FB0 /* User Interface */ = {
+			isa = PBXGroup;
+			children = (
+				09CB0494A0FCC554A7038D841955F5C8 /* LoadingViewController.swift */,
+				7AADB96C70E1BB4D48481144A89C92E0 /* Error */,
+				141322D2801E39071EDA199FA68CC9AA /* OAuth */,
+				C57F6CB67999B872D74AF43F22898C3A /* PCI */,
+				61D4390CEF2F84D53A78E4FBC09E2555 /* Primer */,
+				4FC004D043923B8A6675C034B4F4D6B4 /* Root */,
+				6C66259AAEDD8BD7335A548E39B777F0 /* Success */,
+				79CF4DC04C08D8C7C32C99F6D9DA6B41 /* Text Fields */,
+				D899549CA8A6DF371FE63D95612A655E /* TokenizationViewModels */,
+				7AC7A5E5AB80CF0C0A881ADDC7BDD93A /* UI Delegates */,
+				D3EE1D5050006DA9F7D4825B82E450A1 /* Vault */,
+			);
+			name = "User Interface";
+			path = "Sources/PrimerSDK/Classes/User Interface";
+			sourceTree = "<group>";
+		};
 		BE23D9CCB4F5C9D289315F783D553ADE /* Parser */ = {
 			isa = PBXGroup;
 			children = (
@@ -1702,7 +908,15 @@
 			);
 			name = Parser;
 			path = Parser;
->>>>>>> a33686a5
+			sourceTree = "<group>";
+		};
+		C57F6CB67999B872D74AF43F22898C3A /* PCI */ = {
+			isa = PBXGroup;
+			children = (
+				F1442C38FEF4309C84FD536DA6768E5E /* CardScanner */,
+			);
+			name = PCI;
+			path = PCI;
 			sourceTree = "<group>";
 		};
 		C99317E726DB0D5CA94A6EFE2CA8C63E /* Pods-PrimerSDK_Tests */ = {
@@ -1721,6 +935,27 @@
 			path = "Target Support Files/Pods-PrimerSDK_Tests";
 			sourceTree = "<group>";
 		};
+		C9C12BD3FBE5F5AAD6C0352DE472518A /* Core */ = {
+			isa = PBXGroup;
+			children = (
+				8FFD2EB8D935A3AAB75DA20A7B1985BE /* 3DS */,
+				51C149102557A3990F0DEA32F16C2822 /* Payment Services */,
+				892261364C19507183948488975EB4C7 /* PCI */,
+				29FA96E20DC88D7883C52B5F951887B4 /* Primer */,
+			);
+			name = Core;
+			path = Sources/PrimerSDK/Classes/Core;
+			sourceTree = "<group>";
+		};
+		CB45123C452CA39E56136CA830ED90D7 /* Networking */ = {
+			isa = PBXGroup;
+			children = (
+				834818F8113BB6DD449DB3AB028B3A26 /* PrimerAPIClient+3DS.swift */,
+			);
+			name = Networking;
+			path = Networking;
+			sourceTree = "<group>";
+		};
 		CF1408CF629C7361332E53B88F7BD30C = {
 			isa = PBXGroup;
 			children = (
@@ -1733,42 +968,12 @@
 			);
 			sourceTree = "<group>";
 		};
-		CF2EF3CE5ABFC80FFF3CE5C9346B6392 /* 3DS */ = {
-			isa = PBXGroup;
-			children = (
-				13ACE31D9E24B693C07BF8A67D4D9846 /* 3DSService.swift */,
-				49AE9883021D22505BAFA58DAF57910E /* 3DSService+Promises.swift */,
-				FDFCC675D3085E1AD2D781F89B7B5E4D /* Data Models */,
-				3AF5615CDF9531A4E3398063753D5256 /* Networking */,
-			);
-			path = 3DS;
-			sourceTree = "<group>";
-		};
-<<<<<<< HEAD
 		CFC426E9285DEFC0EE2CE3E9F2D3E316 /* Frameworks */ = {
 			isa = PBXGroup;
 			children = (
 				2796B517334A85FE273247C85E3F7711 /* ThreeDS_SDK.xcframework */,
 			);
 			name = Frameworks;
-=======
-		D1E02D146223AAEBE0EDB617CD271783 /* User Interface */ = {
-			isa = PBXGroup;
-			children = (
-				4F5A2F97D913B1DCB22E38CB779B0786 /* LoadingViewController.swift */,
-				FADB8BE78A13C425D4CDCD56F617967C /* Apple Pay */,
-				AC00DD8FAC3BDBAD26F4D970EFDBB682 /* Error */,
-				26CC36324C258B2835D02EEC9FCE3C08 /* OAuth */,
-				3A4D562CFD0D0612F6494EE38EAB08CE /* PCI */,
-				E230F3DE42B181D28191888F01D00C82 /* Primer */,
-				9D462C0C16CC3CEC93ECE8E1A11ACC20 /* Root */,
-				E7F0635FCB80DBC57C6D83B136324CCE /* Success */,
-				2496D71D6C2C5A885B63E43D0D76FD24 /* Text Fields */,
-				7D7CE9E728C44DCD5892EF036EB8705B /* UI Delegates */,
-				AA2A8F854787B8020B2EDF5BA15E3DC7 /* Vault */,
-			);
-			name = "User Interface";
-			path = "Sources/PrimerSDK/Classes/User Interface";
 			sourceTree = "<group>";
 		};
 		D2A01C78863EA442EC26973FED84F9AB /* Wrappers */ = {
@@ -1785,7 +990,32 @@
 			);
 			name = Wrappers;
 			path = Wrappers;
->>>>>>> a33686a5
+			sourceTree = "<group>";
+		};
+		D3EE1D5050006DA9F7D4825B82E450A1 /* Vault */ = {
+			isa = PBXGroup;
+			children = (
+				71DCB353D885F09EE26F9DD78A5CCFEA /* VaultPaymentMethodView.swift */,
+				886298BF62F5DB23C7423A05E58BE9F6 /* VaultPaymentMethodViewController.swift */,
+				566EBDD6F0F22F0D5EDC9C268376EA37 /* VaultPaymentMethodViewModel.swift */,
+			);
+			name = Vault;
+			path = Vault;
+			sourceTree = "<group>";
+		};
+		D899549CA8A6DF371FE63D95612A655E /* TokenizationViewModels */ = {
+			isa = PBXGroup;
+			children = (
+				F4F7EAACDCCAD66093E6DC96A381C6A4 /* ApayaTokenizationViewModel.swift */,
+				704AAA8755CC0F3D3E97E84DE1472121 /* ApplePayTokenizationViewModel.swift */,
+				398BEEEE0E33DF720356DC973608F4CA /* ExternalPaymentMethodTokenizationViewModel.swift */,
+				AB48C99DDA265D3790A82E4D5056272E /* FormTokenizationViewModel.swift */,
+				AE675270C4BDFA345F636F387827988A /* KlarnaTokenizationViewModel.swift */,
+				17A61608303A6C3D4763869966AFF61B /* PaymentMethodTokenizationViewModel.swift */,
+				43614C6E2A6E2799B52DEB372DA9B550 /* PayPalTokenizationViewModel.swift */,
+			);
+			name = TokenizationViewModels;
+			path = TokenizationViewModels;
 			sourceTree = "<group>";
 		};
 		DC341534F0F751E90DBE9F9F51531A54 /* Pods-PrimerSDK_Example */ = {
@@ -1805,21 +1035,11 @@
 			path = "Target Support Files/Pods-PrimerSDK_Example";
 			sourceTree = "<group>";
 		};
-<<<<<<< HEAD
-		DF1B681903375F53B8C197C3E60D2E8B /* Primer */ = {
-			isa = PBXGroup;
-			children = (
-				BE86DE433E48470B74F4EC04C94F30C0 /* CardButton.swift */,
-				B0CD892518EA1F790CE9C07C7794208E /* ExternalViewModel.swift */,
-				0BC213DF09A08E612048463A02D0032B /* PaymentMethodComponent.swift */,
-			);
-			path = Primer;
-=======
 		DC82E3C7F14E662F6A0CA53088691128 /* Core */ = {
 			isa = PBXGroup;
 			children = (
 				BE4084BB8A732969F1CDA6A0D19CCC30 /* Icons.xcassets */,
-				B42A50663C2BF96C0DDB96A156521746 /* Core */,
+				C9C12BD3FBE5F5AAD6C0352DE472518A /* Core */,
 				309D9F85CECD5334FFD14FEA55CFD4D1 /* Data Models */,
 				17A2CB61ACE1A7631DDA4FFD79935C7F /* Error Handler */,
 				6077742794EA943DD3F528B2F5302040 /* Extensions & Utilities */,
@@ -1827,38 +1047,9 @@
 				39F8A2D6A55120D00D73F9129F0634B8 /* Nibs */,
 				9CD57540A30A0E35EB7DAEE5A181CD92 /* Services */,
 				0826DA101C30ED465D325ED831D2ABFB /* Third Party */,
-				D1E02D146223AAEBE0EDB617CD271783 /* User Interface */,
+				BCA324385B9B7C28A7BFE96A67970FB0 /* User Interface */,
 			);
 			name = Core;
-			sourceTree = "<group>";
-		};
-		E098C5C43A4580C8995DAC942E124FFC /* Data Models */ = {
-			isa = PBXGroup;
-			children = (
-				20A8987180DF52743CE6434FF46D2E51 /* 3DS.swift */,
-			);
-			name = "Data Models";
-			path = "Data Models";
->>>>>>> a33686a5
-			sourceTree = "<group>";
-		};
-		E0699B4B5D5E30C18158FE48B6A7C22C /* Error Handler */ = {
-			isa = PBXGroup;
-			children = (
-				FBEFFE875E45298BFF86F9883CB3AFDA /* ErrorHandler.swift */,
-				ECE69B6207102D673DD3AA836E1493AD /* PrimerError.swift */,
-			);
-			name = "Error Handler";
-			path = "Sources/PrimerSDK/Classes/Error Handler";
-			sourceTree = "<group>";
-		};
-		E08794675E0E9CB66D19594D9321DC29 /* Parser */ = {
-			isa = PBXGroup;
-			children = (
-				3722BA81DBF5783169A2F5B8EA3A3A22 /* Parser.swift */,
-				B742B4A92CFB906ECE2C056032505B2F /* JSON */,
-			);
-			path = Parser;
 			sourceTree = "<group>";
 		};
 		E0C88C672E33FCBB7B24CDB6A36D22A3 /* Support Files */ = {
@@ -1877,85 +1068,23 @@
 			path = "Example/Pods/Target Support Files/PrimerSDK";
 			sourceTree = "<group>";
 		};
-<<<<<<< HEAD
-		F6672D6157BACA98A739430C24FC9456 /* Extensions & Utilities */ = {
-			isa = PBXGroup;
-			children = (
-				E8757FE861E964B309314C7A98FB6ADD /* AlertController.swift */,
-				B61C9A44CE872F152CF2C9A8958FF27D /* BundleExtension.swift */,
-				9DC6430E98AE4D58710433F99D694723 /* DateExtension.swift */,
-				2924C9C348AE5BFF0957B4A2CE73AF02 /* IntExtension.swift */,
-				E0A97F654D2723356B6E5E3C4CA3D2F3 /* Logger.swift */,
-				4255E1E30D3E409624DEA06085DBF6D5 /* Mask.swift */,
-				70CC04C16B49A568AB7C479BC0F19CD3 /* Optional+Extensions.swift */,
-				BB70C5B67B82A6885BC18F008EB7067E /* PresentationController.swift */,
-				983A0F5F4D97BC75733D8638CA0DD27C /* PrimerButton.swift */,
-				F7B71F533BF76EB443D4A77AE08D51AD /* PrimerCustomStyleTextField.swift */,
-				3145348D1DE44BA4B5EB1FA434156D81 /* PrimerScrollView.swift */,
-				9BABDDD6548E918BBAB9DD24ADD220F8 /* PrimerTableViewCell.swift */,
-				C9267DFC7F09E1D4C141B223234B89CE /* PrimerViewController.swift */,
-				547764F4BA1525DCC43AC943CD94A096 /* PrimerViewExtensions.swift */,
-				B5236FB319FCE72E33EC01E9B620A72B /* StringExtension.swift */,
-				D955BF4CFFEB86CDD6ABFB6E53431485 /* UIColorExtension.swift */,
-				F09A2FA5E56DD30E8514C55038673B28 /* UIDeviceExtension.swift */,
-				FA937AB71510E82D890E228FAB7FCEBF /* URLExtension.swift */,
-				B661F5884687E2B2ECB0398855B7EDF0 /* UserDefaultsExtension.swift */,
-				A2A9EC1C4AC63C792AED4F4D0045E37A /* Validation.swift */,
-			);
-			name = "Extensions & Utilities";
-			path = "Sources/PrimerSDK/Classes/Extensions & Utilities";
-			sourceTree = "<group>";
-		};
-		FDFCC675D3085E1AD2D781F89B7B5E4D /* Data Models */ = {
-			isa = PBXGroup;
-			children = (
-				01172E264AB2A2DEA799A169E4F4B4C9 /* 3DS.swift */,
-			);
+		F1442C38FEF4309C84FD536DA6768E5E /* CardScanner */ = {
+			isa = PBXGroup;
+			children = (
+				3DE5AE496B705C910EACC9FDE10656F4 /* CardScannerViewController.swift */,
+				75B5B498055C875FB8C057C30EC46DC4 /* CardScannerViewController+SimpleScanDelegate.swift */,
+			);
+			name = CardScanner;
+			path = CardScanner;
+			sourceTree = "<group>";
+		};
+		F3B1987963B8A0DD0F09E7F0F86D0C8E /* Data Models */ = {
+			isa = PBXGroup;
+			children = (
+				8E6C51B266E19BEB8AFAA74BECDF2A02 /* 3DS.swift */,
+			);
+			name = "Data Models";
 			path = "Data Models";
-=======
-		E230F3DE42B181D28191888F01D00C82 /* Primer */ = {
-			isa = PBXGroup;
-			children = (
-				50015A611DD6511BE03A1C7D271023BA /* CardButton.swift */,
-				01CE876B72F46B46389150E571F7A93E /* ExternalViewModel.swift */,
-				63CC48EAB630D3B08FEEC2DF1B8C3020 /* PaymentMethodComponent.swift */,
-			);
-			name = Primer;
-			path = Primer;
-			sourceTree = "<group>";
-		};
-		E7F0635FCB80DBC57C6D83B136324CCE /* Success */ = {
-			isa = PBXGroup;
-			children = (
-				00F7B9C05A11DA38FC8728579E84393D /* SuccessViewController.swift */,
-			);
-			name = Success;
-			path = Success;
-			sourceTree = "<group>";
-		};
-		EABD67AF39A69BFD90B15CD121F4CE64 /* Payment Services */ = {
-			isa = PBXGroup;
-			children = (
-				EFD0BB2720CF5B522539F87D0C22A793 /* ApayaService.swift */,
-				235BD5937BFEB32A4B84CC095489032E /* ApplePayService.swift */,
-				C461AE34BD3D58836A7C0448BB0A3810 /* ClientTokenService.swift */,
-				3A0E39E9E5D57FAA4FA611EA0DC3F1C3 /* DirectDebitService.swift */,
-				BBAB4D6F123FAAD1235DF6594DC64C78 /* KlarnaService.swift */,
-				FF7A2289C8E9E3EF0D068A62D70A672B /* PaymentMethodConfigService.swift */,
-				D8299001BB2C8A054FC71A554BB24A8F /* PayPalService.swift */,
-				FF30BE272B8929E538337812D594AF7B /* VaultService.swift */,
-			);
-			name = "Payment Services";
-			path = "Payment Services";
-			sourceTree = "<group>";
-		};
-		FADB8BE78A13C425D4CDCD56F617967C /* Apple Pay */ = {
-			isa = PBXGroup;
-			children = (
-				C9ACC25DB4C07C3B314FCD2A8D8D106C /* ApplePayViewModel.swift */,
-			);
-			name = "Apple Pay";
-			path = "Apple Pay";
 			sourceTree = "<group>";
 		};
 		FE2E3C1A37A1D722C24BAA86ABBC2D4D /* PromiseKit */ = {
@@ -1983,12 +1112,19 @@
 			);
 			name = PromiseKit;
 			path = PromiseKit;
->>>>>>> a33686a5
 			sourceTree = "<group>";
 		};
 /* End PBXGroup section */
 
 /* Begin PBXHeadersBuildPhase section */
+		031456063F482C19E52F4A3E261B0AF5 /* Headers */ = {
+			isa = PBXHeadersBuildPhase;
+			buildActionMask = 2147483647;
+			files = (
+				2F5E712AF146AA6DE0A8705E32B5ADFB /* PrimerSDK-umbrella.h in Headers */,
+			);
+			runOnlyForDeploymentPostprocessing = 0;
+		};
 		84058D7A8DF91B08D110BEFF1977D488 /* Headers */ = {
 			isa = PBXHeadersBuildPhase;
 			buildActionMask = 2147483647;
@@ -2010,14 +1146,6 @@
 			buildActionMask = 2147483647;
 			files = (
 				D596E2B41C673AD5018AEA0A0321E51C /* Pods-PrimerSDK_Tests-umbrella.h in Headers */,
-			);
-			runOnlyForDeploymentPostprocessing = 0;
-		};
-		DDE0AA098AA50E300C6FECDC597E2C8E /* Headers */ = {
-			isa = PBXHeadersBuildPhase;
-			buildActionMask = 2147483647;
-			files = (
-				7A65F551DB90EC398BD98A9623CA6233 /* PrimerSDK-umbrella.h in Headers */,
 			);
 			runOnlyForDeploymentPostprocessing = 0;
 		};
@@ -2036,7 +1164,7 @@
 			buildRules = (
 			);
 			dependencies = (
-				8DF2881BDA9F2CC29F8626C99481ED87 /* PBXTargetDependency */,
+				E86BAC863D0BBA3AABB55EDE24DDD601 /* PBXTargetDependency */,
 			);
 			name = "Pods-PrimerSDK_Tests";
 			productName = Pods_PrimerSDK_Tests;
@@ -2055,8 +1183,8 @@
 			buildRules = (
 			);
 			dependencies = (
-				D57154257AF0F182753746B4F0592C4B /* PBXTargetDependency */,
-				A84C3B7B5666E92906F5EE1F2CD999A0 /* PBXTargetDependency */,
+				2E518E860B427FBE8851DDFB2536AA80 /* PBXTargetDependency */,
+				B2A6D0FFB298F810C9FC15FBF3254292 /* PBXTargetDependency */,
 			);
 			name = "Pods-PrimerSDK_Example";
 			productName = Pods_PrimerSDK_Example;
@@ -2065,11 +1193,11 @@
 		};
 		6E6525C7043FBA7BB34A249010AF5593 /* PrimerSDK-PrimerResources */ = {
 			isa = PBXNativeTarget;
-			buildConfigurationList = 3A727F80F371884F2850C1F38926694D /* Build configuration list for PBXNativeTarget "PrimerSDK-PrimerResources" */;
+			buildConfigurationList = 954606105EB5FD8840AB9506C5AC7ABA /* Build configuration list for PBXNativeTarget "PrimerSDK-PrimerResources" */;
 			buildPhases = (
-				48A660484F9E974C1D77BBD9ACB7F59D /* Sources */,
-				8201D2F7F060983535D754569AD496D5 /* Frameworks */,
-				19C6F76157CCE1D6B6965631634E4CEC /* Resources */,
+				B2C98F5CB70EC4350662EBED5618C367 /* Sources */,
+				C74016EF48ABAAA8FDA487AECBDF4ED0 /* Frameworks */,
+				0C68D5A063ED2E99C8FA02BB7250D1BE /* Resources */,
 			);
 			buildRules = (
 			);
@@ -2101,21 +1229,17 @@
 		};
 		F3BE9108C53B53949406218CEA55E0B2 /* PrimerSDK */ = {
 			isa = PBXNativeTarget;
-			buildConfigurationList = E4F76BBBADBCC6804A593142FFA90D96 /* Build configuration list for PBXNativeTarget "PrimerSDK" */;
+			buildConfigurationList = 18D9282CD620C7AB3AC7F2391873ACC0 /* Build configuration list for PBXNativeTarget "PrimerSDK" */;
 			buildPhases = (
-				DDE0AA098AA50E300C6FECDC597E2C8E /* Headers */,
-<<<<<<< HEAD
-				EBF49939679C427943A7C50401443E29 /* Sources */,
-=======
-				EBD2648FCD7245F444F4C4347F138BF6 /* Sources */,
->>>>>>> a33686a5
-				C6A62A4275B749EF8586A1E2F3660646 /* Frameworks */,
-				C1874F17AB834D55E3781A553ADE3E5D /* Resources */,
+				031456063F482C19E52F4A3E261B0AF5 /* Headers */,
+				01DCDF28B178A9CEBA8B5AF87B66B6C5 /* Sources */,
+				B0DAAA25588EB145065A3C53B39A6E35 /* Frameworks */,
+				347ACB88D4B8A2CDD5B5B403C4C3C99E /* Resources */,
 			);
 			buildRules = (
 			);
 			dependencies = (
-				05E455DF840BEB40F05CB2B4C8480735 /* PBXTargetDependency */,
+				B7E7B4D3A6FF2DF560C997332A064C7D /* PBXTargetDependency */,
 			);
 			name = PrimerSDK;
 			productName = PrimerSDK;
@@ -2156,15 +1280,23 @@
 /* End PBXProject section */
 
 /* Begin PBXResourcesBuildPhase section */
-		19C6F76157CCE1D6B6965631634E4CEC /* Resources */ = {
+		0C68D5A063ED2E99C8FA02BB7250D1BE /* Resources */ = {
 			isa = PBXResourcesBuildPhase;
 			buildActionMask = 2147483647;
 			files = (
-				B880EE2C349A0111802C196C35C996E8 /* en.lproj in Resources */,
-				F610292159B05E4822D7CA7836F04186 /* fr.lproj in Resources */,
-				71222F1B9D0B10BC2BBF959E600500DA /* Icons.xcassets in Resources */,
-				B2C2491912980DAB887D1C8B97C70F33 /* PrimerTextFieldView.xib in Resources */,
-				BD6F32606E58BD606F31E0A438AA1A78 /* sv.lproj in Resources */,
+				6A3F83B660B44F336B19768FD7AC040C /* en.lproj in Resources */,
+				81E33132C1D33BEEFCDBC255951D28D4 /* fr.lproj in Resources */,
+				B4C3EE151F8127C94B6E3B000FB219ED /* Icons.xcassets in Resources */,
+				B8095B19BC20BA1D7E3BA09A7E3B2BD5 /* PrimerTextFieldView.xib in Resources */,
+				3F4F7FABCF925E899E67AF3785F7F95A /* sv.lproj in Resources */,
+			);
+			runOnlyForDeploymentPostprocessing = 0;
+		};
+		347ACB88D4B8A2CDD5B5B403C4C3C99E /* Resources */ = {
+			isa = PBXResourcesBuildPhase;
+			buildActionMask = 2147483647;
+			files = (
+				37A1357C3F77E5C4762DF9AADF3F2469 /* PrimerSDK-PrimerResources in Resources */,
 			);
 			runOnlyForDeploymentPostprocessing = 0;
 		};
@@ -2186,14 +1318,6 @@
 			isa = PBXResourcesBuildPhase;
 			buildActionMask = 2147483647;
 			files = (
-			);
-			runOnlyForDeploymentPostprocessing = 0;
-		};
-		C1874F17AB834D55E3781A553ADE3E5D /* Resources */ = {
-			isa = PBXResourcesBuildPhase;
-			buildActionMask = 2147483647;
-			files = (
-				E3106FF161B5CAEF9DECD4EFC0EEB90D /* PrimerSDK-PrimerResources in Resources */,
 			);
 			runOnlyForDeploymentPostprocessing = 0;
 		};
@@ -2221,10 +1345,158 @@
 /* End PBXShellScriptBuildPhase section */
 
 /* Begin PBXSourcesBuildPhase section */
-		48A660484F9E974C1D77BBD9ACB7F59D /* Sources */ = {
+		01DCDF28B178A9CEBA8B5AF87B66B6C5 /* Sources */ = {
 			isa = PBXSourcesBuildPhase;
 			buildActionMask = 2147483647;
 			files = (
+				26B3DDC1CCDB0AB6438C533C9295625E /* 3DS.swift in Sources */,
+				5F79389A4B2AC4EB671A60AF158E0F46 /* 3DSService.swift in Sources */,
+				C84138AD9F9671C10B7B32E6C903A78E /* 3DSService+Promises.swift in Sources */,
+				05558BE42F2CE85010A8CDEF8300F56F /* after.swift in Sources */,
+				B1F78DFD8F244211E6F2311D5CF5CD74 /* AlertController.swift in Sources */,
+				8648C428756366CFAC9E2A48C04EEB85 /* Apaya.swift in Sources */,
+				9515BA030A528720691022B33F4D9D99 /* ApayaTokenizationViewModel.swift in Sources */,
+				B7F926FE14B8A39A8C5CC69542FF5D08 /* ApplePay.swift in Sources */,
+				DA38193010C6C49B102A55329C5B8DEF /* ApplePayService.swift in Sources */,
+				62CBC96807D6E112D0C3D964F550F23A /* ApplePayTokenizationViewModel.swift in Sources */,
+				8ED00F3F243570694C7366C379AD270D /* AppState.swift in Sources */,
+				1F37208DD40CB42F1862EB4312F02A6E /* Box.swift in Sources */,
+				27195BAA3C754272597BB27FC547DCAC /* BundleExtension.swift in Sources */,
+				7D65ADD7DE3EF0DC913CD5D7CA28F55D /* CancelContext.swift in Sources */,
+				F145884E26C40725DEAA1C88370456D0 /* Cancellable.swift in Sources */,
+				874302B7194AEBA21F7351D739C2C946 /* CancellableCatchable.swift in Sources */,
+				A69672FCB41BD70E9CB46E7BE9ECA97C /* CancellablePromise.swift in Sources */,
+				AE719B5FFFDC86E0754F91904DE4BF48 /* CancellableThenable.swift in Sources */,
+				93EA7893F9461247C1F4DA71C0E9F164 /* CardButton.swift in Sources */,
+				5322B2D48A9C1C1B2844544386C939A9 /* CardComponentsManager.swift in Sources */,
+				3428E7105360B061AFC7C0BD4B63D070 /* CardNetwork.swift in Sources */,
+				C0B8C72A0201156809FBB518FCAFB34A /* CardScannerViewController.swift in Sources */,
+				222A6BA307F0DF4E37300322E3BD76D3 /* CardScannerViewController+SimpleScanDelegate.swift in Sources */,
+				7834494C6BE1FF21B58273BA12B3160D /* Catchable.swift in Sources */,
+				21E5BDB0BC7B63DAFB1A78EE576F9C8F /* CatchWrappers.swift in Sources */,
+				81B1DC04BD05E1B9C0C2162118E5B761 /* ClientToken.swift in Sources */,
+				FAC7ADF7C14AB1BC4EC837BA53A46A13 /* ClientTokenService.swift in Sources */,
+				DAE2C59816473A11BF8449A141AF1724 /* ConcurrencyLimitedDispatcher.swift in Sources */,
+				FB145ADEB94749B5434B86D3CB6144C4 /* Configuration.swift in Sources */,
+				AA857CFB40D8729A93F8F7A1F4CA02E1 /* Consolable.swift in Sources */,
+				EA53DB63DA6018EC8E4718F5605274C3 /* CoreDataDispatcher.swift in Sources */,
+				E446D19C2AABB06AC2A2D19586552886 /* CountryCode.swift in Sources */,
+				2C6A77D617DE4573AADE7E220182CAB6 /* Currency.swift in Sources */,
+				1106B4B5CB1BA0672B2199EE6A10DDA0 /* CustomStringConvertible.swift in Sources */,
+				7108DB9118EE6CA2492A50EAFF03761B /* DateExtension.swift in Sources */,
+				B07D0709F039BF5DB8A7F76691479726 /* DependencyInjection.swift in Sources */,
+				DBE94DA5E1A0492A3813B6DF3426A4E3 /* DirectDebitMandate.swift in Sources */,
+				30A24CB9F37560C6CFC1DE9CA957C08C /* DirectDebitService.swift in Sources */,
+				C3D01E67096BE53B261E49731CE85AFB /* DirerctCheckoutViewModel.swift in Sources */,
+				E242D109FD26FB0514801ADAB4D56251 /* Dispatcher.swift in Sources */,
+				BA120D706E321343D0B1D15970ECACF6 /* Endpoint.swift in Sources */,
+				733B75AE5BC3D8152E6F79FCCBC949EA /* EnsureWrappers.swift in Sources */,
+				645A09C0949395F2E19495691CFD20E7 /* Error.swift in Sources */,
+				F4787E12183DA11FFEB409AC09CAEA1C /* ErrorHandler.swift in Sources */,
+				4E0D757A7DD201DA27E79F515BC7362E /* ErrorViewController.swift in Sources */,
+				44B06D1A934536402F7AAFF8B98849BD /* ExternalPaymentMethodTokenizationViewModel.swift in Sources */,
+				2F1E5B1EE7638191016D7100285C4381 /* ExternalViewModel.swift in Sources */,
+				E2E5CDA8223ECE729ADB4D8897E5F172 /* FinallyWrappers.swift in Sources */,
+				A311D6F8608FE531FEFB2B6A3039F69E /* firstly.swift in Sources */,
+				BFC6243E111F479940B7C3235769FE65 /* FormTextFieldType.swift in Sources */,
+				CAC7C3D545FAB1E78CD5FCF4BCFCE1EB /* FormTokenizationViewModel.swift in Sources */,
+				1EA464D71FDE39C6E08F6449F46BB47B /* FormType.swift in Sources */,
+				689D35A6EB7598CE80385E456F14A2CC /* Guarantee.swift in Sources */,
+				4EB38CD7DD40FCFCDF1426FE6B4B9F19 /* GuaranteeWrappers.swift in Sources */,
+				591996153D35263FE71D4223A7F41381 /* hang.swift in Sources */,
+				9212EAB66F6B2EA08F08537343CBCF7D /* ImageName.swift in Sources */,
+				F37BFB894EBE8559289C118CE91DA645 /* IntExtension.swift in Sources */,
+				CD98714296058C270DBA4BD5862341B7 /* JSONParser.swift in Sources */,
+				A569C6678DD260CD495DC2597F05B5FC /* Klarna.swift in Sources */,
+				9450015E10A8982C5680DBEBEDA1E8C4 /* KlarnaTokenizationViewModel.swift in Sources */,
+				8D9592D461C8080AF97F9724A24E4144 /* LoadingViewController.swift in Sources */,
+				4C9F1CD85D8882FA8B213C10E619F539 /* LogEvent.swift in Sources */,
+				713056D7308CD75EFEBB863F50153B52 /* Logger.swift in Sources */,
+				6699F9AFDEFAF8BE86FF73F6FEFA2F8E /* Mask.swift in Sources */,
+				5AEA1612C2366CAE6ECE2F24C4F2E2D9 /* NetworkService.swift in Sources */,
+				2AFF61B7583413B5464CAEA2FE0B0F75 /* Optional+Extensions.swift in Sources */,
+				8FCDC9C5F3A2EEBCE691786E8CE59241 /* OrderItem.swift in Sources */,
+				7A5A751ABA883CB7E8C781B488A6D7B6 /* Parser.swift in Sources */,
+				7B6A8FD32E4D5242B27D642DBDE1F4E2 /* PaymentMethodComponent.swift in Sources */,
+				CF994C6FC49D6A62D29F376E55C4A7E9 /* PaymentMethodConfig.swift in Sources */,
+				5A2ECD095D4B4259C8B48A0EC1307958 /* PaymentMethodConfigService.swift in Sources */,
+				4FFDA60B95E4046610B4D71D2BE4D71E /* PaymentMethodToken.swift in Sources */,
+				4747FE7A22F6FE08047A89714ACA30AF /* PaymentMethodTokenizationRequest.swift in Sources */,
+				B63261633910415968563F59F03A8B0B /* PaymentMethodTokenizationViewModel.swift in Sources */,
+				627768BCEBAE08870AC9FDF04C59117F /* PaymentResponse.swift in Sources */,
+				AAC4075AB5E29AF95B275D7D3621C516 /* PayPal.swift in Sources */,
+				2428838850ECA509EFAE6FF058680061 /* PayPalService.swift in Sources */,
+				8006868998C0C5D75A17D4CB496DF448 /* PayPalTokenizationViewModel.swift in Sources */,
+				D23B402FBAFA3FA96675E3AFDD42A9A5 /* PresentationController.swift in Sources */,
+				994C07F7FA6E3C23979A31C1A235FD5A /* Primer.swift in Sources */,
+				8A05AF7678D67C0A5F440494D87A6B1E /* PrimerAPI.swift in Sources */,
+				4A8109D4BCEADC097DD499564464A147 /* PrimerAPIClient.swift in Sources */,
+				21195977EFE3BA8846F6269F716399BA /* PrimerAPIClient+3DS.swift in Sources */,
+				C09633FB9636EBE3342B10BC1AED7219 /* PrimerAPIClient+Promises.swift in Sources */,
+				B585E66328D2A23C16D754C6EE2365B2 /* PrimerButton.swift in Sources */,
+				49322D9CCE7FB900688B8D38FD09566B /* PrimerCardFormViewController.swift in Sources */,
+				2E72F86F3A5D5AE90BB6B4689CDA1206 /* PrimerCardholderNameFieldView.swift in Sources */,
+				563CF7EBBE29790176AABDE9C93C8BD6 /* PrimerCardNumberFieldView.swift in Sources */,
+				7337D80EAE7F18A19DB6597A6580BCB7 /* PrimerContainerViewController.swift in Sources */,
+				E4D83D15D261B3440545181EE782AEE6 /* PrimerContent.swift in Sources */,
+				286F5D93C2ABFC273B198E5C37F9A26F /* PrimerCustomStyleTextField.swift in Sources */,
+				5B99DBCA12D1F76B2113F4C7D530A18D /* PrimerCVVFieldView.swift in Sources */,
+				30C4273A7333B12E1D519551A2C3628C /* PrimerDelegate.swift in Sources */,
+				4334704A0F07B8BE0A6D4FE49BDB87BC /* PrimerError.swift in Sources */,
+				A91F38E249B9CEE319ADF3474DE05243 /* PrimerExpiryDateFieldView.swift in Sources */,
+				EB2D8550D533C733B290E69F53E761C8 /* PrimerFlowEnums.swift in Sources */,
+				61778535FE09000937DE8D62DCBA5C40 /* PrimerFormViewController.swift in Sources */,
+				FF48DF50EBDEE2097303B5A1AD774E7F /* PrimerImage.swift in Sources */,
+				4CBA3CF0713AA18238111DDA05EFB756 /* PrimerLoadingViewController.swift in Sources */,
+				53FC4789F0DEF60A1E9EF3F80EFD2325 /* PrimerNavigationBar.swift in Sources */,
+				560B24F0367E71BB7217915D5E5BD59A /* PrimerNavigationController.swift in Sources */,
+				E77440DE6F5C34319E90F59182B4CA16 /* PrimerNibView.swift in Sources */,
+				1BC6DEDC42C457BCFF4D9351ACE14E65 /* PrimerOAuthViewModel.swift in Sources */,
+				4FDDA8F5B16FFFBF6F7FB4F84928B0CE /* PrimerRootViewController.swift in Sources */,
+				97937B3CE1B518A65A24800E854DC070 /* PrimerScrollView.swift in Sources */,
+				AAC3074BE247ADFEDA625938DB845A44 /* PrimerSDK-dummy.m in Sources */,
+				B08D47B49F47D8206939697AB8EEBA98 /* PrimerSettings.swift in Sources */,
+				A552B08EA5E71C775FD5FF0275638B94 /* PrimerTableViewCell.swift in Sources */,
+				F62F930371EAE5B9C03F307267378173 /* PrimerTextField.swift in Sources */,
+				A00B0B98AB7CEBBD258C7875E628638E /* PrimerTextFieldView.swift in Sources */,
+				5D4EF74D211FF1DE9285B1F3C3C4EA90 /* PrimerTheme.swift in Sources */,
+				3689EF95F62674C4B59FF95E5C0DF250 /* PrimerUniversalCheckoutViewController.swift in Sources */,
+				305BCC2465E34C422CCDA5E811EF7538 /* PrimerVaultManagerViewController.swift in Sources */,
+				3A6B7119FC55B1511E8A1E8770570706 /* PrimerViewController.swift in Sources */,
+				5E7C78C4B300FEBB5565175F4F025291 /* PrimerViewExtensions.swift in Sources */,
+				86FBDB034048008566DA3F1070DA78C5 /* PrimerWebViewController.swift in Sources */,
+				D8C1556EBDF9B37B32F257F3B6D09437 /* Promise.swift in Sources */,
+				9BCDA09A752B4B6DFFDBF50D5A6652DB /* Queue.swift in Sources */,
+				7EB1F31634E06A20316B80AB90B78CAC /* race.swift in Sources */,
+				36714330229728B2F812925B2BC30C9E /* RateLimitedDispatcher.swift in Sources */,
+				15AF660642EF73425DCA947EA3008CAF /* RateLimitedDispatcherBase.swift in Sources */,
+				A90E59806F4BC7516FA8EAE8698ABF5E /* RecoverWrappers.swift in Sources */,
+				97B55D4F2C08FC549BD0F9A0E21124FF /* ReloadDelegate.swift in Sources */,
+				D3ECBFF0D286B56EB3B73C6161F35DB7 /* Resolver.swift in Sources */,
+				F0484027A80D3E3842B1A31CA1E7FF63 /* ResumeHandlerProtocol.swift in Sources */,
+				B609E5E4F3CA10244F5A49172E782456 /* SequenceWrappers.swift in Sources */,
+				84C7584E834FF03082579FA1AF5F4A2D /* StrictRateLimitedDispatcher.swift in Sources */,
+				FEF32CF43026EACBCC28A900BE0B4F9F /* StringExtension.swift in Sources */,
+				4B86C5286A035987B08081A0B7E538D6 /* SuccessMessage.swift in Sources */,
+				CE5441887F10A34A30F06BF625E5E5DC /* SuccessViewController.swift in Sources */,
+				037F12A49D1A2C68EDB38CCD9EAB2B6F /* Thenable.swift in Sources */,
+				CF04FDF3CD1F1827404EF9BE61933138 /* ThenableWrappers.swift in Sources */,
+				8E52CCF4A10375F349FD21865723F603 /* TokenizationService.swift in Sources */,
+				09698044FA2CF02542947CFE1770D410 /* UIColorExtension.swift in Sources */,
+				22B62E6D148BE908334F1FCA6BEB5650 /* UIDeviceExtension.swift in Sources */,
+				8261FD44012FF9B2718CE28A5A125A8A /* URLExtension.swift in Sources */,
+				9079F51CB0C4F0CB746C070432F8670E /* URLSessionStack.swift in Sources */,
+				A3D122342E9DB042BD6B718C1D6410BB /* UserDefaultsExtension.swift in Sources */,
+				BDF65BBA48A100B9C525A514BE7EC7BE /* UXMode.swift in Sources */,
+				86CA686F28C98A71489852F79BDBB22B /* Validation.swift in Sources */,
+				5CEA5C887E23E37D018B1C7DB20C2AAC /* VaultCheckoutViewModel.swift in Sources */,
+				CF2DEF330E07DD9BED86566190BB28B0 /* VaultPaymentMethodView.swift in Sources */,
+				0DC32B7410C00BAE1DC0D4BB9BB6012A /* VaultPaymentMethodViewController.swift in Sources */,
+				E4B66DB0C173124F685F7233273C3847 /* VaultPaymentMethodViewModel.swift in Sources */,
+				65A19F299B4DE7C66E10DC96487CD0B2 /* VaultService.swift in Sources */,
+				24EA870E2E3AAA1ABC19E4E37688D829 /* WebViewUtil.swift in Sources */,
+				CB2E3A01D2C445EC5CECCFD94431AFD8 /* when.swift in Sources */,
+				298CCCBEE372C7ABA470F50AA0694A68 /* WrapperProtocols.swift in Sources */,
 			);
 			runOnlyForDeploymentPostprocessing = 0;
 		};
@@ -2247,6 +1519,13 @@
 			);
 			runOnlyForDeploymentPostprocessing = 0;
 		};
+		B2C98F5CB70EC4350662EBED5618C367 /* Sources */ = {
+			isa = PBXSourcesBuildPhase;
+			buildActionMask = 2147483647;
+			files = (
+			);
+			runOnlyForDeploymentPostprocessing = 0;
+		};
 		D7C2CEDEBF3FC1225AF6969DD411A08B /* Sources */ = {
 			isa = PBXSourcesBuildPhase;
 			buildActionMask = 2147483647;
@@ -2255,339 +1534,32 @@
 			);
 			runOnlyForDeploymentPostprocessing = 0;
 		};
-<<<<<<< HEAD
-		EBF49939679C427943A7C50401443E29 /* Sources */ = {
-			isa = PBXSourcesBuildPhase;
-			buildActionMask = 2147483647;
-			files = (
-				4CAB33DDE445B9AE43E7A967172E1412 /* 3DS.swift in Sources */,
-				E1FEE15E9FBF4B79CAF04869A9145356 /* 3DSService.swift in Sources */,
-				9F31FBB9049D441B1DD63C5EA93FD6C6 /* 3DSService+Promises.swift in Sources */,
-				D2D120CC52D7D9C21D855D46911C9766 /* after.swift in Sources */,
-				B07065AEB9D414E3105ADB193FC90CA2 /* AlertController.swift in Sources */,
-				F24D2288FDDC6EFD639F33AEEA310708 /* Apaya.swift in Sources */,
-				0DFC5B00D3887DA69C6C5129BF117526 /* ApplePay.swift in Sources */,
-				1085AC8C739024666F1EECB119D7E0DF /* ApplePayTokenizationViewModel.swift in Sources */,
-				DFA56554B45E93598439577CEFDECDB1 /* AppState.swift in Sources */,
-				B8B58A3F826725C8055888A0BC4140D9 /* Box.swift in Sources */,
-				960DF03E5777AAA5899E3B78B2146E3C /* BundleExtension.swift in Sources */,
-				45C7C999EC0CD23F7ED8E7BC252405FB /* CancelContext.swift in Sources */,
-				1AA2A08CBCB34A2205AC3C11359B7820 /* Cancellable.swift in Sources */,
-				DFBCAA4CBACA7A3BE175B262E7BBC272 /* CancellableCatchable.swift in Sources */,
-				9B33E93654F33E27C4C7C1F2D5E2E791 /* CancellablePromise.swift in Sources */,
-				CAAB7B18B50D5A32747D5FE4162E001D /* CancellableThenable.swift in Sources */,
-				31342F5B9D5C399C1B9C14F41E977B7C /* CardButton.swift in Sources */,
-				A79FA7FB200EF2B2F6D68251071E3E65 /* CardComponentsManager.swift in Sources */,
-				4D46FC18FA642C81FA4D538852E2F566 /* CardNetwork.swift in Sources */,
-				9E590C7F72B4A1BFA392EC325A06ABEB /* Catchable.swift in Sources */,
-				396D3063E1F67BF6691451DC729D1E2D /* CatchWrappers.swift in Sources */,
-				112058B02359379BB29EDED57E55C15F /* ClientToken.swift in Sources */,
-				9E74C193F24FF3F7E952FA544F4F2AB4 /* ClientTokenService.swift in Sources */,
-				A0FFD9EB70E60EE2B9E22CA69FA30339 /* ConcurrencyLimitedDispatcher.swift in Sources */,
-				BBEB5963FC7AD3C392B3F22053916DE4 /* Configuration.swift in Sources */,
-				6E743068D59F1942975FB141F1C85C86 /* Consolable.swift in Sources */,
-				7D08A42C60095A5C27912125FB70A172 /* CoreDataDispatcher.swift in Sources */,
-				58F0DA2DC05C2BF4990DB9231A51A9B1 /* CountryCode.swift in Sources */,
-				5A6D116149F9BEDDF8E1918BE3D7AA5B /* Currency.swift in Sources */,
-				4C0C1A95371365585BF6D8FA619B097F /* Customer.swift in Sources */,
-				3069099533334C2BB58E50AC56EBDB6F /* CustomStringConvertible.swift in Sources */,
-				300E086EE2B1FC5B4C8CBC2D7A101F6E /* DateExtension.swift in Sources */,
-				244468560A76A3C04A194F0EB2EFD881 /* DependencyInjection.swift in Sources */,
-				75CAF72CE3CB35D923E9F7BB0BA291C8 /* DirectDebitMandate.swift in Sources */,
-				C6A6657786F3070D51C3A2FCDE0CAB43 /* DirectDebitService.swift in Sources */,
-				B344366BB7DC470E6819A6F959B096B4 /* Dispatcher.swift in Sources */,
-				BFBCEAB2E9C807E6E80039E4B8358BBE /* Endpoint.swift in Sources */,
-				FDF5EBAE42FEF0D6992128643D808FA8 /* EnsureWrappers.swift in Sources */,
-				96B72E724FCDA43CF45E33B622879374 /* Error.swift in Sources */,
-				0A4C9F12737E86E2292558EE810C2D78 /* ErrorHandler.swift in Sources */,
-				F55D4B5EFC49B6C9FD4A17CBD6BBE2C6 /* ErrorViewController.swift in Sources */,
-				957F48AD82D0158DC7FC67B54048B491 /* ExternalViewModel.swift in Sources */,
-				864337D2540F041A584D9629E5847612 /* FinallyWrappers.swift in Sources */,
-				EF6C624B817532D48DA9343108085EBC /* firstly.swift in Sources */,
-				00CA987622688DA71F55AB6FD7562673 /* FormTextFieldType.swift in Sources */,
-				B8B89FD41BA071A9F445046D2AD71DA4 /* FormType.swift in Sources */,
-				3F818B791A867BE78A2E2D2DDF644581 /* Guarantee.swift in Sources */,
-				711440045FCDB36CCAB31DD561FFCEDB /* GuaranteeWrappers.swift in Sources */,
-				8342290089B5707347AA53DD21342A55 /* hang.swift in Sources */,
-				913962678F8CF24244F2C86F6422F358 /* ImageName.swift in Sources */,
-				C865128482CB7A883BDCB7174BC3E444 /* IntExtension.swift in Sources */,
-				8D1FA549AF5B0AC1053DE9D9BC49CA69 /* JSONParser.swift in Sources */,
-				19AD26C8B622E3EB143A0CB179B22191 /* Klarna.swift in Sources */,
-				11EB5F8ECE5CDACE467792D3E8259399 /* KlarnaTokenizationViewModel.swift in Sources */,
-				2C6F9974EC0645D028672B68BEC79DDF /* LoadingViewController.swift in Sources */,
-				A5B680699106C3B68126DFDA4744A88F /* LogEvent.swift in Sources */,
-				9611FB5666EAE26CF973E22A85E27A26 /* Logger.swift in Sources */,
-				3CC95367F291572A5051626741B81325 /* Mask.swift in Sources */,
-				D1A0DCCF98565D4F8617CD965B0FBC27 /* NetworkService.swift in Sources */,
-				ACBC1B4EF682FDE8F545AE3E43382373 /* Optional+Extensions.swift in Sources */,
-				AFC5C89A90E74933AA3110956AEFC337 /* OrderItem.swift in Sources */,
-				3E3DF4F3D7DCE04EB7A91A2AB706CA73 /* Parser.swift in Sources */,
-				B6DD08DE034F92F01617BB60C6A5659D /* PaymentMethodComponent.swift in Sources */,
-				2F837F50CD0835972A91E171284E00C8 /* PaymentMethodConfig.swift in Sources */,
-				15C1AA132714D007005B4AEB /* FormTokenizationViewModel.swift in Sources */,
-				B0AB1E054752D090C8FB1AB723AB4A6D /* PaymentMethodConfigService.swift in Sources */,
-				6BF3291D055F730DDB88FF4CF0443D40 /* PaymentMethodTokenizationViewModel.swift in Sources */,
-				CA239A0365E3FCDA3B9975BDF3E9124C /* PaymentMethodToken.swift in Sources */,
-				9ADF8662B36E682E38E93D2FE68D14B6 /* PaymentMethodTokenizationRequest.swift in Sources */,
-				9E47E89029FA272FCCC263D370EE8E2F /* PaymentResponse.swift in Sources */,
-				7C1F9F6687672C1131A784D434A92A31 /* PayPal.swift in Sources */,
-				9D647BF8A14276C5254C79048B656D33 /* PayPalService.swift in Sources */,
-				15C1AA1527159862005B4AEB /* ApayaTokenizationViewModel.swift in Sources */,
-				AD4196D6ECCC1B549EF8F09181CA7329 /* PayPalTokenizationViewModel.swift in Sources */,
-				A7E06E3B53F7888093330A7D3F0074E7 /* PresentationController.swift in Sources */,
-				C155E7E37B7096E5160A4E746F20DC72 /* Primer.swift in Sources */,
-				2906C1CB3B6FBCFB874430644B33332B /* PrimerAPI.swift in Sources */,
-				44363F6902EA046140E12635196BE475 /* PrimerAPIClient.swift in Sources */,
-				32A90B3DCB52A8E2E2FA80F068D2D509 /* PrimerAPIClient+3DS.swift in Sources */,
-				AC767C1CD707A20006AC45187624C9C5 /* PrimerAPIClient+Promises.swift in Sources */,
-				5A7672B77288EC0309D767DE956AF7BC /* PrimerButton.swift in Sources */,
-				FCF5D8EC69818F5BDDE6F422A2E259B9 /* PrimerCardFormViewController.swift in Sources */,
-				15C1AA112714CF11005B4AEB /* ExternalPaymentMethodTokenizationViewModel.swift in Sources */,
-				5AC00F3F5353F98B77ED3F75FC40FCCF /* PrimerCardholderNameFieldView.swift in Sources */,
-				A3C24C4D74A172ABA0AF424D393C10C9 /* PrimerCardNumberFieldView.swift in Sources */,
-				A6E577963D2230FF700FA351DCC4A2DE /* PrimerContainerViewController.swift in Sources */,
-				83A32152468609FC6CDB54A74D260DDB /* PrimerContent.swift in Sources */,
-				7EC79980B1E35BCF062CB5469FD195E1 /* PrimerCustomStyleTextField.swift in Sources */,
-				65258107116555340F85F6EC545A0653 /* PrimerCVVFieldView.swift in Sources */,
-				05114C4A1E6F418AC83BA04FA1B4C8B1 /* PrimerDelegate.swift in Sources */,
-				F07FFE04D78CEA6D616F4E3FDAA917CF /* PrimerError.swift in Sources */,
-				C0CD6944EF36A632B96DED90F1A3FCAA /* PrimerExpiryDateFieldView.swift in Sources */,
-				A2100B9E02B7CF5D57AE5C53FF716F88 /* PrimerFlowEnums.swift in Sources */,
-				12265DFA972841FAC57F39D1997423BB /* PrimerFormViewController.swift in Sources */,
-				A5B72CEF50D9B33FDDA94853763CA78D /* PrimerLoadingViewController.swift in Sources */,
-				BF358A917955BF3169C077370271E2E6 /* PrimerNavigationBar.swift in Sources */,
-				F45DC8EEC9D102C29C179FF33D252F84 /* PrimerNavigationController.swift in Sources */,
-				233FE2624985310392D59B9E3309455C /* PrimerNibView.swift in Sources */,
-				5383FAB1F38B0C9AC10F3DCB18885F1F /* PrimerRootViewController.swift in Sources */,
-				7F4D0B6F122969DA302D029C0111AD48 /* PrimerScrollView.swift in Sources */,
-				281A5BFF88FBE508CF495A916C3531B1 /* PrimerSDK-dummy.m in Sources */,
-				EA43E88CB32424AE9B63118CF7CC6C95 /* PrimerSettings.swift in Sources */,
-				20214A7284FE6295BCF4B35CAD894EC4 /* PrimerTableViewCell.swift in Sources */,
-				0179830D0836D7C6AC2BCB309237A0A3 /* PrimerTextField.swift in Sources */,
-				BE67D9D87BD028216ED4FC90C66B92B4 /* PrimerTextFieldView.swift in Sources */,
-				DEB65C3A60416D12DE31A43F6FC4A16F /* PrimerTheme.swift in Sources */,
-				269E7007B2B4B9791AB724AA8462A45D /* PrimerUniversalCheckoutViewController.swift in Sources */,
-				D30102D1D7881E5DCAA0F2FCF5E64327 /* PrimerVaultManagerViewController.swift in Sources */,
-				1CD2047734A50788FC2A2A5459FD2CA3 /* PrimerViewController.swift in Sources */,
-				4B2B1CE1A4845230916C309E8FD51089 /* PrimerViewExtensions.swift in Sources */,
-				8F15395823EE26E0B155A6679DC681EC /* PrimerWebViewController.swift in Sources */,
-				07179192780848BE4F7797F8860D47B4 /* Promise.swift in Sources */,
-				A51B6DC357652DF271866ECBF76A0219 /* Queue.swift in Sources */,
-				92C2FED62A06E5E09DF4710E32C5AB42 /* race.swift in Sources */,
-				D57B67D028D82E34F65D3BB558A342C7 /* RateLimitedDispatcher.swift in Sources */,
-				6F5728FD736412CBA94A7830FCD128F3 /* RateLimitedDispatcherBase.swift in Sources */,
-				BF1F40A68036F3347349A039E9261CF1 /* RecoverWrappers.swift in Sources */,
-				37BC18677DBAF885969CDE72F715F0C6 /* ReloadDelegate.swift in Sources */,
-				4A0993AA437D51B5C602CE49E01AB7CE /* Resolver.swift in Sources */,
-				C01BA4F7069C035DEF5B77C020B1310C /* ResumeHandlerProtocol.swift in Sources */,
-				E546C023852992DBA55FE1CC4E5E35EF /* SequenceWrappers.swift in Sources */,
-				A5BB041A2EF421F91F8ACF4F545ABDFE /* StrictRateLimitedDispatcher.swift in Sources */,
-				2522DE8C02F87E4FE52E80D9C04E4FAC /* StringExtension.swift in Sources */,
-				1025566F83CF228560DF46391A481612 /* SuccessMessage.swift in Sources */,
-				781EBFB0613034B68BEB0DA99EBFE39A /* SuccessViewController.swift in Sources */,
-				FE5FE5A170977A2F244297ABB1466153 /* Thenable.swift in Sources */,
-				4C540BCB03443BE60E729FF82ECB264F /* ThenableWrappers.swift in Sources */,
-				F0A2E6C9F646C6B2321440EECBDD08E4 /* TokenizationService.swift in Sources */,
-				4EA1C1A421297E47EAB48F5A71FF4AFB /* UIColorExtension.swift in Sources */,
-				87268680ED95566E52891E05EFD20299 /* UIDeviceExtension.swift in Sources */,
-				CB75AE20B551C4C62736920140293898 /* URLExtension.swift in Sources */,
-				C97B07F90BFFCA2EB4F55A9D6B31A782 /* URLSessionStack.swift in Sources */,
-				33F09EEDA0E8F04DC40AF863DDB642B2 /* UserDefaultsExtension.swift in Sources */,
-				3F961880D15A5E5D3F84AC59CE76409F /* UXMode.swift in Sources */,
-				5193CAF0EC677EEE25AB904673C2D0CD /* Validation.swift in Sources */,
-				C57A43FB91C388180C7A79B7D374CA83 /* VaultCheckoutViewModel.swift in Sources */,
-				2F0911E61AE9B12F02866D0EA2B743CD /* VaultPaymentMethodView.swift in Sources */,
-				FA95E5F604B3ED9009F4737006861D65 /* VaultPaymentMethodViewController.swift in Sources */,
-				F292A629CE71EFD356FA8D765D330FD5 /* VaultPaymentMethodViewModel.swift in Sources */,
-				AB7EA99BB05758249B1461D888D0AC22 /* VaultService.swift in Sources */,
-				40D0A4212BCFDD18B571A006DE2F623E /* when.swift in Sources */,
-				4F8841A66A0D6AFEA6BAC9AD548E1556 /* WrapperProtocols.swift in Sources */,
-=======
-		EBD2648FCD7245F444F4C4347F138BF6 /* Sources */ = {
-			isa = PBXSourcesBuildPhase;
-			buildActionMask = 2147483647;
-			files = (
-				FE826FAB4CA58B05501ACFB730F80ACA /* 3DS.swift in Sources */,
-				C0B8CACED978FE65AE74F354D5D619CE /* 3DSService.swift in Sources */,
-				BC61FA6F49AC26ACE634ECF027872296 /* 3DSService+Promises.swift in Sources */,
-				2709FD6EE64F3E683329F8725D7663E8 /* after.swift in Sources */,
-				B81805AF6CD3677B62C1A122388E5EDF /* AlertController.swift in Sources */,
-				AADCE0C623D295CC46EA7704780C8831 /* Apaya.swift in Sources */,
-				376C736A1928CD0347599C1BFE02B957 /* ApayaService.swift in Sources */,
-				0BA9F801EAE7037FB63BD905D973511D /* ApplePay.swift in Sources */,
-				CB38E18202FF0E276B48111A7A5B1A43 /* ApplePayService.swift in Sources */,
-				DB48BD9121FBBDCF77D99E6AADC206D8 /* ApplePayViewModel.swift in Sources */,
-				1BA7BCA44050DA8CCDFFCA8F0CC15F0C /* AppState.swift in Sources */,
-				A228FA4FD28605C1AB3F09FFE35BECD3 /* Box.swift in Sources */,
-				20C277EF564941FB6C56DF99FF8EEFC0 /* BundleExtension.swift in Sources */,
-				F07294A7F3F2F2E6CC85536426CD10BA /* CancelContext.swift in Sources */,
-				3BDB95FCC08B7BC5EF172004A198A6F5 /* Cancellable.swift in Sources */,
-				EE98BAA7473BF959B0CBC24C5C1C770E /* CancellableCatchable.swift in Sources */,
-				C4C5A113FDF833E6F71BC38CA212CB60 /* CancellablePromise.swift in Sources */,
-				99B7F3D31587D6FBED7DF47A17670B4D /* CancellableThenable.swift in Sources */,
-				1321F12607FD0F5A15538AE017677AEF /* CardButton.swift in Sources */,
-				7231612B1A39AEDF4BABC34F09200863 /* CardComponentsManager.swift in Sources */,
-				881556E50E8343E7565E88964BB46DF8 /* CardNetwork.swift in Sources */,
-				F61C03427F60205C7AAB09C46D6ED9F5 /* CardScannerViewController.swift in Sources */,
-				A8D5706346CA51E7968518DF13915396 /* CardScannerViewController+SimpleScanDelegate.swift in Sources */,
-				B2E94EBD1917AFE8DFD4CC66C6F3D177 /* CardScannerViewModel.swift in Sources */,
-				0DA43093BF9D66B49F023E5E9BFCCD14 /* Catchable.swift in Sources */,
-				7891979DE347F1BB33DC66BFA1710E6E /* CatchWrappers.swift in Sources */,
-				350C0FC3390A9D0ED539799D24658566 /* ClientToken.swift in Sources */,
-				1E2599AF69C02F9415B91F97BAC14D48 /* ClientTokenService.swift in Sources */,
-				FD5D33E16F216003BC13F93372820AA6 /* ConcurrencyLimitedDispatcher.swift in Sources */,
-				34DE745B35498F5F873B595119E801C8 /* Configuration.swift in Sources */,
-				E43F2BF7FB70FFECA0F9F39AB227281A /* Consolable.swift in Sources */,
-				990444B894D9EF3F9025450A4120E57B /* CoreDataDispatcher.swift in Sources */,
-				82BC8499469B0C4F48F24B4EBC904397 /* CountryCode.swift in Sources */,
-				80E6044733FDDC2BE6B1CF562CE20F01 /* Currency.swift in Sources */,
-				A6AD6DCA0F8B4EAFE71908C2025CCB1C /* CustomStringConvertible.swift in Sources */,
-				74BE9152BED470C91D5D22944BA21EB0 /* DateExtension.swift in Sources */,
-				02842F0E241C9C6E3C9125DAF07098C1 /* DependencyInjection.swift in Sources */,
-				582314EC100E0894076572DFF9F0663B /* DirectDebitMandate.swift in Sources */,
-				354DC8223EBE63057DCB67BB2E113BEC /* DirectDebitService.swift in Sources */,
-				8315CE22E8F3266B4134EA307F16F240 /* DirerctCheckoutViewModel.swift in Sources */,
-				6841E77B36FC6B1B40B4F92436F5DF73 /* Dispatcher.swift in Sources */,
-				5B26AB48F9B0A3BA3E543AEFF5D897A4 /* Endpoint.swift in Sources */,
-				D066624F188E7B5E36EEB3CB4440C17E /* EnsureWrappers.swift in Sources */,
-				BAAA8D7EADA6EEB60E4418B36C304FFF /* Error.swift in Sources */,
-				DF1AD594BA007552894858A8484E515B /* ErrorHandler.swift in Sources */,
-				6A27B2C4BCE69A1A4992D0643070AA43 /* ErrorViewController.swift in Sources */,
-				0D6DB212075B7BF15C56A48B8EF5FE2C /* ExternalViewModel.swift in Sources */,
-				1DC310131BD54813FBCBD41CA3CD72A1 /* FinallyWrappers.swift in Sources */,
-				FE433115A91E1DBD92B2EA4562F396B2 /* firstly.swift in Sources */,
-				F706E48FC2F340022EF94121A7162A25 /* FormTextFieldType.swift in Sources */,
-				6DA352F6AA026D1B70E7DE3A55EDD3FA /* FormType.swift in Sources */,
-				66591E166B951D410242E91A1FE69841 /* Guarantee.swift in Sources */,
-				6271966C9A1154962AFCEE5E1808A71D /* GuaranteeWrappers.swift in Sources */,
-				46B30A26F8A51EF5472CFAE4FA5701AF /* hang.swift in Sources */,
-				BE06EDD5E53D5B8759326151E3C35232 /* ImageName.swift in Sources */,
-				A5FD7B34E904C3B1EEF9DDBD24680AE1 /* IntExtension.swift in Sources */,
-				9BCCBDD3D1491583DDDC75F1D9C3E157 /* JSONParser.swift in Sources */,
-				739494D8847B9D6E12EC6BBCDB4D29B8 /* Klarna.swift in Sources */,
-				DA101DAEAAF7D0C12C2DB181C5F6040B /* KlarnaService.swift in Sources */,
-				F21DC34D239301408CBD29DD3FC1917F /* KlarnaViewModel.swift in Sources */,
-				5763848AD39B73D90AFE20742C05C33B /* LoadingViewController.swift in Sources */,
-				39D01DEDF5367D15993088D69EF2A9F5 /* LogEvent.swift in Sources */,
-				4F0966F63C0424B00B67543DA71AB9C4 /* Logger.swift in Sources */,
-				A551CB07224E19E7A84C92AB3CAFA965 /* Mask.swift in Sources */,
-				DAB96B8564E9F972424CD1DD5F6F08B5 /* NetworkService.swift in Sources */,
-				CC9582F3F86B3F8651DB7CC3E94E5418 /* OAuthViewModel.swift in Sources */,
-				C2B28ADAA061FFBE1D7DA6A29B565532 /* Optional+Extensions.swift in Sources */,
-				156CE82AA07F6216AAEB68860B798939 /* OrderItem.swift in Sources */,
-				3CFD1E952CD6731A9B6242BB386293E8 /* Parser.swift in Sources */,
-				662EA1116BD1A8ABDF99B58FFA3AFF1E /* PaymentMethodComponent.swift in Sources */,
-				24279FC048E085429A6725A973C52161 /* PaymentMethodConfig.swift in Sources */,
-				A6CCCB1E47119506358460400124F1CE /* PaymentMethodConfigService.swift in Sources */,
-				317B318705F7DB1887C5BE2E83F21DFE /* PaymentMethodToken.swift in Sources */,
-				5FE5E08318897FDD3C7B5B05A101C291 /* PaymentMethodTokenizationRequest.swift in Sources */,
-				9194F79361E240407075C4A665B0E72C /* PaymentResponse.swift in Sources */,
-				26A8263A6E2CF577ED5973DDB7C6F903 /* PayPal.swift in Sources */,
-				4EDF98303DA62EB2993E69014EBAE8CC /* PayPalService.swift in Sources */,
-				18DA217D8D8B969117D70F6090F22061 /* PayPalViewModel.swift in Sources */,
-				B65DAF86B9BFA3ED2E01855CBCE14550 /* PresentationController.swift in Sources */,
-				28C04F8EA1428794B0DE64620E3EE4C4 /* Primer.swift in Sources */,
-				B1AEE0A576C0E379F00075A7A7A1C379 /* PrimerAPI.swift in Sources */,
-				E909C402E169A8AE8446F68D791EE12F /* PrimerAPIClient.swift in Sources */,
-				DF2A817B2A3C2958527703C315BE0673 /* PrimerAPIClient+3DS.swift in Sources */,
-				DC11601931E87A51F3C285B4B7600F6A /* PrimerAPIClient+Promises.swift in Sources */,
-				629900B6AD54D97D44F9A4163D77EBC9 /* PrimerButton.swift in Sources */,
-				AC9661C5CCCAF9EF0BB0DFA73081DC06 /* PrimerCardFormViewController.swift in Sources */,
-				23E8E12806CCF216FC750A47BB616690 /* PrimerCardholderNameFieldView.swift in Sources */,
-				9116B3EA88D4E81FCF5E14C3579B816E /* PrimerCardNumberFieldView.swift in Sources */,
-				A4014EDF262AE8356BF2C973E9D8F5EC /* PrimerContainerViewController.swift in Sources */,
-				E4D518068238BB04AEE29072C873831A /* PrimerContent.swift in Sources */,
-				B4A9429C7CD866DB182C27ACB7A63EA6 /* PrimerCustomStyleTextField.swift in Sources */,
-				019DE1E081951A33C95E8C0A36639835 /* PrimerCVVFieldView.swift in Sources */,
-				C72B9B325F97CE047A9E3A2B2E20D1F6 /* PrimerDelegate.swift in Sources */,
-				FC60E905333FF3A361746979373173AD /* PrimerError.swift in Sources */,
-				D5073091FCEDA89FDE3E31B0CB4D0DB0 /* PrimerExpiryDateFieldView.swift in Sources */,
-				175E5095F5866C8B84D83E6D90AE98C0 /* PrimerFlowEnums.swift in Sources */,
-				0F1DC0756B9DF0F8357F0EEBF715B1AF /* PrimerFormViewController.swift in Sources */,
-				AE61140B1683319557103FAE20B76821 /* PrimerImage.swift in Sources */,
-				807E3781C3F6E63E779FA1D52250877E /* PrimerLoadingViewController.swift in Sources */,
-				F8A9408409085E688B1EFCCEF90F50B6 /* PrimerNavigationBar.swift in Sources */,
-				C5A52AA68A777EFA14752429CD83B045 /* PrimerNavigationController.swift in Sources */,
-				267B7820E77B671C7EE5272A323E3C48 /* PrimerNibView.swift in Sources */,
-				D6D6080D77DECC758F69945F649E8972 /* PrimerOAuthViewModel.swift in Sources */,
-				7124514DBCBB75435854E73855D4116C /* PrimerRootViewController.swift in Sources */,
-				228FA2C4978B4E51C72E84F6F71CAE2C /* PrimerScrollView.swift in Sources */,
-				DA10E58B74939EA13E2A8738953A023C /* PrimerSDK-dummy.m in Sources */,
-				F91F0A1B2CAFFAFCEF7693A693F8B93A /* PrimerSettings.swift in Sources */,
-				6AFB16BAACDC11E20A469F40986B092D /* PrimerTableViewCell.swift in Sources */,
-				46E8A5843F012ABA0E5F66B26FA54E73 /* PrimerTextField.swift in Sources */,
-				B7F8D4EFB2A5461E4EB0C9ADC446AFE1 /* PrimerTextFieldView.swift in Sources */,
-				5CE6DEF6FA5266764F880C181F39CA3E /* PrimerTheme.swift in Sources */,
-				61706901524745BA0B880EE87C374AC8 /* PrimerUniversalCheckoutViewController.swift in Sources */,
-				0BA2E69A8BBB0E55A063445D8A0C664A /* PrimerVaultManagerViewController.swift in Sources */,
-				E9A1427EB2909C94D9F4CA26563BFD34 /* PrimerViewController.swift in Sources */,
-				E36D0C19EC6B1326E853E601311365D5 /* PrimerViewExtensions.swift in Sources */,
-				86B73CFB0EE4C2590F16C6C96A39D072 /* PrimerWebViewController.swift in Sources */,
-				5761944A812F04E9CCE82629025B5CB8 /* PrimerWebViewModel.swift in Sources */,
-				ACAB5755D5576CE7E8CCABAA178E079C /* Promise.swift in Sources */,
-				8EA3462BD3123285A14437F1CB58867A /* Queue.swift in Sources */,
-				A8E666EF6AAE479A29C02E5AA9864186 /* race.swift in Sources */,
-				9E20C415EFBF3EC67DD2FB70FAA0D5D4 /* RateLimitedDispatcher.swift in Sources */,
-				8FF24A345709A8C71AB31478D5724555 /* RateLimitedDispatcherBase.swift in Sources */,
-				D56E81CC6913C885814F3723B3B31774 /* RecoverWrappers.swift in Sources */,
-				EB5E5F3C110545D13B57426434D4D910 /* ReloadDelegate.swift in Sources */,
-				F9E1884C795461A2C1127EC049A4478E /* Resolver.swift in Sources */,
-				ACEF61FD4B36B248F3D23EB1731CCCAC /* ResumeHandlerProtocol.swift in Sources */,
-				3EE7089512097DE9C9DCA03ED386CBCA /* ScannerView.swift in Sources */,
-				3BF66F62CC6BBDD0E59E785C7B08B493 /* SequenceWrappers.swift in Sources */,
-				43A2DCA6818C101811D867A96865433D /* StrictRateLimitedDispatcher.swift in Sources */,
-				257C67DF572DF822A6869EFBEDFB6D7F /* StringExtension.swift in Sources */,
-				6A4DB06177384DB13DBDD406339A0821 /* SuccessMessage.swift in Sources */,
-				B746E7B8B608806FCC0F094E976E285A /* SuccessViewController.swift in Sources */,
-				2471EB7EB9599463C4DD5C315329B110 /* Thenable.swift in Sources */,
-				F6EF7758316F68D9E57DC4C8FC68BCDC /* ThenableWrappers.swift in Sources */,
-				9F02BD76D1158BC86C83F47059A85F0F /* TokenizationService.swift in Sources */,
-				586CADD22C6157B952CC149E92D8C47F /* UIColorExtension.swift in Sources */,
-				6BCB494830CF9729CB146AD28F016E92 /* UIDeviceExtension.swift in Sources */,
-				A15F42A1EDF58E911F98137DFDBF82CC /* URLExtension.swift in Sources */,
-				1D8AD15BA9B2CA5AEB123E85DAD54242 /* URLSessionStack.swift in Sources */,
-				6BBA66B6D5BB923F439B5EBB5FDFEBEF /* UserDefaultsExtension.swift in Sources */,
-				AE82C174F8327ED1A4FEF83B03B05E50 /* UXMode.swift in Sources */,
-				4AA3B98908F4B496ECA8ACAF3A087C63 /* Validation.swift in Sources */,
-				4163BBA49244448895DAD297100D5225 /* VaultCheckoutViewModel.swift in Sources */,
-				61F3A20EDBEC1F7E07866082BDCB407A /* VaultPaymentMethodView.swift in Sources */,
-				65992B0A3BB3605AAAADD30CDCC8C1C5 /* VaultPaymentMethodViewController.swift in Sources */,
-				956870808E9033C4D5E8B5233F35B502 /* VaultPaymentMethodViewModel.swift in Sources */,
-				26C1680DFC52E54B97A139EB3E156F74 /* VaultService.swift in Sources */,
-				08D44878CEF046B09256F4F93A8F2BBF /* WebViewController.swift in Sources */,
-				99B1A6BB15EDF08400E84CB592358AC8 /* WebViewUtil.swift in Sources */,
-				9FB25C188BBE0F419A7685EE0E102CC8 /* when.swift in Sources */,
-				8DE6463D42A1FF8753044EEE78E0DEC9 /* WrapperProtocols.swift in Sources */,
->>>>>>> a33686a5
-			);
-			runOnlyForDeploymentPostprocessing = 0;
-		};
 /* End PBXSourcesBuildPhase section */
 
 /* Begin PBXTargetDependency section */
-		05E455DF840BEB40F05CB2B4C8480735 /* PBXTargetDependency */ = {
+		2E518E860B427FBE8851DDFB2536AA80 /* PBXTargetDependency */ = {
+			isa = PBXTargetDependency;
+			name = Primer3DS;
+			target = 6F5F0A81CAE773CFE5371059A81B5B6A /* Primer3DS */;
+			targetProxy = A88D3D69CD9D3EBA2A262BA1366F82C7 /* PBXContainerItemProxy */;
+		};
+		B2A6D0FFB298F810C9FC15FBF3254292 /* PBXTargetDependency */ = {
+			isa = PBXTargetDependency;
+			name = PrimerSDK;
+			target = F3BE9108C53B53949406218CEA55E0B2 /* PrimerSDK */;
+			targetProxy = 7ED35C36041D2CFECFAEBB471A8CE83D /* PBXContainerItemProxy */;
+		};
+		B7E7B4D3A6FF2DF560C997332A064C7D /* PBXTargetDependency */ = {
 			isa = PBXTargetDependency;
 			name = "PrimerSDK-PrimerResources";
 			target = 6E6525C7043FBA7BB34A249010AF5593 /* PrimerSDK-PrimerResources */;
-			targetProxy = 64C2300271911998891E6E3AC154BDB6 /* PBXContainerItemProxy */;
-		};
-		8DF2881BDA9F2CC29F8626C99481ED87 /* PBXTargetDependency */ = {
+			targetProxy = 1072CFFCA934806303D2248C20CF7CA8 /* PBXContainerItemProxy */;
+		};
+		E86BAC863D0BBA3AABB55EDE24DDD601 /* PBXTargetDependency */ = {
 			isa = PBXTargetDependency;
 			name = "Pods-PrimerSDK_Example";
 			target = 6C144A762E9B598392AFFEC8F873746A /* Pods-PrimerSDK_Example */;
-			targetProxy = DDA2D49DE6512FAD700E5526CF7BC97E /* PBXContainerItemProxy */;
-		};
-		A84C3B7B5666E92906F5EE1F2CD999A0 /* PBXTargetDependency */ = {
-			isa = PBXTargetDependency;
-			name = PrimerSDK;
-			target = F3BE9108C53B53949406218CEA55E0B2 /* PrimerSDK */;
-			targetProxy = 013BFB0C0D5E2377188A35DBC8656018 /* PBXContainerItemProxy */;
-		};
-		D57154257AF0F182753746B4F0592C4B /* PBXTargetDependency */ = {
-			isa = PBXTargetDependency;
-			name = Primer3DS;
-			target = 6F5F0A81CAE773CFE5371059A81B5B6A /* Primer3DS */;
-			targetProxy = 954984DD0D4C3E1BFC08DF675243C052 /* PBXContainerItemProxy */;
+			targetProxy = 7DACE281BC59A51FF3540806B5CBCD10 /* PBXContainerItemProxy */;
 		};
 /* End PBXTargetDependency section */
 
@@ -2657,7 +1629,23 @@
 			};
 			name = Release;
 		};
-		54A5F82AAFB361973709821F6B85D3FF /* Debug */ = {
+		59DC65AF48FA1F4F8DEE50B43C05E44C /* Debug */ = {
+			isa = XCBuildConfiguration;
+			baseConfigurationReference = 0677C6E9834BB4B812F956E42A88E8F3 /* PrimerSDK.debug.xcconfig */;
+			buildSettings = {
+				CONFIGURATION_BUILD_DIR = "$(BUILD_DIR)/$(CONFIGURATION)$(EFFECTIVE_PLATFORM_NAME)/PrimerSDK";
+				IBSC_MODULE = PrimerSDK;
+				INFOPLIST_FILE = "Target Support Files/PrimerSDK/ResourceBundle-PrimerResources-PrimerSDK-Info.plist";
+				IPHONEOS_DEPLOYMENT_TARGET = 10.0;
+				PRODUCT_NAME = PrimerResources;
+				SDKROOT = iphoneos;
+				SKIP_INSTALL = YES;
+				TARGETED_DEVICE_FAMILY = "1,2";
+				WRAPPER_EXTENSION = bundle;
+			};
+			name = Debug;
+		};
+		75879C0BF0DEDCB95D9361A7F6A79A80 /* Debug */ = {
 			isa = XCBuildConfiguration;
 			baseConfigurationReference = 0677C6E9834BB4B812F956E42A88E8F3 /* PrimerSDK.debug.xcconfig */;
 			buildSettings = {
@@ -2743,7 +1731,8 @@
 				MTL_FAST_MATH = YES;
 				PRODUCT_NAME = "$(TARGET_NAME)";
 				STRIP_INSTALLED_PRODUCT = NO;
-				SWIFT_OPTIMIZATION_LEVEL = "-Owholemodule";
+				SWIFT_COMPILATION_MODE = wholemodule;
+				SWIFT_OPTIMIZATION_LEVEL = "-O";
 				SWIFT_VERSION = 5.0;
 				SYMROOT = "${SRCROOT}/../build";
 			};
@@ -2816,7 +1805,39 @@
 			};
 			name = Debug;
 		};
-		A1DCD5C206A6462B483EA21A006D3BBC /* Release */ = {
+		A0123507A332635010B93094EEF6E695 /* Release */ = {
+			isa = XCBuildConfiguration;
+			baseConfigurationReference = 6D615C192F3ED0841230C2EDE0FFEC28 /* PrimerSDK.release.xcconfig */;
+			buildSettings = {
+				CLANG_ENABLE_OBJC_WEAK = NO;
+				"CODE_SIGN_IDENTITY[sdk=appletvos*]" = "";
+				"CODE_SIGN_IDENTITY[sdk=iphoneos*]" = "";
+				"CODE_SIGN_IDENTITY[sdk=watchos*]" = "";
+				CURRENT_PROJECT_VERSION = 1;
+				DEFINES_MODULE = YES;
+				DYLIB_COMPATIBILITY_VERSION = 1;
+				DYLIB_CURRENT_VERSION = 1;
+				DYLIB_INSTALL_NAME_BASE = "@rpath";
+				GCC_PREFIX_HEADER = "Target Support Files/PrimerSDK/PrimerSDK-prefix.pch";
+				INFOPLIST_FILE = "Target Support Files/PrimerSDK/PrimerSDK-Info.plist";
+				INSTALL_PATH = "$(LOCAL_LIBRARY_DIR)/Frameworks";
+				IPHONEOS_DEPLOYMENT_TARGET = 10.0;
+				LD_RUNPATH_SEARCH_PATHS = "$(inherited) @executable_path/Frameworks @loader_path/Frameworks";
+				MODULEMAP_FILE = "Target Support Files/PrimerSDK/PrimerSDK.modulemap";
+				PRODUCT_MODULE_NAME = PrimerSDK;
+				PRODUCT_NAME = PrimerSDK;
+				SDKROOT = iphoneos;
+				SKIP_INSTALL = YES;
+				SWIFT_ACTIVE_COMPILATION_CONDITIONS = "$(inherited) ";
+				SWIFT_VERSION = 4.2;
+				TARGETED_DEVICE_FAMILY = "1,2";
+				VALIDATE_PRODUCT = YES;
+				VERSIONING_SYSTEM = "apple-generic";
+				VERSION_INFO_PREFIX = "";
+			};
+			name = Release;
+		};
+		A3225ED1B163D6599FF9D8777C3840B9 /* Release */ = {
 			isa = XCBuildConfiguration;
 			baseConfigurationReference = 6D615C192F3ED0841230C2EDE0FFEC28 /* PrimerSDK.release.xcconfig */;
 			buildSettings = {
@@ -2865,54 +1886,6 @@
 				VERSION_INFO_PREFIX = "";
 			};
 			name = Release;
-		};
-		BE358B29531428ED6A5F311E40EAAC93 /* Release */ = {
-			isa = XCBuildConfiguration;
-			baseConfigurationReference = 6D615C192F3ED0841230C2EDE0FFEC28 /* PrimerSDK.release.xcconfig */;
-			buildSettings = {
-				CLANG_ENABLE_OBJC_WEAK = NO;
-				"CODE_SIGN_IDENTITY[sdk=appletvos*]" = "";
-				"CODE_SIGN_IDENTITY[sdk=iphoneos*]" = "";
-				"CODE_SIGN_IDENTITY[sdk=watchos*]" = "";
-				CURRENT_PROJECT_VERSION = 1;
-				DEFINES_MODULE = YES;
-				DYLIB_COMPATIBILITY_VERSION = 1;
-				DYLIB_CURRENT_VERSION = 1;
-				DYLIB_INSTALL_NAME_BASE = "@rpath";
-				GCC_PREFIX_HEADER = "Target Support Files/PrimerSDK/PrimerSDK-prefix.pch";
-				INFOPLIST_FILE = "Target Support Files/PrimerSDK/PrimerSDK-Info.plist";
-				INSTALL_PATH = "$(LOCAL_LIBRARY_DIR)/Frameworks";
-				IPHONEOS_DEPLOYMENT_TARGET = 10.0;
-				LD_RUNPATH_SEARCH_PATHS = "$(inherited) @executable_path/Frameworks @loader_path/Frameworks";
-				MODULEMAP_FILE = "Target Support Files/PrimerSDK/PrimerSDK.modulemap";
-				PRODUCT_MODULE_NAME = PrimerSDK;
-				PRODUCT_NAME = PrimerSDK;
-				SDKROOT = iphoneos;
-				SKIP_INSTALL = YES;
-				SWIFT_ACTIVE_COMPILATION_CONDITIONS = "$(inherited) ";
-				SWIFT_VERSION = 4.2;
-				TARGETED_DEVICE_FAMILY = "1,2";
-				VALIDATE_PRODUCT = YES;
-				VERSIONING_SYSTEM = "apple-generic";
-				VERSION_INFO_PREFIX = "";
-			};
-			name = Release;
-		};
-		D1C683F66E82524C734794C99EC7650D /* Debug */ = {
-			isa = XCBuildConfiguration;
-			baseConfigurationReference = 0677C6E9834BB4B812F956E42A88E8F3 /* PrimerSDK.debug.xcconfig */;
-			buildSettings = {
-				CONFIGURATION_BUILD_DIR = "$(BUILD_DIR)/$(CONFIGURATION)$(EFFECTIVE_PLATFORM_NAME)/PrimerSDK";
-				IBSC_MODULE = PrimerSDK;
-				INFOPLIST_FILE = "Target Support Files/PrimerSDK/ResourceBundle-PrimerResources-PrimerSDK-Info.plist";
-				IPHONEOS_DEPLOYMENT_TARGET = 10.0;
-				PRODUCT_NAME = PrimerResources;
-				SDKROOT = iphoneos;
-				SKIP_INSTALL = YES;
-				TARGETED_DEVICE_FAMILY = "1,2";
-				WRAPPER_EXTENSION = bundle;
-			};
-			name = Debug;
 		};
 		D299434AB35E7FD6F7921C8EF24742FF /* Debug */ = {
 			isa = XCBuildConfiguration;
@@ -3014,11 +1987,11 @@
 /* End XCBuildConfiguration section */
 
 /* Begin XCConfigurationList section */
-		3A727F80F371884F2850C1F38926694D /* Build configuration list for PBXNativeTarget "PrimerSDK-PrimerResources" */ = {
+		18D9282CD620C7AB3AC7F2391873ACC0 /* Build configuration list for PBXNativeTarget "PrimerSDK" */ = {
 			isa = XCConfigurationList;
 			buildConfigurations = (
-				D1C683F66E82524C734794C99EC7650D /* Debug */,
-				A1DCD5C206A6462B483EA21A006D3BBC /* Release */,
+				75879C0BF0DEDCB95D9361A7F6A79A80 /* Debug */,
+				A0123507A332635010B93094EEF6E695 /* Release */,
 			);
 			defaultConfigurationIsVisible = 0;
 			defaultConfigurationName = Release;
@@ -3041,6 +2014,15 @@
 			defaultConfigurationIsVisible = 0;
 			defaultConfigurationName = Release;
 		};
+		954606105EB5FD8840AB9506C5AC7ABA /* Build configuration list for PBXNativeTarget "PrimerSDK-PrimerResources" */ = {
+			isa = XCConfigurationList;
+			buildConfigurations = (
+				59DC65AF48FA1F4F8DEE50B43C05E44C /* Debug */,
+				A3225ED1B163D6599FF9D8777C3840B9 /* Release */,
+			);
+			defaultConfigurationIsVisible = 0;
+			defaultConfigurationName = Release;
+		};
 		B36005E2BC2C6B16E44768133F252AA8 /* Build configuration list for PBXNativeTarget "Pods-PrimerSDK_Example" */ = {
 			isa = XCConfigurationList;
 			buildConfigurations = (
@@ -3059,15 +2041,6 @@
 			defaultConfigurationIsVisible = 0;
 			defaultConfigurationName = Release;
 		};
-		E4F76BBBADBCC6804A593142FFA90D96 /* Build configuration list for PBXNativeTarget "PrimerSDK" */ = {
-			isa = XCConfigurationList;
-			buildConfigurations = (
-				54A5F82AAFB361973709821F6B85D3FF /* Debug */,
-				BE358B29531428ED6A5F311E40EAAC93 /* Release */,
-			);
-			defaultConfigurationIsVisible = 0;
-			defaultConfigurationName = Release;
-		};
 /* End XCConfigurationList section */
 	};
 	rootObject = BFDFE7DC352907FC980B868725387E98 /* Project object */;
