// !$*UTF8*$!
{
	archiveVersion = 1;
	classes = {
	};
	objectVersion = 46;
	objects = {

/* Begin PBXBuildFile section */
<<<<<<< HEAD
		0022FF697EE8797D7C459AE3962A85B8 /* 3DSSDK.swift in Sources */ = {isa = PBXBuildFile; fileRef = 350E1F5ECAB8414854A146C95C35E4B1 /* 3DSSDK.swift */; };
		004979FCB7EEB6C1B3C508269DBCF405 /* Pods-PrimerSDK_Example-umbrella.h in Headers */ = {isa = PBXBuildFile; fileRef = 3780FF276696624E5AD4A629D4CC4AD8 /* Pods-PrimerSDK_Example-umbrella.h */; settings = {ATTRIBUTES = (Public, ); }; };
		036FD85F7FB360818044BF7BD8B91151 /* PrimerDelegate.swift in Sources */ = {isa = PBXBuildFile; fileRef = 0F95CE806F975801252C2788EA03FA85 /* PrimerDelegate.swift */; };
		0489DB2B6BAA72BB4F407BB138CF0462 /* en.lproj in Resources */ = {isa = PBXBuildFile; fileRef = AE7CEB6EE9C957C37E596B8B34DE59F5 /* en.lproj */; };
		061F5FD8B9A3803C99F3CF745D4F12B8 /* Guarantee.swift in Sources */ = {isa = PBXBuildFile; fileRef = 65ADD1F206A48BDE830F06C9FE9145E9 /* Guarantee.swift */; };
		07390063312400DE7E792C094812529F /* Mask.swift in Sources */ = {isa = PBXBuildFile; fileRef = 2C7BF71836A989D514597B258565716D /* Mask.swift */; };
		0C06C4582AA0FE7C7B94E0C12D6A7FC4 /* Dispatcher.swift in Sources */ = {isa = PBXBuildFile; fileRef = 2207F9C08D606A496FCABE0EBCEB3BE9 /* Dispatcher.swift */; };
		0E65681609F2EED9276DA608B8A7613B /* CoreDataDispatcher.swift in Sources */ = {isa = PBXBuildFile; fileRef = D9FC67F2CCD23F543FBF973685A6F040 /* CoreDataDispatcher.swift */; };
		0F9D0419053430747D2D8A0BF78F24CB /* Foundation.framework in Frameworks */ = {isa = PBXBuildFile; fileRef = 0E71C1323E01F802D777DA00D7521910 /* Foundation.framework */; };
		1046EF31D6A4CF9CFCD2F76D2100D822 /* ApplePayService.swift in Sources */ = {isa = PBXBuildFile; fileRef = D920A9E8AF0644DD7906588A24F301F9 /* ApplePayService.swift */; };
		130E8AF373F9DDCBE4199D80DFEBEFBA /* ConcurrencyLimitedDispatcher.swift in Sources */ = {isa = PBXBuildFile; fileRef = 66FF09B31F52966F754CE2EABA595F93 /* ConcurrencyLimitedDispatcher.swift */; };
		14BCB19B6016486FF69F6BE0489D79EB /* CancellableThenable.swift in Sources */ = {isa = PBXBuildFile; fileRef = E5A9DD2A3C798ACB8035CCBF1C98FD83 /* CancellableThenable.swift */; };
		189F29D3CC27B0D6BD342A12AA606729 /* Configuration.swift in Sources */ = {isa = PBXBuildFile; fileRef = A8D3F52B84116CA906820B29A7937473 /* Configuration.swift */; };
		1C8D8256DEA912E77EB9F7DCAA21DC27 /* UserDefaultsExtension.swift in Sources */ = {isa = PBXBuildFile; fileRef = 97298A9D7315EA9D4FA12AC8C8BB63E7 /* UserDefaultsExtension.swift */; };
		1DEA813B92043948528FC83AB556080B /* PrimerResources.bundle in Resources */ = {isa = PBXBuildFile; fileRef = A8B3BC107C2BDC3C03D961866F721265 /* PrimerResources.bundle */; };
		1F41E0F67561C987289038C02D5C49E2 /* PrimerTheme.swift in Sources */ = {isa = PBXBuildFile; fileRef = 816D5FB48F009EBB2D52D359E55729DA /* PrimerTheme.swift */; };
		20B80E889D2504136EA7259AB41977F4 /* PaymentMethodTokenizationRequest.swift in Sources */ = {isa = PBXBuildFile; fileRef = 394C5798DE030CDE3C386D4BE76964E0 /* PaymentMethodTokenizationRequest.swift */; };
		220B93C524A516F2C5F7B19B62E726B9 /* Consolable.swift in Sources */ = {isa = PBXBuildFile; fileRef = E14350BA054E4E32C841A0116FFED031 /* Consolable.swift */; };
		24689F5F66B74492CE0211184D0A5041 /* FinallyWrappers.swift in Sources */ = {isa = PBXBuildFile; fileRef = 436686B861E4BF8E92D56B54327BF248 /* FinallyWrappers.swift */; };
		25D5FBFD31E5DD7A91DFE6F3019B3877 /* PrimerTextField.swift in Sources */ = {isa = PBXBuildFile; fileRef = 633D8F8FA85F1158427BBB89EE35694D /* PrimerTextField.swift */; };
		28CF10EAC5BFD1DB9313E64DBDADD0B3 /* PrimerViewController.swift in Sources */ = {isa = PBXBuildFile; fileRef = 13075525DD71382F120F694B71336EB8 /* PrimerViewController.swift */; };
		2991A8BBA7B8B22BDBDF1CA39188DBE2 /* Foundation.framework in Frameworks */ = {isa = PBXBuildFile; fileRef = 0E71C1323E01F802D777DA00D7521910 /* Foundation.framework */; };
		2AC4433A0BBDA80D59D71B83AA763B35 /* VaultPaymentMethodViewModel.swift in Sources */ = {isa = PBXBuildFile; fileRef = 773AA7A124D710A28426D8040F2B3411 /* VaultPaymentMethodViewModel.swift */; };
		3163EC6395E199D0E2A1A00B78320DBB /* CardButton.swift in Sources */ = {isa = PBXBuildFile; fileRef = 185F093554AC8A522D960AC17B5F57E1 /* CardButton.swift */; };
		33612F84A4D3E0719CC2A53A80442CBF /* ClientTokenService.swift in Sources */ = {isa = PBXBuildFile; fileRef = CBD6097301F95DB0AFDDF62C5CE11DA6 /* ClientTokenService.swift */; };
		33E06688508493F26895C1F5D8894984 /* after.swift in Sources */ = {isa = PBXBuildFile; fileRef = 073CF133F9FE8028BE8FADCFC1C899DB /* after.swift */; };
		34B05EFE5A0B1AB99D327BE77E8E1ADE /* OrderItem.swift in Sources */ = {isa = PBXBuildFile; fileRef = 6A01CFE79D9F680BD88699FB3ED6B819 /* OrderItem.swift */; };
		381CBB455166606ED68DEB9F858FB1F9 /* ConfirmMandateViewController.swift in Sources */ = {isa = PBXBuildFile; fileRef = 49A7FA7EF05FF8CA42356971D729618A /* ConfirmMandateViewController.swift */; };
		386F7303F6A134B91FFCBB03DF093885 /* PayPal.swift in Sources */ = {isa = PBXBuildFile; fileRef = 8C58B38CB5AF4C49675811DFCA7DBFC6 /* PayPal.swift */; };
		3A3EF5B27BCD0F7D5025B54AFED8875B /* RateLimitedDispatcher.swift in Sources */ = {isa = PBXBuildFile; fileRef = D6DC23FA2744AE514A0898658A220FB9 /* RateLimitedDispatcher.swift */; };
		3BB48D12058A221DE4F848D9D093D5D0 /* CustomStringConvertible.swift in Sources */ = {isa = PBXBuildFile; fileRef = FA23371770BA1F25A67DDF1A6A924D96 /* CustomStringConvertible.swift */; };
		3C621D7275E68709AB755DEFB5C2A61D /* StrictRateLimitedDispatcher.swift in Sources */ = {isa = PBXBuildFile; fileRef = 79D1B232C0CD0888EF48AF2FA1812E07 /* StrictRateLimitedDispatcher.swift */; };
		3D78CC0EECEE981272F911D9A02A54CC /* WrapperProtocols.swift in Sources */ = {isa = PBXBuildFile; fileRef = A0D38F75A8C61D4F5D2397B47ED12F89 /* WrapperProtocols.swift */; };
		3F6A2FEEA586C8534D6D4AF8761E819F /* VaultPaymentMethodView.swift in Sources */ = {isa = PBXBuildFile; fileRef = 25C36B798418B34DEA730E58EFD95F37 /* VaultPaymentMethodView.swift */; };
		40C6EA98872E59CB356F25F7EF47C34B /* Foundation.framework in Frameworks */ = {isa = PBXBuildFile; fileRef = 0E71C1323E01F802D777DA00D7521910 /* Foundation.framework */; };
		418D97F6A6E17DFA03240E6B73DB42A9 /* CancellableCatchable.swift in Sources */ = {isa = PBXBuildFile; fileRef = 011AE110952A0963D26CDA7D66BC0FA5 /* CancellableCatchable.swift */; };
		4442647D23B98A284A62C30155C71072 /* VaultCheckoutViewModel.swift in Sources */ = {isa = PBXBuildFile; fileRef = 9BF32EDE16B5A584B52B92941D52F0D0 /* VaultCheckoutViewModel.swift */; };
		47B408D2357D325F7283EA440382A9B1 /* PayPalService.swift in Sources */ = {isa = PBXBuildFile; fileRef = 921C74CAD488B5357305DDF08CE9F7FF /* PayPalService.swift */; };
		481D62DC685C956392E91327F0B7DDE8 /* CancellablePromise.swift in Sources */ = {isa = PBXBuildFile; fileRef = 04C4DA1E2FDA2F3367945C55E74CB304 /* CancellablePromise.swift */; };
		4D894828A7A4DA6C185244931CD64C52 /* CountryCode.swift in Sources */ = {isa = PBXBuildFile; fileRef = E7C21E31E9B4FA81DCA4326A4D8EFDC4 /* CountryCode.swift */; };
		4E77C81B2F0B8EAFB7213F446AA0CF76 /* FormTextFieldType.swift in Sources */ = {isa = PBXBuildFile; fileRef = A724AB07C38A05469BDB4A545335B494 /* FormTextFieldType.swift */; };
		51BF8B0904C4D518A6D324FA065C3574 /* PrimerContent.swift in Sources */ = {isa = PBXBuildFile; fileRef = AA780D72A12C473BC5431E97265E18B3 /* PrimerContent.swift */; };
		532287E6608CF215BD081144E7DA68CC /* PaymentMethod.swift in Sources */ = {isa = PBXBuildFile; fileRef = C2BB2ED2F103A49CA447CFDC273BF7E7 /* PaymentMethod.swift */; };
		549D84E8A449DA205136809E46AD04B2 /* Promise.swift in Sources */ = {isa = PBXBuildFile; fileRef = 1282975241DACCE92D145FF6BE95710A /* Promise.swift */; };
		549F8EFE28FDFFCB029CDF191EDAEA63 /* CancelContext.swift in Sources */ = {isa = PBXBuildFile; fileRef = 5C516E572CE838DFD0F2E29194572989 /* CancelContext.swift */; };
		54A3AC74150475871B3E5384540D7F07 /* CardScannerViewController.swift in Sources */ = {isa = PBXBuildFile; fileRef = A7062B184C63B73DE8C0A61C483DE02C /* CardScannerViewController.swift */; };
		572696BCD929C4654CC0C0DABC141594 /* Cancellable.swift in Sources */ = {isa = PBXBuildFile; fileRef = 55BA212B91DF0DC017C56DC55E0B1738 /* Cancellable.swift */; };
		59A13155E88A0B82D9DAD2AB50FD24C3 /* DependencyInjection.swift in Sources */ = {isa = PBXBuildFile; fileRef = 4D4163CE7C2A59C143E0E1A1F0CF68AF /* DependencyInjection.swift */; };
		5B50F92F063F95D98E40777FCD594DF2 /* Netcetera+Helpers.swift in Sources */ = {isa = PBXBuildFile; fileRef = 4658CE08E7C0044979AE9D16270C0F3E /* Netcetera+Helpers.swift */; };
		5CA988E88A1E2960AD96827A6E491DD7 /* ImageName.swift in Sources */ = {isa = PBXBuildFile; fileRef = 085311ADAFBC84D9B75214A4C7272716 /* ImageName.swift */; };
		5DCD612C6B829D6CC4E3874DA3B99B8E /* PaymentMethodToken.swift in Sources */ = {isa = PBXBuildFile; fileRef = 65E7E2883CD92C5A62087A2C987BDF94 /* PaymentMethodToken.swift */; };
		5FB38F29A86028C52F17CFC46D6CC1F6 /* PaymentMethodConfig.swift in Sources */ = {isa = PBXBuildFile; fileRef = 496B12DB0833320DC02485825BC099D6 /* PaymentMethodConfig.swift */; };
		61BE71E10E10D3940A63180913017ECB /* CardScannerViewModel.swift in Sources */ = {isa = PBXBuildFile; fileRef = 9A4EFCF57F090AF00928A4D5DC1D8EE1 /* CardScannerViewModel.swift */; };
		6616B9366FA764A2A612DFBAE771C2A8 /* ExternalViewModel.swift in Sources */ = {isa = PBXBuildFile; fileRef = 28E81D46930EB371B10A20AA68A23667 /* ExternalViewModel.swift */; };
		662A158598DC08DCEC37D6984F033716 /* JSONParser.swift in Sources */ = {isa = PBXBuildFile; fileRef = E095B581B078AE9E3A2F93BB15F706B2 /* JSONParser.swift */; };
		68426D8C1FD8DBF398179088790C97D1 /* RootViewController.swift in Sources */ = {isa = PBXBuildFile; fileRef = 56F5A15EB8505AC44F22A8DB50E30084 /* RootViewController.swift */; };
		687D3A10AA41D2D7DC7C7D1F19225822 /* Thenable.swift in Sources */ = {isa = PBXBuildFile; fileRef = DA2223A950D2772E3625263B99159EF0 /* Thenable.swift */; };
		69B2E647E2CE013121186565ADDA0A58 /* FormView.swift in Sources */ = {isa = PBXBuildFile; fileRef = 86AE2E6787FA6C0634A3B9C86AB2F27D /* FormView.swift */; };
		6D1C12788B5E77CCE563B6368A32078F /* PrimerAPI.swift in Sources */ = {isa = PBXBuildFile; fileRef = A75043EB6464B2F3515B2F88117777FB /* PrimerAPI.swift */; };
		6DCF943EE41FCA36BF5E5BE8E4F16011 /* Pods-PrimerSDK_Tests-dummy.m in Sources */ = {isa = PBXBuildFile; fileRef = D66C3890C3566F38C935A2FFD9A237B0 /* Pods-PrimerSDK_Tests-dummy.m */; };
		6E7165DC23FE32C8C4EA622F9B3CC91C /* DirectCheckoutViewModel.swift in Sources */ = {isa = PBXBuildFile; fileRef = AE9FA1AC3FFBC38565A06D43B0785048 /* DirectCheckoutViewModel.swift */; };
		6F7B7B971EEBBD30073A264DFC658CEF /* Primer3DS.swift in Sources */ = {isa = PBXBuildFile; fileRef = E4948706D73C2D9B1F6E26BBB18A8171 /* Primer3DS.swift */; };
		724A695E3A4FDA289CD6AD547C35AD45 /* ConfirmMandateView.swift in Sources */ = {isa = PBXBuildFile; fileRef = 7A2AB43ECAE8025B5FF4EE7E24CC8224 /* ConfirmMandateView.swift */; };
		72B47A89738D09549623DCDDE94B3485 /* Primer3DSStructures.swift in Sources */ = {isa = PBXBuildFile; fileRef = CAEE7AD954D89F7DAE05F2AA2EC8CC6D /* Primer3DSStructures.swift */; };
		732C401D7DA1FD06F00D529321009E80 /* VaultCheckoutViewController+ReloadDelegate.swift in Sources */ = {isa = PBXBuildFile; fileRef = CA370CD538A00636EBF0628F571F5EBC /* VaultCheckoutViewController+ReloadDelegate.swift */; };
		742C3296419FA05ED1303009BD93F201 /* sv.lproj in Resources */ = {isa = PBXBuildFile; fileRef = 82D94FB4C46A64277330E24E24A8ED68 /* sv.lproj */; };
		7B35DE0C56EC6F6DF5B93D2698C056B3 /* LogEvent.swift in Sources */ = {isa = PBXBuildFile; fileRef = C1C7EBF17C98F66F9F7A739539B909D1 /* LogEvent.swift */; };
		7BD1ABBB7611EB9F9B020746872A68A6 /* Endpoint.swift in Sources */ = {isa = PBXBuildFile; fileRef = 485E82F4A3666534E5942D03BC9CF22D /* Endpoint.swift */; };
		7BEDE39471BD294CCD9F5C76125FE392 /* Route.swift in Sources */ = {isa = PBXBuildFile; fileRef = C2A3F059A6898B23D4EE1E38DFCBB1C9 /* Route.swift */; };
		7C3384FE9179619D0A7F7BC50FE64CFA /* ConfirmMandateViewModel.swift in Sources */ = {isa = PBXBuildFile; fileRef = B32D519CFC147EA073EB0E4673CA574C /* ConfirmMandateViewModel.swift */; };
		7CEB3B839E7A2AB886AF7FB118BD9C4C /* Parser.swift in Sources */ = {isa = PBXBuildFile; fileRef = 85265330B7BD13920C8C9F3B26699198 /* Parser.swift */; };
		7D14E9C8B10BCF8A4B9B9B69C5A5519E /* PrimerButton.swift in Sources */ = {isa = PBXBuildFile; fileRef = 470D48F33C3E802774D5D0C59238EC97 /* PrimerButton.swift */; };
		7D8874BCECE947EF8C0A86975565E697 /* Primer3DS.framework in Frameworks */ = {isa = PBXBuildFile; fileRef = 63251F6812778F8D1BEB9ABE01C757A9 /* Primer3DS.framework */; };
		7D98A03D2F6FF8258629629AE2BB30E4 /* PaymentNetwork.swift in Sources */ = {isa = PBXBuildFile; fileRef = 01DED3A6F8484210608C61113B0E7DD3 /* PaymentNetwork.swift */; };
		7E8644F7F05E1BBF5A30DA14D26D993C /* Error.swift in Sources */ = {isa = PBXBuildFile; fileRef = 497296741F863E91D52FBEBA00235EFF /* Error.swift */; };
		7E8E43D0FAD7B5266A4435D41AFFA043 /* 3DSService+Promises.swift in Sources */ = {isa = PBXBuildFile; fileRef = 964D164A91E47CA4512F64DF2D8FFC07 /* 3DSService+Promises.swift */; };
		7FA5D079D371494C9AA2C91DD7112FF9 /* RateLimitedDispatcherBase.swift in Sources */ = {isa = PBXBuildFile; fileRef = 13AA3CDB651857B48DD4B65A1836FA8E /* RateLimitedDispatcherBase.swift */; };
		805EA5804F152347B799375BFD9307DF /* ClientToken.swift in Sources */ = {isa = PBXBuildFile; fileRef = 5CD818F34B64659E2C91E5748026D5D8 /* ClientToken.swift */; };
		83C32A1788EF9C55F03CE338F1E27D60 /* ApplePayViewModel.swift in Sources */ = {isa = PBXBuildFile; fileRef = 12F9D4D62ABC29BBE3EC89A05606C89C /* ApplePayViewModel.swift */; };
		83CE113A6B97E44318CEE1A0CFF23BC4 /* Pods-PrimerSDK_Example-dummy.m in Sources */ = {isa = PBXBuildFile; fileRef = 21F4ACB1142B1B9457658584BF5CD35A /* Pods-PrimerSDK_Example-dummy.m */; };
		84279325227A618A2932D631D3C44082 /* LoadingViewController.swift in Sources */ = {isa = PBXBuildFile; fileRef = EE2F07EB9D9D526E7C6DE21FA902D46C /* LoadingViewController.swift */; };
		84E7871E7A2BD123E00FFFF5A1A3E054 /* PrimerInternalSessionFlow.swift in Sources */ = {isa = PBXBuildFile; fileRef = E67803A8C8C40242B460E16EA2B388DC /* PrimerInternalSessionFlow.swift */; };
		87A7E95971AD86B8D79D8C5CF5410A4C /* URLExtension.swift in Sources */ = {isa = PBXBuildFile; fileRef = EDD785586979ED9F5A4BAAEE90863429 /* URLExtension.swift */; };
		8C91ECE9BF5B77BBC63DFE9D5C951429 /* Primer.swift in Sources */ = {isa = PBXBuildFile; fileRef = A4FBE3E41A07675537A09D1BCB88ED65 /* Primer.swift */; };
		8CC30FC33F38D4824562E4D2B246DF22 /* Resolver.swift in Sources */ = {isa = PBXBuildFile; fileRef = 47F537F89DA02C4DA12AABE5E80DBD05 /* Resolver.swift */; };
		8D232310EBD6E8699E80C3F906BC9E37 /* UXMode.swift in Sources */ = {isa = PBXBuildFile; fileRef = 3EFA0741E0B36978CA05BBEA8AD3FE45 /* UXMode.swift */; };
		8FFC78D0D11FB91C3D1686159E82700D /* Validation.swift in Sources */ = {isa = PBXBuildFile; fileRef = 08C229FEA414DF0450CBFA8CC99A19F7 /* Validation.swift */; };
		908020B01C8C0FED00CED583DF35827E /* Primer3DS-umbrella.h in Headers */ = {isa = PBXBuildFile; fileRef = 0D06A1589639F29CB1A0AD6CDE0B92F7 /* Primer3DS-umbrella.h */; settings = {ATTRIBUTES = (Public, ); }; };
		92D1457BC6B5419C8D357E3547AF1CE2 /* PrimerError.swift in Sources */ = {isa = PBXBuildFile; fileRef = FFEBA5D6248F80132E905D26A4121AF4 /* PrimerError.swift */; };
		94661C0A8AD7FA8DD772300000964F86 /* VaultCheckoutViewController.swift in Sources */ = {isa = PBXBuildFile; fileRef = 0F19302549DCBA1B9D2B77DF2EA99BFA /* VaultCheckoutViewController.swift */; };
		94ED4F67764D8DEFCC644E6107FA385F /* Pods-PrimerSDK_Tests-umbrella.h in Headers */ = {isa = PBXBuildFile; fileRef = EE9674DAD0C961C92687877090E1E047 /* Pods-PrimerSDK_Tests-umbrella.h */; settings = {ATTRIBUTES = (Public, ); }; };
		95985F2624E21E46FD8A635DB5D1DA42 /* fr.lproj in Resources */ = {isa = PBXBuildFile; fileRef = 4741C245E6984C5D4EB09625F4B21A3C /* fr.lproj */; };
		9A4ACB4E374F11EA21ECB297AE9381E2 /* PrimerSettings.swift in Sources */ = {isa = PBXBuildFile; fileRef = 35BE81C843FAE99CDDB95582E57227D4 /* PrimerSettings.swift */; };
		9B2C6CBAAEE5DD50CDF5931E6E4F7D02 /* Queue.swift in Sources */ = {isa = PBXBuildFile; fileRef = DEB1501600C49DE1B3F5D3EEAF49E52D /* Queue.swift */; };
		9D77117D0FA845138C31AF2E10460FED /* VaultPaymentMethodViewController.swift in Sources */ = {isa = PBXBuildFile; fileRef = 9FA101BAE81DDF085B406924E1DB97D3 /* VaultPaymentMethodViewController.swift */; };
		9E86238DBF3455ECA8391D72BAE3CD7F /* DirectDebitMandate.swift in Sources */ = {isa = PBXBuildFile; fileRef = 258F8CF5C7A5405352D8D85196F85F93 /* DirectDebitMandate.swift */; };
		9F866043CC8397CAC4435EE59A3CBD57 /* PrimerAPIClient.swift in Sources */ = {isa = PBXBuildFile; fileRef = 120FD85DC55D8CE5E87430132C15EF01 /* PrimerAPIClient.swift */; };
		A0FE8BADC5D60E0D436C5587E96686D5 /* FormType.swift in Sources */ = {isa = PBXBuildFile; fileRef = F88E1F50344151829EE6967C3E370F35 /* FormType.swift */; };
		A1286E2001D81112BDC1988680A072A9 /* VaultPaymentMethodViewController+ReloadDelegate.swift in Sources */ = {isa = PBXBuildFile; fileRef = 97B90C6DD26B64045A74111AE63A0437 /* VaultPaymentMethodViewController+ReloadDelegate.swift */; };
		A213A43C5C89C5443E0F33C7C6AAF1E2 /* FormViewController.swift in Sources */ = {isa = PBXBuildFile; fileRef = 0F80EE0026A20CF30F8B3742EE30D983 /* FormViewController.swift */; };
		A84E3969947E1EDBD4D336AD1055C764 /* 3DS.swift in Sources */ = {isa = PBXBuildFile; fileRef = F8ABD8FA850AB0DB799E4D53012D2D27 /* 3DS.swift */; };
		A8849DA976CA63BF5C3B51EA054CC759 /* VaultCheckoutView.swift in Sources */ = {isa = PBXBuildFile; fileRef = 0F36C14BE87D0C05FA67A78EEE20D7E0 /* VaultCheckoutView.swift */; };
		AD0BBE14EA5596556A58EA93142167EC /* NetceteraSDK.swift in Sources */ = {isa = PBXBuildFile; fileRef = 8A2170D46AC38456D4D641FAC0FA2958 /* NetceteraSDK.swift */; };
		ADE698E5E71EA136224D0A268F896EC6 /* firstly.swift in Sources */ = {isa = PBXBuildFile; fileRef = 859EF4066F57C276CC7D5C9EDAACEB6A /* firstly.swift */; };
		AF9278825D6111D8F2BF91D692842C4A /* DateExtension.swift in Sources */ = {isa = PBXBuildFile; fileRef = 954AD7BAC8AB44DA88EA1984B04D6703 /* DateExtension.swift */; };
		AFD4ACBF551C9A3EE169574B3CDC5B1C /* Logger.swift in Sources */ = {isa = PBXBuildFile; fileRef = FE2CD80E9E6CEF50FC6439EDD8AF0E83 /* Logger.swift */; };
		B031940AF432A8B23D90F7262FDDB89E /* ThenableWrappers.swift in Sources */ = {isa = PBXBuildFile; fileRef = 2BBEE814F1820401CE62CC999FC7F0BA /* ThenableWrappers.swift */; };
		B044357B24C1512A6828177429024D28 /* UIDeviceExtension.swift in Sources */ = {isa = PBXBuildFile; fileRef = 2CC64611E1691DDCFA892C0F80CFA717 /* UIDeviceExtension.swift */; };
		B07F756CF40A258C40D1F2047A0AF1DC /* GuaranteeWrappers.swift in Sources */ = {isa = PBXBuildFile; fileRef = D06450A6D3BCE49CBB85EDDFEF5B65FB /* GuaranteeWrappers.swift */; };
		B0A4E947EEBF728359651E9D1F83D710 /* WebViewController.swift in Sources */ = {isa = PBXBuildFile; fileRef = 28EC08E80BA2C4326E8B787B61E523A3 /* WebViewController.swift */; };
		B1B086518BDD7BCDCBD3C5719FFC2CD1 /* ReloadDelegate.swift in Sources */ = {isa = PBXBuildFile; fileRef = 5A3B60416F891929FC6C8FA4000E353A /* ReloadDelegate.swift */; };
		B41121E5C28FCB670A5928DFE64253C8 /* PrimerAPIClient+3DS.swift in Sources */ = {isa = PBXBuildFile; fileRef = F3E5D56274B4952158FAEA77814F0E1B /* PrimerAPIClient+3DS.swift */; };
		B68BE1CFB9C81418EEF0B1BF52C3574B /* PrimerScrollView.swift in Sources */ = {isa = PBXBuildFile; fileRef = BF5A9A566503658E5A8D8F1B9809985D /* PrimerScrollView.swift */; };
		B79111EE9810A37F089EF69F6439CAF2 /* PaymentMethodComponent.swift in Sources */ = {isa = PBXBuildFile; fileRef = 5B6F52A176C545DC55214F4A4512D593 /* PaymentMethodComponent.swift */; };
		B7F44CA0357423B0E2808F8C77B23777 /* PrimerSDK-umbrella.h in Headers */ = {isa = PBXBuildFile; fileRef = 2D7D293AE163119C958B9759B500723A /* PrimerSDK-umbrella.h */; settings = {ATTRIBUTES = (Public, ); }; };
		B97535048BA1DA320DBC0F5FE2A4946B /* AlertController.swift in Sources */ = {isa = PBXBuildFile; fileRef = 6068831C8E5F1259B719FC11A6E0A5D4 /* AlertController.swift */; };
		B9AD1A20F7F72E65823275A4919587BD /* hang.swift in Sources */ = {isa = PBXBuildFile; fileRef = D675ADCFDCAAAEB1999850B2FFB57C47 /* hang.swift */; };
		BBB2E3B6F736BBE38984EA2E7BCB89AF /* CatchWrappers.swift in Sources */ = {isa = PBXBuildFile; fileRef = 66910860A58F032F30C64591AD34B88C /* CatchWrappers.swift */; };
		BD92505705A6EB00B08B0F593537562D /* SuccessViewController.swift in Sources */ = {isa = PBXBuildFile; fileRef = BDA74446172B6F9F9425836213BC969F /* SuccessViewController.swift */; };
		BE2144280D9BAB1002ADACC6F171D17B /* PrimerAPIClient+Promises.swift in Sources */ = {isa = PBXBuildFile; fileRef = 42ABEED24D12BA87C2CEFC27DB41F360 /* PrimerAPIClient+Promises.swift */; };
		BEF9778268193F503E43A5EB1E9D54C0 /* PrimerViewExtensions.swift in Sources */ = {isa = PBXBuildFile; fileRef = 16FF0278BB16716BCA4FAB61D3390CA8 /* PrimerViewExtensions.swift */; };
		C1685877FE31315DAF431AB6174924F1 /* Currency.swift in Sources */ = {isa = PBXBuildFile; fileRef = 2AEE16C54A83FA2ADA098A1185F491CA /* Currency.swift */; };
		C398B53D020905E74EE7CDCB6C83B990 /* FormViewModel.swift in Sources */ = {isa = PBXBuildFile; fileRef = CBCDA4270EE0CF1804308D447661511A /* FormViewModel.swift */; };
		C5FC80C9BD82C2BA08CC0C579D2E8A34 /* when.swift in Sources */ = {isa = PBXBuildFile; fileRef = A82AAA13929DEC336A691666EFE51E51 /* when.swift */; };
		C74AF45BA3FE81B7811B8540876C591C /* ErrorHandler.swift in Sources */ = {isa = PBXBuildFile; fileRef = EE91906D0FB41A55EEA09198C42BD828 /* ErrorHandler.swift */; };
		C8D51F18AFF097416E3C4D69D21CDB81 /* ScannerView.swift in Sources */ = {isa = PBXBuildFile; fileRef = 2C49420BE17FDABA67EF473A83918875 /* ScannerView.swift */; };
		C8D85898761C426F31B1BE075DF960D1 /* SequenceWrappers.swift in Sources */ = {isa = PBXBuildFile; fileRef = C568017FFCB5033FC136012F97D3623A /* SequenceWrappers.swift */; };
		CC2DDCBA1AF3A43A3E8AA2AD864E1A00 /* AppState.swift in Sources */ = {isa = PBXBuildFile; fileRef = 02D4E30713C16BB1C23110D7A4846FB0 /* AppState.swift */; };
		CC4BB4613DE3D21AFDBC7E21F17DBB0A /* BundleExtension.swift in Sources */ = {isa = PBXBuildFile; fileRef = C66A7F3E788F953040074D32D3118A97 /* BundleExtension.swift */; };
		CF7FA5734918B686EB161E8040229C67 /* TransitioningDelegate.swift in Sources */ = {isa = PBXBuildFile; fileRef = 3C4D2B48B24CFDC6674548D32703FA07 /* TransitioningDelegate.swift */; };
		D0B8AF4C3F271A448FD228539DA1C84F /* DirectDebitService.swift in Sources */ = {isa = PBXBuildFile; fileRef = 37B0A024A22685C38566903090214726 /* DirectDebitService.swift */; };
		D2390F1E76A2935B9DD8DF0C5607FAC7 /* PresentationController.swift in Sources */ = {isa = PBXBuildFile; fileRef = 4FEBD494BDDF5E1319D3D6F34A901583 /* PresentationController.swift */; };
		D2498F8F63B8A591BEECBB8351D2F249 /* URLSessionStack.swift in Sources */ = {isa = PBXBuildFile; fileRef = AF61CB1829EBFB6061676553E62AF8DB /* URLSessionStack.swift */; };
		D31A4CE7F1AC15843E44EA6C8B62EF6C /* Primer3DS-dummy.m in Sources */ = {isa = PBXBuildFile; fileRef = E4E87E04F0CB6B9ABB1ABB804EFBC7F2 /* Primer3DS-dummy.m */; };
		D31D3262F7330D8248B54582EADA4509 /* RootViewController+Router.swift in Sources */ = {isa = PBXBuildFile; fileRef = 496E33009D9A033F567E3DC2351624FD /* RootViewController+Router.swift */; };
		D8D7B1B0226B7969B40B621E1D607399 /* NetworkService.swift in Sources */ = {isa = PBXBuildFile; fileRef = D39474BA65B6DA94A5BFCBE80BCD0724 /* NetworkService.swift */; };
		D8FE3E88D2FEAADC340855E92D02FE88 /* PaymentMethodConfigService.swift in Sources */ = {isa = PBXBuildFile; fileRef = 8C1ADBBA027C0DB9CA8D9C86F1395A28 /* PaymentMethodConfigService.swift */; };
		E0F93E62C78ED1C85256C5DFAE7284E4 /* EnsureWrappers.swift in Sources */ = {isa = PBXBuildFile; fileRef = BE097A17572D4F4EFCBCEA6AC4549B40 /* EnsureWrappers.swift */; };
		E5667278A783F7F72C342DC2F00B25B5 /* CardScannerViewController+SimpleScanDelegate.swift in Sources */ = {isa = PBXBuildFile; fileRef = 76F8277A6AE24B880807B4182365FF17 /* CardScannerViewController+SimpleScanDelegate.swift */; };
		E690C0E13368D9FB1B2BA4E17DC60A4F /* KlarnaService.swift in Sources */ = {isa = PBXBuildFile; fileRef = 959829EA7D6D8FD5107FABF7437B519A /* KlarnaService.swift */; };
		E772E3425E1D04B00FEA8C19DEFDF2F9 /* SuccessMessage.swift in Sources */ = {isa = PBXBuildFile; fileRef = D09CD9CABCF485EBC85DB08AE9EE7C31 /* SuccessMessage.swift */; };
		E8F99DED1B26B4BCB14BF7DB89001BD5 /* Foundation.framework in Frameworks */ = {isa = PBXBuildFile; fileRef = 0E71C1323E01F802D777DA00D7521910 /* Foundation.framework */; };
		EA524821A55D000AFFFEB87406A62DC2 /* PrimerSDK-dummy.m in Sources */ = {isa = PBXBuildFile; fileRef = 246D23C86F7270230CC9895E27634BB1 /* PrimerSDK-dummy.m */; };
		EBBC9B63DAB2AF054CEBED13B15B7BA0 /* ApplePay.swift in Sources */ = {isa = PBXBuildFile; fileRef = 2F1DD27A62610F6DED980C164813AC22 /* ApplePay.swift */; };
		EBCB24008F05D4380D1BD0E66CE090AC /* Catchable.swift in Sources */ = {isa = PBXBuildFile; fileRef = ED3F6FCF7CDB278B97C97508648637B1 /* Catchable.swift */; };
		EDD7D6DEE513DEED5D57B0E569D5D167 /* OAuthViewController.swift in Sources */ = {isa = PBXBuildFile; fileRef = 527A028E93FD3C1B5059DDFF860805D5 /* OAuthViewController.swift */; };
		EF44F14E732ED444F537CD0DCE8BA452 /* OAuthViewModel.swift in Sources */ = {isa = PBXBuildFile; fileRef = CCB96DB85F28C0F8151478366392CA6E /* OAuthViewModel.swift */; };
		F2CE921AA4694F6B4C5EE20278EC2A63 /* ErrorViewController.swift in Sources */ = {isa = PBXBuildFile; fileRef = 983B47E8F600A5ACFD29528EA0EEC16F /* ErrorViewController.swift */; };
		F3B5BA0E946ECA77B5E5082546D60A6A /* StringExtension.swift in Sources */ = {isa = PBXBuildFile; fileRef = 2533C516E96B9C04374BD5181875F334 /* StringExtension.swift */; };
		F40AAB3A806FC85B785E26621A106600 /* Klarna.swift in Sources */ = {isa = PBXBuildFile; fileRef = BC71FA539EB51FC2EF0B3D02771A3423 /* Klarna.swift */; };
		FA151EF4013B9847D708BB51D67B5236 /* 3DSService.swift in Sources */ = {isa = PBXBuildFile; fileRef = 3956E482C46FD6BA52A8B8D0D9792A8C /* 3DSService.swift */; };
		FA7D990D6E94C952762EA36D0E01D38F /* race.swift in Sources */ = {isa = PBXBuildFile; fileRef = ECD136282BB37675E277314EF2349FC6 /* race.swift */; };
		FAF6D0FB10FE31AC789A185A26B65280 /* VaultService.swift in Sources */ = {isa = PBXBuildFile; fileRef = 17BBF765EC650B9D8C2B2E4D21AC35B9 /* VaultService.swift */; };
		FB34945495F6D21CB5265C1264E2F42B /* TokenizationService.swift in Sources */ = {isa = PBXBuildFile; fileRef = 7F620CF4AAB49F3C5CBF367D784C7EEC /* TokenizationService.swift */; };
		FB98C9ECA4BF03D20A2EB9CCDBBD8282 /* PrimerTableViewCell.swift in Sources */ = {isa = PBXBuildFile; fileRef = 6CDC0DC96F14B2B8FFC8E98C41F0EE5C /* PrimerTableViewCell.swift */; };
		FBA929BE43AE523B5D27FB6F100DB137 /* RecoverWrappers.swift in Sources */ = {isa = PBXBuildFile; fileRef = C3C37DBE8CF5036F536899166D20E8BB /* RecoverWrappers.swift */; };
		FCB40BB6AA42E9E8E670656E4A31444F /* Icons.xcassets in Resources */ = {isa = PBXBuildFile; fileRef = 569287D4956E041E21492AA41B731141 /* Icons.xcassets */; };
		FD5A0054248133CCCC370B7EEB1F7F6C /* Optional+Extensions.swift in Sources */ = {isa = PBXBuildFile; fileRef = CA17E27AC380FA084CBF2EA388083AC8 /* Optional+Extensions.swift */; };
		FF1A8ED62B184EBB11B71C421B9C1B2F /* Box.swift in Sources */ = {isa = PBXBuildFile; fileRef = A08DAE99FBF7290AFE4004258E4A8300 /* Box.swift */; };
/* End PBXBuildFile section */

/* Begin PBXContainerItemProxy section */
		10C7A475239515A9352E626C3E4C2DF9 /* PBXContainerItemProxy */ = {
			isa = PBXContainerItemProxy;
			containerPortal = BFDFE7DC352907FC980B868725387E98 /* Project object */;
			proxyType = 1;
			remoteGlobalIDString = 6F5F0A81CAE773CFE5371059A81B5B6A;
			remoteInfo = Primer3DS;
		};
		875B626BA4F253A0E8C3DF0AED90D7A8 /* PBXContainerItemProxy */ = {
			isa = PBXContainerItemProxy;
			containerPortal = BFDFE7DC352907FC980B868725387E98 /* Project object */;
			proxyType = 1;
			remoteGlobalIDString = F3BE9108C53B53949406218CEA55E0B2;
			remoteInfo = PrimerSDK;
		};
		C471C976D8CBD67D3EEF91C6A9018052 /* PBXContainerItemProxy */ = {
=======
		03359050F47742A8DFD64EFEEAC8AD99 /* PaymentMethodToken.swift in Sources */ = {isa = PBXBuildFile; fileRef = 029F0B726C88E724BF113B96079499F6 /* PaymentMethodToken.swift */; };
		07326726B00248360D5C76B3FF1A1044 /* PrimerViewController.swift in Sources */ = {isa = PBXBuildFile; fileRef = 8D07A7071D83B278017B8254FCFD4421 /* PrimerViewController.swift */; };
		08444A8B8F2B161406DE6E53AD34D6FE /* PrimerTextFieldView.swift in Sources */ = {isa = PBXBuildFile; fileRef = 783153AAC1A46B9E9900346B61FE392A /* PrimerTextFieldView.swift */; };
		0852E6736EBAAE5479C6B65D5D6837F5 /* PaymentMethod.swift in Sources */ = {isa = PBXBuildFile; fileRef = EB9A5308FD736C0C895F4678DCED6386 /* PaymentMethod.swift */; };
		097069262E9204818404C50E95B155DC /* AppState.swift in Sources */ = {isa = PBXBuildFile; fileRef = 0B7789238CFF98BD73BBDD8146EBA762 /* AppState.swift */; };
		0B14FE2E24F08A40050D760979EDB78B /* PrimerScrollView.swift in Sources */ = {isa = PBXBuildFile; fileRef = 46DB99D47CFC500E2300F0432582CD61 /* PrimerScrollView.swift */; };
		0C6DE976EF6E1E396F61EC49CC821F9D /* PrimerCardholderNameFieldView.swift in Sources */ = {isa = PBXBuildFile; fileRef = 2E906FCD5BBF91D08928D4CD2B00B7F2 /* PrimerCardholderNameFieldView.swift */; };
		0E523EBD5EA4749556E67449AA85554A /* CardScannerViewModel.swift in Sources */ = {isa = PBXBuildFile; fileRef = F32E9A60A19B87A4182247A6FB7914B2 /* CardScannerViewModel.swift */; };
		0F22B3EE612FACBA0809583D7EF8C5BC /* sv.lproj in Resources */ = {isa = PBXBuildFile; fileRef = B22238BE118F616E15D98CA407FC8946 /* sv.lproj */; };
		132130A2B0CC208C61265692F3D7D6EC /* Primer3DS_SDK-dummy.m in Sources */ = {isa = PBXBuildFile; fileRef = 7AFC09A093CC84D120A2A60E6F7BD670 /* Primer3DS_SDK-dummy.m */; };
		14BEF45F958C0BD232AC8C5C3ACE9131 /* NetworkService.swift in Sources */ = {isa = PBXBuildFile; fileRef = 817486DFFF521B857273D1355FA48050 /* NetworkService.swift */; };
		15F39E84D43984148049FCDAB4065DAB /* KlarnaService.swift in Sources */ = {isa = PBXBuildFile; fileRef = 0DC51260367832411171A1B549C35180 /* KlarnaService.swift */; };
		16433EB96EBE16FB249119353277B0F8 /* UXMode.swift in Sources */ = {isa = PBXBuildFile; fileRef = 392A4488CC6ABB1A6CC325E2D7112700 /* UXMode.swift */; };
		16A1DC00096F04A22BF970DCDC71A8F0 /* Error.swift in Sources */ = {isa = PBXBuildFile; fileRef = 4B9E68237B3A47494495A727BD6DAA1E /* Error.swift */; };
		16C6E881DD3CF51C0B7017711D1F8758 /* UIDeviceExtension.swift in Sources */ = {isa = PBXBuildFile; fileRef = 66E8C202BAE92C8F5B1F76B8ED980895 /* UIDeviceExtension.swift */; };
		18D09ECB6C8C3746F12D4011935D804C /* PrimerAPIClient+Promises.swift in Sources */ = {isa = PBXBuildFile; fileRef = 081F9BDD1FBB6477FAACE0261B0FAFA7 /* PrimerAPIClient+Promises.swift */; };
		18D9DFF2A7DDD133ACAE1CF4CD2F3D22 /* PrimerAPI.swift in Sources */ = {isa = PBXBuildFile; fileRef = E22166FBB7F77E868F716403931272C2 /* PrimerAPI.swift */; };
		194D90C161DFAF3BD8CA8869E8E551CE /* fr.lproj in Resources */ = {isa = PBXBuildFile; fileRef = 7124478D8CB6A6798C73F51AB55A39C1 /* fr.lproj */; };
		19E3485FAC21AE6C2FB7CF9EB7243B12 /* PrimerSettings.swift in Sources */ = {isa = PBXBuildFile; fileRef = F5D85F8EAD3E85290E317302E3A74DD2 /* PrimerSettings.swift */; };
		1A4AE8366041D19B775CE9DB8F18CE5A /* DirectCheckoutViewModel.swift in Sources */ = {isa = PBXBuildFile; fileRef = 7C579C0B646C6067034851CAF9D9AB5C /* DirectCheckoutViewModel.swift */; };
		1E18FECB8544938AF6CB2E4C1C57F8A0 /* UserDefaultsExtension.swift in Sources */ = {isa = PBXBuildFile; fileRef = 672ABE3FA8AC06FC336714498A91C71A /* UserDefaultsExtension.swift */; };
		1F125D739E07EBA79213E230B7221CE1 /* ImageName.swift in Sources */ = {isa = PBXBuildFile; fileRef = 246F36FC59AA413D8B1198FED3FD503A /* ImageName.swift */; };
		1F19EDCDB5DD3E7A92B5AD881F5F8DC4 /* GuaranteeWrappers.swift in Sources */ = {isa = PBXBuildFile; fileRef = 2F53E780DD9E9AB3944901F1B89848AE /* GuaranteeWrappers.swift */; };
		216D1A17F61B856C92E56B48A840DBAF /* URLExtension.swift in Sources */ = {isa = PBXBuildFile; fileRef = E91F4F1EA75562353B37683DAEB315E0 /* URLExtension.swift */; };
		2376F3288AFF94E1CCEAB38AB27F4CE8 /* Thenable.swift in Sources */ = {isa = PBXBuildFile; fileRef = 355EE8C120FD56A0ADEBBED11D9AAD58 /* Thenable.swift */; };
		242E1CB379F82C67AEDCD81EB6D527B2 /* PrimerButton.swift in Sources */ = {isa = PBXBuildFile; fileRef = 7A4D6006A73C061F28022F81A66E7F4C /* PrimerButton.swift */; };
		2511CA267F43BC9BFF842BE2736FD0C6 /* Mask.swift in Sources */ = {isa = PBXBuildFile; fileRef = F240B62FB38AEADD482E30AC69D6234B /* Mask.swift */; };
		27F0CBED137E2D32A787E3845C80E0E1 /* DateExtension.swift in Sources */ = {isa = PBXBuildFile; fileRef = 8A7FB76802C81E0F2DA9DCBFF07CD0C6 /* DateExtension.swift */; };
		28A61157EDBED9D99D547FA8A1C0572F /* VaultCheckoutViewModel.swift in Sources */ = {isa = PBXBuildFile; fileRef = 693311FA63E51134572C08DA5A356687 /* VaultCheckoutViewModel.swift */; };
		2D1EEFA513DB24D39E31E961DFFCA904 /* 3DS.swift in Sources */ = {isa = PBXBuildFile; fileRef = B7468B06651157926B144DEAF703B5F5 /* 3DS.swift */; };
		2D612F3BC89326D7100A8FB4B00B1589 /* FormViewModel.swift in Sources */ = {isa = PBXBuildFile; fileRef = 2A57A51A74C17065AEAF7AFEF43EDDC0 /* FormViewModel.swift */; };
		30098032FF5FC0BF8E0796B802493948 /* VaultPaymentMethodView.swift in Sources */ = {isa = PBXBuildFile; fileRef = A3F555F05A5B41F8378047CED40535ED /* VaultPaymentMethodView.swift */; };
		322BF5BEE7ADEFB4252FD6E0CF57069E /* en.lproj in Resources */ = {isa = PBXBuildFile; fileRef = 95856AD17D89ABEE0626E07899B6A6BF /* en.lproj */; };
		32A89C8BF8FFE25B6A76EB55B77A878D /* FormTextFieldType.swift in Sources */ = {isa = PBXBuildFile; fileRef = A5C734416931FB843BE8BE3AF87E2BCF /* FormTextFieldType.swift */; };
		33B771A78480E9DEB4AFF8DED059A5F0 /* CardScannerViewController+SimpleScanDelegate.swift in Sources */ = {isa = PBXBuildFile; fileRef = 811AE8A395A0AC0EEAB43CA3A2595FB6 /* CardScannerViewController+SimpleScanDelegate.swift */; };
		34D2223641FC812AA442684D85C6FF7F /* PrimerCardNumberFieldView.swift in Sources */ = {isa = PBXBuildFile; fileRef = 4D860843B8D924A35F24BB3C22466390 /* PrimerCardNumberFieldView.swift */; };
		365597DCEB6706334DE2E8E87C54F377 /* FormType.swift in Sources */ = {isa = PBXBuildFile; fileRef = 0F93C84BF080482A95CD46394B24032E /* FormType.swift */; };
		3775404B545DDA4A5A43AA0CAE7F19ED /* 3DSSDK.swift in Sources */ = {isa = PBXBuildFile; fileRef = 032C0987B98D47F086620E1B7C1D934A /* 3DSSDK.swift */; };
		3862DA9379775DD2DB2BC7265BA22FEB /* PaymentMethodConfigService.swift in Sources */ = {isa = PBXBuildFile; fileRef = 30CAF83364006C78938DCE79F5D7A6B8 /* PaymentMethodConfigService.swift */; };
		39F9845E563AC342983D7A2FDED0E06E /* ConcurrencyLimitedDispatcher.swift in Sources */ = {isa = PBXBuildFile; fileRef = 313BE9941738E828AB7438C06356B521 /* ConcurrencyLimitedDispatcher.swift */; };
		3A28BD5FAE7751539794A8B46AA321E4 /* FormViewController.swift in Sources */ = {isa = PBXBuildFile; fileRef = D8B79C767A2875D6495BE887B3E2B1AC /* FormViewController.swift */; };
		3BC2DDEEDC5D19B7958797835FA5F9A8 /* SuccessViewController.swift in Sources */ = {isa = PBXBuildFile; fileRef = 9343CE1E14E6F973AD7BDFE908E009B0 /* SuccessViewController.swift */; };
		3BFBF7658E4E20375B8562DCAB850A6F /* race.swift in Sources */ = {isa = PBXBuildFile; fileRef = 8D208F84BC9FCA60265FE8A07CFD2FB9 /* race.swift */; };
		3CDE526057605662A8D11895F4551844 /* 3DSService+Promises.swift in Sources */ = {isa = PBXBuildFile; fileRef = 011A70500C567DB08FC5C34267306D96 /* 3DSService+Promises.swift */; };
		3EF2E0AC210C60B87D07C467DB1AC2BA /* CardNetwork.swift in Sources */ = {isa = PBXBuildFile; fileRef = 38D6E94DF8DA55CEEACA21B10F3FF317 /* CardNetwork.swift */; };
		3F20102F1A3D6AB5BB9B01B0A9687DEA /* ScannerView.swift in Sources */ = {isa = PBXBuildFile; fileRef = 72F929621E8745E00C0B475B5491DB10 /* ScannerView.swift */; };
		40C6EA98872E59CB356F25F7EF47C34B /* Foundation.framework in Frameworks */ = {isa = PBXBuildFile; fileRef = 73010CC983E3809BECEE5348DA1BB8C6 /* Foundation.framework */; };
		42096B2BD7127CF6F28C6682E6B7E39B /* ExternalViewModel.swift in Sources */ = {isa = PBXBuildFile; fileRef = C2ED9FB398F18D19BCA84B7103219903 /* ExternalViewModel.swift */; };
		44BF618BEE02AE73E025E856CF6E6D69 /* Catchable.swift in Sources */ = {isa = PBXBuildFile; fileRef = 4A70F440EB1D9C10237544CA9432CB9F /* Catchable.swift */; };
		45A43EB1979E9835B3E3571CAC7BAB65 /* Icons.xcassets in Resources */ = {isa = PBXBuildFile; fileRef = B07DBDE1BAF8D8383308D475D0666A82 /* Icons.xcassets */; };
		475CF63E30F1615EC6117BB49991AF02 /* Currency.swift in Sources */ = {isa = PBXBuildFile; fileRef = 1942697DFF86CDBDE30FCD9335768182 /* Currency.swift */; };
		47CBC99B5422DCF203C1E6332D0365CD /* RecoverWrappers.swift in Sources */ = {isa = PBXBuildFile; fileRef = 5316C5E0F0EA906367F3DA1F876425EE /* RecoverWrappers.swift */; };
		486623DA6F59C8752A05C52A21921236 /* CardScannerViewController.swift in Sources */ = {isa = PBXBuildFile; fileRef = 9F4637B34C5CC26ED942A94D7C31CE22 /* CardScannerViewController.swift */; };
		4A201CF49D3D55377B4CC1D8CCEB7B61 /* firstly.swift in Sources */ = {isa = PBXBuildFile; fileRef = 49431AA68B06DE8FC6B09343514C6197 /* firstly.swift */; };
		4C7960CD5603234CF156CCD436FD841B /* PrimerError.swift in Sources */ = {isa = PBXBuildFile; fileRef = B01E0DE84FC04587A2F05AA3FB027514 /* PrimerError.swift */; };
		4CA8E5A64BDD5340AC6FEC0771890E45 /* CancellablePromise.swift in Sources */ = {isa = PBXBuildFile; fileRef = F30DF90FC1508A5616E3D9A0B44AF11E /* CancellablePromise.swift */; };
		4EA88182F8BA959CD7B6FD88DBFCD5FF /* JSONParser.swift in Sources */ = {isa = PBXBuildFile; fileRef = DFD3C3E0E61C7DF6CC42875FC05632F2 /* JSONParser.swift */; };
		4FB5CBD19473401034BA0725242FCF1C /* PaymentNetwork.swift in Sources */ = {isa = PBXBuildFile; fileRef = AF7E5A174CD62E03B1C61936F9AD6789 /* PaymentNetwork.swift */; };
		5414679FA2565DCB559FC6B69C2E7811 /* ConfirmMandateViewModel.swift in Sources */ = {isa = PBXBuildFile; fileRef = D59822966A76D84C11E0654D1D2E8154 /* ConfirmMandateViewModel.swift */; };
		54E0D39473B177C0080F83556223C6EF /* Validation.swift in Sources */ = {isa = PBXBuildFile; fileRef = 257866A00C4C5BCFDBC591A71442A112 /* Validation.swift */; };
		551562AE9AB7013C985DB20C1840DDB9 /* VaultCheckoutViewController.swift in Sources */ = {isa = PBXBuildFile; fileRef = F247B0E46656BF9788EFF036765B8E56 /* VaultCheckoutViewController.swift */; };
		5B5BDCAB9A2F440BB490AEC79FBF703C /* CancelContext.swift in Sources */ = {isa = PBXBuildFile; fileRef = C37D59FC1C14DE85F3816A16FD5EFAD6 /* CancelContext.swift */; };
		5E04341F3AF49ADAD4F198FA2B84E0C2 /* ApplePayService.swift in Sources */ = {isa = PBXBuildFile; fileRef = 10DE5F4083414682397CF90C4A4825E7 /* ApplePayService.swift */; };
		5E55F53FFF09AA3EA5CEFF865AB40F24 /* RootViewController.swift in Sources */ = {isa = PBXBuildFile; fileRef = 88C618451523AF36FCEEADF7481CFAEF /* RootViewController.swift */; };
		5F4F66E52703AA9C328268FA5A69C849 /* Parser.swift in Sources */ = {isa = PBXBuildFile; fileRef = 9A55BCDB4F9A262ED02B46FAC6EAEEC3 /* Parser.swift */; };
		614077A4DFE3D43DCC6E64BEF7FB8E8E /* StrictRateLimitedDispatcher.swift in Sources */ = {isa = PBXBuildFile; fileRef = 45CB9D7E1A110AC36A493366EAD8F857 /* StrictRateLimitedDispatcher.swift */; };
		66837F4DE9131B5302C4FB7B157E52AD /* EnsureWrappers.swift in Sources */ = {isa = PBXBuildFile; fileRef = 2D5F953853B0B2F425BD1E538C6CEC79 /* EnsureWrappers.swift */; };
		67D68C85DAC20F18980E33E62CE20B69 /* OrderItem.swift in Sources */ = {isa = PBXBuildFile; fileRef = 8635CDBB94C431F13E2173ACBAF1B4F2 /* OrderItem.swift */; };
		67F5E787E439209357654BEE76931750 /* Endpoint.swift in Sources */ = {isa = PBXBuildFile; fileRef = A7EA89FFD2FDDD4A542EB8556A250892 /* Endpoint.swift */; };
		6A9B87428716B84810A3B6804DF0619A /* ReloadDelegate.swift in Sources */ = {isa = PBXBuildFile; fileRef = 062B11587B282BE1D8328976F5EE22C4 /* ReloadDelegate.swift */; };
		6DCF943EE41FCA36BF5E5BE8E4F16011 /* Pods-PrimerSDK_Tests-dummy.m in Sources */ = {isa = PBXBuildFile; fileRef = D66C3890C3566F38C935A2FFD9A237B0 /* Pods-PrimerSDK_Tests-dummy.m */; };
		6EADC2F372FEDA71AA3E3CD9EF1C805F /* CardComponentsManager.swift in Sources */ = {isa = PBXBuildFile; fileRef = CC06C6E70E0185AC1AE21FBEEC595C07 /* CardComponentsManager.swift */; };
		6EB7472DF8399C16D902999F1DA2F00D /* PrimerTableViewCell.swift in Sources */ = {isa = PBXBuildFile; fileRef = EF6593C0EE2357B49208AD97BF1FCBB1 /* PrimerTableViewCell.swift */; };
		70C901C852E87525002EBCA1A0E9225C /* PrimerTheme.swift in Sources */ = {isa = PBXBuildFile; fileRef = 9687B8BC007C582BB25433D5804CC158 /* PrimerTheme.swift */; };
		72083A2D436988FE5FC72EED26FA2918 /* VaultService.swift in Sources */ = {isa = PBXBuildFile; fileRef = 164A6C3287B19E7F40C5D735A846C2BC /* VaultService.swift */; };
		73F131F9F4BC61F5DB6FB367084CBE18 /* BundleExtension.swift in Sources */ = {isa = PBXBuildFile; fileRef = 353B31855D81FAD88E1B8294226156A1 /* BundleExtension.swift */; };
		777F637324DD4384985A5E6C5CCE0965 /* PrimerInternalSessionFlow.swift in Sources */ = {isa = PBXBuildFile; fileRef = DCC0D6BFAB04553593FE5239B0525FCA /* PrimerInternalSessionFlow.swift */; };
		7A4906F8FD1EB21B6AE5F4DE48D16E6D /* ConfirmMandateView.swift in Sources */ = {isa = PBXBuildFile; fileRef = 2B5FD9CE719E4BBBE181ACD1820CD01F /* ConfirmMandateView.swift */; };
		7A6B0829CE8B4CC1F5E9E23C56A7BEAB /* Consolable.swift in Sources */ = {isa = PBXBuildFile; fileRef = E17B18ED15A2B0A3AFD64AC89A07FDCF /* Consolable.swift */; };
		7BE9B479721FC6ACFD005093357FEB75 /* Queue.swift in Sources */ = {isa = PBXBuildFile; fileRef = AEBB369517461ABC8EC5653AC71E1540 /* Queue.swift */; };
		7F2A13CAC35972AE5469DBAAF12777C3 /* CoreDataDispatcher.swift in Sources */ = {isa = PBXBuildFile; fileRef = C43924E514A6AAC4E7B900861F29F327 /* CoreDataDispatcher.swift */; };
		7F834DC749E1469AF4FCCF7E92A6DB39 /* Guarantee.swift in Sources */ = {isa = PBXBuildFile; fileRef = A08FBC40F00AD1C05EF0D01F6614FD55 /* Guarantee.swift */; };
		80A9AB967F6502969BDAB757CF37197D /* ErrorHandler.swift in Sources */ = {isa = PBXBuildFile; fileRef = 799ABA0038050E7DB68F3B9A5EC17A4C /* ErrorHandler.swift */; };
		83782C1A3BBA707F651D52F55E9A62BD /* ClientToken.swift in Sources */ = {isa = PBXBuildFile; fileRef = F6004620E695F37F9D7BF7CF9766F6C2 /* ClientToken.swift */; };
		847231BF4AB4026F7D78247FF43603B5 /* LoadingViewController.swift in Sources */ = {isa = PBXBuildFile; fileRef = 3AC0571FE881275AFC7AC27B8B5066CB /* LoadingViewController.swift */; };
		86E4297CDC82C1152C46686E1FD4D9E2 /* Resolver.swift in Sources */ = {isa = PBXBuildFile; fileRef = A583782F2C5FB11DFE74EBCC60F094F4 /* Resolver.swift */; };
		86F7812D06D647CE209BC6ACCBC609D6 /* Optional+Extensions.swift in Sources */ = {isa = PBXBuildFile; fileRef = A1C86BE11A908CF845D5444D44D40E9A /* Optional+Extensions.swift */; };
		87772896FB754C4250D998F66A1DEC0D /* FormView.swift in Sources */ = {isa = PBXBuildFile; fileRef = CC08E369C68ACC734264C8791FBFE466 /* FormView.swift */; };
		87FC14DB7D18DA09E07EC331D230E39F /* CountryCode.swift in Sources */ = {isa = PBXBuildFile; fileRef = 4A5BFB9269DD9A29F7CE7F2FCD112AF5 /* CountryCode.swift */; };
		8BE0F18FE8F5EDAD8B98D1E2C70A66CB /* Netcetera+Helpers.swift in Sources */ = {isa = PBXBuildFile; fileRef = 958235A938D7B0B7DEF0DF254EE10A0E /* Netcetera+Helpers.swift */; };
		8D5E855A12B3151323E39EF91E9CBD01 /* PrimerContent.swift in Sources */ = {isa = PBXBuildFile; fileRef = 67E7A62E799598928CDE753F28BBE947 /* PrimerContent.swift */; };
		8DA37D1E2564519F784E2B34AA761456 /* StringExtension.swift in Sources */ = {isa = PBXBuildFile; fileRef = B19DF65F84DEA6DDDD2C859A4934A654 /* StringExtension.swift */; };
		8EE8BC1FC5CEA5E47AB77A9828CC4D9B /* TokenizationService.swift in Sources */ = {isa = PBXBuildFile; fileRef = 956319E9C9DF1AE7827B3B3E66382DE1 /* TokenizationService.swift */; };
		919E85B82B6F3F6F4B7C89C381B13685 /* 3DSService.swift in Sources */ = {isa = PBXBuildFile; fileRef = 17C2703DBE7D7D11B22456D5C9EDD260 /* 3DSService.swift */; };
		91E7A996CE191F18D57FFC9EEC9BC472 /* after.swift in Sources */ = {isa = PBXBuildFile; fileRef = 19E26E1EA51341B26BAD04F6884BC2EC /* after.swift */; };
		94ED4F67764D8DEFCC644E6107FA385F /* Pods-PrimerSDK_Tests-umbrella.h in Headers */ = {isa = PBXBuildFile; fileRef = EE9674DAD0C961C92687877090E1E047 /* Pods-PrimerSDK_Tests-umbrella.h */; settings = {ATTRIBUTES = (Public, ); }; };
		96386B9ED0E4DEF5796B0C534D36CE4F /* Promise.swift in Sources */ = {isa = PBXBuildFile; fileRef = 5FAD3214E72BFD3B41FB059AF5C5DAD0 /* Promise.swift */; };
		9C9A857DA42B8F4503EE23CD13109030 /* VaultPaymentMethodViewModel.swift in Sources */ = {isa = PBXBuildFile; fileRef = 11AF8FA419E6F7973C0432BC8E0779A5 /* VaultPaymentMethodViewModel.swift */; };
		9D3CFD33730BA47B2061B702A50328C3 /* OAuthViewModel.swift in Sources */ = {isa = PBXBuildFile; fileRef = 43EB3F185AE8CBD42DFE75C069D5C90E /* OAuthViewModel.swift */; };
		9E89C477677E2E3EB050313D43C6C3F7 /* PrimerTextField.swift in Sources */ = {isa = PBXBuildFile; fileRef = DD11C3EF909BD6594A3F744751BFC115 /* PrimerTextField.swift */; };
		9E9705BD16CCF0D8819ED5A5955183DD /* ApplePayViewModel.swift in Sources */ = {isa = PBXBuildFile; fileRef = 92483AA5788CBE9A2DAFAAA5E028A5B4 /* ApplePayViewModel.swift */; };
		9ECA29462B3772C1D2783ED24C91F205 /* Box.swift in Sources */ = {isa = PBXBuildFile; fileRef = 0A3EF7ABC5774FD985D378156ACD8786 /* Box.swift */; };
		A45A7874264B207E38FBB62890485E75 /* VaultCheckoutViewController+ReloadDelegate.swift in Sources */ = {isa = PBXBuildFile; fileRef = 867A31B17537FCB942D2667375377E62 /* VaultCheckoutViewController+ReloadDelegate.swift */; };
		A75478703701695B41C5E18C720E0990 /* PrimerNibView.swift in Sources */ = {isa = PBXBuildFile; fileRef = F96D7FDD9DCD38117CA334E3AA7D945F /* PrimerNibView.swift */; };
		A79482C4F8B4C1D7FD10073854B79740 /* ErrorViewController.swift in Sources */ = {isa = PBXBuildFile; fileRef = 8A3B98F69DF2A7CB509525F4CDA4AD16 /* ErrorViewController.swift */; };
		AA72F6A969E5BCF42BA63682114CCF8C /* RateLimitedDispatcher.swift in Sources */ = {isa = PBXBuildFile; fileRef = 6C90AC9573EB8C0572C4B41648DD8043 /* RateLimitedDispatcher.swift */; };
		AB63784800088C6665AB54624DFB64D2 /* WrapperProtocols.swift in Sources */ = {isa = PBXBuildFile; fileRef = 883064CA981BB1C6E748F0DD1C37F748 /* WrapperProtocols.swift */; };
		AD10F8F273B6E5C18BB55E27FF4B33D2 /* PrimerAPIClient.swift in Sources */ = {isa = PBXBuildFile; fileRef = 45C140EFC48F71B424EAFE0559B2E43F /* PrimerAPIClient.swift */; };
		B24C5D732A03E3D0A3F300EE1A51C356 /* Foundation.framework in Frameworks */ = {isa = PBXBuildFile; fileRef = 73010CC983E3809BECEE5348DA1BB8C6 /* Foundation.framework */; };
		B30F7E13B81DB67F90AF4BFFFD65A34C /* Primer.swift in Sources */ = {isa = PBXBuildFile; fileRef = 49FB8FBA9E22E691C4C9EE79C3B05C1A /* Primer.swift */; };
		B445F2F3B3E6AD65CE9AF1045ED161BE /* Pods-PrimerSDK_Example-umbrella.h in Headers */ = {isa = PBXBuildFile; fileRef = 3780FF276696624E5AD4A629D4CC4AD8 /* Pods-PrimerSDK_Example-umbrella.h */; settings = {ATTRIBUTES = (Public, ); }; };
		B64E24B9FA221654D3C09DD69D662B8B /* DirectDebitService.swift in Sources */ = {isa = PBXBuildFile; fileRef = E1B01EF2EACE9B99663C290A13CD8656 /* DirectDebitService.swift */; };
		B667C239EFFA1952A08A427955704D1B /* hang.swift in Sources */ = {isa = PBXBuildFile; fileRef = FF22E5A5218FF0491B9E4EAD6A049FF0 /* hang.swift */; };
		B716F8E70968A5ED490A4F72D6266FF0 /* URLSessionStack.swift in Sources */ = {isa = PBXBuildFile; fileRef = 47D5BCC710A1B3AD942CBFA0B826BBA7 /* URLSessionStack.swift */; };
		B7DC54D336B33CD5A3093FFC226F7261 /* TransitioningDelegate.swift in Sources */ = {isa = PBXBuildFile; fileRef = D9977D6CBFD0B935A29634B4AE4C27A3 /* TransitioningDelegate.swift */; };
		B7E9E1137EBAA0A9DAB3EF035A257F4B /* Klarna.swift in Sources */ = {isa = PBXBuildFile; fileRef = 793258F26170A9312A9D6965B5C698A5 /* Klarna.swift */; };
		B8199EFCABEDC46A6BD51C607DA9404E /* PrimerAPIClient+3DS.swift in Sources */ = {isa = PBXBuildFile; fileRef = 2D3A852D2176791D13CCF482942E06F6 /* PrimerAPIClient+3DS.swift */; };
		B88BD806E89F047F819FBD7E79EF60E2 /* AlertController.swift in Sources */ = {isa = PBXBuildFile; fileRef = 2A3E47DDA142B2507DEDDAFD1DC3A496 /* AlertController.swift */; };
		B9C50438FF894FACFDA80BEC8200092F /* NetceteraSDK.swift in Sources */ = {isa = PBXBuildFile; fileRef = C5ACB8E284C39D3422287E4AB319442E /* NetceteraSDK.swift */; };
		BBDE483F059BD8E6D6E0CFF969D96570 /* DirectDebitMandate.swift in Sources */ = {isa = PBXBuildFile; fileRef = 2DA3A079F48307F6EE7640C268685399 /* DirectDebitMandate.swift */; };
		BF68AABB6BEFA9255D16C3D5EAE8958C /* CancellableCatchable.swift in Sources */ = {isa = PBXBuildFile; fileRef = 98BB236F0F72DCD22F620DEE44970636 /* CancellableCatchable.swift */; };
		C1CEAE355F864DBDDA3B0D45ED7DCD05 /* FinallyWrappers.swift in Sources */ = {isa = PBXBuildFile; fileRef = 89EDD23C8040A478C7143675D1D5A2B8 /* FinallyWrappers.swift */; };
		C1D77DA6282BC1E8E9CD7FA9A5D555E6 /* VaultPaymentMethodViewController.swift in Sources */ = {isa = PBXBuildFile; fileRef = EAAA565F438439563837510FCE8BD57F /* VaultPaymentMethodViewController.swift */; };
		C3393922FC66EA0CCF6AADF7B5A4B4B9 /* RootViewController+Router.swift in Sources */ = {isa = PBXBuildFile; fileRef = 7E7A2C67F392138219D5F716B14CFF0A /* RootViewController+Router.swift */; };
		C681E74226AC8F1451D377779D468C34 /* PayPalService.swift in Sources */ = {isa = PBXBuildFile; fileRef = 7A0E3C7FC4AED06D068E8872840E8CF8 /* PayPalService.swift */; };
		C7FE4217814CDB3CB9B25DA27F53CE56 /* LogEvent.swift in Sources */ = {isa = PBXBuildFile; fileRef = 5ACB3E44DFAD615C3FC9103A11ABC2A1 /* LogEvent.swift */; };
		CC3E20AE24F7FF114DE98DC610C3F1A1 /* RateLimitedDispatcherBase.swift in Sources */ = {isa = PBXBuildFile; fileRef = 1D1ED6BE65BBE633FECA65B8D15CB6CD /* RateLimitedDispatcherBase.swift */; };
		CC67EF79DDD8064EEF52465C53D168E2 /* CatchWrappers.swift in Sources */ = {isa = PBXBuildFile; fileRef = D117A9A86864DB53AB68F28178B07B1D /* CatchWrappers.swift */; };
		CC763EEAFB07273C6E4E5F9EE225C94A /* CancellableThenable.swift in Sources */ = {isa = PBXBuildFile; fileRef = 25351BB6C2C7CF11269419D9343AB6DB /* CancellableThenable.swift */; };
		CF2CE458B252A7161454DDB0C5511F75 /* PrimerResources.bundle in Resources */ = {isa = PBXBuildFile; fileRef = D2A03F3F478523109183039F95A51E81 /* PrimerResources.bundle */; };
		D074DDDBBDA606A77D8F4951D30D1CF7 /* SuccessMessage.swift in Sources */ = {isa = PBXBuildFile; fileRef = 3567AAFA93AF2C3DD33D3E4E4BF477C9 /* SuccessMessage.swift */; };
		D0D259BB800016AD9F92CE1720AB7408 /* PaymentMethodTokenizationRequest.swift in Sources */ = {isa = PBXBuildFile; fileRef = 86BD6EE7940A86CC8F9950A4DC6BB49F /* PaymentMethodTokenizationRequest.swift */; };
		D0FF466BB1BCF629F5F8BB29647E62BC /* VaultPaymentMethodViewController+ReloadDelegate.swift in Sources */ = {isa = PBXBuildFile; fileRef = 562A3BE575125D347EEFABB45E7B7D3D /* VaultPaymentMethodViewController+ReloadDelegate.swift */; };
		D5A2BFB66BEF7D9C728D53278C7D8911 /* DependencyInjection.swift in Sources */ = {isa = PBXBuildFile; fileRef = 32488E042D9850629155E4AFE7AC6925 /* DependencyInjection.swift */; };
		D620B2C8E5DE494EAAA4962D9BB9EF7B /* ThenableWrappers.swift in Sources */ = {isa = PBXBuildFile; fileRef = 4727F95E0109A06DB9E412509E25900C /* ThenableWrappers.swift */; };
		D628C71BA10A370BC33C6AD26060F2C8 /* Primer3DS_SDK-umbrella.h in Headers */ = {isa = PBXBuildFile; fileRef = 72C6F5FB3C5D2302E5048105A79826AF /* Primer3DS_SDK-umbrella.h */; settings = {ATTRIBUTES = (Public, ); }; };
		D6701E6CE48E00A91B68D566DEF70536 /* CardButton.swift in Sources */ = {isa = PBXBuildFile; fileRef = 4C8F3F8B5B0FCB13F58EAA189480936D /* CardButton.swift */; };
		DABCFE7DBF475393DFA56C7594D56CC8 /* WebViewController.swift in Sources */ = {isa = PBXBuildFile; fileRef = 14561EE49BACE4ABC6834E5C3198B2D4 /* WebViewController.swift */; };
		DAEF11589ADB1293D820864303A9868A /* PrimerViewExtensions.swift in Sources */ = {isa = PBXBuildFile; fileRef = FC21ECF4CA5F1C1745BB4631281247D7 /* PrimerViewExtensions.swift */; };
		DAFF3EA47CDF2921EF329EE71881673B /* PrimerDelegate.swift in Sources */ = {isa = PBXBuildFile; fileRef = B20051A1B0B8639C0874FB62C8B84881 /* PrimerDelegate.swift */; };
		DB3ADE4A75F63A00CE60980F042DD8F7 /* Foundation.framework in Frameworks */ = {isa = PBXBuildFile; fileRef = 73010CC983E3809BECEE5348DA1BB8C6 /* Foundation.framework */; };
		DD04B07B0B6CAAD2FF631A242076A591 /* OAuthViewController.swift in Sources */ = {isa = PBXBuildFile; fileRef = 026515686958ED024E9F890F23DF42C5 /* OAuthViewController.swift */; };
		DD40BAA01B9AF3D23675DEA558A91570 /* Dispatcher.swift in Sources */ = {isa = PBXBuildFile; fileRef = 11250B27544D3EB5A6BBB61650E9DB05 /* Dispatcher.swift */; };
		DEA917395F2DA75AF9991383743B73E1 /* ConfirmMandateViewController.swift in Sources */ = {isa = PBXBuildFile; fileRef = 7DD6C532F7A45BEA9D13D13D1C5F0597 /* ConfirmMandateViewController.swift */; };
		E4007BE281C0EBB429300AE6605CAD14 /* Route.swift in Sources */ = {isa = PBXBuildFile; fileRef = C51F0DB56F4B0B92037B34EA61AA3E5C /* Route.swift */; };
		E5299CC64F64350B42EA9E89AC4749A3 /* CustomStringConvertible.swift in Sources */ = {isa = PBXBuildFile; fileRef = A228F52028F51C59E2B50D65A0011B65 /* CustomStringConvertible.swift */; };
		E7FF652BD683381710CAE46E8D4BD709 /* PaymentMethodComponent.swift in Sources */ = {isa = PBXBuildFile; fileRef = CD8FC0E3561240C2AEF2D6EE94394964 /* PaymentMethodComponent.swift */; };
		E881A66C856311DA05D3A60F2C6A07D1 /* Pods-PrimerSDK_Example-dummy.m in Sources */ = {isa = PBXBuildFile; fileRef = 21F4ACB1142B1B9457658584BF5CD35A /* Pods-PrimerSDK_Example-dummy.m */; };
		E8E3ADF746EE26E6D0A1732775541C50 /* PrimerCVVFieldView.swift in Sources */ = {isa = PBXBuildFile; fileRef = E3901F0F229EE5C3E9A2EA14BC81B293 /* PrimerCVVFieldView.swift */; };
		E94C3ECB98C7C2DE7C54AD7FBAF7776A /* ApplePay.swift in Sources */ = {isa = PBXBuildFile; fileRef = 6FD76DDB33FC6F3AEA4F8158C9551D50 /* ApplePay.swift */; };
		EB10CA77B5B09C64C7BA145B6E8BB1F7 /* PresentationController.swift in Sources */ = {isa = PBXBuildFile; fileRef = EEB5DB71412049E48C268A2A1FB1A121 /* PresentationController.swift */; };
		EB55CD1B080724756F13FE47DAB5B327 /* Cancellable.swift in Sources */ = {isa = PBXBuildFile; fileRef = DEB601267C2214B0C3289C6F4FBA379E /* Cancellable.swift */; };
		EB7CD0A48DF8F3D68DE40A9EE0D84D43 /* PaymentMethodConfig.swift in Sources */ = {isa = PBXBuildFile; fileRef = A9C2C118F619C1056C884494B464BC80 /* PaymentMethodConfig.swift */; };
		EE67F540910929AA9227386DA2B53820 /* Logger.swift in Sources */ = {isa = PBXBuildFile; fileRef = 0B02D299410D545F9F9DD3582A468FB2 /* Logger.swift */; };
		F298374DEEEF2945B7711E8A9B399590 /* PRTextField.swift in Sources */ = {isa = PBXBuildFile; fileRef = 840342E21EF4FB1741E24DF1D659225F /* PRTextField.swift */; };
		F3E38CE6FB3E6DE8DCEEF7C9F7CB6A82 /* PrimerExpiryDateFieldView.swift in Sources */ = {isa = PBXBuildFile; fileRef = 2A5F2601EFEB31CC827C25E916C813FC /* PrimerExpiryDateFieldView.swift */; };
		F73D28CBCC178E0023DF3F50ACA780CF /* VaultCheckoutView.swift in Sources */ = {isa = PBXBuildFile; fileRef = 60213647850FE1929DC33051AFA09351 /* VaultCheckoutView.swift */; };
		F89A20716F5362112A52452A6E537561 /* ClientTokenService.swift in Sources */ = {isa = PBXBuildFile; fileRef = 9A17014DA9566C8A9A70DD11959662EB /* ClientTokenService.swift */; };
		F97D63F438A0712296D65C61091BF021 /* Configuration.swift in Sources */ = {isa = PBXBuildFile; fileRef = 97A39998C367B67EF6520AD03DA4DE4B /* Configuration.swift */; };
		F9F68D1BA824690D12C28206E7C502F4 /* when.swift in Sources */ = {isa = PBXBuildFile; fileRef = 5B0BDE75E924EFB5950EAB0F81C2D8F1 /* when.swift */; };
		FCB1301344107E9261B8EA4CF7A16FE9 /* SequenceWrappers.swift in Sources */ = {isa = PBXBuildFile; fileRef = A4C33993C59B1644E60AEBCD1598C500 /* SequenceWrappers.swift */; };
		FD746AE6E3D94748D159E04904A4393C /* PayPal.swift in Sources */ = {isa = PBXBuildFile; fileRef = 28DA3AED9B734DA3DC045A1871222DC4 /* PayPal.swift */; };
/* End PBXBuildFile section */

/* Begin PBXContainerItemProxy section */
		886182F87DA6BE2E6C056F684CD877AC /* PBXContainerItemProxy */ = {
>>>>>>> 0f31967e
			isa = PBXContainerItemProxy;
			containerPortal = BFDFE7DC352907FC980B868725387E98 /* Project object */;
			proxyType = 1;
			remoteGlobalIDString = B0D5FA8769DCB2DAF09C703FD78611E7;
			remoteInfo = "Primer3DS_SDK-PrimerResources";
		};
<<<<<<< HEAD
		C9372762634E3686A86343E93BCABD2A /* PBXContainerItemProxy */ = {
=======
		952D49C6EC4A57DDF44B8400F939B815 /* PBXContainerItemProxy */ = {
>>>>>>> 0f31967e
			isa = PBXContainerItemProxy;
			containerPortal = BFDFE7DC352907FC980B868725387E98 /* Project object */;
			proxyType = 1;
			remoteGlobalIDString = 6F5F0A81CAE773CFE5371059A81B5B6A;
			remoteInfo = Primer3DS;
		};
<<<<<<< HEAD
		E0D02A9AB3F74BF7D16D76781A704A85 /* PBXContainerItemProxy */ = {
			isa = PBXContainerItemProxy;
			containerPortal = BFDFE7DC352907FC980B868725387E98 /* Project object */;
			proxyType = 1;
			remoteGlobalIDString = 6C144A762E9B598392AFFEC8F873746A;
			remoteInfo = "Pods-PrimerSDK_Example";
=======
		DAF5EE7D2C4183E7808F36578360163F /* PBXContainerItemProxy */ = {
			isa = PBXContainerItemProxy;
			containerPortal = BFDFE7DC352907FC980B868725387E98 /* Project object */;
			proxyType = 1;
			remoteGlobalIDString = 42C533358DFE00039BB1BE5D0F8D53EC;
			remoteInfo = Primer3DS_SDK;
>>>>>>> 0f31967e
		};
/* End PBXContainerItemProxy section */

/* Begin PBXFileReference section */
<<<<<<< HEAD
		011AE110952A0963D26CDA7D66BC0FA5 /* CancellableCatchable.swift */ = {isa = PBXFileReference; includeInIndex = 1; lastKnownFileType = sourcecode.swift; path = CancellableCatchable.swift; sourceTree = "<group>"; };
		01DED3A6F8484210608C61113B0E7DD3 /* PaymentNetwork.swift */ = {isa = PBXFileReference; includeInIndex = 1; lastKnownFileType = sourcecode.swift; path = PaymentNetwork.swift; sourceTree = "<group>"; };
		02D4E30713C16BB1C23110D7A4846FB0 /* AppState.swift */ = {isa = PBXFileReference; includeInIndex = 1; lastKnownFileType = sourcecode.swift; path = AppState.swift; sourceTree = "<group>"; };
		04C4DA1E2FDA2F3367945C55E74CB304 /* CancellablePromise.swift */ = {isa = PBXFileReference; includeInIndex = 1; lastKnownFileType = sourcecode.swift; path = CancellablePromise.swift; sourceTree = "<group>"; };
		04F4F636EFF0748D58C5C55689EECCDF /* PrimerSDK.modulemap */ = {isa = PBXFileReference; includeInIndex = 1; lastKnownFileType = sourcecode.module; path = PrimerSDK.modulemap; sourceTree = "<group>"; };
		073CF133F9FE8028BE8FADCFC1C899DB /* after.swift */ = {isa = PBXFileReference; includeInIndex = 1; lastKnownFileType = sourcecode.swift; path = after.swift; sourceTree = "<group>"; };
		085311ADAFBC84D9B75214A4C7272716 /* ImageName.swift */ = {isa = PBXFileReference; includeInIndex = 1; lastKnownFileType = sourcecode.swift; path = ImageName.swift; sourceTree = "<group>"; };
		08C229FEA414DF0450CBFA8CC99A19F7 /* Validation.swift */ = {isa = PBXFileReference; includeInIndex = 1; lastKnownFileType = sourcecode.swift; path = Validation.swift; sourceTree = "<group>"; };
		0D06A1589639F29CB1A0AD6CDE0B92F7 /* Primer3DS-umbrella.h */ = {isa = PBXFileReference; includeInIndex = 1; lastKnownFileType = sourcecode.c.h; path = "Primer3DS-umbrella.h"; sourceTree = "<group>"; };
		0E71C1323E01F802D777DA00D7521910 /* Foundation.framework */ = {isa = PBXFileReference; lastKnownFileType = wrapper.framework; name = Foundation.framework; path = Platforms/iPhoneOS.platform/Developer/SDKs/iPhoneOS14.0.sdk/System/Library/Frameworks/Foundation.framework; sourceTree = DEVELOPER_DIR; };
		0F19302549DCBA1B9D2B77DF2EA99BFA /* VaultCheckoutViewController.swift */ = {isa = PBXFileReference; includeInIndex = 1; lastKnownFileType = sourcecode.swift; path = VaultCheckoutViewController.swift; sourceTree = "<group>"; };
		0F36C14BE87D0C05FA67A78EEE20D7E0 /* VaultCheckoutView.swift */ = {isa = PBXFileReference; includeInIndex = 1; lastKnownFileType = sourcecode.swift; path = VaultCheckoutView.swift; sourceTree = "<group>"; };
		0F80EE0026A20CF30F8B3742EE30D983 /* FormViewController.swift */ = {isa = PBXFileReference; includeInIndex = 1; lastKnownFileType = sourcecode.swift; path = FormViewController.swift; sourceTree = "<group>"; };
		0F95CE806F975801252C2788EA03FA85 /* PrimerDelegate.swift */ = {isa = PBXFileReference; includeInIndex = 1; lastKnownFileType = sourcecode.swift; path = PrimerDelegate.swift; sourceTree = "<group>"; };
		120FD85DC55D8CE5E87430132C15EF01 /* PrimerAPIClient.swift */ = {isa = PBXFileReference; includeInIndex = 1; lastKnownFileType = sourcecode.swift; path = PrimerAPIClient.swift; sourceTree = "<group>"; };
		1282975241DACCE92D145FF6BE95710A /* Promise.swift */ = {isa = PBXFileReference; includeInIndex = 1; lastKnownFileType = sourcecode.swift; path = Promise.swift; sourceTree = "<group>"; };
		12F9D4D62ABC29BBE3EC89A05606C89C /* ApplePayViewModel.swift */ = {isa = PBXFileReference; includeInIndex = 1; lastKnownFileType = sourcecode.swift; path = ApplePayViewModel.swift; sourceTree = "<group>"; };
		13075525DD71382F120F694B71336EB8 /* PrimerViewController.swift */ = {isa = PBXFileReference; includeInIndex = 1; lastKnownFileType = sourcecode.swift; path = PrimerViewController.swift; sourceTree = "<group>"; };
		13AA3CDB651857B48DD4B65A1836FA8E /* RateLimitedDispatcherBase.swift */ = {isa = PBXFileReference; includeInIndex = 1; lastKnownFileType = sourcecode.swift; path = RateLimitedDispatcherBase.swift; sourceTree = "<group>"; };
		16FF0278BB16716BCA4FAB61D3390CA8 /* PrimerViewExtensions.swift */ = {isa = PBXFileReference; includeInIndex = 1; lastKnownFileType = sourcecode.swift; path = PrimerViewExtensions.swift; sourceTree = "<group>"; };
		17BBF765EC650B9D8C2B2E4D21AC35B9 /* VaultService.swift */ = {isa = PBXFileReference; includeInIndex = 1; lastKnownFileType = sourcecode.swift; path = VaultService.swift; sourceTree = "<group>"; };
		185F093554AC8A522D960AC17B5F57E1 /* CardButton.swift */ = {isa = PBXFileReference; includeInIndex = 1; lastKnownFileType = sourcecode.swift; path = CardButton.swift; sourceTree = "<group>"; };
		21F4ACB1142B1B9457658584BF5CD35A /* Pods-PrimerSDK_Example-dummy.m */ = {isa = PBXFileReference; includeInIndex = 1; lastKnownFileType = sourcecode.c.objc; path = "Pods-PrimerSDK_Example-dummy.m"; sourceTree = "<group>"; };
		2207F9C08D606A496FCABE0EBCEB3BE9 /* Dispatcher.swift */ = {isa = PBXFileReference; includeInIndex = 1; lastKnownFileType = sourcecode.swift; path = Dispatcher.swift; sourceTree = "<group>"; };
		23FD1D157B8C8E7148BE8A7D354A051F /* Pods_PrimerSDK_Tests.framework */ = {isa = PBXFileReference; explicitFileType = wrapper.framework; includeInIndex = 0; name = Pods_PrimerSDK_Tests.framework; path = "Pods-PrimerSDK_Tests.framework"; sourceTree = BUILT_PRODUCTS_DIR; };
		246D23C86F7270230CC9895E27634BB1 /* PrimerSDK-dummy.m */ = {isa = PBXFileReference; includeInIndex = 1; lastKnownFileType = sourcecode.c.objc; path = "PrimerSDK-dummy.m"; sourceTree = "<group>"; };
		2533C516E96B9C04374BD5181875F334 /* StringExtension.swift */ = {isa = PBXFileReference; includeInIndex = 1; lastKnownFileType = sourcecode.swift; path = StringExtension.swift; sourceTree = "<group>"; };
		258F8CF5C7A5405352D8D85196F85F93 /* DirectDebitMandate.swift */ = {isa = PBXFileReference; includeInIndex = 1; lastKnownFileType = sourcecode.swift; path = DirectDebitMandate.swift; sourceTree = "<group>"; };
		25C36B798418B34DEA730E58EFD95F37 /* VaultPaymentMethodView.swift */ = {isa = PBXFileReference; includeInIndex = 1; lastKnownFileType = sourcecode.swift; path = VaultPaymentMethodView.swift; sourceTree = "<group>"; };
		28E47791C9F9D0A9BA05C719761A4F3F /* PrimerSDK.framework */ = {isa = PBXFileReference; explicitFileType = wrapper.framework; includeInIndex = 0; name = PrimerSDK.framework; path = PrimerSDK.framework; sourceTree = BUILT_PRODUCTS_DIR; };
		28E81D46930EB371B10A20AA68A23667 /* ExternalViewModel.swift */ = {isa = PBXFileReference; includeInIndex = 1; lastKnownFileType = sourcecode.swift; path = ExternalViewModel.swift; sourceTree = "<group>"; };
		28EC08E80BA2C4326E8B787B61E523A3 /* WebViewController.swift */ = {isa = PBXFileReference; includeInIndex = 1; lastKnownFileType = sourcecode.swift; path = WebViewController.swift; sourceTree = "<group>"; };
		29EF680CDCD36D5E31BC958C4869A86B /* LICENSE */ = {isa = PBXFileReference; includeInIndex = 1; path = LICENSE; sourceTree = "<group>"; };
		2AEE16C54A83FA2ADA098A1185F491CA /* Currency.swift */ = {isa = PBXFileReference; includeInIndex = 1; lastKnownFileType = sourcecode.swift; path = Currency.swift; sourceTree = "<group>"; };
		2BBEE814F1820401CE62CC999FC7F0BA /* ThenableWrappers.swift */ = {isa = PBXFileReference; includeInIndex = 1; lastKnownFileType = sourcecode.swift; path = ThenableWrappers.swift; sourceTree = "<group>"; };
		2C49420BE17FDABA67EF473A83918875 /* ScannerView.swift */ = {isa = PBXFileReference; includeInIndex = 1; lastKnownFileType = sourcecode.swift; path = ScannerView.swift; sourceTree = "<group>"; };
		2C7BF71836A989D514597B258565716D /* Mask.swift */ = {isa = PBXFileReference; includeInIndex = 1; lastKnownFileType = sourcecode.swift; path = Mask.swift; sourceTree = "<group>"; };
		2C873851033C945EC49A7BB049E6054C /* Primer3DS-Info.plist */ = {isa = PBXFileReference; includeInIndex = 1; lastKnownFileType = text.plist.xml; path = "Primer3DS-Info.plist"; sourceTree = "<group>"; };
		2CC64611E1691DDCFA892C0F80CFA717 /* UIDeviceExtension.swift */ = {isa = PBXFileReference; includeInIndex = 1; lastKnownFileType = sourcecode.swift; path = UIDeviceExtension.swift; sourceTree = "<group>"; };
		2D7D293AE163119C958B9759B500723A /* PrimerSDK-umbrella.h */ = {isa = PBXFileReference; includeInIndex = 1; lastKnownFileType = sourcecode.c.h; path = "PrimerSDK-umbrella.h"; sourceTree = "<group>"; };
		2F1DD27A62610F6DED980C164813AC22 /* ApplePay.swift */ = {isa = PBXFileReference; includeInIndex = 1; lastKnownFileType = sourcecode.swift; path = ApplePay.swift; sourceTree = "<group>"; };
		350E1F5ECAB8414854A146C95C35E4B1 /* 3DSSDK.swift */ = {isa = PBXFileReference; includeInIndex = 1; lastKnownFileType = sourcecode.swift; path = 3DSSDK.swift; sourceTree = "<group>"; };
		35BE81C843FAE99CDDB95582E57227D4 /* PrimerSettings.swift */ = {isa = PBXFileReference; includeInIndex = 1; lastKnownFileType = sourcecode.swift; path = PrimerSettings.swift; sourceTree = "<group>"; };
		3780FF276696624E5AD4A629D4CC4AD8 /* Pods-PrimerSDK_Example-umbrella.h */ = {isa = PBXFileReference; includeInIndex = 1; lastKnownFileType = sourcecode.c.h; path = "Pods-PrimerSDK_Example-umbrella.h"; sourceTree = "<group>"; };
		37B0A024A22685C38566903090214726 /* DirectDebitService.swift */ = {isa = PBXFileReference; includeInIndex = 1; lastKnownFileType = sourcecode.swift; path = DirectDebitService.swift; sourceTree = "<group>"; };
		394C5798DE030CDE3C386D4BE76964E0 /* PaymentMethodTokenizationRequest.swift */ = {isa = PBXFileReference; includeInIndex = 1; lastKnownFileType = sourcecode.swift; path = PaymentMethodTokenizationRequest.swift; sourceTree = "<group>"; };
		3956E482C46FD6BA52A8B8D0D9792A8C /* 3DSService.swift */ = {isa = PBXFileReference; includeInIndex = 1; lastKnownFileType = sourcecode.swift; path = 3DSService.swift; sourceTree = "<group>"; };
		3C474C1A0DABE2A3F404B63D4D59F30C /* Pods-PrimerSDK_Example.debug.xcconfig */ = {isa = PBXFileReference; includeInIndex = 1; lastKnownFileType = text.xcconfig; path = "Pods-PrimerSDK_Example.debug.xcconfig"; sourceTree = "<group>"; };
		3C4D2B48B24CFDC6674548D32703FA07 /* TransitioningDelegate.swift */ = {isa = PBXFileReference; includeInIndex = 1; lastKnownFileType = sourcecode.swift; path = TransitioningDelegate.swift; sourceTree = "<group>"; };
		3EFA0741E0B36978CA05BBEA8AD3FE45 /* UXMode.swift */ = {isa = PBXFileReference; includeInIndex = 1; lastKnownFileType = sourcecode.swift; path = UXMode.swift; sourceTree = "<group>"; };
		42ABEED24D12BA87C2CEFC27DB41F360 /* PrimerAPIClient+Promises.swift */ = {isa = PBXFileReference; includeInIndex = 1; lastKnownFileType = sourcecode.swift; path = "PrimerAPIClient+Promises.swift"; sourceTree = "<group>"; };
		436686B861E4BF8E92D56B54327BF248 /* FinallyWrappers.swift */ = {isa = PBXFileReference; includeInIndex = 1; lastKnownFileType = sourcecode.swift; path = FinallyWrappers.swift; sourceTree = "<group>"; };
		4658CE08E7C0044979AE9D16270C0F3E /* Netcetera+Helpers.swift */ = {isa = PBXFileReference; includeInIndex = 1; lastKnownFileType = sourcecode.swift; path = "Netcetera+Helpers.swift"; sourceTree = "<group>"; };
		470D48F33C3E802774D5D0C59238EC97 /* PrimerButton.swift */ = {isa = PBXFileReference; includeInIndex = 1; lastKnownFileType = sourcecode.swift; path = PrimerButton.swift; sourceTree = "<group>"; };
		4741C245E6984C5D4EB09625F4B21A3C /* fr.lproj */ = {isa = PBXFileReference; includeInIndex = 1; path = fr.lproj; sourceTree = "<group>"; };
		47F537F89DA02C4DA12AABE5E80DBD05 /* Resolver.swift */ = {isa = PBXFileReference; includeInIndex = 1; lastKnownFileType = sourcecode.swift; path = Resolver.swift; sourceTree = "<group>"; };
		485E82F4A3666534E5942D03BC9CF22D /* Endpoint.swift */ = {isa = PBXFileReference; includeInIndex = 1; lastKnownFileType = sourcecode.swift; path = Endpoint.swift; sourceTree = "<group>"; };
		48627A99264E6679D85F177DBB79DA83 /* Pods-PrimerSDK_Tests-Info.plist */ = {isa = PBXFileReference; includeInIndex = 1; lastKnownFileType = text.plist.xml; path = "Pods-PrimerSDK_Tests-Info.plist"; sourceTree = "<group>"; };
		496B12DB0833320DC02485825BC099D6 /* PaymentMethodConfig.swift */ = {isa = PBXFileReference; includeInIndex = 1; lastKnownFileType = sourcecode.swift; path = PaymentMethodConfig.swift; sourceTree = "<group>"; };
		496E33009D9A033F567E3DC2351624FD /* RootViewController+Router.swift */ = {isa = PBXFileReference; includeInIndex = 1; lastKnownFileType = sourcecode.swift; path = "RootViewController+Router.swift"; sourceTree = "<group>"; };
		497296741F863E91D52FBEBA00235EFF /* Error.swift */ = {isa = PBXFileReference; includeInIndex = 1; lastKnownFileType = sourcecode.swift; path = Error.swift; sourceTree = "<group>"; };
		49A7FA7EF05FF8CA42356971D729618A /* ConfirmMandateViewController.swift */ = {isa = PBXFileReference; includeInIndex = 1; lastKnownFileType = sourcecode.swift; path = ConfirmMandateViewController.swift; sourceTree = "<group>"; };
		4D3869E0A461E802A5916AA6523517A4 /* Pods_PrimerSDK_Example.framework */ = {isa = PBXFileReference; explicitFileType = wrapper.framework; includeInIndex = 0; name = Pods_PrimerSDK_Example.framework; path = "Pods-PrimerSDK_Example.framework"; sourceTree = BUILT_PRODUCTS_DIR; };
		4D4163CE7C2A59C143E0E1A1F0CF68AF /* DependencyInjection.swift */ = {isa = PBXFileReference; includeInIndex = 1; lastKnownFileType = sourcecode.swift; path = DependencyInjection.swift; sourceTree = "<group>"; };
		4F574998B030959D028E4B6F46233C1C /* PrimerSDK.debug.xcconfig */ = {isa = PBXFileReference; includeInIndex = 1; lastKnownFileType = text.xcconfig; path = PrimerSDK.debug.xcconfig; sourceTree = "<group>"; };
		4FEBD494BDDF5E1319D3D6F34A901583 /* PresentationController.swift */ = {isa = PBXFileReference; includeInIndex = 1; lastKnownFileType = sourcecode.swift; path = PresentationController.swift; sourceTree = "<group>"; };
		51618C0F0E49AAE18C3164D9B6CCE99E /* Primer3DS.debug.xcconfig */ = {isa = PBXFileReference; includeInIndex = 1; lastKnownFileType = text.xcconfig; path = Primer3DS.debug.xcconfig; sourceTree = "<group>"; };
		527A028E93FD3C1B5059DDFF860805D5 /* OAuthViewController.swift */ = {isa = PBXFileReference; includeInIndex = 1; lastKnownFileType = sourcecode.swift; path = OAuthViewController.swift; sourceTree = "<group>"; };
		55BA212B91DF0DC017C56DC55E0B1738 /* Cancellable.swift */ = {isa = PBXFileReference; includeInIndex = 1; lastKnownFileType = sourcecode.swift; path = Cancellable.swift; sourceTree = "<group>"; };
		569287D4956E041E21492AA41B731141 /* Icons.xcassets */ = {isa = PBXFileReference; includeInIndex = 1; lastKnownFileType = folder.assetcatalog; name = Icons.xcassets; path = Sources/PrimerSDK/Resources/Icons.xcassets; sourceTree = "<group>"; };
		56F5A15EB8505AC44F22A8DB50E30084 /* RootViewController.swift */ = {isa = PBXFileReference; includeInIndex = 1; lastKnownFileType = sourcecode.swift; path = RootViewController.swift; sourceTree = "<group>"; };
		582FD3213F3E32AF1194EEDF7C3BCD3F /* Pods-PrimerSDK_Example-acknowledgements.plist */ = {isa = PBXFileReference; includeInIndex = 1; lastKnownFileType = text.plist.xml; path = "Pods-PrimerSDK_Example-acknowledgements.plist"; sourceTree = "<group>"; };
		5A3B60416F891929FC6C8FA4000E353A /* ReloadDelegate.swift */ = {isa = PBXFileReference; includeInIndex = 1; lastKnownFileType = sourcecode.swift; path = ReloadDelegate.swift; sourceTree = "<group>"; };
		5B6F52A176C545DC55214F4A4512D593 /* PaymentMethodComponent.swift */ = {isa = PBXFileReference; includeInIndex = 1; lastKnownFileType = sourcecode.swift; path = PaymentMethodComponent.swift; sourceTree = "<group>"; };
		5C32B02CBD34ED330C92BD9E2C6E6CA8 /* PrimerSDK-prefix.pch */ = {isa = PBXFileReference; includeInIndex = 1; lastKnownFileType = sourcecode.c.h; path = "PrimerSDK-prefix.pch"; sourceTree = "<group>"; };
		5C516E572CE838DFD0F2E29194572989 /* CancelContext.swift */ = {isa = PBXFileReference; includeInIndex = 1; lastKnownFileType = sourcecode.swift; path = CancelContext.swift; sourceTree = "<group>"; };
		5CD818F34B64659E2C91E5748026D5D8 /* ClientToken.swift */ = {isa = PBXFileReference; includeInIndex = 1; lastKnownFileType = sourcecode.swift; path = ClientToken.swift; sourceTree = "<group>"; };
		6068831C8E5F1259B719FC11A6E0A5D4 /* AlertController.swift */ = {isa = PBXFileReference; includeInIndex = 1; lastKnownFileType = sourcecode.swift; path = AlertController.swift; sourceTree = "<group>"; };
		63251F6812778F8D1BEB9ABE01C757A9 /* Primer3DS.framework */ = {isa = PBXFileReference; explicitFileType = wrapper.framework; includeInIndex = 0; path = Primer3DS.framework; sourceTree = BUILT_PRODUCTS_DIR; };
		633D8F8FA85F1158427BBB89EE35694D /* PrimerTextField.swift */ = {isa = PBXFileReference; includeInIndex = 1; lastKnownFileType = sourcecode.swift; path = PrimerTextField.swift; sourceTree = "<group>"; };
		639AE4928116FBD4FAE7B3DD6BD21271 /* Pods-PrimerSDK_Tests-acknowledgements.plist */ = {isa = PBXFileReference; includeInIndex = 1; lastKnownFileType = text.plist.xml; path = "Pods-PrimerSDK_Tests-acknowledgements.plist"; sourceTree = "<group>"; };
		65ADD1F206A48BDE830F06C9FE9145E9 /* Guarantee.swift */ = {isa = PBXFileReference; includeInIndex = 1; lastKnownFileType = sourcecode.swift; path = Guarantee.swift; sourceTree = "<group>"; };
		65E7E2883CD92C5A62087A2C987BDF94 /* PaymentMethodToken.swift */ = {isa = PBXFileReference; includeInIndex = 1; lastKnownFileType = sourcecode.swift; path = PaymentMethodToken.swift; sourceTree = "<group>"; };
		66910860A58F032F30C64591AD34B88C /* CatchWrappers.swift */ = {isa = PBXFileReference; includeInIndex = 1; lastKnownFileType = sourcecode.swift; path = CatchWrappers.swift; sourceTree = "<group>"; };
		66FF09B31F52966F754CE2EABA595F93 /* ConcurrencyLimitedDispatcher.swift */ = {isa = PBXFileReference; includeInIndex = 1; lastKnownFileType = sourcecode.swift; path = ConcurrencyLimitedDispatcher.swift; sourceTree = "<group>"; };
		6A01CFE79D9F680BD88699FB3ED6B819 /* OrderItem.swift */ = {isa = PBXFileReference; includeInIndex = 1; lastKnownFileType = sourcecode.swift; path = OrderItem.swift; sourceTree = "<group>"; };
		6CDC0DC96F14B2B8FFC8E98C41F0EE5C /* PrimerTableViewCell.swift */ = {isa = PBXFileReference; includeInIndex = 1; lastKnownFileType = sourcecode.swift; path = PrimerTableViewCell.swift; sourceTree = "<group>"; };
		6F62EC7E7FE74F53F207CFD74D2416CA /* Pods-PrimerSDK_Example-Info.plist */ = {isa = PBXFileReference; includeInIndex = 1; lastKnownFileType = text.plist.xml; path = "Pods-PrimerSDK_Example-Info.plist"; sourceTree = "<group>"; };
		7126268648588B517A83648B1A95E798 /* ThreeDS_SDK.xcframework */ = {isa = PBXFileReference; includeInIndex = 1; name = ThreeDS_SDK.xcframework; path = Primer3DS/Frameworks/ThreeDS_SDK.xcframework; sourceTree = "<group>"; };
		72F9B0F48D4B5F3F8F826CAB763B2953 /* Primer3DS-prefix.pch */ = {isa = PBXFileReference; includeInIndex = 1; lastKnownFileType = sourcecode.c.h; path = "Primer3DS-prefix.pch"; sourceTree = "<group>"; };
		76F8277A6AE24B880807B4182365FF17 /* CardScannerViewController+SimpleScanDelegate.swift */ = {isa = PBXFileReference; includeInIndex = 1; lastKnownFileType = sourcecode.swift; path = "CardScannerViewController+SimpleScanDelegate.swift"; sourceTree = "<group>"; };
		773AA7A124D710A28426D8040F2B3411 /* VaultPaymentMethodViewModel.swift */ = {isa = PBXFileReference; includeInIndex = 1; lastKnownFileType = sourcecode.swift; path = VaultPaymentMethodViewModel.swift; sourceTree = "<group>"; };
		79D1B232C0CD0888EF48AF2FA1812E07 /* StrictRateLimitedDispatcher.swift */ = {isa = PBXFileReference; includeInIndex = 1; lastKnownFileType = sourcecode.swift; path = StrictRateLimitedDispatcher.swift; sourceTree = "<group>"; };
		7A2AB43ECAE8025B5FF4EE7E24CC8224 /* ConfirmMandateView.swift */ = {isa = PBXFileReference; includeInIndex = 1; lastKnownFileType = sourcecode.swift; path = ConfirmMandateView.swift; sourceTree = "<group>"; };
		7F620CF4AAB49F3C5CBF367D784C7EEC /* TokenizationService.swift */ = {isa = PBXFileReference; includeInIndex = 1; lastKnownFileType = sourcecode.swift; path = TokenizationService.swift; sourceTree = "<group>"; };
		816D5FB48F009EBB2D52D359E55729DA /* PrimerTheme.swift */ = {isa = PBXFileReference; includeInIndex = 1; lastKnownFileType = sourcecode.swift; path = PrimerTheme.swift; sourceTree = "<group>"; };
		82D94FB4C46A64277330E24E24A8ED68 /* sv.lproj */ = {isa = PBXFileReference; includeInIndex = 1; path = sv.lproj; sourceTree = "<group>"; };
		85265330B7BD13920C8C9F3B26699198 /* Parser.swift */ = {isa = PBXFileReference; includeInIndex = 1; lastKnownFileType = sourcecode.swift; path = Parser.swift; sourceTree = "<group>"; };
		859EF4066F57C276CC7D5C9EDAACEB6A /* firstly.swift */ = {isa = PBXFileReference; includeInIndex = 1; lastKnownFileType = sourcecode.swift; path = firstly.swift; sourceTree = "<group>"; };
		86AE2E6787FA6C0634A3B9C86AB2F27D /* FormView.swift */ = {isa = PBXFileReference; includeInIndex = 1; lastKnownFileType = sourcecode.swift; path = FormView.swift; sourceTree = "<group>"; };
		8A2170D46AC38456D4D641FAC0FA2958 /* NetceteraSDK.swift */ = {isa = PBXFileReference; includeInIndex = 1; lastKnownFileType = sourcecode.swift; path = NetceteraSDK.swift; sourceTree = "<group>"; };
		8C1ADBBA027C0DB9CA8D9C86F1395A28 /* PaymentMethodConfigService.swift */ = {isa = PBXFileReference; includeInIndex = 1; lastKnownFileType = sourcecode.swift; path = PaymentMethodConfigService.swift; sourceTree = "<group>"; };
		8C58B38CB5AF4C49675811DFCA7DBFC6 /* PayPal.swift */ = {isa = PBXFileReference; includeInIndex = 1; lastKnownFileType = sourcecode.swift; path = PayPal.swift; sourceTree = "<group>"; };
		921C74CAD488B5357305DDF08CE9F7FF /* PayPalService.swift */ = {isa = PBXFileReference; includeInIndex = 1; lastKnownFileType = sourcecode.swift; path = PayPalService.swift; sourceTree = "<group>"; };
		954AD7BAC8AB44DA88EA1984B04D6703 /* DateExtension.swift */ = {isa = PBXFileReference; includeInIndex = 1; lastKnownFileType = sourcecode.swift; path = DateExtension.swift; sourceTree = "<group>"; };
		959829EA7D6D8FD5107FABF7437B519A /* KlarnaService.swift */ = {isa = PBXFileReference; includeInIndex = 1; lastKnownFileType = sourcecode.swift; path = KlarnaService.swift; sourceTree = "<group>"; };
		964D164A91E47CA4512F64DF2D8FFC07 /* 3DSService+Promises.swift */ = {isa = PBXFileReference; includeInIndex = 1; lastKnownFileType = sourcecode.swift; path = "3DSService+Promises.swift"; sourceTree = "<group>"; };
		97298A9D7315EA9D4FA12AC8C8BB63E7 /* UserDefaultsExtension.swift */ = {isa = PBXFileReference; includeInIndex = 1; lastKnownFileType = sourcecode.swift; path = UserDefaultsExtension.swift; sourceTree = "<group>"; };
		97B90C6DD26B64045A74111AE63A0437 /* VaultPaymentMethodViewController+ReloadDelegate.swift */ = {isa = PBXFileReference; includeInIndex = 1; lastKnownFileType = sourcecode.swift; path = "VaultPaymentMethodViewController+ReloadDelegate.swift"; sourceTree = "<group>"; };
		97D879D210E9869A46D307BFF2E9F16A /* PrimerSDK.release.xcconfig */ = {isa = PBXFileReference; includeInIndex = 1; lastKnownFileType = text.xcconfig; path = PrimerSDK.release.xcconfig; sourceTree = "<group>"; };
		983B47E8F600A5ACFD29528EA0EEC16F /* ErrorViewController.swift */ = {isa = PBXFileReference; includeInIndex = 1; lastKnownFileType = sourcecode.swift; path = ErrorViewController.swift; sourceTree = "<group>"; };
		9A4EFCF57F090AF00928A4D5DC1D8EE1 /* CardScannerViewModel.swift */ = {isa = PBXFileReference; includeInIndex = 1; lastKnownFileType = sourcecode.swift; path = CardScannerViewModel.swift; sourceTree = "<group>"; };
		9BF32EDE16B5A584B52B92941D52F0D0 /* VaultCheckoutViewModel.swift */ = {isa = PBXFileReference; includeInIndex = 1; lastKnownFileType = sourcecode.swift; path = VaultCheckoutViewModel.swift; sourceTree = "<group>"; };
		9D940727FF8FB9C785EB98E56350EF41 /* Podfile */ = {isa = PBXFileReference; explicitFileType = text.script.ruby; includeInIndex = 1; indentWidth = 2; lastKnownFileType = text; name = Podfile; path = ../Podfile; sourceTree = SOURCE_ROOT; tabWidth = 2; xcLanguageSpecificationIdentifier = xcode.lang.ruby; };
		9FA101BAE81DDF085B406924E1DB97D3 /* VaultPaymentMethodViewController.swift */ = {isa = PBXFileReference; includeInIndex = 1; lastKnownFileType = sourcecode.swift; path = VaultPaymentMethodViewController.swift; sourceTree = "<group>"; };
		A08DAE99FBF7290AFE4004258E4A8300 /* Box.swift */ = {isa = PBXFileReference; includeInIndex = 1; lastKnownFileType = sourcecode.swift; path = Box.swift; sourceTree = "<group>"; };
		A0D38F75A8C61D4F5D2397B47ED12F89 /* WrapperProtocols.swift */ = {isa = PBXFileReference; includeInIndex = 1; lastKnownFileType = sourcecode.swift; path = WrapperProtocols.swift; sourceTree = "<group>"; };
		A4E7B1C752F38C22267D301DD5A364DF /* Pods-PrimerSDK_Tests-acknowledgements.markdown */ = {isa = PBXFileReference; includeInIndex = 1; lastKnownFileType = text; path = "Pods-PrimerSDK_Tests-acknowledgements.markdown"; sourceTree = "<group>"; };
		A4FBE3E41A07675537A09D1BCB88ED65 /* Primer.swift */ = {isa = PBXFileReference; includeInIndex = 1; lastKnownFileType = sourcecode.swift; path = Primer.swift; sourceTree = "<group>"; };
		A7062B184C63B73DE8C0A61C483DE02C /* CardScannerViewController.swift */ = {isa = PBXFileReference; includeInIndex = 1; lastKnownFileType = sourcecode.swift; path = CardScannerViewController.swift; sourceTree = "<group>"; };
		A724AB07C38A05469BDB4A545335B494 /* FormTextFieldType.swift */ = {isa = PBXFileReference; includeInIndex = 1; lastKnownFileType = sourcecode.swift; path = FormTextFieldType.swift; sourceTree = "<group>"; };
		A75043EB6464B2F3515B2F88117777FB /* PrimerAPI.swift */ = {isa = PBXFileReference; includeInIndex = 1; lastKnownFileType = sourcecode.swift; path = PrimerAPI.swift; sourceTree = "<group>"; };
		A82AAA13929DEC336A691666EFE51E51 /* when.swift */ = {isa = PBXFileReference; includeInIndex = 1; lastKnownFileType = sourcecode.swift; path = when.swift; sourceTree = "<group>"; };
		A8B3BC107C2BDC3C03D961866F721265 /* PrimerResources.bundle */ = {isa = PBXFileReference; explicitFileType = wrapper.cfbundle; includeInIndex = 0; name = PrimerResources.bundle; path = "PrimerSDK-PrimerResources.bundle"; sourceTree = BUILT_PRODUCTS_DIR; };
		A8D3F52B84116CA906820B29A7937473 /* Configuration.swift */ = {isa = PBXFileReference; includeInIndex = 1; lastKnownFileType = sourcecode.swift; path = Configuration.swift; sourceTree = "<group>"; };
		AA780D72A12C473BC5431E97265E18B3 /* PrimerContent.swift */ = {isa = PBXFileReference; includeInIndex = 1; lastKnownFileType = sourcecode.swift; path = PrimerContent.swift; sourceTree = "<group>"; };
		AA80C9C550CB6B8B521015719AA66526 /* Pods-PrimerSDK_Example.modulemap */ = {isa = PBXFileReference; includeInIndex = 1; lastKnownFileType = sourcecode.module; path = "Pods-PrimerSDK_Example.modulemap"; sourceTree = "<group>"; };
		AE7CEB6EE9C957C37E596B8B34DE59F5 /* en.lproj */ = {isa = PBXFileReference; includeInIndex = 1; path = en.lproj; sourceTree = "<group>"; };
		AE9FA1AC3FFBC38565A06D43B0785048 /* DirectCheckoutViewModel.swift */ = {isa = PBXFileReference; includeInIndex = 1; lastKnownFileType = sourcecode.swift; path = DirectCheckoutViewModel.swift; sourceTree = "<group>"; };
		AF61CB1829EBFB6061676553E62AF8DB /* URLSessionStack.swift */ = {isa = PBXFileReference; includeInIndex = 1; lastKnownFileType = sourcecode.swift; path = URLSessionStack.swift; sourceTree = "<group>"; };
		B32D519CFC147EA073EB0E4673CA574C /* ConfirmMandateViewModel.swift */ = {isa = PBXFileReference; includeInIndex = 1; lastKnownFileType = sourcecode.swift; path = ConfirmMandateViewModel.swift; sourceTree = "<group>"; };
		B429083200B13F604ED3C87DFFC0C016 /* Pods-PrimerSDK_Tests.modulemap */ = {isa = PBXFileReference; includeInIndex = 1; lastKnownFileType = sourcecode.module; path = "Pods-PrimerSDK_Tests.modulemap"; sourceTree = "<group>"; };
		BC71FA539EB51FC2EF0B3D02771A3423 /* Klarna.swift */ = {isa = PBXFileReference; includeInIndex = 1; lastKnownFileType = sourcecode.swift; path = Klarna.swift; sourceTree = "<group>"; };
		BDA74446172B6F9F9425836213BC969F /* SuccessViewController.swift */ = {isa = PBXFileReference; includeInIndex = 1; lastKnownFileType = sourcecode.swift; path = SuccessViewController.swift; sourceTree = "<group>"; };
		BE097A17572D4F4EFCBCEA6AC4549B40 /* EnsureWrappers.swift */ = {isa = PBXFileReference; includeInIndex = 1; lastKnownFileType = sourcecode.swift; path = EnsureWrappers.swift; sourceTree = "<group>"; };
		BF5A9A566503658E5A8D8F1B9809985D /* PrimerScrollView.swift */ = {isa = PBXFileReference; includeInIndex = 1; lastKnownFileType = sourcecode.swift; path = PrimerScrollView.swift; sourceTree = "<group>"; };
		C1C7EBF17C98F66F9F7A739539B909D1 /* LogEvent.swift */ = {isa = PBXFileReference; includeInIndex = 1; lastKnownFileType = sourcecode.swift; path = LogEvent.swift; sourceTree = "<group>"; };
		C2A3F059A6898B23D4EE1E38DFCBB1C9 /* Route.swift */ = {isa = PBXFileReference; includeInIndex = 1; lastKnownFileType = sourcecode.swift; path = Route.swift; sourceTree = "<group>"; };
		C2B5EA3E242D54A49AFB6A17896F3D18 /* README.md */ = {isa = PBXFileReference; includeInIndex = 1; path = README.md; sourceTree = "<group>"; };
		C2BB2ED2F103A49CA447CFDC273BF7E7 /* PaymentMethod.swift */ = {isa = PBXFileReference; includeInIndex = 1; lastKnownFileType = sourcecode.swift; path = PaymentMethod.swift; sourceTree = "<group>"; };
		C3C37DBE8CF5036F536899166D20E8BB /* RecoverWrappers.swift */ = {isa = PBXFileReference; includeInIndex = 1; lastKnownFileType = sourcecode.swift; path = RecoverWrappers.swift; sourceTree = "<group>"; };
		C568017FFCB5033FC136012F97D3623A /* SequenceWrappers.swift */ = {isa = PBXFileReference; includeInIndex = 1; lastKnownFileType = sourcecode.swift; path = SequenceWrappers.swift; sourceTree = "<group>"; };
		C66A7F3E788F953040074D32D3118A97 /* BundleExtension.swift */ = {isa = PBXFileReference; includeInIndex = 1; lastKnownFileType = sourcecode.swift; path = BundleExtension.swift; sourceTree = "<group>"; };
		CA17E27AC380FA084CBF2EA388083AC8 /* Optional+Extensions.swift */ = {isa = PBXFileReference; includeInIndex = 1; lastKnownFileType = sourcecode.swift; path = "Optional+Extensions.swift"; sourceTree = "<group>"; };
		CA370CD538A00636EBF0628F571F5EBC /* VaultCheckoutViewController+ReloadDelegate.swift */ = {isa = PBXFileReference; includeInIndex = 1; lastKnownFileType = sourcecode.swift; path = "VaultCheckoutViewController+ReloadDelegate.swift"; sourceTree = "<group>"; };
		CAEE7AD954D89F7DAE05F2AA2EC8CC6D /* Primer3DSStructures.swift */ = {isa = PBXFileReference; includeInIndex = 1; lastKnownFileType = sourcecode.swift; name = Primer3DSStructures.swift; path = Primer3DS/Classes/Primer3DSStructures.swift; sourceTree = "<group>"; };
		CBCA0BE426EF7888BD9E42C7AE8128B7 /* Primer3DS.release.xcconfig */ = {isa = PBXFileReference; includeInIndex = 1; lastKnownFileType = text.xcconfig; path = Primer3DS.release.xcconfig; sourceTree = "<group>"; };
		CBCDA4270EE0CF1804308D447661511A /* FormViewModel.swift */ = {isa = PBXFileReference; includeInIndex = 1; lastKnownFileType = sourcecode.swift; path = FormViewModel.swift; sourceTree = "<group>"; };
		CBD6097301F95DB0AFDDF62C5CE11DA6 /* ClientTokenService.swift */ = {isa = PBXFileReference; includeInIndex = 1; lastKnownFileType = sourcecode.swift; path = ClientTokenService.swift; sourceTree = "<group>"; };
		CC4F10AB0138295A4CA99342DC91A689 /* PrimerSDK.podspec */ = {isa = PBXFileReference; explicitFileType = text.script.ruby; includeInIndex = 1; indentWidth = 2; lastKnownFileType = text; path = PrimerSDK.podspec; sourceTree = "<group>"; tabWidth = 2; xcLanguageSpecificationIdentifier = xcode.lang.ruby; };
		CCB96DB85F28C0F8151478366392CA6E /* OAuthViewModel.swift */ = {isa = PBXFileReference; includeInIndex = 1; lastKnownFileType = sourcecode.swift; path = OAuthViewModel.swift; sourceTree = "<group>"; };
		D06450A6D3BCE49CBB85EDDFEF5B65FB /* GuaranteeWrappers.swift */ = {isa = PBXFileReference; includeInIndex = 1; lastKnownFileType = sourcecode.swift; path = GuaranteeWrappers.swift; sourceTree = "<group>"; };
		D09CD9CABCF485EBC85DB08AE9EE7C31 /* SuccessMessage.swift */ = {isa = PBXFileReference; includeInIndex = 1; lastKnownFileType = sourcecode.swift; path = SuccessMessage.swift; sourceTree = "<group>"; };
		D264B4E57DF7DB00D71275605D100971 /* Pods-PrimerSDK_Example-frameworks.sh */ = {isa = PBXFileReference; includeInIndex = 1; lastKnownFileType = text.script.sh; path = "Pods-PrimerSDK_Example-frameworks.sh"; sourceTree = "<group>"; };
		D39474BA65B6DA94A5BFCBE80BCD0724 /* NetworkService.swift */ = {isa = PBXFileReference; includeInIndex = 1; lastKnownFileType = sourcecode.swift; path = NetworkService.swift; sourceTree = "<group>"; };
		D66C3890C3566F38C935A2FFD9A237B0 /* Pods-PrimerSDK_Tests-dummy.m */ = {isa = PBXFileReference; includeInIndex = 1; lastKnownFileType = sourcecode.c.objc; path = "Pods-PrimerSDK_Tests-dummy.m"; sourceTree = "<group>"; };
		D675ADCFDCAAAEB1999850B2FFB57C47 /* hang.swift */ = {isa = PBXFileReference; includeInIndex = 1; lastKnownFileType = sourcecode.swift; path = hang.swift; sourceTree = "<group>"; };
		D69DAD90C8A6531125ECF3F9EB16AA8A /* PrimerSDK-Info.plist */ = {isa = PBXFileReference; includeInIndex = 1; lastKnownFileType = text.plist.xml; path = "PrimerSDK-Info.plist"; sourceTree = "<group>"; };
		D6DC23FA2744AE514A0898658A220FB9 /* RateLimitedDispatcher.swift */ = {isa = PBXFileReference; includeInIndex = 1; lastKnownFileType = sourcecode.swift; path = RateLimitedDispatcher.swift; sourceTree = "<group>"; };
		D920A9E8AF0644DD7906588A24F301F9 /* ApplePayService.swift */ = {isa = PBXFileReference; includeInIndex = 1; lastKnownFileType = sourcecode.swift; path = ApplePayService.swift; sourceTree = "<group>"; };
		D9FC67F2CCD23F543FBF973685A6F040 /* CoreDataDispatcher.swift */ = {isa = PBXFileReference; includeInIndex = 1; lastKnownFileType = sourcecode.swift; path = CoreDataDispatcher.swift; sourceTree = "<group>"; };
		DA2223A950D2772E3625263B99159EF0 /* Thenable.swift */ = {isa = PBXFileReference; includeInIndex = 1; lastKnownFileType = sourcecode.swift; path = Thenable.swift; sourceTree = "<group>"; };
		DEB1501600C49DE1B3F5D3EEAF49E52D /* Queue.swift */ = {isa = PBXFileReference; includeInIndex = 1; lastKnownFileType = sourcecode.swift; path = Queue.swift; sourceTree = "<group>"; };
		DEBE52A3315D5E9924B9F8041B43EA16 /* Primer3DS-xcframeworks.sh */ = {isa = PBXFileReference; includeInIndex = 1; lastKnownFileType = text.script.sh; path = "Primer3DS-xcframeworks.sh"; sourceTree = "<group>"; };
		DF6E4F8E7C26A7BBEC17AAD4042A317D /* Pods-PrimerSDK_Tests.debug.xcconfig */ = {isa = PBXFileReference; includeInIndex = 1; lastKnownFileType = text.xcconfig; path = "Pods-PrimerSDK_Tests.debug.xcconfig"; sourceTree = "<group>"; };
		E095B581B078AE9E3A2F93BB15F706B2 /* JSONParser.swift */ = {isa = PBXFileReference; includeInIndex = 1; lastKnownFileType = sourcecode.swift; path = JSONParser.swift; sourceTree = "<group>"; };
		E14350BA054E4E32C841A0116FFED031 /* Consolable.swift */ = {isa = PBXFileReference; includeInIndex = 1; lastKnownFileType = sourcecode.swift; path = Consolable.swift; sourceTree = "<group>"; };
		E1B945985145643C12B1E91600B680DE /* Pods-PrimerSDK_Example-acknowledgements.markdown */ = {isa = PBXFileReference; includeInIndex = 1; lastKnownFileType = text; path = "Pods-PrimerSDK_Example-acknowledgements.markdown"; sourceTree = "<group>"; };
		E4948706D73C2D9B1F6E26BBB18A8171 /* Primer3DS.swift */ = {isa = PBXFileReference; includeInIndex = 1; lastKnownFileType = sourcecode.swift; name = Primer3DS.swift; path = Primer3DS/Classes/Primer3DS.swift; sourceTree = "<group>"; };
		E4E87E04F0CB6B9ABB1ABB804EFBC7F2 /* Primer3DS-dummy.m */ = {isa = PBXFileReference; includeInIndex = 1; lastKnownFileType = sourcecode.c.objc; path = "Primer3DS-dummy.m"; sourceTree = "<group>"; };
		E5A9DD2A3C798ACB8035CCBF1C98FD83 /* CancellableThenable.swift */ = {isa = PBXFileReference; includeInIndex = 1; lastKnownFileType = sourcecode.swift; path = CancellableThenable.swift; sourceTree = "<group>"; };
		E67803A8C8C40242B460E16EA2B388DC /* PrimerInternalSessionFlow.swift */ = {isa = PBXFileReference; includeInIndex = 1; lastKnownFileType = sourcecode.swift; path = PrimerInternalSessionFlow.swift; sourceTree = "<group>"; };
		E7C21E31E9B4FA81DCA4326A4D8EFDC4 /* CountryCode.swift */ = {isa = PBXFileReference; includeInIndex = 1; lastKnownFileType = sourcecode.swift; path = CountryCode.swift; sourceTree = "<group>"; };
		E884507DF2B84FA8A2E8AD8289881542 /* Pods-PrimerSDK_Example.release.xcconfig */ = {isa = PBXFileReference; includeInIndex = 1; lastKnownFileType = text.xcconfig; path = "Pods-PrimerSDK_Example.release.xcconfig"; sourceTree = "<group>"; };
		ECD136282BB37675E277314EF2349FC6 /* race.swift */ = {isa = PBXFileReference; includeInIndex = 1; lastKnownFileType = sourcecode.swift; path = race.swift; sourceTree = "<group>"; };
		ED3F6FCF7CDB278B97C97508648637B1 /* Catchable.swift */ = {isa = PBXFileReference; includeInIndex = 1; lastKnownFileType = sourcecode.swift; path = Catchable.swift; sourceTree = "<group>"; };
		EDD785586979ED9F5A4BAAEE90863429 /* URLExtension.swift */ = {isa = PBXFileReference; includeInIndex = 1; lastKnownFileType = sourcecode.swift; path = URLExtension.swift; sourceTree = "<group>"; };
		EE2F07EB9D9D526E7C6DE21FA902D46C /* LoadingViewController.swift */ = {isa = PBXFileReference; includeInIndex = 1; lastKnownFileType = sourcecode.swift; path = LoadingViewController.swift; sourceTree = "<group>"; };
		EE91906D0FB41A55EEA09198C42BD828 /* ErrorHandler.swift */ = {isa = PBXFileReference; includeInIndex = 1; lastKnownFileType = sourcecode.swift; path = ErrorHandler.swift; sourceTree = "<group>"; };
		EE9674DAD0C961C92687877090E1E047 /* Pods-PrimerSDK_Tests-umbrella.h */ = {isa = PBXFileReference; includeInIndex = 1; lastKnownFileType = sourcecode.c.h; path = "Pods-PrimerSDK_Tests-umbrella.h"; sourceTree = "<group>"; };
		F3E5D56274B4952158FAEA77814F0E1B /* PrimerAPIClient+3DS.swift */ = {isa = PBXFileReference; includeInIndex = 1; lastKnownFileType = sourcecode.swift; path = "PrimerAPIClient+3DS.swift"; sourceTree = "<group>"; };
		F7B48CC82297D62E27EA98AE7A13D3DA /* Pods-PrimerSDK_Tests.release.xcconfig */ = {isa = PBXFileReference; includeInIndex = 1; lastKnownFileType = text.xcconfig; path = "Pods-PrimerSDK_Tests.release.xcconfig"; sourceTree = "<group>"; };
		F7D82DD15C20F2E6DE85CE5A057CABCC /* ResourceBundle-PrimerResources-PrimerSDK-Info.plist */ = {isa = PBXFileReference; includeInIndex = 1; lastKnownFileType = text.plist.xml; path = "ResourceBundle-PrimerResources-PrimerSDK-Info.plist"; sourceTree = "<group>"; };
		F88E1F50344151829EE6967C3E370F35 /* FormType.swift */ = {isa = PBXFileReference; includeInIndex = 1; lastKnownFileType = sourcecode.swift; path = FormType.swift; sourceTree = "<group>"; };
		F8ABD8FA850AB0DB799E4D53012D2D27 /* 3DS.swift */ = {isa = PBXFileReference; includeInIndex = 1; lastKnownFileType = sourcecode.swift; path = 3DS.swift; sourceTree = "<group>"; };
		FA23371770BA1F25A67DDF1A6A924D96 /* CustomStringConvertible.swift */ = {isa = PBXFileReference; includeInIndex = 1; lastKnownFileType = sourcecode.swift; path = CustomStringConvertible.swift; sourceTree = "<group>"; };
		FAB2F575CD1C90927D909166EEED418A /* Primer3DS.modulemap */ = {isa = PBXFileReference; includeInIndex = 1; lastKnownFileType = sourcecode.module; path = Primer3DS.modulemap; sourceTree = "<group>"; };
		FE2CD80E9E6CEF50FC6439EDD8AF0E83 /* Logger.swift */ = {isa = PBXFileReference; includeInIndex = 1; lastKnownFileType = sourcecode.swift; path = Logger.swift; sourceTree = "<group>"; };
		FFE8CD355A453EF1396E2D5E8E370F7A /* Primer3DS.framework */ = {isa = PBXFileReference; explicitFileType = wrapper.framework; includeInIndex = 0; name = Primer3DS.framework; path = Primer3DS.framework; sourceTree = BUILT_PRODUCTS_DIR; };
		FFEBA5D6248F80132E905D26A4121AF4 /* PrimerError.swift */ = {isa = PBXFileReference; includeInIndex = 1; lastKnownFileType = sourcecode.swift; path = PrimerError.swift; sourceTree = "<group>"; };
/* End PBXFileReference section */

/* Begin PBXFrameworksBuildPhase section */
		1B770CCED11ACB1EE39A211312767CE2 /* Frameworks */ = {
=======
		011A70500C567DB08FC5C34267306D96 /* 3DSService+Promises.swift */ = {isa = PBXFileReference; includeInIndex = 1; lastKnownFileType = sourcecode.swift; path = "3DSService+Promises.swift"; sourceTree = "<group>"; };
		026515686958ED024E9F890F23DF42C5 /* OAuthViewController.swift */ = {isa = PBXFileReference; includeInIndex = 1; lastKnownFileType = sourcecode.swift; path = OAuthViewController.swift; sourceTree = "<group>"; };
		029F0B726C88E724BF113B96079499F6 /* PaymentMethodToken.swift */ = {isa = PBXFileReference; includeInIndex = 1; lastKnownFileType = sourcecode.swift; path = PaymentMethodToken.swift; sourceTree = "<group>"; };
		032C0987B98D47F086620E1B7C1D934A /* 3DSSDK.swift */ = {isa = PBXFileReference; includeInIndex = 1; lastKnownFileType = sourcecode.swift; path = 3DSSDK.swift; sourceTree = "<group>"; };
		062B11587B282BE1D8328976F5EE22C4 /* ReloadDelegate.swift */ = {isa = PBXFileReference; includeInIndex = 1; lastKnownFileType = sourcecode.swift; path = ReloadDelegate.swift; sourceTree = "<group>"; };
		081F9BDD1FBB6477FAACE0261B0FAFA7 /* PrimerAPIClient+Promises.swift */ = {isa = PBXFileReference; includeInIndex = 1; lastKnownFileType = sourcecode.swift; path = "PrimerAPIClient+Promises.swift"; sourceTree = "<group>"; };
		0A3EF7ABC5774FD985D378156ACD8786 /* Box.swift */ = {isa = PBXFileReference; includeInIndex = 1; lastKnownFileType = sourcecode.swift; path = Box.swift; sourceTree = "<group>"; };
		0B02D299410D545F9F9DD3582A468FB2 /* Logger.swift */ = {isa = PBXFileReference; includeInIndex = 1; lastKnownFileType = sourcecode.swift; path = Logger.swift; sourceTree = "<group>"; };
		0B7789238CFF98BD73BBDD8146EBA762 /* AppState.swift */ = {isa = PBXFileReference; includeInIndex = 1; lastKnownFileType = sourcecode.swift; path = AppState.swift; sourceTree = "<group>"; };
		0DC51260367832411171A1B549C35180 /* KlarnaService.swift */ = {isa = PBXFileReference; includeInIndex = 1; lastKnownFileType = sourcecode.swift; path = KlarnaService.swift; sourceTree = "<group>"; };
		0F93C84BF080482A95CD46394B24032E /* FormType.swift */ = {isa = PBXFileReference; includeInIndex = 1; lastKnownFileType = sourcecode.swift; path = FormType.swift; sourceTree = "<group>"; };
		1082B35FA0FDD49B194AA013389A0693 /* Primer3DS_SDK-xcframeworks.sh */ = {isa = PBXFileReference; includeInIndex = 1; lastKnownFileType = text.script.sh; path = "Primer3DS_SDK-xcframeworks.sh"; sourceTree = "<group>"; };
		10DE5F4083414682397CF90C4A4825E7 /* ApplePayService.swift */ = {isa = PBXFileReference; includeInIndex = 1; lastKnownFileType = sourcecode.swift; path = ApplePayService.swift; sourceTree = "<group>"; };
		11250B27544D3EB5A6BBB61650E9DB05 /* Dispatcher.swift */ = {isa = PBXFileReference; includeInIndex = 1; lastKnownFileType = sourcecode.swift; path = Dispatcher.swift; sourceTree = "<group>"; };
		11AF8FA419E6F7973C0432BC8E0779A5 /* VaultPaymentMethodViewModel.swift */ = {isa = PBXFileReference; includeInIndex = 1; lastKnownFileType = sourcecode.swift; path = VaultPaymentMethodViewModel.swift; sourceTree = "<group>"; };
		14561EE49BACE4ABC6834E5C3198B2D4 /* WebViewController.swift */ = {isa = PBXFileReference; includeInIndex = 1; lastKnownFileType = sourcecode.swift; path = WebViewController.swift; sourceTree = "<group>"; };
		164A6C3287B19E7F40C5D735A846C2BC /* VaultService.swift */ = {isa = PBXFileReference; includeInIndex = 1; lastKnownFileType = sourcecode.swift; path = VaultService.swift; sourceTree = "<group>"; };
		17C2703DBE7D7D11B22456D5C9EDD260 /* 3DSService.swift */ = {isa = PBXFileReference; includeInIndex = 1; lastKnownFileType = sourcecode.swift; path = 3DSService.swift; sourceTree = "<group>"; };
		18852CF62D80E51544D874B7F86756ED /* Primer3DS_SDK.release.xcconfig */ = {isa = PBXFileReference; includeInIndex = 1; lastKnownFileType = text.xcconfig; path = Primer3DS_SDK.release.xcconfig; sourceTree = "<group>"; };
		1942697DFF86CDBDE30FCD9335768182 /* Currency.swift */ = {isa = PBXFileReference; includeInIndex = 1; lastKnownFileType = sourcecode.swift; path = Currency.swift; sourceTree = "<group>"; };
		19E26E1EA51341B26BAD04F6884BC2EC /* after.swift */ = {isa = PBXFileReference; includeInIndex = 1; lastKnownFileType = sourcecode.swift; path = after.swift; sourceTree = "<group>"; };
		1D1ED6BE65BBE633FECA65B8D15CB6CD /* RateLimitedDispatcherBase.swift */ = {isa = PBXFileReference; includeInIndex = 1; lastKnownFileType = sourcecode.swift; path = RateLimitedDispatcherBase.swift; sourceTree = "<group>"; };
		21F4ACB1142B1B9457658584BF5CD35A /* Pods-PrimerSDK_Example-dummy.m */ = {isa = PBXFileReference; includeInIndex = 1; lastKnownFileType = sourcecode.c.objc; path = "Pods-PrimerSDK_Example-dummy.m"; sourceTree = "<group>"; };
		23FD1D157B8C8E7148BE8A7D354A051F /* Pods_PrimerSDK_Tests.framework */ = {isa = PBXFileReference; explicitFileType = wrapper.framework; includeInIndex = 0; name = Pods_PrimerSDK_Tests.framework; path = "Pods-PrimerSDK_Tests.framework"; sourceTree = BUILT_PRODUCTS_DIR; };
		246F36FC59AA413D8B1198FED3FD503A /* ImageName.swift */ = {isa = PBXFileReference; includeInIndex = 1; lastKnownFileType = sourcecode.swift; path = ImageName.swift; sourceTree = "<group>"; };
		25351BB6C2C7CF11269419D9343AB6DB /* CancellableThenable.swift */ = {isa = PBXFileReference; includeInIndex = 1; lastKnownFileType = sourcecode.swift; path = CancellableThenable.swift; sourceTree = "<group>"; };
		257866A00C4C5BCFDBC591A71442A112 /* Validation.swift */ = {isa = PBXFileReference; includeInIndex = 1; lastKnownFileType = sourcecode.swift; path = Validation.swift; sourceTree = "<group>"; };
		28DA3AED9B734DA3DC045A1871222DC4 /* PayPal.swift */ = {isa = PBXFileReference; includeInIndex = 1; lastKnownFileType = sourcecode.swift; path = PayPal.swift; sourceTree = "<group>"; };
		2A3E47DDA142B2507DEDDAFD1DC3A496 /* AlertController.swift */ = {isa = PBXFileReference; includeInIndex = 1; lastKnownFileType = sourcecode.swift; path = AlertController.swift; sourceTree = "<group>"; };
		2A57A51A74C17065AEAF7AFEF43EDDC0 /* FormViewModel.swift */ = {isa = PBXFileReference; includeInIndex = 1; lastKnownFileType = sourcecode.swift; path = FormViewModel.swift; sourceTree = "<group>"; };
		2A5F2601EFEB31CC827C25E916C813FC /* PrimerExpiryDateFieldView.swift */ = {isa = PBXFileReference; includeInIndex = 1; lastKnownFileType = sourcecode.swift; path = PrimerExpiryDateFieldView.swift; sourceTree = "<group>"; };
		2B5FD9CE719E4BBBE181ACD1820CD01F /* ConfirmMandateView.swift */ = {isa = PBXFileReference; includeInIndex = 1; lastKnownFileType = sourcecode.swift; path = ConfirmMandateView.swift; sourceTree = "<group>"; };
		2D3A852D2176791D13CCF482942E06F6 /* PrimerAPIClient+3DS.swift */ = {isa = PBXFileReference; includeInIndex = 1; lastKnownFileType = sourcecode.swift; path = "PrimerAPIClient+3DS.swift"; sourceTree = "<group>"; };
		2D5F953853B0B2F425BD1E538C6CEC79 /* EnsureWrappers.swift */ = {isa = PBXFileReference; includeInIndex = 1; lastKnownFileType = sourcecode.swift; path = EnsureWrappers.swift; sourceTree = "<group>"; };
		2DA3A079F48307F6EE7640C268685399 /* DirectDebitMandate.swift */ = {isa = PBXFileReference; includeInIndex = 1; lastKnownFileType = sourcecode.swift; path = DirectDebitMandate.swift; sourceTree = "<group>"; };
		2E906FCD5BBF91D08928D4CD2B00B7F2 /* PrimerCardholderNameFieldView.swift */ = {isa = PBXFileReference; includeInIndex = 1; lastKnownFileType = sourcecode.swift; path = PrimerCardholderNameFieldView.swift; sourceTree = "<group>"; };
		2F53E780DD9E9AB3944901F1B89848AE /* GuaranteeWrappers.swift */ = {isa = PBXFileReference; includeInIndex = 1; lastKnownFileType = sourcecode.swift; path = GuaranteeWrappers.swift; sourceTree = "<group>"; };
		30CAF83364006C78938DCE79F5D7A6B8 /* PaymentMethodConfigService.swift */ = {isa = PBXFileReference; includeInIndex = 1; lastKnownFileType = sourcecode.swift; path = PaymentMethodConfigService.swift; sourceTree = "<group>"; };
		313BE9941738E828AB7438C06356B521 /* ConcurrencyLimitedDispatcher.swift */ = {isa = PBXFileReference; includeInIndex = 1; lastKnownFileType = sourcecode.swift; path = ConcurrencyLimitedDispatcher.swift; sourceTree = "<group>"; };
		32488E042D9850629155E4AFE7AC6925 /* DependencyInjection.swift */ = {isa = PBXFileReference; includeInIndex = 1; lastKnownFileType = sourcecode.swift; path = DependencyInjection.swift; sourceTree = "<group>"; };
		353B31855D81FAD88E1B8294226156A1 /* BundleExtension.swift */ = {isa = PBXFileReference; includeInIndex = 1; lastKnownFileType = sourcecode.swift; path = BundleExtension.swift; sourceTree = "<group>"; };
		355EE8C120FD56A0ADEBBED11D9AAD58 /* Thenable.swift */ = {isa = PBXFileReference; includeInIndex = 1; lastKnownFileType = sourcecode.swift; path = Thenable.swift; sourceTree = "<group>"; };
		3567AAFA93AF2C3DD33D3E4E4BF477C9 /* SuccessMessage.swift */ = {isa = PBXFileReference; includeInIndex = 1; lastKnownFileType = sourcecode.swift; path = SuccessMessage.swift; sourceTree = "<group>"; };
		3780FF276696624E5AD4A629D4CC4AD8 /* Pods-PrimerSDK_Example-umbrella.h */ = {isa = PBXFileReference; includeInIndex = 1; lastKnownFileType = sourcecode.c.h; path = "Pods-PrimerSDK_Example-umbrella.h"; sourceTree = "<group>"; };
		38D6E94DF8DA55CEEACA21B10F3FF317 /* CardNetwork.swift */ = {isa = PBXFileReference; includeInIndex = 1; lastKnownFileType = sourcecode.swift; path = CardNetwork.swift; sourceTree = "<group>"; };
		392A4488CC6ABB1A6CC325E2D7112700 /* UXMode.swift */ = {isa = PBXFileReference; includeInIndex = 1; lastKnownFileType = sourcecode.swift; path = UXMode.swift; sourceTree = "<group>"; };
		3AC0571FE881275AFC7AC27B8B5066CB /* LoadingViewController.swift */ = {isa = PBXFileReference; includeInIndex = 1; lastKnownFileType = sourcecode.swift; path = LoadingViewController.swift; sourceTree = "<group>"; };
		3C474C1A0DABE2A3F404B63D4D59F30C /* Pods-PrimerSDK_Example.debug.xcconfig */ = {isa = PBXFileReference; includeInIndex = 1; lastKnownFileType = text.xcconfig; path = "Pods-PrimerSDK_Example.debug.xcconfig"; sourceTree = "<group>"; };
		43EB3F185AE8CBD42DFE75C069D5C90E /* OAuthViewModel.swift */ = {isa = PBXFileReference; includeInIndex = 1; lastKnownFileType = sourcecode.swift; path = OAuthViewModel.swift; sourceTree = "<group>"; };
		45C140EFC48F71B424EAFE0559B2E43F /* PrimerAPIClient.swift */ = {isa = PBXFileReference; includeInIndex = 1; lastKnownFileType = sourcecode.swift; path = PrimerAPIClient.swift; sourceTree = "<group>"; };
		45CB9D7E1A110AC36A493366EAD8F857 /* StrictRateLimitedDispatcher.swift */ = {isa = PBXFileReference; includeInIndex = 1; lastKnownFileType = sourcecode.swift; path = StrictRateLimitedDispatcher.swift; sourceTree = "<group>"; };
		46DB99D47CFC500E2300F0432582CD61 /* PrimerScrollView.swift */ = {isa = PBXFileReference; includeInIndex = 1; lastKnownFileType = sourcecode.swift; path = PrimerScrollView.swift; sourceTree = "<group>"; };
		4727F95E0109A06DB9E412509E25900C /* ThenableWrappers.swift */ = {isa = PBXFileReference; includeInIndex = 1; lastKnownFileType = sourcecode.swift; path = ThenableWrappers.swift; sourceTree = "<group>"; };
		47D5BCC710A1B3AD942CBFA0B826BBA7 /* URLSessionStack.swift */ = {isa = PBXFileReference; includeInIndex = 1; lastKnownFileType = sourcecode.swift; path = URLSessionStack.swift; sourceTree = "<group>"; };
		48627A99264E6679D85F177DBB79DA83 /* Pods-PrimerSDK_Tests-Info.plist */ = {isa = PBXFileReference; includeInIndex = 1; lastKnownFileType = text.plist.xml; path = "Pods-PrimerSDK_Tests-Info.plist"; sourceTree = "<group>"; };
		49431AA68B06DE8FC6B09343514C6197 /* firstly.swift */ = {isa = PBXFileReference; includeInIndex = 1; lastKnownFileType = sourcecode.swift; path = firstly.swift; sourceTree = "<group>"; };
		49FB8FBA9E22E691C4C9EE79C3B05C1A /* Primer.swift */ = {isa = PBXFileReference; includeInIndex = 1; lastKnownFileType = sourcecode.swift; path = Primer.swift; sourceTree = "<group>"; };
		4A5BFB9269DD9A29F7CE7F2FCD112AF5 /* CountryCode.swift */ = {isa = PBXFileReference; includeInIndex = 1; lastKnownFileType = sourcecode.swift; path = CountryCode.swift; sourceTree = "<group>"; };
		4A70F440EB1D9C10237544CA9432CB9F /* Catchable.swift */ = {isa = PBXFileReference; includeInIndex = 1; lastKnownFileType = sourcecode.swift; path = Catchable.swift; sourceTree = "<group>"; };
		4B9E68237B3A47494495A727BD6DAA1E /* Error.swift */ = {isa = PBXFileReference; includeInIndex = 1; lastKnownFileType = sourcecode.swift; path = Error.swift; sourceTree = "<group>"; };
		4C8F3F8B5B0FCB13F58EAA189480936D /* CardButton.swift */ = {isa = PBXFileReference; includeInIndex = 1; lastKnownFileType = sourcecode.swift; path = CardButton.swift; sourceTree = "<group>"; };
		4D3869E0A461E802A5916AA6523517A4 /* Pods_PrimerSDK_Example.framework */ = {isa = PBXFileReference; explicitFileType = wrapper.framework; includeInIndex = 0; name = Pods_PrimerSDK_Example.framework; path = "Pods-PrimerSDK_Example.framework"; sourceTree = BUILT_PRODUCTS_DIR; };
		4D860843B8D924A35F24BB3C22466390 /* PrimerCardNumberFieldView.swift */ = {isa = PBXFileReference; includeInIndex = 1; lastKnownFileType = sourcecode.swift; path = PrimerCardNumberFieldView.swift; sourceTree = "<group>"; };
		5316C5E0F0EA906367F3DA1F876425EE /* RecoverWrappers.swift */ = {isa = PBXFileReference; includeInIndex = 1; lastKnownFileType = sourcecode.swift; path = RecoverWrappers.swift; sourceTree = "<group>"; };
		546E486A314290395C8B979B488E6B2F /* Primer3DS_SDK.debug.xcconfig */ = {isa = PBXFileReference; includeInIndex = 1; lastKnownFileType = text.xcconfig; path = Primer3DS_SDK.debug.xcconfig; sourceTree = "<group>"; };
		562A3BE575125D347EEFABB45E7B7D3D /* VaultPaymentMethodViewController+ReloadDelegate.swift */ = {isa = PBXFileReference; includeInIndex = 1; lastKnownFileType = sourcecode.swift; path = "VaultPaymentMethodViewController+ReloadDelegate.swift"; sourceTree = "<group>"; };
		582FD3213F3E32AF1194EEDF7C3BCD3F /* Pods-PrimerSDK_Example-acknowledgements.plist */ = {isa = PBXFileReference; includeInIndex = 1; lastKnownFileType = text.plist.xml; path = "Pods-PrimerSDK_Example-acknowledgements.plist"; sourceTree = "<group>"; };
		5ACB3E44DFAD615C3FC9103A11ABC2A1 /* LogEvent.swift */ = {isa = PBXFileReference; includeInIndex = 1; lastKnownFileType = sourcecode.swift; path = LogEvent.swift; sourceTree = "<group>"; };
		5B0BDE75E924EFB5950EAB0F81C2D8F1 /* when.swift */ = {isa = PBXFileReference; includeInIndex = 1; lastKnownFileType = sourcecode.swift; path = when.swift; sourceTree = "<group>"; };
		5FAD3214E72BFD3B41FB059AF5C5DAD0 /* Promise.swift */ = {isa = PBXFileReference; includeInIndex = 1; lastKnownFileType = sourcecode.swift; path = Promise.swift; sourceTree = "<group>"; };
		60213647850FE1929DC33051AFA09351 /* VaultCheckoutView.swift */ = {isa = PBXFileReference; includeInIndex = 1; lastKnownFileType = sourcecode.swift; path = VaultCheckoutView.swift; sourceTree = "<group>"; };
		639AE4928116FBD4FAE7B3DD6BD21271 /* Pods-PrimerSDK_Tests-acknowledgements.plist */ = {isa = PBXFileReference; includeInIndex = 1; lastKnownFileType = text.plist.xml; path = "Pods-PrimerSDK_Tests-acknowledgements.plist"; sourceTree = "<group>"; };
		64F14E5A0D54A50D463E50E316D1CB33 /* LICENSE */ = {isa = PBXFileReference; includeInIndex = 1; path = LICENSE; sourceTree = "<group>"; };
		66E8C202BAE92C8F5B1F76B8ED980895 /* UIDeviceExtension.swift */ = {isa = PBXFileReference; includeInIndex = 1; lastKnownFileType = sourcecode.swift; path = UIDeviceExtension.swift; sourceTree = "<group>"; };
		672ABE3FA8AC06FC336714498A91C71A /* UserDefaultsExtension.swift */ = {isa = PBXFileReference; includeInIndex = 1; lastKnownFileType = sourcecode.swift; path = UserDefaultsExtension.swift; sourceTree = "<group>"; };
		67E7A62E799598928CDE753F28BBE947 /* PrimerContent.swift */ = {isa = PBXFileReference; includeInIndex = 1; lastKnownFileType = sourcecode.swift; path = PrimerContent.swift; sourceTree = "<group>"; };
		693311FA63E51134572C08DA5A356687 /* VaultCheckoutViewModel.swift */ = {isa = PBXFileReference; includeInIndex = 1; lastKnownFileType = sourcecode.swift; path = VaultCheckoutViewModel.swift; sourceTree = "<group>"; };
		6C90AC9573EB8C0572C4B41648DD8043 /* RateLimitedDispatcher.swift */ = {isa = PBXFileReference; includeInIndex = 1; lastKnownFileType = sourcecode.swift; path = RateLimitedDispatcher.swift; sourceTree = "<group>"; };
		6F62EC7E7FE74F53F207CFD74D2416CA /* Pods-PrimerSDK_Example-Info.plist */ = {isa = PBXFileReference; includeInIndex = 1; lastKnownFileType = text.plist.xml; path = "Pods-PrimerSDK_Example-Info.plist"; sourceTree = "<group>"; };
		6FD76DDB33FC6F3AEA4F8158C9551D50 /* ApplePay.swift */ = {isa = PBXFileReference; includeInIndex = 1; lastKnownFileType = sourcecode.swift; path = ApplePay.swift; sourceTree = "<group>"; };
		7124478D8CB6A6798C73F51AB55A39C1 /* fr.lproj */ = {isa = PBXFileReference; includeInIndex = 1; path = fr.lproj; sourceTree = "<group>"; };
		72C6F5FB3C5D2302E5048105A79826AF /* Primer3DS_SDK-umbrella.h */ = {isa = PBXFileReference; includeInIndex = 1; lastKnownFileType = sourcecode.c.h; path = "Primer3DS_SDK-umbrella.h"; sourceTree = "<group>"; };
		72F929621E8745E00C0B475B5491DB10 /* ScannerView.swift */ = {isa = PBXFileReference; includeInIndex = 1; lastKnownFileType = sourcecode.swift; path = ScannerView.swift; sourceTree = "<group>"; };
		73010CC983E3809BECEE5348DA1BB8C6 /* Foundation.framework */ = {isa = PBXFileReference; lastKnownFileType = wrapper.framework; name = Foundation.framework; path = Platforms/iPhoneOS.platform/Developer/SDKs/iPhoneOS14.0.sdk/System/Library/Frameworks/Foundation.framework; sourceTree = DEVELOPER_DIR; };
		783153AAC1A46B9E9900346B61FE392A /* PrimerTextFieldView.swift */ = {isa = PBXFileReference; includeInIndex = 1; lastKnownFileType = sourcecode.swift; path = PrimerTextFieldView.swift; sourceTree = "<group>"; };
		793258F26170A9312A9D6965B5C698A5 /* Klarna.swift */ = {isa = PBXFileReference; includeInIndex = 1; lastKnownFileType = sourcecode.swift; path = Klarna.swift; sourceTree = "<group>"; };
		799ABA0038050E7DB68F3B9A5EC17A4C /* ErrorHandler.swift */ = {isa = PBXFileReference; includeInIndex = 1; lastKnownFileType = sourcecode.swift; path = ErrorHandler.swift; sourceTree = "<group>"; };
		7A0E3C7FC4AED06D068E8872840E8CF8 /* PayPalService.swift */ = {isa = PBXFileReference; includeInIndex = 1; lastKnownFileType = sourcecode.swift; path = PayPalService.swift; sourceTree = "<group>"; };
		7A4D6006A73C061F28022F81A66E7F4C /* PrimerButton.swift */ = {isa = PBXFileReference; includeInIndex = 1; lastKnownFileType = sourcecode.swift; path = PrimerButton.swift; sourceTree = "<group>"; };
		7AFC09A093CC84D120A2A60E6F7BD670 /* Primer3DS_SDK-dummy.m */ = {isa = PBXFileReference; includeInIndex = 1; lastKnownFileType = sourcecode.c.objc; path = "Primer3DS_SDK-dummy.m"; sourceTree = "<group>"; };
		7C579C0B646C6067034851CAF9D9AB5C /* DirectCheckoutViewModel.swift */ = {isa = PBXFileReference; includeInIndex = 1; lastKnownFileType = sourcecode.swift; path = DirectCheckoutViewModel.swift; sourceTree = "<group>"; };
		7DD6C532F7A45BEA9D13D13D1C5F0597 /* ConfirmMandateViewController.swift */ = {isa = PBXFileReference; includeInIndex = 1; lastKnownFileType = sourcecode.swift; path = ConfirmMandateViewController.swift; sourceTree = "<group>"; };
		7E7A2C67F392138219D5F716B14CFF0A /* RootViewController+Router.swift */ = {isa = PBXFileReference; includeInIndex = 1; lastKnownFileType = sourcecode.swift; path = "RootViewController+Router.swift"; sourceTree = "<group>"; };
		811AE8A395A0AC0EEAB43CA3A2595FB6 /* CardScannerViewController+SimpleScanDelegate.swift */ = {isa = PBXFileReference; includeInIndex = 1; lastKnownFileType = sourcecode.swift; path = "CardScannerViewController+SimpleScanDelegate.swift"; sourceTree = "<group>"; };
		817486DFFF521B857273D1355FA48050 /* NetworkService.swift */ = {isa = PBXFileReference; includeInIndex = 1; lastKnownFileType = sourcecode.swift; path = NetworkService.swift; sourceTree = "<group>"; };
		840342E21EF4FB1741E24DF1D659225F /* PRTextField.swift */ = {isa = PBXFileReference; includeInIndex = 1; lastKnownFileType = sourcecode.swift; path = PRTextField.swift; sourceTree = "<group>"; };
		8635CDBB94C431F13E2173ACBAF1B4F2 /* OrderItem.swift */ = {isa = PBXFileReference; includeInIndex = 1; lastKnownFileType = sourcecode.swift; path = OrderItem.swift; sourceTree = "<group>"; };
		867A31B17537FCB942D2667375377E62 /* VaultCheckoutViewController+ReloadDelegate.swift */ = {isa = PBXFileReference; includeInIndex = 1; lastKnownFileType = sourcecode.swift; path = "VaultCheckoutViewController+ReloadDelegate.swift"; sourceTree = "<group>"; };
		86BD6EE7940A86CC8F9950A4DC6BB49F /* PaymentMethodTokenizationRequest.swift */ = {isa = PBXFileReference; includeInIndex = 1; lastKnownFileType = sourcecode.swift; path = PaymentMethodTokenizationRequest.swift; sourceTree = "<group>"; };
		883064CA981BB1C6E748F0DD1C37F748 /* WrapperProtocols.swift */ = {isa = PBXFileReference; includeInIndex = 1; lastKnownFileType = sourcecode.swift; path = WrapperProtocols.swift; sourceTree = "<group>"; };
		88C618451523AF36FCEEADF7481CFAEF /* RootViewController.swift */ = {isa = PBXFileReference; includeInIndex = 1; lastKnownFileType = sourcecode.swift; path = RootViewController.swift; sourceTree = "<group>"; };
		89EDD23C8040A478C7143675D1D5A2B8 /* FinallyWrappers.swift */ = {isa = PBXFileReference; includeInIndex = 1; lastKnownFileType = sourcecode.swift; path = FinallyWrappers.swift; sourceTree = "<group>"; };
		8A3B98F69DF2A7CB509525F4CDA4AD16 /* ErrorViewController.swift */ = {isa = PBXFileReference; includeInIndex = 1; lastKnownFileType = sourcecode.swift; path = ErrorViewController.swift; sourceTree = "<group>"; };
		8A7FB76802C81E0F2DA9DCBFF07CD0C6 /* DateExtension.swift */ = {isa = PBXFileReference; includeInIndex = 1; lastKnownFileType = sourcecode.swift; path = DateExtension.swift; sourceTree = "<group>"; };
		8D07A7071D83B278017B8254FCFD4421 /* PrimerViewController.swift */ = {isa = PBXFileReference; includeInIndex = 1; lastKnownFileType = sourcecode.swift; path = PrimerViewController.swift; sourceTree = "<group>"; };
		8D208F84BC9FCA60265FE8A07CFD2FB9 /* race.swift */ = {isa = PBXFileReference; includeInIndex = 1; lastKnownFileType = sourcecode.swift; path = race.swift; sourceTree = "<group>"; };
		92483AA5788CBE9A2DAFAAA5E028A5B4 /* ApplePayViewModel.swift */ = {isa = PBXFileReference; includeInIndex = 1; lastKnownFileType = sourcecode.swift; path = ApplePayViewModel.swift; sourceTree = "<group>"; };
		9343CE1E14E6F973AD7BDFE908E009B0 /* SuccessViewController.swift */ = {isa = PBXFileReference; includeInIndex = 1; lastKnownFileType = sourcecode.swift; path = SuccessViewController.swift; sourceTree = "<group>"; };
		956319E9C9DF1AE7827B3B3E66382DE1 /* TokenizationService.swift */ = {isa = PBXFileReference; includeInIndex = 1; lastKnownFileType = sourcecode.swift; path = TokenizationService.swift; sourceTree = "<group>"; };
		958235A938D7B0B7DEF0DF254EE10A0E /* Netcetera+Helpers.swift */ = {isa = PBXFileReference; includeInIndex = 1; lastKnownFileType = sourcecode.swift; path = "Netcetera+Helpers.swift"; sourceTree = "<group>"; };
		95856AD17D89ABEE0626E07899B6A6BF /* en.lproj */ = {isa = PBXFileReference; includeInIndex = 1; path = en.lproj; sourceTree = "<group>"; };
		9687B8BC007C582BB25433D5804CC158 /* PrimerTheme.swift */ = {isa = PBXFileReference; includeInIndex = 1; lastKnownFileType = sourcecode.swift; path = PrimerTheme.swift; sourceTree = "<group>"; };
		97A39998C367B67EF6520AD03DA4DE4B /* Configuration.swift */ = {isa = PBXFileReference; includeInIndex = 1; lastKnownFileType = sourcecode.swift; path = Configuration.swift; sourceTree = "<group>"; };
		98BB236F0F72DCD22F620DEE44970636 /* CancellableCatchable.swift */ = {isa = PBXFileReference; includeInIndex = 1; lastKnownFileType = sourcecode.swift; path = CancellableCatchable.swift; sourceTree = "<group>"; };
		9A17014DA9566C8A9A70DD11959662EB /* ClientTokenService.swift */ = {isa = PBXFileReference; includeInIndex = 1; lastKnownFileType = sourcecode.swift; path = ClientTokenService.swift; sourceTree = "<group>"; };
		9A55BCDB4F9A262ED02B46FAC6EAEEC3 /* Parser.swift */ = {isa = PBXFileReference; includeInIndex = 1; lastKnownFileType = sourcecode.swift; path = Parser.swift; sourceTree = "<group>"; };
		9D940727FF8FB9C785EB98E56350EF41 /* Podfile */ = {isa = PBXFileReference; explicitFileType = text.script.ruby; includeInIndex = 1; indentWidth = 2; lastKnownFileType = text; name = Podfile; path = ../Podfile; sourceTree = SOURCE_ROOT; tabWidth = 2; xcLanguageSpecificationIdentifier = xcode.lang.ruby; };
		9F4637B34C5CC26ED942A94D7C31CE22 /* CardScannerViewController.swift */ = {isa = PBXFileReference; includeInIndex = 1; lastKnownFileType = sourcecode.swift; path = CardScannerViewController.swift; sourceTree = "<group>"; };
		A08FBC40F00AD1C05EF0D01F6614FD55 /* Guarantee.swift */ = {isa = PBXFileReference; includeInIndex = 1; lastKnownFileType = sourcecode.swift; path = Guarantee.swift; sourceTree = "<group>"; };
		A1C86BE11A908CF845D5444D44D40E9A /* Optional+Extensions.swift */ = {isa = PBXFileReference; includeInIndex = 1; lastKnownFileType = sourcecode.swift; path = "Optional+Extensions.swift"; sourceTree = "<group>"; };
		A228F52028F51C59E2B50D65A0011B65 /* CustomStringConvertible.swift */ = {isa = PBXFileReference; includeInIndex = 1; lastKnownFileType = sourcecode.swift; path = CustomStringConvertible.swift; sourceTree = "<group>"; };
		A3F555F05A5B41F8378047CED40535ED /* VaultPaymentMethodView.swift */ = {isa = PBXFileReference; includeInIndex = 1; lastKnownFileType = sourcecode.swift; path = VaultPaymentMethodView.swift; sourceTree = "<group>"; };
		A4C33993C59B1644E60AEBCD1598C500 /* SequenceWrappers.swift */ = {isa = PBXFileReference; includeInIndex = 1; lastKnownFileType = sourcecode.swift; path = SequenceWrappers.swift; sourceTree = "<group>"; };
		A4E7B1C752F38C22267D301DD5A364DF /* Pods-PrimerSDK_Tests-acknowledgements.markdown */ = {isa = PBXFileReference; includeInIndex = 1; lastKnownFileType = text; path = "Pods-PrimerSDK_Tests-acknowledgements.markdown"; sourceTree = "<group>"; };
		A583782F2C5FB11DFE74EBCC60F094F4 /* Resolver.swift */ = {isa = PBXFileReference; includeInIndex = 1; lastKnownFileType = sourcecode.swift; path = Resolver.swift; sourceTree = "<group>"; };
		A5C734416931FB843BE8BE3AF87E2BCF /* FormTextFieldType.swift */ = {isa = PBXFileReference; includeInIndex = 1; lastKnownFileType = sourcecode.swift; path = FormTextFieldType.swift; sourceTree = "<group>"; };
		A7EA89FFD2FDDD4A542EB8556A250892 /* Endpoint.swift */ = {isa = PBXFileReference; includeInIndex = 1; lastKnownFileType = sourcecode.swift; path = Endpoint.swift; sourceTree = "<group>"; };
		A9C2C118F619C1056C884494B464BC80 /* PaymentMethodConfig.swift */ = {isa = PBXFileReference; includeInIndex = 1; lastKnownFileType = sourcecode.swift; path = PaymentMethodConfig.swift; sourceTree = "<group>"; };
		AA80C9C550CB6B8B521015719AA66526 /* Pods-PrimerSDK_Example.modulemap */ = {isa = PBXFileReference; includeInIndex = 1; lastKnownFileType = sourcecode.module; path = "Pods-PrimerSDK_Example.modulemap"; sourceTree = "<group>"; };
		ACCBA70931E59079988055A0446ACB0B /* Primer3DS_SDK-Info.plist */ = {isa = PBXFileReference; includeInIndex = 1; lastKnownFileType = text.plist.xml; path = "Primer3DS_SDK-Info.plist"; sourceTree = "<group>"; };
		ADD11FBF12A603B9E70B2E66C2E9F0B9 /* Primer3DS_SDK.podspec */ = {isa = PBXFileReference; explicitFileType = text.script.ruby; includeInIndex = 1; indentWidth = 2; lastKnownFileType = text; path = Primer3DS_SDK.podspec; sourceTree = "<group>"; tabWidth = 2; xcLanguageSpecificationIdentifier = xcode.lang.ruby; };
		AEBB369517461ABC8EC5653AC71E1540 /* Queue.swift */ = {isa = PBXFileReference; includeInIndex = 1; lastKnownFileType = sourcecode.swift; path = Queue.swift; sourceTree = "<group>"; };
		AF7E5A174CD62E03B1C61936F9AD6789 /* PaymentNetwork.swift */ = {isa = PBXFileReference; includeInIndex = 1; lastKnownFileType = sourcecode.swift; path = PaymentNetwork.swift; sourceTree = "<group>"; };
		B01E0DE84FC04587A2F05AA3FB027514 /* PrimerError.swift */ = {isa = PBXFileReference; includeInIndex = 1; lastKnownFileType = sourcecode.swift; path = PrimerError.swift; sourceTree = "<group>"; };
		B07DBDE1BAF8D8383308D475D0666A82 /* Icons.xcassets */ = {isa = PBXFileReference; includeInIndex = 1; lastKnownFileType = folder.assetcatalog; name = Icons.xcassets; path = Sources/PrimerSDK/Resources/Icons.xcassets; sourceTree = "<group>"; };
		B19DF65F84DEA6DDDD2C859A4934A654 /* StringExtension.swift */ = {isa = PBXFileReference; includeInIndex = 1; lastKnownFileType = sourcecode.swift; path = StringExtension.swift; sourceTree = "<group>"; };
		B20051A1B0B8639C0874FB62C8B84881 /* PrimerDelegate.swift */ = {isa = PBXFileReference; includeInIndex = 1; lastKnownFileType = sourcecode.swift; path = PrimerDelegate.swift; sourceTree = "<group>"; };
		B22238BE118F616E15D98CA407FC8946 /* sv.lproj */ = {isa = PBXFileReference; includeInIndex = 1; path = sv.lproj; sourceTree = "<group>"; };
		B429083200B13F604ED3C87DFFC0C016 /* Pods-PrimerSDK_Tests.modulemap */ = {isa = PBXFileReference; includeInIndex = 1; lastKnownFileType = sourcecode.module; path = "Pods-PrimerSDK_Tests.modulemap"; sourceTree = "<group>"; };
		B594A00EECD1753881FB1A357DF3265C /* Primer3DS_SDK.modulemap */ = {isa = PBXFileReference; includeInIndex = 1; lastKnownFileType = sourcecode.module; path = Primer3DS_SDK.modulemap; sourceTree = "<group>"; };
		B7468B06651157926B144DEAF703B5F5 /* 3DS.swift */ = {isa = PBXFileReference; includeInIndex = 1; lastKnownFileType = sourcecode.swift; path = 3DS.swift; sourceTree = "<group>"; };
		C04DEBD44E5CE15EB03789860A22A4EC /* ThreeDS_SDK.xcframework */ = {isa = PBXFileReference; includeInIndex = 1; name = ThreeDS_SDK.xcframework; path = Sources/PrimerSDK/Resources/Frameworks/ThreeDS_SDK.xcframework; sourceTree = "<group>"; };
		C2ED9FB398F18D19BCA84B7103219903 /* ExternalViewModel.swift */ = {isa = PBXFileReference; includeInIndex = 1; lastKnownFileType = sourcecode.swift; path = ExternalViewModel.swift; sourceTree = "<group>"; };
		C37D59FC1C14DE85F3816A16FD5EFAD6 /* CancelContext.swift */ = {isa = PBXFileReference; includeInIndex = 1; lastKnownFileType = sourcecode.swift; path = CancelContext.swift; sourceTree = "<group>"; };
		C43924E514A6AAC4E7B900861F29F327 /* CoreDataDispatcher.swift */ = {isa = PBXFileReference; includeInIndex = 1; lastKnownFileType = sourcecode.swift; path = CoreDataDispatcher.swift; sourceTree = "<group>"; };
		C51F0DB56F4B0B92037B34EA61AA3E5C /* Route.swift */ = {isa = PBXFileReference; includeInIndex = 1; lastKnownFileType = sourcecode.swift; path = Route.swift; sourceTree = "<group>"; };
		C5ACB8E284C39D3422287E4AB319442E /* NetceteraSDK.swift */ = {isa = PBXFileReference; includeInIndex = 1; lastKnownFileType = sourcecode.swift; path = NetceteraSDK.swift; sourceTree = "<group>"; };
		CC06C6E70E0185AC1AE21FBEEC595C07 /* CardComponentsManager.swift */ = {isa = PBXFileReference; includeInIndex = 1; lastKnownFileType = sourcecode.swift; path = CardComponentsManager.swift; sourceTree = "<group>"; };
		CC08E369C68ACC734264C8791FBFE466 /* FormView.swift */ = {isa = PBXFileReference; includeInIndex = 1; lastKnownFileType = sourcecode.swift; path = FormView.swift; sourceTree = "<group>"; };
		CD8FC0E3561240C2AEF2D6EE94394964 /* PaymentMethodComponent.swift */ = {isa = PBXFileReference; includeInIndex = 1; lastKnownFileType = sourcecode.swift; path = PaymentMethodComponent.swift; sourceTree = "<group>"; };
		CFAEF61220A5AFE01EE56B8AE04242F7 /* ResourceBundle-PrimerResources-Primer3DS_SDK-Info.plist */ = {isa = PBXFileReference; includeInIndex = 1; lastKnownFileType = text.plist.xml; path = "ResourceBundle-PrimerResources-Primer3DS_SDK-Info.plist"; sourceTree = "<group>"; };
		D117A9A86864DB53AB68F28178B07B1D /* CatchWrappers.swift */ = {isa = PBXFileReference; includeInIndex = 1; lastKnownFileType = sourcecode.swift; path = CatchWrappers.swift; sourceTree = "<group>"; };
		D264B4E57DF7DB00D71275605D100971 /* Pods-PrimerSDK_Example-frameworks.sh */ = {isa = PBXFileReference; includeInIndex = 1; lastKnownFileType = text.script.sh; path = "Pods-PrimerSDK_Example-frameworks.sh"; sourceTree = "<group>"; };
		D2A03F3F478523109183039F95A51E81 /* PrimerResources.bundle */ = {isa = PBXFileReference; explicitFileType = wrapper.cfbundle; includeInIndex = 0; name = PrimerResources.bundle; path = "Primer3DS_SDK-PrimerResources.bundle"; sourceTree = BUILT_PRODUCTS_DIR; };
		D59822966A76D84C11E0654D1D2E8154 /* ConfirmMandateViewModel.swift */ = {isa = PBXFileReference; includeInIndex = 1; lastKnownFileType = sourcecode.swift; path = ConfirmMandateViewModel.swift; sourceTree = "<group>"; };
		D66C3890C3566F38C935A2FFD9A237B0 /* Pods-PrimerSDK_Tests-dummy.m */ = {isa = PBXFileReference; includeInIndex = 1; lastKnownFileType = sourcecode.c.objc; path = "Pods-PrimerSDK_Tests-dummy.m"; sourceTree = "<group>"; };
		D8B79C767A2875D6495BE887B3E2B1AC /* FormViewController.swift */ = {isa = PBXFileReference; includeInIndex = 1; lastKnownFileType = sourcecode.swift; path = FormViewController.swift; sourceTree = "<group>"; };
		D9977D6CBFD0B935A29634B4AE4C27A3 /* TransitioningDelegate.swift */ = {isa = PBXFileReference; includeInIndex = 1; lastKnownFileType = sourcecode.swift; path = TransitioningDelegate.swift; sourceTree = "<group>"; };
		DCC0D6BFAB04553593FE5239B0525FCA /* PrimerInternalSessionFlow.swift */ = {isa = PBXFileReference; includeInIndex = 1; lastKnownFileType = sourcecode.swift; path = PrimerInternalSessionFlow.swift; sourceTree = "<group>"; };
		DD11C3EF909BD6594A3F744751BFC115 /* PrimerTextField.swift */ = {isa = PBXFileReference; includeInIndex = 1; lastKnownFileType = sourcecode.swift; path = PrimerTextField.swift; sourceTree = "<group>"; };
		DEB601267C2214B0C3289C6F4FBA379E /* Cancellable.swift */ = {isa = PBXFileReference; includeInIndex = 1; lastKnownFileType = sourcecode.swift; path = Cancellable.swift; sourceTree = "<group>"; };
		DF6E4F8E7C26A7BBEC17AAD4042A317D /* Pods-PrimerSDK_Tests.debug.xcconfig */ = {isa = PBXFileReference; includeInIndex = 1; lastKnownFileType = text.xcconfig; path = "Pods-PrimerSDK_Tests.debug.xcconfig"; sourceTree = "<group>"; };
		DFD3C3E0E61C7DF6CC42875FC05632F2 /* JSONParser.swift */ = {isa = PBXFileReference; includeInIndex = 1; lastKnownFileType = sourcecode.swift; path = JSONParser.swift; sourceTree = "<group>"; };
		E17B18ED15A2B0A3AFD64AC89A07FDCF /* Consolable.swift */ = {isa = PBXFileReference; includeInIndex = 1; lastKnownFileType = sourcecode.swift; path = Consolable.swift; sourceTree = "<group>"; };
		E1B01EF2EACE9B99663C290A13CD8656 /* DirectDebitService.swift */ = {isa = PBXFileReference; includeInIndex = 1; lastKnownFileType = sourcecode.swift; path = DirectDebitService.swift; sourceTree = "<group>"; };
		E1B945985145643C12B1E91600B680DE /* Pods-PrimerSDK_Example-acknowledgements.markdown */ = {isa = PBXFileReference; includeInIndex = 1; lastKnownFileType = text; path = "Pods-PrimerSDK_Example-acknowledgements.markdown"; sourceTree = "<group>"; };
		E22166FBB7F77E868F716403931272C2 /* PrimerAPI.swift */ = {isa = PBXFileReference; includeInIndex = 1; lastKnownFileType = sourcecode.swift; path = PrimerAPI.swift; sourceTree = "<group>"; };
		E3901F0F229EE5C3E9A2EA14BC81B293 /* PrimerCVVFieldView.swift */ = {isa = PBXFileReference; includeInIndex = 1; lastKnownFileType = sourcecode.swift; path = PrimerCVVFieldView.swift; sourceTree = "<group>"; };
		E884507DF2B84FA8A2E8AD8289881542 /* Pods-PrimerSDK_Example.release.xcconfig */ = {isa = PBXFileReference; includeInIndex = 1; lastKnownFileType = text.xcconfig; path = "Pods-PrimerSDK_Example.release.xcconfig"; sourceTree = "<group>"; };
		E91F4F1EA75562353B37683DAEB315E0 /* URLExtension.swift */ = {isa = PBXFileReference; includeInIndex = 1; lastKnownFileType = sourcecode.swift; path = URLExtension.swift; sourceTree = "<group>"; };
		EAAA565F438439563837510FCE8BD57F /* VaultPaymentMethodViewController.swift */ = {isa = PBXFileReference; includeInIndex = 1; lastKnownFileType = sourcecode.swift; path = VaultPaymentMethodViewController.swift; sourceTree = "<group>"; };
		EB9A5308FD736C0C895F4678DCED6386 /* PaymentMethod.swift */ = {isa = PBXFileReference; includeInIndex = 1; lastKnownFileType = sourcecode.swift; path = PaymentMethod.swift; sourceTree = "<group>"; };
		EE9674DAD0C961C92687877090E1E047 /* Pods-PrimerSDK_Tests-umbrella.h */ = {isa = PBXFileReference; includeInIndex = 1; lastKnownFileType = sourcecode.c.h; path = "Pods-PrimerSDK_Tests-umbrella.h"; sourceTree = "<group>"; };
		EEB5DB71412049E48C268A2A1FB1A121 /* PresentationController.swift */ = {isa = PBXFileReference; includeInIndex = 1; lastKnownFileType = sourcecode.swift; path = PresentationController.swift; sourceTree = "<group>"; };
		EF6593C0EE2357B49208AD97BF1FCBB1 /* PrimerTableViewCell.swift */ = {isa = PBXFileReference; includeInIndex = 1; lastKnownFileType = sourcecode.swift; path = PrimerTableViewCell.swift; sourceTree = "<group>"; };
		F1372C0259E28998410A040897CA4C89 /* Primer3DS_SDK-prefix.pch */ = {isa = PBXFileReference; includeInIndex = 1; lastKnownFileType = sourcecode.c.h; path = "Primer3DS_SDK-prefix.pch"; sourceTree = "<group>"; };
		F240B62FB38AEADD482E30AC69D6234B /* Mask.swift */ = {isa = PBXFileReference; includeInIndex = 1; lastKnownFileType = sourcecode.swift; path = Mask.swift; sourceTree = "<group>"; };
		F247B0E46656BF9788EFF036765B8E56 /* VaultCheckoutViewController.swift */ = {isa = PBXFileReference; includeInIndex = 1; lastKnownFileType = sourcecode.swift; path = VaultCheckoutViewController.swift; sourceTree = "<group>"; };
		F30DF90FC1508A5616E3D9A0B44AF11E /* CancellablePromise.swift */ = {isa = PBXFileReference; includeInIndex = 1; lastKnownFileType = sourcecode.swift; path = CancellablePromise.swift; sourceTree = "<group>"; };
		F32E9A60A19B87A4182247A6FB7914B2 /* CardScannerViewModel.swift */ = {isa = PBXFileReference; includeInIndex = 1; lastKnownFileType = sourcecode.swift; path = CardScannerViewModel.swift; sourceTree = "<group>"; };
		F5D85F8EAD3E85290E317302E3A74DD2 /* PrimerSettings.swift */ = {isa = PBXFileReference; includeInIndex = 1; lastKnownFileType = sourcecode.swift; path = PrimerSettings.swift; sourceTree = "<group>"; };
		F6004620E695F37F9D7BF7CF9766F6C2 /* ClientToken.swift */ = {isa = PBXFileReference; includeInIndex = 1; lastKnownFileType = sourcecode.swift; path = ClientToken.swift; sourceTree = "<group>"; };
		F7B48CC82297D62E27EA98AE7A13D3DA /* Pods-PrimerSDK_Tests.release.xcconfig */ = {isa = PBXFileReference; includeInIndex = 1; lastKnownFileType = text.xcconfig; path = "Pods-PrimerSDK_Tests.release.xcconfig"; sourceTree = "<group>"; };
		F96D7FDD9DCD38117CA334E3AA7D945F /* PrimerNibView.swift */ = {isa = PBXFileReference; includeInIndex = 1; lastKnownFileType = sourcecode.swift; path = PrimerNibView.swift; sourceTree = "<group>"; };
		FC21ECF4CA5F1C1745BB4631281247D7 /* PrimerViewExtensions.swift */ = {isa = PBXFileReference; includeInIndex = 1; lastKnownFileType = sourcecode.swift; path = PrimerViewExtensions.swift; sourceTree = "<group>"; };
		FD10B5A419BD6171C9B67ED6A8470C48 /* Primer3DS_SDK.framework */ = {isa = PBXFileReference; explicitFileType = wrapper.framework; includeInIndex = 0; name = Primer3DS_SDK.framework; path = Primer3DS_SDK.framework; sourceTree = BUILT_PRODUCTS_DIR; };
		FF22E5A5218FF0491B9E4EAD6A049FF0 /* hang.swift */ = {isa = PBXFileReference; includeInIndex = 1; lastKnownFileType = sourcecode.swift; path = hang.swift; sourceTree = "<group>"; };
/* End PBXFileReference section */

/* Begin PBXFrameworksBuildPhase section */
		38C04AC042B051D17392F7E041D35AE6 /* Frameworks */ = {
>>>>>>> 0f31967e
			isa = PBXFrameworksBuildPhase;
			buildActionMask = 2147483647;
			files = (
			);
			runOnlyForDeploymentPostprocessing = 0;
		};
<<<<<<< HEAD
		24452B90BCE9C8C25D8E2669361D0C04 /* Frameworks */ = {
			isa = PBXFrameworksBuildPhase;
			buildActionMask = 2147483647;
			files = (
				0F9D0419053430747D2D8A0BF78F24CB /* Foundation.framework in Frameworks */,
			);
			runOnlyForDeploymentPostprocessing = 0;
		};
		B310260330805517FE17B4EBEF23E21E /* Frameworks */ = {
			isa = PBXFrameworksBuildPhase;
			buildActionMask = 2147483647;
			files = (
				40C6EA98872E59CB356F25F7EF47C34B /* Foundation.framework in Frameworks */,
=======
		708241631AA304E8153617F4BAFE424E /* Frameworks */ = {
			isa = PBXFrameworksBuildPhase;
			buildActionMask = 2147483647;
			files = (
				DB3ADE4A75F63A00CE60980F042DD8F7 /* Foundation.framework in Frameworks */,
			);
			runOnlyForDeploymentPostprocessing = 0;
		};
		8D947972236982F8B5FD4BBCEB7E3D07 /* Frameworks */ = {
			isa = PBXFrameworksBuildPhase;
			buildActionMask = 2147483647;
			files = (
				B24C5D732A03E3D0A3F300EE1A51C356 /* Foundation.framework in Frameworks */,
>>>>>>> 0f31967e
			);
			runOnlyForDeploymentPostprocessing = 0;
		};
		DAF46EAE64E3057774C4631B50DB00FD /* Frameworks */ = {
			isa = PBXFrameworksBuildPhase;
			buildActionMask = 2147483647;
			files = (
				E8F99DED1B26B4BCB14BF7DB89001BD5 /* Foundation.framework in Frameworks */,
			);
			runOnlyForDeploymentPostprocessing = 0;
		};
		F37B71E04C956C1E7F9AF3966D8EEA6C /* Frameworks */ = {
			isa = PBXFrameworksBuildPhase;
			buildActionMask = 2147483647;
			files = (
				2991A8BBA7B8B22BDBDF1CA39188DBE2 /* Foundation.framework in Frameworks */,
				7D8874BCECE947EF8C0A86975565E697 /* Primer3DS.framework in Frameworks */,
			);
			runOnlyForDeploymentPostprocessing = 0;
		};
/* End PBXFrameworksBuildPhase section */

/* Begin PBXGroup section */
<<<<<<< HEAD
		00CA408350F515238F11C1B3B4D25757 /* Root */ = {
			isa = PBXGroup;
			children = (
				56F5A15EB8505AC44F22A8DB50E30084 /* RootViewController.swift */,
				496E33009D9A033F567E3DC2351624FD /* RootViewController+Router.swift */,
				C2A3F059A6898B23D4EE1E38DFCBB1C9 /* Route.swift */,
			);
			name = Root;
			path = Root;
			sourceTree = "<group>";
		};
		0A47493FDB6C4E80811E4FBF649E49AE /* Payment Services */ = {
			isa = PBXGroup;
			children = (
				D920A9E8AF0644DD7906588A24F301F9 /* ApplePayService.swift */,
				CBD6097301F95DB0AFDDF62C5CE11DA6 /* ClientTokenService.swift */,
				37B0A024A22685C38566903090214726 /* DirectDebitService.swift */,
				959829EA7D6D8FD5107FABF7437B519A /* KlarnaService.swift */,
				8C1ADBBA027C0DB9CA8D9C86F1395A28 /* PaymentMethodConfigService.swift */,
				921C74CAD488B5357305DDF08CE9F7FF /* PayPalService.swift */,
				17BBF765EC650B9D8C2B2E4D21AC35B9 /* VaultService.swift */,
			);
			name = "Payment Services";
			path = "Payment Services";
			sourceTree = "<group>";
		};
		0EE533D5FF88DEA5EC61B5C72F3E8311 /* Wrappers */ = {
			isa = PBXGroup;
			children = (
				66910860A58F032F30C64591AD34B88C /* CatchWrappers.swift */,
				BE097A17572D4F4EFCBCEA6AC4549B40 /* EnsureWrappers.swift */,
				436686B861E4BF8E92D56B54327BF248 /* FinallyWrappers.swift */,
				D06450A6D3BCE49CBB85EDDFEF5B65FB /* GuaranteeWrappers.swift */,
				C3C37DBE8CF5036F536899166D20E8BB /* RecoverWrappers.swift */,
				C568017FFCB5033FC136012F97D3623A /* SequenceWrappers.swift */,
				2BBEE814F1820401CE62CC999FC7F0BA /* ThenableWrappers.swift */,
				A0D38F75A8C61D4F5D2397B47ED12F89 /* WrapperProtocols.swift */,
			);
			name = Wrappers;
			path = Wrappers;
			sourceTree = "<group>";
		};
		19B360AE6E89F421F15CF9B21A123635 /* Pods */ = {
			isa = PBXGroup;
			children = (
				48BD2BF4611266F6FB541E78E6EE18F9 /* Primer3DS */,
			);
			name = Pods;
			sourceTree = "<group>";
		};
		2741227F388CB3204D0BDB51F29F0249 /* Networking */ = {
			isa = PBXGroup;
			children = (
				F3E5D56274B4952158FAEA77814F0E1B /* PrimerAPIClient+3DS.swift */,
			);
			name = Networking;
			path = Networking;
			sourceTree = "<group>";
		};
		2E8506B819C994C31CDF3327258D217E /* Error Handler */ = {
			isa = PBXGroup;
			children = (
				EE91906D0FB41A55EEA09198C42BD828 /* ErrorHandler.swift */,
				FFEBA5D6248F80132E905D26A4121AF4 /* PrimerError.swift */,
			);
			name = "Error Handler";
			path = "Sources/PrimerSDK/Classes/Error Handler";
			sourceTree = "<group>";
		};
		33B127CC2BD25C71D2C005010751C307 /* iOS */ = {
			isa = PBXGroup;
			children = (
				0E71C1323E01F802D777DA00D7521910 /* Foundation.framework */,
			);
			name = iOS;
			sourceTree = "<group>";
		};
		34CA1881DFB1637676A847ACDADB2A87 /* PCI */ = {
			isa = PBXGroup;
			children = (
				5CD30C6A706BF49FF036834F007EB7F4 /* CardScanner */,
			);
			name = PCI;
			path = PCI;
			sourceTree = "<group>";
		};
		3F598BB5D98A321A01F9A6CF36C85397 /* Data Models */ = {
			isa = PBXGroup;
			children = (
				2F1DD27A62610F6DED980C164813AC22 /* ApplePay.swift */,
				5CD818F34B64659E2C91E5748026D5D8 /* ClientToken.swift */,
				E14350BA054E4E32C841A0116FFED031 /* Consolable.swift */,
				E7C21E31E9B4FA81DCA4326A4D8EFDC4 /* CountryCode.swift */,
				2AEE16C54A83FA2ADA098A1185F491CA /* Currency.swift */,
				258F8CF5C7A5405352D8D85196F85F93 /* DirectDebitMandate.swift */,
				085311ADAFBC84D9B75214A4C7272716 /* ImageName.swift */,
				BC71FA539EB51FC2EF0B3D02771A3423 /* Klarna.swift */,
				6A01CFE79D9F680BD88699FB3ED6B819 /* OrderItem.swift */,
				C2BB2ED2F103A49CA447CFDC273BF7E7 /* PaymentMethod.swift */,
				496B12DB0833320DC02485825BC099D6 /* PaymentMethodConfig.swift */,
				65E7E2883CD92C5A62087A2C987BDF94 /* PaymentMethodToken.swift */,
				394C5798DE030CDE3C386D4BE76964E0 /* PaymentMethodTokenizationRequest.swift */,
				01DED3A6F8484210608C61113B0E7DD3 /* PaymentNetwork.swift */,
				8C58B38CB5AF4C49675811DFCA7DBFC6 /* PayPal.swift */,
				AA780D72A12C473BC5431E97265E18B3 /* PrimerContent.swift */,
				E67803A8C8C40242B460E16EA2B388DC /* PrimerInternalSessionFlow.swift */,
				35BE81C843FAE99CDDB95582E57227D4 /* PrimerSettings.swift */,
				816D5FB48F009EBB2D52D359E55729DA /* PrimerTheme.swift */,
				D09CD9CABCF485EBC85DB08AE9EE7C31 /* SuccessMessage.swift */,
				3EFA0741E0B36978CA05BBEA8AD3FE45 /* UXMode.swift */,
				D787779AD47ECBC98E021D85417796AE /* PCI */,
			);
			name = "Data Models";
			path = "Sources/PrimerSDK/Classes/Data Models";
			sourceTree = "<group>";
		};
		43BBF010DDD9795BB916C84D8C7B9DD3 /* Cancellation */ = {
			isa = PBXGroup;
			children = (
				5C516E572CE838DFD0F2E29194572989 /* CancelContext.swift */,
				55BA212B91DF0DC017C56DC55E0B1738 /* Cancellable.swift */,
				011AE110952A0963D26CDA7D66BC0FA5 /* CancellableCatchable.swift */,
				04C4DA1E2FDA2F3367945C55E74CB304 /* CancellablePromise.swift */,
				E5A9DD2A3C798ACB8035CCBF1C98FD83 /* CancellableThenable.swift */,
			);
			name = Cancellation;
			path = Cancellation;
			sourceTree = "<group>";
		};
		48BD2BF4611266F6FB541E78E6EE18F9 /* Primer3DS */ = {
			isa = PBXGroup;
			children = (
				E4948706D73C2D9B1F6E26BBB18A8171 /* Primer3DS.swift */,
				CAEE7AD954D89F7DAE05F2AA2EC8CC6D /* Primer3DSStructures.swift */,
				C26B89834303B3F8E8B0E5252B405ACE /* Frameworks */,
				8DC89161724168D42C24868996FEBF79 /* Support Files */,
			);
			name = Primer3DS;
			path = Primer3DS;
			sourceTree = "<group>";
		};
		4B9A53A567DA5250A3C7875687C104D1 /* Confirm Mandate */ = {
			isa = PBXGroup;
			children = (
				7A2AB43ECAE8025B5FF4EE7E24CC8224 /* ConfirmMandateView.swift */,
				49A7FA7EF05FF8CA42356971D729618A /* ConfirmMandateViewController.swift */,
				B32D519CFC147EA073EB0E4673CA574C /* ConfirmMandateViewModel.swift */,
			);
			name = "Confirm Mandate";
			path = "Confirm Mandate";
			sourceTree = "<group>";
		};
		4EBABD94A3E6FD8032DF901C90216D81 /* Products */ = {
			isa = PBXGroup;
			children = (
				4D3869E0A461E802A5916AA6523517A4 /* Pods_PrimerSDK_Example.framework */,
				23FD1D157B8C8E7148BE8A7D354A051F /* Pods_PrimerSDK_Tests.framework */,
				FFE8CD355A453EF1396E2D5E8E370F7A /* Primer3DS.framework */,
				A8B3BC107C2BDC3C03D961866F721265 /* PrimerResources.bundle */,
				28E47791C9F9D0A9BA05C719761A4F3F /* PrimerSDK.framework */,
=======
		031421F4CE20A004924FD8989AF01DA9 /* Vault */ = {
			isa = PBXGroup;
			children = (
				A3F555F05A5B41F8378047CED40535ED /* VaultPaymentMethodView.swift */,
				EAAA565F438439563837510FCE8BD57F /* VaultPaymentMethodViewController.swift */,
				562A3BE575125D347EEFABB45E7B7D3D /* VaultPaymentMethodViewController+ReloadDelegate.swift */,
				11AF8FA419E6F7973C0432BC8E0779A5 /* VaultPaymentMethodViewModel.swift */,
			);
			name = Vault;
			path = Vault;
			sourceTree = "<group>";
		};
		0B16FC83983DC5A4280789EF478FB5E5 /* Apple Pay */ = {
			isa = PBXGroup;
			children = (
				92483AA5788CBE9A2DAFAAA5E028A5B4 /* ApplePayViewModel.swift */,
			);
			name = "Apple Pay";
			path = "Apple Pay";
			sourceTree = "<group>";
		};
		102872427DD727A099DC37DF0973336A /* Error Handler */ = {
			isa = PBXGroup;
			children = (
				799ABA0038050E7DB68F3B9A5EC17A4C /* ErrorHandler.swift */,
				B01E0DE84FC04587A2F05AA3FB027514 /* PrimerError.swift */,
			);
			name = "Error Handler";
			path = "Sources/PrimerSDK/Classes/Error Handler";
			sourceTree = "<group>";
		};
		14B15ED8DF982659978E4E6ADDC30619 /* Cancellation */ = {
			isa = PBXGroup;
			children = (
				C37D59FC1C14DE85F3816A16FD5EFAD6 /* CancelContext.swift */,
				DEB601267C2214B0C3289C6F4FBA379E /* Cancellable.swift */,
				98BB236F0F72DCD22F620DEE44970636 /* CancellableCatchable.swift */,
				F30DF90FC1508A5616E3D9A0B44AF11E /* CancellablePromise.swift */,
				25351BB6C2C7CF11269419D9343AB6DB /* CancellableThenable.swift */,
			);
			name = Cancellation;
			path = Cancellation;
			sourceTree = "<group>";
		};
		14E6281CAA370A6391AEC78F06881ED5 /* Support Files */ = {
			isa = PBXGroup;
			children = (
				B594A00EECD1753881FB1A357DF3265C /* Primer3DS_SDK.modulemap */,
				7AFC09A093CC84D120A2A60E6F7BD670 /* Primer3DS_SDK-dummy.m */,
				ACCBA70931E59079988055A0446ACB0B /* Primer3DS_SDK-Info.plist */,
				F1372C0259E28998410A040897CA4C89 /* Primer3DS_SDK-prefix.pch */,
				72C6F5FB3C5D2302E5048105A79826AF /* Primer3DS_SDK-umbrella.h */,
				1082B35FA0FDD49B194AA013389A0693 /* Primer3DS_SDK-xcframeworks.sh */,
				546E486A314290395C8B979B488E6B2F /* Primer3DS_SDK.debug.xcconfig */,
				18852CF62D80E51544D874B7F86756ED /* Primer3DS_SDK.release.xcconfig */,
				CFAEF61220A5AFE01EE56B8AE04242F7 /* ResourceBundle-PrimerResources-Primer3DS_SDK-Info.plist */,
			);
			name = "Support Files";
			path = "Example/Pods/Target Support Files/Primer3DS_SDK";
			sourceTree = "<group>";
		};
		156491A9408EFE13B57780B259287DB4 /* Parser */ = {
			isa = PBXGroup;
			children = (
				9A55BCDB4F9A262ED02B46FAC6EAEEC3 /* Parser.swift */,
				C4FBD3D9E353BAD1C5356D084C9BC342 /* JSON */,
			);
			name = Parser;
			path = Parser;
			sourceTree = "<group>";
		};
		167E6A70B76491D028A1C8235A13E11A /* Form */ = {
			isa = PBXGroup;
			children = (
				CC08E369C68ACC734264C8791FBFE466 /* FormView.swift */,
				D8B79C767A2875D6495BE887B3E2B1AC /* FormViewController.swift */,
				2A57A51A74C17065AEAF7AFEF43EDDC0 /* FormViewModel.swift */,
>>>>>>> 0f31967e
			);
			name = Form;
			path = Form;
			sourceTree = "<group>";
		};
<<<<<<< HEAD
		56409D50D0FA1C19C592518252ACCB45 /* Targets Support Files */ = {
			isa = PBXGroup;
			children = (
				DC341534F0F751E90DBE9F9F51531A54 /* Pods-PrimerSDK_Example */,
				C99317E726DB0D5CA94A6EFE2CA8C63E /* Pods-PrimerSDK_Tests */,
			);
			name = "Targets Support Files";
			sourceTree = "<group>";
		};
		5CD30C6A706BF49FF036834F007EB7F4 /* CardScanner */ = {
			isa = PBXGroup;
			children = (
				A7062B184C63B73DE8C0A61C483DE02C /* CardScannerViewController.swift */,
				76F8277A6AE24B880807B4182365FF17 /* CardScannerViewController+SimpleScanDelegate.swift */,
				9A4EFCF57F090AF00928A4D5DC1D8EE1 /* CardScannerViewModel.swift */,
				2C49420BE17FDABA67EF473A83918875 /* ScannerView.swift */,
			);
			name = CardScanner;
			path = CardScanner;
			sourceTree = "<group>";
		};
		60C82A67A87648BB44A350181A2952DB /* Primer */ = {
			isa = PBXGroup;
			children = (
				02D4E30713C16BB1C23110D7A4846FB0 /* AppState.swift */,
				4D4163CE7C2A59C143E0E1A1F0CF68AF /* DependencyInjection.swift */,
				A4FBE3E41A07675537A09D1BCB88ED65 /* Primer.swift */,
				0F95CE806F975801252C2788EA03FA85 /* PrimerDelegate.swift */,
=======
		21055E3CCE93955EF2C27F6FCE317CFC /* Error */ = {
			isa = PBXGroup;
			children = (
				8A3B98F69DF2A7CB509525F4CDA4AD16 /* ErrorViewController.swift */,
			);
			name = Error;
			path = Error;
			sourceTree = "<group>";
		};
		2E17DAB31971C81039A13B01FFEEEE48 /* Pod */ = {
			isa = PBXGroup;
			children = (
				64F14E5A0D54A50D463E50E316D1CB33 /* LICENSE */,
				ADD11FBF12A603B9E70B2E66C2E9F0B9 /* Primer3DS_SDK.podspec */,
			);
			name = Pod;
			sourceTree = "<group>";
		};
		3327DD05B7618B18C12635165711D796 /* Wrappers */ = {
			isa = PBXGroup;
			children = (
				D117A9A86864DB53AB68F28178B07B1D /* CatchWrappers.swift */,
				2D5F953853B0B2F425BD1E538C6CEC79 /* EnsureWrappers.swift */,
				89EDD23C8040A478C7143675D1D5A2B8 /* FinallyWrappers.swift */,
				2F53E780DD9E9AB3944901F1B89848AE /* GuaranteeWrappers.swift */,
				5316C5E0F0EA906367F3DA1F876425EE /* RecoverWrappers.swift */,
				A4C33993C59B1644E60AEBCD1598C500 /* SequenceWrappers.swift */,
				4727F95E0109A06DB9E412509E25900C /* ThenableWrappers.swift */,
				883064CA981BB1C6E748F0DD1C37F748 /* WrapperProtocols.swift */,
			);
			name = Wrappers;
			path = Wrappers;
			sourceTree = "<group>";
		};
		3D86807F5889D9D9AB1C9E461DE762D3 /* Frameworks */ = {
			isa = PBXGroup;
			children = (
				C04DEBD44E5CE15EB03789860A22A4EC /* ThreeDS_SDK.xcframework */,
			);
			name = Frameworks;
			sourceTree = "<group>";
		};
		3ECC9CE459E2EC7D50682211B7630171 /* Core */ = {
			isa = PBXGroup;
			children = (
				7E2917473F0AA6A8DDC7B1300E300F27 /* 3DS */,
				597E42F28A05C0CD06DA01F1E7A221E7 /* Payment Services */,
				5936BC22B1C72FD369BC0343046008FB /* PCI */,
				40BC2B3B5F2DD6D7C27C9BD71E2FEFB4 /* Primer */,
			);
			name = Core;
			path = Sources/PrimerSDK/Classes/Core;
			sourceTree = "<group>";
		};
		40BC2B3B5F2DD6D7C27C9BD71E2FEFB4 /* Primer */ = {
			isa = PBXGroup;
			children = (
				0B7789238CFF98BD73BBDD8146EBA762 /* AppState.swift */,
				32488E042D9850629155E4AFE7AC6925 /* DependencyInjection.swift */,
				49FB8FBA9E22E691C4C9EE79C3B05C1A /* Primer.swift */,
				B20051A1B0B8639C0874FB62C8B84881 /* PrimerDelegate.swift */,
>>>>>>> 0f31967e
			);
			name = Primer;
			path = Primer;
			sourceTree = "<group>";
		};
<<<<<<< HEAD
		685B87E867B6325BA861BE976E742DF1 /* PrimerSDK */ = {
			isa = PBXGroup;
			children = (
				B8EF840093136386B30599203CF6F0F4 /* Core */,
				B95447FCB526168D05B319BAA358C7FF /* Pod */,
				AC5EDBC7903E194D77218DBC55F7F315 /* Support Files */,
			);
			name = PrimerSDK;
			path = ../..;
=======
		4D323C2BA08C8C469A6CC62B5BBD3F83 /* Development Pods */ = {
			isa = PBXGroup;
			children = (
				5B6B5272D83FED6821A3AE96FA85DE6F /* Primer3DS_SDK */,
			);
			name = "Development Pods";
			sourceTree = "<group>";
		};
		5279DCEB073D1DCB37FDEEC46012C43A /* CardScanner */ = {
			isa = PBXGroup;
			children = (
				9F4637B34C5CC26ED942A94D7C31CE22 /* CardScannerViewController.swift */,
				811AE8A395A0AC0EEAB43CA3A2595FB6 /* CardScannerViewController+SimpleScanDelegate.swift */,
				F32E9A60A19B87A4182247A6FB7914B2 /* CardScannerViewModel.swift */,
				72F929621E8745E00C0B475B5491DB10 /* ScannerView.swift */,
			);
			name = CardScanner;
			path = CardScanner;
>>>>>>> 0f31967e
			sourceTree = "<group>";
		};
		6E7E436E31E9CBCAE2280B5CE46FCCC7 /* PromiseKit */ = {
			isa = PBXGroup;
			children = (
				073CF133F9FE8028BE8FADCFC1C899DB /* after.swift */,
				A08DAE99FBF7290AFE4004258E4A8300 /* Box.swift */,
				ED3F6FCF7CDB278B97C97508648637B1 /* Catchable.swift */,
				A8D3F52B84116CA906820B29A7937473 /* Configuration.swift */,
				FA23371770BA1F25A67DDF1A6A924D96 /* CustomStringConvertible.swift */,
				2207F9C08D606A496FCABE0EBCEB3BE9 /* Dispatcher.swift */,
				497296741F863E91D52FBEBA00235EFF /* Error.swift */,
				859EF4066F57C276CC7D5C9EDAACEB6A /* firstly.swift */,
				65ADD1F206A48BDE830F06C9FE9145E9 /* Guarantee.swift */,
				D675ADCFDCAAAEB1999850B2FFB57C47 /* hang.swift */,
				C1C7EBF17C98F66F9F7A739539B909D1 /* LogEvent.swift */,
				1282975241DACCE92D145FF6BE95710A /* Promise.swift */,
				ECD136282BB37675E277314EF2349FC6 /* race.swift */,
				47F537F89DA02C4DA12AABE5E80DBD05 /* Resolver.swift */,
				DA2223A950D2772E3625263B99159EF0 /* Thenable.swift */,
				A82AAA13929DEC336A691666EFE51E51 /* when.swift */,
				43BBF010DDD9795BB916C84D8C7B9DD3 /* Cancellation */,
				ED97D1C24AEAEBB35839762F19B0A98A /* Dispatchers */,
				0EE533D5FF88DEA5EC61B5C72F3E8311 /* Wrappers */,
			);
			name = PromiseKit;
			path = PromiseKit;
			sourceTree = "<group>";
		};
		7247ACD97AB79769C7D29E910A7E0D09 /* Development Pods */ = {
			isa = PBXGroup;
			children = (
				685B87E867B6325BA861BE976E742DF1 /* PrimerSDK */,
			);
			name = "Development Pods";
			sourceTree = "<group>";
		};
<<<<<<< HEAD
		7294CCBA8434CBF8D9ECFCAFDBC1A980 /* API */ = {
			isa = PBXGroup;
			children = (
				E3ECD101071F1597470B29077A4D821B /* Primer */,
			);
			name = API;
			path = API;
			sourceTree = "<group>";
		};
		742AA2C7F70C84EF216149228E74766E /* Network */ = {
			isa = PBXGroup;
			children = (
				485E82F4A3666534E5942D03BC9CF22D /* Endpoint.swift */,
				D39474BA65B6DA94A5BFCBE80BCD0724 /* NetworkService.swift */,
				AF61CB1829EBFB6061676553E62AF8DB /* URLSessionStack.swift */,
			);
			name = Network;
			path = Network;
			sourceTree = "<group>";
		};
		76B652AEC3B690CD4E22AAF50BD3213B /* Frameworks */ = {
			isa = PBXGroup;
			children = (
				63251F6812778F8D1BEB9ABE01C757A9 /* Primer3DS.framework */,
				33B127CC2BD25C71D2C005010751C307 /* iOS */,
			);
			name = Frameworks;
			sourceTree = "<group>";
		};
		79AF1DCA3D00DE7190DF2B043752AA99 /* PCI */ = {
			isa = PBXGroup;
			children = (
				7F620CF4AAB49F3C5CBF367D784C7EEC /* TokenizationService.swift */,
=======
		5936BC22B1C72FD369BC0343046008FB /* PCI */ = {
			isa = PBXGroup;
			children = (
				956319E9C9DF1AE7827B3B3E66382DE1 /* TokenizationService.swift */,
			);
			name = PCI;
			path = PCI;
			sourceTree = "<group>";
		};
		597E42F28A05C0CD06DA01F1E7A221E7 /* Payment Services */ = {
			isa = PBXGroup;
			children = (
				10DE5F4083414682397CF90C4A4825E7 /* ApplePayService.swift */,
				9A17014DA9566C8A9A70DD11959662EB /* ClientTokenService.swift */,
				E1B01EF2EACE9B99663C290A13CD8656 /* DirectDebitService.swift */,
				0DC51260367832411171A1B549C35180 /* KlarnaService.swift */,
				30CAF83364006C78938DCE79F5D7A6B8 /* PaymentMethodConfigService.swift */,
				7A0E3C7FC4AED06D068E8872840E8CF8 /* PayPalService.swift */,
				164A6C3287B19E7F40C5D735A846C2BC /* VaultService.swift */,
			);
			name = "Payment Services";
			path = "Payment Services";
			sourceTree = "<group>";
		};
		5B6B5272D83FED6821A3AE96FA85DE6F /* Primer3DS_SDK */ = {
			isa = PBXGroup;
			children = (
				B07DBDE1BAF8D8383308D475D0666A82 /* Icons.xcassets */,
				3ECC9CE459E2EC7D50682211B7630171 /* Core */,
				79E341A18192FCF3A8220D2AC481E3E3 /* Data Models */,
				102872427DD727A099DC37DF0973336A /* Error Handler */,
				977BCD610887318363B794F58DA5DDCA /* Extensions & Utilities */,
				3D86807F5889D9D9AB1C9E461DE762D3 /* Frameworks */,
				9B992BC8E77F97D98C1C92AB9BC46E6C /* Localizable */,
				2E17DAB31971C81039A13B01FFEEEE48 /* Pod */,
				5EDD4675986AE281A8E2E879A9F80F94 /* Services */,
				14E6281CAA370A6391AEC78F06881ED5 /* Support Files */,
				661A0A11CB2B92A868E1E479DBC743CC /* Third Party */,
				FEB301D8C91BB1617E21595405741211 /* User Interface */,
			);
			name = Primer3DS_SDK;
			path = ../..;
			sourceTree = "<group>";
		};
		5C6680A4CE2FB44741404D6804AE2B38 /* PCI */ = {
			isa = PBXGroup;
			children = (
				5279DCEB073D1DCB37FDEEC46012C43A /* CardScanner */,
>>>>>>> 0f31967e
			);
			name = PCI;
			path = PCI;
			sourceTree = "<group>";
		};
<<<<<<< HEAD
		7B631AC0D0A31B181523254E6310E6DC /* OAuth */ = {
			isa = PBXGroup;
			children = (
				527A028E93FD3C1B5059DDFF860805D5 /* OAuthViewController.swift */,
				CCB96DB85F28C0F8151478366392CA6E /* OAuthViewModel.swift */,
				28EC08E80BA2C4326E8B787B61E523A3 /* WebViewController.swift */,
			);
			name = OAuth;
			path = OAuth;
			sourceTree = "<group>";
		};
		8641BF7B7B1121C87CDD04D48D31D926 /* Extensions & Utilities */ = {
			isa = PBXGroup;
			children = (
				6068831C8E5F1259B719FC11A6E0A5D4 /* AlertController.swift */,
				C66A7F3E788F953040074D32D3118A97 /* BundleExtension.swift */,
				954AD7BAC8AB44DA88EA1984B04D6703 /* DateExtension.swift */,
				FE2CD80E9E6CEF50FC6439EDD8AF0E83 /* Logger.swift */,
				2C7BF71836A989D514597B258565716D /* Mask.swift */,
				CA17E27AC380FA084CBF2EA388083AC8 /* Optional+Extensions.swift */,
				4FEBD494BDDF5E1319D3D6F34A901583 /* PresentationController.swift */,
				470D48F33C3E802774D5D0C59238EC97 /* PrimerButton.swift */,
				BF5A9A566503658E5A8D8F1B9809985D /* PrimerScrollView.swift */,
				6CDC0DC96F14B2B8FFC8E98C41F0EE5C /* PrimerTableViewCell.swift */,
				633D8F8FA85F1158427BBB89EE35694D /* PrimerTextField.swift */,
				13075525DD71382F120F694B71336EB8 /* PrimerViewController.swift */,
				16FF0278BB16716BCA4FAB61D3390CA8 /* PrimerViewExtensions.swift */,
				2533C516E96B9C04374BD5181875F334 /* StringExtension.swift */,
				2CC64611E1691DDCFA892C0F80CFA717 /* UIDeviceExtension.swift */,
				EDD785586979ED9F5A4BAAEE90863429 /* URLExtension.swift */,
				97298A9D7315EA9D4FA12AC8C8BB63E7 /* UserDefaultsExtension.swift */,
				08C229FEA414DF0450CBFA8CC99A19F7 /* Validation.swift */,
			);
			name = "Extensions & Utilities";
			path = "Sources/PrimerSDK/Classes/Extensions & Utilities";
			sourceTree = "<group>";
		};
		897D90E92F9018E71723FFCA24E89F32 /* Success */ = {
			isa = PBXGroup;
			children = (
				BDA74446172B6F9F9425836213BC969F /* SuccessViewController.swift */,
			);
			name = Success;
			path = Success;
			sourceTree = "<group>";
		};
		8ACA27756492779B175F046424D15753 /* Third Party */ = {
			isa = PBXGroup;
			children = (
				6E7E436E31E9CBCAE2280B5CE46FCCC7 /* PromiseKit */,
			);
			name = "Third Party";
			path = "Sources/PrimerSDK/Classes/Third Party";
			sourceTree = "<group>";
		};
		8C01FE617413F08C4D205DE70BFE6142 /* Form */ = {
			isa = PBXGroup;
			children = (
				86AE2E6787FA6C0634A3B9C86AB2F27D /* FormView.swift */,
				0F80EE0026A20CF30F8B3742EE30D983 /* FormViewController.swift */,
				CBCDA4270EE0CF1804308D447661511A /* FormViewModel.swift */,
=======
		5EDD4675986AE281A8E2E879A9F80F94 /* Services */ = {
			isa = PBXGroup;
			children = (
				BBCB38735CCE7FF02C68510ED6918EEB /* API */,
				E8C88DC0AABB5C2A975715B18902B7FD /* Network */,
				156491A9408EFE13B57780B259287DB4 /* Parser */,
			);
			name = Services;
			path = Sources/PrimerSDK/Classes/Services;
			sourceTree = "<group>";
		};
		661A0A11CB2B92A868E1E479DBC743CC /* Third Party */ = {
			isa = PBXGroup;
			children = (
				9534E2C10A3A9336AEBB4BBB43120EC2 /* PromiseKit */,
			);
			name = "Third Party";
			path = "Sources/PrimerSDK/Classes/Third Party";
			sourceTree = "<group>";
		};
		79E341A18192FCF3A8220D2AC481E3E3 /* Data Models */ = {
			isa = PBXGroup;
			children = (
				6FD76DDB33FC6F3AEA4F8158C9551D50 /* ApplePay.swift */,
				38D6E94DF8DA55CEEACA21B10F3FF317 /* CardNetwork.swift */,
				F6004620E695F37F9D7BF7CF9766F6C2 /* ClientToken.swift */,
				E17B18ED15A2B0A3AFD64AC89A07FDCF /* Consolable.swift */,
				4A5BFB9269DD9A29F7CE7F2FCD112AF5 /* CountryCode.swift */,
				1942697DFF86CDBDE30FCD9335768182 /* Currency.swift */,
				2DA3A079F48307F6EE7640C268685399 /* DirectDebitMandate.swift */,
				246F36FC59AA413D8B1198FED3FD503A /* ImageName.swift */,
				793258F26170A9312A9D6965B5C698A5 /* Klarna.swift */,
				8635CDBB94C431F13E2173ACBAF1B4F2 /* OrderItem.swift */,
				EB9A5308FD736C0C895F4678DCED6386 /* PaymentMethod.swift */,
				A9C2C118F619C1056C884494B464BC80 /* PaymentMethodConfig.swift */,
				029F0B726C88E724BF113B96079499F6 /* PaymentMethodToken.swift */,
				86BD6EE7940A86CC8F9950A4DC6BB49F /* PaymentMethodTokenizationRequest.swift */,
				AF7E5A174CD62E03B1C61936F9AD6789 /* PaymentNetwork.swift */,
				28DA3AED9B734DA3DC045A1871222DC4 /* PayPal.swift */,
				67E7A62E799598928CDE753F28BBE947 /* PrimerContent.swift */,
				DCC0D6BFAB04553593FE5239B0525FCA /* PrimerInternalSessionFlow.swift */,
				F5D85F8EAD3E85290E317302E3A74DD2 /* PrimerSettings.swift */,
				9687B8BC007C582BB25433D5804CC158 /* PrimerTheme.swift */,
				3567AAFA93AF2C3DD33D3E4E4BF477C9 /* SuccessMessage.swift */,
				392A4488CC6ABB1A6CC325E2D7112700 /* UXMode.swift */,
				EBE2B5AC7E704FB267DCB88B692F092C /* PCI */,
			);
			name = "Data Models";
			path = "Sources/PrimerSDK/Classes/Data Models";
			sourceTree = "<group>";
		};
		7E2917473F0AA6A8DDC7B1300E300F27 /* 3DS */ = {
			isa = PBXGroup;
			children = (
				032C0987B98D47F086620E1B7C1D934A /* 3DSSDK.swift */,
				17C2703DBE7D7D11B22456D5C9EDD260 /* 3DSService.swift */,
				011A70500C567DB08FC5C34267306D96 /* 3DSService+Promises.swift */,
				B6803922AB473B1287CAC0F9EAF36A7E /* Data Models */,
				94DF7E48012A7F87BC4803ABD0128218 /* Networking */,
				C4D3528BD895BB2E707512E9202C7369 /* SDK */,
			);
			name = 3DS;
			path = 3DS;
			sourceTree = "<group>";
		};
		87E5788F1EDB34FFA55EF7E44A7A03B4 /* Products */ = {
			isa = PBXGroup;
			children = (
				4D3869E0A461E802A5916AA6523517A4 /* Pods_PrimerSDK_Example.framework */,
				23FD1D157B8C8E7148BE8A7D354A051F /* Pods_PrimerSDK_Tests.framework */,
				FD10B5A419BD6171C9B67ED6A8470C48 /* Primer3DS_SDK.framework */,
				D2A03F3F478523109183039F95A51E81 /* PrimerResources.bundle */,
>>>>>>> 0f31967e
			);
			name = Products;
			sourceTree = "<group>";
		};
<<<<<<< HEAD
		8DC89161724168D42C24868996FEBF79 /* Support Files */ = {
			isa = PBXGroup;
			children = (
				FAB2F575CD1C90927D909166EEED418A /* Primer3DS.modulemap */,
				E4E87E04F0CB6B9ABB1ABB804EFBC7F2 /* Primer3DS-dummy.m */,
				2C873851033C945EC49A7BB049E6054C /* Primer3DS-Info.plist */,
				72F9B0F48D4B5F3F8F826CAB763B2953 /* Primer3DS-prefix.pch */,
				0D06A1589639F29CB1A0AD6CDE0B92F7 /* Primer3DS-umbrella.h */,
				DEBE52A3315D5E9924B9F8041B43EA16 /* Primer3DS-xcframeworks.sh */,
				51618C0F0E49AAE18C3164D9B6CCE99E /* Primer3DS.debug.xcconfig */,
				CBCA0BE426EF7888BD9E42C7AE8128B7 /* Primer3DS.release.xcconfig */,
			);
			name = "Support Files";
			path = "../Target Support Files/Primer3DS";
			sourceTree = "<group>";
		};
		942023533143C8B06FA46961B1B5C62B /* SDK */ = {
			isa = PBXGroup;
			children = (
				4658CE08E7C0044979AE9D16270C0F3E /* Netcetera+Helpers.swift */,
				8A2170D46AC38456D4D641FAC0FA2958 /* NetceteraSDK.swift */,
			);
			name = SDK;
			path = SDK;
			sourceTree = "<group>";
		};
		973ED0679FD0161276268058318067EA /* Parser */ = {
			isa = PBXGroup;
			children = (
				85265330B7BD13920C8C9F3B26699198 /* Parser.swift */,
				AD469BCDE8E24444A52A4C586546190E /* JSON */,
			);
			name = Parser;
			path = Parser;
			sourceTree = "<group>";
		};
		9C0D45699C6091B3D73F924AED7886F7 /* Vault */ = {
			isa = PBXGroup;
			children = (
				25C36B798418B34DEA730E58EFD95F37 /* VaultPaymentMethodView.swift */,
				9FA101BAE81DDF085B406924E1DB97D3 /* VaultPaymentMethodViewController.swift */,
				97B90C6DD26B64045A74111AE63A0437 /* VaultPaymentMethodViewController+ReloadDelegate.swift */,
				773AA7A124D710A28426D8040F2B3411 /* VaultPaymentMethodViewModel.swift */,
			);
			name = Vault;
			path = Vault;
			sourceTree = "<group>";
		};
		A5C023404B92BA6A59194620EE937C24 /* Localizable */ = {
			isa = PBXGroup;
			children = (
				AE7CEB6EE9C957C37E596B8B34DE59F5 /* en.lproj */,
				4741C245E6984C5D4EB09625F4B21A3C /* fr.lproj */,
				82D94FB4C46A64277330E24E24A8ED68 /* sv.lproj */,
=======
		94DF7E48012A7F87BC4803ABD0128218 /* Networking */ = {
			isa = PBXGroup;
			children = (
				2D3A852D2176791D13CCF482942E06F6 /* PrimerAPIClient+3DS.swift */,
			);
			name = Networking;
			path = Networking;
			sourceTree = "<group>";
		};
		9534E2C10A3A9336AEBB4BBB43120EC2 /* PromiseKit */ = {
			isa = PBXGroup;
			children = (
				19E26E1EA51341B26BAD04F6884BC2EC /* after.swift */,
				0A3EF7ABC5774FD985D378156ACD8786 /* Box.swift */,
				4A70F440EB1D9C10237544CA9432CB9F /* Catchable.swift */,
				97A39998C367B67EF6520AD03DA4DE4B /* Configuration.swift */,
				A228F52028F51C59E2B50D65A0011B65 /* CustomStringConvertible.swift */,
				11250B27544D3EB5A6BBB61650E9DB05 /* Dispatcher.swift */,
				4B9E68237B3A47494495A727BD6DAA1E /* Error.swift */,
				49431AA68B06DE8FC6B09343514C6197 /* firstly.swift */,
				A08FBC40F00AD1C05EF0D01F6614FD55 /* Guarantee.swift */,
				FF22E5A5218FF0491B9E4EAD6A049FF0 /* hang.swift */,
				5ACB3E44DFAD615C3FC9103A11ABC2A1 /* LogEvent.swift */,
				5FAD3214E72BFD3B41FB059AF5C5DAD0 /* Promise.swift */,
				8D208F84BC9FCA60265FE8A07CFD2FB9 /* race.swift */,
				A583782F2C5FB11DFE74EBCC60F094F4 /* Resolver.swift */,
				355EE8C120FD56A0ADEBBED11D9AAD58 /* Thenable.swift */,
				5B0BDE75E924EFB5950EAB0F81C2D8F1 /* when.swift */,
				14B15ED8DF982659978E4E6ADDC30619 /* Cancellation */,
				B49DA84070D12D68851A75879AC79B0C /* Dispatchers */,
				3327DD05B7618B18C12635165711D796 /* Wrappers */,
			);
			name = PromiseKit;
			path = PromiseKit;
			sourceTree = "<group>";
		};
		977BCD610887318363B794F58DA5DDCA /* Extensions & Utilities */ = {
			isa = PBXGroup;
			children = (
				2A3E47DDA142B2507DEDDAFD1DC3A496 /* AlertController.swift */,
				353B31855D81FAD88E1B8294226156A1 /* BundleExtension.swift */,
				8A7FB76802C81E0F2DA9DCBFF07CD0C6 /* DateExtension.swift */,
				0B02D299410D545F9F9DD3582A468FB2 /* Logger.swift */,
				F240B62FB38AEADD482E30AC69D6234B /* Mask.swift */,
				A1C86BE11A908CF845D5444D44D40E9A /* Optional+Extensions.swift */,
				EEB5DB71412049E48C268A2A1FB1A121 /* PresentationController.swift */,
				7A4D6006A73C061F28022F81A66E7F4C /* PrimerButton.swift */,
				46DB99D47CFC500E2300F0432582CD61 /* PrimerScrollView.swift */,
				EF6593C0EE2357B49208AD97BF1FCBB1 /* PrimerTableViewCell.swift */,
				DD11C3EF909BD6594A3F744751BFC115 /* PrimerTextField.swift */,
				8D07A7071D83B278017B8254FCFD4421 /* PrimerViewController.swift */,
				FC21ECF4CA5F1C1745BB4631281247D7 /* PrimerViewExtensions.swift */,
				B19DF65F84DEA6DDDD2C859A4934A654 /* StringExtension.swift */,
				66E8C202BAE92C8F5B1F76B8ED980895 /* UIDeviceExtension.swift */,
				E91F4F1EA75562353B37683DAEB315E0 /* URLExtension.swift */,
				672ABE3FA8AC06FC336714498A91C71A /* UserDefaultsExtension.swift */,
				257866A00C4C5BCFDBC591A71442A112 /* Validation.swift */,
			);
			name = "Extensions & Utilities";
			path = "Sources/PrimerSDK/Classes/Extensions & Utilities";
			sourceTree = "<group>";
		};
		9B992BC8E77F97D98C1C92AB9BC46E6C /* Localizable */ = {
			isa = PBXGroup;
			children = (
				95856AD17D89ABEE0626E07899B6A6BF /* en.lproj */,
				7124478D8CB6A6798C73F51AB55A39C1 /* fr.lproj */,
				B22238BE118F616E15D98CA407FC8946 /* sv.lproj */,
			);
			name = Localizable;
			path = Sources/PrimerSDK/Resources/Localizable;
			sourceTree = "<group>";
		};
		9C984BB39E45F7874D8B5F3A84C6DAE1 /* UI Delegates */ = {
			isa = PBXGroup;
			children = (
				062B11587B282BE1D8328976F5EE22C4 /* ReloadDelegate.swift */,
				D9977D6CBFD0B935A29634B4AE4C27A3 /* TransitioningDelegate.swift */,
>>>>>>> 0f31967e
			);
			name = Localizable;
			path = Sources/PrimerSDK/Resources/Localizable;
			sourceTree = "<group>";
		};
<<<<<<< HEAD
		AC5EDBC7903E194D77218DBC55F7F315 /* Support Files */ = {
			isa = PBXGroup;
			children = (
				04F4F636EFF0748D58C5C55689EECCDF /* PrimerSDK.modulemap */,
				246D23C86F7270230CC9895E27634BB1 /* PrimerSDK-dummy.m */,
				D69DAD90C8A6531125ECF3F9EB16AA8A /* PrimerSDK-Info.plist */,
				5C32B02CBD34ED330C92BD9E2C6E6CA8 /* PrimerSDK-prefix.pch */,
				2D7D293AE163119C958B9759B500723A /* PrimerSDK-umbrella.h */,
				4F574998B030959D028E4B6F46233C1C /* PrimerSDK.debug.xcconfig */,
				97D879D210E9869A46D307BFF2E9F16A /* PrimerSDK.release.xcconfig */,
				F7D82DD15C20F2E6DE85CE5A057CABCC /* ResourceBundle-PrimerResources-PrimerSDK-Info.plist */,
			);
			name = "Support Files";
			path = "Example/Pods/Target Support Files/PrimerSDK";
			sourceTree = "<group>";
		};
		AD469BCDE8E24444A52A4C586546190E /* JSON */ = {
			isa = PBXGroup;
			children = (
				E095B581B078AE9E3A2F93BB15F706B2 /* JSONParser.swift */,
			);
			name = JSON;
			path = JSON;
			sourceTree = "<group>";
		};
		B5014A850834E98559E9E9D86168F577 /* Error */ = {
			isa = PBXGroup;
			children = (
				983B47E8F600A5ACFD29528EA0EEC16F /* ErrorViewController.swift */,
			);
			name = Error;
			path = Error;
			sourceTree = "<group>";
		};
		B6198E481EC41DD84276DD31EB71FD27 /* 3DS */ = {
			isa = PBXGroup;
			children = (
				350E1F5ECAB8414854A146C95C35E4B1 /* 3DSSDK.swift */,
				3956E482C46FD6BA52A8B8D0D9792A8C /* 3DSService.swift */,
				964D164A91E47CA4512F64DF2D8FFC07 /* 3DSService+Promises.swift */,
				D92C9553DD7EECF7F073B2628BA53D20 /* Data Models */,
				2741227F388CB3204D0BDB51F29F0249 /* Networking */,
				942023533143C8B06FA46961B1B5C62B /* SDK */,
			);
			name = 3DS;
			path = 3DS;
			sourceTree = "<group>";
		};
		B8EF840093136386B30599203CF6F0F4 /* Core */ = {
			isa = PBXGroup;
			children = (
				569287D4956E041E21492AA41B731141 /* Icons.xcassets */,
				F75B8F74C9CDCEECBF3C9E70086A033F /* Core */,
				3F598BB5D98A321A01F9A6CF36C85397 /* Data Models */,
				2E8506B819C994C31CDF3327258D217E /* Error Handler */,
				8641BF7B7B1121C87CDD04D48D31D926 /* Extensions & Utilities */,
				A5C023404B92BA6A59194620EE937C24 /* Localizable */,
				D9A98879C32377E26E899DE234214430 /* Services */,
				8ACA27756492779B175F046424D15753 /* Third Party */,
				E44EC86257AF98AF55441AE78263A17C /* User Interface */,
			);
			name = Core;
			sourceTree = "<group>";
		};
		B95447FCB526168D05B319BAA358C7FF /* Pod */ = {
			isa = PBXGroup;
			children = (
				29EF680CDCD36D5E31BC958C4869A86B /* LICENSE */,
				CC4F10AB0138295A4CA99342DC91A689 /* PrimerSDK.podspec */,
				C2B5EA3E242D54A49AFB6A17896F3D18 /* README.md */,
			);
			name = Pod;
			sourceTree = "<group>";
		};
		BE686CBB65959A3FE26C96B93B8FD577 /* UI Delegates */ = {
			isa = PBXGroup;
			children = (
				5A3B60416F891929FC6C8FA4000E353A /* ReloadDelegate.swift */,
				3C4D2B48B24CFDC6674548D32703FA07 /* TransitioningDelegate.swift */,
			);
			name = "UI Delegates";
			path = "UI Delegates";
			sourceTree = "<group>";
		};
		C26B89834303B3F8E8B0E5252B405ACE /* Frameworks */ = {
			isa = PBXGroup;
			children = (
				7126268648588B517A83648B1A95E798 /* ThreeDS_SDK.xcframework */,
			);
			name = Frameworks;
			sourceTree = "<group>";
		};
		C70EF0C3B300D47854D928AB728F2606 /* Primer */ = {
			isa = PBXGroup;
			children = (
				185F093554AC8A522D960AC17B5F57E1 /* CardButton.swift */,
				28E81D46930EB371B10A20AA68A23667 /* ExternalViewModel.swift */,
				5B6F52A176C545DC55214F4A4512D593 /* PaymentMethodComponent.swift */,
			);
			name = Primer;
			path = Primer;
=======
		A121CC676E40A51F96614F64A0167FFC /* Root */ = {
			isa = PBXGroup;
			children = (
				88C618451523AF36FCEEADF7481CFAEF /* RootViewController.swift */,
				7E7A2C67F392138219D5F716B14CFF0A /* RootViewController+Router.swift */,
				C51F0DB56F4B0B92037B34EA61AA3E5C /* Route.swift */,
			);
			name = Root;
			path = Root;
			sourceTree = "<group>";
		};
		B49DA84070D12D68851A75879AC79B0C /* Dispatchers */ = {
			isa = PBXGroup;
			children = (
				313BE9941738E828AB7438C06356B521 /* ConcurrencyLimitedDispatcher.swift */,
				C43924E514A6AAC4E7B900861F29F327 /* CoreDataDispatcher.swift */,
				AEBB369517461ABC8EC5653AC71E1540 /* Queue.swift */,
				6C90AC9573EB8C0572C4B41648DD8043 /* RateLimitedDispatcher.swift */,
				1D1ED6BE65BBE633FECA65B8D15CB6CD /* RateLimitedDispatcherBase.swift */,
				45CB9D7E1A110AC36A493366EAD8F857 /* StrictRateLimitedDispatcher.swift */,
			);
			name = Dispatchers;
			path = Dispatchers;
			sourceTree = "<group>";
		};
		B6803922AB473B1287CAC0F9EAF36A7E /* Data Models */ = {
			isa = PBXGroup;
			children = (
				B7468B06651157926B144DEAF703B5F5 /* 3DS.swift */,
			);
			name = "Data Models";
			path = "Data Models";
			sourceTree = "<group>";
		};
		BBCB38735CCE7FF02C68510ED6918EEB /* API */ = {
			isa = PBXGroup;
			children = (
				DF6913D20270C3FC9EF25B906510EEE0 /* Primer */,
			);
			name = API;
			path = API;
			sourceTree = "<group>";
		};
		C322E7C114305BE6B8DB3FD65D1C7D78 /* Confirm Mandate */ = {
			isa = PBXGroup;
			children = (
				2B5FD9CE719E4BBBE181ACD1820CD01F /* ConfirmMandateView.swift */,
				7DD6C532F7A45BEA9D13D13D1C5F0597 /* ConfirmMandateViewController.swift */,
				D59822966A76D84C11E0654D1D2E8154 /* ConfirmMandateViewModel.swift */,
			);
			name = "Confirm Mandate";
			path = "Confirm Mandate";
			sourceTree = "<group>";
		};
		C4D3528BD895BB2E707512E9202C7369 /* SDK */ = {
			isa = PBXGroup;
			children = (
				958235A938D7B0B7DEF0DF254EE10A0E /* Netcetera+Helpers.swift */,
				C5ACB8E284C39D3422287E4AB319442E /* NetceteraSDK.swift */,
			);
			name = SDK;
			path = SDK;
			sourceTree = "<group>";
		};
		C4FBD3D9E353BAD1C5356D084C9BC342 /* JSON */ = {
			isa = PBXGroup;
			children = (
				DFD3C3E0E61C7DF6CC42875FC05632F2 /* JSONParser.swift */,
			);
			name = JSON;
			path = JSON;
>>>>>>> 0f31967e
			sourceTree = "<group>";
		};
		C99317E726DB0D5CA94A6EFE2CA8C63E /* Pods-PrimerSDK_Tests */ = {
			isa = PBXGroup;
			children = (
				B429083200B13F604ED3C87DFFC0C016 /* Pods-PrimerSDK_Tests.modulemap */,
				A4E7B1C752F38C22267D301DD5A364DF /* Pods-PrimerSDK_Tests-acknowledgements.markdown */,
				639AE4928116FBD4FAE7B3DD6BD21271 /* Pods-PrimerSDK_Tests-acknowledgements.plist */,
				D66C3890C3566F38C935A2FFD9A237B0 /* Pods-PrimerSDK_Tests-dummy.m */,
				48627A99264E6679D85F177DBB79DA83 /* Pods-PrimerSDK_Tests-Info.plist */,
				EE9674DAD0C961C92687877090E1E047 /* Pods-PrimerSDK_Tests-umbrella.h */,
				DF6E4F8E7C26A7BBEC17AAD4042A317D /* Pods-PrimerSDK_Tests.debug.xcconfig */,
				F7B48CC82297D62E27EA98AE7A13D3DA /* Pods-PrimerSDK_Tests.release.xcconfig */,
			);
			name = "Pods-PrimerSDK_Tests";
			path = "Target Support Files/Pods-PrimerSDK_Tests";
			sourceTree = "<group>";
		};
<<<<<<< HEAD
		CF1408CF629C7361332E53B88F7BD30C = {
			isa = PBXGroup;
			children = (
				9D940727FF8FB9C785EB98E56350EF41 /* Podfile */,
				7247ACD97AB79769C7D29E910A7E0D09 /* Development Pods */,
				76B652AEC3B690CD4E22AAF50BD3213B /* Frameworks */,
				19B360AE6E89F421F15CF9B21A123635 /* Pods */,
				4EBABD94A3E6FD8032DF901C90216D81 /* Products */,
				56409D50D0FA1C19C592518252ACCB45 /* Targets Support Files */,
=======
		CB65D7CA817E2447F25428B9773EB713 /* Primer */ = {
			isa = PBXGroup;
			children = (
				4C8F3F8B5B0FCB13F58EAA189480936D /* CardButton.swift */,
				C2ED9FB398F18D19BCA84B7103219903 /* ExternalViewModel.swift */,
				CD8FC0E3561240C2AEF2D6EE94394964 /* PaymentMethodComponent.swift */,
			);
			name = Primer;
			path = Primer;
			sourceTree = "<group>";
		};
		CCB22CC3BB1662015AC68AC625252CD1 /* OAuth */ = {
			isa = PBXGroup;
			children = (
				026515686958ED024E9F890F23DF42C5 /* OAuthViewController.swift */,
				43EB3F185AE8CBD42DFE75C069D5C90E /* OAuthViewModel.swift */,
				14561EE49BACE4ABC6834E5C3198B2D4 /* WebViewController.swift */,
>>>>>>> 0f31967e
			);
			name = OAuth;
			path = OAuth;
			sourceTree = "<group>";
		};
<<<<<<< HEAD
		D787779AD47ECBC98E021D85417796AE /* PCI */ = {
=======
		CF1408CF629C7361332E53B88F7BD30C = {
			isa = PBXGroup;
			children = (
				9D940727FF8FB9C785EB98E56350EF41 /* Podfile */,
				4D323C2BA08C8C469A6CC62B5BBD3F83 /* Development Pods */,
				D210D550F4EA176C3123ED886F8F87F5 /* Frameworks */,
				87E5788F1EDB34FFA55EF7E44A7A03B4 /* Products */,
				56409D50D0FA1C19C592518252ACCB45 /* Targets Support Files */,
			);
			sourceTree = "<group>";
		};
		D210D550F4EA176C3123ED886F8F87F5 /* Frameworks */ = {
>>>>>>> 0f31967e
			isa = PBXGroup;
			children = (
				A724AB07C38A05469BDB4A545335B494 /* FormTextFieldType.swift */,
				F88E1F50344151829EE6967C3E370F35 /* FormType.swift */,
			);
			name = PCI;
			path = PCI;
			sourceTree = "<group>";
		};
<<<<<<< HEAD
		D92C9553DD7EECF7F073B2628BA53D20 /* Data Models */ = {
			isa = PBXGroup;
			children = (
				F8ABD8FA850AB0DB799E4D53012D2D27 /* 3DS.swift */,
			);
			name = "Data Models";
			path = "Data Models";
			sourceTree = "<group>";
		};
		D9A98879C32377E26E899DE234214430 /* Services */ = {
			isa = PBXGroup;
			children = (
				7294CCBA8434CBF8D9ECFCAFDBC1A980 /* API */,
				742AA2C7F70C84EF216149228E74766E /* Network */,
				973ED0679FD0161276268058318067EA /* Parser */,
			);
			name = Services;
			path = Sources/PrimerSDK/Classes/Services;
			sourceTree = "<group>";
		};
=======
>>>>>>> 0f31967e
		DC341534F0F751E90DBE9F9F51531A54 /* Pods-PrimerSDK_Example */ = {
			isa = PBXGroup;
			children = (
				AA80C9C550CB6B8B521015719AA66526 /* Pods-PrimerSDK_Example.modulemap */,
				E1B945985145643C12B1E91600B680DE /* Pods-PrimerSDK_Example-acknowledgements.markdown */,
				582FD3213F3E32AF1194EEDF7C3BCD3F /* Pods-PrimerSDK_Example-acknowledgements.plist */,
				21F4ACB1142B1B9457658584BF5CD35A /* Pods-PrimerSDK_Example-dummy.m */,
				D264B4E57DF7DB00D71275605D100971 /* Pods-PrimerSDK_Example-frameworks.sh */,
				6F62EC7E7FE74F53F207CFD74D2416CA /* Pods-PrimerSDK_Example-Info.plist */,
				3780FF276696624E5AD4A629D4CC4AD8 /* Pods-PrimerSDK_Example-umbrella.h */,
				3C474C1A0DABE2A3F404B63D4D59F30C /* Pods-PrimerSDK_Example.debug.xcconfig */,
				E884507DF2B84FA8A2E8AD8289881542 /* Pods-PrimerSDK_Example.release.xcconfig */,
			);
			name = "Pods-PrimerSDK_Example";
			path = "Target Support Files/Pods-PrimerSDK_Example";
			sourceTree = "<group>";
		};
<<<<<<< HEAD
		E3ECD101071F1597470B29077A4D821B /* Primer */ = {
			isa = PBXGroup;
			children = (
				A75043EB6464B2F3515B2F88117777FB /* PrimerAPI.swift */,
				120FD85DC55D8CE5E87430132C15EF01 /* PrimerAPIClient.swift */,
				42ABEED24D12BA87C2CEFC27DB41F360 /* PrimerAPIClient+Promises.swift */,
			);
			name = Primer;
			path = Primer;
			sourceTree = "<group>";
		};
		E44EC86257AF98AF55441AE78263A17C /* User Interface */ = {
			isa = PBXGroup;
			children = (
				EE2F07EB9D9D526E7C6DE21FA902D46C /* LoadingViewController.swift */,
				FF773F07109587ED12A0ED82C8DBCE04 /* Apple Pay */,
				EC797D606675C51B5C179F63F4D2E331 /* Checkout */,
				4B9A53A567DA5250A3C7875687C104D1 /* Confirm Mandate */,
				B5014A850834E98559E9E9D86168F577 /* Error */,
				8C01FE617413F08C4D205DE70BFE6142 /* Form */,
				7B631AC0D0A31B181523254E6310E6DC /* OAuth */,
				34CA1881DFB1637676A847ACDADB2A87 /* PCI */,
				C70EF0C3B300D47854D928AB728F2606 /* Primer */,
				00CA408350F515238F11C1B3B4D25757 /* Root */,
				897D90E92F9018E71723FFCA24E89F32 /* Success */,
				BE686CBB65959A3FE26C96B93B8FD577 /* UI Delegates */,
				9C0D45699C6091B3D73F924AED7886F7 /* Vault */,
			);
			name = "User Interface";
			path = "Sources/PrimerSDK/Classes/User Interface";
			sourceTree = "<group>";
		};
		EC797D606675C51B5C179F63F4D2E331 /* Checkout */ = {
			isa = PBXGroup;
			children = (
				AE9FA1AC3FFBC38565A06D43B0785048 /* DirectCheckoutViewModel.swift */,
				0F36C14BE87D0C05FA67A78EEE20D7E0 /* VaultCheckoutView.swift */,
				0F19302549DCBA1B9D2B77DF2EA99BFA /* VaultCheckoutViewController.swift */,
				CA370CD538A00636EBF0628F571F5EBC /* VaultCheckoutViewController+ReloadDelegate.swift */,
				9BF32EDE16B5A584B52B92941D52F0D0 /* VaultCheckoutViewModel.swift */,
			);
			name = Checkout;
			path = Checkout;
			sourceTree = "<group>";
		};
		ED97D1C24AEAEBB35839762F19B0A98A /* Dispatchers */ = {
			isa = PBXGroup;
			children = (
				66FF09B31F52966F754CE2EABA595F93 /* ConcurrencyLimitedDispatcher.swift */,
				D9FC67F2CCD23F543FBF973685A6F040 /* CoreDataDispatcher.swift */,
				DEB1501600C49DE1B3F5D3EEAF49E52D /* Queue.swift */,
				D6DC23FA2744AE514A0898658A220FB9 /* RateLimitedDispatcher.swift */,
				13AA3CDB651857B48DD4B65A1836FA8E /* RateLimitedDispatcherBase.swift */,
				79D1B232C0CD0888EF48AF2FA1812E07 /* StrictRateLimitedDispatcher.swift */,
			);
			name = Dispatchers;
			path = Dispatchers;
			sourceTree = "<group>";
		};
		F75B8F74C9CDCEECBF3C9E70086A033F /* Core */ = {
			isa = PBXGroup;
			children = (
				B6198E481EC41DD84276DD31EB71FD27 /* 3DS */,
				0A47493FDB6C4E80811E4FBF649E49AE /* Payment Services */,
				79AF1DCA3D00DE7190DF2B043752AA99 /* PCI */,
				60C82A67A87648BB44A350181A2952DB /* Primer */,
			);
			name = Core;
			path = Sources/PrimerSDK/Classes/Core;
			sourceTree = "<group>";
		};
		FF773F07109587ED12A0ED82C8DBCE04 /* Apple Pay */ = {
			isa = PBXGroup;
			children = (
				12F9D4D62ABC29BBE3EC89A05606C89C /* ApplePayViewModel.swift */,
			);
			name = "Apple Pay";
			path = "Apple Pay";
=======
		DF6913D20270C3FC9EF25B906510EEE0 /* Primer */ = {
			isa = PBXGroup;
			children = (
				E22166FBB7F77E868F716403931272C2 /* PrimerAPI.swift */,
				45C140EFC48F71B424EAFE0559B2E43F /* PrimerAPIClient.swift */,
				081F9BDD1FBB6477FAACE0261B0FAFA7 /* PrimerAPIClient+Promises.swift */,
			);
			name = Primer;
			path = Primer;
			sourceTree = "<group>";
		};
		E615652C31BD7CF63BFE7A11AC6B90D0 /* Text Fields */ = {
			isa = PBXGroup;
			children = (
				CC06C6E70E0185AC1AE21FBEEC595C07 /* CardComponentsManager.swift */,
				2E906FCD5BBF91D08928D4CD2B00B7F2 /* PrimerCardholderNameFieldView.swift */,
				4D860843B8D924A35F24BB3C22466390 /* PrimerCardNumberFieldView.swift */,
				E3901F0F229EE5C3E9A2EA14BC81B293 /* PrimerCVVFieldView.swift */,
				2A5F2601EFEB31CC827C25E916C813FC /* PrimerExpiryDateFieldView.swift */,
				F96D7FDD9DCD38117CA334E3AA7D945F /* PrimerNibView.swift */,
				783153AAC1A46B9E9900346B61FE392A /* PrimerTextFieldView.swift */,
				840342E21EF4FB1741E24DF1D659225F /* PRTextField.swift */,
			);
			name = "Text Fields";
			path = "Text Fields";
			sourceTree = "<group>";
		};
		E8C88DC0AABB5C2A975715B18902B7FD /* Network */ = {
			isa = PBXGroup;
			children = (
				A7EA89FFD2FDDD4A542EB8556A250892 /* Endpoint.swift */,
				817486DFFF521B857273D1355FA48050 /* NetworkService.swift */,
				47D5BCC710A1B3AD942CBFA0B826BBA7 /* URLSessionStack.swift */,
			);
			name = Network;
			path = Network;
			sourceTree = "<group>";
		};
		EBE2B5AC7E704FB267DCB88B692F092C /* PCI */ = {
			isa = PBXGroup;
			children = (
				A5C734416931FB843BE8BE3AF87E2BCF /* FormTextFieldType.swift */,
				0F93C84BF080482A95CD46394B24032E /* FormType.swift */,
			);
			name = PCI;
			path = PCI;
			sourceTree = "<group>";
		};
		F73C95B4CCEBC8D0B24336606F0FF6DF /* Success */ = {
			isa = PBXGroup;
			children = (
				9343CE1E14E6F973AD7BDFE908E009B0 /* SuccessViewController.swift */,
			);
			name = Success;
			path = Success;
			sourceTree = "<group>";
		};
		FBE0CABE9B98BCFFB64228BF2D2BDEC9 /* Checkout */ = {
			isa = PBXGroup;
			children = (
				7C579C0B646C6067034851CAF9D9AB5C /* DirectCheckoutViewModel.swift */,
				60213647850FE1929DC33051AFA09351 /* VaultCheckoutView.swift */,
				F247B0E46656BF9788EFF036765B8E56 /* VaultCheckoutViewController.swift */,
				867A31B17537FCB942D2667375377E62 /* VaultCheckoutViewController+ReloadDelegate.swift */,
				693311FA63E51134572C08DA5A356687 /* VaultCheckoutViewModel.swift */,
			);
			name = Checkout;
			path = Checkout;
			sourceTree = "<group>";
		};
		FEB301D8C91BB1617E21595405741211 /* User Interface */ = {
			isa = PBXGroup;
			children = (
				3AC0571FE881275AFC7AC27B8B5066CB /* LoadingViewController.swift */,
				0B16FC83983DC5A4280789EF478FB5E5 /* Apple Pay */,
				FBE0CABE9B98BCFFB64228BF2D2BDEC9 /* Checkout */,
				C322E7C114305BE6B8DB3FD65D1C7D78 /* Confirm Mandate */,
				21055E3CCE93955EF2C27F6FCE317CFC /* Error */,
				167E6A70B76491D028A1C8235A13E11A /* Form */,
				CCB22CC3BB1662015AC68AC625252CD1 /* OAuth */,
				5C6680A4CE2FB44741404D6804AE2B38 /* PCI */,
				CB65D7CA817E2447F25428B9773EB713 /* Primer */,
				A121CC676E40A51F96614F64A0167FFC /* Root */,
				F73C95B4CCEBC8D0B24336606F0FF6DF /* Success */,
				E615652C31BD7CF63BFE7A11AC6B90D0 /* Text Fields */,
				9C984BB39E45F7874D8B5F3A84C6DAE1 /* UI Delegates */,
				031421F4CE20A004924FD8989AF01DA9 /* Vault */,
			);
			name = "User Interface";
			path = "Sources/PrimerSDK/Classes/User Interface";
>>>>>>> 0f31967e
			sourceTree = "<group>";
		};
/* End PBXGroup section */

/* Begin PBXHeadersBuildPhase section */
<<<<<<< HEAD
		7A9C8ACCC618BBE6D30CCDE4E04E7472 /* Headers */ = {
			isa = PBXHeadersBuildPhase;
			buildActionMask = 2147483647;
			files = (
				004979FCB7EEB6C1B3C508269DBCF405 /* Pods-PrimerSDK_Example-umbrella.h in Headers */,
=======
		82DFD3453B903FDEA0BF8FA4ABA92808 /* Headers */ = {
			isa = PBXHeadersBuildPhase;
			buildActionMask = 2147483647;
			files = (
				94ED4F67764D8DEFCC644E6107FA385F /* Pods-PrimerSDK_Tests-umbrella.h in Headers */,
>>>>>>> 0f31967e
			);
			runOnlyForDeploymentPostprocessing = 0;
		};
		9ABA4D5BA73F2E56461230B6EB844AE3 /* Headers */ = {
			isa = PBXHeadersBuildPhase;
			buildActionMask = 2147483647;
			files = (
				B445F2F3B3E6AD65CE9AF1045ED161BE /* Pods-PrimerSDK_Example-umbrella.h in Headers */,
			);
			runOnlyForDeploymentPostprocessing = 0;
		};
<<<<<<< HEAD
		8669106B2B86255527E7B13F4307E06A /* Headers */ = {
			isa = PBXHeadersBuildPhase;
			buildActionMask = 2147483647;
			files = (
				B7F44CA0357423B0E2808F8C77B23777 /* PrimerSDK-umbrella.h in Headers */,
			);
			runOnlyForDeploymentPostprocessing = 0;
		};
		8B184627125D12180DF8AB1B33FA6335 /* Headers */ = {
			isa = PBXHeadersBuildPhase;
			buildActionMask = 2147483647;
			files = (
				908020B01C8C0FED00CED583DF35827E /* Primer3DS-umbrella.h in Headers */,
=======
		AB0412BE75BD283A8CD8245EA0F6EC60 /* Headers */ = {
			isa = PBXHeadersBuildPhase;
			buildActionMask = 2147483647;
			files = (
				D628C71BA10A370BC33C6AD26060F2C8 /* Primer3DS_SDK-umbrella.h in Headers */,
>>>>>>> 0f31967e
			);
			runOnlyForDeploymentPostprocessing = 0;
		};
/* End PBXHeadersBuildPhase section */

/* Begin PBXNativeTarget section */
		42C533358DFE00039BB1BE5D0F8D53EC /* Primer3DS_SDK */ = {
			isa = PBXNativeTarget;
			buildConfigurationList = 076BCB8C45473E889DA72A64BA42EEF4 /* Build configuration list for PBXNativeTarget "Primer3DS_SDK" */;
			buildPhases = (
				AB0412BE75BD283A8CD8245EA0F6EC60 /* Headers */,
				F95CB89D31A77EC2395A68859730871E /* [CP] Copy XCFrameworks */,
				C57A25924247590C894320909004B065 /* Sources */,
				8D947972236982F8B5FD4BBCEB7E3D07 /* Frameworks */,
				55A395957F8F626CABCF38E302DCE8EA /* Resources */,
			);
			buildRules = (
			);
			dependencies = (
				41FEE7B5A36CAA591B38376620C5C146 /* PBXTargetDependency */,
			);
			name = Primer3DS_SDK;
			productName = Primer3DS_SDK;
			productReference = FD10B5A419BD6171C9B67ED6A8470C48 /* Primer3DS_SDK.framework */;
			productType = "com.apple.product-type.framework";
		};
		6849240CBB3AA7809D185A43939876BA /* Pods-PrimerSDK_Tests */ = {
			isa = PBXNativeTarget;
			buildConfigurationList = B548D1F1457E2070C96171D86D458B69 /* Build configuration list for PBXNativeTarget "Pods-PrimerSDK_Tests" */;
			buildPhases = (
				82DFD3453B903FDEA0BF8FA4ABA92808 /* Headers */,
				8318B32DF1BF1AA64CF7C42E1354DF6A /* Sources */,
				B310260330805517FE17B4EBEF23E21E /* Frameworks */,
				404FDBE0904AC5809971254D810D1DE6 /* Resources */,
			);
			buildRules = (
			);
			dependencies = (
<<<<<<< HEAD
				ADDA9BC8900494F94FDDD47C88BE4D87 /* PBXTargetDependency */,
=======
				DE5BD037C57C12904DA8A8874467B94E /* PBXTargetDependency */,
>>>>>>> 0f31967e
			);
			name = "Pods-PrimerSDK_Tests";
			productName = "Pods-PrimerSDK_Tests";
			productReference = 23FD1D157B8C8E7148BE8A7D354A051F /* Pods_PrimerSDK_Tests.framework */;
			productType = "com.apple.product-type.framework";
		};
		6C144A762E9B598392AFFEC8F873746A /* Pods-PrimerSDK_Example */ = {
			isa = PBXNativeTarget;
<<<<<<< HEAD
			buildConfigurationList = C29F5372B51EA0894D6044DE7ED62E4A /* Build configuration list for PBXNativeTarget "Pods-PrimerSDK_Example" */;
			buildPhases = (
				7A9C8ACCC618BBE6D30CCDE4E04E7472 /* Headers */,
				00A1F943CC28578365FA9D5578CDAAE1 /* Sources */,
				24452B90BCE9C8C25D8E2669361D0C04 /* Frameworks */,
				F581C7E5F6700A881A879CBC7A536207 /* Resources */,
=======
			buildConfigurationList = 3C8C39ECB455C604E04F332A6D5B56F8 /* Build configuration list for PBXNativeTarget "Pods-PrimerSDK_Example" */;
			buildPhases = (
				9ABA4D5BA73F2E56461230B6EB844AE3 /* Headers */,
				FBC0B8835A83B583AAEA5F5321A8DFE4 /* Sources */,
				708241631AA304E8153617F4BAFE424E /* Frameworks */,
				F667AF2E02B415EFE9FD7C7465A972EE /* Resources */,
>>>>>>> 0f31967e
			);
			buildRules = (
			);
			dependencies = (
<<<<<<< HEAD
				DA98EBE3191BD0F3C6C3E469C80AC609 /* PBXTargetDependency */,
				0D18EDF51ACA8C7A14F0BFEF5870EF7F /* PBXTargetDependency */,
=======
				C46BA4E9FCD81A36B2BA5D1DBF643F31 /* PBXTargetDependency */,
>>>>>>> 0f31967e
			);
			name = "Pods-PrimerSDK_Example";
			productName = "Pods-PrimerSDK_Example";
			productReference = 4D3869E0A461E802A5916AA6523517A4 /* Pods_PrimerSDK_Example.framework */;
			productType = "com.apple.product-type.framework";
		};
		B0D5FA8769DCB2DAF09C703FD78611E7 /* Primer3DS_SDK-PrimerResources */ = {
			isa = PBXNativeTarget;
<<<<<<< HEAD
			buildConfigurationList = E6B6A07887ACE459C483DC15D3406BF6 /* Build configuration list for PBXNativeTarget "PrimerSDK-PrimerResources" */;
			buildPhases = (
				9BDDA9EB0CF2031991D5E15FD9120748 /* Sources */,
				1B770CCED11ACB1EE39A211312767CE2 /* Frameworks */,
				BEECAEB3DA4A86D68635FB62B634172A /* Resources */,
=======
			buildConfigurationList = CD9B2A360421DE90206BB500ADBB5D24 /* Build configuration list for PBXNativeTarget "Primer3DS_SDK-PrimerResources" */;
			buildPhases = (
				C359D7859BE13323167363BB2402E205 /* Sources */,
				38C04AC042B051D17392F7E041D35AE6 /* Frameworks */,
				A03BC03CA5A3C7883FDA8DB01A73FEBC /* Resources */,
>>>>>>> 0f31967e
			);
			buildRules = (
			);
			dependencies = (
			);
			name = "Primer3DS_SDK-PrimerResources";
			productName = "Primer3DS_SDK-PrimerResources";
			productReference = D2A03F3F478523109183039F95A51E81 /* PrimerResources.bundle */;
			productType = "com.apple.product-type.bundle";
		};
<<<<<<< HEAD
		6F5F0A81CAE773CFE5371059A81B5B6A /* Primer3DS */ = {
			isa = PBXNativeTarget;
			buildConfigurationList = 13BE1D3A59E6DF84F98173DABD41BF22 /* Build configuration list for PBXNativeTarget "Primer3DS" */;
			buildPhases = (
				8B184627125D12180DF8AB1B33FA6335 /* Headers */,
				D6DFCE5005EC95E6D58BE5122E080930 /* [CP] Copy XCFrameworks */,
				F9A1E477CB73935BA9EAB8DD91235703 /* Sources */,
				DAF46EAE64E3057774C4631B50DB00FD /* Frameworks */,
				967167E76EE2D087F5A924DCDA6EAE0A /* Resources */,
			);
			buildRules = (
			);
			dependencies = (
			);
			name = Primer3DS;
			productName = Primer3DS;
			productReference = FFE8CD355A453EF1396E2D5E8E370F7A /* Primer3DS.framework */;
			productType = "com.apple.product-type.framework";
		};
		F3BE9108C53B53949406218CEA55E0B2 /* PrimerSDK */ = {
			isa = PBXNativeTarget;
			buildConfigurationList = 8F8CA5CC536FBB0FC6BAF9F1404BE8D8 /* Build configuration list for PBXNativeTarget "PrimerSDK" */;
			buildPhases = (
				8669106B2B86255527E7B13F4307E06A /* Headers */,
				819C094C718CD8CFF5EA63AEAC5F5F57 /* Sources */,
				F37B71E04C956C1E7F9AF3966D8EEA6C /* Frameworks */,
				4547870BDF75520F4B306CD9B896E3F1 /* Resources */,
			);
			buildRules = (
			);
			dependencies = (
				79217669D2B7FFA8CBF29096AA04F2F8 /* PBXTargetDependency */,
				8437C9F24075C97ED988577872ADBFBF /* PBXTargetDependency */,
			);
			name = PrimerSDK;
			productName = PrimerSDK;
			productReference = 28E47791C9F9D0A9BA05C719761A4F3F /* PrimerSDK.framework */;
			productType = "com.apple.product-type.framework";
		};
=======
>>>>>>> 0f31967e
/* End PBXNativeTarget section */

/* Begin PBXProject section */
		BFDFE7DC352907FC980B868725387E98 /* Project object */ = {
			isa = PBXProject;
			attributes = {
				LastSwiftUpdateCheck = 1240;
				LastUpgradeCheck = 1240;
			};
			buildConfigurationList = 4821239608C13582E20E6DA73FD5F1F9 /* Build configuration list for PBXProject "Pods" */;
			compatibilityVersion = "Xcode 3.2";
			developmentRegion = en;
			hasScannedForEncodings = 0;
			knownRegions = (
				en,
				Base,
			);
			mainGroup = CF1408CF629C7361332E53B88F7BD30C;
<<<<<<< HEAD
			productRefGroup = 4EBABD94A3E6FD8032DF901C90216D81 /* Products */;
=======
			productRefGroup = 87E5788F1EDB34FFA55EF7E44A7A03B4 /* Products */;
>>>>>>> 0f31967e
			projectDirPath = "";
			projectRoot = "";
			targets = (
				6C144A762E9B598392AFFEC8F873746A /* Pods-PrimerSDK_Example */,
				6849240CBB3AA7809D185A43939876BA /* Pods-PrimerSDK_Tests */,
<<<<<<< HEAD
				6F5F0A81CAE773CFE5371059A81B5B6A /* Primer3DS */,
				F3BE9108C53B53949406218CEA55E0B2 /* PrimerSDK */,
				6E6525C7043FBA7BB34A249010AF5593 /* PrimerSDK-PrimerResources */,
=======
				42C533358DFE00039BB1BE5D0F8D53EC /* Primer3DS_SDK */,
				B0D5FA8769DCB2DAF09C703FD78611E7 /* Primer3DS_SDK-PrimerResources */,
>>>>>>> 0f31967e
			);
		};
/* End PBXProject section */

/* Begin PBXResourcesBuildPhase section */
		404FDBE0904AC5809971254D810D1DE6 /* Resources */ = {
			isa = PBXResourcesBuildPhase;
			buildActionMask = 2147483647;
			files = (
			);
			runOnlyForDeploymentPostprocessing = 0;
		};
<<<<<<< HEAD
		4547870BDF75520F4B306CD9B896E3F1 /* Resources */ = {
			isa = PBXResourcesBuildPhase;
			buildActionMask = 2147483647;
			files = (
				1DEA813B92043948528FC83AB556080B /* PrimerResources.bundle in Resources */,
			);
			runOnlyForDeploymentPostprocessing = 0;
		};
		967167E76EE2D087F5A924DCDA6EAE0A /* Resources */ = {
			isa = PBXResourcesBuildPhase;
			buildActionMask = 2147483647;
			files = (
			);
			runOnlyForDeploymentPostprocessing = 0;
		};
		BEECAEB3DA4A86D68635FB62B634172A /* Resources */ = {
			isa = PBXResourcesBuildPhase;
			buildActionMask = 2147483647;
			files = (
				0489DB2B6BAA72BB4F407BB138CF0462 /* en.lproj in Resources */,
				95985F2624E21E46FD8A635DB5D1DA42 /* fr.lproj in Resources */,
				FCB40BB6AA42E9E8E670656E4A31444F /* Icons.xcassets in Resources */,
				742C3296419FA05ED1303009BD93F201 /* sv.lproj in Resources */,
			);
			runOnlyForDeploymentPostprocessing = 0;
		};
		F581C7E5F6700A881A879CBC7A536207 /* Resources */ = {
=======
		55A395957F8F626CABCF38E302DCE8EA /* Resources */ = {
			isa = PBXResourcesBuildPhase;
			buildActionMask = 2147483647;
			files = (
				CF2CE458B252A7161454DDB0C5511F75 /* PrimerResources.bundle in Resources */,
			);
			runOnlyForDeploymentPostprocessing = 0;
		};
		A03BC03CA5A3C7883FDA8DB01A73FEBC /* Resources */ = {
			isa = PBXResourcesBuildPhase;
			buildActionMask = 2147483647;
			files = (
				322BF5BEE7ADEFB4252FD6E0CF57069E /* en.lproj in Resources */,
				194D90C161DFAF3BD8CA8869E8E551CE /* fr.lproj in Resources */,
				45A43EB1979E9835B3E3571CAC7BAB65 /* Icons.xcassets in Resources */,
				0F22B3EE612FACBA0809583D7EF8C5BC /* sv.lproj in Resources */,
			);
			runOnlyForDeploymentPostprocessing = 0;
		};
		F667AF2E02B415EFE9FD7C7465A972EE /* Resources */ = {
>>>>>>> 0f31967e
			isa = PBXResourcesBuildPhase;
			buildActionMask = 2147483647;
			files = (
			);
			runOnlyForDeploymentPostprocessing = 0;
		};
/* End PBXResourcesBuildPhase section */

/* Begin PBXShellScriptBuildPhase section */
<<<<<<< HEAD
		D6DFCE5005EC95E6D58BE5122E080930 /* [CP] Copy XCFrameworks */ = {
=======
		F95CB89D31A77EC2395A68859730871E /* [CP] Copy XCFrameworks */ = {
>>>>>>> 0f31967e
			isa = PBXShellScriptBuildPhase;
			buildActionMask = 2147483647;
			files = (
			);
			inputPaths = (
<<<<<<< HEAD
				"${PODS_ROOT}/Target Support Files/Primer3DS/Primer3DS-xcframeworks.sh",
				"${PODS_ROOT}/Primer3DS/Primer3DS/Frameworks/ThreeDS_SDK.xcframework",
=======
				"${PODS_ROOT}/Target Support Files/Primer3DS_SDK/Primer3DS_SDK-xcframeworks.sh",
				"${PODS_ROOT}/../../Sources/PrimerSDK/Resources/Frameworks/ThreeDS_SDK.xcframework",
>>>>>>> 0f31967e
			);
			name = "[CP] Copy XCFrameworks";
			outputPaths = (
				"${PODS_XCFRAMEWORKS_BUILD_DIR}/ThreeDS_SDK",
			);
			runOnlyForDeploymentPostprocessing = 0;
			shellPath = /bin/sh;
<<<<<<< HEAD
			shellScript = "\"${PODS_ROOT}/Target Support Files/Primer3DS/Primer3DS-xcframeworks.sh\"\n";
=======
			shellScript = "\"${PODS_ROOT}/Target Support Files/Primer3DS_SDK/Primer3DS_SDK-xcframeworks.sh\"\n";
>>>>>>> 0f31967e
			showEnvVarsInLog = 0;
		};
/* End PBXShellScriptBuildPhase section */

/* Begin PBXSourcesBuildPhase section */
<<<<<<< HEAD
		00A1F943CC28578365FA9D5578CDAAE1 /* Sources */ = {
			isa = PBXSourcesBuildPhase;
			buildActionMask = 2147483647;
			files = (
				83CE113A6B97E44318CEE1A0CFF23BC4 /* Pods-PrimerSDK_Example-dummy.m in Sources */,
			);
			runOnlyForDeploymentPostprocessing = 0;
		};
		819C094C718CD8CFF5EA63AEAC5F5F57 /* Sources */ = {
			isa = PBXSourcesBuildPhase;
			buildActionMask = 2147483647;
			files = (
				A84E3969947E1EDBD4D336AD1055C764 /* 3DS.swift in Sources */,
				0022FF697EE8797D7C459AE3962A85B8 /* 3DSSDK.swift in Sources */,
				7E8E43D0FAD7B5266A4435D41AFFA043 /* 3DSService+Promises.swift in Sources */,
				FA151EF4013B9847D708BB51D67B5236 /* 3DSService.swift in Sources */,
				33E06688508493F26895C1F5D8894984 /* after.swift in Sources */,
				B97535048BA1DA320DBC0F5FE2A4946B /* AlertController.swift in Sources */,
				EBBC9B63DAB2AF054CEBED13B15B7BA0 /* ApplePay.swift in Sources */,
				1046EF31D6A4CF9CFCD2F76D2100D822 /* ApplePayService.swift in Sources */,
				83C32A1788EF9C55F03CE338F1E27D60 /* ApplePayViewModel.swift in Sources */,
				CC2DDCBA1AF3A43A3E8AA2AD864E1A00 /* AppState.swift in Sources */,
				FF1A8ED62B184EBB11B71C421B9C1B2F /* Box.swift in Sources */,
				CC4BB4613DE3D21AFDBC7E21F17DBB0A /* BundleExtension.swift in Sources */,
				549F8EFE28FDFFCB029CDF191EDAEA63 /* CancelContext.swift in Sources */,
				572696BCD929C4654CC0C0DABC141594 /* Cancellable.swift in Sources */,
				418D97F6A6E17DFA03240E6B73DB42A9 /* CancellableCatchable.swift in Sources */,
				481D62DC685C956392E91327F0B7DDE8 /* CancellablePromise.swift in Sources */,
				14BCB19B6016486FF69F6BE0489D79EB /* CancellableThenable.swift in Sources */,
				3163EC6395E199D0E2A1A00B78320DBB /* CardButton.swift in Sources */,
				E5667278A783F7F72C342DC2F00B25B5 /* CardScannerViewController+SimpleScanDelegate.swift in Sources */,
				54A3AC74150475871B3E5384540D7F07 /* CardScannerViewController.swift in Sources */,
				61BE71E10E10D3940A63180913017ECB /* CardScannerViewModel.swift in Sources */,
				EBCB24008F05D4380D1BD0E66CE090AC /* Catchable.swift in Sources */,
				BBB2E3B6F736BBE38984EA2E7BCB89AF /* CatchWrappers.swift in Sources */,
				805EA5804F152347B799375BFD9307DF /* ClientToken.swift in Sources */,
				33612F84A4D3E0719CC2A53A80442CBF /* ClientTokenService.swift in Sources */,
				130E8AF373F9DDCBE4199D80DFEBEFBA /* ConcurrencyLimitedDispatcher.swift in Sources */,
				189F29D3CC27B0D6BD342A12AA606729 /* Configuration.swift in Sources */,
				724A695E3A4FDA289CD6AD547C35AD45 /* ConfirmMandateView.swift in Sources */,
				381CBB455166606ED68DEB9F858FB1F9 /* ConfirmMandateViewController.swift in Sources */,
				7C3384FE9179619D0A7F7BC50FE64CFA /* ConfirmMandateViewModel.swift in Sources */,
				220B93C524A516F2C5F7B19B62E726B9 /* Consolable.swift in Sources */,
				0E65681609F2EED9276DA608B8A7613B /* CoreDataDispatcher.swift in Sources */,
				4D894828A7A4DA6C185244931CD64C52 /* CountryCode.swift in Sources */,
				C1685877FE31315DAF431AB6174924F1 /* Currency.swift in Sources */,
				3BB48D12058A221DE4F848D9D093D5D0 /* CustomStringConvertible.swift in Sources */,
				AF9278825D6111D8F2BF91D692842C4A /* DateExtension.swift in Sources */,
				59A13155E88A0B82D9DAD2AB50FD24C3 /* DependencyInjection.swift in Sources */,
				6E7165DC23FE32C8C4EA622F9B3CC91C /* DirectCheckoutViewModel.swift in Sources */,
				9E86238DBF3455ECA8391D72BAE3CD7F /* DirectDebitMandate.swift in Sources */,
				D0B8AF4C3F271A448FD228539DA1C84F /* DirectDebitService.swift in Sources */,
				0C06C4582AA0FE7C7B94E0C12D6A7FC4 /* Dispatcher.swift in Sources */,
				7BD1ABBB7611EB9F9B020746872A68A6 /* Endpoint.swift in Sources */,
				E0F93E62C78ED1C85256C5DFAE7284E4 /* EnsureWrappers.swift in Sources */,
				7E8644F7F05E1BBF5A30DA14D26D993C /* Error.swift in Sources */,
				C74AF45BA3FE81B7811B8540876C591C /* ErrorHandler.swift in Sources */,
				F2CE921AA4694F6B4C5EE20278EC2A63 /* ErrorViewController.swift in Sources */,
				6616B9366FA764A2A612DFBAE771C2A8 /* ExternalViewModel.swift in Sources */,
				24689F5F66B74492CE0211184D0A5041 /* FinallyWrappers.swift in Sources */,
				ADE698E5E71EA136224D0A268F896EC6 /* firstly.swift in Sources */,
				4E77C81B2F0B8EAFB7213F446AA0CF76 /* FormTextFieldType.swift in Sources */,
				A0FE8BADC5D60E0D436C5587E96686D5 /* FormType.swift in Sources */,
				69B2E647E2CE013121186565ADDA0A58 /* FormView.swift in Sources */,
				A213A43C5C89C5443E0F33C7C6AAF1E2 /* FormViewController.swift in Sources */,
				C398B53D020905E74EE7CDCB6C83B990 /* FormViewModel.swift in Sources */,
				061F5FD8B9A3803C99F3CF745D4F12B8 /* Guarantee.swift in Sources */,
				B07F756CF40A258C40D1F2047A0AF1DC /* GuaranteeWrappers.swift in Sources */,
				B9AD1A20F7F72E65823275A4919587BD /* hang.swift in Sources */,
				5CA988E88A1E2960AD96827A6E491DD7 /* ImageName.swift in Sources */,
				662A158598DC08DCEC37D6984F033716 /* JSONParser.swift in Sources */,
				F40AAB3A806FC85B785E26621A106600 /* Klarna.swift in Sources */,
				E690C0E13368D9FB1B2BA4E17DC60A4F /* KlarnaService.swift in Sources */,
				84279325227A618A2932D631D3C44082 /* LoadingViewController.swift in Sources */,
				7B35DE0C56EC6F6DF5B93D2698C056B3 /* LogEvent.swift in Sources */,
				AFD4ACBF551C9A3EE169574B3CDC5B1C /* Logger.swift in Sources */,
				07390063312400DE7E792C094812529F /* Mask.swift in Sources */,
				5B50F92F063F95D98E40777FCD594DF2 /* Netcetera+Helpers.swift in Sources */,
				AD0BBE14EA5596556A58EA93142167EC /* NetceteraSDK.swift in Sources */,
				D8D7B1B0226B7969B40B621E1D607399 /* NetworkService.swift in Sources */,
				EDD7D6DEE513DEED5D57B0E569D5D167 /* OAuthViewController.swift in Sources */,
				EF44F14E732ED444F537CD0DCE8BA452 /* OAuthViewModel.swift in Sources */,
				FD5A0054248133CCCC370B7EEB1F7F6C /* Optional+Extensions.swift in Sources */,
				34B05EFE5A0B1AB99D327BE77E8E1ADE /* OrderItem.swift in Sources */,
				7CEB3B839E7A2AB886AF7FB118BD9C4C /* Parser.swift in Sources */,
				532287E6608CF215BD081144E7DA68CC /* PaymentMethod.swift in Sources */,
				B79111EE9810A37F089EF69F6439CAF2 /* PaymentMethodComponent.swift in Sources */,
				5FB38F29A86028C52F17CFC46D6CC1F6 /* PaymentMethodConfig.swift in Sources */,
				D8FE3E88D2FEAADC340855E92D02FE88 /* PaymentMethodConfigService.swift in Sources */,
				5DCD612C6B829D6CC4E3874DA3B99B8E /* PaymentMethodToken.swift in Sources */,
				20B80E889D2504136EA7259AB41977F4 /* PaymentMethodTokenizationRequest.swift in Sources */,
				7D98A03D2F6FF8258629629AE2BB30E4 /* PaymentNetwork.swift in Sources */,
				386F7303F6A134B91FFCBB03DF093885 /* PayPal.swift in Sources */,
				47B408D2357D325F7283EA440382A9B1 /* PayPalService.swift in Sources */,
				D2390F1E76A2935B9DD8DF0C5607FAC7 /* PresentationController.swift in Sources */,
				8C91ECE9BF5B77BBC63DFE9D5C951429 /* Primer.swift in Sources */,
				6D1C12788B5E77CCE563B6368A32078F /* PrimerAPI.swift in Sources */,
				B41121E5C28FCB670A5928DFE64253C8 /* PrimerAPIClient+3DS.swift in Sources */,
				BE2144280D9BAB1002ADACC6F171D17B /* PrimerAPIClient+Promises.swift in Sources */,
				9F866043CC8397CAC4435EE59A3CBD57 /* PrimerAPIClient.swift in Sources */,
				7D14E9C8B10BCF8A4B9B9B69C5A5519E /* PrimerButton.swift in Sources */,
				51BF8B0904C4D518A6D324FA065C3574 /* PrimerContent.swift in Sources */,
				036FD85F7FB360818044BF7BD8B91151 /* PrimerDelegate.swift in Sources */,
				92D1457BC6B5419C8D357E3547AF1CE2 /* PrimerError.swift in Sources */,
				84E7871E7A2BD123E00FFFF5A1A3E054 /* PrimerInternalSessionFlow.swift in Sources */,
				B68BE1CFB9C81418EEF0B1BF52C3574B /* PrimerScrollView.swift in Sources */,
				EA524821A55D000AFFFEB87406A62DC2 /* PrimerSDK-dummy.m in Sources */,
				9A4ACB4E374F11EA21ECB297AE9381E2 /* PrimerSettings.swift in Sources */,
				FB98C9ECA4BF03D20A2EB9CCDBBD8282 /* PrimerTableViewCell.swift in Sources */,
				25D5FBFD31E5DD7A91DFE6F3019B3877 /* PrimerTextField.swift in Sources */,
				1F41E0F67561C987289038C02D5C49E2 /* PrimerTheme.swift in Sources */,
				28CF10EAC5BFD1DB9313E64DBDADD0B3 /* PrimerViewController.swift in Sources */,
				BEF9778268193F503E43A5EB1E9D54C0 /* PrimerViewExtensions.swift in Sources */,
				549D84E8A449DA205136809E46AD04B2 /* Promise.swift in Sources */,
				9B2C6CBAAEE5DD50CDF5931E6E4F7D02 /* Queue.swift in Sources */,
				FA7D990D6E94C952762EA36D0E01D38F /* race.swift in Sources */,
				3A3EF5B27BCD0F7D5025B54AFED8875B /* RateLimitedDispatcher.swift in Sources */,
				7FA5D079D371494C9AA2C91DD7112FF9 /* RateLimitedDispatcherBase.swift in Sources */,
				FBA929BE43AE523B5D27FB6F100DB137 /* RecoverWrappers.swift in Sources */,
				B1B086518BDD7BCDCBD3C5719FFC2CD1 /* ReloadDelegate.swift in Sources */,
				8CC30FC33F38D4824562E4D2B246DF22 /* Resolver.swift in Sources */,
				D31D3262F7330D8248B54582EADA4509 /* RootViewController+Router.swift in Sources */,
				68426D8C1FD8DBF398179088790C97D1 /* RootViewController.swift in Sources */,
				7BEDE39471BD294CCD9F5C76125FE392 /* Route.swift in Sources */,
				C8D51F18AFF097416E3C4D69D21CDB81 /* ScannerView.swift in Sources */,
				C8D85898761C426F31B1BE075DF960D1 /* SequenceWrappers.swift in Sources */,
				3C621D7275E68709AB755DEFB5C2A61D /* StrictRateLimitedDispatcher.swift in Sources */,
				F3B5BA0E946ECA77B5E5082546D60A6A /* StringExtension.swift in Sources */,
				E772E3425E1D04B00FEA8C19DEFDF2F9 /* SuccessMessage.swift in Sources */,
				BD92505705A6EB00B08B0F593537562D /* SuccessViewController.swift in Sources */,
				687D3A10AA41D2D7DC7C7D1F19225822 /* Thenable.swift in Sources */,
				B031940AF432A8B23D90F7262FDDB89E /* ThenableWrappers.swift in Sources */,
				FB34945495F6D21CB5265C1264E2F42B /* TokenizationService.swift in Sources */,
				CF7FA5734918B686EB161E8040229C67 /* TransitioningDelegate.swift in Sources */,
				B044357B24C1512A6828177429024D28 /* UIDeviceExtension.swift in Sources */,
				87A7E95971AD86B8D79D8C5CF5410A4C /* URLExtension.swift in Sources */,
				D2498F8F63B8A591BEECBB8351D2F249 /* URLSessionStack.swift in Sources */,
				1C8D8256DEA912E77EB9F7DCAA21DC27 /* UserDefaultsExtension.swift in Sources */,
				8D232310EBD6E8699E80C3F906BC9E37 /* UXMode.swift in Sources */,
				8FFC78D0D11FB91C3D1686159E82700D /* Validation.swift in Sources */,
				A8849DA976CA63BF5C3B51EA054CC759 /* VaultCheckoutView.swift in Sources */,
				732C401D7DA1FD06F00D529321009E80 /* VaultCheckoutViewController+ReloadDelegate.swift in Sources */,
				94661C0A8AD7FA8DD772300000964F86 /* VaultCheckoutViewController.swift in Sources */,
				4442647D23B98A284A62C30155C71072 /* VaultCheckoutViewModel.swift in Sources */,
				3F6A2FEEA586C8534D6D4AF8761E819F /* VaultPaymentMethodView.swift in Sources */,
				A1286E2001D81112BDC1988680A072A9 /* VaultPaymentMethodViewController+ReloadDelegate.swift in Sources */,
				9D77117D0FA845138C31AF2E10460FED /* VaultPaymentMethodViewController.swift in Sources */,
				2AC4433A0BBDA80D59D71B83AA763B35 /* VaultPaymentMethodViewModel.swift in Sources */,
				FAF6D0FB10FE31AC789A185A26B65280 /* VaultService.swift in Sources */,
				B0A4E947EEBF728359651E9D1F83D710 /* WebViewController.swift in Sources */,
				C5FC80C9BD82C2BA08CC0C579D2E8A34 /* when.swift in Sources */,
				3D78CC0EECEE981272F911D9A02A54CC /* WrapperProtocols.swift in Sources */,
=======
		8318B32DF1BF1AA64CF7C42E1354DF6A /* Sources */ = {
			isa = PBXSourcesBuildPhase;
			buildActionMask = 2147483647;
			files = (
				6DCF943EE41FCA36BF5E5BE8E4F16011 /* Pods-PrimerSDK_Tests-dummy.m in Sources */,
>>>>>>> 0f31967e
			);
			runOnlyForDeploymentPostprocessing = 0;
		};
		C359D7859BE13323167363BB2402E205 /* Sources */ = {
			isa = PBXSourcesBuildPhase;
			buildActionMask = 2147483647;
			files = (
			);
			runOnlyForDeploymentPostprocessing = 0;
		};
<<<<<<< HEAD
		9BDDA9EB0CF2031991D5E15FD9120748 /* Sources */ = {
			isa = PBXSourcesBuildPhase;
			buildActionMask = 2147483647;
			files = (
			);
			runOnlyForDeploymentPostprocessing = 0;
		};
		F9A1E477CB73935BA9EAB8DD91235703 /* Sources */ = {
			isa = PBXSourcesBuildPhase;
			buildActionMask = 2147483647;
			files = (
				D31A4CE7F1AC15843E44EA6C8B62EF6C /* Primer3DS-dummy.m in Sources */,
				6F7B7B971EEBBD30073A264DFC658CEF /* Primer3DS.swift in Sources */,
				72B47A89738D09549623DCDDE94B3485 /* Primer3DSStructures.swift in Sources */,
=======
		C57A25924247590C894320909004B065 /* Sources */ = {
			isa = PBXSourcesBuildPhase;
			buildActionMask = 2147483647;
			files = (
				2D1EEFA513DB24D39E31E961DFFCA904 /* 3DS.swift in Sources */,
				3775404B545DDA4A5A43AA0CAE7F19ED /* 3DSSDK.swift in Sources */,
				3CDE526057605662A8D11895F4551844 /* 3DSService+Promises.swift in Sources */,
				919E85B82B6F3F6F4B7C89C381B13685 /* 3DSService.swift in Sources */,
				91E7A996CE191F18D57FFC9EEC9BC472 /* after.swift in Sources */,
				B88BD806E89F047F819FBD7E79EF60E2 /* AlertController.swift in Sources */,
				E94C3ECB98C7C2DE7C54AD7FBAF7776A /* ApplePay.swift in Sources */,
				5E04341F3AF49ADAD4F198FA2B84E0C2 /* ApplePayService.swift in Sources */,
				9E9705BD16CCF0D8819ED5A5955183DD /* ApplePayViewModel.swift in Sources */,
				097069262E9204818404C50E95B155DC /* AppState.swift in Sources */,
				9ECA29462B3772C1D2783ED24C91F205 /* Box.swift in Sources */,
				73F131F9F4BC61F5DB6FB367084CBE18 /* BundleExtension.swift in Sources */,
				5B5BDCAB9A2F440BB490AEC79FBF703C /* CancelContext.swift in Sources */,
				EB55CD1B080724756F13FE47DAB5B327 /* Cancellable.swift in Sources */,
				BF68AABB6BEFA9255D16C3D5EAE8958C /* CancellableCatchable.swift in Sources */,
				4CA8E5A64BDD5340AC6FEC0771890E45 /* CancellablePromise.swift in Sources */,
				CC763EEAFB07273C6E4E5F9EE225C94A /* CancellableThenable.swift in Sources */,
				D6701E6CE48E00A91B68D566DEF70536 /* CardButton.swift in Sources */,
				6EADC2F372FEDA71AA3E3CD9EF1C805F /* CardComponentsManager.swift in Sources */,
				3EF2E0AC210C60B87D07C467DB1AC2BA /* CardNetwork.swift in Sources */,
				33B771A78480E9DEB4AFF8DED059A5F0 /* CardScannerViewController+SimpleScanDelegate.swift in Sources */,
				486623DA6F59C8752A05C52A21921236 /* CardScannerViewController.swift in Sources */,
				0E523EBD5EA4749556E67449AA85554A /* CardScannerViewModel.swift in Sources */,
				44BF618BEE02AE73E025E856CF6E6D69 /* Catchable.swift in Sources */,
				CC67EF79DDD8064EEF52465C53D168E2 /* CatchWrappers.swift in Sources */,
				83782C1A3BBA707F651D52F55E9A62BD /* ClientToken.swift in Sources */,
				F89A20716F5362112A52452A6E537561 /* ClientTokenService.swift in Sources */,
				39F9845E563AC342983D7A2FDED0E06E /* ConcurrencyLimitedDispatcher.swift in Sources */,
				F97D63F438A0712296D65C61091BF021 /* Configuration.swift in Sources */,
				7A4906F8FD1EB21B6AE5F4DE48D16E6D /* ConfirmMandateView.swift in Sources */,
				DEA917395F2DA75AF9991383743B73E1 /* ConfirmMandateViewController.swift in Sources */,
				5414679FA2565DCB559FC6B69C2E7811 /* ConfirmMandateViewModel.swift in Sources */,
				7A6B0829CE8B4CC1F5E9E23C56A7BEAB /* Consolable.swift in Sources */,
				7F2A13CAC35972AE5469DBAAF12777C3 /* CoreDataDispatcher.swift in Sources */,
				87FC14DB7D18DA09E07EC331D230E39F /* CountryCode.swift in Sources */,
				475CF63E30F1615EC6117BB49991AF02 /* Currency.swift in Sources */,
				E5299CC64F64350B42EA9E89AC4749A3 /* CustomStringConvertible.swift in Sources */,
				27F0CBED137E2D32A787E3845C80E0E1 /* DateExtension.swift in Sources */,
				D5A2BFB66BEF7D9C728D53278C7D8911 /* DependencyInjection.swift in Sources */,
				1A4AE8366041D19B775CE9DB8F18CE5A /* DirectCheckoutViewModel.swift in Sources */,
				BBDE483F059BD8E6D6E0CFF969D96570 /* DirectDebitMandate.swift in Sources */,
				B64E24B9FA221654D3C09DD69D662B8B /* DirectDebitService.swift in Sources */,
				DD40BAA01B9AF3D23675DEA558A91570 /* Dispatcher.swift in Sources */,
				67F5E787E439209357654BEE76931750 /* Endpoint.swift in Sources */,
				66837F4DE9131B5302C4FB7B157E52AD /* EnsureWrappers.swift in Sources */,
				16A1DC00096F04A22BF970DCDC71A8F0 /* Error.swift in Sources */,
				80A9AB967F6502969BDAB757CF37197D /* ErrorHandler.swift in Sources */,
				A79482C4F8B4C1D7FD10073854B79740 /* ErrorViewController.swift in Sources */,
				42096B2BD7127CF6F28C6682E6B7E39B /* ExternalViewModel.swift in Sources */,
				C1CEAE355F864DBDDA3B0D45ED7DCD05 /* FinallyWrappers.swift in Sources */,
				4A201CF49D3D55377B4CC1D8CCEB7B61 /* firstly.swift in Sources */,
				32A89C8BF8FFE25B6A76EB55B77A878D /* FormTextFieldType.swift in Sources */,
				365597DCEB6706334DE2E8E87C54F377 /* FormType.swift in Sources */,
				87772896FB754C4250D998F66A1DEC0D /* FormView.swift in Sources */,
				3A28BD5FAE7751539794A8B46AA321E4 /* FormViewController.swift in Sources */,
				2D612F3BC89326D7100A8FB4B00B1589 /* FormViewModel.swift in Sources */,
				7F834DC749E1469AF4FCCF7E92A6DB39 /* Guarantee.swift in Sources */,
				1F19EDCDB5DD3E7A92B5AD881F5F8DC4 /* GuaranteeWrappers.swift in Sources */,
				B667C239EFFA1952A08A427955704D1B /* hang.swift in Sources */,
				1F125D739E07EBA79213E230B7221CE1 /* ImageName.swift in Sources */,
				4EA88182F8BA959CD7B6FD88DBFCD5FF /* JSONParser.swift in Sources */,
				B7E9E1137EBAA0A9DAB3EF035A257F4B /* Klarna.swift in Sources */,
				15F39E84D43984148049FCDAB4065DAB /* KlarnaService.swift in Sources */,
				847231BF4AB4026F7D78247FF43603B5 /* LoadingViewController.swift in Sources */,
				C7FE4217814CDB3CB9B25DA27F53CE56 /* LogEvent.swift in Sources */,
				EE67F540910929AA9227386DA2B53820 /* Logger.swift in Sources */,
				2511CA267F43BC9BFF842BE2736FD0C6 /* Mask.swift in Sources */,
				8BE0F18FE8F5EDAD8B98D1E2C70A66CB /* Netcetera+Helpers.swift in Sources */,
				B9C50438FF894FACFDA80BEC8200092F /* NetceteraSDK.swift in Sources */,
				14BEF45F958C0BD232AC8C5C3ACE9131 /* NetworkService.swift in Sources */,
				DD04B07B0B6CAAD2FF631A242076A591 /* OAuthViewController.swift in Sources */,
				9D3CFD33730BA47B2061B702A50328C3 /* OAuthViewModel.swift in Sources */,
				86F7812D06D647CE209BC6ACCBC609D6 /* Optional+Extensions.swift in Sources */,
				67D68C85DAC20F18980E33E62CE20B69 /* OrderItem.swift in Sources */,
				5F4F66E52703AA9C328268FA5A69C849 /* Parser.swift in Sources */,
				0852E6736EBAAE5479C6B65D5D6837F5 /* PaymentMethod.swift in Sources */,
				E7FF652BD683381710CAE46E8D4BD709 /* PaymentMethodComponent.swift in Sources */,
				EB7CD0A48DF8F3D68DE40A9EE0D84D43 /* PaymentMethodConfig.swift in Sources */,
				3862DA9379775DD2DB2BC7265BA22FEB /* PaymentMethodConfigService.swift in Sources */,
				03359050F47742A8DFD64EFEEAC8AD99 /* PaymentMethodToken.swift in Sources */,
				D0D259BB800016AD9F92CE1720AB7408 /* PaymentMethodTokenizationRequest.swift in Sources */,
				4FB5CBD19473401034BA0725242FCF1C /* PaymentNetwork.swift in Sources */,
				FD746AE6E3D94748D159E04904A4393C /* PayPal.swift in Sources */,
				C681E74226AC8F1451D377779D468C34 /* PayPalService.swift in Sources */,
				EB10CA77B5B09C64C7BA145B6E8BB1F7 /* PresentationController.swift in Sources */,
				B30F7E13B81DB67F90AF4BFFFD65A34C /* Primer.swift in Sources */,
				132130A2B0CC208C61265692F3D7D6EC /* Primer3DS_SDK-dummy.m in Sources */,
				18D9DFF2A7DDD133ACAE1CF4CD2F3D22 /* PrimerAPI.swift in Sources */,
				B8199EFCABEDC46A6BD51C607DA9404E /* PrimerAPIClient+3DS.swift in Sources */,
				18D09ECB6C8C3746F12D4011935D804C /* PrimerAPIClient+Promises.swift in Sources */,
				AD10F8F273B6E5C18BB55E27FF4B33D2 /* PrimerAPIClient.swift in Sources */,
				242E1CB379F82C67AEDCD81EB6D527B2 /* PrimerButton.swift in Sources */,
				0C6DE976EF6E1E396F61EC49CC821F9D /* PrimerCardholderNameFieldView.swift in Sources */,
				34D2223641FC812AA442684D85C6FF7F /* PrimerCardNumberFieldView.swift in Sources */,
				8D5E855A12B3151323E39EF91E9CBD01 /* PrimerContent.swift in Sources */,
				E8E3ADF746EE26E6D0A1732775541C50 /* PrimerCVVFieldView.swift in Sources */,
				DAFF3EA47CDF2921EF329EE71881673B /* PrimerDelegate.swift in Sources */,
				4C7960CD5603234CF156CCD436FD841B /* PrimerError.swift in Sources */,
				F3E38CE6FB3E6DE8DCEEF7C9F7CB6A82 /* PrimerExpiryDateFieldView.swift in Sources */,
				777F637324DD4384985A5E6C5CCE0965 /* PrimerInternalSessionFlow.swift in Sources */,
				A75478703701695B41C5E18C720E0990 /* PrimerNibView.swift in Sources */,
				0B14FE2E24F08A40050D760979EDB78B /* PrimerScrollView.swift in Sources */,
				19E3485FAC21AE6C2FB7CF9EB7243B12 /* PrimerSettings.swift in Sources */,
				6EB7472DF8399C16D902999F1DA2F00D /* PrimerTableViewCell.swift in Sources */,
				9E89C477677E2E3EB050313D43C6C3F7 /* PrimerTextField.swift in Sources */,
				08444A8B8F2B161406DE6E53AD34D6FE /* PrimerTextFieldView.swift in Sources */,
				70C901C852E87525002EBCA1A0E9225C /* PrimerTheme.swift in Sources */,
				07326726B00248360D5C76B3FF1A1044 /* PrimerViewController.swift in Sources */,
				DAEF11589ADB1293D820864303A9868A /* PrimerViewExtensions.swift in Sources */,
				96386B9ED0E4DEF5796B0C534D36CE4F /* Promise.swift in Sources */,
				F298374DEEEF2945B7711E8A9B399590 /* PRTextField.swift in Sources */,
				7BE9B479721FC6ACFD005093357FEB75 /* Queue.swift in Sources */,
				3BFBF7658E4E20375B8562DCAB850A6F /* race.swift in Sources */,
				AA72F6A969E5BCF42BA63682114CCF8C /* RateLimitedDispatcher.swift in Sources */,
				CC3E20AE24F7FF114DE98DC610C3F1A1 /* RateLimitedDispatcherBase.swift in Sources */,
				47CBC99B5422DCF203C1E6332D0365CD /* RecoverWrappers.swift in Sources */,
				6A9B87428716B84810A3B6804DF0619A /* ReloadDelegate.swift in Sources */,
				86E4297CDC82C1152C46686E1FD4D9E2 /* Resolver.swift in Sources */,
				C3393922FC66EA0CCF6AADF7B5A4B4B9 /* RootViewController+Router.swift in Sources */,
				5E55F53FFF09AA3EA5CEFF865AB40F24 /* RootViewController.swift in Sources */,
				E4007BE281C0EBB429300AE6605CAD14 /* Route.swift in Sources */,
				3F20102F1A3D6AB5BB9B01B0A9687DEA /* ScannerView.swift in Sources */,
				FCB1301344107E9261B8EA4CF7A16FE9 /* SequenceWrappers.swift in Sources */,
				614077A4DFE3D43DCC6E64BEF7FB8E8E /* StrictRateLimitedDispatcher.swift in Sources */,
				8DA37D1E2564519F784E2B34AA761456 /* StringExtension.swift in Sources */,
				D074DDDBBDA606A77D8F4951D30D1CF7 /* SuccessMessage.swift in Sources */,
				3BC2DDEEDC5D19B7958797835FA5F9A8 /* SuccessViewController.swift in Sources */,
				2376F3288AFF94E1CCEAB38AB27F4CE8 /* Thenable.swift in Sources */,
				D620B2C8E5DE494EAAA4962D9BB9EF7B /* ThenableWrappers.swift in Sources */,
				8EE8BC1FC5CEA5E47AB77A9828CC4D9B /* TokenizationService.swift in Sources */,
				B7DC54D336B33CD5A3093FFC226F7261 /* TransitioningDelegate.swift in Sources */,
				16C6E881DD3CF51C0B7017711D1F8758 /* UIDeviceExtension.swift in Sources */,
				216D1A17F61B856C92E56B48A840DBAF /* URLExtension.swift in Sources */,
				B716F8E70968A5ED490A4F72D6266FF0 /* URLSessionStack.swift in Sources */,
				1E18FECB8544938AF6CB2E4C1C57F8A0 /* UserDefaultsExtension.swift in Sources */,
				16433EB96EBE16FB249119353277B0F8 /* UXMode.swift in Sources */,
				54E0D39473B177C0080F83556223C6EF /* Validation.swift in Sources */,
				F73D28CBCC178E0023DF3F50ACA780CF /* VaultCheckoutView.swift in Sources */,
				A45A7874264B207E38FBB62890485E75 /* VaultCheckoutViewController+ReloadDelegate.swift in Sources */,
				551562AE9AB7013C985DB20C1840DDB9 /* VaultCheckoutViewController.swift in Sources */,
				28A61157EDBED9D99D547FA8A1C0572F /* VaultCheckoutViewModel.swift in Sources */,
				30098032FF5FC0BF8E0796B802493948 /* VaultPaymentMethodView.swift in Sources */,
				D0FF466BB1BCF629F5F8BB29647E62BC /* VaultPaymentMethodViewController+ReloadDelegate.swift in Sources */,
				C1D77DA6282BC1E8E9CD7FA9A5D555E6 /* VaultPaymentMethodViewController.swift in Sources */,
				9C9A857DA42B8F4503EE23CD13109030 /* VaultPaymentMethodViewModel.swift in Sources */,
				72083A2D436988FE5FC72EED26FA2918 /* VaultService.swift in Sources */,
				DABCFE7DBF475393DFA56C7594D56CC8 /* WebViewController.swift in Sources */,
				F9F68D1BA824690D12C28206E7C502F4 /* when.swift in Sources */,
				AB63784800088C6665AB54624DFB64D2 /* WrapperProtocols.swift in Sources */,
			);
			runOnlyForDeploymentPostprocessing = 0;
		};
		FBC0B8835A83B583AAEA5F5321A8DFE4 /* Sources */ = {
			isa = PBXSourcesBuildPhase;
			buildActionMask = 2147483647;
			files = (
				E881A66C856311DA05D3A60F2C6A07D1 /* Pods-PrimerSDK_Example-dummy.m in Sources */,
>>>>>>> 0f31967e
			);
			runOnlyForDeploymentPostprocessing = 0;
		};
/* End PBXSourcesBuildPhase section */

/* Begin PBXTargetDependency section */
<<<<<<< HEAD
		0D18EDF51ACA8C7A14F0BFEF5870EF7F /* PBXTargetDependency */ = {
			isa = PBXTargetDependency;
			name = PrimerSDK;
			target = F3BE9108C53B53949406218CEA55E0B2 /* PrimerSDK */;
			targetProxy = 875B626BA4F253A0E8C3DF0AED90D7A8 /* PBXContainerItemProxy */;
		};
		79217669D2B7FFA8CBF29096AA04F2F8 /* PBXTargetDependency */ = {
			isa = PBXTargetDependency;
			name = Primer3DS;
			target = 6F5F0A81CAE773CFE5371059A81B5B6A /* Primer3DS */;
			targetProxy = C9372762634E3686A86343E93BCABD2A /* PBXContainerItemProxy */;
		};
		8437C9F24075C97ED988577872ADBFBF /* PBXTargetDependency */ = {
			isa = PBXTargetDependency;
			name = "PrimerSDK-PrimerResources";
			target = 6E6525C7043FBA7BB34A249010AF5593 /* PrimerSDK-PrimerResources */;
			targetProxy = C471C976D8CBD67D3EEF91C6A9018052 /* PBXContainerItemProxy */;
		};
		ADDA9BC8900494F94FDDD47C88BE4D87 /* PBXTargetDependency */ = {
			isa = PBXTargetDependency;
			name = "Pods-PrimerSDK_Example";
			target = 6C144A762E9B598392AFFEC8F873746A /* Pods-PrimerSDK_Example */;
			targetProxy = E0D02A9AB3F74BF7D16D76781A704A85 /* PBXContainerItemProxy */;
		};
		DA98EBE3191BD0F3C6C3E469C80AC609 /* PBXTargetDependency */ = {
			isa = PBXTargetDependency;
			name = Primer3DS;
			target = 6F5F0A81CAE773CFE5371059A81B5B6A /* Primer3DS */;
			targetProxy = 10C7A475239515A9352E626C3E4C2DF9 /* PBXContainerItemProxy */;
=======
		41FEE7B5A36CAA591B38376620C5C146 /* PBXTargetDependency */ = {
			isa = PBXTargetDependency;
			name = "Primer3DS_SDK-PrimerResources";
			target = B0D5FA8769DCB2DAF09C703FD78611E7 /* Primer3DS_SDK-PrimerResources */;
			targetProxy = 886182F87DA6BE2E6C056F684CD877AC /* PBXContainerItemProxy */;
		};
		C46BA4E9FCD81A36B2BA5D1DBF643F31 /* PBXTargetDependency */ = {
			isa = PBXTargetDependency;
			name = Primer3DS_SDK;
			target = 42C533358DFE00039BB1BE5D0F8D53EC /* Primer3DS_SDK */;
			targetProxy = DAF5EE7D2C4183E7808F36578360163F /* PBXContainerItemProxy */;
		};
		DE5BD037C57C12904DA8A8874467B94E /* PBXTargetDependency */ = {
			isa = PBXTargetDependency;
			name = "Pods-PrimerSDK_Example";
			target = 6C144A762E9B598392AFFEC8F873746A /* Pods-PrimerSDK_Example */;
			targetProxy = 952D49C6EC4A57DDF44B8400F939B815 /* PBXContainerItemProxy */;
>>>>>>> 0f31967e
		};
/* End PBXTargetDependency section */

/* Begin XCBuildConfiguration section */
		0E40D1B768B1BF02FCD84B482BD5D325 /* Debug */ = {
			isa = XCBuildConfiguration;
			baseConfigurationReference = DF6E4F8E7C26A7BBEC17AAD4042A317D /* Pods-PrimerSDK_Tests.debug.xcconfig */;
			buildSettings = {
				ALWAYS_EMBED_SWIFT_STANDARD_LIBRARIES = NO;
				CLANG_ENABLE_OBJC_WEAK = NO;
				"CODE_SIGN_IDENTITY[sdk=appletvos*]" = "";
				"CODE_SIGN_IDENTITY[sdk=iphoneos*]" = "";
				"CODE_SIGN_IDENTITY[sdk=watchos*]" = "";
				CURRENT_PROJECT_VERSION = 1;
				DEFINES_MODULE = YES;
				DYLIB_COMPATIBILITY_VERSION = 1;
				DYLIB_CURRENT_VERSION = 1;
				DYLIB_INSTALL_NAME_BASE = "@rpath";
				INFOPLIST_FILE = "Target Support Files/Pods-PrimerSDK_Tests/Pods-PrimerSDK_Tests-Info.plist";
				INSTALL_PATH = "$(LOCAL_LIBRARY_DIR)/Frameworks";
				IPHONEOS_DEPLOYMENT_TARGET = 10.0;
				LD_RUNPATH_SEARCH_PATHS = "$(inherited) @executable_path/Frameworks @loader_path/Frameworks";
				MACH_O_TYPE = staticlib;
				MODULEMAP_FILE = "Target Support Files/Pods-PrimerSDK_Tests/Pods-PrimerSDK_Tests.modulemap";
				OTHER_LDFLAGS = "";
				OTHER_LIBTOOLFLAGS = "";
				PODS_ROOT = "$(SRCROOT)";
				PRODUCT_BUNDLE_IDENTIFIER = "org.cocoapods.${PRODUCT_NAME:rfc1034identifier}";
				PRODUCT_NAME = "$(TARGET_NAME:c99extidentifier)";
				SDKROOT = iphoneos;
				SKIP_INSTALL = YES;
				TARGETED_DEVICE_FAMILY = "1,2";
				VERSIONING_SYSTEM = "apple-generic";
				VERSION_INFO_PREFIX = "";
			};
			name = Debug;
		};
<<<<<<< HEAD
		1000412E9E53FFF800BE071CA73595E6 /* Release */ = {
			isa = XCBuildConfiguration;
			baseConfigurationReference = E884507DF2B84FA8A2E8AD8289881542 /* Pods-PrimerSDK_Example.release.xcconfig */;
=======
		135007D774C59F763A91EB5DA39457D0 /* Debug */ = {
			isa = XCBuildConfiguration;
			baseConfigurationReference = 546E486A314290395C8B979B488E6B2F /* Primer3DS_SDK.debug.xcconfig */;
>>>>>>> 0f31967e
			buildSettings = {
				CLANG_ENABLE_OBJC_WEAK = NO;
				"CODE_SIGN_IDENTITY[sdk=appletvos*]" = "";
				"CODE_SIGN_IDENTITY[sdk=iphoneos*]" = "";
				"CODE_SIGN_IDENTITY[sdk=watchos*]" = "";
				CURRENT_PROJECT_VERSION = 1;
				DEFINES_MODULE = YES;
				DYLIB_COMPATIBILITY_VERSION = 1;
				DYLIB_CURRENT_VERSION = 1;
				DYLIB_INSTALL_NAME_BASE = "@rpath";
				GCC_PREFIX_HEADER = "Target Support Files/Primer3DS_SDK/Primer3DS_SDK-prefix.pch";
				INFOPLIST_FILE = "Target Support Files/Primer3DS_SDK/Primer3DS_SDK-Info.plist";
				INSTALL_PATH = "$(LOCAL_LIBRARY_DIR)/Frameworks";
				IPHONEOS_DEPLOYMENT_TARGET = 10.0;
				LD_RUNPATH_SEARCH_PATHS = "$(inherited) @executable_path/Frameworks @loader_path/Frameworks";
				MODULEMAP_FILE = "Target Support Files/Primer3DS_SDK/Primer3DS_SDK.modulemap";
				PRODUCT_MODULE_NAME = Primer3DS_SDK;
				PRODUCT_NAME = Primer3DS_SDK;
				SDKROOT = iphoneos;
				SKIP_INSTALL = YES;
				SWIFT_ACTIVE_COMPILATION_CONDITIONS = "$(inherited) ";
				SWIFT_VERSION = 5.3;
				TARGETED_DEVICE_FAMILY = "1,2";
				VALIDATE_PRODUCT = YES;
				VERSIONING_SYSTEM = "apple-generic";
				VERSION_INFO_PREFIX = "";
			};
			name = Release;
		};
		22B10C39E8B30A440A3B421B359C84E1 /* Release */ = {
			isa = XCBuildConfiguration;
			baseConfigurationReference = F7B48CC82297D62E27EA98AE7A13D3DA /* Pods-PrimerSDK_Tests.release.xcconfig */;
			buildSettings = {
				ALWAYS_EMBED_SWIFT_STANDARD_LIBRARIES = NO;
				CLANG_ENABLE_OBJC_WEAK = NO;
				"CODE_SIGN_IDENTITY[sdk=appletvos*]" = "";
				"CODE_SIGN_IDENTITY[sdk=iphoneos*]" = "";
				"CODE_SIGN_IDENTITY[sdk=watchos*]" = "";
				CURRENT_PROJECT_VERSION = 1;
				DEFINES_MODULE = YES;
				DYLIB_COMPATIBILITY_VERSION = 1;
				DYLIB_CURRENT_VERSION = 1;
				DYLIB_INSTALL_NAME_BASE = "@rpath";
				INFOPLIST_FILE = "Target Support Files/Pods-PrimerSDK_Tests/Pods-PrimerSDK_Tests-Info.plist";
				INSTALL_PATH = "$(LOCAL_LIBRARY_DIR)/Frameworks";
				IPHONEOS_DEPLOYMENT_TARGET = 10.0;
				LD_RUNPATH_SEARCH_PATHS = "$(inherited) @executable_path/Frameworks @loader_path/Frameworks";
				MACH_O_TYPE = staticlib;
				MODULEMAP_FILE = "Target Support Files/Pods-PrimerSDK_Tests/Pods-PrimerSDK_Tests.modulemap";
				OTHER_LDFLAGS = "";
				OTHER_LIBTOOLFLAGS = "";
				PODS_ROOT = "$(SRCROOT)";
				PRODUCT_BUNDLE_IDENTIFIER = "org.cocoapods.${PRODUCT_NAME:rfc1034identifier}";
				PRODUCT_NAME = "$(TARGET_NAME:c99extidentifier)";
				SDKROOT = iphoneos;
				SKIP_INSTALL = YES;
				TARGETED_DEVICE_FAMILY = "1,2";
				VALIDATE_PRODUCT = YES;
				VERSIONING_SYSTEM = "apple-generic";
				VERSION_INFO_PREFIX = "";
			};
			name = Release;
		};
<<<<<<< HEAD
		295E87AFDB517EC66FA3AE07690ECC50 /* Release */ = {
=======
		3007530CE49F983BE6D7250A0F50ABDA /* Release */ = {
>>>>>>> 0f31967e
			isa = XCBuildConfiguration;
			baseConfigurationReference = CBCA0BE426EF7888BD9E42C7AE8128B7 /* Primer3DS.release.xcconfig */;
			buildSettings = {
				CLANG_ENABLE_OBJC_WEAK = NO;
				"CODE_SIGN_IDENTITY[sdk=appletvos*]" = "";
				"CODE_SIGN_IDENTITY[sdk=iphoneos*]" = "";
				"CODE_SIGN_IDENTITY[sdk=watchos*]" = "";
				CURRENT_PROJECT_VERSION = 1;
				DEFINES_MODULE = YES;
				DYLIB_COMPATIBILITY_VERSION = 1;
				DYLIB_CURRENT_VERSION = 1;
				DYLIB_INSTALL_NAME_BASE = "@rpath";
				GCC_PREFIX_HEADER = "Target Support Files/Primer3DS/Primer3DS-prefix.pch";
				INFOPLIST_FILE = "Target Support Files/Primer3DS/Primer3DS-Info.plist";
				INSTALL_PATH = "$(LOCAL_LIBRARY_DIR)/Frameworks";
				IPHONEOS_DEPLOYMENT_TARGET = 10.0;
				LD_RUNPATH_SEARCH_PATHS = "$(inherited) @executable_path/Frameworks @loader_path/Frameworks";
				MODULEMAP_FILE = "Target Support Files/Primer3DS/Primer3DS.modulemap";
				PRODUCT_MODULE_NAME = Primer3DS;
				PRODUCT_NAME = Primer3DS;
				SDKROOT = iphoneos;
				SKIP_INSTALL = YES;
				SWIFT_ACTIVE_COMPILATION_CONDITIONS = "$(inherited) ";
				SWIFT_VERSION = 4.0;
				TARGETED_DEVICE_FAMILY = "1,2";
				VALIDATE_PRODUCT = YES;
				VERSIONING_SYSTEM = "apple-generic";
				VERSION_INFO_PREFIX = "";
			};
			name = Release;
		};
<<<<<<< HEAD
		2B4A80BA13D76A22FCB2C2B992AEDC8B /* Debug */ = {
			isa = XCBuildConfiguration;
			baseConfigurationReference = 51618C0F0E49AAE18C3164D9B6CCE99E /* Primer3DS.debug.xcconfig */;
			buildSettings = {
				CLANG_ENABLE_OBJC_WEAK = NO;
				"CODE_SIGN_IDENTITY[sdk=appletvos*]" = "";
				"CODE_SIGN_IDENTITY[sdk=iphoneos*]" = "";
				"CODE_SIGN_IDENTITY[sdk=watchos*]" = "";
				CURRENT_PROJECT_VERSION = 1;
				DEFINES_MODULE = YES;
				DYLIB_COMPATIBILITY_VERSION = 1;
				DYLIB_CURRENT_VERSION = 1;
				DYLIB_INSTALL_NAME_BASE = "@rpath";
				GCC_PREFIX_HEADER = "Target Support Files/Primer3DS/Primer3DS-prefix.pch";
				INFOPLIST_FILE = "Target Support Files/Primer3DS/Primer3DS-Info.plist";
				INSTALL_PATH = "$(LOCAL_LIBRARY_DIR)/Frameworks";
				IPHONEOS_DEPLOYMENT_TARGET = 10.0;
				LD_RUNPATH_SEARCH_PATHS = "$(inherited) @executable_path/Frameworks @loader_path/Frameworks";
				MODULEMAP_FILE = "Target Support Files/Primer3DS/Primer3DS.modulemap";
				PRODUCT_MODULE_NAME = Primer3DS;
				PRODUCT_NAME = Primer3DS;
				SDKROOT = iphoneos;
				SKIP_INSTALL = YES;
				SWIFT_ACTIVE_COMPILATION_CONDITIONS = "$(inherited) ";
				SWIFT_VERSION = 4.0;
				TARGETED_DEVICE_FAMILY = "1,2";
				VERSIONING_SYSTEM = "apple-generic";
				VERSION_INFO_PREFIX = "";
			};
			name = Debug;
		};
		590CA06D411F9BE0F8D67548D2A52956 /* Release */ = {
			isa = XCBuildConfiguration;
			baseConfigurationReference = 97D879D210E9869A46D307BFF2E9F16A /* PrimerSDK.release.xcconfig */;
=======
		48A6C9E3EFDC15F4F3916E4B03F93E16 /* Debug */ = {
			isa = XCBuildConfiguration;
			baseConfigurationReference = 3C474C1A0DABE2A3F404B63D4D59F30C /* Pods-PrimerSDK_Example.debug.xcconfig */;
>>>>>>> 0f31967e
			buildSettings = {
				ALWAYS_EMBED_SWIFT_STANDARD_LIBRARIES = NO;
				CLANG_ENABLE_OBJC_WEAK = NO;
				"CODE_SIGN_IDENTITY[sdk=appletvos*]" = "";
				"CODE_SIGN_IDENTITY[sdk=iphoneos*]" = "";
				"CODE_SIGN_IDENTITY[sdk=watchos*]" = "";
				CURRENT_PROJECT_VERSION = 1;
				DEFINES_MODULE = YES;
				DYLIB_COMPATIBILITY_VERSION = 1;
				DYLIB_CURRENT_VERSION = 1;
				DYLIB_INSTALL_NAME_BASE = "@rpath";
				INFOPLIST_FILE = "Target Support Files/Pods-PrimerSDK_Example/Pods-PrimerSDK_Example-Info.plist";
				INSTALL_PATH = "$(LOCAL_LIBRARY_DIR)/Frameworks";
				IPHONEOS_DEPLOYMENT_TARGET = 10.0;
				LD_RUNPATH_SEARCH_PATHS = "$(inherited) @executable_path/Frameworks @loader_path/Frameworks";
				MACH_O_TYPE = staticlib;
				MODULEMAP_FILE = "Target Support Files/Pods-PrimerSDK_Example/Pods-PrimerSDK_Example.modulemap";
				OTHER_LDFLAGS = "";
				OTHER_LIBTOOLFLAGS = "";
				PODS_ROOT = "$(SRCROOT)";
				PRODUCT_BUNDLE_IDENTIFIER = "org.cocoapods.${PRODUCT_NAME:rfc1034identifier}";
				PRODUCT_NAME = "$(TARGET_NAME:c99extidentifier)";
				SDKROOT = iphoneos;
				SKIP_INSTALL = YES;
				TARGETED_DEVICE_FAMILY = "1,2";
				VERSIONING_SYSTEM = "apple-generic";
				VERSION_INFO_PREFIX = "";
			};
			name = Debug;
		};
		73DFA79BF34E24A5037F213D10E9A07C /* Debug */ = {
			isa = XCBuildConfiguration;
			baseConfigurationReference = 546E486A314290395C8B979B488E6B2F /* Primer3DS_SDK.debug.xcconfig */;
			buildSettings = {
				CONFIGURATION_BUILD_DIR = "$(BUILD_DIR)/$(CONFIGURATION)$(EFFECTIVE_PLATFORM_NAME)/Primer3DS_SDK";
				IBSC_MODULE = Primer3DS_SDK;
				INFOPLIST_FILE = "Target Support Files/Primer3DS_SDK/ResourceBundle-PrimerResources-Primer3DS_SDK-Info.plist";
				IPHONEOS_DEPLOYMENT_TARGET = 10.0;
				PRODUCT_NAME = PrimerResources;
				SDKROOT = iphoneos;
				SKIP_INSTALL = YES;
				TARGETED_DEVICE_FAMILY = "1,2";
				WRAPPER_EXTENSION = bundle;
			};
			name = Debug;
		};
		7C268973B67DD305A81F3B2A283DCE64 /* Release */ = {
			isa = XCBuildConfiguration;
			baseConfigurationReference = 18852CF62D80E51544D874B7F86756ED /* Primer3DS_SDK.release.xcconfig */;
			buildSettings = {
				CONFIGURATION_BUILD_DIR = "$(BUILD_DIR)/$(CONFIGURATION)$(EFFECTIVE_PLATFORM_NAME)/Primer3DS_SDK";
				IBSC_MODULE = Primer3DS_SDK;
				INFOPLIST_FILE = "Target Support Files/Primer3DS_SDK/ResourceBundle-PrimerResources-Primer3DS_SDK-Info.plist";
				IPHONEOS_DEPLOYMENT_TARGET = 10.0;
				PRODUCT_NAME = PrimerResources;
				SDKROOT = iphoneos;
				SKIP_INSTALL = YES;
				TARGETED_DEVICE_FAMILY = "1,2";
				WRAPPER_EXTENSION = bundle;
			};
			name = Release;
		};
		6704A503C572FBEAB5F3D5832660D303 /* Debug */ = {
			isa = XCBuildConfiguration;
			baseConfigurationReference = 4F574998B030959D028E4B6F46233C1C /* PrimerSDK.debug.xcconfig */;
			buildSettings = {
				CLANG_ENABLE_OBJC_WEAK = NO;
				"CODE_SIGN_IDENTITY[sdk=appletvos*]" = "";
				"CODE_SIGN_IDENTITY[sdk=iphoneos*]" = "";
				"CODE_SIGN_IDENTITY[sdk=watchos*]" = "";
				CURRENT_PROJECT_VERSION = 1;
				DEFINES_MODULE = YES;
				DYLIB_COMPATIBILITY_VERSION = 1;
				DYLIB_CURRENT_VERSION = 1;
				DYLIB_INSTALL_NAME_BASE = "@rpath";
				GCC_PREFIX_HEADER = "Target Support Files/PrimerSDK/PrimerSDK-prefix.pch";
				INFOPLIST_FILE = "Target Support Files/PrimerSDK/PrimerSDK-Info.plist";
				INSTALL_PATH = "$(LOCAL_LIBRARY_DIR)/Frameworks";
				IPHONEOS_DEPLOYMENT_TARGET = 10.0;
				LD_RUNPATH_SEARCH_PATHS = "$(inherited) @executable_path/Frameworks @loader_path/Frameworks";
				MODULEMAP_FILE = "Target Support Files/PrimerSDK/PrimerSDK.modulemap";
				PRODUCT_MODULE_NAME = PrimerSDK;
				PRODUCT_NAME = PrimerSDK;
				SDKROOT = iphoneos;
				SKIP_INSTALL = YES;
				SWIFT_ACTIVE_COMPILATION_CONDITIONS = "$(inherited) ";
				SWIFT_VERSION = 5.3;
				TARGETED_DEVICE_FAMILY = "1,2";
				VERSIONING_SYSTEM = "apple-generic";
				VERSION_INFO_PREFIX = "";
			};
			name = Debug;
		};
		7EE7A78859F657F6BEFC651185B43192 /* Release */ = {
			isa = XCBuildConfiguration;
			buildSettings = {
				ALWAYS_SEARCH_USER_PATHS = NO;
				CLANG_ANALYZER_LOCALIZABILITY_NONLOCALIZED = YES;
				CLANG_ANALYZER_NONNULL = YES;
				CLANG_ANALYZER_NUMBER_OBJECT_CONVERSION = YES_AGGRESSIVE;
				CLANG_CXX_LANGUAGE_STANDARD = "gnu++14";
				CLANG_CXX_LIBRARY = "libc++";
				CLANG_ENABLE_MODULES = YES;
				CLANG_ENABLE_OBJC_ARC = YES;
				CLANG_ENABLE_OBJC_WEAK = YES;
				CLANG_WARN_BLOCK_CAPTURE_AUTORELEASING = YES;
				CLANG_WARN_BOOL_CONVERSION = YES;
				CLANG_WARN_COMMA = YES;
				CLANG_WARN_CONSTANT_CONVERSION = YES;
				CLANG_WARN_DEPRECATED_OBJC_IMPLEMENTATIONS = YES;
				CLANG_WARN_DIRECT_OBJC_ISA_USAGE = YES_ERROR;
				CLANG_WARN_DOCUMENTATION_COMMENTS = YES;
				CLANG_WARN_EMPTY_BODY = YES;
				CLANG_WARN_ENUM_CONVERSION = YES;
				CLANG_WARN_INFINITE_RECURSION = YES;
				CLANG_WARN_INT_CONVERSION = YES;
				CLANG_WARN_NON_LITERAL_NULL_CONVERSION = YES;
				CLANG_WARN_OBJC_IMPLICIT_RETAIN_SELF = YES;
				CLANG_WARN_OBJC_LITERAL_CONVERSION = YES;
				CLANG_WARN_OBJC_ROOT_CLASS = YES_ERROR;
				CLANG_WARN_QUOTED_INCLUDE_IN_FRAMEWORK_HEADER = YES;
				CLANG_WARN_RANGE_LOOP_ANALYSIS = YES;
				CLANG_WARN_STRICT_PROTOTYPES = YES;
				CLANG_WARN_SUSPICIOUS_MOVE = YES;
				CLANG_WARN_UNGUARDED_AVAILABILITY = YES_AGGRESSIVE;
				CLANG_WARN_UNREACHABLE_CODE = YES;
				CLANG_WARN__DUPLICATE_METHOD_MATCH = YES;
				COPY_PHASE_STRIP = NO;
				DEBUG_INFORMATION_FORMAT = "dwarf-with-dsym";
				ENABLE_NS_ASSERTIONS = NO;
				ENABLE_STRICT_OBJC_MSGSEND = YES;
				GCC_C_LANGUAGE_STANDARD = gnu11;
				GCC_NO_COMMON_BLOCKS = YES;
				GCC_PREPROCESSOR_DEFINITIONS = (
					"POD_CONFIGURATION_RELEASE=1",
					"$(inherited)",
				);
				GCC_WARN_64_TO_32_BIT_CONVERSION = YES;
				GCC_WARN_ABOUT_RETURN_TYPE = YES_ERROR;
				GCC_WARN_UNDECLARED_SELECTOR = YES;
				GCC_WARN_UNINITIALIZED_AUTOS = YES_AGGRESSIVE;
				GCC_WARN_UNUSED_FUNCTION = YES;
				GCC_WARN_UNUSED_VARIABLE = YES;
				IPHONEOS_DEPLOYMENT_TARGET = 10.0;
				MTL_ENABLE_DEBUG_INFO = NO;
				MTL_FAST_MATH = YES;
				PRODUCT_NAME = "$(TARGET_NAME)";
				STRIP_INSTALLED_PRODUCT = NO;
				SWIFT_COMPILATION_MODE = wholemodule;
				SWIFT_OPTIMIZATION_LEVEL = "-O";
				SWIFT_VERSION = 5.0;
				SYMROOT = "${SRCROOT}/../build";
			};
			name = Release;
		};
<<<<<<< HEAD
		84734D4E65B0F08071BDFF87E4637A24 /* Release */ = {
			isa = XCBuildConfiguration;
			baseConfigurationReference = 97D879D210E9869A46D307BFF2E9F16A /* PrimerSDK.release.xcconfig */;
			buildSettings = {
				CONFIGURATION_BUILD_DIR = "$(BUILD_DIR)/$(CONFIGURATION)$(EFFECTIVE_PLATFORM_NAME)/PrimerSDK";
				IBSC_MODULE = PrimerSDK;
				INFOPLIST_FILE = "Target Support Files/PrimerSDK/ResourceBundle-PrimerResources-PrimerSDK-Info.plist";
				IPHONEOS_DEPLOYMENT_TARGET = 10.0;
				PRODUCT_NAME = PrimerResources;
=======
		CD62471BC12068B2D4CEF661FF38B24F /* Release */ = {
			isa = XCBuildConfiguration;
			baseConfigurationReference = 18852CF62D80E51544D874B7F86756ED /* Primer3DS_SDK.release.xcconfig */;
			buildSettings = {
				CLANG_ENABLE_OBJC_WEAK = NO;
				"CODE_SIGN_IDENTITY[sdk=appletvos*]" = "";
				"CODE_SIGN_IDENTITY[sdk=iphoneos*]" = "";
				"CODE_SIGN_IDENTITY[sdk=watchos*]" = "";
				CURRENT_PROJECT_VERSION = 1;
				DEFINES_MODULE = YES;
				DYLIB_COMPATIBILITY_VERSION = 1;
				DYLIB_CURRENT_VERSION = 1;
				DYLIB_INSTALL_NAME_BASE = "@rpath";
				GCC_PREFIX_HEADER = "Target Support Files/Primer3DS_SDK/Primer3DS_SDK-prefix.pch";
				INFOPLIST_FILE = "Target Support Files/Primer3DS_SDK/Primer3DS_SDK-Info.plist";
				INSTALL_PATH = "$(LOCAL_LIBRARY_DIR)/Frameworks";
				IPHONEOS_DEPLOYMENT_TARGET = 10.0;
				LD_RUNPATH_SEARCH_PATHS = "$(inherited) @executable_path/Frameworks @loader_path/Frameworks";
				MODULEMAP_FILE = "Target Support Files/Primer3DS_SDK/Primer3DS_SDK.modulemap";
				PRODUCT_MODULE_NAME = Primer3DS_SDK;
				PRODUCT_NAME = Primer3DS_SDK;
>>>>>>> 0f31967e
				SDKROOT = iphoneos;
				SKIP_INSTALL = YES;
				TARGETED_DEVICE_FAMILY = "1,2";
<<<<<<< HEAD
				WRAPPER_EXTENSION = bundle;
			};
			name = Release;
		};
		9F56E4BBDDD594F7B4F71319C19FB77D /* Debug */ = {
			isa = XCBuildConfiguration;
			baseConfigurationReference = 4F574998B030959D028E4B6F46233C1C /* PrimerSDK.debug.xcconfig */;
			buildSettings = {
				CONFIGURATION_BUILD_DIR = "$(BUILD_DIR)/$(CONFIGURATION)$(EFFECTIVE_PLATFORM_NAME)/PrimerSDK";
				IBSC_MODULE = PrimerSDK;
				INFOPLIST_FILE = "Target Support Files/PrimerSDK/ResourceBundle-PrimerResources-PrimerSDK-Info.plist";
				IPHONEOS_DEPLOYMENT_TARGET = 10.0;
				PRODUCT_NAME = PrimerResources;
				SDKROOT = iphoneos;
				SKIP_INSTALL = YES;
				TARGETED_DEVICE_FAMILY = "1,2";
				WRAPPER_EXTENSION = bundle;
=======
				VALIDATE_PRODUCT = YES;
				VERSIONING_SYSTEM = "apple-generic";
				VERSION_INFO_PREFIX = "";
>>>>>>> 0f31967e
			};
			name = Release;
		};
		D299434AB35E7FD6F7921C8EF24742FF /* Debug */ = {
			isa = XCBuildConfiguration;
			buildSettings = {
				ALWAYS_SEARCH_USER_PATHS = NO;
				CLANG_ANALYZER_LOCALIZABILITY_NONLOCALIZED = YES;
				CLANG_ANALYZER_NONNULL = YES;
				CLANG_ANALYZER_NUMBER_OBJECT_CONVERSION = YES_AGGRESSIVE;
				CLANG_CXX_LANGUAGE_STANDARD = "gnu++14";
				CLANG_CXX_LIBRARY = "libc++";
				CLANG_ENABLE_MODULES = YES;
				CLANG_ENABLE_OBJC_ARC = YES;
				CLANG_ENABLE_OBJC_WEAK = YES;
				CLANG_WARN_BLOCK_CAPTURE_AUTORELEASING = YES;
				CLANG_WARN_BOOL_CONVERSION = YES;
				CLANG_WARN_COMMA = YES;
				CLANG_WARN_CONSTANT_CONVERSION = YES;
				CLANG_WARN_DEPRECATED_OBJC_IMPLEMENTATIONS = YES;
				CLANG_WARN_DIRECT_OBJC_ISA_USAGE = YES_ERROR;
				CLANG_WARN_DOCUMENTATION_COMMENTS = YES;
				CLANG_WARN_EMPTY_BODY = YES;
				CLANG_WARN_ENUM_CONVERSION = YES;
				CLANG_WARN_INFINITE_RECURSION = YES;
				CLANG_WARN_INT_CONVERSION = YES;
				CLANG_WARN_NON_LITERAL_NULL_CONVERSION = YES;
				CLANG_WARN_OBJC_IMPLICIT_RETAIN_SELF = YES;
				CLANG_WARN_OBJC_LITERAL_CONVERSION = YES;
				CLANG_WARN_OBJC_ROOT_CLASS = YES_ERROR;
				CLANG_WARN_QUOTED_INCLUDE_IN_FRAMEWORK_HEADER = YES;
				CLANG_WARN_RANGE_LOOP_ANALYSIS = YES;
				CLANG_WARN_STRICT_PROTOTYPES = YES;
				CLANG_WARN_SUSPICIOUS_MOVE = YES;
				CLANG_WARN_UNGUARDED_AVAILABILITY = YES_AGGRESSIVE;
				CLANG_WARN_UNREACHABLE_CODE = YES;
				CLANG_WARN__DUPLICATE_METHOD_MATCH = YES;
				COPY_PHASE_STRIP = NO;
				DEBUG_INFORMATION_FORMAT = dwarf;
				ENABLE_STRICT_OBJC_MSGSEND = YES;
				ENABLE_TESTABILITY = YES;
				GCC_C_LANGUAGE_STANDARD = gnu11;
				GCC_DYNAMIC_NO_PIC = NO;
				GCC_NO_COMMON_BLOCKS = YES;
				GCC_OPTIMIZATION_LEVEL = 0;
				GCC_PREPROCESSOR_DEFINITIONS = (
					"POD_CONFIGURATION_DEBUG=1",
					"DEBUG=1",
					"$(inherited)",
				);
				GCC_WARN_64_TO_32_BIT_CONVERSION = YES;
				GCC_WARN_ABOUT_RETURN_TYPE = YES_ERROR;
				GCC_WARN_UNDECLARED_SELECTOR = YES;
				GCC_WARN_UNINITIALIZED_AUTOS = YES_AGGRESSIVE;
				GCC_WARN_UNUSED_FUNCTION = YES;
				GCC_WARN_UNUSED_VARIABLE = YES;
				IPHONEOS_DEPLOYMENT_TARGET = 10.0;
				MTL_ENABLE_DEBUG_INFO = INCLUDE_SOURCE;
				MTL_FAST_MATH = YES;
				ONLY_ACTIVE_ARCH = YES;
				PRODUCT_NAME = "$(TARGET_NAME)";
				STRIP_INSTALLED_PRODUCT = NO;
				SWIFT_ACTIVE_COMPILATION_CONDITIONS = DEBUG;
				SWIFT_OPTIMIZATION_LEVEL = "-Onone";
				SWIFT_VERSION = 5.0;
				SYMROOT = "${SRCROOT}/../build";
			};
			name = Debug;
		};
<<<<<<< HEAD
		D8410CC56666F9EE95A89FCBD6CDE178 /* Debug */ = {
			isa = XCBuildConfiguration;
			baseConfigurationReference = 3C474C1A0DABE2A3F404B63D4D59F30C /* Pods-PrimerSDK_Example.debug.xcconfig */;
			buildSettings = {
				ALWAYS_EMBED_SWIFT_STANDARD_LIBRARIES = NO;
				CLANG_ENABLE_OBJC_WEAK = NO;
				"CODE_SIGN_IDENTITY[sdk=appletvos*]" = "";
				"CODE_SIGN_IDENTITY[sdk=iphoneos*]" = "";
				"CODE_SIGN_IDENTITY[sdk=watchos*]" = "";
				CURRENT_PROJECT_VERSION = 1;
				DEFINES_MODULE = YES;
				DYLIB_COMPATIBILITY_VERSION = 1;
				DYLIB_CURRENT_VERSION = 1;
				DYLIB_INSTALL_NAME_BASE = "@rpath";
				INFOPLIST_FILE = "Target Support Files/Pods-PrimerSDK_Example/Pods-PrimerSDK_Example-Info.plist";
				INSTALL_PATH = "$(LOCAL_LIBRARY_DIR)/Frameworks";
				IPHONEOS_DEPLOYMENT_TARGET = 10.0;
				LD_RUNPATH_SEARCH_PATHS = "$(inherited) @executable_path/Frameworks @loader_path/Frameworks";
				MACH_O_TYPE = staticlib;
				MODULEMAP_FILE = "Target Support Files/Pods-PrimerSDK_Example/Pods-PrimerSDK_Example.modulemap";
				OTHER_LDFLAGS = "";
				OTHER_LIBTOOLFLAGS = "";
				PODS_ROOT = "$(SRCROOT)";
				PRODUCT_BUNDLE_IDENTIFIER = "org.cocoapods.${PRODUCT_NAME:rfc1034identifier}";
				PRODUCT_NAME = "$(TARGET_NAME:c99extidentifier)";
				SDKROOT = iphoneos;
				SKIP_INSTALL = YES;
				TARGETED_DEVICE_FAMILY = "1,2";
				VERSIONING_SYSTEM = "apple-generic";
				VERSION_INFO_PREFIX = "";
			};
			name = Debug;
		};
/* End XCBuildConfiguration section */

/* Begin XCConfigurationList section */
		13BE1D3A59E6DF84F98173DABD41BF22 /* Build configuration list for PBXNativeTarget "Primer3DS" */ = {
			isa = XCConfigurationList;
			buildConfigurations = (
				2B4A80BA13D76A22FCB2C2B992AEDC8B /* Debug */,
				295E87AFDB517EC66FA3AE07690ECC50 /* Release */,
			);
			defaultConfigurationIsVisible = 0;
			defaultConfigurationName = Release;
		};
		4821239608C13582E20E6DA73FD5F1F9 /* Build configuration list for PBXProject "Pods" */ = {
=======
/* End XCBuildConfiguration section */

/* Begin XCConfigurationList section */
		076BCB8C45473E889DA72A64BA42EEF4 /* Build configuration list for PBXNativeTarget "Primer3DS_SDK" */ = {
>>>>>>> 0f31967e
			isa = XCConfigurationList;
			buildConfigurations = (
				135007D774C59F763A91EB5DA39457D0 /* Debug */,
				CD62471BC12068B2D4CEF661FF38B24F /* Release */,
			);
			defaultConfigurationIsVisible = 0;
			defaultConfigurationName = Release;
		};
<<<<<<< HEAD
		8F8CA5CC536FBB0FC6BAF9F1404BE8D8 /* Build configuration list for PBXNativeTarget "PrimerSDK" */ = {
			isa = XCConfigurationList;
			buildConfigurations = (
				6704A503C572FBEAB5F3D5832660D303 /* Debug */,
				590CA06D411F9BE0F8D67548D2A52956 /* Release */,
=======
		3C8C39ECB455C604E04F332A6D5B56F8 /* Build configuration list for PBXNativeTarget "Pods-PrimerSDK_Example" */ = {
			isa = XCConfigurationList;
			buildConfigurations = (
				48A6C9E3EFDC15F4F3916E4B03F93E16 /* Debug */,
				3007530CE49F983BE6D7250A0F50ABDA /* Release */,
>>>>>>> 0f31967e
			);
			defaultConfigurationIsVisible = 0;
			defaultConfigurationName = Release;
		};
		4821239608C13582E20E6DA73FD5F1F9 /* Build configuration list for PBXProject "Pods" */ = {
			isa = XCConfigurationList;
			buildConfigurations = (
				D299434AB35E7FD6F7921C8EF24742FF /* Debug */,
				7EE7A78859F657F6BEFC651185B43192 /* Release */,
			);
			defaultConfigurationIsVisible = 0;
			defaultConfigurationName = Release;
		};
<<<<<<< HEAD
		C29F5372B51EA0894D6044DE7ED62E4A /* Build configuration list for PBXNativeTarget "Pods-PrimerSDK_Example" */ = {
			isa = XCConfigurationList;
			buildConfigurations = (
				D8410CC56666F9EE95A89FCBD6CDE178 /* Debug */,
				1000412E9E53FFF800BE071CA73595E6 /* Release */,
=======
		B548D1F1457E2070C96171D86D458B69 /* Build configuration list for PBXNativeTarget "Pods-PrimerSDK_Tests" */ = {
			isa = XCConfigurationList;
			buildConfigurations = (
				0E40D1B768B1BF02FCD84B482BD5D325 /* Debug */,
				22B10C39E8B30A440A3B421B359C84E1 /* Release */,
>>>>>>> 0f31967e
			);
			defaultConfigurationIsVisible = 0;
			defaultConfigurationName = Release;
		};
<<<<<<< HEAD
		E6B6A07887ACE459C483DC15D3406BF6 /* Build configuration list for PBXNativeTarget "PrimerSDK-PrimerResources" */ = {
			isa = XCConfigurationList;
			buildConfigurations = (
				9F56E4BBDDD594F7B4F71319C19FB77D /* Debug */,
				84734D4E65B0F08071BDFF87E4637A24 /* Release */,
=======
		CD9B2A360421DE90206BB500ADBB5D24 /* Build configuration list for PBXNativeTarget "Primer3DS_SDK-PrimerResources" */ = {
			isa = XCConfigurationList;
			buildConfigurations = (
				73DFA79BF34E24A5037F213D10E9A07C /* Debug */,
				7C268973B67DD305A81F3B2A283DCE64 /* Release */,
>>>>>>> 0f31967e
			);
			defaultConfigurationIsVisible = 0;
			defaultConfigurationName = Release;
		};
/* End XCConfigurationList section */
	};
	rootObject = BFDFE7DC352907FC980B868725387E98 /* Project object */;
}<|MERGE_RESOLUTION|>--- conflicted
+++ resolved
@@ -7,783 +7,416 @@
 	objects = {
 
 /* Begin PBXBuildFile section */
-<<<<<<< HEAD
-		0022FF697EE8797D7C459AE3962A85B8 /* 3DSSDK.swift in Sources */ = {isa = PBXBuildFile; fileRef = 350E1F5ECAB8414854A146C95C35E4B1 /* 3DSSDK.swift */; };
 		004979FCB7EEB6C1B3C508269DBCF405 /* Pods-PrimerSDK_Example-umbrella.h in Headers */ = {isa = PBXBuildFile; fileRef = 3780FF276696624E5AD4A629D4CC4AD8 /* Pods-PrimerSDK_Example-umbrella.h */; settings = {ATTRIBUTES = (Public, ); }; };
-		036FD85F7FB360818044BF7BD8B91151 /* PrimerDelegate.swift in Sources */ = {isa = PBXBuildFile; fileRef = 0F95CE806F975801252C2788EA03FA85 /* PrimerDelegate.swift */; };
-		0489DB2B6BAA72BB4F407BB138CF0462 /* en.lproj in Resources */ = {isa = PBXBuildFile; fileRef = AE7CEB6EE9C957C37E596B8B34DE59F5 /* en.lproj */; };
-		061F5FD8B9A3803C99F3CF745D4F12B8 /* Guarantee.swift in Sources */ = {isa = PBXBuildFile; fileRef = 65ADD1F206A48BDE830F06C9FE9145E9 /* Guarantee.swift */; };
-		07390063312400DE7E792C094812529F /* Mask.swift in Sources */ = {isa = PBXBuildFile; fileRef = 2C7BF71836A989D514597B258565716D /* Mask.swift */; };
-		0C06C4582AA0FE7C7B94E0C12D6A7FC4 /* Dispatcher.swift in Sources */ = {isa = PBXBuildFile; fileRef = 2207F9C08D606A496FCABE0EBCEB3BE9 /* Dispatcher.swift */; };
-		0E65681609F2EED9276DA608B8A7613B /* CoreDataDispatcher.swift in Sources */ = {isa = PBXBuildFile; fileRef = D9FC67F2CCD23F543FBF973685A6F040 /* CoreDataDispatcher.swift */; };
+		00DCAC3208CB2BC49D4C0A3DD041DEA3 /* en.lproj in Resources */ = {isa = PBXBuildFile; fileRef = E3F22D2DF7751E6BE3E14BC178B27B50 /* en.lproj */; };
+		021F8E3A83E78FB9769CDD0B2D44655E /* Error.swift in Sources */ = {isa = PBXBuildFile; fileRef = 53F83C3F590B189D3B6CBB15C56CC65A /* Error.swift */; };
+		0455C88F75D90CAF6D7F69FB674AF376 /* AlertController.swift in Sources */ = {isa = PBXBuildFile; fileRef = 0F509260AD81E3DBFD434DDD2BCAD9EA /* AlertController.swift */; };
+		04CA5BFD50B6962D183E8BF564BC7763 /* ClientTokenService.swift in Sources */ = {isa = PBXBuildFile; fileRef = B5338B6C85DCB03E443D912853A92632 /* ClientTokenService.swift */; };
+		0D2155673A0B33698FF43EF6506E2E69 /* RootViewController.swift in Sources */ = {isa = PBXBuildFile; fileRef = F0A64FA3856636BDECCCE7E3A95F32A9 /* RootViewController.swift */; };
+		0D441975796B62318F9E565C93B60952 /* OrderItem.swift in Sources */ = {isa = PBXBuildFile; fileRef = F4C6114B5B7934F79005FD6B0BF642B2 /* OrderItem.swift */; };
 		0F9D0419053430747D2D8A0BF78F24CB /* Foundation.framework in Frameworks */ = {isa = PBXBuildFile; fileRef = 0E71C1323E01F802D777DA00D7521910 /* Foundation.framework */; };
-		1046EF31D6A4CF9CFCD2F76D2100D822 /* ApplePayService.swift in Sources */ = {isa = PBXBuildFile; fileRef = D920A9E8AF0644DD7906588A24F301F9 /* ApplePayService.swift */; };
-		130E8AF373F9DDCBE4199D80DFEBEFBA /* ConcurrencyLimitedDispatcher.swift in Sources */ = {isa = PBXBuildFile; fileRef = 66FF09B31F52966F754CE2EABA595F93 /* ConcurrencyLimitedDispatcher.swift */; };
-		14BCB19B6016486FF69F6BE0489D79EB /* CancellableThenable.swift in Sources */ = {isa = PBXBuildFile; fileRef = E5A9DD2A3C798ACB8035CCBF1C98FD83 /* CancellableThenable.swift */; };
-		189F29D3CC27B0D6BD342A12AA606729 /* Configuration.swift in Sources */ = {isa = PBXBuildFile; fileRef = A8D3F52B84116CA906820B29A7937473 /* Configuration.swift */; };
-		1C8D8256DEA912E77EB9F7DCAA21DC27 /* UserDefaultsExtension.swift in Sources */ = {isa = PBXBuildFile; fileRef = 97298A9D7315EA9D4FA12AC8C8BB63E7 /* UserDefaultsExtension.swift */; };
-		1DEA813B92043948528FC83AB556080B /* PrimerResources.bundle in Resources */ = {isa = PBXBuildFile; fileRef = A8B3BC107C2BDC3C03D961866F721265 /* PrimerResources.bundle */; };
-		1F41E0F67561C987289038C02D5C49E2 /* PrimerTheme.swift in Sources */ = {isa = PBXBuildFile; fileRef = 816D5FB48F009EBB2D52D359E55729DA /* PrimerTheme.swift */; };
-		20B80E889D2504136EA7259AB41977F4 /* PaymentMethodTokenizationRequest.swift in Sources */ = {isa = PBXBuildFile; fileRef = 394C5798DE030CDE3C386D4BE76964E0 /* PaymentMethodTokenizationRequest.swift */; };
-		220B93C524A516F2C5F7B19B62E726B9 /* Consolable.swift in Sources */ = {isa = PBXBuildFile; fileRef = E14350BA054E4E32C841A0116FFED031 /* Consolable.swift */; };
-		24689F5F66B74492CE0211184D0A5041 /* FinallyWrappers.swift in Sources */ = {isa = PBXBuildFile; fileRef = 436686B861E4BF8E92D56B54327BF248 /* FinallyWrappers.swift */; };
-		25D5FBFD31E5DD7A91DFE6F3019B3877 /* PrimerTextField.swift in Sources */ = {isa = PBXBuildFile; fileRef = 633D8F8FA85F1158427BBB89EE35694D /* PrimerTextField.swift */; };
-		28CF10EAC5BFD1DB9313E64DBDADD0B3 /* PrimerViewController.swift in Sources */ = {isa = PBXBuildFile; fileRef = 13075525DD71382F120F694B71336EB8 /* PrimerViewController.swift */; };
-		2991A8BBA7B8B22BDBDF1CA39188DBE2 /* Foundation.framework in Frameworks */ = {isa = PBXBuildFile; fileRef = 0E71C1323E01F802D777DA00D7521910 /* Foundation.framework */; };
-		2AC4433A0BBDA80D59D71B83AA763B35 /* VaultPaymentMethodViewModel.swift in Sources */ = {isa = PBXBuildFile; fileRef = 773AA7A124D710A28426D8040F2B3411 /* VaultPaymentMethodViewModel.swift */; };
-		3163EC6395E199D0E2A1A00B78320DBB /* CardButton.swift in Sources */ = {isa = PBXBuildFile; fileRef = 185F093554AC8A522D960AC17B5F57E1 /* CardButton.swift */; };
-		33612F84A4D3E0719CC2A53A80442CBF /* ClientTokenService.swift in Sources */ = {isa = PBXBuildFile; fileRef = CBD6097301F95DB0AFDDF62C5CE11DA6 /* ClientTokenService.swift */; };
-		33E06688508493F26895C1F5D8894984 /* after.swift in Sources */ = {isa = PBXBuildFile; fileRef = 073CF133F9FE8028BE8FADCFC1C899DB /* after.swift */; };
-		34B05EFE5A0B1AB99D327BE77E8E1ADE /* OrderItem.swift in Sources */ = {isa = PBXBuildFile; fileRef = 6A01CFE79D9F680BD88699FB3ED6B819 /* OrderItem.swift */; };
-		381CBB455166606ED68DEB9F858FB1F9 /* ConfirmMandateViewController.swift in Sources */ = {isa = PBXBuildFile; fileRef = 49A7FA7EF05FF8CA42356971D729618A /* ConfirmMandateViewController.swift */; };
-		386F7303F6A134B91FFCBB03DF093885 /* PayPal.swift in Sources */ = {isa = PBXBuildFile; fileRef = 8C58B38CB5AF4C49675811DFCA7DBFC6 /* PayPal.swift */; };
-		3A3EF5B27BCD0F7D5025B54AFED8875B /* RateLimitedDispatcher.swift in Sources */ = {isa = PBXBuildFile; fileRef = D6DC23FA2744AE514A0898658A220FB9 /* RateLimitedDispatcher.swift */; };
-		3BB48D12058A221DE4F848D9D093D5D0 /* CustomStringConvertible.swift in Sources */ = {isa = PBXBuildFile; fileRef = FA23371770BA1F25A67DDF1A6A924D96 /* CustomStringConvertible.swift */; };
-		3C621D7275E68709AB755DEFB5C2A61D /* StrictRateLimitedDispatcher.swift in Sources */ = {isa = PBXBuildFile; fileRef = 79D1B232C0CD0888EF48AF2FA1812E07 /* StrictRateLimitedDispatcher.swift */; };
-		3D78CC0EECEE981272F911D9A02A54CC /* WrapperProtocols.swift in Sources */ = {isa = PBXBuildFile; fileRef = A0D38F75A8C61D4F5D2397B47ED12F89 /* WrapperProtocols.swift */; };
-		3F6A2FEEA586C8534D6D4AF8761E819F /* VaultPaymentMethodView.swift in Sources */ = {isa = PBXBuildFile; fileRef = 25C36B798418B34DEA730E58EFD95F37 /* VaultPaymentMethodView.swift */; };
+		100529319732D53B5D004FC8E9E3A063 /* Mask.swift in Sources */ = {isa = PBXBuildFile; fileRef = 6113EC54DC78E34B50E280CBBDADD763 /* Mask.swift */; };
+		10D4083E12E41CF5E366B67D8F783732 /* Netcetera+Helpers.swift in Sources */ = {isa = PBXBuildFile; fileRef = D5373B3723ECFE70296B3602F35E4D3F /* Netcetera+Helpers.swift */; };
+		11629F65C4B10872754515057ECCBB21 /* Foundation.framework in Frameworks */ = {isa = PBXBuildFile; fileRef = 0E71C1323E01F802D777DA00D7521910 /* Foundation.framework */; };
+		11EB2E2863DF4F6E810DE271D5315786 /* PrimerViewController.swift in Sources */ = {isa = PBXBuildFile; fileRef = 2693197C2C08FCC282F1EF8009B6AAC5 /* PrimerViewController.swift */; };
+		12178ACEB5BAA144D0D8C96EEF520876 /* Guarantee.swift in Sources */ = {isa = PBXBuildFile; fileRef = 3953F07921A90FADC24A10EEE1789F00 /* Guarantee.swift */; };
+		13F04403D3BF055BB4933259BC2FA15A /* PrimerNibView.swift in Sources */ = {isa = PBXBuildFile; fileRef = 1B97776BD8686E418981BDAB2CC0DD0A /* PrimerNibView.swift */; };
+		146F87FBD5D9DA70C8D6A2FE7132B89D /* RateLimitedDispatcherBase.swift in Sources */ = {isa = PBXBuildFile; fileRef = FC2021C3E4199DBD00BE928A8D396E52 /* RateLimitedDispatcherBase.swift */; };
+		18D76F5919B4D448D3CF238D03A70287 /* PrimerAPI.swift in Sources */ = {isa = PBXBuildFile; fileRef = 1DE37A21445C1901E4B956165D103CBF /* PrimerAPI.swift */; };
+		1A6DB7C9E5172F352998B8396E9761D9 /* LogEvent.swift in Sources */ = {isa = PBXBuildFile; fileRef = AFE8CBD9338EC67B46B0021148F527AE /* LogEvent.swift */; };
+		1AB7C1C65D3A584EDE60BF8A6C9C9212 /* PaymentMethodToken.swift in Sources */ = {isa = PBXBuildFile; fileRef = F95494B075198DD20801BF67F5D8DD98 /* PaymentMethodToken.swift */; };
+		1B1E6DE598F8ADC91F5B3018CA2AC05C /* CustomStringConvertible.swift in Sources */ = {isa = PBXBuildFile; fileRef = E032ED0F05CB56CF571948E52E58B84F /* CustomStringConvertible.swift */; };
+		1BD2CB098666FBAB2977B370C941E204 /* NetworkService.swift in Sources */ = {isa = PBXBuildFile; fileRef = B6C3AF01FC98410314F8E0C966675F1A /* NetworkService.swift */; };
+		1C06FEB918A8D347868DC5154ECE05CB /* Promise.swift in Sources */ = {isa = PBXBuildFile; fileRef = 1F1F8A1882C2738F225800CCC44D4473 /* Promise.swift */; };
+		1C7D94EEED6A931D43918550B85F02D3 /* CountryCode.swift in Sources */ = {isa = PBXBuildFile; fileRef = C471B13337ED08F7D53B4824B803C6C0 /* CountryCode.swift */; };
+		1DFE930C4F3EAE6B0EEA9B786A7FB056 /* VaultPaymentMethodViewController.swift in Sources */ = {isa = PBXBuildFile; fileRef = 10713B1BCC805A8C173B9506401730F9 /* VaultPaymentMethodViewController.swift */; };
+		228524988410A2E08DE0670D052C2FB8 /* PrimerExpiryDateFieldView.swift in Sources */ = {isa = PBXBuildFile; fileRef = 38AF2D07650F5FD016C64E1950266286 /* PrimerExpiryDateFieldView.swift */; };
+		29DCE2CA7F5D6DFD9F8BFFA15CF85E11 /* GuaranteeWrappers.swift in Sources */ = {isa = PBXBuildFile; fileRef = 3141425C85F8B2140845FE93BF111885 /* GuaranteeWrappers.swift */; };
+		2AE153E83103BE2F225D4D8326C81100 /* CardScannerViewController.swift in Sources */ = {isa = PBXBuildFile; fileRef = 4A3395B3991321E33FD673069901B25D /* CardScannerViewController.swift */; };
+		2B843117FBBA3418797DBD5464F1C95D /* when.swift in Sources */ = {isa = PBXBuildFile; fileRef = 2B2EB431BE475C1823DC8227F5D4D7E6 /* when.swift */; };
+		324BF4FF3F1B062A53DF78F5FCD3D7DE /* CancellableCatchable.swift in Sources */ = {isa = PBXBuildFile; fileRef = A5280EA357A028806CAFFE0F73C64A35 /* CancellableCatchable.swift */; };
+		35B1C5D8BA0736AEDB079409B933E44C /* Primer3DS.framework in Frameworks */ = {isa = PBXBuildFile; fileRef = 63251F6812778F8D1BEB9ABE01C757A9 /* Primer3DS.framework */; };
+		37717AA2E849BE83B88747F32A24E102 /* CancellablePromise.swift in Sources */ = {isa = PBXBuildFile; fileRef = 67C3CA05A139441D692C01AFB43E755E /* CancellablePromise.swift */; };
+		386D457FBD86E3EB802DB63A5CE86B3A /* ConcurrencyLimitedDispatcher.swift in Sources */ = {isa = PBXBuildFile; fileRef = 5597C7D9877AC830E4ACC0FD38329FB4 /* ConcurrencyLimitedDispatcher.swift */; };
+		38AB09D2008F1C1033C9FEF71A7B7456 /* 3DS.swift in Sources */ = {isa = PBXBuildFile; fileRef = 36B093BA017F130792C71CFE2F1DAF5F /* 3DS.swift */; };
+		38B0E2D0D296DDC064DB91CF9E08D07E /* PrimerError.swift in Sources */ = {isa = PBXBuildFile; fileRef = 8E2BB8CFE07A17CB95833CE6FFDE072E /* PrimerError.swift */; };
+		38B3059EBA1DF312797C1297756959B1 /* ThenableWrappers.swift in Sources */ = {isa = PBXBuildFile; fileRef = 14B215ED034716AF7F6B3B78B393D36E /* ThenableWrappers.swift */; };
+		3A25BD33A523054B82BC0A2D95B7FB9C /* PrimerCardholderNameFieldView.swift in Sources */ = {isa = PBXBuildFile; fileRef = CA5F8CA628EF6AF381AA577FEB622E40 /* PrimerCardholderNameFieldView.swift */; };
+		3A495BC6427DB0CA4AAEDF6CC4041700 /* ExternalViewModel.swift in Sources */ = {isa = PBXBuildFile; fileRef = 7782769449E3AD250D7C2FF547A4A368 /* ExternalViewModel.swift */; };
+		3B8A1A7401EC22ADE9A3087AC1165FE8 /* race.swift in Sources */ = {isa = PBXBuildFile; fileRef = 9F939CBC28089B40064BCF0D409AE8AB /* race.swift */; };
+		3E2CFAAB45D988CF1F387F76CF1DE928 /* OAuthViewModel.swift in Sources */ = {isa = PBXBuildFile; fileRef = 91FC223FC894328ABFBD9FB5034D2665 /* OAuthViewModel.swift */; };
+		3EB70E8C47BFE63C61752196160C59C2 /* PrimerTextFieldView.swift in Sources */ = {isa = PBXBuildFile; fileRef = 93D5075B8AF11C48A51AAA8BE906BF0A /* PrimerTextFieldView.swift */; };
 		40C6EA98872E59CB356F25F7EF47C34B /* Foundation.framework in Frameworks */ = {isa = PBXBuildFile; fileRef = 0E71C1323E01F802D777DA00D7521910 /* Foundation.framework */; };
-		418D97F6A6E17DFA03240E6B73DB42A9 /* CancellableCatchable.swift in Sources */ = {isa = PBXBuildFile; fileRef = 011AE110952A0963D26CDA7D66BC0FA5 /* CancellableCatchable.swift */; };
-		4442647D23B98A284A62C30155C71072 /* VaultCheckoutViewModel.swift in Sources */ = {isa = PBXBuildFile; fileRef = 9BF32EDE16B5A584B52B92941D52F0D0 /* VaultCheckoutViewModel.swift */; };
-		47B408D2357D325F7283EA440382A9B1 /* PayPalService.swift in Sources */ = {isa = PBXBuildFile; fileRef = 921C74CAD488B5357305DDF08CE9F7FF /* PayPalService.swift */; };
-		481D62DC685C956392E91327F0B7DDE8 /* CancellablePromise.swift in Sources */ = {isa = PBXBuildFile; fileRef = 04C4DA1E2FDA2F3367945C55E74CB304 /* CancellablePromise.swift */; };
-		4D894828A7A4DA6C185244931CD64C52 /* CountryCode.swift in Sources */ = {isa = PBXBuildFile; fileRef = E7C21E31E9B4FA81DCA4326A4D8EFDC4 /* CountryCode.swift */; };
-		4E77C81B2F0B8EAFB7213F446AA0CF76 /* FormTextFieldType.swift in Sources */ = {isa = PBXBuildFile; fileRef = A724AB07C38A05469BDB4A545335B494 /* FormTextFieldType.swift */; };
-		51BF8B0904C4D518A6D324FA065C3574 /* PrimerContent.swift in Sources */ = {isa = PBXBuildFile; fileRef = AA780D72A12C473BC5431E97265E18B3 /* PrimerContent.swift */; };
-		532287E6608CF215BD081144E7DA68CC /* PaymentMethod.swift in Sources */ = {isa = PBXBuildFile; fileRef = C2BB2ED2F103A49CA447CFDC273BF7E7 /* PaymentMethod.swift */; };
-		549D84E8A449DA205136809E46AD04B2 /* Promise.swift in Sources */ = {isa = PBXBuildFile; fileRef = 1282975241DACCE92D145FF6BE95710A /* Promise.swift */; };
-		549F8EFE28FDFFCB029CDF191EDAEA63 /* CancelContext.swift in Sources */ = {isa = PBXBuildFile; fileRef = 5C516E572CE838DFD0F2E29194572989 /* CancelContext.swift */; };
-		54A3AC74150475871B3E5384540D7F07 /* CardScannerViewController.swift in Sources */ = {isa = PBXBuildFile; fileRef = A7062B184C63B73DE8C0A61C483DE02C /* CardScannerViewController.swift */; };
-		572696BCD929C4654CC0C0DABC141594 /* Cancellable.swift in Sources */ = {isa = PBXBuildFile; fileRef = 55BA212B91DF0DC017C56DC55E0B1738 /* Cancellable.swift */; };
-		59A13155E88A0B82D9DAD2AB50FD24C3 /* DependencyInjection.swift in Sources */ = {isa = PBXBuildFile; fileRef = 4D4163CE7C2A59C143E0E1A1F0CF68AF /* DependencyInjection.swift */; };
-		5B50F92F063F95D98E40777FCD594DF2 /* Netcetera+Helpers.swift in Sources */ = {isa = PBXBuildFile; fileRef = 4658CE08E7C0044979AE9D16270C0F3E /* Netcetera+Helpers.swift */; };
-		5CA988E88A1E2960AD96827A6E491DD7 /* ImageName.swift in Sources */ = {isa = PBXBuildFile; fileRef = 085311ADAFBC84D9B75214A4C7272716 /* ImageName.swift */; };
-		5DCD612C6B829D6CC4E3874DA3B99B8E /* PaymentMethodToken.swift in Sources */ = {isa = PBXBuildFile; fileRef = 65E7E2883CD92C5A62087A2C987BDF94 /* PaymentMethodToken.swift */; };
-		5FB38F29A86028C52F17CFC46D6CC1F6 /* PaymentMethodConfig.swift in Sources */ = {isa = PBXBuildFile; fileRef = 496B12DB0833320DC02485825BC099D6 /* PaymentMethodConfig.swift */; };
-		61BE71E10E10D3940A63180913017ECB /* CardScannerViewModel.swift in Sources */ = {isa = PBXBuildFile; fileRef = 9A4EFCF57F090AF00928A4D5DC1D8EE1 /* CardScannerViewModel.swift */; };
-		6616B9366FA764A2A612DFBAE771C2A8 /* ExternalViewModel.swift in Sources */ = {isa = PBXBuildFile; fileRef = 28E81D46930EB371B10A20AA68A23667 /* ExternalViewModel.swift */; };
-		662A158598DC08DCEC37D6984F033716 /* JSONParser.swift in Sources */ = {isa = PBXBuildFile; fileRef = E095B581B078AE9E3A2F93BB15F706B2 /* JSONParser.swift */; };
-		68426D8C1FD8DBF398179088790C97D1 /* RootViewController.swift in Sources */ = {isa = PBXBuildFile; fileRef = 56F5A15EB8505AC44F22A8DB50E30084 /* RootViewController.swift */; };
-		687D3A10AA41D2D7DC7C7D1F19225822 /* Thenable.swift in Sources */ = {isa = PBXBuildFile; fileRef = DA2223A950D2772E3625263B99159EF0 /* Thenable.swift */; };
-		69B2E647E2CE013121186565ADDA0A58 /* FormView.swift in Sources */ = {isa = PBXBuildFile; fileRef = 86AE2E6787FA6C0634A3B9C86AB2F27D /* FormView.swift */; };
-		6D1C12788B5E77CCE563B6368A32078F /* PrimerAPI.swift in Sources */ = {isa = PBXBuildFile; fileRef = A75043EB6464B2F3515B2F88117777FB /* PrimerAPI.swift */; };
+		4247A80268A19BB191D7702252DA4DD9 /* firstly.swift in Sources */ = {isa = PBXBuildFile; fileRef = 9E8C0D5E725ECC29EF4C4D6B2F79DAA4 /* firstly.swift */; };
+		42D183964B0C5C30FB997B260F043F5B /* Route.swift in Sources */ = {isa = PBXBuildFile; fileRef = DD3C454512355A4C11FD7D878A6E469A /* Route.swift */; };
+		431793910850695C89414D92D2790275 /* VaultCheckoutViewModel.swift in Sources */ = {isa = PBXBuildFile; fileRef = 3815881CE6E24A1D89C99F4E006BB5E1 /* VaultCheckoutViewModel.swift */; };
+		4422C808B395E910F8D266ABEB8B003E /* CancellableThenable.swift in Sources */ = {isa = PBXBuildFile; fileRef = 341A83C922839AC009A428F8795F7873 /* CancellableThenable.swift */; };
+		466A4F2FFF6B41CC89EE10FBA7E04229 /* VaultCheckoutView.swift in Sources */ = {isa = PBXBuildFile; fileRef = BAC77583EDC0196AD71DDFB3BE4B0B59 /* VaultCheckoutView.swift */; };
+		467079E70B502C06DF6802E34D894EB1 /* Icons.xcassets in Resources */ = {isa = PBXBuildFile; fileRef = 14A9768B264BDC6D1EABC03B054B805E /* Icons.xcassets */; };
+		4771F61EC855E1439DA4CB8B10F11D06 /* ErrorHandler.swift in Sources */ = {isa = PBXBuildFile; fileRef = 8878A72A3CFA70AE38A26F232E29AA57 /* ErrorHandler.swift */; };
+		4882046B73D6CBDB2B839FF14513410E /* WrapperProtocols.swift in Sources */ = {isa = PBXBuildFile; fileRef = FC8206D0D05FFBB1F0CBC7059BB9A922 /* WrapperProtocols.swift */; };
+		496276FBD02D62090CFD8C0A12202B1F /* DirectDebitMandate.swift in Sources */ = {isa = PBXBuildFile; fileRef = 8477E05E40CDC5DD8AAC3C8822DD04DB /* DirectDebitMandate.swift */; };
+		4DB39BE7EE069730E025F60D9988556A /* CardComponentsManager.swift in Sources */ = {isa = PBXBuildFile; fileRef = 4EEB71C0305BCB2425488705A17B1BCB /* CardComponentsManager.swift */; };
+		4E1B15C31BCBD84E976D07EBA191EC73 /* Endpoint.swift in Sources */ = {isa = PBXBuildFile; fileRef = 484D0E1E335166219A049B004F4615AD /* Endpoint.swift */; };
+		4EF8EF8BAD45A669919EBD0E15C6316E /* ImageName.swift in Sources */ = {isa = PBXBuildFile; fileRef = CDC481C60618D86DEEDD2BA9CEC63FE6 /* ImageName.swift */; };
+		4F90E0743A47816F250866B2F3720476 /* ClientToken.swift in Sources */ = {isa = PBXBuildFile; fileRef = F012A77EBEE08454F5C41BCC4FDCB790 /* ClientToken.swift */; };
+		52AD32BE9351B9599B40DC3F18580D3A /* PRTextField.swift in Sources */ = {isa = PBXBuildFile; fileRef = 47DD5E491E4C5E35CB722F6AB9C30F03 /* PRTextField.swift */; };
+		53E5E79D20F8FD835376F1269947F086 /* UXMode.swift in Sources */ = {isa = PBXBuildFile; fileRef = E953C7CCDB4BD881962D34D5F176EB6F /* UXMode.swift */; };
+		542DC53A8A099186F94C3A1B6316E668 /* VaultCheckoutViewController.swift in Sources */ = {isa = PBXBuildFile; fileRef = DA5108E838A259153ED150763C1AA59E /* VaultCheckoutViewController.swift */; };
+		57531DF1E897F34D7A5C6B0304B60CD0 /* UserDefaultsExtension.swift in Sources */ = {isa = PBXBuildFile; fileRef = 88F127C6C93C2069DF288A3B6E145802 /* UserDefaultsExtension.swift */; };
+		58D6729643F2433A24FBCF7BE37F7FD3 /* PaymentMethodConfig.swift in Sources */ = {isa = PBXBuildFile; fileRef = DFDA9EBE7654FCC0DF7E79F42C5ABE1E /* PaymentMethodConfig.swift */; };
+		5A1B2B0669A91362031B3AB9FDB0F2CD /* SuccessViewController.swift in Sources */ = {isa = PBXBuildFile; fileRef = 4DF52D6045890EC10BAF916573C60922 /* SuccessViewController.swift */; };
+		5B02E356489E68AA3FBDE7CDC89F6B1F /* CatchWrappers.swift in Sources */ = {isa = PBXBuildFile; fileRef = 1EA6EC770F27E20C324149402C2F6605 /* CatchWrappers.swift */; };
+		5E68B808D3A1E15134A95082EFB2C569 /* CancelContext.swift in Sources */ = {isa = PBXBuildFile; fileRef = 4CB7CC11735EE51960C06B698550E9FF /* CancelContext.swift */; };
+		5FF9D7A04BC43E851E2914F027EF310D /* DependencyInjection.swift in Sources */ = {isa = PBXBuildFile; fileRef = 7D29A03876325FA282844C1EED9EA731 /* DependencyInjection.swift */; };
+		62E014201E34CE220D110587500441EF /* RecoverWrappers.swift in Sources */ = {isa = PBXBuildFile; fileRef = 2B0F7E01D8D396DB41C424ED83037DC6 /* RecoverWrappers.swift */; };
+		65661518BAC1894AF3E61B720BDEB91B /* Thenable.swift in Sources */ = {isa = PBXBuildFile; fileRef = D953D02FC7A3F8826F9C800E1C895C33 /* Thenable.swift */; };
+		6669285E8B6587FE7C5C72296F3EBF63 /* VaultPaymentMethodViewModel.swift in Sources */ = {isa = PBXBuildFile; fileRef = 336CEA46C7821C0775ED00EB75E4A47F /* VaultPaymentMethodViewModel.swift */; };
+		67B1FEDCEF19871A6AB13370B1A3C843 /* RateLimitedDispatcher.swift in Sources */ = {isa = PBXBuildFile; fileRef = 7AA9EAC4C9239F0A1F6CA6E4F46EBD82 /* RateLimitedDispatcher.swift */; };
+		6A9EF4B2548DDB9E81ADE472B5DB80A1 /* PrimerCVVFieldView.swift in Sources */ = {isa = PBXBuildFile; fileRef = 44F9CBCC4C894C44484CA9C3F3ACFFAB /* PrimerCVVFieldView.swift */; };
 		6DCF943EE41FCA36BF5E5BE8E4F16011 /* Pods-PrimerSDK_Tests-dummy.m in Sources */ = {isa = PBXBuildFile; fileRef = D66C3890C3566F38C935A2FFD9A237B0 /* Pods-PrimerSDK_Tests-dummy.m */; };
-		6E7165DC23FE32C8C4EA622F9B3CC91C /* DirectCheckoutViewModel.swift in Sources */ = {isa = PBXBuildFile; fileRef = AE9FA1AC3FFBC38565A06D43B0785048 /* DirectCheckoutViewModel.swift */; };
+		6DDCBEF6F521C4E18F4F44CCD95BFC89 /* CardNetwork.swift in Sources */ = {isa = PBXBuildFile; fileRef = 8F3C68CBA27E8AB19627104252AD2FEA /* CardNetwork.swift */; };
 		6F7B7B971EEBBD30073A264DFC658CEF /* Primer3DS.swift in Sources */ = {isa = PBXBuildFile; fileRef = E4948706D73C2D9B1F6E26BBB18A8171 /* Primer3DS.swift */; };
-		724A695E3A4FDA289CD6AD547C35AD45 /* ConfirmMandateView.swift in Sources */ = {isa = PBXBuildFile; fileRef = 7A2AB43ECAE8025B5FF4EE7E24CC8224 /* ConfirmMandateView.swift */; };
+		712C540BDCFD9C860854205724B5C1F3 /* PrimerCardNumberFieldView.swift in Sources */ = {isa = PBXBuildFile; fileRef = EB135C6FF52837DB8BD57EED15FB7941 /* PrimerCardNumberFieldView.swift */; };
+		721756221460642BF6937D1BDFB95ABA /* PrimerButton.swift in Sources */ = {isa = PBXBuildFile; fileRef = F92B6BAB22716D6E4C8F902378F23651 /* PrimerButton.swift */; };
 		72B47A89738D09549623DCDDE94B3485 /* Primer3DSStructures.swift in Sources */ = {isa = PBXBuildFile; fileRef = CAEE7AD954D89F7DAE05F2AA2EC8CC6D /* Primer3DSStructures.swift */; };
-		732C401D7DA1FD06F00D529321009E80 /* VaultCheckoutViewController+ReloadDelegate.swift in Sources */ = {isa = PBXBuildFile; fileRef = CA370CD538A00636EBF0628F571F5EBC /* VaultCheckoutViewController+ReloadDelegate.swift */; };
-		742C3296419FA05ED1303009BD93F201 /* sv.lproj in Resources */ = {isa = PBXBuildFile; fileRef = 82D94FB4C46A64277330E24E24A8ED68 /* sv.lproj */; };
-		7B35DE0C56EC6F6DF5B93D2698C056B3 /* LogEvent.swift in Sources */ = {isa = PBXBuildFile; fileRef = C1C7EBF17C98F66F9F7A739539B909D1 /* LogEvent.swift */; };
-		7BD1ABBB7611EB9F9B020746872A68A6 /* Endpoint.swift in Sources */ = {isa = PBXBuildFile; fileRef = 485E82F4A3666534E5942D03BC9CF22D /* Endpoint.swift */; };
-		7BEDE39471BD294CCD9F5C76125FE392 /* Route.swift in Sources */ = {isa = PBXBuildFile; fileRef = C2A3F059A6898B23D4EE1E38DFCBB1C9 /* Route.swift */; };
-		7C3384FE9179619D0A7F7BC50FE64CFA /* ConfirmMandateViewModel.swift in Sources */ = {isa = PBXBuildFile; fileRef = B32D519CFC147EA073EB0E4673CA574C /* ConfirmMandateViewModel.swift */; };
-		7CEB3B839E7A2AB886AF7FB118BD9C4C /* Parser.swift in Sources */ = {isa = PBXBuildFile; fileRef = 85265330B7BD13920C8C9F3B26699198 /* Parser.swift */; };
-		7D14E9C8B10BCF8A4B9B9B69C5A5519E /* PrimerButton.swift in Sources */ = {isa = PBXBuildFile; fileRef = 470D48F33C3E802774D5D0C59238EC97 /* PrimerButton.swift */; };
-		7D8874BCECE947EF8C0A86975565E697 /* Primer3DS.framework in Frameworks */ = {isa = PBXBuildFile; fileRef = 63251F6812778F8D1BEB9ABE01C757A9 /* Primer3DS.framework */; };
-		7D98A03D2F6FF8258629629AE2BB30E4 /* PaymentNetwork.swift in Sources */ = {isa = PBXBuildFile; fileRef = 01DED3A6F8484210608C61113B0E7DD3 /* PaymentNetwork.swift */; };
-		7E8644F7F05E1BBF5A30DA14D26D993C /* Error.swift in Sources */ = {isa = PBXBuildFile; fileRef = 497296741F863E91D52FBEBA00235EFF /* Error.swift */; };
-		7E8E43D0FAD7B5266A4435D41AFFA043 /* 3DSService+Promises.swift in Sources */ = {isa = PBXBuildFile; fileRef = 964D164A91E47CA4512F64DF2D8FFC07 /* 3DSService+Promises.swift */; };
-		7FA5D079D371494C9AA2C91DD7112FF9 /* RateLimitedDispatcherBase.swift in Sources */ = {isa = PBXBuildFile; fileRef = 13AA3CDB651857B48DD4B65A1836FA8E /* RateLimitedDispatcherBase.swift */; };
-		805EA5804F152347B799375BFD9307DF /* ClientToken.swift in Sources */ = {isa = PBXBuildFile; fileRef = 5CD818F34B64659E2C91E5748026D5D8 /* ClientToken.swift */; };
-		83C32A1788EF9C55F03CE338F1E27D60 /* ApplePayViewModel.swift in Sources */ = {isa = PBXBuildFile; fileRef = 12F9D4D62ABC29BBE3EC89A05606C89C /* ApplePayViewModel.swift */; };
+		759FB21C59F9FD783C888BCF6255814B /* DirectDebitService.swift in Sources */ = {isa = PBXBuildFile; fileRef = 43906BFDAFDAEC6ABA66CA733F6A5879 /* DirectDebitService.swift */; };
+		75BE34E5D32ABE414B9CE5CB5BC13D56 /* Logger.swift in Sources */ = {isa = PBXBuildFile; fileRef = 0443FED2C603EE164EEC536663A3F5A3 /* Logger.swift */; };
+		7713C3DD834466FC8DAD51E010ED85FE /* FormType.swift in Sources */ = {isa = PBXBuildFile; fileRef = 95195D09EABD079488C45F94C9A8CC4E /* FormType.swift */; };
+		77482B106A5D0B085394E924A6C1CD3A /* LoadingViewController.swift in Sources */ = {isa = PBXBuildFile; fileRef = BADDD587B83187E63F93FEAA61F702DF /* LoadingViewController.swift */; };
+		78A2E073579C11FC70C8C40E96EFE9BC /* PrimerTextField.swift in Sources */ = {isa = PBXBuildFile; fileRef = 0D8EF50296908B5D0EC0C3598B589BE5 /* PrimerTextField.swift */; };
+		7AE6891F24994658195BDBF551BB0ABC /* FormView.swift in Sources */ = {isa = PBXBuildFile; fileRef = 5AC825D799643E564F0C4F2C200EEAA5 /* FormView.swift */; };
+		7B662330300563920565C65C76B669F2 /* TokenizationService.swift in Sources */ = {isa = PBXBuildFile; fileRef = 54773614E06C8933159977450005C8AF /* TokenizationService.swift */; };
+		7C870B4C15309B269246842A027F048D /* FormViewController.swift in Sources */ = {isa = PBXBuildFile; fileRef = F1F722E57E22E00400C55FA9DF145200 /* FormViewController.swift */; };
+		7CFB9FD39B1E287A8EDCE064A262E9B6 /* Queue.swift in Sources */ = {isa = PBXBuildFile; fileRef = 25BC6E8F54FE5A8C86E080B5B24AA881 /* Queue.swift */; };
+		7D3CA9850AC8CC6F19213BDDBB7E089D /* PayPal.swift in Sources */ = {isa = PBXBuildFile; fileRef = CB2726C0BB55F78007616A43BAF855C8 /* PayPal.swift */; };
+		7E2417BAE515517ECF846DA805663842 /* PrimerInternalSessionFlow.swift in Sources */ = {isa = PBXBuildFile; fileRef = B00D64686C786E0295678A1B1082B54C /* PrimerInternalSessionFlow.swift */; };
+		8012E331960EEDC1D7F09266FE26836D /* SuccessMessage.swift in Sources */ = {isa = PBXBuildFile; fileRef = 05F55A3713F5B35DC5E5D6AC9C0080CA /* SuccessMessage.swift */; };
+		8186BEAA8389D8D079A23ABB183925B6 /* Resolver.swift in Sources */ = {isa = PBXBuildFile; fileRef = 65F7341FC3DC839C95BB814A2D539CE5 /* Resolver.swift */; };
+		82BC805AA14455BE0ACFAEC539225BDA /* Validation.swift in Sources */ = {isa = PBXBuildFile; fileRef = 3881E2AB3A9B33AB5B621A16E4C8AC0E /* Validation.swift */; };
+		82CFC4C50F78208D398D5E6D9977790A /* PrimerSDK-umbrella.h in Headers */ = {isa = PBXBuildFile; fileRef = 37C0C31FA6BD7E89DAE5085B3453A9D7 /* PrimerSDK-umbrella.h */; settings = {ATTRIBUTES = (Public, ); }; };
+		83405110FA461088231695637F6E8E15 /* Consolable.swift in Sources */ = {isa = PBXBuildFile; fileRef = 86E00B2D4BAFB0165B65BF5B8DB7F4A9 /* Consolable.swift */; };
 		83CE113A6B97E44318CEE1A0CFF23BC4 /* Pods-PrimerSDK_Example-dummy.m in Sources */ = {isa = PBXBuildFile; fileRef = 21F4ACB1142B1B9457658584BF5CD35A /* Pods-PrimerSDK_Example-dummy.m */; };
-		84279325227A618A2932D631D3C44082 /* LoadingViewController.swift in Sources */ = {isa = PBXBuildFile; fileRef = EE2F07EB9D9D526E7C6DE21FA902D46C /* LoadingViewController.swift */; };
-		84E7871E7A2BD123E00FFFF5A1A3E054 /* PrimerInternalSessionFlow.swift in Sources */ = {isa = PBXBuildFile; fileRef = E67803A8C8C40242B460E16EA2B388DC /* PrimerInternalSessionFlow.swift */; };
-		87A7E95971AD86B8D79D8C5CF5410A4C /* URLExtension.swift in Sources */ = {isa = PBXBuildFile; fileRef = EDD785586979ED9F5A4BAAEE90863429 /* URLExtension.swift */; };
-		8C91ECE9BF5B77BBC63DFE9D5C951429 /* Primer.swift in Sources */ = {isa = PBXBuildFile; fileRef = A4FBE3E41A07675537A09D1BCB88ED65 /* Primer.swift */; };
-		8CC30FC33F38D4824562E4D2B246DF22 /* Resolver.swift in Sources */ = {isa = PBXBuildFile; fileRef = 47F537F89DA02C4DA12AABE5E80DBD05 /* Resolver.swift */; };
-		8D232310EBD6E8699E80C3F906BC9E37 /* UXMode.swift in Sources */ = {isa = PBXBuildFile; fileRef = 3EFA0741E0B36978CA05BBEA8AD3FE45 /* UXMode.swift */; };
-		8FFC78D0D11FB91C3D1686159E82700D /* Validation.swift in Sources */ = {isa = PBXBuildFile; fileRef = 08C229FEA414DF0450CBFA8CC99A19F7 /* Validation.swift */; };
+		83CE3A44D5C050A36F3E091E67CD811B /* VaultCheckoutViewController+ReloadDelegate.swift in Sources */ = {isa = PBXBuildFile; fileRef = 38C82886BA98D77F2664DD893CFEA35F /* VaultCheckoutViewController+ReloadDelegate.swift */; };
+		86DF6029E19B1E6E7E90528221629DE1 /* UIDeviceExtension.swift in Sources */ = {isa = PBXBuildFile; fileRef = 6F99DA0069879A351F8075BA5CAB7B35 /* UIDeviceExtension.swift */; };
+		893FF81EBAC957ACCEC5CCF75A21A31E /* PrimerTableViewCell.swift in Sources */ = {isa = PBXBuildFile; fileRef = D9AE892F0BCC9FB16AE156AAC7606388 /* PrimerTableViewCell.swift */; };
+		89D2DB510879880D55705582DF4F8BCB /* VaultService.swift in Sources */ = {isa = PBXBuildFile; fileRef = 3EDA6D3F313F522E4BB989E6908451C9 /* VaultService.swift */; };
+		8A4AAB3720193281486BFD889FEB4C89 /* ConfirmMandateView.swift in Sources */ = {isa = PBXBuildFile; fileRef = 7378821C3F589A8CBC1B7C0A55DFC545 /* ConfirmMandateView.swift */; };
+		8B9D13F839144E5C26B49994872C7003 /* FormTextFieldType.swift in Sources */ = {isa = PBXBuildFile; fileRef = B46936BBB98BBA22BE3903ED02059BAF /* FormTextFieldType.swift */; };
+		8CCDAA9441156FD7B843FEF43464EB74 /* PresentationController.swift in Sources */ = {isa = PBXBuildFile; fileRef = EEEF5937B9DCD9E84EEF8CC08924C345 /* PresentationController.swift */; };
+		8E129C79E09FC85E4C0035CF4300B350 /* StrictRateLimitedDispatcher.swift in Sources */ = {isa = PBXBuildFile; fileRef = 2590F8FF19542271CC7B3AD2FA532A69 /* StrictRateLimitedDispatcher.swift */; };
+		8EF5D58599EFD46E17FD3D038AE27A76 /* ApplePay.swift in Sources */ = {isa = PBXBuildFile; fileRef = 2616AAA3437140746E029E8FCA56E4E8 /* ApplePay.swift */; };
+		9077E6DDC77FEFC7927469473D18579E /* CardButton.swift in Sources */ = {isa = PBXBuildFile; fileRef = E66C803141198E8A269848F52299B16A /* CardButton.swift */; };
 		908020B01C8C0FED00CED583DF35827E /* Primer3DS-umbrella.h in Headers */ = {isa = PBXBuildFile; fileRef = 0D06A1589639F29CB1A0AD6CDE0B92F7 /* Primer3DS-umbrella.h */; settings = {ATTRIBUTES = (Public, ); }; };
-		92D1457BC6B5419C8D357E3547AF1CE2 /* PrimerError.swift in Sources */ = {isa = PBXBuildFile; fileRef = FFEBA5D6248F80132E905D26A4121AF4 /* PrimerError.swift */; };
-		94661C0A8AD7FA8DD772300000964F86 /* VaultCheckoutViewController.swift in Sources */ = {isa = PBXBuildFile; fileRef = 0F19302549DCBA1B9D2B77DF2EA99BFA /* VaultCheckoutViewController.swift */; };
+		91C84A055AF36D5EC4C42F87431E1590 /* PaymentMethodComponent.swift in Sources */ = {isa = PBXBuildFile; fileRef = A2C3E1DA3127640F452722C4444FF2E8 /* PaymentMethodComponent.swift */; };
 		94ED4F67764D8DEFCC644E6107FA385F /* Pods-PrimerSDK_Tests-umbrella.h in Headers */ = {isa = PBXBuildFile; fileRef = EE9674DAD0C961C92687877090E1E047 /* Pods-PrimerSDK_Tests-umbrella.h */; settings = {ATTRIBUTES = (Public, ); }; };
-		95985F2624E21E46FD8A635DB5D1DA42 /* fr.lproj in Resources */ = {isa = PBXBuildFile; fileRef = 4741C245E6984C5D4EB09625F4B21A3C /* fr.lproj */; };
-		9A4ACB4E374F11EA21ECB297AE9381E2 /* PrimerSettings.swift in Sources */ = {isa = PBXBuildFile; fileRef = 35BE81C843FAE99CDDB95582E57227D4 /* PrimerSettings.swift */; };
-		9B2C6CBAAEE5DD50CDF5931E6E4F7D02 /* Queue.swift in Sources */ = {isa = PBXBuildFile; fileRef = DEB1501600C49DE1B3F5D3EEAF49E52D /* Queue.swift */; };
-		9D77117D0FA845138C31AF2E10460FED /* VaultPaymentMethodViewController.swift in Sources */ = {isa = PBXBuildFile; fileRef = 9FA101BAE81DDF085B406924E1DB97D3 /* VaultPaymentMethodViewController.swift */; };
-		9E86238DBF3455ECA8391D72BAE3CD7F /* DirectDebitMandate.swift in Sources */ = {isa = PBXBuildFile; fileRef = 258F8CF5C7A5405352D8D85196F85F93 /* DirectDebitMandate.swift */; };
-		9F866043CC8397CAC4435EE59A3CBD57 /* PrimerAPIClient.swift in Sources */ = {isa = PBXBuildFile; fileRef = 120FD85DC55D8CE5E87430132C15EF01 /* PrimerAPIClient.swift */; };
-		A0FE8BADC5D60E0D436C5587E96686D5 /* FormType.swift in Sources */ = {isa = PBXBuildFile; fileRef = F88E1F50344151829EE6967C3E370F35 /* FormType.swift */; };
-		A1286E2001D81112BDC1988680A072A9 /* VaultPaymentMethodViewController+ReloadDelegate.swift in Sources */ = {isa = PBXBuildFile; fileRef = 97B90C6DD26B64045A74111AE63A0437 /* VaultPaymentMethodViewController+ReloadDelegate.swift */; };
-		A213A43C5C89C5443E0F33C7C6AAF1E2 /* FormViewController.swift in Sources */ = {isa = PBXBuildFile; fileRef = 0F80EE0026A20CF30F8B3742EE30D983 /* FormViewController.swift */; };
-		A84E3969947E1EDBD4D336AD1055C764 /* 3DS.swift in Sources */ = {isa = PBXBuildFile; fileRef = F8ABD8FA850AB0DB799E4D53012D2D27 /* 3DS.swift */; };
-		A8849DA976CA63BF5C3B51EA054CC759 /* VaultCheckoutView.swift in Sources */ = {isa = PBXBuildFile; fileRef = 0F36C14BE87D0C05FA67A78EEE20D7E0 /* VaultCheckoutView.swift */; };
-		AD0BBE14EA5596556A58EA93142167EC /* NetceteraSDK.swift in Sources */ = {isa = PBXBuildFile; fileRef = 8A2170D46AC38456D4D641FAC0FA2958 /* NetceteraSDK.swift */; };
-		ADE698E5E71EA136224D0A268F896EC6 /* firstly.swift in Sources */ = {isa = PBXBuildFile; fileRef = 859EF4066F57C276CC7D5C9EDAACEB6A /* firstly.swift */; };
-		AF9278825D6111D8F2BF91D692842C4A /* DateExtension.swift in Sources */ = {isa = PBXBuildFile; fileRef = 954AD7BAC8AB44DA88EA1984B04D6703 /* DateExtension.swift */; };
-		AFD4ACBF551C9A3EE169574B3CDC5B1C /* Logger.swift in Sources */ = {isa = PBXBuildFile; fileRef = FE2CD80E9E6CEF50FC6439EDD8AF0E83 /* Logger.swift */; };
-		B031940AF432A8B23D90F7262FDDB89E /* ThenableWrappers.swift in Sources */ = {isa = PBXBuildFile; fileRef = 2BBEE814F1820401CE62CC999FC7F0BA /* ThenableWrappers.swift */; };
-		B044357B24C1512A6828177429024D28 /* UIDeviceExtension.swift in Sources */ = {isa = PBXBuildFile; fileRef = 2CC64611E1691DDCFA892C0F80CFA717 /* UIDeviceExtension.swift */; };
-		B07F756CF40A258C40D1F2047A0AF1DC /* GuaranteeWrappers.swift in Sources */ = {isa = PBXBuildFile; fileRef = D06450A6D3BCE49CBB85EDDFEF5B65FB /* GuaranteeWrappers.swift */; };
-		B0A4E947EEBF728359651E9D1F83D710 /* WebViewController.swift in Sources */ = {isa = PBXBuildFile; fileRef = 28EC08E80BA2C4326E8B787B61E523A3 /* WebViewController.swift */; };
-		B1B086518BDD7BCDCBD3C5719FFC2CD1 /* ReloadDelegate.swift in Sources */ = {isa = PBXBuildFile; fileRef = 5A3B60416F891929FC6C8FA4000E353A /* ReloadDelegate.swift */; };
-		B41121E5C28FCB670A5928DFE64253C8 /* PrimerAPIClient+3DS.swift in Sources */ = {isa = PBXBuildFile; fileRef = F3E5D56274B4952158FAEA77814F0E1B /* PrimerAPIClient+3DS.swift */; };
-		B68BE1CFB9C81418EEF0B1BF52C3574B /* PrimerScrollView.swift in Sources */ = {isa = PBXBuildFile; fileRef = BF5A9A566503658E5A8D8F1B9809985D /* PrimerScrollView.swift */; };
-		B79111EE9810A37F089EF69F6439CAF2 /* PaymentMethodComponent.swift in Sources */ = {isa = PBXBuildFile; fileRef = 5B6F52A176C545DC55214F4A4512D593 /* PaymentMethodComponent.swift */; };
-		B7F44CA0357423B0E2808F8C77B23777 /* PrimerSDK-umbrella.h in Headers */ = {isa = PBXBuildFile; fileRef = 2D7D293AE163119C958B9759B500723A /* PrimerSDK-umbrella.h */; settings = {ATTRIBUTES = (Public, ); }; };
-		B97535048BA1DA320DBC0F5FE2A4946B /* AlertController.swift in Sources */ = {isa = PBXBuildFile; fileRef = 6068831C8E5F1259B719FC11A6E0A5D4 /* AlertController.swift */; };
-		B9AD1A20F7F72E65823275A4919587BD /* hang.swift in Sources */ = {isa = PBXBuildFile; fileRef = D675ADCFDCAAAEB1999850B2FFB57C47 /* hang.swift */; };
-		BBB2E3B6F736BBE38984EA2E7BCB89AF /* CatchWrappers.swift in Sources */ = {isa = PBXBuildFile; fileRef = 66910860A58F032F30C64591AD34B88C /* CatchWrappers.swift */; };
-		BD92505705A6EB00B08B0F593537562D /* SuccessViewController.swift in Sources */ = {isa = PBXBuildFile; fileRef = BDA74446172B6F9F9425836213BC969F /* SuccessViewController.swift */; };
-		BE2144280D9BAB1002ADACC6F171D17B /* PrimerAPIClient+Promises.swift in Sources */ = {isa = PBXBuildFile; fileRef = 42ABEED24D12BA87C2CEFC27DB41F360 /* PrimerAPIClient+Promises.swift */; };
-		BEF9778268193F503E43A5EB1E9D54C0 /* PrimerViewExtensions.swift in Sources */ = {isa = PBXBuildFile; fileRef = 16FF0278BB16716BCA4FAB61D3390CA8 /* PrimerViewExtensions.swift */; };
-		C1685877FE31315DAF431AB6174924F1 /* Currency.swift in Sources */ = {isa = PBXBuildFile; fileRef = 2AEE16C54A83FA2ADA098A1185F491CA /* Currency.swift */; };
-		C398B53D020905E74EE7CDCB6C83B990 /* FormViewModel.swift in Sources */ = {isa = PBXBuildFile; fileRef = CBCDA4270EE0CF1804308D447661511A /* FormViewModel.swift */; };
-		C5FC80C9BD82C2BA08CC0C579D2E8A34 /* when.swift in Sources */ = {isa = PBXBuildFile; fileRef = A82AAA13929DEC336A691666EFE51E51 /* when.swift */; };
-		C74AF45BA3FE81B7811B8540876C591C /* ErrorHandler.swift in Sources */ = {isa = PBXBuildFile; fileRef = EE91906D0FB41A55EEA09198C42BD828 /* ErrorHandler.swift */; };
-		C8D51F18AFF097416E3C4D69D21CDB81 /* ScannerView.swift in Sources */ = {isa = PBXBuildFile; fileRef = 2C49420BE17FDABA67EF473A83918875 /* ScannerView.swift */; };
-		C8D85898761C426F31B1BE075DF960D1 /* SequenceWrappers.swift in Sources */ = {isa = PBXBuildFile; fileRef = C568017FFCB5033FC136012F97D3623A /* SequenceWrappers.swift */; };
-		CC2DDCBA1AF3A43A3E8AA2AD864E1A00 /* AppState.swift in Sources */ = {isa = PBXBuildFile; fileRef = 02D4E30713C16BB1C23110D7A4846FB0 /* AppState.swift */; };
-		CC4BB4613DE3D21AFDBC7E21F17DBB0A /* BundleExtension.swift in Sources */ = {isa = PBXBuildFile; fileRef = C66A7F3E788F953040074D32D3118A97 /* BundleExtension.swift */; };
-		CF7FA5734918B686EB161E8040229C67 /* TransitioningDelegate.swift in Sources */ = {isa = PBXBuildFile; fileRef = 3C4D2B48B24CFDC6674548D32703FA07 /* TransitioningDelegate.swift */; };
-		D0B8AF4C3F271A448FD228539DA1C84F /* DirectDebitService.swift in Sources */ = {isa = PBXBuildFile; fileRef = 37B0A024A22685C38566903090214726 /* DirectDebitService.swift */; };
-		D2390F1E76A2935B9DD8DF0C5607FAC7 /* PresentationController.swift in Sources */ = {isa = PBXBuildFile; fileRef = 4FEBD494BDDF5E1319D3D6F34A901583 /* PresentationController.swift */; };
-		D2498F8F63B8A591BEECBB8351D2F249 /* URLSessionStack.swift in Sources */ = {isa = PBXBuildFile; fileRef = AF61CB1829EBFB6061676553E62AF8DB /* URLSessionStack.swift */; };
+		9578FBBC036674EE784C5615F3440B6B /* fr.lproj in Resources */ = {isa = PBXBuildFile; fileRef = 4AF787BFA4DBE54ABF1C6C2EE4B53CBA /* fr.lproj */; };
+		95D673E33A46A0957AD29CF931C9DB47 /* ApplePayService.swift in Sources */ = {isa = PBXBuildFile; fileRef = B1940136F10D4CB1D1863BFBC756C9CC /* ApplePayService.swift */; };
+		98D5A8B3C9F961F983CBB370F21249CC /* FinallyWrappers.swift in Sources */ = {isa = PBXBuildFile; fileRef = 70C5AB9519B8575ED059411DE1836F26 /* FinallyWrappers.swift */; };
+		9B330BFB007CCE9B30B5C048D680D84D /* ReloadDelegate.swift in Sources */ = {isa = PBXBuildFile; fileRef = AF1248094481E4083C6B766C910840AC /* ReloadDelegate.swift */; };
+		9D527CF2EBF452975C3813BE0595C984 /* SequenceWrappers.swift in Sources */ = {isa = PBXBuildFile; fileRef = BCD603A43D73A8816F30E77B794B86B5 /* SequenceWrappers.swift */; };
+		9E51E753E83FD41083E1B27CFD431A5B /* Parser.swift in Sources */ = {isa = PBXBuildFile; fileRef = 542265145367F13C662DA5305C860390 /* Parser.swift */; };
+		9EC0EC5C963010C68D939B5EBFB725ED /* OAuthViewController.swift in Sources */ = {isa = PBXBuildFile; fileRef = 7366D6B62616CBD5E6DBDE5D37A2F8E2 /* OAuthViewController.swift */; };
+		9FD70074A945BE47581A446AD4FB5D2D /* EnsureWrappers.swift in Sources */ = {isa = PBXBuildFile; fileRef = 14BF3A5CECDD240193BEB2BD0EC36A32 /* EnsureWrappers.swift */; };
+		A36A215BDA6C0B15F0A7F6541209645D /* URLSessionStack.swift in Sources */ = {isa = PBXBuildFile; fileRef = A9EF15AD44BCA7BE4CF69A5DC63BAC21 /* URLSessionStack.swift */; };
+		A46B06CDB58868D9BC222696BC92CFF2 /* CardScannerViewModel.swift in Sources */ = {isa = PBXBuildFile; fileRef = 8D78E18C23EF3EDF49E2087358E3AA7C /* CardScannerViewModel.swift */; };
+		A62ECE25AA7427CE2F32349D9539D21B /* VaultPaymentMethodView.swift in Sources */ = {isa = PBXBuildFile; fileRef = 2990CE142975D5609384BF4ED321453D /* VaultPaymentMethodView.swift */; };
+		A634E40B12B922047BD95FBA44073E6D /* PrimerAPIClient.swift in Sources */ = {isa = PBXBuildFile; fileRef = 405459193162BFECB876E7B45ED2CD1C /* PrimerAPIClient.swift */; };
+		A8A34406EF507CB6AD21E4906473ECC6 /* ConfirmMandateViewController.swift in Sources */ = {isa = PBXBuildFile; fileRef = 9ACCBAE254475429F623A770EAC1E500 /* ConfirmMandateViewController.swift */; };
+		A920386C32C6B2AF824AF5B9FF618E63 /* PaymentNetwork.swift in Sources */ = {isa = PBXBuildFile; fileRef = 71E65F8DB89F0E57A79802024F19F716 /* PaymentNetwork.swift */; };
+		AAD600338B6D80E339DE3564E0F35DD3 /* Cancellable.swift in Sources */ = {isa = PBXBuildFile; fileRef = 58E1E026EB326326CD1B1E5476789A9E /* Cancellable.swift */; };
+		AF49B397B8C876D6A820B4374031B9C9 /* PrimerTheme.swift in Sources */ = {isa = PBXBuildFile; fileRef = B77674D3D10CE805E46C45DAA1D96D39 /* PrimerTheme.swift */; };
+		B830F9F06F7C554FE694032607C82800 /* ScannerView.swift in Sources */ = {isa = PBXBuildFile; fileRef = 717199F5737090B5549BE8F26A0CE0FE /* ScannerView.swift */; };
+		B8392A309066A19BCA2AC2FBF3F69F93 /* PrimerAPIClient+Promises.swift in Sources */ = {isa = PBXBuildFile; fileRef = FE50E689467ECDACA8A9E6E0FB748A33 /* PrimerAPIClient+Promises.swift */; };
+		B8D3796DF01EBD25B9A8BA91DBA5CD6B /* CoreDataDispatcher.swift in Sources */ = {isa = PBXBuildFile; fileRef = 15C77472216B72D109C87F15430A5D51 /* CoreDataDispatcher.swift */; };
+		B8F153B714E1DEB72EB987170B46BCB6 /* PrimerResources.bundle in Resources */ = {isa = PBXBuildFile; fileRef = A8B3BC107C2BDC3C03D961866F721265 /* PrimerResources.bundle */; };
+		B934860F7F5DA30B73123B73DEC631CC /* StringExtension.swift in Sources */ = {isa = PBXBuildFile; fileRef = C4B92145456CDC5CE779492148DC3138 /* StringExtension.swift */; };
+		B947BB7DCDFE388771728BC45B4E0C2A /* DirectCheckoutViewModel.swift in Sources */ = {isa = PBXBuildFile; fileRef = EB76DF9C19DB8E900CE7DB4CE2986D0D /* DirectCheckoutViewModel.swift */; };
+		B96F979DC7604D7205D8659C889D03AB /* 3DSService+Promises.swift in Sources */ = {isa = PBXBuildFile; fileRef = 6B30728AAE88336006831862301F20AD /* 3DSService+Promises.swift */; };
+		BB6476FB5F20225D1EFD4FD1B12340A4 /* PrimerViewExtensions.swift in Sources */ = {isa = PBXBuildFile; fileRef = 7699D4E28833239736621AAF319C790F /* PrimerViewExtensions.swift */; };
+		BC51DC28CCAFED41A7602E3B8D6A7EDE /* KlarnaService.swift in Sources */ = {isa = PBXBuildFile; fileRef = 9F761908403969749FDBDBA1CA9DC24D /* KlarnaService.swift */; };
+		BE0FEC6EBF1E0690C2626A59D29502D5 /* 3DSService.swift in Sources */ = {isa = PBXBuildFile; fileRef = 9764660BF6FD485D2D99CFCE0CE4E467 /* 3DSService.swift */; };
+		C1514CB7C8F6D35DE7372B17CD175218 /* VaultPaymentMethodViewController+ReloadDelegate.swift in Sources */ = {isa = PBXBuildFile; fileRef = 26871E509FB14FC886B1A866CB679290 /* VaultPaymentMethodViewController+ReloadDelegate.swift */; };
+		C2DB74CA81E1291C6F2A5C3E2C2F1651 /* URLExtension.swift in Sources */ = {isa = PBXBuildFile; fileRef = 0B3CA69DDCAE6C6669F3FF566A6E4762 /* URLExtension.swift */; };
+		C32CDE3265513FACB8013A3601FABB61 /* after.swift in Sources */ = {isa = PBXBuildFile; fileRef = DCCCD5C166651AC70060553C5AB35B7A /* after.swift */; };
+		C51FC909B5234EBD99071E3C9F6A611E /* PrimerContent.swift in Sources */ = {isa = PBXBuildFile; fileRef = 354CBE933DA8A9B497B899D17E44B591 /* PrimerContent.swift */; };
+		C80149B21B50E303981A45D2B69AECDB /* Dispatcher.swift in Sources */ = {isa = PBXBuildFile; fileRef = 051A329D396085F01363D79FB3FE5CF2 /* Dispatcher.swift */; };
+		CABABC7954F333671E8AB7A3D122DD52 /* FormViewModel.swift in Sources */ = {isa = PBXBuildFile; fileRef = D508A60571945F7D3A8392D84115522C /* FormViewModel.swift */; };
+		CCE95B39723C12B2D914952FE55C1CC3 /* Optional+Extensions.swift in Sources */ = {isa = PBXBuildFile; fileRef = 08C95901E279E3351FD2B7B0C9748FE3 /* Optional+Extensions.swift */; };
+		CF6094C5A35ED2688F209C1B9790B4CA /* Configuration.swift in Sources */ = {isa = PBXBuildFile; fileRef = DBD4D80A979C6D3A9739CD45AC7C47AB /* Configuration.swift */; };
+		D24482BDA5D5168493151B3234911305 /* WebViewController.swift in Sources */ = {isa = PBXBuildFile; fileRef = 214E9274D2518F56A3F5D602503B8792 /* WebViewController.swift */; };
 		D31A4CE7F1AC15843E44EA6C8B62EF6C /* Primer3DS-dummy.m in Sources */ = {isa = PBXBuildFile; fileRef = E4E87E04F0CB6B9ABB1ABB804EFBC7F2 /* Primer3DS-dummy.m */; };
-		D31D3262F7330D8248B54582EADA4509 /* RootViewController+Router.swift in Sources */ = {isa = PBXBuildFile; fileRef = 496E33009D9A033F567E3DC2351624FD /* RootViewController+Router.swift */; };
-		D8D7B1B0226B7969B40B621E1D607399 /* NetworkService.swift in Sources */ = {isa = PBXBuildFile; fileRef = D39474BA65B6DA94A5BFCBE80BCD0724 /* NetworkService.swift */; };
-		D8FE3E88D2FEAADC340855E92D02FE88 /* PaymentMethodConfigService.swift in Sources */ = {isa = PBXBuildFile; fileRef = 8C1ADBBA027C0DB9CA8D9C86F1395A28 /* PaymentMethodConfigService.swift */; };
-		E0F93E62C78ED1C85256C5DFAE7284E4 /* EnsureWrappers.swift in Sources */ = {isa = PBXBuildFile; fileRef = BE097A17572D4F4EFCBCEA6AC4549B40 /* EnsureWrappers.swift */; };
-		E5667278A783F7F72C342DC2F00B25B5 /* CardScannerViewController+SimpleScanDelegate.swift in Sources */ = {isa = PBXBuildFile; fileRef = 76F8277A6AE24B880807B4182365FF17 /* CardScannerViewController+SimpleScanDelegate.swift */; };
-		E690C0E13368D9FB1B2BA4E17DC60A4F /* KlarnaService.swift in Sources */ = {isa = PBXBuildFile; fileRef = 959829EA7D6D8FD5107FABF7437B519A /* KlarnaService.swift */; };
-		E772E3425E1D04B00FEA8C19DEFDF2F9 /* SuccessMessage.swift in Sources */ = {isa = PBXBuildFile; fileRef = D09CD9CABCF485EBC85DB08AE9EE7C31 /* SuccessMessage.swift */; };
+		D33BFAC2FF1C6A0C96E02A41D6A99D13 /* BundleExtension.swift in Sources */ = {isa = PBXBuildFile; fileRef = B8F4BF79B885D22A32530F9A3FB273B2 /* BundleExtension.swift */; };
+		D3F203E20D58BCD102865F00BFEC7121 /* DateExtension.swift in Sources */ = {isa = PBXBuildFile; fileRef = F01B9E366B941D9B84BC93BFF5F0BA59 /* DateExtension.swift */; };
+		D8967C680D52723A74EC49338A9C98C8 /* TransitioningDelegate.swift in Sources */ = {isa = PBXBuildFile; fileRef = B86CC391B9AB324AFEBFCF78472AF1DB /* TransitioningDelegate.swift */; };
+		DA2EB543DCCA4D9A4FB48242A208C8D5 /* Currency.swift in Sources */ = {isa = PBXBuildFile; fileRef = 5D058DEB1BFB1F4BD18639AC28F0ADB1 /* Currency.swift */; };
+		DAE23748ABCE2F04B4C38240063AFECA /* hang.swift in Sources */ = {isa = PBXBuildFile; fileRef = 1FF1480D4E58603E8915C5C98B532596 /* hang.swift */; };
+		DAE937BA24A162B53C3C40698CF015A9 /* Klarna.swift in Sources */ = {isa = PBXBuildFile; fileRef = 342E0DDA8C17CA580DFCB7E5AFD7D35C /* Klarna.swift */; };
+		DDAC45068F6C9FF2A027F0CD50B813F4 /* PrimerAPIClient+3DS.swift in Sources */ = {isa = PBXBuildFile; fileRef = 057291C3C149E0F9B764D49AD94AD54E /* PrimerAPIClient+3DS.swift */; };
+		E097F475ADF499723F90807A246BC998 /* PaymentMethod.swift in Sources */ = {isa = PBXBuildFile; fileRef = BE41E37F03C66B0703E1BD040A3540DC /* PaymentMethod.swift */; };
+		E205A090E1532DF8FE3A234ECD0110D5 /* PrimerSettings.swift in Sources */ = {isa = PBXBuildFile; fileRef = 0A217FCE915A9F97C83F7C02AB8860B2 /* PrimerSettings.swift */; };
+		E37B777E1B66A1A212B9F89ED9154BBE /* AppState.swift in Sources */ = {isa = PBXBuildFile; fileRef = 9C0C7B7FC3CDF0A57F11B4811893E5C4 /* AppState.swift */; };
+		E5235CB8037C07AF6E02830E343EAC61 /* PaymentMethodConfigService.swift in Sources */ = {isa = PBXBuildFile; fileRef = 938BE2C91E9353BEB8271D2350D5AE46 /* PaymentMethodConfigService.swift */; };
+		E63C2A03878284C97B8F3BAF9F5E55CC /* ConfirmMandateViewModel.swift in Sources */ = {isa = PBXBuildFile; fileRef = D0E3AE75B0213BBBF0BA2A8454F7A94F /* ConfirmMandateViewModel.swift */; };
+		E75BA25BFFAEEC018F6139947AD6D79F /* NetceteraSDK.swift in Sources */ = {isa = PBXBuildFile; fileRef = 6B89598F1577A8CCAAC6800A7781EF98 /* NetceteraSDK.swift */; };
+		E774E3C78CB347E7A71F8CDA6C4BFF4E /* PrimerDelegate.swift in Sources */ = {isa = PBXBuildFile; fileRef = E7A90B98B8016A518C0D44D4CA0A9A39 /* PrimerDelegate.swift */; };
 		E8F99DED1B26B4BCB14BF7DB89001BD5 /* Foundation.framework in Frameworks */ = {isa = PBXBuildFile; fileRef = 0E71C1323E01F802D777DA00D7521910 /* Foundation.framework */; };
-		EA524821A55D000AFFFEB87406A62DC2 /* PrimerSDK-dummy.m in Sources */ = {isa = PBXBuildFile; fileRef = 246D23C86F7270230CC9895E27634BB1 /* PrimerSDK-dummy.m */; };
-		EBBC9B63DAB2AF054CEBED13B15B7BA0 /* ApplePay.swift in Sources */ = {isa = PBXBuildFile; fileRef = 2F1DD27A62610F6DED980C164813AC22 /* ApplePay.swift */; };
-		EBCB24008F05D4380D1BD0E66CE090AC /* Catchable.swift in Sources */ = {isa = PBXBuildFile; fileRef = ED3F6FCF7CDB278B97C97508648637B1 /* Catchable.swift */; };
-		EDD7D6DEE513DEED5D57B0E569D5D167 /* OAuthViewController.swift in Sources */ = {isa = PBXBuildFile; fileRef = 527A028E93FD3C1B5059DDFF860805D5 /* OAuthViewController.swift */; };
-		EF44F14E732ED444F537CD0DCE8BA452 /* OAuthViewModel.swift in Sources */ = {isa = PBXBuildFile; fileRef = CCB96DB85F28C0F8151478366392CA6E /* OAuthViewModel.swift */; };
-		F2CE921AA4694F6B4C5EE20278EC2A63 /* ErrorViewController.swift in Sources */ = {isa = PBXBuildFile; fileRef = 983B47E8F600A5ACFD29528EA0EEC16F /* ErrorViewController.swift */; };
-		F3B5BA0E946ECA77B5E5082546D60A6A /* StringExtension.swift in Sources */ = {isa = PBXBuildFile; fileRef = 2533C516E96B9C04374BD5181875F334 /* StringExtension.swift */; };
-		F40AAB3A806FC85B785E26621A106600 /* Klarna.swift in Sources */ = {isa = PBXBuildFile; fileRef = BC71FA539EB51FC2EF0B3D02771A3423 /* Klarna.swift */; };
-		FA151EF4013B9847D708BB51D67B5236 /* 3DSService.swift in Sources */ = {isa = PBXBuildFile; fileRef = 3956E482C46FD6BA52A8B8D0D9792A8C /* 3DSService.swift */; };
-		FA7D990D6E94C952762EA36D0E01D38F /* race.swift in Sources */ = {isa = PBXBuildFile; fileRef = ECD136282BB37675E277314EF2349FC6 /* race.swift */; };
-		FAF6D0FB10FE31AC789A185A26B65280 /* VaultService.swift in Sources */ = {isa = PBXBuildFile; fileRef = 17BBF765EC650B9D8C2B2E4D21AC35B9 /* VaultService.swift */; };
-		FB34945495F6D21CB5265C1264E2F42B /* TokenizationService.swift in Sources */ = {isa = PBXBuildFile; fileRef = 7F620CF4AAB49F3C5CBF367D784C7EEC /* TokenizationService.swift */; };
-		FB98C9ECA4BF03D20A2EB9CCDBBD8282 /* PrimerTableViewCell.swift in Sources */ = {isa = PBXBuildFile; fileRef = 6CDC0DC96F14B2B8FFC8E98C41F0EE5C /* PrimerTableViewCell.swift */; };
-		FBA929BE43AE523B5D27FB6F100DB137 /* RecoverWrappers.swift in Sources */ = {isa = PBXBuildFile; fileRef = C3C37DBE8CF5036F536899166D20E8BB /* RecoverWrappers.swift */; };
-		FCB40BB6AA42E9E8E670656E4A31444F /* Icons.xcassets in Resources */ = {isa = PBXBuildFile; fileRef = 569287D4956E041E21492AA41B731141 /* Icons.xcassets */; };
-		FD5A0054248133CCCC370B7EEB1F7F6C /* Optional+Extensions.swift in Sources */ = {isa = PBXBuildFile; fileRef = CA17E27AC380FA084CBF2EA388083AC8 /* Optional+Extensions.swift */; };
-		FF1A8ED62B184EBB11B71C421B9C1B2F /* Box.swift in Sources */ = {isa = PBXBuildFile; fileRef = A08DAE99FBF7290AFE4004258E4A8300 /* Box.swift */; };
+		EBDFED1A517D86AD6D2F03127E1E33EE /* Primer.swift in Sources */ = {isa = PBXBuildFile; fileRef = 1BAA91316EFB1798757BD8E75F7F30CD /* Primer.swift */; };
+		ECEC368E54928BBF23C46D33358B6253 /* PrimerScrollView.swift in Sources */ = {isa = PBXBuildFile; fileRef = B2D2C120C849F8A74DEEDB93AFFD6AF0 /* PrimerScrollView.swift */; };
+		F17E7BE9ADBB0EB2372DB2EF1AB8922B /* Catchable.swift in Sources */ = {isa = PBXBuildFile; fileRef = A5717D30C9EAE1EDE659A1E8F5EE6A69 /* Catchable.swift */; };
+		F30EB9F0B7F746FBFEEC65F4E770BD0C /* Box.swift in Sources */ = {isa = PBXBuildFile; fileRef = 87B4B149535C310AF01A3E51D589AD60 /* Box.swift */; };
+		F6BCE6513E651BEB84ED3E5EDEA92A5F /* sv.lproj in Resources */ = {isa = PBXBuildFile; fileRef = BD23DF4D5F20828D8D99ECA640706712 /* sv.lproj */; };
+		F6D170803F7BC3AA1A1A099FD65C0745 /* 3DSSDK.swift in Sources */ = {isa = PBXBuildFile; fileRef = DAD2D2EE53B4C3DC668718944D3F186F /* 3DSSDK.swift */; };
+		F6E51033152C787B95B2BECC19A8749E /* RootViewController+Router.swift in Sources */ = {isa = PBXBuildFile; fileRef = 8CDB35C3A0079076414F4FA2FA56D44E /* RootViewController+Router.swift */; };
+		F7300D7383DF791E2713B07E406BA5E3 /* PrimerSDK-dummy.m in Sources */ = {isa = PBXBuildFile; fileRef = 12A7E779226EF3B315F2D6AE77EEFBA3 /* PrimerSDK-dummy.m */; };
+		F81121D4F3A15E5A3A81ED0154D26A9B /* PayPalService.swift in Sources */ = {isa = PBXBuildFile; fileRef = 43DCDB84919702D05B808A544C455378 /* PayPalService.swift */; };
+		FA1A9534B65D0EE3C47FEB5D4AE84F11 /* JSONParser.swift in Sources */ = {isa = PBXBuildFile; fileRef = 4E15300F2174B9425482BBCC96E46C4E /* JSONParser.swift */; };
+		FC060262C7DB6DCFC06AD31FC7394DE4 /* ErrorViewController.swift in Sources */ = {isa = PBXBuildFile; fileRef = D84A2D7D1477BC917584F1DA6C5415AC /* ErrorViewController.swift */; };
+		FCE563A9A0C4436C3462FB694CE27204 /* ApplePayViewModel.swift in Sources */ = {isa = PBXBuildFile; fileRef = 999D92A44ACB455B4D5663D0B21EA3BC /* ApplePayViewModel.swift */; };
+		FCFA614D5072AFC9D1CDB68BBE140E64 /* CardScannerViewController+SimpleScanDelegate.swift in Sources */ = {isa = PBXBuildFile; fileRef = B1988CE2872A59007C85D5CBD6BAFD4A /* CardScannerViewController+SimpleScanDelegate.swift */; };
+		FFDD92472D4DEC65E0DF4859D80BDDCD /* PaymentMethodTokenizationRequest.swift in Sources */ = {isa = PBXBuildFile; fileRef = DEFCCB61E9D06C38972337FD1588F165 /* PaymentMethodTokenizationRequest.swift */; };
 /* End PBXBuildFile section */
 
 /* Begin PBXContainerItemProxy section */
-		10C7A475239515A9352E626C3E4C2DF9 /* PBXContainerItemProxy */ = {
+		28D9EFBF4642BA95A48D5C4AAE845DE6 /* PBXContainerItemProxy */ = {
 			isa = PBXContainerItemProxy;
 			containerPortal = BFDFE7DC352907FC980B868725387E98 /* Project object */;
 			proxyType = 1;
 			remoteGlobalIDString = 6F5F0A81CAE773CFE5371059A81B5B6A;
 			remoteInfo = Primer3DS;
 		};
-		875B626BA4F253A0E8C3DF0AED90D7A8 /* PBXContainerItemProxy */ = {
+		6FFE2F0F4D64108D14CF3EC06C467023 /* PBXContainerItemProxy */ = {
+			isa = PBXContainerItemProxy;
+			containerPortal = BFDFE7DC352907FC980B868725387E98 /* Project object */;
+			proxyType = 1;
+			remoteGlobalIDString = 6C144A762E9B598392AFFEC8F873746A;
+			remoteInfo = "Pods-PrimerSDK_Example";
+		};
+		9224028B95EC4458C211CBFFE3788C15 /* PBXContainerItemProxy */ = {
+			isa = PBXContainerItemProxy;
+			containerPortal = BFDFE7DC352907FC980B868725387E98 /* Project object */;
+			proxyType = 1;
+			remoteGlobalIDString = 6E6525C7043FBA7BB34A249010AF5593;
+			remoteInfo = "PrimerSDK-PrimerResources";
+		};
+		98698A91B2AA4E7BD362FE5F732A288F /* PBXContainerItemProxy */ = {
 			isa = PBXContainerItemProxy;
 			containerPortal = BFDFE7DC352907FC980B868725387E98 /* Project object */;
 			proxyType = 1;
 			remoteGlobalIDString = F3BE9108C53B53949406218CEA55E0B2;
 			remoteInfo = PrimerSDK;
 		};
-		C471C976D8CBD67D3EEF91C6A9018052 /* PBXContainerItemProxy */ = {
-=======
-		03359050F47742A8DFD64EFEEAC8AD99 /* PaymentMethodToken.swift in Sources */ = {isa = PBXBuildFile; fileRef = 029F0B726C88E724BF113B96079499F6 /* PaymentMethodToken.swift */; };
-		07326726B00248360D5C76B3FF1A1044 /* PrimerViewController.swift in Sources */ = {isa = PBXBuildFile; fileRef = 8D07A7071D83B278017B8254FCFD4421 /* PrimerViewController.swift */; };
-		08444A8B8F2B161406DE6E53AD34D6FE /* PrimerTextFieldView.swift in Sources */ = {isa = PBXBuildFile; fileRef = 783153AAC1A46B9E9900346B61FE392A /* PrimerTextFieldView.swift */; };
-		0852E6736EBAAE5479C6B65D5D6837F5 /* PaymentMethod.swift in Sources */ = {isa = PBXBuildFile; fileRef = EB9A5308FD736C0C895F4678DCED6386 /* PaymentMethod.swift */; };
-		097069262E9204818404C50E95B155DC /* AppState.swift in Sources */ = {isa = PBXBuildFile; fileRef = 0B7789238CFF98BD73BBDD8146EBA762 /* AppState.swift */; };
-		0B14FE2E24F08A40050D760979EDB78B /* PrimerScrollView.swift in Sources */ = {isa = PBXBuildFile; fileRef = 46DB99D47CFC500E2300F0432582CD61 /* PrimerScrollView.swift */; };
-		0C6DE976EF6E1E396F61EC49CC821F9D /* PrimerCardholderNameFieldView.swift in Sources */ = {isa = PBXBuildFile; fileRef = 2E906FCD5BBF91D08928D4CD2B00B7F2 /* PrimerCardholderNameFieldView.swift */; };
-		0E523EBD5EA4749556E67449AA85554A /* CardScannerViewModel.swift in Sources */ = {isa = PBXBuildFile; fileRef = F32E9A60A19B87A4182247A6FB7914B2 /* CardScannerViewModel.swift */; };
-		0F22B3EE612FACBA0809583D7EF8C5BC /* sv.lproj in Resources */ = {isa = PBXBuildFile; fileRef = B22238BE118F616E15D98CA407FC8946 /* sv.lproj */; };
-		132130A2B0CC208C61265692F3D7D6EC /* Primer3DS_SDK-dummy.m in Sources */ = {isa = PBXBuildFile; fileRef = 7AFC09A093CC84D120A2A60E6F7BD670 /* Primer3DS_SDK-dummy.m */; };
-		14BEF45F958C0BD232AC8C5C3ACE9131 /* NetworkService.swift in Sources */ = {isa = PBXBuildFile; fileRef = 817486DFFF521B857273D1355FA48050 /* NetworkService.swift */; };
-		15F39E84D43984148049FCDAB4065DAB /* KlarnaService.swift in Sources */ = {isa = PBXBuildFile; fileRef = 0DC51260367832411171A1B549C35180 /* KlarnaService.swift */; };
-		16433EB96EBE16FB249119353277B0F8 /* UXMode.swift in Sources */ = {isa = PBXBuildFile; fileRef = 392A4488CC6ABB1A6CC325E2D7112700 /* UXMode.swift */; };
-		16A1DC00096F04A22BF970DCDC71A8F0 /* Error.swift in Sources */ = {isa = PBXBuildFile; fileRef = 4B9E68237B3A47494495A727BD6DAA1E /* Error.swift */; };
-		16C6E881DD3CF51C0B7017711D1F8758 /* UIDeviceExtension.swift in Sources */ = {isa = PBXBuildFile; fileRef = 66E8C202BAE92C8F5B1F76B8ED980895 /* UIDeviceExtension.swift */; };
-		18D09ECB6C8C3746F12D4011935D804C /* PrimerAPIClient+Promises.swift in Sources */ = {isa = PBXBuildFile; fileRef = 081F9BDD1FBB6477FAACE0261B0FAFA7 /* PrimerAPIClient+Promises.swift */; };
-		18D9DFF2A7DDD133ACAE1CF4CD2F3D22 /* PrimerAPI.swift in Sources */ = {isa = PBXBuildFile; fileRef = E22166FBB7F77E868F716403931272C2 /* PrimerAPI.swift */; };
-		194D90C161DFAF3BD8CA8869E8E551CE /* fr.lproj in Resources */ = {isa = PBXBuildFile; fileRef = 7124478D8CB6A6798C73F51AB55A39C1 /* fr.lproj */; };
-		19E3485FAC21AE6C2FB7CF9EB7243B12 /* PrimerSettings.swift in Sources */ = {isa = PBXBuildFile; fileRef = F5D85F8EAD3E85290E317302E3A74DD2 /* PrimerSettings.swift */; };
-		1A4AE8366041D19B775CE9DB8F18CE5A /* DirectCheckoutViewModel.swift in Sources */ = {isa = PBXBuildFile; fileRef = 7C579C0B646C6067034851CAF9D9AB5C /* DirectCheckoutViewModel.swift */; };
-		1E18FECB8544938AF6CB2E4C1C57F8A0 /* UserDefaultsExtension.swift in Sources */ = {isa = PBXBuildFile; fileRef = 672ABE3FA8AC06FC336714498A91C71A /* UserDefaultsExtension.swift */; };
-		1F125D739E07EBA79213E230B7221CE1 /* ImageName.swift in Sources */ = {isa = PBXBuildFile; fileRef = 246F36FC59AA413D8B1198FED3FD503A /* ImageName.swift */; };
-		1F19EDCDB5DD3E7A92B5AD881F5F8DC4 /* GuaranteeWrappers.swift in Sources */ = {isa = PBXBuildFile; fileRef = 2F53E780DD9E9AB3944901F1B89848AE /* GuaranteeWrappers.swift */; };
-		216D1A17F61B856C92E56B48A840DBAF /* URLExtension.swift in Sources */ = {isa = PBXBuildFile; fileRef = E91F4F1EA75562353B37683DAEB315E0 /* URLExtension.swift */; };
-		2376F3288AFF94E1CCEAB38AB27F4CE8 /* Thenable.swift in Sources */ = {isa = PBXBuildFile; fileRef = 355EE8C120FD56A0ADEBBED11D9AAD58 /* Thenable.swift */; };
-		242E1CB379F82C67AEDCD81EB6D527B2 /* PrimerButton.swift in Sources */ = {isa = PBXBuildFile; fileRef = 7A4D6006A73C061F28022F81A66E7F4C /* PrimerButton.swift */; };
-		2511CA267F43BC9BFF842BE2736FD0C6 /* Mask.swift in Sources */ = {isa = PBXBuildFile; fileRef = F240B62FB38AEADD482E30AC69D6234B /* Mask.swift */; };
-		27F0CBED137E2D32A787E3845C80E0E1 /* DateExtension.swift in Sources */ = {isa = PBXBuildFile; fileRef = 8A7FB76802C81E0F2DA9DCBFF07CD0C6 /* DateExtension.swift */; };
-		28A61157EDBED9D99D547FA8A1C0572F /* VaultCheckoutViewModel.swift in Sources */ = {isa = PBXBuildFile; fileRef = 693311FA63E51134572C08DA5A356687 /* VaultCheckoutViewModel.swift */; };
-		2D1EEFA513DB24D39E31E961DFFCA904 /* 3DS.swift in Sources */ = {isa = PBXBuildFile; fileRef = B7468B06651157926B144DEAF703B5F5 /* 3DS.swift */; };
-		2D612F3BC89326D7100A8FB4B00B1589 /* FormViewModel.swift in Sources */ = {isa = PBXBuildFile; fileRef = 2A57A51A74C17065AEAF7AFEF43EDDC0 /* FormViewModel.swift */; };
-		30098032FF5FC0BF8E0796B802493948 /* VaultPaymentMethodView.swift in Sources */ = {isa = PBXBuildFile; fileRef = A3F555F05A5B41F8378047CED40535ED /* VaultPaymentMethodView.swift */; };
-		322BF5BEE7ADEFB4252FD6E0CF57069E /* en.lproj in Resources */ = {isa = PBXBuildFile; fileRef = 95856AD17D89ABEE0626E07899B6A6BF /* en.lproj */; };
-		32A89C8BF8FFE25B6A76EB55B77A878D /* FormTextFieldType.swift in Sources */ = {isa = PBXBuildFile; fileRef = A5C734416931FB843BE8BE3AF87E2BCF /* FormTextFieldType.swift */; };
-		33B771A78480E9DEB4AFF8DED059A5F0 /* CardScannerViewController+SimpleScanDelegate.swift in Sources */ = {isa = PBXBuildFile; fileRef = 811AE8A395A0AC0EEAB43CA3A2595FB6 /* CardScannerViewController+SimpleScanDelegate.swift */; };
-		34D2223641FC812AA442684D85C6FF7F /* PrimerCardNumberFieldView.swift in Sources */ = {isa = PBXBuildFile; fileRef = 4D860843B8D924A35F24BB3C22466390 /* PrimerCardNumberFieldView.swift */; };
-		365597DCEB6706334DE2E8E87C54F377 /* FormType.swift in Sources */ = {isa = PBXBuildFile; fileRef = 0F93C84BF080482A95CD46394B24032E /* FormType.swift */; };
-		3775404B545DDA4A5A43AA0CAE7F19ED /* 3DSSDK.swift in Sources */ = {isa = PBXBuildFile; fileRef = 032C0987B98D47F086620E1B7C1D934A /* 3DSSDK.swift */; };
-		3862DA9379775DD2DB2BC7265BA22FEB /* PaymentMethodConfigService.swift in Sources */ = {isa = PBXBuildFile; fileRef = 30CAF83364006C78938DCE79F5D7A6B8 /* PaymentMethodConfigService.swift */; };
-		39F9845E563AC342983D7A2FDED0E06E /* ConcurrencyLimitedDispatcher.swift in Sources */ = {isa = PBXBuildFile; fileRef = 313BE9941738E828AB7438C06356B521 /* ConcurrencyLimitedDispatcher.swift */; };
-		3A28BD5FAE7751539794A8B46AA321E4 /* FormViewController.swift in Sources */ = {isa = PBXBuildFile; fileRef = D8B79C767A2875D6495BE887B3E2B1AC /* FormViewController.swift */; };
-		3BC2DDEEDC5D19B7958797835FA5F9A8 /* SuccessViewController.swift in Sources */ = {isa = PBXBuildFile; fileRef = 9343CE1E14E6F973AD7BDFE908E009B0 /* SuccessViewController.swift */; };
-		3BFBF7658E4E20375B8562DCAB850A6F /* race.swift in Sources */ = {isa = PBXBuildFile; fileRef = 8D208F84BC9FCA60265FE8A07CFD2FB9 /* race.swift */; };
-		3CDE526057605662A8D11895F4551844 /* 3DSService+Promises.swift in Sources */ = {isa = PBXBuildFile; fileRef = 011A70500C567DB08FC5C34267306D96 /* 3DSService+Promises.swift */; };
-		3EF2E0AC210C60B87D07C467DB1AC2BA /* CardNetwork.swift in Sources */ = {isa = PBXBuildFile; fileRef = 38D6E94DF8DA55CEEACA21B10F3FF317 /* CardNetwork.swift */; };
-		3F20102F1A3D6AB5BB9B01B0A9687DEA /* ScannerView.swift in Sources */ = {isa = PBXBuildFile; fileRef = 72F929621E8745E00C0B475B5491DB10 /* ScannerView.swift */; };
-		40C6EA98872E59CB356F25F7EF47C34B /* Foundation.framework in Frameworks */ = {isa = PBXBuildFile; fileRef = 73010CC983E3809BECEE5348DA1BB8C6 /* Foundation.framework */; };
-		42096B2BD7127CF6F28C6682E6B7E39B /* ExternalViewModel.swift in Sources */ = {isa = PBXBuildFile; fileRef = C2ED9FB398F18D19BCA84B7103219903 /* ExternalViewModel.swift */; };
-		44BF618BEE02AE73E025E856CF6E6D69 /* Catchable.swift in Sources */ = {isa = PBXBuildFile; fileRef = 4A70F440EB1D9C10237544CA9432CB9F /* Catchable.swift */; };
-		45A43EB1979E9835B3E3571CAC7BAB65 /* Icons.xcassets in Resources */ = {isa = PBXBuildFile; fileRef = B07DBDE1BAF8D8383308D475D0666A82 /* Icons.xcassets */; };
-		475CF63E30F1615EC6117BB49991AF02 /* Currency.swift in Sources */ = {isa = PBXBuildFile; fileRef = 1942697DFF86CDBDE30FCD9335768182 /* Currency.swift */; };
-		47CBC99B5422DCF203C1E6332D0365CD /* RecoverWrappers.swift in Sources */ = {isa = PBXBuildFile; fileRef = 5316C5E0F0EA906367F3DA1F876425EE /* RecoverWrappers.swift */; };
-		486623DA6F59C8752A05C52A21921236 /* CardScannerViewController.swift in Sources */ = {isa = PBXBuildFile; fileRef = 9F4637B34C5CC26ED942A94D7C31CE22 /* CardScannerViewController.swift */; };
-		4A201CF49D3D55377B4CC1D8CCEB7B61 /* firstly.swift in Sources */ = {isa = PBXBuildFile; fileRef = 49431AA68B06DE8FC6B09343514C6197 /* firstly.swift */; };
-		4C7960CD5603234CF156CCD436FD841B /* PrimerError.swift in Sources */ = {isa = PBXBuildFile; fileRef = B01E0DE84FC04587A2F05AA3FB027514 /* PrimerError.swift */; };
-		4CA8E5A64BDD5340AC6FEC0771890E45 /* CancellablePromise.swift in Sources */ = {isa = PBXBuildFile; fileRef = F30DF90FC1508A5616E3D9A0B44AF11E /* CancellablePromise.swift */; };
-		4EA88182F8BA959CD7B6FD88DBFCD5FF /* JSONParser.swift in Sources */ = {isa = PBXBuildFile; fileRef = DFD3C3E0E61C7DF6CC42875FC05632F2 /* JSONParser.swift */; };
-		4FB5CBD19473401034BA0725242FCF1C /* PaymentNetwork.swift in Sources */ = {isa = PBXBuildFile; fileRef = AF7E5A174CD62E03B1C61936F9AD6789 /* PaymentNetwork.swift */; };
-		5414679FA2565DCB559FC6B69C2E7811 /* ConfirmMandateViewModel.swift in Sources */ = {isa = PBXBuildFile; fileRef = D59822966A76D84C11E0654D1D2E8154 /* ConfirmMandateViewModel.swift */; };
-		54E0D39473B177C0080F83556223C6EF /* Validation.swift in Sources */ = {isa = PBXBuildFile; fileRef = 257866A00C4C5BCFDBC591A71442A112 /* Validation.swift */; };
-		551562AE9AB7013C985DB20C1840DDB9 /* VaultCheckoutViewController.swift in Sources */ = {isa = PBXBuildFile; fileRef = F247B0E46656BF9788EFF036765B8E56 /* VaultCheckoutViewController.swift */; };
-		5B5BDCAB9A2F440BB490AEC79FBF703C /* CancelContext.swift in Sources */ = {isa = PBXBuildFile; fileRef = C37D59FC1C14DE85F3816A16FD5EFAD6 /* CancelContext.swift */; };
-		5E04341F3AF49ADAD4F198FA2B84E0C2 /* ApplePayService.swift in Sources */ = {isa = PBXBuildFile; fileRef = 10DE5F4083414682397CF90C4A4825E7 /* ApplePayService.swift */; };
-		5E55F53FFF09AA3EA5CEFF865AB40F24 /* RootViewController.swift in Sources */ = {isa = PBXBuildFile; fileRef = 88C618451523AF36FCEEADF7481CFAEF /* RootViewController.swift */; };
-		5F4F66E52703AA9C328268FA5A69C849 /* Parser.swift in Sources */ = {isa = PBXBuildFile; fileRef = 9A55BCDB4F9A262ED02B46FAC6EAEEC3 /* Parser.swift */; };
-		614077A4DFE3D43DCC6E64BEF7FB8E8E /* StrictRateLimitedDispatcher.swift in Sources */ = {isa = PBXBuildFile; fileRef = 45CB9D7E1A110AC36A493366EAD8F857 /* StrictRateLimitedDispatcher.swift */; };
-		66837F4DE9131B5302C4FB7B157E52AD /* EnsureWrappers.swift in Sources */ = {isa = PBXBuildFile; fileRef = 2D5F953853B0B2F425BD1E538C6CEC79 /* EnsureWrappers.swift */; };
-		67D68C85DAC20F18980E33E62CE20B69 /* OrderItem.swift in Sources */ = {isa = PBXBuildFile; fileRef = 8635CDBB94C431F13E2173ACBAF1B4F2 /* OrderItem.swift */; };
-		67F5E787E439209357654BEE76931750 /* Endpoint.swift in Sources */ = {isa = PBXBuildFile; fileRef = A7EA89FFD2FDDD4A542EB8556A250892 /* Endpoint.swift */; };
-		6A9B87428716B84810A3B6804DF0619A /* ReloadDelegate.swift in Sources */ = {isa = PBXBuildFile; fileRef = 062B11587B282BE1D8328976F5EE22C4 /* ReloadDelegate.swift */; };
-		6DCF943EE41FCA36BF5E5BE8E4F16011 /* Pods-PrimerSDK_Tests-dummy.m in Sources */ = {isa = PBXBuildFile; fileRef = D66C3890C3566F38C935A2FFD9A237B0 /* Pods-PrimerSDK_Tests-dummy.m */; };
-		6EADC2F372FEDA71AA3E3CD9EF1C805F /* CardComponentsManager.swift in Sources */ = {isa = PBXBuildFile; fileRef = CC06C6E70E0185AC1AE21FBEEC595C07 /* CardComponentsManager.swift */; };
-		6EB7472DF8399C16D902999F1DA2F00D /* PrimerTableViewCell.swift in Sources */ = {isa = PBXBuildFile; fileRef = EF6593C0EE2357B49208AD97BF1FCBB1 /* PrimerTableViewCell.swift */; };
-		70C901C852E87525002EBCA1A0E9225C /* PrimerTheme.swift in Sources */ = {isa = PBXBuildFile; fileRef = 9687B8BC007C582BB25433D5804CC158 /* PrimerTheme.swift */; };
-		72083A2D436988FE5FC72EED26FA2918 /* VaultService.swift in Sources */ = {isa = PBXBuildFile; fileRef = 164A6C3287B19E7F40C5D735A846C2BC /* VaultService.swift */; };
-		73F131F9F4BC61F5DB6FB367084CBE18 /* BundleExtension.swift in Sources */ = {isa = PBXBuildFile; fileRef = 353B31855D81FAD88E1B8294226156A1 /* BundleExtension.swift */; };
-		777F637324DD4384985A5E6C5CCE0965 /* PrimerInternalSessionFlow.swift in Sources */ = {isa = PBXBuildFile; fileRef = DCC0D6BFAB04553593FE5239B0525FCA /* PrimerInternalSessionFlow.swift */; };
-		7A4906F8FD1EB21B6AE5F4DE48D16E6D /* ConfirmMandateView.swift in Sources */ = {isa = PBXBuildFile; fileRef = 2B5FD9CE719E4BBBE181ACD1820CD01F /* ConfirmMandateView.swift */; };
-		7A6B0829CE8B4CC1F5E9E23C56A7BEAB /* Consolable.swift in Sources */ = {isa = PBXBuildFile; fileRef = E17B18ED15A2B0A3AFD64AC89A07FDCF /* Consolable.swift */; };
-		7BE9B479721FC6ACFD005093357FEB75 /* Queue.swift in Sources */ = {isa = PBXBuildFile; fileRef = AEBB369517461ABC8EC5653AC71E1540 /* Queue.swift */; };
-		7F2A13CAC35972AE5469DBAAF12777C3 /* CoreDataDispatcher.swift in Sources */ = {isa = PBXBuildFile; fileRef = C43924E514A6AAC4E7B900861F29F327 /* CoreDataDispatcher.swift */; };
-		7F834DC749E1469AF4FCCF7E92A6DB39 /* Guarantee.swift in Sources */ = {isa = PBXBuildFile; fileRef = A08FBC40F00AD1C05EF0D01F6614FD55 /* Guarantee.swift */; };
-		80A9AB967F6502969BDAB757CF37197D /* ErrorHandler.swift in Sources */ = {isa = PBXBuildFile; fileRef = 799ABA0038050E7DB68F3B9A5EC17A4C /* ErrorHandler.swift */; };
-		83782C1A3BBA707F651D52F55E9A62BD /* ClientToken.swift in Sources */ = {isa = PBXBuildFile; fileRef = F6004620E695F37F9D7BF7CF9766F6C2 /* ClientToken.swift */; };
-		847231BF4AB4026F7D78247FF43603B5 /* LoadingViewController.swift in Sources */ = {isa = PBXBuildFile; fileRef = 3AC0571FE881275AFC7AC27B8B5066CB /* LoadingViewController.swift */; };
-		86E4297CDC82C1152C46686E1FD4D9E2 /* Resolver.swift in Sources */ = {isa = PBXBuildFile; fileRef = A583782F2C5FB11DFE74EBCC60F094F4 /* Resolver.swift */; };
-		86F7812D06D647CE209BC6ACCBC609D6 /* Optional+Extensions.swift in Sources */ = {isa = PBXBuildFile; fileRef = A1C86BE11A908CF845D5444D44D40E9A /* Optional+Extensions.swift */; };
-		87772896FB754C4250D998F66A1DEC0D /* FormView.swift in Sources */ = {isa = PBXBuildFile; fileRef = CC08E369C68ACC734264C8791FBFE466 /* FormView.swift */; };
-		87FC14DB7D18DA09E07EC331D230E39F /* CountryCode.swift in Sources */ = {isa = PBXBuildFile; fileRef = 4A5BFB9269DD9A29F7CE7F2FCD112AF5 /* CountryCode.swift */; };
-		8BE0F18FE8F5EDAD8B98D1E2C70A66CB /* Netcetera+Helpers.swift in Sources */ = {isa = PBXBuildFile; fileRef = 958235A938D7B0B7DEF0DF254EE10A0E /* Netcetera+Helpers.swift */; };
-		8D5E855A12B3151323E39EF91E9CBD01 /* PrimerContent.swift in Sources */ = {isa = PBXBuildFile; fileRef = 67E7A62E799598928CDE753F28BBE947 /* PrimerContent.swift */; };
-		8DA37D1E2564519F784E2B34AA761456 /* StringExtension.swift in Sources */ = {isa = PBXBuildFile; fileRef = B19DF65F84DEA6DDDD2C859A4934A654 /* StringExtension.swift */; };
-		8EE8BC1FC5CEA5E47AB77A9828CC4D9B /* TokenizationService.swift in Sources */ = {isa = PBXBuildFile; fileRef = 956319E9C9DF1AE7827B3B3E66382DE1 /* TokenizationService.swift */; };
-		919E85B82B6F3F6F4B7C89C381B13685 /* 3DSService.swift in Sources */ = {isa = PBXBuildFile; fileRef = 17C2703DBE7D7D11B22456D5C9EDD260 /* 3DSService.swift */; };
-		91E7A996CE191F18D57FFC9EEC9BC472 /* after.swift in Sources */ = {isa = PBXBuildFile; fileRef = 19E26E1EA51341B26BAD04F6884BC2EC /* after.swift */; };
-		94ED4F67764D8DEFCC644E6107FA385F /* Pods-PrimerSDK_Tests-umbrella.h in Headers */ = {isa = PBXBuildFile; fileRef = EE9674DAD0C961C92687877090E1E047 /* Pods-PrimerSDK_Tests-umbrella.h */; settings = {ATTRIBUTES = (Public, ); }; };
-		96386B9ED0E4DEF5796B0C534D36CE4F /* Promise.swift in Sources */ = {isa = PBXBuildFile; fileRef = 5FAD3214E72BFD3B41FB059AF5C5DAD0 /* Promise.swift */; };
-		9C9A857DA42B8F4503EE23CD13109030 /* VaultPaymentMethodViewModel.swift in Sources */ = {isa = PBXBuildFile; fileRef = 11AF8FA419E6F7973C0432BC8E0779A5 /* VaultPaymentMethodViewModel.swift */; };
-		9D3CFD33730BA47B2061B702A50328C3 /* OAuthViewModel.swift in Sources */ = {isa = PBXBuildFile; fileRef = 43EB3F185AE8CBD42DFE75C069D5C90E /* OAuthViewModel.swift */; };
-		9E89C477677E2E3EB050313D43C6C3F7 /* PrimerTextField.swift in Sources */ = {isa = PBXBuildFile; fileRef = DD11C3EF909BD6594A3F744751BFC115 /* PrimerTextField.swift */; };
-		9E9705BD16CCF0D8819ED5A5955183DD /* ApplePayViewModel.swift in Sources */ = {isa = PBXBuildFile; fileRef = 92483AA5788CBE9A2DAFAAA5E028A5B4 /* ApplePayViewModel.swift */; };
-		9ECA29462B3772C1D2783ED24C91F205 /* Box.swift in Sources */ = {isa = PBXBuildFile; fileRef = 0A3EF7ABC5774FD985D378156ACD8786 /* Box.swift */; };
-		A45A7874264B207E38FBB62890485E75 /* VaultCheckoutViewController+ReloadDelegate.swift in Sources */ = {isa = PBXBuildFile; fileRef = 867A31B17537FCB942D2667375377E62 /* VaultCheckoutViewController+ReloadDelegate.swift */; };
-		A75478703701695B41C5E18C720E0990 /* PrimerNibView.swift in Sources */ = {isa = PBXBuildFile; fileRef = F96D7FDD9DCD38117CA334E3AA7D945F /* PrimerNibView.swift */; };
-		A79482C4F8B4C1D7FD10073854B79740 /* ErrorViewController.swift in Sources */ = {isa = PBXBuildFile; fileRef = 8A3B98F69DF2A7CB509525F4CDA4AD16 /* ErrorViewController.swift */; };
-		AA72F6A969E5BCF42BA63682114CCF8C /* RateLimitedDispatcher.swift in Sources */ = {isa = PBXBuildFile; fileRef = 6C90AC9573EB8C0572C4B41648DD8043 /* RateLimitedDispatcher.swift */; };
-		AB63784800088C6665AB54624DFB64D2 /* WrapperProtocols.swift in Sources */ = {isa = PBXBuildFile; fileRef = 883064CA981BB1C6E748F0DD1C37F748 /* WrapperProtocols.swift */; };
-		AD10F8F273B6E5C18BB55E27FF4B33D2 /* PrimerAPIClient.swift in Sources */ = {isa = PBXBuildFile; fileRef = 45C140EFC48F71B424EAFE0559B2E43F /* PrimerAPIClient.swift */; };
-		B24C5D732A03E3D0A3F300EE1A51C356 /* Foundation.framework in Frameworks */ = {isa = PBXBuildFile; fileRef = 73010CC983E3809BECEE5348DA1BB8C6 /* Foundation.framework */; };
-		B30F7E13B81DB67F90AF4BFFFD65A34C /* Primer.swift in Sources */ = {isa = PBXBuildFile; fileRef = 49FB8FBA9E22E691C4C9EE79C3B05C1A /* Primer.swift */; };
-		B445F2F3B3E6AD65CE9AF1045ED161BE /* Pods-PrimerSDK_Example-umbrella.h in Headers */ = {isa = PBXBuildFile; fileRef = 3780FF276696624E5AD4A629D4CC4AD8 /* Pods-PrimerSDK_Example-umbrella.h */; settings = {ATTRIBUTES = (Public, ); }; };
-		B64E24B9FA221654D3C09DD69D662B8B /* DirectDebitService.swift in Sources */ = {isa = PBXBuildFile; fileRef = E1B01EF2EACE9B99663C290A13CD8656 /* DirectDebitService.swift */; };
-		B667C239EFFA1952A08A427955704D1B /* hang.swift in Sources */ = {isa = PBXBuildFile; fileRef = FF22E5A5218FF0491B9E4EAD6A049FF0 /* hang.swift */; };
-		B716F8E70968A5ED490A4F72D6266FF0 /* URLSessionStack.swift in Sources */ = {isa = PBXBuildFile; fileRef = 47D5BCC710A1B3AD942CBFA0B826BBA7 /* URLSessionStack.swift */; };
-		B7DC54D336B33CD5A3093FFC226F7261 /* TransitioningDelegate.swift in Sources */ = {isa = PBXBuildFile; fileRef = D9977D6CBFD0B935A29634B4AE4C27A3 /* TransitioningDelegate.swift */; };
-		B7E9E1137EBAA0A9DAB3EF035A257F4B /* Klarna.swift in Sources */ = {isa = PBXBuildFile; fileRef = 793258F26170A9312A9D6965B5C698A5 /* Klarna.swift */; };
-		B8199EFCABEDC46A6BD51C607DA9404E /* PrimerAPIClient+3DS.swift in Sources */ = {isa = PBXBuildFile; fileRef = 2D3A852D2176791D13CCF482942E06F6 /* PrimerAPIClient+3DS.swift */; };
-		B88BD806E89F047F819FBD7E79EF60E2 /* AlertController.swift in Sources */ = {isa = PBXBuildFile; fileRef = 2A3E47DDA142B2507DEDDAFD1DC3A496 /* AlertController.swift */; };
-		B9C50438FF894FACFDA80BEC8200092F /* NetceteraSDK.swift in Sources */ = {isa = PBXBuildFile; fileRef = C5ACB8E284C39D3422287E4AB319442E /* NetceteraSDK.swift */; };
-		BBDE483F059BD8E6D6E0CFF969D96570 /* DirectDebitMandate.swift in Sources */ = {isa = PBXBuildFile; fileRef = 2DA3A079F48307F6EE7640C268685399 /* DirectDebitMandate.swift */; };
-		BF68AABB6BEFA9255D16C3D5EAE8958C /* CancellableCatchable.swift in Sources */ = {isa = PBXBuildFile; fileRef = 98BB236F0F72DCD22F620DEE44970636 /* CancellableCatchable.swift */; };
-		C1CEAE355F864DBDDA3B0D45ED7DCD05 /* FinallyWrappers.swift in Sources */ = {isa = PBXBuildFile; fileRef = 89EDD23C8040A478C7143675D1D5A2B8 /* FinallyWrappers.swift */; };
-		C1D77DA6282BC1E8E9CD7FA9A5D555E6 /* VaultPaymentMethodViewController.swift in Sources */ = {isa = PBXBuildFile; fileRef = EAAA565F438439563837510FCE8BD57F /* VaultPaymentMethodViewController.swift */; };
-		C3393922FC66EA0CCF6AADF7B5A4B4B9 /* RootViewController+Router.swift in Sources */ = {isa = PBXBuildFile; fileRef = 7E7A2C67F392138219D5F716B14CFF0A /* RootViewController+Router.swift */; };
-		C681E74226AC8F1451D377779D468C34 /* PayPalService.swift in Sources */ = {isa = PBXBuildFile; fileRef = 7A0E3C7FC4AED06D068E8872840E8CF8 /* PayPalService.swift */; };
-		C7FE4217814CDB3CB9B25DA27F53CE56 /* LogEvent.swift in Sources */ = {isa = PBXBuildFile; fileRef = 5ACB3E44DFAD615C3FC9103A11ABC2A1 /* LogEvent.swift */; };
-		CC3E20AE24F7FF114DE98DC610C3F1A1 /* RateLimitedDispatcherBase.swift in Sources */ = {isa = PBXBuildFile; fileRef = 1D1ED6BE65BBE633FECA65B8D15CB6CD /* RateLimitedDispatcherBase.swift */; };
-		CC67EF79DDD8064EEF52465C53D168E2 /* CatchWrappers.swift in Sources */ = {isa = PBXBuildFile; fileRef = D117A9A86864DB53AB68F28178B07B1D /* CatchWrappers.swift */; };
-		CC763EEAFB07273C6E4E5F9EE225C94A /* CancellableThenable.swift in Sources */ = {isa = PBXBuildFile; fileRef = 25351BB6C2C7CF11269419D9343AB6DB /* CancellableThenable.swift */; };
-		CF2CE458B252A7161454DDB0C5511F75 /* PrimerResources.bundle in Resources */ = {isa = PBXBuildFile; fileRef = D2A03F3F478523109183039F95A51E81 /* PrimerResources.bundle */; };
-		D074DDDBBDA606A77D8F4951D30D1CF7 /* SuccessMessage.swift in Sources */ = {isa = PBXBuildFile; fileRef = 3567AAFA93AF2C3DD33D3E4E4BF477C9 /* SuccessMessage.swift */; };
-		D0D259BB800016AD9F92CE1720AB7408 /* PaymentMethodTokenizationRequest.swift in Sources */ = {isa = PBXBuildFile; fileRef = 86BD6EE7940A86CC8F9950A4DC6BB49F /* PaymentMethodTokenizationRequest.swift */; };
-		D0FF466BB1BCF629F5F8BB29647E62BC /* VaultPaymentMethodViewController+ReloadDelegate.swift in Sources */ = {isa = PBXBuildFile; fileRef = 562A3BE575125D347EEFABB45E7B7D3D /* VaultPaymentMethodViewController+ReloadDelegate.swift */; };
-		D5A2BFB66BEF7D9C728D53278C7D8911 /* DependencyInjection.swift in Sources */ = {isa = PBXBuildFile; fileRef = 32488E042D9850629155E4AFE7AC6925 /* DependencyInjection.swift */; };
-		D620B2C8E5DE494EAAA4962D9BB9EF7B /* ThenableWrappers.swift in Sources */ = {isa = PBXBuildFile; fileRef = 4727F95E0109A06DB9E412509E25900C /* ThenableWrappers.swift */; };
-		D628C71BA10A370BC33C6AD26060F2C8 /* Primer3DS_SDK-umbrella.h in Headers */ = {isa = PBXBuildFile; fileRef = 72C6F5FB3C5D2302E5048105A79826AF /* Primer3DS_SDK-umbrella.h */; settings = {ATTRIBUTES = (Public, ); }; };
-		D6701E6CE48E00A91B68D566DEF70536 /* CardButton.swift in Sources */ = {isa = PBXBuildFile; fileRef = 4C8F3F8B5B0FCB13F58EAA189480936D /* CardButton.swift */; };
-		DABCFE7DBF475393DFA56C7594D56CC8 /* WebViewController.swift in Sources */ = {isa = PBXBuildFile; fileRef = 14561EE49BACE4ABC6834E5C3198B2D4 /* WebViewController.swift */; };
-		DAEF11589ADB1293D820864303A9868A /* PrimerViewExtensions.swift in Sources */ = {isa = PBXBuildFile; fileRef = FC21ECF4CA5F1C1745BB4631281247D7 /* PrimerViewExtensions.swift */; };
-		DAFF3EA47CDF2921EF329EE71881673B /* PrimerDelegate.swift in Sources */ = {isa = PBXBuildFile; fileRef = B20051A1B0B8639C0874FB62C8B84881 /* PrimerDelegate.swift */; };
-		DB3ADE4A75F63A00CE60980F042DD8F7 /* Foundation.framework in Frameworks */ = {isa = PBXBuildFile; fileRef = 73010CC983E3809BECEE5348DA1BB8C6 /* Foundation.framework */; };
-		DD04B07B0B6CAAD2FF631A242076A591 /* OAuthViewController.swift in Sources */ = {isa = PBXBuildFile; fileRef = 026515686958ED024E9F890F23DF42C5 /* OAuthViewController.swift */; };
-		DD40BAA01B9AF3D23675DEA558A91570 /* Dispatcher.swift in Sources */ = {isa = PBXBuildFile; fileRef = 11250B27544D3EB5A6BBB61650E9DB05 /* Dispatcher.swift */; };
-		DEA917395F2DA75AF9991383743B73E1 /* ConfirmMandateViewController.swift in Sources */ = {isa = PBXBuildFile; fileRef = 7DD6C532F7A45BEA9D13D13D1C5F0597 /* ConfirmMandateViewController.swift */; };
-		E4007BE281C0EBB429300AE6605CAD14 /* Route.swift in Sources */ = {isa = PBXBuildFile; fileRef = C51F0DB56F4B0B92037B34EA61AA3E5C /* Route.swift */; };
-		E5299CC64F64350B42EA9E89AC4749A3 /* CustomStringConvertible.swift in Sources */ = {isa = PBXBuildFile; fileRef = A228F52028F51C59E2B50D65A0011B65 /* CustomStringConvertible.swift */; };
-		E7FF652BD683381710CAE46E8D4BD709 /* PaymentMethodComponent.swift in Sources */ = {isa = PBXBuildFile; fileRef = CD8FC0E3561240C2AEF2D6EE94394964 /* PaymentMethodComponent.swift */; };
-		E881A66C856311DA05D3A60F2C6A07D1 /* Pods-PrimerSDK_Example-dummy.m in Sources */ = {isa = PBXBuildFile; fileRef = 21F4ACB1142B1B9457658584BF5CD35A /* Pods-PrimerSDK_Example-dummy.m */; };
-		E8E3ADF746EE26E6D0A1732775541C50 /* PrimerCVVFieldView.swift in Sources */ = {isa = PBXBuildFile; fileRef = E3901F0F229EE5C3E9A2EA14BC81B293 /* PrimerCVVFieldView.swift */; };
-		E94C3ECB98C7C2DE7C54AD7FBAF7776A /* ApplePay.swift in Sources */ = {isa = PBXBuildFile; fileRef = 6FD76DDB33FC6F3AEA4F8158C9551D50 /* ApplePay.swift */; };
-		EB10CA77B5B09C64C7BA145B6E8BB1F7 /* PresentationController.swift in Sources */ = {isa = PBXBuildFile; fileRef = EEB5DB71412049E48C268A2A1FB1A121 /* PresentationController.swift */; };
-		EB55CD1B080724756F13FE47DAB5B327 /* Cancellable.swift in Sources */ = {isa = PBXBuildFile; fileRef = DEB601267C2214B0C3289C6F4FBA379E /* Cancellable.swift */; };
-		EB7CD0A48DF8F3D68DE40A9EE0D84D43 /* PaymentMethodConfig.swift in Sources */ = {isa = PBXBuildFile; fileRef = A9C2C118F619C1056C884494B464BC80 /* PaymentMethodConfig.swift */; };
-		EE67F540910929AA9227386DA2B53820 /* Logger.swift in Sources */ = {isa = PBXBuildFile; fileRef = 0B02D299410D545F9F9DD3582A468FB2 /* Logger.swift */; };
-		F298374DEEEF2945B7711E8A9B399590 /* PRTextField.swift in Sources */ = {isa = PBXBuildFile; fileRef = 840342E21EF4FB1741E24DF1D659225F /* PRTextField.swift */; };
-		F3E38CE6FB3E6DE8DCEEF7C9F7CB6A82 /* PrimerExpiryDateFieldView.swift in Sources */ = {isa = PBXBuildFile; fileRef = 2A5F2601EFEB31CC827C25E916C813FC /* PrimerExpiryDateFieldView.swift */; };
-		F73D28CBCC178E0023DF3F50ACA780CF /* VaultCheckoutView.swift in Sources */ = {isa = PBXBuildFile; fileRef = 60213647850FE1929DC33051AFA09351 /* VaultCheckoutView.swift */; };
-		F89A20716F5362112A52452A6E537561 /* ClientTokenService.swift in Sources */ = {isa = PBXBuildFile; fileRef = 9A17014DA9566C8A9A70DD11959662EB /* ClientTokenService.swift */; };
-		F97D63F438A0712296D65C61091BF021 /* Configuration.swift in Sources */ = {isa = PBXBuildFile; fileRef = 97A39998C367B67EF6520AD03DA4DE4B /* Configuration.swift */; };
-		F9F68D1BA824690D12C28206E7C502F4 /* when.swift in Sources */ = {isa = PBXBuildFile; fileRef = 5B0BDE75E924EFB5950EAB0F81C2D8F1 /* when.swift */; };
-		FCB1301344107E9261B8EA4CF7A16FE9 /* SequenceWrappers.swift in Sources */ = {isa = PBXBuildFile; fileRef = A4C33993C59B1644E60AEBCD1598C500 /* SequenceWrappers.swift */; };
-		FD746AE6E3D94748D159E04904A4393C /* PayPal.swift in Sources */ = {isa = PBXBuildFile; fileRef = 28DA3AED9B734DA3DC045A1871222DC4 /* PayPal.swift */; };
-/* End PBXBuildFile section */
-
-/* Begin PBXContainerItemProxy section */
-		886182F87DA6BE2E6C056F684CD877AC /* PBXContainerItemProxy */ = {
->>>>>>> 0f31967e
-			isa = PBXContainerItemProxy;
-			containerPortal = BFDFE7DC352907FC980B868725387E98 /* Project object */;
-			proxyType = 1;
-			remoteGlobalIDString = B0D5FA8769DCB2DAF09C703FD78611E7;
-			remoteInfo = "Primer3DS_SDK-PrimerResources";
-		};
-<<<<<<< HEAD
-		C9372762634E3686A86343E93BCABD2A /* PBXContainerItemProxy */ = {
-=======
-		952D49C6EC4A57DDF44B8400F939B815 /* PBXContainerItemProxy */ = {
->>>>>>> 0f31967e
+		A82394044F4AC096FEFA3F04DAD8B0FE /* PBXContainerItemProxy */ = {
 			isa = PBXContainerItemProxy;
 			containerPortal = BFDFE7DC352907FC980B868725387E98 /* Project object */;
 			proxyType = 1;
 			remoteGlobalIDString = 6F5F0A81CAE773CFE5371059A81B5B6A;
 			remoteInfo = Primer3DS;
 		};
-<<<<<<< HEAD
-		E0D02A9AB3F74BF7D16D76781A704A85 /* PBXContainerItemProxy */ = {
-			isa = PBXContainerItemProxy;
-			containerPortal = BFDFE7DC352907FC980B868725387E98 /* Project object */;
-			proxyType = 1;
-			remoteGlobalIDString = 6C144A762E9B598392AFFEC8F873746A;
-			remoteInfo = "Pods-PrimerSDK_Example";
-=======
-		DAF5EE7D2C4183E7808F36578360163F /* PBXContainerItemProxy */ = {
-			isa = PBXContainerItemProxy;
-			containerPortal = BFDFE7DC352907FC980B868725387E98 /* Project object */;
-			proxyType = 1;
-			remoteGlobalIDString = 42C533358DFE00039BB1BE5D0F8D53EC;
-			remoteInfo = Primer3DS_SDK;
->>>>>>> 0f31967e
-		};
 /* End PBXContainerItemProxy section */
 
 /* Begin PBXFileReference section */
-<<<<<<< HEAD
-		011AE110952A0963D26CDA7D66BC0FA5 /* CancellableCatchable.swift */ = {isa = PBXFileReference; includeInIndex = 1; lastKnownFileType = sourcecode.swift; path = CancellableCatchable.swift; sourceTree = "<group>"; };
-		01DED3A6F8484210608C61113B0E7DD3 /* PaymentNetwork.swift */ = {isa = PBXFileReference; includeInIndex = 1; lastKnownFileType = sourcecode.swift; path = PaymentNetwork.swift; sourceTree = "<group>"; };
-		02D4E30713C16BB1C23110D7A4846FB0 /* AppState.swift */ = {isa = PBXFileReference; includeInIndex = 1; lastKnownFileType = sourcecode.swift; path = AppState.swift; sourceTree = "<group>"; };
-		04C4DA1E2FDA2F3367945C55E74CB304 /* CancellablePromise.swift */ = {isa = PBXFileReference; includeInIndex = 1; lastKnownFileType = sourcecode.swift; path = CancellablePromise.swift; sourceTree = "<group>"; };
-		04F4F636EFF0748D58C5C55689EECCDF /* PrimerSDK.modulemap */ = {isa = PBXFileReference; includeInIndex = 1; lastKnownFileType = sourcecode.module; path = PrimerSDK.modulemap; sourceTree = "<group>"; };
-		073CF133F9FE8028BE8FADCFC1C899DB /* after.swift */ = {isa = PBXFileReference; includeInIndex = 1; lastKnownFileType = sourcecode.swift; path = after.swift; sourceTree = "<group>"; };
-		085311ADAFBC84D9B75214A4C7272716 /* ImageName.swift */ = {isa = PBXFileReference; includeInIndex = 1; lastKnownFileType = sourcecode.swift; path = ImageName.swift; sourceTree = "<group>"; };
-		08C229FEA414DF0450CBFA8CC99A19F7 /* Validation.swift */ = {isa = PBXFileReference; includeInIndex = 1; lastKnownFileType = sourcecode.swift; path = Validation.swift; sourceTree = "<group>"; };
+		0443FED2C603EE164EEC536663A3F5A3 /* Logger.swift */ = {isa = PBXFileReference; includeInIndex = 1; lastKnownFileType = sourcecode.swift; path = Logger.swift; sourceTree = "<group>"; };
+		051A329D396085F01363D79FB3FE5CF2 /* Dispatcher.swift */ = {isa = PBXFileReference; includeInIndex = 1; lastKnownFileType = sourcecode.swift; path = Dispatcher.swift; sourceTree = "<group>"; };
+		057291C3C149E0F9B764D49AD94AD54E /* PrimerAPIClient+3DS.swift */ = {isa = PBXFileReference; includeInIndex = 1; lastKnownFileType = sourcecode.swift; path = "PrimerAPIClient+3DS.swift"; sourceTree = "<group>"; };
+		05F55A3713F5B35DC5E5D6AC9C0080CA /* SuccessMessage.swift */ = {isa = PBXFileReference; includeInIndex = 1; lastKnownFileType = sourcecode.swift; path = SuccessMessage.swift; sourceTree = "<group>"; };
+		08C95901E279E3351FD2B7B0C9748FE3 /* Optional+Extensions.swift */ = {isa = PBXFileReference; includeInIndex = 1; lastKnownFileType = sourcecode.swift; path = "Optional+Extensions.swift"; sourceTree = "<group>"; };
+		0A217FCE915A9F97C83F7C02AB8860B2 /* PrimerSettings.swift */ = {isa = PBXFileReference; includeInIndex = 1; lastKnownFileType = sourcecode.swift; path = PrimerSettings.swift; sourceTree = "<group>"; };
+		0B3CA69DDCAE6C6669F3FF566A6E4762 /* URLExtension.swift */ = {isa = PBXFileReference; includeInIndex = 1; lastKnownFileType = sourcecode.swift; path = URLExtension.swift; sourceTree = "<group>"; };
 		0D06A1589639F29CB1A0AD6CDE0B92F7 /* Primer3DS-umbrella.h */ = {isa = PBXFileReference; includeInIndex = 1; lastKnownFileType = sourcecode.c.h; path = "Primer3DS-umbrella.h"; sourceTree = "<group>"; };
+		0D8EF50296908B5D0EC0C3598B589BE5 /* PrimerTextField.swift */ = {isa = PBXFileReference; includeInIndex = 1; lastKnownFileType = sourcecode.swift; path = PrimerTextField.swift; sourceTree = "<group>"; };
 		0E71C1323E01F802D777DA00D7521910 /* Foundation.framework */ = {isa = PBXFileReference; lastKnownFileType = wrapper.framework; name = Foundation.framework; path = Platforms/iPhoneOS.platform/Developer/SDKs/iPhoneOS14.0.sdk/System/Library/Frameworks/Foundation.framework; sourceTree = DEVELOPER_DIR; };
-		0F19302549DCBA1B9D2B77DF2EA99BFA /* VaultCheckoutViewController.swift */ = {isa = PBXFileReference; includeInIndex = 1; lastKnownFileType = sourcecode.swift; path = VaultCheckoutViewController.swift; sourceTree = "<group>"; };
-		0F36C14BE87D0C05FA67A78EEE20D7E0 /* VaultCheckoutView.swift */ = {isa = PBXFileReference; includeInIndex = 1; lastKnownFileType = sourcecode.swift; path = VaultCheckoutView.swift; sourceTree = "<group>"; };
-		0F80EE0026A20CF30F8B3742EE30D983 /* FormViewController.swift */ = {isa = PBXFileReference; includeInIndex = 1; lastKnownFileType = sourcecode.swift; path = FormViewController.swift; sourceTree = "<group>"; };
-		0F95CE806F975801252C2788EA03FA85 /* PrimerDelegate.swift */ = {isa = PBXFileReference; includeInIndex = 1; lastKnownFileType = sourcecode.swift; path = PrimerDelegate.swift; sourceTree = "<group>"; };
-		120FD85DC55D8CE5E87430132C15EF01 /* PrimerAPIClient.swift */ = {isa = PBXFileReference; includeInIndex = 1; lastKnownFileType = sourcecode.swift; path = PrimerAPIClient.swift; sourceTree = "<group>"; };
-		1282975241DACCE92D145FF6BE95710A /* Promise.swift */ = {isa = PBXFileReference; includeInIndex = 1; lastKnownFileType = sourcecode.swift; path = Promise.swift; sourceTree = "<group>"; };
-		12F9D4D62ABC29BBE3EC89A05606C89C /* ApplePayViewModel.swift */ = {isa = PBXFileReference; includeInIndex = 1; lastKnownFileType = sourcecode.swift; path = ApplePayViewModel.swift; sourceTree = "<group>"; };
-		13075525DD71382F120F694B71336EB8 /* PrimerViewController.swift */ = {isa = PBXFileReference; includeInIndex = 1; lastKnownFileType = sourcecode.swift; path = PrimerViewController.swift; sourceTree = "<group>"; };
-		13AA3CDB651857B48DD4B65A1836FA8E /* RateLimitedDispatcherBase.swift */ = {isa = PBXFileReference; includeInIndex = 1; lastKnownFileType = sourcecode.swift; path = RateLimitedDispatcherBase.swift; sourceTree = "<group>"; };
-		16FF0278BB16716BCA4FAB61D3390CA8 /* PrimerViewExtensions.swift */ = {isa = PBXFileReference; includeInIndex = 1; lastKnownFileType = sourcecode.swift; path = PrimerViewExtensions.swift; sourceTree = "<group>"; };
-		17BBF765EC650B9D8C2B2E4D21AC35B9 /* VaultService.swift */ = {isa = PBXFileReference; includeInIndex = 1; lastKnownFileType = sourcecode.swift; path = VaultService.swift; sourceTree = "<group>"; };
-		185F093554AC8A522D960AC17B5F57E1 /* CardButton.swift */ = {isa = PBXFileReference; includeInIndex = 1; lastKnownFileType = sourcecode.swift; path = CardButton.swift; sourceTree = "<group>"; };
+		0F509260AD81E3DBFD434DDD2BCAD9EA /* AlertController.swift */ = {isa = PBXFileReference; includeInIndex = 1; lastKnownFileType = sourcecode.swift; path = AlertController.swift; sourceTree = "<group>"; };
+		10713B1BCC805A8C173B9506401730F9 /* VaultPaymentMethodViewController.swift */ = {isa = PBXFileReference; includeInIndex = 1; lastKnownFileType = sourcecode.swift; path = VaultPaymentMethodViewController.swift; sourceTree = "<group>"; };
+		12A7E779226EF3B315F2D6AE77EEFBA3 /* PrimerSDK-dummy.m */ = {isa = PBXFileReference; includeInIndex = 1; lastKnownFileType = sourcecode.c.objc; path = "PrimerSDK-dummy.m"; sourceTree = "<group>"; };
+		14A9768B264BDC6D1EABC03B054B805E /* Icons.xcassets */ = {isa = PBXFileReference; includeInIndex = 1; lastKnownFileType = folder.assetcatalog; name = Icons.xcassets; path = Sources/PrimerSDK/Resources/Icons.xcassets; sourceTree = "<group>"; };
+		14B215ED034716AF7F6B3B78B393D36E /* ThenableWrappers.swift */ = {isa = PBXFileReference; includeInIndex = 1; lastKnownFileType = sourcecode.swift; path = ThenableWrappers.swift; sourceTree = "<group>"; };
+		14BF3A5CECDD240193BEB2BD0EC36A32 /* EnsureWrappers.swift */ = {isa = PBXFileReference; includeInIndex = 1; lastKnownFileType = sourcecode.swift; path = EnsureWrappers.swift; sourceTree = "<group>"; };
+		15C77472216B72D109C87F15430A5D51 /* CoreDataDispatcher.swift */ = {isa = PBXFileReference; includeInIndex = 1; lastKnownFileType = sourcecode.swift; path = CoreDataDispatcher.swift; sourceTree = "<group>"; };
+		1B97776BD8686E418981BDAB2CC0DD0A /* PrimerNibView.swift */ = {isa = PBXFileReference; includeInIndex = 1; lastKnownFileType = sourcecode.swift; path = PrimerNibView.swift; sourceTree = "<group>"; };
+		1BAA91316EFB1798757BD8E75F7F30CD /* Primer.swift */ = {isa = PBXFileReference; includeInIndex = 1; lastKnownFileType = sourcecode.swift; path = Primer.swift; sourceTree = "<group>"; };
+		1DDD31ADACEB361DC2E2C6FC77DB11EC /* PrimerSDK-prefix.pch */ = {isa = PBXFileReference; includeInIndex = 1; lastKnownFileType = sourcecode.c.h; path = "PrimerSDK-prefix.pch"; sourceTree = "<group>"; };
+		1DE37A21445C1901E4B956165D103CBF /* PrimerAPI.swift */ = {isa = PBXFileReference; includeInIndex = 1; lastKnownFileType = sourcecode.swift; path = PrimerAPI.swift; sourceTree = "<group>"; };
+		1EA6EC770F27E20C324149402C2F6605 /* CatchWrappers.swift */ = {isa = PBXFileReference; includeInIndex = 1; lastKnownFileType = sourcecode.swift; path = CatchWrappers.swift; sourceTree = "<group>"; };
+		1F1F8A1882C2738F225800CCC44D4473 /* Promise.swift */ = {isa = PBXFileReference; includeInIndex = 1; lastKnownFileType = sourcecode.swift; path = Promise.swift; sourceTree = "<group>"; };
+		1FF1480D4E58603E8915C5C98B532596 /* hang.swift */ = {isa = PBXFileReference; includeInIndex = 1; lastKnownFileType = sourcecode.swift; path = hang.swift; sourceTree = "<group>"; };
+		214E9274D2518F56A3F5D602503B8792 /* WebViewController.swift */ = {isa = PBXFileReference; includeInIndex = 1; lastKnownFileType = sourcecode.swift; path = WebViewController.swift; sourceTree = "<group>"; };
+		21BC7E6418C7064B8A20C41023381BA8 /* ResourceBundle-PrimerResources-PrimerSDK-Info.plist */ = {isa = PBXFileReference; includeInIndex = 1; lastKnownFileType = text.plist.xml; path = "ResourceBundle-PrimerResources-PrimerSDK-Info.plist"; sourceTree = "<group>"; };
 		21F4ACB1142B1B9457658584BF5CD35A /* Pods-PrimerSDK_Example-dummy.m */ = {isa = PBXFileReference; includeInIndex = 1; lastKnownFileType = sourcecode.c.objc; path = "Pods-PrimerSDK_Example-dummy.m"; sourceTree = "<group>"; };
-		2207F9C08D606A496FCABE0EBCEB3BE9 /* Dispatcher.swift */ = {isa = PBXFileReference; includeInIndex = 1; lastKnownFileType = sourcecode.swift; path = Dispatcher.swift; sourceTree = "<group>"; };
 		23FD1D157B8C8E7148BE8A7D354A051F /* Pods_PrimerSDK_Tests.framework */ = {isa = PBXFileReference; explicitFileType = wrapper.framework; includeInIndex = 0; name = Pods_PrimerSDK_Tests.framework; path = "Pods-PrimerSDK_Tests.framework"; sourceTree = BUILT_PRODUCTS_DIR; };
-		246D23C86F7270230CC9895E27634BB1 /* PrimerSDK-dummy.m */ = {isa = PBXFileReference; includeInIndex = 1; lastKnownFileType = sourcecode.c.objc; path = "PrimerSDK-dummy.m"; sourceTree = "<group>"; };
-		2533C516E96B9C04374BD5181875F334 /* StringExtension.swift */ = {isa = PBXFileReference; includeInIndex = 1; lastKnownFileType = sourcecode.swift; path = StringExtension.swift; sourceTree = "<group>"; };
-		258F8CF5C7A5405352D8D85196F85F93 /* DirectDebitMandate.swift */ = {isa = PBXFileReference; includeInIndex = 1; lastKnownFileType = sourcecode.swift; path = DirectDebitMandate.swift; sourceTree = "<group>"; };
-		25C36B798418B34DEA730E58EFD95F37 /* VaultPaymentMethodView.swift */ = {isa = PBXFileReference; includeInIndex = 1; lastKnownFileType = sourcecode.swift; path = VaultPaymentMethodView.swift; sourceTree = "<group>"; };
+		2590F8FF19542271CC7B3AD2FA532A69 /* StrictRateLimitedDispatcher.swift */ = {isa = PBXFileReference; includeInIndex = 1; lastKnownFileType = sourcecode.swift; path = StrictRateLimitedDispatcher.swift; sourceTree = "<group>"; };
+		25BC6E8F54FE5A8C86E080B5B24AA881 /* Queue.swift */ = {isa = PBXFileReference; includeInIndex = 1; lastKnownFileType = sourcecode.swift; path = Queue.swift; sourceTree = "<group>"; };
+		2616AAA3437140746E029E8FCA56E4E8 /* ApplePay.swift */ = {isa = PBXFileReference; includeInIndex = 1; lastKnownFileType = sourcecode.swift; path = ApplePay.swift; sourceTree = "<group>"; };
+		26871E509FB14FC886B1A866CB679290 /* VaultPaymentMethodViewController+ReloadDelegate.swift */ = {isa = PBXFileReference; includeInIndex = 1; lastKnownFileType = sourcecode.swift; path = "VaultPaymentMethodViewController+ReloadDelegate.swift"; sourceTree = "<group>"; };
+		2693197C2C08FCC282F1EF8009B6AAC5 /* PrimerViewController.swift */ = {isa = PBXFileReference; includeInIndex = 1; lastKnownFileType = sourcecode.swift; path = PrimerViewController.swift; sourceTree = "<group>"; };
 		28E47791C9F9D0A9BA05C719761A4F3F /* PrimerSDK.framework */ = {isa = PBXFileReference; explicitFileType = wrapper.framework; includeInIndex = 0; name = PrimerSDK.framework; path = PrimerSDK.framework; sourceTree = BUILT_PRODUCTS_DIR; };
-		28E81D46930EB371B10A20AA68A23667 /* ExternalViewModel.swift */ = {isa = PBXFileReference; includeInIndex = 1; lastKnownFileType = sourcecode.swift; path = ExternalViewModel.swift; sourceTree = "<group>"; };
-		28EC08E80BA2C4326E8B787B61E523A3 /* WebViewController.swift */ = {isa = PBXFileReference; includeInIndex = 1; lastKnownFileType = sourcecode.swift; path = WebViewController.swift; sourceTree = "<group>"; };
-		29EF680CDCD36D5E31BC958C4869A86B /* LICENSE */ = {isa = PBXFileReference; includeInIndex = 1; path = LICENSE; sourceTree = "<group>"; };
-		2AEE16C54A83FA2ADA098A1185F491CA /* Currency.swift */ = {isa = PBXFileReference; includeInIndex = 1; lastKnownFileType = sourcecode.swift; path = Currency.swift; sourceTree = "<group>"; };
-		2BBEE814F1820401CE62CC999FC7F0BA /* ThenableWrappers.swift */ = {isa = PBXFileReference; includeInIndex = 1; lastKnownFileType = sourcecode.swift; path = ThenableWrappers.swift; sourceTree = "<group>"; };
-		2C49420BE17FDABA67EF473A83918875 /* ScannerView.swift */ = {isa = PBXFileReference; includeInIndex = 1; lastKnownFileType = sourcecode.swift; path = ScannerView.swift; sourceTree = "<group>"; };
-		2C7BF71836A989D514597B258565716D /* Mask.swift */ = {isa = PBXFileReference; includeInIndex = 1; lastKnownFileType = sourcecode.swift; path = Mask.swift; sourceTree = "<group>"; };
+		2990CE142975D5609384BF4ED321453D /* VaultPaymentMethodView.swift */ = {isa = PBXFileReference; includeInIndex = 1; lastKnownFileType = sourcecode.swift; path = VaultPaymentMethodView.swift; sourceTree = "<group>"; };
+		2B0F7E01D8D396DB41C424ED83037DC6 /* RecoverWrappers.swift */ = {isa = PBXFileReference; includeInIndex = 1; lastKnownFileType = sourcecode.swift; path = RecoverWrappers.swift; sourceTree = "<group>"; };
+		2B2EB431BE475C1823DC8227F5D4D7E6 /* when.swift */ = {isa = PBXFileReference; includeInIndex = 1; lastKnownFileType = sourcecode.swift; path = when.swift; sourceTree = "<group>"; };
+		2C193A792A13377ED4BFCC714D0DE5B8 /* PrimerSDK.modulemap */ = {isa = PBXFileReference; includeInIndex = 1; lastKnownFileType = sourcecode.module; path = PrimerSDK.modulemap; sourceTree = "<group>"; };
 		2C873851033C945EC49A7BB049E6054C /* Primer3DS-Info.plist */ = {isa = PBXFileReference; includeInIndex = 1; lastKnownFileType = text.plist.xml; path = "Primer3DS-Info.plist"; sourceTree = "<group>"; };
-		2CC64611E1691DDCFA892C0F80CFA717 /* UIDeviceExtension.swift */ = {isa = PBXFileReference; includeInIndex = 1; lastKnownFileType = sourcecode.swift; path = UIDeviceExtension.swift; sourceTree = "<group>"; };
-		2D7D293AE163119C958B9759B500723A /* PrimerSDK-umbrella.h */ = {isa = PBXFileReference; includeInIndex = 1; lastKnownFileType = sourcecode.c.h; path = "PrimerSDK-umbrella.h"; sourceTree = "<group>"; };
-		2F1DD27A62610F6DED980C164813AC22 /* ApplePay.swift */ = {isa = PBXFileReference; includeInIndex = 1; lastKnownFileType = sourcecode.swift; path = ApplePay.swift; sourceTree = "<group>"; };
-		350E1F5ECAB8414854A146C95C35E4B1 /* 3DSSDK.swift */ = {isa = PBXFileReference; includeInIndex = 1; lastKnownFileType = sourcecode.swift; path = 3DSSDK.swift; sourceTree = "<group>"; };
-		35BE81C843FAE99CDDB95582E57227D4 /* PrimerSettings.swift */ = {isa = PBXFileReference; includeInIndex = 1; lastKnownFileType = sourcecode.swift; path = PrimerSettings.swift; sourceTree = "<group>"; };
+		3141425C85F8B2140845FE93BF111885 /* GuaranteeWrappers.swift */ = {isa = PBXFileReference; includeInIndex = 1; lastKnownFileType = sourcecode.swift; path = GuaranteeWrappers.swift; sourceTree = "<group>"; };
+		336CEA46C7821C0775ED00EB75E4A47F /* VaultPaymentMethodViewModel.swift */ = {isa = PBXFileReference; includeInIndex = 1; lastKnownFileType = sourcecode.swift; path = VaultPaymentMethodViewModel.swift; sourceTree = "<group>"; };
+		341A83C922839AC009A428F8795F7873 /* CancellableThenable.swift */ = {isa = PBXFileReference; includeInIndex = 1; lastKnownFileType = sourcecode.swift; path = CancellableThenable.swift; sourceTree = "<group>"; };
+		342E0DDA8C17CA580DFCB7E5AFD7D35C /* Klarna.swift */ = {isa = PBXFileReference; includeInIndex = 1; lastKnownFileType = sourcecode.swift; path = Klarna.swift; sourceTree = "<group>"; };
+		354CBE933DA8A9B497B899D17E44B591 /* PrimerContent.swift */ = {isa = PBXFileReference; includeInIndex = 1; lastKnownFileType = sourcecode.swift; path = PrimerContent.swift; sourceTree = "<group>"; };
+		36B093BA017F130792C71CFE2F1DAF5F /* 3DS.swift */ = {isa = PBXFileReference; includeInIndex = 1; lastKnownFileType = sourcecode.swift; path = 3DS.swift; sourceTree = "<group>"; };
 		3780FF276696624E5AD4A629D4CC4AD8 /* Pods-PrimerSDK_Example-umbrella.h */ = {isa = PBXFileReference; includeInIndex = 1; lastKnownFileType = sourcecode.c.h; path = "Pods-PrimerSDK_Example-umbrella.h"; sourceTree = "<group>"; };
-		37B0A024A22685C38566903090214726 /* DirectDebitService.swift */ = {isa = PBXFileReference; includeInIndex = 1; lastKnownFileType = sourcecode.swift; path = DirectDebitService.swift; sourceTree = "<group>"; };
-		394C5798DE030CDE3C386D4BE76964E0 /* PaymentMethodTokenizationRequest.swift */ = {isa = PBXFileReference; includeInIndex = 1; lastKnownFileType = sourcecode.swift; path = PaymentMethodTokenizationRequest.swift; sourceTree = "<group>"; };
-		3956E482C46FD6BA52A8B8D0D9792A8C /* 3DSService.swift */ = {isa = PBXFileReference; includeInIndex = 1; lastKnownFileType = sourcecode.swift; path = 3DSService.swift; sourceTree = "<group>"; };
+		37C0C31FA6BD7E89DAE5085B3453A9D7 /* PrimerSDK-umbrella.h */ = {isa = PBXFileReference; includeInIndex = 1; lastKnownFileType = sourcecode.c.h; path = "PrimerSDK-umbrella.h"; sourceTree = "<group>"; };
+		3815881CE6E24A1D89C99F4E006BB5E1 /* VaultCheckoutViewModel.swift */ = {isa = PBXFileReference; includeInIndex = 1; lastKnownFileType = sourcecode.swift; path = VaultCheckoutViewModel.swift; sourceTree = "<group>"; };
+		3881E2AB3A9B33AB5B621A16E4C8AC0E /* Validation.swift */ = {isa = PBXFileReference; includeInIndex = 1; lastKnownFileType = sourcecode.swift; path = Validation.swift; sourceTree = "<group>"; };
+		38AF2D07650F5FD016C64E1950266286 /* PrimerExpiryDateFieldView.swift */ = {isa = PBXFileReference; includeInIndex = 1; lastKnownFileType = sourcecode.swift; path = PrimerExpiryDateFieldView.swift; sourceTree = "<group>"; };
+		38C82886BA98D77F2664DD893CFEA35F /* VaultCheckoutViewController+ReloadDelegate.swift */ = {isa = PBXFileReference; includeInIndex = 1; lastKnownFileType = sourcecode.swift; path = "VaultCheckoutViewController+ReloadDelegate.swift"; sourceTree = "<group>"; };
+		3953F07921A90FADC24A10EEE1789F00 /* Guarantee.swift */ = {isa = PBXFileReference; includeInIndex = 1; lastKnownFileType = sourcecode.swift; path = Guarantee.swift; sourceTree = "<group>"; };
 		3C474C1A0DABE2A3F404B63D4D59F30C /* Pods-PrimerSDK_Example.debug.xcconfig */ = {isa = PBXFileReference; includeInIndex = 1; lastKnownFileType = text.xcconfig; path = "Pods-PrimerSDK_Example.debug.xcconfig"; sourceTree = "<group>"; };
-		3C4D2B48B24CFDC6674548D32703FA07 /* TransitioningDelegate.swift */ = {isa = PBXFileReference; includeInIndex = 1; lastKnownFileType = sourcecode.swift; path = TransitioningDelegate.swift; sourceTree = "<group>"; };
-		3EFA0741E0B36978CA05BBEA8AD3FE45 /* UXMode.swift */ = {isa = PBXFileReference; includeInIndex = 1; lastKnownFileType = sourcecode.swift; path = UXMode.swift; sourceTree = "<group>"; };
-		42ABEED24D12BA87C2CEFC27DB41F360 /* PrimerAPIClient+Promises.swift */ = {isa = PBXFileReference; includeInIndex = 1; lastKnownFileType = sourcecode.swift; path = "PrimerAPIClient+Promises.swift"; sourceTree = "<group>"; };
-		436686B861E4BF8E92D56B54327BF248 /* FinallyWrappers.swift */ = {isa = PBXFileReference; includeInIndex = 1; lastKnownFileType = sourcecode.swift; path = FinallyWrappers.swift; sourceTree = "<group>"; };
-		4658CE08E7C0044979AE9D16270C0F3E /* Netcetera+Helpers.swift */ = {isa = PBXFileReference; includeInIndex = 1; lastKnownFileType = sourcecode.swift; path = "Netcetera+Helpers.swift"; sourceTree = "<group>"; };
-		470D48F33C3E802774D5D0C59238EC97 /* PrimerButton.swift */ = {isa = PBXFileReference; includeInIndex = 1; lastKnownFileType = sourcecode.swift; path = PrimerButton.swift; sourceTree = "<group>"; };
-		4741C245E6984C5D4EB09625F4B21A3C /* fr.lproj */ = {isa = PBXFileReference; includeInIndex = 1; path = fr.lproj; sourceTree = "<group>"; };
-		47F537F89DA02C4DA12AABE5E80DBD05 /* Resolver.swift */ = {isa = PBXFileReference; includeInIndex = 1; lastKnownFileType = sourcecode.swift; path = Resolver.swift; sourceTree = "<group>"; };
-		485E82F4A3666534E5942D03BC9CF22D /* Endpoint.swift */ = {isa = PBXFileReference; includeInIndex = 1; lastKnownFileType = sourcecode.swift; path = Endpoint.swift; sourceTree = "<group>"; };
+		3EDA6D3F313F522E4BB989E6908451C9 /* VaultService.swift */ = {isa = PBXFileReference; includeInIndex = 1; lastKnownFileType = sourcecode.swift; path = VaultService.swift; sourceTree = "<group>"; };
+		405459193162BFECB876E7B45ED2CD1C /* PrimerAPIClient.swift */ = {isa = PBXFileReference; includeInIndex = 1; lastKnownFileType = sourcecode.swift; path = PrimerAPIClient.swift; sourceTree = "<group>"; };
+		43906BFDAFDAEC6ABA66CA733F6A5879 /* DirectDebitService.swift */ = {isa = PBXFileReference; includeInIndex = 1; lastKnownFileType = sourcecode.swift; path = DirectDebitService.swift; sourceTree = "<group>"; };
+		43DCDB84919702D05B808A544C455378 /* PayPalService.swift */ = {isa = PBXFileReference; includeInIndex = 1; lastKnownFileType = sourcecode.swift; path = PayPalService.swift; sourceTree = "<group>"; };
+		44F9CBCC4C894C44484CA9C3F3ACFFAB /* PrimerCVVFieldView.swift */ = {isa = PBXFileReference; includeInIndex = 1; lastKnownFileType = sourcecode.swift; path = PrimerCVVFieldView.swift; sourceTree = "<group>"; };
+		47DD5E491E4C5E35CB722F6AB9C30F03 /* PRTextField.swift */ = {isa = PBXFileReference; includeInIndex = 1; lastKnownFileType = sourcecode.swift; path = PRTextField.swift; sourceTree = "<group>"; };
+		484D0E1E335166219A049B004F4615AD /* Endpoint.swift */ = {isa = PBXFileReference; includeInIndex = 1; lastKnownFileType = sourcecode.swift; path = Endpoint.swift; sourceTree = "<group>"; };
 		48627A99264E6679D85F177DBB79DA83 /* Pods-PrimerSDK_Tests-Info.plist */ = {isa = PBXFileReference; includeInIndex = 1; lastKnownFileType = text.plist.xml; path = "Pods-PrimerSDK_Tests-Info.plist"; sourceTree = "<group>"; };
-		496B12DB0833320DC02485825BC099D6 /* PaymentMethodConfig.swift */ = {isa = PBXFileReference; includeInIndex = 1; lastKnownFileType = sourcecode.swift; path = PaymentMethodConfig.swift; sourceTree = "<group>"; };
-		496E33009D9A033F567E3DC2351624FD /* RootViewController+Router.swift */ = {isa = PBXFileReference; includeInIndex = 1; lastKnownFileType = sourcecode.swift; path = "RootViewController+Router.swift"; sourceTree = "<group>"; };
-		497296741F863E91D52FBEBA00235EFF /* Error.swift */ = {isa = PBXFileReference; includeInIndex = 1; lastKnownFileType = sourcecode.swift; path = Error.swift; sourceTree = "<group>"; };
-		49A7FA7EF05FF8CA42356971D729618A /* ConfirmMandateViewController.swift */ = {isa = PBXFileReference; includeInIndex = 1; lastKnownFileType = sourcecode.swift; path = ConfirmMandateViewController.swift; sourceTree = "<group>"; };
+		4A3395B3991321E33FD673069901B25D /* CardScannerViewController.swift */ = {isa = PBXFileReference; includeInIndex = 1; lastKnownFileType = sourcecode.swift; path = CardScannerViewController.swift; sourceTree = "<group>"; };
+		4AF787BFA4DBE54ABF1C6C2EE4B53CBA /* fr.lproj */ = {isa = PBXFileReference; includeInIndex = 1; path = fr.lproj; sourceTree = "<group>"; };
+		4CB7CC11735EE51960C06B698550E9FF /* CancelContext.swift */ = {isa = PBXFileReference; includeInIndex = 1; lastKnownFileType = sourcecode.swift; path = CancelContext.swift; sourceTree = "<group>"; };
 		4D3869E0A461E802A5916AA6523517A4 /* Pods_PrimerSDK_Example.framework */ = {isa = PBXFileReference; explicitFileType = wrapper.framework; includeInIndex = 0; name = Pods_PrimerSDK_Example.framework; path = "Pods-PrimerSDK_Example.framework"; sourceTree = BUILT_PRODUCTS_DIR; };
-		4D4163CE7C2A59C143E0E1A1F0CF68AF /* DependencyInjection.swift */ = {isa = PBXFileReference; includeInIndex = 1; lastKnownFileType = sourcecode.swift; path = DependencyInjection.swift; sourceTree = "<group>"; };
-		4F574998B030959D028E4B6F46233C1C /* PrimerSDK.debug.xcconfig */ = {isa = PBXFileReference; includeInIndex = 1; lastKnownFileType = text.xcconfig; path = PrimerSDK.debug.xcconfig; sourceTree = "<group>"; };
-		4FEBD494BDDF5E1319D3D6F34A901583 /* PresentationController.swift */ = {isa = PBXFileReference; includeInIndex = 1; lastKnownFileType = sourcecode.swift; path = PresentationController.swift; sourceTree = "<group>"; };
+		4DF52D6045890EC10BAF916573C60922 /* SuccessViewController.swift */ = {isa = PBXFileReference; includeInIndex = 1; lastKnownFileType = sourcecode.swift; path = SuccessViewController.swift; sourceTree = "<group>"; };
+		4E15300F2174B9425482BBCC96E46C4E /* JSONParser.swift */ = {isa = PBXFileReference; includeInIndex = 1; lastKnownFileType = sourcecode.swift; path = JSONParser.swift; sourceTree = "<group>"; };
+		4EEB71C0305BCB2425488705A17B1BCB /* CardComponentsManager.swift */ = {isa = PBXFileReference; includeInIndex = 1; lastKnownFileType = sourcecode.swift; path = CardComponentsManager.swift; sourceTree = "<group>"; };
 		51618C0F0E49AAE18C3164D9B6CCE99E /* Primer3DS.debug.xcconfig */ = {isa = PBXFileReference; includeInIndex = 1; lastKnownFileType = text.xcconfig; path = Primer3DS.debug.xcconfig; sourceTree = "<group>"; };
-		527A028E93FD3C1B5059DDFF860805D5 /* OAuthViewController.swift */ = {isa = PBXFileReference; includeInIndex = 1; lastKnownFileType = sourcecode.swift; path = OAuthViewController.swift; sourceTree = "<group>"; };
-		55BA212B91DF0DC017C56DC55E0B1738 /* Cancellable.swift */ = {isa = PBXFileReference; includeInIndex = 1; lastKnownFileType = sourcecode.swift; path = Cancellable.swift; sourceTree = "<group>"; };
-		569287D4956E041E21492AA41B731141 /* Icons.xcassets */ = {isa = PBXFileReference; includeInIndex = 1; lastKnownFileType = folder.assetcatalog; name = Icons.xcassets; path = Sources/PrimerSDK/Resources/Icons.xcassets; sourceTree = "<group>"; };
-		56F5A15EB8505AC44F22A8DB50E30084 /* RootViewController.swift */ = {isa = PBXFileReference; includeInIndex = 1; lastKnownFileType = sourcecode.swift; path = RootViewController.swift; sourceTree = "<group>"; };
+		53F83C3F590B189D3B6CBB15C56CC65A /* Error.swift */ = {isa = PBXFileReference; includeInIndex = 1; lastKnownFileType = sourcecode.swift; path = Error.swift; sourceTree = "<group>"; };
+		542265145367F13C662DA5305C860390 /* Parser.swift */ = {isa = PBXFileReference; includeInIndex = 1; lastKnownFileType = sourcecode.swift; path = Parser.swift; sourceTree = "<group>"; };
+		54773614E06C8933159977450005C8AF /* TokenizationService.swift */ = {isa = PBXFileReference; includeInIndex = 1; lastKnownFileType = sourcecode.swift; path = TokenizationService.swift; sourceTree = "<group>"; };
+		5597C7D9877AC830E4ACC0FD38329FB4 /* ConcurrencyLimitedDispatcher.swift */ = {isa = PBXFileReference; includeInIndex = 1; lastKnownFileType = sourcecode.swift; path = ConcurrencyLimitedDispatcher.swift; sourceTree = "<group>"; };
 		582FD3213F3E32AF1194EEDF7C3BCD3F /* Pods-PrimerSDK_Example-acknowledgements.plist */ = {isa = PBXFileReference; includeInIndex = 1; lastKnownFileType = text.plist.xml; path = "Pods-PrimerSDK_Example-acknowledgements.plist"; sourceTree = "<group>"; };
-		5A3B60416F891929FC6C8FA4000E353A /* ReloadDelegate.swift */ = {isa = PBXFileReference; includeInIndex = 1; lastKnownFileType = sourcecode.swift; path = ReloadDelegate.swift; sourceTree = "<group>"; };
-		5B6F52A176C545DC55214F4A4512D593 /* PaymentMethodComponent.swift */ = {isa = PBXFileReference; includeInIndex = 1; lastKnownFileType = sourcecode.swift; path = PaymentMethodComponent.swift; sourceTree = "<group>"; };
-		5C32B02CBD34ED330C92BD9E2C6E6CA8 /* PrimerSDK-prefix.pch */ = {isa = PBXFileReference; includeInIndex = 1; lastKnownFileType = sourcecode.c.h; path = "PrimerSDK-prefix.pch"; sourceTree = "<group>"; };
-		5C516E572CE838DFD0F2E29194572989 /* CancelContext.swift */ = {isa = PBXFileReference; includeInIndex = 1; lastKnownFileType = sourcecode.swift; path = CancelContext.swift; sourceTree = "<group>"; };
-		5CD818F34B64659E2C91E5748026D5D8 /* ClientToken.swift */ = {isa = PBXFileReference; includeInIndex = 1; lastKnownFileType = sourcecode.swift; path = ClientToken.swift; sourceTree = "<group>"; };
-		6068831C8E5F1259B719FC11A6E0A5D4 /* AlertController.swift */ = {isa = PBXFileReference; includeInIndex = 1; lastKnownFileType = sourcecode.swift; path = AlertController.swift; sourceTree = "<group>"; };
+		58E1E026EB326326CD1B1E5476789A9E /* Cancellable.swift */ = {isa = PBXFileReference; includeInIndex = 1; lastKnownFileType = sourcecode.swift; path = Cancellable.swift; sourceTree = "<group>"; };
+		5AC825D799643E564F0C4F2C200EEAA5 /* FormView.swift */ = {isa = PBXFileReference; includeInIndex = 1; lastKnownFileType = sourcecode.swift; path = FormView.swift; sourceTree = "<group>"; };
+		5D058DEB1BFB1F4BD18639AC28F0ADB1 /* Currency.swift */ = {isa = PBXFileReference; includeInIndex = 1; lastKnownFileType = sourcecode.swift; path = Currency.swift; sourceTree = "<group>"; };
+		6113EC54DC78E34B50E280CBBDADD763 /* Mask.swift */ = {isa = PBXFileReference; includeInIndex = 1; lastKnownFileType = sourcecode.swift; path = Mask.swift; sourceTree = "<group>"; };
 		63251F6812778F8D1BEB9ABE01C757A9 /* Primer3DS.framework */ = {isa = PBXFileReference; explicitFileType = wrapper.framework; includeInIndex = 0; path = Primer3DS.framework; sourceTree = BUILT_PRODUCTS_DIR; };
-		633D8F8FA85F1158427BBB89EE35694D /* PrimerTextField.swift */ = {isa = PBXFileReference; includeInIndex = 1; lastKnownFileType = sourcecode.swift; path = PrimerTextField.swift; sourceTree = "<group>"; };
 		639AE4928116FBD4FAE7B3DD6BD21271 /* Pods-PrimerSDK_Tests-acknowledgements.plist */ = {isa = PBXFileReference; includeInIndex = 1; lastKnownFileType = text.plist.xml; path = "Pods-PrimerSDK_Tests-acknowledgements.plist"; sourceTree = "<group>"; };
-		65ADD1F206A48BDE830F06C9FE9145E9 /* Guarantee.swift */ = {isa = PBXFileReference; includeInIndex = 1; lastKnownFileType = sourcecode.swift; path = Guarantee.swift; sourceTree = "<group>"; };
-		65E7E2883CD92C5A62087A2C987BDF94 /* PaymentMethodToken.swift */ = {isa = PBXFileReference; includeInIndex = 1; lastKnownFileType = sourcecode.swift; path = PaymentMethodToken.swift; sourceTree = "<group>"; };
-		66910860A58F032F30C64591AD34B88C /* CatchWrappers.swift */ = {isa = PBXFileReference; includeInIndex = 1; lastKnownFileType = sourcecode.swift; path = CatchWrappers.swift; sourceTree = "<group>"; };
-		66FF09B31F52966F754CE2EABA595F93 /* ConcurrencyLimitedDispatcher.swift */ = {isa = PBXFileReference; includeInIndex = 1; lastKnownFileType = sourcecode.swift; path = ConcurrencyLimitedDispatcher.swift; sourceTree = "<group>"; };
-		6A01CFE79D9F680BD88699FB3ED6B819 /* OrderItem.swift */ = {isa = PBXFileReference; includeInIndex = 1; lastKnownFileType = sourcecode.swift; path = OrderItem.swift; sourceTree = "<group>"; };
-		6CDC0DC96F14B2B8FFC8E98C41F0EE5C /* PrimerTableViewCell.swift */ = {isa = PBXFileReference; includeInIndex = 1; lastKnownFileType = sourcecode.swift; path = PrimerTableViewCell.swift; sourceTree = "<group>"; };
+		65F7341FC3DC839C95BB814A2D539CE5 /* Resolver.swift */ = {isa = PBXFileReference; includeInIndex = 1; lastKnownFileType = sourcecode.swift; path = Resolver.swift; sourceTree = "<group>"; };
+		67C3CA05A139441D692C01AFB43E755E /* CancellablePromise.swift */ = {isa = PBXFileReference; includeInIndex = 1; lastKnownFileType = sourcecode.swift; path = CancellablePromise.swift; sourceTree = "<group>"; };
+		6B30728AAE88336006831862301F20AD /* 3DSService+Promises.swift */ = {isa = PBXFileReference; includeInIndex = 1; lastKnownFileType = sourcecode.swift; path = "3DSService+Promises.swift"; sourceTree = "<group>"; };
+		6B89598F1577A8CCAAC6800A7781EF98 /* NetceteraSDK.swift */ = {isa = PBXFileReference; includeInIndex = 1; lastKnownFileType = sourcecode.swift; path = NetceteraSDK.swift; sourceTree = "<group>"; };
 		6F62EC7E7FE74F53F207CFD74D2416CA /* Pods-PrimerSDK_Example-Info.plist */ = {isa = PBXFileReference; includeInIndex = 1; lastKnownFileType = text.plist.xml; path = "Pods-PrimerSDK_Example-Info.plist"; sourceTree = "<group>"; };
+		6F99DA0069879A351F8075BA5CAB7B35 /* UIDeviceExtension.swift */ = {isa = PBXFileReference; includeInIndex = 1; lastKnownFileType = sourcecode.swift; path = UIDeviceExtension.swift; sourceTree = "<group>"; };
+		70C5AB9519B8575ED059411DE1836F26 /* FinallyWrappers.swift */ = {isa = PBXFileReference; includeInIndex = 1; lastKnownFileType = sourcecode.swift; path = FinallyWrappers.swift; sourceTree = "<group>"; };
+		70F5F519B4D1CC96264DFC51B45B205D /* PrimerSDK.debug.xcconfig */ = {isa = PBXFileReference; includeInIndex = 1; lastKnownFileType = text.xcconfig; path = PrimerSDK.debug.xcconfig; sourceTree = "<group>"; };
 		7126268648588B517A83648B1A95E798 /* ThreeDS_SDK.xcframework */ = {isa = PBXFileReference; includeInIndex = 1; name = ThreeDS_SDK.xcframework; path = Primer3DS/Frameworks/ThreeDS_SDK.xcframework; sourceTree = "<group>"; };
+		717199F5737090B5549BE8F26A0CE0FE /* ScannerView.swift */ = {isa = PBXFileReference; includeInIndex = 1; lastKnownFileType = sourcecode.swift; path = ScannerView.swift; sourceTree = "<group>"; };
+		71E65F8DB89F0E57A79802024F19F716 /* PaymentNetwork.swift */ = {isa = PBXFileReference; includeInIndex = 1; lastKnownFileType = sourcecode.swift; path = PaymentNetwork.swift; sourceTree = "<group>"; };
 		72F9B0F48D4B5F3F8F826CAB763B2953 /* Primer3DS-prefix.pch */ = {isa = PBXFileReference; includeInIndex = 1; lastKnownFileType = sourcecode.c.h; path = "Primer3DS-prefix.pch"; sourceTree = "<group>"; };
-		76F8277A6AE24B880807B4182365FF17 /* CardScannerViewController+SimpleScanDelegate.swift */ = {isa = PBXFileReference; includeInIndex = 1; lastKnownFileType = sourcecode.swift; path = "CardScannerViewController+SimpleScanDelegate.swift"; sourceTree = "<group>"; };
-		773AA7A124D710A28426D8040F2B3411 /* VaultPaymentMethodViewModel.swift */ = {isa = PBXFileReference; includeInIndex = 1; lastKnownFileType = sourcecode.swift; path = VaultPaymentMethodViewModel.swift; sourceTree = "<group>"; };
-		79D1B232C0CD0888EF48AF2FA1812E07 /* StrictRateLimitedDispatcher.swift */ = {isa = PBXFileReference; includeInIndex = 1; lastKnownFileType = sourcecode.swift; path = StrictRateLimitedDispatcher.swift; sourceTree = "<group>"; };
-		7A2AB43ECAE8025B5FF4EE7E24CC8224 /* ConfirmMandateView.swift */ = {isa = PBXFileReference; includeInIndex = 1; lastKnownFileType = sourcecode.swift; path = ConfirmMandateView.swift; sourceTree = "<group>"; };
-		7F620CF4AAB49F3C5CBF367D784C7EEC /* TokenizationService.swift */ = {isa = PBXFileReference; includeInIndex = 1; lastKnownFileType = sourcecode.swift; path = TokenizationService.swift; sourceTree = "<group>"; };
-		816D5FB48F009EBB2D52D359E55729DA /* PrimerTheme.swift */ = {isa = PBXFileReference; includeInIndex = 1; lastKnownFileType = sourcecode.swift; path = PrimerTheme.swift; sourceTree = "<group>"; };
-		82D94FB4C46A64277330E24E24A8ED68 /* sv.lproj */ = {isa = PBXFileReference; includeInIndex = 1; path = sv.lproj; sourceTree = "<group>"; };
-		85265330B7BD13920C8C9F3B26699198 /* Parser.swift */ = {isa = PBXFileReference; includeInIndex = 1; lastKnownFileType = sourcecode.swift; path = Parser.swift; sourceTree = "<group>"; };
-		859EF4066F57C276CC7D5C9EDAACEB6A /* firstly.swift */ = {isa = PBXFileReference; includeInIndex = 1; lastKnownFileType = sourcecode.swift; path = firstly.swift; sourceTree = "<group>"; };
-		86AE2E6787FA6C0634A3B9C86AB2F27D /* FormView.swift */ = {isa = PBXFileReference; includeInIndex = 1; lastKnownFileType = sourcecode.swift; path = FormView.swift; sourceTree = "<group>"; };
-		8A2170D46AC38456D4D641FAC0FA2958 /* NetceteraSDK.swift */ = {isa = PBXFileReference; includeInIndex = 1; lastKnownFileType = sourcecode.swift; path = NetceteraSDK.swift; sourceTree = "<group>"; };
-		8C1ADBBA027C0DB9CA8D9C86F1395A28 /* PaymentMethodConfigService.swift */ = {isa = PBXFileReference; includeInIndex = 1; lastKnownFileType = sourcecode.swift; path = PaymentMethodConfigService.swift; sourceTree = "<group>"; };
-		8C58B38CB5AF4C49675811DFCA7DBFC6 /* PayPal.swift */ = {isa = PBXFileReference; includeInIndex = 1; lastKnownFileType = sourcecode.swift; path = PayPal.swift; sourceTree = "<group>"; };
-		921C74CAD488B5357305DDF08CE9F7FF /* PayPalService.swift */ = {isa = PBXFileReference; includeInIndex = 1; lastKnownFileType = sourcecode.swift; path = PayPalService.swift; sourceTree = "<group>"; };
-		954AD7BAC8AB44DA88EA1984B04D6703 /* DateExtension.swift */ = {isa = PBXFileReference; includeInIndex = 1; lastKnownFileType = sourcecode.swift; path = DateExtension.swift; sourceTree = "<group>"; };
-		959829EA7D6D8FD5107FABF7437B519A /* KlarnaService.swift */ = {isa = PBXFileReference; includeInIndex = 1; lastKnownFileType = sourcecode.swift; path = KlarnaService.swift; sourceTree = "<group>"; };
-		964D164A91E47CA4512F64DF2D8FFC07 /* 3DSService+Promises.swift */ = {isa = PBXFileReference; includeInIndex = 1; lastKnownFileType = sourcecode.swift; path = "3DSService+Promises.swift"; sourceTree = "<group>"; };
-		97298A9D7315EA9D4FA12AC8C8BB63E7 /* UserDefaultsExtension.swift */ = {isa = PBXFileReference; includeInIndex = 1; lastKnownFileType = sourcecode.swift; path = UserDefaultsExtension.swift; sourceTree = "<group>"; };
-		97B90C6DD26B64045A74111AE63A0437 /* VaultPaymentMethodViewController+ReloadDelegate.swift */ = {isa = PBXFileReference; includeInIndex = 1; lastKnownFileType = sourcecode.swift; path = "VaultPaymentMethodViewController+ReloadDelegate.swift"; sourceTree = "<group>"; };
-		97D879D210E9869A46D307BFF2E9F16A /* PrimerSDK.release.xcconfig */ = {isa = PBXFileReference; includeInIndex = 1; lastKnownFileType = text.xcconfig; path = PrimerSDK.release.xcconfig; sourceTree = "<group>"; };
-		983B47E8F600A5ACFD29528EA0EEC16F /* ErrorViewController.swift */ = {isa = PBXFileReference; includeInIndex = 1; lastKnownFileType = sourcecode.swift; path = ErrorViewController.swift; sourceTree = "<group>"; };
-		9A4EFCF57F090AF00928A4D5DC1D8EE1 /* CardScannerViewModel.swift */ = {isa = PBXFileReference; includeInIndex = 1; lastKnownFileType = sourcecode.swift; path = CardScannerViewModel.swift; sourceTree = "<group>"; };
-		9BF32EDE16B5A584B52B92941D52F0D0 /* VaultCheckoutViewModel.swift */ = {isa = PBXFileReference; includeInIndex = 1; lastKnownFileType = sourcecode.swift; path = VaultCheckoutViewModel.swift; sourceTree = "<group>"; };
+		7366D6B62616CBD5E6DBDE5D37A2F8E2 /* OAuthViewController.swift */ = {isa = PBXFileReference; includeInIndex = 1; lastKnownFileType = sourcecode.swift; path = OAuthViewController.swift; sourceTree = "<group>"; };
+		7378821C3F589A8CBC1B7C0A55DFC545 /* ConfirmMandateView.swift */ = {isa = PBXFileReference; includeInIndex = 1; lastKnownFileType = sourcecode.swift; path = ConfirmMandateView.swift; sourceTree = "<group>"; };
+		7699D4E28833239736621AAF319C790F /* PrimerViewExtensions.swift */ = {isa = PBXFileReference; includeInIndex = 1; lastKnownFileType = sourcecode.swift; path = PrimerViewExtensions.swift; sourceTree = "<group>"; };
+		7782769449E3AD250D7C2FF547A4A368 /* ExternalViewModel.swift */ = {isa = PBXFileReference; includeInIndex = 1; lastKnownFileType = sourcecode.swift; path = ExternalViewModel.swift; sourceTree = "<group>"; };
+		7AA9EAC4C9239F0A1F6CA6E4F46EBD82 /* RateLimitedDispatcher.swift */ = {isa = PBXFileReference; includeInIndex = 1; lastKnownFileType = sourcecode.swift; path = RateLimitedDispatcher.swift; sourceTree = "<group>"; };
+		7D29A03876325FA282844C1EED9EA731 /* DependencyInjection.swift */ = {isa = PBXFileReference; includeInIndex = 1; lastKnownFileType = sourcecode.swift; path = DependencyInjection.swift; sourceTree = "<group>"; };
+		8477E05E40CDC5DD8AAC3C8822DD04DB /* DirectDebitMandate.swift */ = {isa = PBXFileReference; includeInIndex = 1; lastKnownFileType = sourcecode.swift; path = DirectDebitMandate.swift; sourceTree = "<group>"; };
+		86E00B2D4BAFB0165B65BF5B8DB7F4A9 /* Consolable.swift */ = {isa = PBXFileReference; includeInIndex = 1; lastKnownFileType = sourcecode.swift; path = Consolable.swift; sourceTree = "<group>"; };
+		87B4B149535C310AF01A3E51D589AD60 /* Box.swift */ = {isa = PBXFileReference; includeInIndex = 1; lastKnownFileType = sourcecode.swift; path = Box.swift; sourceTree = "<group>"; };
+		8878A72A3CFA70AE38A26F232E29AA57 /* ErrorHandler.swift */ = {isa = PBXFileReference; includeInIndex = 1; lastKnownFileType = sourcecode.swift; path = ErrorHandler.swift; sourceTree = "<group>"; };
+		88F127C6C93C2069DF288A3B6E145802 /* UserDefaultsExtension.swift */ = {isa = PBXFileReference; includeInIndex = 1; lastKnownFileType = sourcecode.swift; path = UserDefaultsExtension.swift; sourceTree = "<group>"; };
+		8CDB35C3A0079076414F4FA2FA56D44E /* RootViewController+Router.swift */ = {isa = PBXFileReference; includeInIndex = 1; lastKnownFileType = sourcecode.swift; path = "RootViewController+Router.swift"; sourceTree = "<group>"; };
+		8D78E18C23EF3EDF49E2087358E3AA7C /* CardScannerViewModel.swift */ = {isa = PBXFileReference; includeInIndex = 1; lastKnownFileType = sourcecode.swift; path = CardScannerViewModel.swift; sourceTree = "<group>"; };
+		8E2BB8CFE07A17CB95833CE6FFDE072E /* PrimerError.swift */ = {isa = PBXFileReference; includeInIndex = 1; lastKnownFileType = sourcecode.swift; path = PrimerError.swift; sourceTree = "<group>"; };
+		8F3C68CBA27E8AB19627104252AD2FEA /* CardNetwork.swift */ = {isa = PBXFileReference; includeInIndex = 1; lastKnownFileType = sourcecode.swift; path = CardNetwork.swift; sourceTree = "<group>"; };
+		91FC223FC894328ABFBD9FB5034D2665 /* OAuthViewModel.swift */ = {isa = PBXFileReference; includeInIndex = 1; lastKnownFileType = sourcecode.swift; path = OAuthViewModel.swift; sourceTree = "<group>"; };
+		938BE2C91E9353BEB8271D2350D5AE46 /* PaymentMethodConfigService.swift */ = {isa = PBXFileReference; includeInIndex = 1; lastKnownFileType = sourcecode.swift; path = PaymentMethodConfigService.swift; sourceTree = "<group>"; };
+		93D5075B8AF11C48A51AAA8BE906BF0A /* PrimerTextFieldView.swift */ = {isa = PBXFileReference; includeInIndex = 1; lastKnownFileType = sourcecode.swift; path = PrimerTextFieldView.swift; sourceTree = "<group>"; };
+		95195D09EABD079488C45F94C9A8CC4E /* FormType.swift */ = {isa = PBXFileReference; includeInIndex = 1; lastKnownFileType = sourcecode.swift; path = FormType.swift; sourceTree = "<group>"; };
+		9764660BF6FD485D2D99CFCE0CE4E467 /* 3DSService.swift */ = {isa = PBXFileReference; includeInIndex = 1; lastKnownFileType = sourcecode.swift; path = 3DSService.swift; sourceTree = "<group>"; };
+		999D92A44ACB455B4D5663D0B21EA3BC /* ApplePayViewModel.swift */ = {isa = PBXFileReference; includeInIndex = 1; lastKnownFileType = sourcecode.swift; path = ApplePayViewModel.swift; sourceTree = "<group>"; };
+		9ACCBAE254475429F623A770EAC1E500 /* ConfirmMandateViewController.swift */ = {isa = PBXFileReference; includeInIndex = 1; lastKnownFileType = sourcecode.swift; path = ConfirmMandateViewController.swift; sourceTree = "<group>"; };
+		9C0C7B7FC3CDF0A57F11B4811893E5C4 /* AppState.swift */ = {isa = PBXFileReference; includeInIndex = 1; lastKnownFileType = sourcecode.swift; path = AppState.swift; sourceTree = "<group>"; };
 		9D940727FF8FB9C785EB98E56350EF41 /* Podfile */ = {isa = PBXFileReference; explicitFileType = text.script.ruby; includeInIndex = 1; indentWidth = 2; lastKnownFileType = text; name = Podfile; path = ../Podfile; sourceTree = SOURCE_ROOT; tabWidth = 2; xcLanguageSpecificationIdentifier = xcode.lang.ruby; };
-		9FA101BAE81DDF085B406924E1DB97D3 /* VaultPaymentMethodViewController.swift */ = {isa = PBXFileReference; includeInIndex = 1; lastKnownFileType = sourcecode.swift; path = VaultPaymentMethodViewController.swift; sourceTree = "<group>"; };
-		A08DAE99FBF7290AFE4004258E4A8300 /* Box.swift */ = {isa = PBXFileReference; includeInIndex = 1; lastKnownFileType = sourcecode.swift; path = Box.swift; sourceTree = "<group>"; };
-		A0D38F75A8C61D4F5D2397B47ED12F89 /* WrapperProtocols.swift */ = {isa = PBXFileReference; includeInIndex = 1; lastKnownFileType = sourcecode.swift; path = WrapperProtocols.swift; sourceTree = "<group>"; };
+		9E8C0D5E725ECC29EF4C4D6B2F79DAA4 /* firstly.swift */ = {isa = PBXFileReference; includeInIndex = 1; lastKnownFileType = sourcecode.swift; path = firstly.swift; sourceTree = "<group>"; };
+		9F761908403969749FDBDBA1CA9DC24D /* KlarnaService.swift */ = {isa = PBXFileReference; includeInIndex = 1; lastKnownFileType = sourcecode.swift; path = KlarnaService.swift; sourceTree = "<group>"; };
+		9F939CBC28089B40064BCF0D409AE8AB /* race.swift */ = {isa = PBXFileReference; includeInIndex = 1; lastKnownFileType = sourcecode.swift; path = race.swift; sourceTree = "<group>"; };
+		A2C3E1DA3127640F452722C4444FF2E8 /* PaymentMethodComponent.swift */ = {isa = PBXFileReference; includeInIndex = 1; lastKnownFileType = sourcecode.swift; path = PaymentMethodComponent.swift; sourceTree = "<group>"; };
 		A4E7B1C752F38C22267D301DD5A364DF /* Pods-PrimerSDK_Tests-acknowledgements.markdown */ = {isa = PBXFileReference; includeInIndex = 1; lastKnownFileType = text; path = "Pods-PrimerSDK_Tests-acknowledgements.markdown"; sourceTree = "<group>"; };
-		A4FBE3E41A07675537A09D1BCB88ED65 /* Primer.swift */ = {isa = PBXFileReference; includeInIndex = 1; lastKnownFileType = sourcecode.swift; path = Primer.swift; sourceTree = "<group>"; };
-		A7062B184C63B73DE8C0A61C483DE02C /* CardScannerViewController.swift */ = {isa = PBXFileReference; includeInIndex = 1; lastKnownFileType = sourcecode.swift; path = CardScannerViewController.swift; sourceTree = "<group>"; };
-		A724AB07C38A05469BDB4A545335B494 /* FormTextFieldType.swift */ = {isa = PBXFileReference; includeInIndex = 1; lastKnownFileType = sourcecode.swift; path = FormTextFieldType.swift; sourceTree = "<group>"; };
-		A75043EB6464B2F3515B2F88117777FB /* PrimerAPI.swift */ = {isa = PBXFileReference; includeInIndex = 1; lastKnownFileType = sourcecode.swift; path = PrimerAPI.swift; sourceTree = "<group>"; };
-		A82AAA13929DEC336A691666EFE51E51 /* when.swift */ = {isa = PBXFileReference; includeInIndex = 1; lastKnownFileType = sourcecode.swift; path = when.swift; sourceTree = "<group>"; };
+		A5280EA357A028806CAFFE0F73C64A35 /* CancellableCatchable.swift */ = {isa = PBXFileReference; includeInIndex = 1; lastKnownFileType = sourcecode.swift; path = CancellableCatchable.swift; sourceTree = "<group>"; };
+		A5717D30C9EAE1EDE659A1E8F5EE6A69 /* Catchable.swift */ = {isa = PBXFileReference; includeInIndex = 1; lastKnownFileType = sourcecode.swift; path = Catchable.swift; sourceTree = "<group>"; };
 		A8B3BC107C2BDC3C03D961866F721265 /* PrimerResources.bundle */ = {isa = PBXFileReference; explicitFileType = wrapper.cfbundle; includeInIndex = 0; name = PrimerResources.bundle; path = "PrimerSDK-PrimerResources.bundle"; sourceTree = BUILT_PRODUCTS_DIR; };
-		A8D3F52B84116CA906820B29A7937473 /* Configuration.swift */ = {isa = PBXFileReference; includeInIndex = 1; lastKnownFileType = sourcecode.swift; path = Configuration.swift; sourceTree = "<group>"; };
-		AA780D72A12C473BC5431E97265E18B3 /* PrimerContent.swift */ = {isa = PBXFileReference; includeInIndex = 1; lastKnownFileType = sourcecode.swift; path = PrimerContent.swift; sourceTree = "<group>"; };
+		A9EF15AD44BCA7BE4CF69A5DC63BAC21 /* URLSessionStack.swift */ = {isa = PBXFileReference; includeInIndex = 1; lastKnownFileType = sourcecode.swift; path = URLSessionStack.swift; sourceTree = "<group>"; };
 		AA80C9C550CB6B8B521015719AA66526 /* Pods-PrimerSDK_Example.modulemap */ = {isa = PBXFileReference; includeInIndex = 1; lastKnownFileType = sourcecode.module; path = "Pods-PrimerSDK_Example.modulemap"; sourceTree = "<group>"; };
-		AE7CEB6EE9C957C37E596B8B34DE59F5 /* en.lproj */ = {isa = PBXFileReference; includeInIndex = 1; path = en.lproj; sourceTree = "<group>"; };
-		AE9FA1AC3FFBC38565A06D43B0785048 /* DirectCheckoutViewModel.swift */ = {isa = PBXFileReference; includeInIndex = 1; lastKnownFileType = sourcecode.swift; path = DirectCheckoutViewModel.swift; sourceTree = "<group>"; };
-		AF61CB1829EBFB6061676553E62AF8DB /* URLSessionStack.swift */ = {isa = PBXFileReference; includeInIndex = 1; lastKnownFileType = sourcecode.swift; path = URLSessionStack.swift; sourceTree = "<group>"; };
-		B32D519CFC147EA073EB0E4673CA574C /* ConfirmMandateViewModel.swift */ = {isa = PBXFileReference; includeInIndex = 1; lastKnownFileType = sourcecode.swift; path = ConfirmMandateViewModel.swift; sourceTree = "<group>"; };
+		AF1248094481E4083C6B766C910840AC /* ReloadDelegate.swift */ = {isa = PBXFileReference; includeInIndex = 1; lastKnownFileType = sourcecode.swift; path = ReloadDelegate.swift; sourceTree = "<group>"; };
+		AFE8CBD9338EC67B46B0021148F527AE /* LogEvent.swift */ = {isa = PBXFileReference; includeInIndex = 1; lastKnownFileType = sourcecode.swift; path = LogEvent.swift; sourceTree = "<group>"; };
+		B00D64686C786E0295678A1B1082B54C /* PrimerInternalSessionFlow.swift */ = {isa = PBXFileReference; includeInIndex = 1; lastKnownFileType = sourcecode.swift; path = PrimerInternalSessionFlow.swift; sourceTree = "<group>"; };
+		B1940136F10D4CB1D1863BFBC756C9CC /* ApplePayService.swift */ = {isa = PBXFileReference; includeInIndex = 1; lastKnownFileType = sourcecode.swift; path = ApplePayService.swift; sourceTree = "<group>"; };
+		B1988CE2872A59007C85D5CBD6BAFD4A /* CardScannerViewController+SimpleScanDelegate.swift */ = {isa = PBXFileReference; includeInIndex = 1; lastKnownFileType = sourcecode.swift; path = "CardScannerViewController+SimpleScanDelegate.swift"; sourceTree = "<group>"; };
+		B2D2C120C849F8A74DEEDB93AFFD6AF0 /* PrimerScrollView.swift */ = {isa = PBXFileReference; includeInIndex = 1; lastKnownFileType = sourcecode.swift; path = PrimerScrollView.swift; sourceTree = "<group>"; };
 		B429083200B13F604ED3C87DFFC0C016 /* Pods-PrimerSDK_Tests.modulemap */ = {isa = PBXFileReference; includeInIndex = 1; lastKnownFileType = sourcecode.module; path = "Pods-PrimerSDK_Tests.modulemap"; sourceTree = "<group>"; };
-		BC71FA539EB51FC2EF0B3D02771A3423 /* Klarna.swift */ = {isa = PBXFileReference; includeInIndex = 1; lastKnownFileType = sourcecode.swift; path = Klarna.swift; sourceTree = "<group>"; };
-		BDA74446172B6F9F9425836213BC969F /* SuccessViewController.swift */ = {isa = PBXFileReference; includeInIndex = 1; lastKnownFileType = sourcecode.swift; path = SuccessViewController.swift; sourceTree = "<group>"; };
-		BE097A17572D4F4EFCBCEA6AC4549B40 /* EnsureWrappers.swift */ = {isa = PBXFileReference; includeInIndex = 1; lastKnownFileType = sourcecode.swift; path = EnsureWrappers.swift; sourceTree = "<group>"; };
-		BF5A9A566503658E5A8D8F1B9809985D /* PrimerScrollView.swift */ = {isa = PBXFileReference; includeInIndex = 1; lastKnownFileType = sourcecode.swift; path = PrimerScrollView.swift; sourceTree = "<group>"; };
-		C1C7EBF17C98F66F9F7A739539B909D1 /* LogEvent.swift */ = {isa = PBXFileReference; includeInIndex = 1; lastKnownFileType = sourcecode.swift; path = LogEvent.swift; sourceTree = "<group>"; };
-		C2A3F059A6898B23D4EE1E38DFCBB1C9 /* Route.swift */ = {isa = PBXFileReference; includeInIndex = 1; lastKnownFileType = sourcecode.swift; path = Route.swift; sourceTree = "<group>"; };
-		C2B5EA3E242D54A49AFB6A17896F3D18 /* README.md */ = {isa = PBXFileReference; includeInIndex = 1; path = README.md; sourceTree = "<group>"; };
-		C2BB2ED2F103A49CA447CFDC273BF7E7 /* PaymentMethod.swift */ = {isa = PBXFileReference; includeInIndex = 1; lastKnownFileType = sourcecode.swift; path = PaymentMethod.swift; sourceTree = "<group>"; };
-		C3C37DBE8CF5036F536899166D20E8BB /* RecoverWrappers.swift */ = {isa = PBXFileReference; includeInIndex = 1; lastKnownFileType = sourcecode.swift; path = RecoverWrappers.swift; sourceTree = "<group>"; };
-		C568017FFCB5033FC136012F97D3623A /* SequenceWrappers.swift */ = {isa = PBXFileReference; includeInIndex = 1; lastKnownFileType = sourcecode.swift; path = SequenceWrappers.swift; sourceTree = "<group>"; };
-		C66A7F3E788F953040074D32D3118A97 /* BundleExtension.swift */ = {isa = PBXFileReference; includeInIndex = 1; lastKnownFileType = sourcecode.swift; path = BundleExtension.swift; sourceTree = "<group>"; };
-		CA17E27AC380FA084CBF2EA388083AC8 /* Optional+Extensions.swift */ = {isa = PBXFileReference; includeInIndex = 1; lastKnownFileType = sourcecode.swift; path = "Optional+Extensions.swift"; sourceTree = "<group>"; };
-		CA370CD538A00636EBF0628F571F5EBC /* VaultCheckoutViewController+ReloadDelegate.swift */ = {isa = PBXFileReference; includeInIndex = 1; lastKnownFileType = sourcecode.swift; path = "VaultCheckoutViewController+ReloadDelegate.swift"; sourceTree = "<group>"; };
+		B46936BBB98BBA22BE3903ED02059BAF /* FormTextFieldType.swift */ = {isa = PBXFileReference; includeInIndex = 1; lastKnownFileType = sourcecode.swift; path = FormTextFieldType.swift; sourceTree = "<group>"; };
+		B5338B6C85DCB03E443D912853A92632 /* ClientTokenService.swift */ = {isa = PBXFileReference; includeInIndex = 1; lastKnownFileType = sourcecode.swift; path = ClientTokenService.swift; sourceTree = "<group>"; };
+		B6C3AF01FC98410314F8E0C966675F1A /* NetworkService.swift */ = {isa = PBXFileReference; includeInIndex = 1; lastKnownFileType = sourcecode.swift; path = NetworkService.swift; sourceTree = "<group>"; };
+		B77674D3D10CE805E46C45DAA1D96D39 /* PrimerTheme.swift */ = {isa = PBXFileReference; includeInIndex = 1; lastKnownFileType = sourcecode.swift; path = PrimerTheme.swift; sourceTree = "<group>"; };
+		B86CC391B9AB324AFEBFCF78472AF1DB /* TransitioningDelegate.swift */ = {isa = PBXFileReference; includeInIndex = 1; lastKnownFileType = sourcecode.swift; path = TransitioningDelegate.swift; sourceTree = "<group>"; };
+		B8F4BF79B885D22A32530F9A3FB273B2 /* BundleExtension.swift */ = {isa = PBXFileReference; includeInIndex = 1; lastKnownFileType = sourcecode.swift; path = BundleExtension.swift; sourceTree = "<group>"; };
+		BAC77583EDC0196AD71DDFB3BE4B0B59 /* VaultCheckoutView.swift */ = {isa = PBXFileReference; includeInIndex = 1; lastKnownFileType = sourcecode.swift; path = VaultCheckoutView.swift; sourceTree = "<group>"; };
+		BADDD587B83187E63F93FEAA61F702DF /* LoadingViewController.swift */ = {isa = PBXFileReference; includeInIndex = 1; lastKnownFileType = sourcecode.swift; path = LoadingViewController.swift; sourceTree = "<group>"; };
+		BCD603A43D73A8816F30E77B794B86B5 /* SequenceWrappers.swift */ = {isa = PBXFileReference; includeInIndex = 1; lastKnownFileType = sourcecode.swift; path = SequenceWrappers.swift; sourceTree = "<group>"; };
+		BD23DF4D5F20828D8D99ECA640706712 /* sv.lproj */ = {isa = PBXFileReference; includeInIndex = 1; path = sv.lproj; sourceTree = "<group>"; };
+		BE41E37F03C66B0703E1BD040A3540DC /* PaymentMethod.swift */ = {isa = PBXFileReference; includeInIndex = 1; lastKnownFileType = sourcecode.swift; path = PaymentMethod.swift; sourceTree = "<group>"; };
+		BFC9F75D8B72D69C7EA6D120AC9419A8 /* PrimerSDK-Info.plist */ = {isa = PBXFileReference; includeInIndex = 1; lastKnownFileType = text.plist.xml; path = "PrimerSDK-Info.plist"; sourceTree = "<group>"; };
+		C471B13337ED08F7D53B4824B803C6C0 /* CountryCode.swift */ = {isa = PBXFileReference; includeInIndex = 1; lastKnownFileType = sourcecode.swift; path = CountryCode.swift; sourceTree = "<group>"; };
+		C4B92145456CDC5CE779492148DC3138 /* StringExtension.swift */ = {isa = PBXFileReference; includeInIndex = 1; lastKnownFileType = sourcecode.swift; path = StringExtension.swift; sourceTree = "<group>"; };
+		CA5F8CA628EF6AF381AA577FEB622E40 /* PrimerCardholderNameFieldView.swift */ = {isa = PBXFileReference; includeInIndex = 1; lastKnownFileType = sourcecode.swift; path = PrimerCardholderNameFieldView.swift; sourceTree = "<group>"; };
 		CAEE7AD954D89F7DAE05F2AA2EC8CC6D /* Primer3DSStructures.swift */ = {isa = PBXFileReference; includeInIndex = 1; lastKnownFileType = sourcecode.swift; name = Primer3DSStructures.swift; path = Primer3DS/Classes/Primer3DSStructures.swift; sourceTree = "<group>"; };
+		CB2726C0BB55F78007616A43BAF855C8 /* PayPal.swift */ = {isa = PBXFileReference; includeInIndex = 1; lastKnownFileType = sourcecode.swift; path = PayPal.swift; sourceTree = "<group>"; };
 		CBCA0BE426EF7888BD9E42C7AE8128B7 /* Primer3DS.release.xcconfig */ = {isa = PBXFileReference; includeInIndex = 1; lastKnownFileType = text.xcconfig; path = Primer3DS.release.xcconfig; sourceTree = "<group>"; };
-		CBCDA4270EE0CF1804308D447661511A /* FormViewModel.swift */ = {isa = PBXFileReference; includeInIndex = 1; lastKnownFileType = sourcecode.swift; path = FormViewModel.swift; sourceTree = "<group>"; };
-		CBD6097301F95DB0AFDDF62C5CE11DA6 /* ClientTokenService.swift */ = {isa = PBXFileReference; includeInIndex = 1; lastKnownFileType = sourcecode.swift; path = ClientTokenService.swift; sourceTree = "<group>"; };
-		CC4F10AB0138295A4CA99342DC91A689 /* PrimerSDK.podspec */ = {isa = PBXFileReference; explicitFileType = text.script.ruby; includeInIndex = 1; indentWidth = 2; lastKnownFileType = text; path = PrimerSDK.podspec; sourceTree = "<group>"; tabWidth = 2; xcLanguageSpecificationIdentifier = xcode.lang.ruby; };
-		CCB96DB85F28C0F8151478366392CA6E /* OAuthViewModel.swift */ = {isa = PBXFileReference; includeInIndex = 1; lastKnownFileType = sourcecode.swift; path = OAuthViewModel.swift; sourceTree = "<group>"; };
-		D06450A6D3BCE49CBB85EDDFEF5B65FB /* GuaranteeWrappers.swift */ = {isa = PBXFileReference; includeInIndex = 1; lastKnownFileType = sourcecode.swift; path = GuaranteeWrappers.swift; sourceTree = "<group>"; };
-		D09CD9CABCF485EBC85DB08AE9EE7C31 /* SuccessMessage.swift */ = {isa = PBXFileReference; includeInIndex = 1; lastKnownFileType = sourcecode.swift; path = SuccessMessage.swift; sourceTree = "<group>"; };
+		CDC481C60618D86DEEDD2BA9CEC63FE6 /* ImageName.swift */ = {isa = PBXFileReference; includeInIndex = 1; lastKnownFileType = sourcecode.swift; path = ImageName.swift; sourceTree = "<group>"; };
+		D0E3AE75B0213BBBF0BA2A8454F7A94F /* ConfirmMandateViewModel.swift */ = {isa = PBXFileReference; includeInIndex = 1; lastKnownFileType = sourcecode.swift; path = ConfirmMandateViewModel.swift; sourceTree = "<group>"; };
 		D264B4E57DF7DB00D71275605D100971 /* Pods-PrimerSDK_Example-frameworks.sh */ = {isa = PBXFileReference; includeInIndex = 1; lastKnownFileType = text.script.sh; path = "Pods-PrimerSDK_Example-frameworks.sh"; sourceTree = "<group>"; };
-		D39474BA65B6DA94A5BFCBE80BCD0724 /* NetworkService.swift */ = {isa = PBXFileReference; includeInIndex = 1; lastKnownFileType = sourcecode.swift; path = NetworkService.swift; sourceTree = "<group>"; };
+		D508A60571945F7D3A8392D84115522C /* FormViewModel.swift */ = {isa = PBXFileReference; includeInIndex = 1; lastKnownFileType = sourcecode.swift; path = FormViewModel.swift; sourceTree = "<group>"; };
+		D5373B3723ECFE70296B3602F35E4D3F /* Netcetera+Helpers.swift */ = {isa = PBXFileReference; includeInIndex = 1; lastKnownFileType = sourcecode.swift; path = "Netcetera+Helpers.swift"; sourceTree = "<group>"; };
 		D66C3890C3566F38C935A2FFD9A237B0 /* Pods-PrimerSDK_Tests-dummy.m */ = {isa = PBXFileReference; includeInIndex = 1; lastKnownFileType = sourcecode.c.objc; path = "Pods-PrimerSDK_Tests-dummy.m"; sourceTree = "<group>"; };
-		D675ADCFDCAAAEB1999850B2FFB57C47 /* hang.swift */ = {isa = PBXFileReference; includeInIndex = 1; lastKnownFileType = sourcecode.swift; path = hang.swift; sourceTree = "<group>"; };
-		D69DAD90C8A6531125ECF3F9EB16AA8A /* PrimerSDK-Info.plist */ = {isa = PBXFileReference; includeInIndex = 1; lastKnownFileType = text.plist.xml; path = "PrimerSDK-Info.plist"; sourceTree = "<group>"; };
-		D6DC23FA2744AE514A0898658A220FB9 /* RateLimitedDispatcher.swift */ = {isa = PBXFileReference; includeInIndex = 1; lastKnownFileType = sourcecode.swift; path = RateLimitedDispatcher.swift; sourceTree = "<group>"; };
-		D920A9E8AF0644DD7906588A24F301F9 /* ApplePayService.swift */ = {isa = PBXFileReference; includeInIndex = 1; lastKnownFileType = sourcecode.swift; path = ApplePayService.swift; sourceTree = "<group>"; };
-		D9FC67F2CCD23F543FBF973685A6F040 /* CoreDataDispatcher.swift */ = {isa = PBXFileReference; includeInIndex = 1; lastKnownFileType = sourcecode.swift; path = CoreDataDispatcher.swift; sourceTree = "<group>"; };
-		DA2223A950D2772E3625263B99159EF0 /* Thenable.swift */ = {isa = PBXFileReference; includeInIndex = 1; lastKnownFileType = sourcecode.swift; path = Thenable.swift; sourceTree = "<group>"; };
-		DEB1501600C49DE1B3F5D3EEAF49E52D /* Queue.swift */ = {isa = PBXFileReference; includeInIndex = 1; lastKnownFileType = sourcecode.swift; path = Queue.swift; sourceTree = "<group>"; };
+		D84A2D7D1477BC917584F1DA6C5415AC /* ErrorViewController.swift */ = {isa = PBXFileReference; includeInIndex = 1; lastKnownFileType = sourcecode.swift; path = ErrorViewController.swift; sourceTree = "<group>"; };
+		D953D02FC7A3F8826F9C800E1C895C33 /* Thenable.swift */ = {isa = PBXFileReference; includeInIndex = 1; lastKnownFileType = sourcecode.swift; path = Thenable.swift; sourceTree = "<group>"; };
+		D9AE892F0BCC9FB16AE156AAC7606388 /* PrimerTableViewCell.swift */ = {isa = PBXFileReference; includeInIndex = 1; lastKnownFileType = sourcecode.swift; path = PrimerTableViewCell.swift; sourceTree = "<group>"; };
+		DA5108E838A259153ED150763C1AA59E /* VaultCheckoutViewController.swift */ = {isa = PBXFileReference; includeInIndex = 1; lastKnownFileType = sourcecode.swift; path = VaultCheckoutViewController.swift; sourceTree = "<group>"; };
+		DAD2D2EE53B4C3DC668718944D3F186F /* 3DSSDK.swift */ = {isa = PBXFileReference; includeInIndex = 1; lastKnownFileType = sourcecode.swift; path = 3DSSDK.swift; sourceTree = "<group>"; };
+		DBD4D80A979C6D3A9739CD45AC7C47AB /* Configuration.swift */ = {isa = PBXFileReference; includeInIndex = 1; lastKnownFileType = sourcecode.swift; path = Configuration.swift; sourceTree = "<group>"; };
+		DCCCD5C166651AC70060553C5AB35B7A /* after.swift */ = {isa = PBXFileReference; includeInIndex = 1; lastKnownFileType = sourcecode.swift; path = after.swift; sourceTree = "<group>"; };
+		DD3C454512355A4C11FD7D878A6E469A /* Route.swift */ = {isa = PBXFileReference; includeInIndex = 1; lastKnownFileType = sourcecode.swift; path = Route.swift; sourceTree = "<group>"; };
 		DEBE52A3315D5E9924B9F8041B43EA16 /* Primer3DS-xcframeworks.sh */ = {isa = PBXFileReference; includeInIndex = 1; lastKnownFileType = text.script.sh; path = "Primer3DS-xcframeworks.sh"; sourceTree = "<group>"; };
+		DEFCCB61E9D06C38972337FD1588F165 /* PaymentMethodTokenizationRequest.swift */ = {isa = PBXFileReference; includeInIndex = 1; lastKnownFileType = sourcecode.swift; path = PaymentMethodTokenizationRequest.swift; sourceTree = "<group>"; };
 		DF6E4F8E7C26A7BBEC17AAD4042A317D /* Pods-PrimerSDK_Tests.debug.xcconfig */ = {isa = PBXFileReference; includeInIndex = 1; lastKnownFileType = text.xcconfig; path = "Pods-PrimerSDK_Tests.debug.xcconfig"; sourceTree = "<group>"; };
-		E095B581B078AE9E3A2F93BB15F706B2 /* JSONParser.swift */ = {isa = PBXFileReference; includeInIndex = 1; lastKnownFileType = sourcecode.swift; path = JSONParser.swift; sourceTree = "<group>"; };
-		E14350BA054E4E32C841A0116FFED031 /* Consolable.swift */ = {isa = PBXFileReference; includeInIndex = 1; lastKnownFileType = sourcecode.swift; path = Consolable.swift; sourceTree = "<group>"; };
+		DFDA9EBE7654FCC0DF7E79F42C5ABE1E /* PaymentMethodConfig.swift */ = {isa = PBXFileReference; includeInIndex = 1; lastKnownFileType = sourcecode.swift; path = PaymentMethodConfig.swift; sourceTree = "<group>"; };
+		E032ED0F05CB56CF571948E52E58B84F /* CustomStringConvertible.swift */ = {isa = PBXFileReference; includeInIndex = 1; lastKnownFileType = sourcecode.swift; path = CustomStringConvertible.swift; sourceTree = "<group>"; };
+		E03B8AFBD5AEA188A83A6D80E21D0EB4 /* PrimerSDK.podspec */ = {isa = PBXFileReference; explicitFileType = text.script.ruby; includeInIndex = 1; indentWidth = 2; lastKnownFileType = text; path = PrimerSDK.podspec; sourceTree = "<group>"; tabWidth = 2; xcLanguageSpecificationIdentifier = xcode.lang.ruby; };
 		E1B945985145643C12B1E91600B680DE /* Pods-PrimerSDK_Example-acknowledgements.markdown */ = {isa = PBXFileReference; includeInIndex = 1; lastKnownFileType = text; path = "Pods-PrimerSDK_Example-acknowledgements.markdown"; sourceTree = "<group>"; };
+		E3F22D2DF7751E6BE3E14BC178B27B50 /* en.lproj */ = {isa = PBXFileReference; includeInIndex = 1; path = en.lproj; sourceTree = "<group>"; };
 		E4948706D73C2D9B1F6E26BBB18A8171 /* Primer3DS.swift */ = {isa = PBXFileReference; includeInIndex = 1; lastKnownFileType = sourcecode.swift; name = Primer3DS.swift; path = Primer3DS/Classes/Primer3DS.swift; sourceTree = "<group>"; };
 		E4E87E04F0CB6B9ABB1ABB804EFBC7F2 /* Primer3DS-dummy.m */ = {isa = PBXFileReference; includeInIndex = 1; lastKnownFileType = sourcecode.c.objc; path = "Primer3DS-dummy.m"; sourceTree = "<group>"; };
-		E5A9DD2A3C798ACB8035CCBF1C98FD83 /* CancellableThenable.swift */ = {isa = PBXFileReference; includeInIndex = 1; lastKnownFileType = sourcecode.swift; path = CancellableThenable.swift; sourceTree = "<group>"; };
-		E67803A8C8C40242B460E16EA2B388DC /* PrimerInternalSessionFlow.swift */ = {isa = PBXFileReference; includeInIndex = 1; lastKnownFileType = sourcecode.swift; path = PrimerInternalSessionFlow.swift; sourceTree = "<group>"; };
-		E7C21E31E9B4FA81DCA4326A4D8EFDC4 /* CountryCode.swift */ = {isa = PBXFileReference; includeInIndex = 1; lastKnownFileType = sourcecode.swift; path = CountryCode.swift; sourceTree = "<group>"; };
+		E66C803141198E8A269848F52299B16A /* CardButton.swift */ = {isa = PBXFileReference; includeInIndex = 1; lastKnownFileType = sourcecode.swift; path = CardButton.swift; sourceTree = "<group>"; };
+		E7A90B98B8016A518C0D44D4CA0A9A39 /* PrimerDelegate.swift */ = {isa = PBXFileReference; includeInIndex = 1; lastKnownFileType = sourcecode.swift; path = PrimerDelegate.swift; sourceTree = "<group>"; };
 		E884507DF2B84FA8A2E8AD8289881542 /* Pods-PrimerSDK_Example.release.xcconfig */ = {isa = PBXFileReference; includeInIndex = 1; lastKnownFileType = text.xcconfig; path = "Pods-PrimerSDK_Example.release.xcconfig"; sourceTree = "<group>"; };
-		ECD136282BB37675E277314EF2349FC6 /* race.swift */ = {isa = PBXFileReference; includeInIndex = 1; lastKnownFileType = sourcecode.swift; path = race.swift; sourceTree = "<group>"; };
-		ED3F6FCF7CDB278B97C97508648637B1 /* Catchable.swift */ = {isa = PBXFileReference; includeInIndex = 1; lastKnownFileType = sourcecode.swift; path = Catchable.swift; sourceTree = "<group>"; };
-		EDD785586979ED9F5A4BAAEE90863429 /* URLExtension.swift */ = {isa = PBXFileReference; includeInIndex = 1; lastKnownFileType = sourcecode.swift; path = URLExtension.swift; sourceTree = "<group>"; };
-		EE2F07EB9D9D526E7C6DE21FA902D46C /* LoadingViewController.swift */ = {isa = PBXFileReference; includeInIndex = 1; lastKnownFileType = sourcecode.swift; path = LoadingViewController.swift; sourceTree = "<group>"; };
-		EE91906D0FB41A55EEA09198C42BD828 /* ErrorHandler.swift */ = {isa = PBXFileReference; includeInIndex = 1; lastKnownFileType = sourcecode.swift; path = ErrorHandler.swift; sourceTree = "<group>"; };
+		E953C7CCDB4BD881962D34D5F176EB6F /* UXMode.swift */ = {isa = PBXFileReference; includeInIndex = 1; lastKnownFileType = sourcecode.swift; path = UXMode.swift; sourceTree = "<group>"; };
+		E9EEADA5EB1CA146A6E2159D5D4DB19E /* PrimerSDK.release.xcconfig */ = {isa = PBXFileReference; includeInIndex = 1; lastKnownFileType = text.xcconfig; path = PrimerSDK.release.xcconfig; sourceTree = "<group>"; };
+		EB135C6FF52837DB8BD57EED15FB7941 /* PrimerCardNumberFieldView.swift */ = {isa = PBXFileReference; includeInIndex = 1; lastKnownFileType = sourcecode.swift; path = PrimerCardNumberFieldView.swift; sourceTree = "<group>"; };
+		EB76DF9C19DB8E900CE7DB4CE2986D0D /* DirectCheckoutViewModel.swift */ = {isa = PBXFileReference; includeInIndex = 1; lastKnownFileType = sourcecode.swift; path = DirectCheckoutViewModel.swift; sourceTree = "<group>"; };
+		ECAE7A2607CCCD6BBCBBC321912E1C89 /* LICENSE */ = {isa = PBXFileReference; includeInIndex = 1; path = LICENSE; sourceTree = "<group>"; };
 		EE9674DAD0C961C92687877090E1E047 /* Pods-PrimerSDK_Tests-umbrella.h */ = {isa = PBXFileReference; includeInIndex = 1; lastKnownFileType = sourcecode.c.h; path = "Pods-PrimerSDK_Tests-umbrella.h"; sourceTree = "<group>"; };
-		F3E5D56274B4952158FAEA77814F0E1B /* PrimerAPIClient+3DS.swift */ = {isa = PBXFileReference; includeInIndex = 1; lastKnownFileType = sourcecode.swift; path = "PrimerAPIClient+3DS.swift"; sourceTree = "<group>"; };
+		EEEF5937B9DCD9E84EEF8CC08924C345 /* PresentationController.swift */ = {isa = PBXFileReference; includeInIndex = 1; lastKnownFileType = sourcecode.swift; path = PresentationController.swift; sourceTree = "<group>"; };
+		F012A77EBEE08454F5C41BCC4FDCB790 /* ClientToken.swift */ = {isa = PBXFileReference; includeInIndex = 1; lastKnownFileType = sourcecode.swift; path = ClientToken.swift; sourceTree = "<group>"; };
+		F01B9E366B941D9B84BC93BFF5F0BA59 /* DateExtension.swift */ = {isa = PBXFileReference; includeInIndex = 1; lastKnownFileType = sourcecode.swift; path = DateExtension.swift; sourceTree = "<group>"; };
+		F0A64FA3856636BDECCCE7E3A95F32A9 /* RootViewController.swift */ = {isa = PBXFileReference; includeInIndex = 1; lastKnownFileType = sourcecode.swift; path = RootViewController.swift; sourceTree = "<group>"; };
+		F1F722E57E22E00400C55FA9DF145200 /* FormViewController.swift */ = {isa = PBXFileReference; includeInIndex = 1; lastKnownFileType = sourcecode.swift; path = FormViewController.swift; sourceTree = "<group>"; };
+		F4C6114B5B7934F79005FD6B0BF642B2 /* OrderItem.swift */ = {isa = PBXFileReference; includeInIndex = 1; lastKnownFileType = sourcecode.swift; path = OrderItem.swift; sourceTree = "<group>"; };
 		F7B48CC82297D62E27EA98AE7A13D3DA /* Pods-PrimerSDK_Tests.release.xcconfig */ = {isa = PBXFileReference; includeInIndex = 1; lastKnownFileType = text.xcconfig; path = "Pods-PrimerSDK_Tests.release.xcconfig"; sourceTree = "<group>"; };
-		F7D82DD15C20F2E6DE85CE5A057CABCC /* ResourceBundle-PrimerResources-PrimerSDK-Info.plist */ = {isa = PBXFileReference; includeInIndex = 1; lastKnownFileType = text.plist.xml; path = "ResourceBundle-PrimerResources-PrimerSDK-Info.plist"; sourceTree = "<group>"; };
-		F88E1F50344151829EE6967C3E370F35 /* FormType.swift */ = {isa = PBXFileReference; includeInIndex = 1; lastKnownFileType = sourcecode.swift; path = FormType.swift; sourceTree = "<group>"; };
-		F8ABD8FA850AB0DB799E4D53012D2D27 /* 3DS.swift */ = {isa = PBXFileReference; includeInIndex = 1; lastKnownFileType = sourcecode.swift; path = 3DS.swift; sourceTree = "<group>"; };
-		FA23371770BA1F25A67DDF1A6A924D96 /* CustomStringConvertible.swift */ = {isa = PBXFileReference; includeInIndex = 1; lastKnownFileType = sourcecode.swift; path = CustomStringConvertible.swift; sourceTree = "<group>"; };
+		F92B6BAB22716D6E4C8F902378F23651 /* PrimerButton.swift */ = {isa = PBXFileReference; includeInIndex = 1; lastKnownFileType = sourcecode.swift; path = PrimerButton.swift; sourceTree = "<group>"; };
+		F95494B075198DD20801BF67F5D8DD98 /* PaymentMethodToken.swift */ = {isa = PBXFileReference; includeInIndex = 1; lastKnownFileType = sourcecode.swift; path = PaymentMethodToken.swift; sourceTree = "<group>"; };
 		FAB2F575CD1C90927D909166EEED418A /* Primer3DS.modulemap */ = {isa = PBXFileReference; includeInIndex = 1; lastKnownFileType = sourcecode.module; path = Primer3DS.modulemap; sourceTree = "<group>"; };
-		FE2CD80E9E6CEF50FC6439EDD8AF0E83 /* Logger.swift */ = {isa = PBXFileReference; includeInIndex = 1; lastKnownFileType = sourcecode.swift; path = Logger.swift; sourceTree = "<group>"; };
+		FC2021C3E4199DBD00BE928A8D396E52 /* RateLimitedDispatcherBase.swift */ = {isa = PBXFileReference; includeInIndex = 1; lastKnownFileType = sourcecode.swift; path = RateLimitedDispatcherBase.swift; sourceTree = "<group>"; };
+		FC8206D0D05FFBB1F0CBC7059BB9A922 /* WrapperProtocols.swift */ = {isa = PBXFileReference; includeInIndex = 1; lastKnownFileType = sourcecode.swift; path = WrapperProtocols.swift; sourceTree = "<group>"; };
+		FE50E689467ECDACA8A9E6E0FB748A33 /* PrimerAPIClient+Promises.swift */ = {isa = PBXFileReference; includeInIndex = 1; lastKnownFileType = sourcecode.swift; path = "PrimerAPIClient+Promises.swift"; sourceTree = "<group>"; };
 		FFE8CD355A453EF1396E2D5E8E370F7A /* Primer3DS.framework */ = {isa = PBXFileReference; explicitFileType = wrapper.framework; includeInIndex = 0; name = Primer3DS.framework; path = Primer3DS.framework; sourceTree = BUILT_PRODUCTS_DIR; };
-		FFEBA5D6248F80132E905D26A4121AF4 /* PrimerError.swift */ = {isa = PBXFileReference; includeInIndex = 1; lastKnownFileType = sourcecode.swift; path = PrimerError.swift; sourceTree = "<group>"; };
 /* End PBXFileReference section */
 
 /* Begin PBXFrameworksBuildPhase section */
-		1B770CCED11ACB1EE39A211312767CE2 /* Frameworks */ = {
-=======
-		011A70500C567DB08FC5C34267306D96 /* 3DSService+Promises.swift */ = {isa = PBXFileReference; includeInIndex = 1; lastKnownFileType = sourcecode.swift; path = "3DSService+Promises.swift"; sourceTree = "<group>"; };
-		026515686958ED024E9F890F23DF42C5 /* OAuthViewController.swift */ = {isa = PBXFileReference; includeInIndex = 1; lastKnownFileType = sourcecode.swift; path = OAuthViewController.swift; sourceTree = "<group>"; };
-		029F0B726C88E724BF113B96079499F6 /* PaymentMethodToken.swift */ = {isa = PBXFileReference; includeInIndex = 1; lastKnownFileType = sourcecode.swift; path = PaymentMethodToken.swift; sourceTree = "<group>"; };
-		032C0987B98D47F086620E1B7C1D934A /* 3DSSDK.swift */ = {isa = PBXFileReference; includeInIndex = 1; lastKnownFileType = sourcecode.swift; path = 3DSSDK.swift; sourceTree = "<group>"; };
-		062B11587B282BE1D8328976F5EE22C4 /* ReloadDelegate.swift */ = {isa = PBXFileReference; includeInIndex = 1; lastKnownFileType = sourcecode.swift; path = ReloadDelegate.swift; sourceTree = "<group>"; };
-		081F9BDD1FBB6477FAACE0261B0FAFA7 /* PrimerAPIClient+Promises.swift */ = {isa = PBXFileReference; includeInIndex = 1; lastKnownFileType = sourcecode.swift; path = "PrimerAPIClient+Promises.swift"; sourceTree = "<group>"; };
-		0A3EF7ABC5774FD985D378156ACD8786 /* Box.swift */ = {isa = PBXFileReference; includeInIndex = 1; lastKnownFileType = sourcecode.swift; path = Box.swift; sourceTree = "<group>"; };
-		0B02D299410D545F9F9DD3582A468FB2 /* Logger.swift */ = {isa = PBXFileReference; includeInIndex = 1; lastKnownFileType = sourcecode.swift; path = Logger.swift; sourceTree = "<group>"; };
-		0B7789238CFF98BD73BBDD8146EBA762 /* AppState.swift */ = {isa = PBXFileReference; includeInIndex = 1; lastKnownFileType = sourcecode.swift; path = AppState.swift; sourceTree = "<group>"; };
-		0DC51260367832411171A1B549C35180 /* KlarnaService.swift */ = {isa = PBXFileReference; includeInIndex = 1; lastKnownFileType = sourcecode.swift; path = KlarnaService.swift; sourceTree = "<group>"; };
-		0F93C84BF080482A95CD46394B24032E /* FormType.swift */ = {isa = PBXFileReference; includeInIndex = 1; lastKnownFileType = sourcecode.swift; path = FormType.swift; sourceTree = "<group>"; };
-		1082B35FA0FDD49B194AA013389A0693 /* Primer3DS_SDK-xcframeworks.sh */ = {isa = PBXFileReference; includeInIndex = 1; lastKnownFileType = text.script.sh; path = "Primer3DS_SDK-xcframeworks.sh"; sourceTree = "<group>"; };
-		10DE5F4083414682397CF90C4A4825E7 /* ApplePayService.swift */ = {isa = PBXFileReference; includeInIndex = 1; lastKnownFileType = sourcecode.swift; path = ApplePayService.swift; sourceTree = "<group>"; };
-		11250B27544D3EB5A6BBB61650E9DB05 /* Dispatcher.swift */ = {isa = PBXFileReference; includeInIndex = 1; lastKnownFileType = sourcecode.swift; path = Dispatcher.swift; sourceTree = "<group>"; };
-		11AF8FA419E6F7973C0432BC8E0779A5 /* VaultPaymentMethodViewModel.swift */ = {isa = PBXFileReference; includeInIndex = 1; lastKnownFileType = sourcecode.swift; path = VaultPaymentMethodViewModel.swift; sourceTree = "<group>"; };
-		14561EE49BACE4ABC6834E5C3198B2D4 /* WebViewController.swift */ = {isa = PBXFileReference; includeInIndex = 1; lastKnownFileType = sourcecode.swift; path = WebViewController.swift; sourceTree = "<group>"; };
-		164A6C3287B19E7F40C5D735A846C2BC /* VaultService.swift */ = {isa = PBXFileReference; includeInIndex = 1; lastKnownFileType = sourcecode.swift; path = VaultService.swift; sourceTree = "<group>"; };
-		17C2703DBE7D7D11B22456D5C9EDD260 /* 3DSService.swift */ = {isa = PBXFileReference; includeInIndex = 1; lastKnownFileType = sourcecode.swift; path = 3DSService.swift; sourceTree = "<group>"; };
-		18852CF62D80E51544D874B7F86756ED /* Primer3DS_SDK.release.xcconfig */ = {isa = PBXFileReference; includeInIndex = 1; lastKnownFileType = text.xcconfig; path = Primer3DS_SDK.release.xcconfig; sourceTree = "<group>"; };
-		1942697DFF86CDBDE30FCD9335768182 /* Currency.swift */ = {isa = PBXFileReference; includeInIndex = 1; lastKnownFileType = sourcecode.swift; path = Currency.swift; sourceTree = "<group>"; };
-		19E26E1EA51341B26BAD04F6884BC2EC /* after.swift */ = {isa = PBXFileReference; includeInIndex = 1; lastKnownFileType = sourcecode.swift; path = after.swift; sourceTree = "<group>"; };
-		1D1ED6BE65BBE633FECA65B8D15CB6CD /* RateLimitedDispatcherBase.swift */ = {isa = PBXFileReference; includeInIndex = 1; lastKnownFileType = sourcecode.swift; path = RateLimitedDispatcherBase.swift; sourceTree = "<group>"; };
-		21F4ACB1142B1B9457658584BF5CD35A /* Pods-PrimerSDK_Example-dummy.m */ = {isa = PBXFileReference; includeInIndex = 1; lastKnownFileType = sourcecode.c.objc; path = "Pods-PrimerSDK_Example-dummy.m"; sourceTree = "<group>"; };
-		23FD1D157B8C8E7148BE8A7D354A051F /* Pods_PrimerSDK_Tests.framework */ = {isa = PBXFileReference; explicitFileType = wrapper.framework; includeInIndex = 0; name = Pods_PrimerSDK_Tests.framework; path = "Pods-PrimerSDK_Tests.framework"; sourceTree = BUILT_PRODUCTS_DIR; };
-		246F36FC59AA413D8B1198FED3FD503A /* ImageName.swift */ = {isa = PBXFileReference; includeInIndex = 1; lastKnownFileType = sourcecode.swift; path = ImageName.swift; sourceTree = "<group>"; };
-		25351BB6C2C7CF11269419D9343AB6DB /* CancellableThenable.swift */ = {isa = PBXFileReference; includeInIndex = 1; lastKnownFileType = sourcecode.swift; path = CancellableThenable.swift; sourceTree = "<group>"; };
-		257866A00C4C5BCFDBC591A71442A112 /* Validation.swift */ = {isa = PBXFileReference; includeInIndex = 1; lastKnownFileType = sourcecode.swift; path = Validation.swift; sourceTree = "<group>"; };
-		28DA3AED9B734DA3DC045A1871222DC4 /* PayPal.swift */ = {isa = PBXFileReference; includeInIndex = 1; lastKnownFileType = sourcecode.swift; path = PayPal.swift; sourceTree = "<group>"; };
-		2A3E47DDA142B2507DEDDAFD1DC3A496 /* AlertController.swift */ = {isa = PBXFileReference; includeInIndex = 1; lastKnownFileType = sourcecode.swift; path = AlertController.swift; sourceTree = "<group>"; };
-		2A57A51A74C17065AEAF7AFEF43EDDC0 /* FormViewModel.swift */ = {isa = PBXFileReference; includeInIndex = 1; lastKnownFileType = sourcecode.swift; path = FormViewModel.swift; sourceTree = "<group>"; };
-		2A5F2601EFEB31CC827C25E916C813FC /* PrimerExpiryDateFieldView.swift */ = {isa = PBXFileReference; includeInIndex = 1; lastKnownFileType = sourcecode.swift; path = PrimerExpiryDateFieldView.swift; sourceTree = "<group>"; };
-		2B5FD9CE719E4BBBE181ACD1820CD01F /* ConfirmMandateView.swift */ = {isa = PBXFileReference; includeInIndex = 1; lastKnownFileType = sourcecode.swift; path = ConfirmMandateView.swift; sourceTree = "<group>"; };
-		2D3A852D2176791D13CCF482942E06F6 /* PrimerAPIClient+3DS.swift */ = {isa = PBXFileReference; includeInIndex = 1; lastKnownFileType = sourcecode.swift; path = "PrimerAPIClient+3DS.swift"; sourceTree = "<group>"; };
-		2D5F953853B0B2F425BD1E538C6CEC79 /* EnsureWrappers.swift */ = {isa = PBXFileReference; includeInIndex = 1; lastKnownFileType = sourcecode.swift; path = EnsureWrappers.swift; sourceTree = "<group>"; };
-		2DA3A079F48307F6EE7640C268685399 /* DirectDebitMandate.swift */ = {isa = PBXFileReference; includeInIndex = 1; lastKnownFileType = sourcecode.swift; path = DirectDebitMandate.swift; sourceTree = "<group>"; };
-		2E906FCD5BBF91D08928D4CD2B00B7F2 /* PrimerCardholderNameFieldView.swift */ = {isa = PBXFileReference; includeInIndex = 1; lastKnownFileType = sourcecode.swift; path = PrimerCardholderNameFieldView.swift; sourceTree = "<group>"; };
-		2F53E780DD9E9AB3944901F1B89848AE /* GuaranteeWrappers.swift */ = {isa = PBXFileReference; includeInIndex = 1; lastKnownFileType = sourcecode.swift; path = GuaranteeWrappers.swift; sourceTree = "<group>"; };
-		30CAF83364006C78938DCE79F5D7A6B8 /* PaymentMethodConfigService.swift */ = {isa = PBXFileReference; includeInIndex = 1; lastKnownFileType = sourcecode.swift; path = PaymentMethodConfigService.swift; sourceTree = "<group>"; };
-		313BE9941738E828AB7438C06356B521 /* ConcurrencyLimitedDispatcher.swift */ = {isa = PBXFileReference; includeInIndex = 1; lastKnownFileType = sourcecode.swift; path = ConcurrencyLimitedDispatcher.swift; sourceTree = "<group>"; };
-		32488E042D9850629155E4AFE7AC6925 /* DependencyInjection.swift */ = {isa = PBXFileReference; includeInIndex = 1; lastKnownFileType = sourcecode.swift; path = DependencyInjection.swift; sourceTree = "<group>"; };
-		353B31855D81FAD88E1B8294226156A1 /* BundleExtension.swift */ = {isa = PBXFileReference; includeInIndex = 1; lastKnownFileType = sourcecode.swift; path = BundleExtension.swift; sourceTree = "<group>"; };
-		355EE8C120FD56A0ADEBBED11D9AAD58 /* Thenable.swift */ = {isa = PBXFileReference; includeInIndex = 1; lastKnownFileType = sourcecode.swift; path = Thenable.swift; sourceTree = "<group>"; };
-		3567AAFA93AF2C3DD33D3E4E4BF477C9 /* SuccessMessage.swift */ = {isa = PBXFileReference; includeInIndex = 1; lastKnownFileType = sourcecode.swift; path = SuccessMessage.swift; sourceTree = "<group>"; };
-		3780FF276696624E5AD4A629D4CC4AD8 /* Pods-PrimerSDK_Example-umbrella.h */ = {isa = PBXFileReference; includeInIndex = 1; lastKnownFileType = sourcecode.c.h; path = "Pods-PrimerSDK_Example-umbrella.h"; sourceTree = "<group>"; };
-		38D6E94DF8DA55CEEACA21B10F3FF317 /* CardNetwork.swift */ = {isa = PBXFileReference; includeInIndex = 1; lastKnownFileType = sourcecode.swift; path = CardNetwork.swift; sourceTree = "<group>"; };
-		392A4488CC6ABB1A6CC325E2D7112700 /* UXMode.swift */ = {isa = PBXFileReference; includeInIndex = 1; lastKnownFileType = sourcecode.swift; path = UXMode.swift; sourceTree = "<group>"; };
-		3AC0571FE881275AFC7AC27B8B5066CB /* LoadingViewController.swift */ = {isa = PBXFileReference; includeInIndex = 1; lastKnownFileType = sourcecode.swift; path = LoadingViewController.swift; sourceTree = "<group>"; };
-		3C474C1A0DABE2A3F404B63D4D59F30C /* Pods-PrimerSDK_Example.debug.xcconfig */ = {isa = PBXFileReference; includeInIndex = 1; lastKnownFileType = text.xcconfig; path = "Pods-PrimerSDK_Example.debug.xcconfig"; sourceTree = "<group>"; };
-		43EB3F185AE8CBD42DFE75C069D5C90E /* OAuthViewModel.swift */ = {isa = PBXFileReference; includeInIndex = 1; lastKnownFileType = sourcecode.swift; path = OAuthViewModel.swift; sourceTree = "<group>"; };
-		45C140EFC48F71B424EAFE0559B2E43F /* PrimerAPIClient.swift */ = {isa = PBXFileReference; includeInIndex = 1; lastKnownFileType = sourcecode.swift; path = PrimerAPIClient.swift; sourceTree = "<group>"; };
-		45CB9D7E1A110AC36A493366EAD8F857 /* StrictRateLimitedDispatcher.swift */ = {isa = PBXFileReference; includeInIndex = 1; lastKnownFileType = sourcecode.swift; path = StrictRateLimitedDispatcher.swift; sourceTree = "<group>"; };
-		46DB99D47CFC500E2300F0432582CD61 /* PrimerScrollView.swift */ = {isa = PBXFileReference; includeInIndex = 1; lastKnownFileType = sourcecode.swift; path = PrimerScrollView.swift; sourceTree = "<group>"; };
-		4727F95E0109A06DB9E412509E25900C /* ThenableWrappers.swift */ = {isa = PBXFileReference; includeInIndex = 1; lastKnownFileType = sourcecode.swift; path = ThenableWrappers.swift; sourceTree = "<group>"; };
-		47D5BCC710A1B3AD942CBFA0B826BBA7 /* URLSessionStack.swift */ = {isa = PBXFileReference; includeInIndex = 1; lastKnownFileType = sourcecode.swift; path = URLSessionStack.swift; sourceTree = "<group>"; };
-		48627A99264E6679D85F177DBB79DA83 /* Pods-PrimerSDK_Tests-Info.plist */ = {isa = PBXFileReference; includeInIndex = 1; lastKnownFileType = text.plist.xml; path = "Pods-PrimerSDK_Tests-Info.plist"; sourceTree = "<group>"; };
-		49431AA68B06DE8FC6B09343514C6197 /* firstly.swift */ = {isa = PBXFileReference; includeInIndex = 1; lastKnownFileType = sourcecode.swift; path = firstly.swift; sourceTree = "<group>"; };
-		49FB8FBA9E22E691C4C9EE79C3B05C1A /* Primer.swift */ = {isa = PBXFileReference; includeInIndex = 1; lastKnownFileType = sourcecode.swift; path = Primer.swift; sourceTree = "<group>"; };
-		4A5BFB9269DD9A29F7CE7F2FCD112AF5 /* CountryCode.swift */ = {isa = PBXFileReference; includeInIndex = 1; lastKnownFileType = sourcecode.swift; path = CountryCode.swift; sourceTree = "<group>"; };
-		4A70F440EB1D9C10237544CA9432CB9F /* Catchable.swift */ = {isa = PBXFileReference; includeInIndex = 1; lastKnownFileType = sourcecode.swift; path = Catchable.swift; sourceTree = "<group>"; };
-		4B9E68237B3A47494495A727BD6DAA1E /* Error.swift */ = {isa = PBXFileReference; includeInIndex = 1; lastKnownFileType = sourcecode.swift; path = Error.swift; sourceTree = "<group>"; };
-		4C8F3F8B5B0FCB13F58EAA189480936D /* CardButton.swift */ = {isa = PBXFileReference; includeInIndex = 1; lastKnownFileType = sourcecode.swift; path = CardButton.swift; sourceTree = "<group>"; };
-		4D3869E0A461E802A5916AA6523517A4 /* Pods_PrimerSDK_Example.framework */ = {isa = PBXFileReference; explicitFileType = wrapper.framework; includeInIndex = 0; name = Pods_PrimerSDK_Example.framework; path = "Pods-PrimerSDK_Example.framework"; sourceTree = BUILT_PRODUCTS_DIR; };
-		4D860843B8D924A35F24BB3C22466390 /* PrimerCardNumberFieldView.swift */ = {isa = PBXFileReference; includeInIndex = 1; lastKnownFileType = sourcecode.swift; path = PrimerCardNumberFieldView.swift; sourceTree = "<group>"; };
-		5316C5E0F0EA906367F3DA1F876425EE /* RecoverWrappers.swift */ = {isa = PBXFileReference; includeInIndex = 1; lastKnownFileType = sourcecode.swift; path = RecoverWrappers.swift; sourceTree = "<group>"; };
-		546E486A314290395C8B979B488E6B2F /* Primer3DS_SDK.debug.xcconfig */ = {isa = PBXFileReference; includeInIndex = 1; lastKnownFileType = text.xcconfig; path = Primer3DS_SDK.debug.xcconfig; sourceTree = "<group>"; };
-		562A3BE575125D347EEFABB45E7B7D3D /* VaultPaymentMethodViewController+ReloadDelegate.swift */ = {isa = PBXFileReference; includeInIndex = 1; lastKnownFileType = sourcecode.swift; path = "VaultPaymentMethodViewController+ReloadDelegate.swift"; sourceTree = "<group>"; };
-		582FD3213F3E32AF1194EEDF7C3BCD3F /* Pods-PrimerSDK_Example-acknowledgements.plist */ = {isa = PBXFileReference; includeInIndex = 1; lastKnownFileType = text.plist.xml; path = "Pods-PrimerSDK_Example-acknowledgements.plist"; sourceTree = "<group>"; };
-		5ACB3E44DFAD615C3FC9103A11ABC2A1 /* LogEvent.swift */ = {isa = PBXFileReference; includeInIndex = 1; lastKnownFileType = sourcecode.swift; path = LogEvent.swift; sourceTree = "<group>"; };
-		5B0BDE75E924EFB5950EAB0F81C2D8F1 /* when.swift */ = {isa = PBXFileReference; includeInIndex = 1; lastKnownFileType = sourcecode.swift; path = when.swift; sourceTree = "<group>"; };
-		5FAD3214E72BFD3B41FB059AF5C5DAD0 /* Promise.swift */ = {isa = PBXFileReference; includeInIndex = 1; lastKnownFileType = sourcecode.swift; path = Promise.swift; sourceTree = "<group>"; };
-		60213647850FE1929DC33051AFA09351 /* VaultCheckoutView.swift */ = {isa = PBXFileReference; includeInIndex = 1; lastKnownFileType = sourcecode.swift; path = VaultCheckoutView.swift; sourceTree = "<group>"; };
-		639AE4928116FBD4FAE7B3DD6BD21271 /* Pods-PrimerSDK_Tests-acknowledgements.plist */ = {isa = PBXFileReference; includeInIndex = 1; lastKnownFileType = text.plist.xml; path = "Pods-PrimerSDK_Tests-acknowledgements.plist"; sourceTree = "<group>"; };
-		64F14E5A0D54A50D463E50E316D1CB33 /* LICENSE */ = {isa = PBXFileReference; includeInIndex = 1; path = LICENSE; sourceTree = "<group>"; };
-		66E8C202BAE92C8F5B1F76B8ED980895 /* UIDeviceExtension.swift */ = {isa = PBXFileReference; includeInIndex = 1; lastKnownFileType = sourcecode.swift; path = UIDeviceExtension.swift; sourceTree = "<group>"; };
-		672ABE3FA8AC06FC336714498A91C71A /* UserDefaultsExtension.swift */ = {isa = PBXFileReference; includeInIndex = 1; lastKnownFileType = sourcecode.swift; path = UserDefaultsExtension.swift; sourceTree = "<group>"; };
-		67E7A62E799598928CDE753F28BBE947 /* PrimerContent.swift */ = {isa = PBXFileReference; includeInIndex = 1; lastKnownFileType = sourcecode.swift; path = PrimerContent.swift; sourceTree = "<group>"; };
-		693311FA63E51134572C08DA5A356687 /* VaultCheckoutViewModel.swift */ = {isa = PBXFileReference; includeInIndex = 1; lastKnownFileType = sourcecode.swift; path = VaultCheckoutViewModel.swift; sourceTree = "<group>"; };
-		6C90AC9573EB8C0572C4B41648DD8043 /* RateLimitedDispatcher.swift */ = {isa = PBXFileReference; includeInIndex = 1; lastKnownFileType = sourcecode.swift; path = RateLimitedDispatcher.swift; sourceTree = "<group>"; };
-		6F62EC7E7FE74F53F207CFD74D2416CA /* Pods-PrimerSDK_Example-Info.plist */ = {isa = PBXFileReference; includeInIndex = 1; lastKnownFileType = text.plist.xml; path = "Pods-PrimerSDK_Example-Info.plist"; sourceTree = "<group>"; };
-		6FD76DDB33FC6F3AEA4F8158C9551D50 /* ApplePay.swift */ = {isa = PBXFileReference; includeInIndex = 1; lastKnownFileType = sourcecode.swift; path = ApplePay.swift; sourceTree = "<group>"; };
-		7124478D8CB6A6798C73F51AB55A39C1 /* fr.lproj */ = {isa = PBXFileReference; includeInIndex = 1; path = fr.lproj; sourceTree = "<group>"; };
-		72C6F5FB3C5D2302E5048105A79826AF /* Primer3DS_SDK-umbrella.h */ = {isa = PBXFileReference; includeInIndex = 1; lastKnownFileType = sourcecode.c.h; path = "Primer3DS_SDK-umbrella.h"; sourceTree = "<group>"; };
-		72F929621E8745E00C0B475B5491DB10 /* ScannerView.swift */ = {isa = PBXFileReference; includeInIndex = 1; lastKnownFileType = sourcecode.swift; path = ScannerView.swift; sourceTree = "<group>"; };
-		73010CC983E3809BECEE5348DA1BB8C6 /* Foundation.framework */ = {isa = PBXFileReference; lastKnownFileType = wrapper.framework; name = Foundation.framework; path = Platforms/iPhoneOS.platform/Developer/SDKs/iPhoneOS14.0.sdk/System/Library/Frameworks/Foundation.framework; sourceTree = DEVELOPER_DIR; };
-		783153AAC1A46B9E9900346B61FE392A /* PrimerTextFieldView.swift */ = {isa = PBXFileReference; includeInIndex = 1; lastKnownFileType = sourcecode.swift; path = PrimerTextFieldView.swift; sourceTree = "<group>"; };
-		793258F26170A9312A9D6965B5C698A5 /* Klarna.swift */ = {isa = PBXFileReference; includeInIndex = 1; lastKnownFileType = sourcecode.swift; path = Klarna.swift; sourceTree = "<group>"; };
-		799ABA0038050E7DB68F3B9A5EC17A4C /* ErrorHandler.swift */ = {isa = PBXFileReference; includeInIndex = 1; lastKnownFileType = sourcecode.swift; path = ErrorHandler.swift; sourceTree = "<group>"; };
-		7A0E3C7FC4AED06D068E8872840E8CF8 /* PayPalService.swift */ = {isa = PBXFileReference; includeInIndex = 1; lastKnownFileType = sourcecode.swift; path = PayPalService.swift; sourceTree = "<group>"; };
-		7A4D6006A73C061F28022F81A66E7F4C /* PrimerButton.swift */ = {isa = PBXFileReference; includeInIndex = 1; lastKnownFileType = sourcecode.swift; path = PrimerButton.swift; sourceTree = "<group>"; };
-		7AFC09A093CC84D120A2A60E6F7BD670 /* Primer3DS_SDK-dummy.m */ = {isa = PBXFileReference; includeInIndex = 1; lastKnownFileType = sourcecode.c.objc; path = "Primer3DS_SDK-dummy.m"; sourceTree = "<group>"; };
-		7C579C0B646C6067034851CAF9D9AB5C /* DirectCheckoutViewModel.swift */ = {isa = PBXFileReference; includeInIndex = 1; lastKnownFileType = sourcecode.swift; path = DirectCheckoutViewModel.swift; sourceTree = "<group>"; };
-		7DD6C532F7A45BEA9D13D13D1C5F0597 /* ConfirmMandateViewController.swift */ = {isa = PBXFileReference; includeInIndex = 1; lastKnownFileType = sourcecode.swift; path = ConfirmMandateViewController.swift; sourceTree = "<group>"; };
-		7E7A2C67F392138219D5F716B14CFF0A /* RootViewController+Router.swift */ = {isa = PBXFileReference; includeInIndex = 1; lastKnownFileType = sourcecode.swift; path = "RootViewController+Router.swift"; sourceTree = "<group>"; };
-		811AE8A395A0AC0EEAB43CA3A2595FB6 /* CardScannerViewController+SimpleScanDelegate.swift */ = {isa = PBXFileReference; includeInIndex = 1; lastKnownFileType = sourcecode.swift; path = "CardScannerViewController+SimpleScanDelegate.swift"; sourceTree = "<group>"; };
-		817486DFFF521B857273D1355FA48050 /* NetworkService.swift */ = {isa = PBXFileReference; includeInIndex = 1; lastKnownFileType = sourcecode.swift; path = NetworkService.swift; sourceTree = "<group>"; };
-		840342E21EF4FB1741E24DF1D659225F /* PRTextField.swift */ = {isa = PBXFileReference; includeInIndex = 1; lastKnownFileType = sourcecode.swift; path = PRTextField.swift; sourceTree = "<group>"; };
-		8635CDBB94C431F13E2173ACBAF1B4F2 /* OrderItem.swift */ = {isa = PBXFileReference; includeInIndex = 1; lastKnownFileType = sourcecode.swift; path = OrderItem.swift; sourceTree = "<group>"; };
-		867A31B17537FCB942D2667375377E62 /* VaultCheckoutViewController+ReloadDelegate.swift */ = {isa = PBXFileReference; includeInIndex = 1; lastKnownFileType = sourcecode.swift; path = "VaultCheckoutViewController+ReloadDelegate.swift"; sourceTree = "<group>"; };
-		86BD6EE7940A86CC8F9950A4DC6BB49F /* PaymentMethodTokenizationRequest.swift */ = {isa = PBXFileReference; includeInIndex = 1; lastKnownFileType = sourcecode.swift; path = PaymentMethodTokenizationRequest.swift; sourceTree = "<group>"; };
-		883064CA981BB1C6E748F0DD1C37F748 /* WrapperProtocols.swift */ = {isa = PBXFileReference; includeInIndex = 1; lastKnownFileType = sourcecode.swift; path = WrapperProtocols.swift; sourceTree = "<group>"; };
-		88C618451523AF36FCEEADF7481CFAEF /* RootViewController.swift */ = {isa = PBXFileReference; includeInIndex = 1; lastKnownFileType = sourcecode.swift; path = RootViewController.swift; sourceTree = "<group>"; };
-		89EDD23C8040A478C7143675D1D5A2B8 /* FinallyWrappers.swift */ = {isa = PBXFileReference; includeInIndex = 1; lastKnownFileType = sourcecode.swift; path = FinallyWrappers.swift; sourceTree = "<group>"; };
-		8A3B98F69DF2A7CB509525F4CDA4AD16 /* ErrorViewController.swift */ = {isa = PBXFileReference; includeInIndex = 1; lastKnownFileType = sourcecode.swift; path = ErrorViewController.swift; sourceTree = "<group>"; };
-		8A7FB76802C81E0F2DA9DCBFF07CD0C6 /* DateExtension.swift */ = {isa = PBXFileReference; includeInIndex = 1; lastKnownFileType = sourcecode.swift; path = DateExtension.swift; sourceTree = "<group>"; };
-		8D07A7071D83B278017B8254FCFD4421 /* PrimerViewController.swift */ = {isa = PBXFileReference; includeInIndex = 1; lastKnownFileType = sourcecode.swift; path = PrimerViewController.swift; sourceTree = "<group>"; };
-		8D208F84BC9FCA60265FE8A07CFD2FB9 /* race.swift */ = {isa = PBXFileReference; includeInIndex = 1; lastKnownFileType = sourcecode.swift; path = race.swift; sourceTree = "<group>"; };
-		92483AA5788CBE9A2DAFAAA5E028A5B4 /* ApplePayViewModel.swift */ = {isa = PBXFileReference; includeInIndex = 1; lastKnownFileType = sourcecode.swift; path = ApplePayViewModel.swift; sourceTree = "<group>"; };
-		9343CE1E14E6F973AD7BDFE908E009B0 /* SuccessViewController.swift */ = {isa = PBXFileReference; includeInIndex = 1; lastKnownFileType = sourcecode.swift; path = SuccessViewController.swift; sourceTree = "<group>"; };
-		956319E9C9DF1AE7827B3B3E66382DE1 /* TokenizationService.swift */ = {isa = PBXFileReference; includeInIndex = 1; lastKnownFileType = sourcecode.swift; path = TokenizationService.swift; sourceTree = "<group>"; };
-		958235A938D7B0B7DEF0DF254EE10A0E /* Netcetera+Helpers.swift */ = {isa = PBXFileReference; includeInIndex = 1; lastKnownFileType = sourcecode.swift; path = "Netcetera+Helpers.swift"; sourceTree = "<group>"; };
-		95856AD17D89ABEE0626E07899B6A6BF /* en.lproj */ = {isa = PBXFileReference; includeInIndex = 1; path = en.lproj; sourceTree = "<group>"; };
-		9687B8BC007C582BB25433D5804CC158 /* PrimerTheme.swift */ = {isa = PBXFileReference; includeInIndex = 1; lastKnownFileType = sourcecode.swift; path = PrimerTheme.swift; sourceTree = "<group>"; };
-		97A39998C367B67EF6520AD03DA4DE4B /* Configuration.swift */ = {isa = PBXFileReference; includeInIndex = 1; lastKnownFileType = sourcecode.swift; path = Configuration.swift; sourceTree = "<group>"; };
-		98BB236F0F72DCD22F620DEE44970636 /* CancellableCatchable.swift */ = {isa = PBXFileReference; includeInIndex = 1; lastKnownFileType = sourcecode.swift; path = CancellableCatchable.swift; sourceTree = "<group>"; };
-		9A17014DA9566C8A9A70DD11959662EB /* ClientTokenService.swift */ = {isa = PBXFileReference; includeInIndex = 1; lastKnownFileType = sourcecode.swift; path = ClientTokenService.swift; sourceTree = "<group>"; };
-		9A55BCDB4F9A262ED02B46FAC6EAEEC3 /* Parser.swift */ = {isa = PBXFileReference; includeInIndex = 1; lastKnownFileType = sourcecode.swift; path = Parser.swift; sourceTree = "<group>"; };
-		9D940727FF8FB9C785EB98E56350EF41 /* Podfile */ = {isa = PBXFileReference; explicitFileType = text.script.ruby; includeInIndex = 1; indentWidth = 2; lastKnownFileType = text; name = Podfile; path = ../Podfile; sourceTree = SOURCE_ROOT; tabWidth = 2; xcLanguageSpecificationIdentifier = xcode.lang.ruby; };
-		9F4637B34C5CC26ED942A94D7C31CE22 /* CardScannerViewController.swift */ = {isa = PBXFileReference; includeInIndex = 1; lastKnownFileType = sourcecode.swift; path = CardScannerViewController.swift; sourceTree = "<group>"; };
-		A08FBC40F00AD1C05EF0D01F6614FD55 /* Guarantee.swift */ = {isa = PBXFileReference; includeInIndex = 1; lastKnownFileType = sourcecode.swift; path = Guarantee.swift; sourceTree = "<group>"; };
-		A1C86BE11A908CF845D5444D44D40E9A /* Optional+Extensions.swift */ = {isa = PBXFileReference; includeInIndex = 1; lastKnownFileType = sourcecode.swift; path = "Optional+Extensions.swift"; sourceTree = "<group>"; };
-		A228F52028F51C59E2B50D65A0011B65 /* CustomStringConvertible.swift */ = {isa = PBXFileReference; includeInIndex = 1; lastKnownFileType = sourcecode.swift; path = CustomStringConvertible.swift; sourceTree = "<group>"; };
-		A3F555F05A5B41F8378047CED40535ED /* VaultPaymentMethodView.swift */ = {isa = PBXFileReference; includeInIndex = 1; lastKnownFileType = sourcecode.swift; path = VaultPaymentMethodView.swift; sourceTree = "<group>"; };
-		A4C33993C59B1644E60AEBCD1598C500 /* SequenceWrappers.swift */ = {isa = PBXFileReference; includeInIndex = 1; lastKnownFileType = sourcecode.swift; path = SequenceWrappers.swift; sourceTree = "<group>"; };
-		A4E7B1C752F38C22267D301DD5A364DF /* Pods-PrimerSDK_Tests-acknowledgements.markdown */ = {isa = PBXFileReference; includeInIndex = 1; lastKnownFileType = text; path = "Pods-PrimerSDK_Tests-acknowledgements.markdown"; sourceTree = "<group>"; };
-		A583782F2C5FB11DFE74EBCC60F094F4 /* Resolver.swift */ = {isa = PBXFileReference; includeInIndex = 1; lastKnownFileType = sourcecode.swift; path = Resolver.swift; sourceTree = "<group>"; };
-		A5C734416931FB843BE8BE3AF87E2BCF /* FormTextFieldType.swift */ = {isa = PBXFileReference; includeInIndex = 1; lastKnownFileType = sourcecode.swift; path = FormTextFieldType.swift; sourceTree = "<group>"; };
-		A7EA89FFD2FDDD4A542EB8556A250892 /* Endpoint.swift */ = {isa = PBXFileReference; includeInIndex = 1; lastKnownFileType = sourcecode.swift; path = Endpoint.swift; sourceTree = "<group>"; };
-		A9C2C118F619C1056C884494B464BC80 /* PaymentMethodConfig.swift */ = {isa = PBXFileReference; includeInIndex = 1; lastKnownFileType = sourcecode.swift; path = PaymentMethodConfig.swift; sourceTree = "<group>"; };
-		AA80C9C550CB6B8B521015719AA66526 /* Pods-PrimerSDK_Example.modulemap */ = {isa = PBXFileReference; includeInIndex = 1; lastKnownFileType = sourcecode.module; path = "Pods-PrimerSDK_Example.modulemap"; sourceTree = "<group>"; };
-		ACCBA70931E59079988055A0446ACB0B /* Primer3DS_SDK-Info.plist */ = {isa = PBXFileReference; includeInIndex = 1; lastKnownFileType = text.plist.xml; path = "Primer3DS_SDK-Info.plist"; sourceTree = "<group>"; };
-		ADD11FBF12A603B9E70B2E66C2E9F0B9 /* Primer3DS_SDK.podspec */ = {isa = PBXFileReference; explicitFileType = text.script.ruby; includeInIndex = 1; indentWidth = 2; lastKnownFileType = text; path = Primer3DS_SDK.podspec; sourceTree = "<group>"; tabWidth = 2; xcLanguageSpecificationIdentifier = xcode.lang.ruby; };
-		AEBB369517461ABC8EC5653AC71E1540 /* Queue.swift */ = {isa = PBXFileReference; includeInIndex = 1; lastKnownFileType = sourcecode.swift; path = Queue.swift; sourceTree = "<group>"; };
-		AF7E5A174CD62E03B1C61936F9AD6789 /* PaymentNetwork.swift */ = {isa = PBXFileReference; includeInIndex = 1; lastKnownFileType = sourcecode.swift; path = PaymentNetwork.swift; sourceTree = "<group>"; };
-		B01E0DE84FC04587A2F05AA3FB027514 /* PrimerError.swift */ = {isa = PBXFileReference; includeInIndex = 1; lastKnownFileType = sourcecode.swift; path = PrimerError.swift; sourceTree = "<group>"; };
-		B07DBDE1BAF8D8383308D475D0666A82 /* Icons.xcassets */ = {isa = PBXFileReference; includeInIndex = 1; lastKnownFileType = folder.assetcatalog; name = Icons.xcassets; path = Sources/PrimerSDK/Resources/Icons.xcassets; sourceTree = "<group>"; };
-		B19DF65F84DEA6DDDD2C859A4934A654 /* StringExtension.swift */ = {isa = PBXFileReference; includeInIndex = 1; lastKnownFileType = sourcecode.swift; path = StringExtension.swift; sourceTree = "<group>"; };
-		B20051A1B0B8639C0874FB62C8B84881 /* PrimerDelegate.swift */ = {isa = PBXFileReference; includeInIndex = 1; lastKnownFileType = sourcecode.swift; path = PrimerDelegate.swift; sourceTree = "<group>"; };
-		B22238BE118F616E15D98CA407FC8946 /* sv.lproj */ = {isa = PBXFileReference; includeInIndex = 1; path = sv.lproj; sourceTree = "<group>"; };
-		B429083200B13F604ED3C87DFFC0C016 /* Pods-PrimerSDK_Tests.modulemap */ = {isa = PBXFileReference; includeInIndex = 1; lastKnownFileType = sourcecode.module; path = "Pods-PrimerSDK_Tests.modulemap"; sourceTree = "<group>"; };
-		B594A00EECD1753881FB1A357DF3265C /* Primer3DS_SDK.modulemap */ = {isa = PBXFileReference; includeInIndex = 1; lastKnownFileType = sourcecode.module; path = Primer3DS_SDK.modulemap; sourceTree = "<group>"; };
-		B7468B06651157926B144DEAF703B5F5 /* 3DS.swift */ = {isa = PBXFileReference; includeInIndex = 1; lastKnownFileType = sourcecode.swift; path = 3DS.swift; sourceTree = "<group>"; };
-		C04DEBD44E5CE15EB03789860A22A4EC /* ThreeDS_SDK.xcframework */ = {isa = PBXFileReference; includeInIndex = 1; name = ThreeDS_SDK.xcframework; path = Sources/PrimerSDK/Resources/Frameworks/ThreeDS_SDK.xcframework; sourceTree = "<group>"; };
-		C2ED9FB398F18D19BCA84B7103219903 /* ExternalViewModel.swift */ = {isa = PBXFileReference; includeInIndex = 1; lastKnownFileType = sourcecode.swift; path = ExternalViewModel.swift; sourceTree = "<group>"; };
-		C37D59FC1C14DE85F3816A16FD5EFAD6 /* CancelContext.swift */ = {isa = PBXFileReference; includeInIndex = 1; lastKnownFileType = sourcecode.swift; path = CancelContext.swift; sourceTree = "<group>"; };
-		C43924E514A6AAC4E7B900861F29F327 /* CoreDataDispatcher.swift */ = {isa = PBXFileReference; includeInIndex = 1; lastKnownFileType = sourcecode.swift; path = CoreDataDispatcher.swift; sourceTree = "<group>"; };
-		C51F0DB56F4B0B92037B34EA61AA3E5C /* Route.swift */ = {isa = PBXFileReference; includeInIndex = 1; lastKnownFileType = sourcecode.swift; path = Route.swift; sourceTree = "<group>"; };
-		C5ACB8E284C39D3422287E4AB319442E /* NetceteraSDK.swift */ = {isa = PBXFileReference; includeInIndex = 1; lastKnownFileType = sourcecode.swift; path = NetceteraSDK.swift; sourceTree = "<group>"; };
-		CC06C6E70E0185AC1AE21FBEEC595C07 /* CardComponentsManager.swift */ = {isa = PBXFileReference; includeInIndex = 1; lastKnownFileType = sourcecode.swift; path = CardComponentsManager.swift; sourceTree = "<group>"; };
-		CC08E369C68ACC734264C8791FBFE466 /* FormView.swift */ = {isa = PBXFileReference; includeInIndex = 1; lastKnownFileType = sourcecode.swift; path = FormView.swift; sourceTree = "<group>"; };
-		CD8FC0E3561240C2AEF2D6EE94394964 /* PaymentMethodComponent.swift */ = {isa = PBXFileReference; includeInIndex = 1; lastKnownFileType = sourcecode.swift; path = PaymentMethodComponent.swift; sourceTree = "<group>"; };
-		CFAEF61220A5AFE01EE56B8AE04242F7 /* ResourceBundle-PrimerResources-Primer3DS_SDK-Info.plist */ = {isa = PBXFileReference; includeInIndex = 1; lastKnownFileType = text.plist.xml; path = "ResourceBundle-PrimerResources-Primer3DS_SDK-Info.plist"; sourceTree = "<group>"; };
-		D117A9A86864DB53AB68F28178B07B1D /* CatchWrappers.swift */ = {isa = PBXFileReference; includeInIndex = 1; lastKnownFileType = sourcecode.swift; path = CatchWrappers.swift; sourceTree = "<group>"; };
-		D264B4E57DF7DB00D71275605D100971 /* Pods-PrimerSDK_Example-frameworks.sh */ = {isa = PBXFileReference; includeInIndex = 1; lastKnownFileType = text.script.sh; path = "Pods-PrimerSDK_Example-frameworks.sh"; sourceTree = "<group>"; };
-		D2A03F3F478523109183039F95A51E81 /* PrimerResources.bundle */ = {isa = PBXFileReference; explicitFileType = wrapper.cfbundle; includeInIndex = 0; name = PrimerResources.bundle; path = "Primer3DS_SDK-PrimerResources.bundle"; sourceTree = BUILT_PRODUCTS_DIR; };
-		D59822966A76D84C11E0654D1D2E8154 /* ConfirmMandateViewModel.swift */ = {isa = PBXFileReference; includeInIndex = 1; lastKnownFileType = sourcecode.swift; path = ConfirmMandateViewModel.swift; sourceTree = "<group>"; };
-		D66C3890C3566F38C935A2FFD9A237B0 /* Pods-PrimerSDK_Tests-dummy.m */ = {isa = PBXFileReference; includeInIndex = 1; lastKnownFileType = sourcecode.c.objc; path = "Pods-PrimerSDK_Tests-dummy.m"; sourceTree = "<group>"; };
-		D8B79C767A2875D6495BE887B3E2B1AC /* FormViewController.swift */ = {isa = PBXFileReference; includeInIndex = 1; lastKnownFileType = sourcecode.swift; path = FormViewController.swift; sourceTree = "<group>"; };
-		D9977D6CBFD0B935A29634B4AE4C27A3 /* TransitioningDelegate.swift */ = {isa = PBXFileReference; includeInIndex = 1; lastKnownFileType = sourcecode.swift; path = TransitioningDelegate.swift; sourceTree = "<group>"; };
-		DCC0D6BFAB04553593FE5239B0525FCA /* PrimerInternalSessionFlow.swift */ = {isa = PBXFileReference; includeInIndex = 1; lastKnownFileType = sourcecode.swift; path = PrimerInternalSessionFlow.swift; sourceTree = "<group>"; };
-		DD11C3EF909BD6594A3F744751BFC115 /* PrimerTextField.swift */ = {isa = PBXFileReference; includeInIndex = 1; lastKnownFileType = sourcecode.swift; path = PrimerTextField.swift; sourceTree = "<group>"; };
-		DEB601267C2214B0C3289C6F4FBA379E /* Cancellable.swift */ = {isa = PBXFileReference; includeInIndex = 1; lastKnownFileType = sourcecode.swift; path = Cancellable.swift; sourceTree = "<group>"; };
-		DF6E4F8E7C26A7BBEC17AAD4042A317D /* Pods-PrimerSDK_Tests.debug.xcconfig */ = {isa = PBXFileReference; includeInIndex = 1; lastKnownFileType = text.xcconfig; path = "Pods-PrimerSDK_Tests.debug.xcconfig"; sourceTree = "<group>"; };
-		DFD3C3E0E61C7DF6CC42875FC05632F2 /* JSONParser.swift */ = {isa = PBXFileReference; includeInIndex = 1; lastKnownFileType = sourcecode.swift; path = JSONParser.swift; sourceTree = "<group>"; };
-		E17B18ED15A2B0A3AFD64AC89A07FDCF /* Consolable.swift */ = {isa = PBXFileReference; includeInIndex = 1; lastKnownFileType = sourcecode.swift; path = Consolable.swift; sourceTree = "<group>"; };
-		E1B01EF2EACE9B99663C290A13CD8656 /* DirectDebitService.swift */ = {isa = PBXFileReference; includeInIndex = 1; lastKnownFileType = sourcecode.swift; path = DirectDebitService.swift; sourceTree = "<group>"; };
-		E1B945985145643C12B1E91600B680DE /* Pods-PrimerSDK_Example-acknowledgements.markdown */ = {isa = PBXFileReference; includeInIndex = 1; lastKnownFileType = text; path = "Pods-PrimerSDK_Example-acknowledgements.markdown"; sourceTree = "<group>"; };
-		E22166FBB7F77E868F716403931272C2 /* PrimerAPI.swift */ = {isa = PBXFileReference; includeInIndex = 1; lastKnownFileType = sourcecode.swift; path = PrimerAPI.swift; sourceTree = "<group>"; };
-		E3901F0F229EE5C3E9A2EA14BC81B293 /* PrimerCVVFieldView.swift */ = {isa = PBXFileReference; includeInIndex = 1; lastKnownFileType = sourcecode.swift; path = PrimerCVVFieldView.swift; sourceTree = "<group>"; };
-		E884507DF2B84FA8A2E8AD8289881542 /* Pods-PrimerSDK_Example.release.xcconfig */ = {isa = PBXFileReference; includeInIndex = 1; lastKnownFileType = text.xcconfig; path = "Pods-PrimerSDK_Example.release.xcconfig"; sourceTree = "<group>"; };
-		E91F4F1EA75562353B37683DAEB315E0 /* URLExtension.swift */ = {isa = PBXFileReference; includeInIndex = 1; lastKnownFileType = sourcecode.swift; path = URLExtension.swift; sourceTree = "<group>"; };
-		EAAA565F438439563837510FCE8BD57F /* VaultPaymentMethodViewController.swift */ = {isa = PBXFileReference; includeInIndex = 1; lastKnownFileType = sourcecode.swift; path = VaultPaymentMethodViewController.swift; sourceTree = "<group>"; };
-		EB9A5308FD736C0C895F4678DCED6386 /* PaymentMethod.swift */ = {isa = PBXFileReference; includeInIndex = 1; lastKnownFileType = sourcecode.swift; path = PaymentMethod.swift; sourceTree = "<group>"; };
-		EE9674DAD0C961C92687877090E1E047 /* Pods-PrimerSDK_Tests-umbrella.h */ = {isa = PBXFileReference; includeInIndex = 1; lastKnownFileType = sourcecode.c.h; path = "Pods-PrimerSDK_Tests-umbrella.h"; sourceTree = "<group>"; };
-		EEB5DB71412049E48C268A2A1FB1A121 /* PresentationController.swift */ = {isa = PBXFileReference; includeInIndex = 1; lastKnownFileType = sourcecode.swift; path = PresentationController.swift; sourceTree = "<group>"; };
-		EF6593C0EE2357B49208AD97BF1FCBB1 /* PrimerTableViewCell.swift */ = {isa = PBXFileReference; includeInIndex = 1; lastKnownFileType = sourcecode.swift; path = PrimerTableViewCell.swift; sourceTree = "<group>"; };
-		F1372C0259E28998410A040897CA4C89 /* Primer3DS_SDK-prefix.pch */ = {isa = PBXFileReference; includeInIndex = 1; lastKnownFileType = sourcecode.c.h; path = "Primer3DS_SDK-prefix.pch"; sourceTree = "<group>"; };
-		F240B62FB38AEADD482E30AC69D6234B /* Mask.swift */ = {isa = PBXFileReference; includeInIndex = 1; lastKnownFileType = sourcecode.swift; path = Mask.swift; sourceTree = "<group>"; };
-		F247B0E46656BF9788EFF036765B8E56 /* VaultCheckoutViewController.swift */ = {isa = PBXFileReference; includeInIndex = 1; lastKnownFileType = sourcecode.swift; path = VaultCheckoutViewController.swift; sourceTree = "<group>"; };
-		F30DF90FC1508A5616E3D9A0B44AF11E /* CancellablePromise.swift */ = {isa = PBXFileReference; includeInIndex = 1; lastKnownFileType = sourcecode.swift; path = CancellablePromise.swift; sourceTree = "<group>"; };
-		F32E9A60A19B87A4182247A6FB7914B2 /* CardScannerViewModel.swift */ = {isa = PBXFileReference; includeInIndex = 1; lastKnownFileType = sourcecode.swift; path = CardScannerViewModel.swift; sourceTree = "<group>"; };
-		F5D85F8EAD3E85290E317302E3A74DD2 /* PrimerSettings.swift */ = {isa = PBXFileReference; includeInIndex = 1; lastKnownFileType = sourcecode.swift; path = PrimerSettings.swift; sourceTree = "<group>"; };
-		F6004620E695F37F9D7BF7CF9766F6C2 /* ClientToken.swift */ = {isa = PBXFileReference; includeInIndex = 1; lastKnownFileType = sourcecode.swift; path = ClientToken.swift; sourceTree = "<group>"; };
-		F7B48CC82297D62E27EA98AE7A13D3DA /* Pods-PrimerSDK_Tests.release.xcconfig */ = {isa = PBXFileReference; includeInIndex = 1; lastKnownFileType = text.xcconfig; path = "Pods-PrimerSDK_Tests.release.xcconfig"; sourceTree = "<group>"; };
-		F96D7FDD9DCD38117CA334E3AA7D945F /* PrimerNibView.swift */ = {isa = PBXFileReference; includeInIndex = 1; lastKnownFileType = sourcecode.swift; path = PrimerNibView.swift; sourceTree = "<group>"; };
-		FC21ECF4CA5F1C1745BB4631281247D7 /* PrimerViewExtensions.swift */ = {isa = PBXFileReference; includeInIndex = 1; lastKnownFileType = sourcecode.swift; path = PrimerViewExtensions.swift; sourceTree = "<group>"; };
-		FD10B5A419BD6171C9B67ED6A8470C48 /* Primer3DS_SDK.framework */ = {isa = PBXFileReference; explicitFileType = wrapper.framework; includeInIndex = 0; name = Primer3DS_SDK.framework; path = Primer3DS_SDK.framework; sourceTree = BUILT_PRODUCTS_DIR; };
-		FF22E5A5218FF0491B9E4EAD6A049FF0 /* hang.swift */ = {isa = PBXFileReference; includeInIndex = 1; lastKnownFileType = sourcecode.swift; path = hang.swift; sourceTree = "<group>"; };
-/* End PBXFileReference section */
-
-/* Begin PBXFrameworksBuildPhase section */
-		38C04AC042B051D17392F7E041D35AE6 /* Frameworks */ = {
->>>>>>> 0f31967e
-			isa = PBXFrameworksBuildPhase;
-			buildActionMask = 2147483647;
-			files = (
-			);
-			runOnlyForDeploymentPostprocessing = 0;
-		};
-<<<<<<< HEAD
 		24452B90BCE9C8C25D8E2669361D0C04 /* Frameworks */ = {
 			isa = PBXFrameworksBuildPhase;
 			buildActionMask = 2147483647;
@@ -792,26 +425,27 @@
 			);
 			runOnlyForDeploymentPostprocessing = 0;
 		};
+		27202DE827AC60E5D4CEFEEE3F7A8277 /* Frameworks */ = {
+			isa = PBXFrameworksBuildPhase;
+			buildActionMask = 2147483647;
+			files = (
+			);
+			runOnlyForDeploymentPostprocessing = 0;
+		};
+		68336F3C03642BBF892F155313654B2C /* Frameworks */ = {
+			isa = PBXFrameworksBuildPhase;
+			buildActionMask = 2147483647;
+			files = (
+				11629F65C4B10872754515057ECCBB21 /* Foundation.framework in Frameworks */,
+				35B1C5D8BA0736AEDB079409B933E44C /* Primer3DS.framework in Frameworks */,
+			);
+			runOnlyForDeploymentPostprocessing = 0;
+		};
 		B310260330805517FE17B4EBEF23E21E /* Frameworks */ = {
 			isa = PBXFrameworksBuildPhase;
 			buildActionMask = 2147483647;
 			files = (
 				40C6EA98872E59CB356F25F7EF47C34B /* Foundation.framework in Frameworks */,
-=======
-		708241631AA304E8153617F4BAFE424E /* Frameworks */ = {
-			isa = PBXFrameworksBuildPhase;
-			buildActionMask = 2147483647;
-			files = (
-				DB3ADE4A75F63A00CE60980F042DD8F7 /* Foundation.framework in Frameworks */,
-			);
-			runOnlyForDeploymentPostprocessing = 0;
-		};
-		8D947972236982F8B5FD4BBCEB7E3D07 /* Frameworks */ = {
-			isa = PBXFrameworksBuildPhase;
-			buildActionMask = 2147483647;
-			files = (
-				B24C5D732A03E3D0A3F300EE1A51C356 /* Foundation.framework in Frameworks */,
->>>>>>> 0f31967e
 			);
 			runOnlyForDeploymentPostprocessing = 0;
 		};
@@ -823,59 +457,122 @@
 			);
 			runOnlyForDeploymentPostprocessing = 0;
 		};
-		F37B71E04C956C1E7F9AF3966D8EEA6C /* Frameworks */ = {
-			isa = PBXFrameworksBuildPhase;
-			buildActionMask = 2147483647;
-			files = (
-				2991A8BBA7B8B22BDBDF1CA39188DBE2 /* Foundation.framework in Frameworks */,
-				7D8874BCECE947EF8C0A86975565E697 /* Primer3DS.framework in Frameworks */,
-			);
-			runOnlyForDeploymentPostprocessing = 0;
-		};
 /* End PBXFrameworksBuildPhase section */
 
 /* Begin PBXGroup section */
-<<<<<<< HEAD
-		00CA408350F515238F11C1B3B4D25757 /* Root */ = {
-			isa = PBXGroup;
-			children = (
-				56F5A15EB8505AC44F22A8DB50E30084 /* RootViewController.swift */,
-				496E33009D9A033F567E3DC2351624FD /* RootViewController+Router.swift */,
-				C2A3F059A6898B23D4EE1E38DFCBB1C9 /* Route.swift */,
-			);
-			name = Root;
-			path = Root;
-			sourceTree = "<group>";
-		};
-		0A47493FDB6C4E80811E4FBF649E49AE /* Payment Services */ = {
-			isa = PBXGroup;
-			children = (
-				D920A9E8AF0644DD7906588A24F301F9 /* ApplePayService.swift */,
-				CBD6097301F95DB0AFDDF62C5CE11DA6 /* ClientTokenService.swift */,
-				37B0A024A22685C38566903090214726 /* DirectDebitService.swift */,
-				959829EA7D6D8FD5107FABF7437B519A /* KlarnaService.swift */,
-				8C1ADBBA027C0DB9CA8D9C86F1395A28 /* PaymentMethodConfigService.swift */,
-				921C74CAD488B5357305DDF08CE9F7FF /* PayPalService.swift */,
-				17BBF765EC650B9D8C2B2E4D21AC35B9 /* VaultService.swift */,
-			);
-			name = "Payment Services";
-			path = "Payment Services";
-			sourceTree = "<group>";
-		};
-		0EE533D5FF88DEA5EC61B5C72F3E8311 /* Wrappers */ = {
-			isa = PBXGroup;
-			children = (
-				66910860A58F032F30C64591AD34B88C /* CatchWrappers.swift */,
-				BE097A17572D4F4EFCBCEA6AC4549B40 /* EnsureWrappers.swift */,
-				436686B861E4BF8E92D56B54327BF248 /* FinallyWrappers.swift */,
-				D06450A6D3BCE49CBB85EDDFEF5B65FB /* GuaranteeWrappers.swift */,
-				C3C37DBE8CF5036F536899166D20E8BB /* RecoverWrappers.swift */,
-				C568017FFCB5033FC136012F97D3623A /* SequenceWrappers.swift */,
-				2BBEE814F1820401CE62CC999FC7F0BA /* ThenableWrappers.swift */,
-				A0D38F75A8C61D4F5D2397B47ED12F89 /* WrapperProtocols.swift */,
-			);
-			name = Wrappers;
-			path = Wrappers;
+		026B61AAB48277CD5863019C1DE59CA8 /* User Interface */ = {
+			isa = PBXGroup;
+			children = (
+				BADDD587B83187E63F93FEAA61F702DF /* LoadingViewController.swift */,
+				785294033457347D6C29974CEB35B323 /* Apple Pay */,
+				FF135C201D283FC92F51743E5F252287 /* Checkout */,
+				0A18B9E7F8BA2E7017069A1F43366207 /* Confirm Mandate */,
+				FF00B375F4DF5E8A790768F6F2015510 /* Error */,
+				49E6F7FDC98B6C0A0BCF756599713DD8 /* Form */,
+				8F97E5101504F5C1AA34266DAEB7127F /* OAuth */,
+				238FCECE693F82DD5C0363CEA1FD5103 /* PCI */,
+				58D2F226987E0438A29D29DE97F5A266 /* Primer */,
+				4F758CCF4A2543FA2502CAA8C48BA2B0 /* Root */,
+				522742589E51701EA4C073051E884C9E /* Success */,
+				EED6816AF310B7AB91AC760FD6C3E40B /* Text Fields */,
+				9E4D17BB9DD5721BF28CC322527DAAF2 /* UI Delegates */,
+				4A47BC58B527BB3D7589AD0FC660C2E9 /* Vault */,
+			);
+			name = "User Interface";
+			path = "Sources/PrimerSDK/Classes/User Interface";
+			sourceTree = "<group>";
+		};
+		0A18B9E7F8BA2E7017069A1F43366207 /* Confirm Mandate */ = {
+			isa = PBXGroup;
+			children = (
+				7378821C3F589A8CBC1B7C0A55DFC545 /* ConfirmMandateView.swift */,
+				9ACCBAE254475429F623A770EAC1E500 /* ConfirmMandateViewController.swift */,
+				D0E3AE75B0213BBBF0BA2A8454F7A94F /* ConfirmMandateViewModel.swift */,
+			);
+			name = "Confirm Mandate";
+			path = "Confirm Mandate";
+			sourceTree = "<group>";
+		};
+		0A3AC7B79EAE1960A79571DED68CDA2F /* Data Models */ = {
+			isa = PBXGroup;
+			children = (
+				2616AAA3437140746E029E8FCA56E4E8 /* ApplePay.swift */,
+				8F3C68CBA27E8AB19627104252AD2FEA /* CardNetwork.swift */,
+				F012A77EBEE08454F5C41BCC4FDCB790 /* ClientToken.swift */,
+				86E00B2D4BAFB0165B65BF5B8DB7F4A9 /* Consolable.swift */,
+				C471B13337ED08F7D53B4824B803C6C0 /* CountryCode.swift */,
+				5D058DEB1BFB1F4BD18639AC28F0ADB1 /* Currency.swift */,
+				8477E05E40CDC5DD8AAC3C8822DD04DB /* DirectDebitMandate.swift */,
+				CDC481C60618D86DEEDD2BA9CEC63FE6 /* ImageName.swift */,
+				342E0DDA8C17CA580DFCB7E5AFD7D35C /* Klarna.swift */,
+				F4C6114B5B7934F79005FD6B0BF642B2 /* OrderItem.swift */,
+				BE41E37F03C66B0703E1BD040A3540DC /* PaymentMethod.swift */,
+				DFDA9EBE7654FCC0DF7E79F42C5ABE1E /* PaymentMethodConfig.swift */,
+				F95494B075198DD20801BF67F5D8DD98 /* PaymentMethodToken.swift */,
+				DEFCCB61E9D06C38972337FD1588F165 /* PaymentMethodTokenizationRequest.swift */,
+				71E65F8DB89F0E57A79802024F19F716 /* PaymentNetwork.swift */,
+				CB2726C0BB55F78007616A43BAF855C8 /* PayPal.swift */,
+				354CBE933DA8A9B497B899D17E44B591 /* PrimerContent.swift */,
+				B00D64686C786E0295678A1B1082B54C /* PrimerInternalSessionFlow.swift */,
+				0A217FCE915A9F97C83F7C02AB8860B2 /* PrimerSettings.swift */,
+				B77674D3D10CE805E46C45DAA1D96D39 /* PrimerTheme.swift */,
+				05F55A3713F5B35DC5E5D6AC9C0080CA /* SuccessMessage.swift */,
+				E953C7CCDB4BD881962D34D5F176EB6F /* UXMode.swift */,
+				E75F898ED923D03E7430AA03D0F692B3 /* PCI */,
+			);
+			name = "Data Models";
+			path = "Sources/PrimerSDK/Classes/Data Models";
+			sourceTree = "<group>";
+		};
+		140C8357E7041C0A856A627F1BC92C03 /* Network */ = {
+			isa = PBXGroup;
+			children = (
+				484D0E1E335166219A049B004F4615AD /* Endpoint.swift */,
+				B6C3AF01FC98410314F8E0C966675F1A /* NetworkService.swift */,
+				A9EF15AD44BCA7BE4CF69A5DC63BAC21 /* URLSessionStack.swift */,
+			);
+			name = Network;
+			path = Network;
+			sourceTree = "<group>";
+		};
+		164DA510AFAAA4519AB9E8CD0E1B7D7B /* Dispatchers */ = {
+			isa = PBXGroup;
+			children = (
+				5597C7D9877AC830E4ACC0FD38329FB4 /* ConcurrencyLimitedDispatcher.swift */,
+				15C77472216B72D109C87F15430A5D51 /* CoreDataDispatcher.swift */,
+				25BC6E8F54FE5A8C86E080B5B24AA881 /* Queue.swift */,
+				7AA9EAC4C9239F0A1F6CA6E4F46EBD82 /* RateLimitedDispatcher.swift */,
+				FC2021C3E4199DBD00BE928A8D396E52 /* RateLimitedDispatcherBase.swift */,
+				2590F8FF19542271CC7B3AD2FA532A69 /* StrictRateLimitedDispatcher.swift */,
+			);
+			name = Dispatchers;
+			path = Dispatchers;
+			sourceTree = "<group>";
+		};
+		1999FDD4A06DF062A5EDA5FA96F77F5A /* Extensions & Utilities */ = {
+			isa = PBXGroup;
+			children = (
+				0F509260AD81E3DBFD434DDD2BCAD9EA /* AlertController.swift */,
+				B8F4BF79B885D22A32530F9A3FB273B2 /* BundleExtension.swift */,
+				F01B9E366B941D9B84BC93BFF5F0BA59 /* DateExtension.swift */,
+				0443FED2C603EE164EEC536663A3F5A3 /* Logger.swift */,
+				6113EC54DC78E34B50E280CBBDADD763 /* Mask.swift */,
+				08C95901E279E3351FD2B7B0C9748FE3 /* Optional+Extensions.swift */,
+				EEEF5937B9DCD9E84EEF8CC08924C345 /* PresentationController.swift */,
+				F92B6BAB22716D6E4C8F902378F23651 /* PrimerButton.swift */,
+				B2D2C120C849F8A74DEEDB93AFFD6AF0 /* PrimerScrollView.swift */,
+				D9AE892F0BCC9FB16AE156AAC7606388 /* PrimerTableViewCell.swift */,
+				0D8EF50296908B5D0EC0C3598B589BE5 /* PrimerTextField.swift */,
+				2693197C2C08FCC282F1EF8009B6AAC5 /* PrimerViewController.swift */,
+				7699D4E28833239736621AAF319C790F /* PrimerViewExtensions.swift */,
+				C4B92145456CDC5CE779492148DC3138 /* StringExtension.swift */,
+				6F99DA0069879A351F8075BA5CAB7B35 /* UIDeviceExtension.swift */,
+				0B3CA69DDCAE6C6669F3FF566A6E4762 /* URLExtension.swift */,
+				88F127C6C93C2069DF288A3B6E145802 /* UserDefaultsExtension.swift */,
+				3881E2AB3A9B33AB5B621A16E4C8AC0E /* Validation.swift */,
+			);
+			name = "Extensions & Utilities";
+			path = "Sources/PrimerSDK/Classes/Extensions & Utilities";
 			sourceTree = "<group>";
 		};
 		19B360AE6E89F421F15CF9B21A123635 /* Pods */ = {
@@ -886,83 +583,63 @@
 			name = Pods;
 			sourceTree = "<group>";
 		};
-		2741227F388CB3204D0BDB51F29F0249 /* Networking */ = {
-			isa = PBXGroup;
-			children = (
-				F3E5D56274B4952158FAEA77814F0E1B /* PrimerAPIClient+3DS.swift */,
-			);
-			name = Networking;
-			path = Networking;
-			sourceTree = "<group>";
-		};
-		2E8506B819C994C31CDF3327258D217E /* Error Handler */ = {
-			isa = PBXGroup;
-			children = (
-				EE91906D0FB41A55EEA09198C42BD828 /* ErrorHandler.swift */,
-				FFEBA5D6248F80132E905D26A4121AF4 /* PrimerError.swift */,
-			);
-			name = "Error Handler";
-			path = "Sources/PrimerSDK/Classes/Error Handler";
-			sourceTree = "<group>";
-		};
-		33B127CC2BD25C71D2C005010751C307 /* iOS */ = {
-			isa = PBXGroup;
-			children = (
-				0E71C1323E01F802D777DA00D7521910 /* Foundation.framework */,
-			);
-			name = iOS;
-			sourceTree = "<group>";
-		};
-		34CA1881DFB1637676A847ACDADB2A87 /* PCI */ = {
-			isa = PBXGroup;
-			children = (
-				5CD30C6A706BF49FF036834F007EB7F4 /* CardScanner */,
+		2370BF03C1649CFC8B28039F4F006B9C /* Cancellation */ = {
+			isa = PBXGroup;
+			children = (
+				4CB7CC11735EE51960C06B698550E9FF /* CancelContext.swift */,
+				58E1E026EB326326CD1B1E5476789A9E /* Cancellable.swift */,
+				A5280EA357A028806CAFFE0F73C64A35 /* CancellableCatchable.swift */,
+				67C3CA05A139441D692C01AFB43E755E /* CancellablePromise.swift */,
+				341A83C922839AC009A428F8795F7873 /* CancellableThenable.swift */,
+			);
+			name = Cancellation;
+			path = Cancellation;
+			sourceTree = "<group>";
+		};
+		238FCECE693F82DD5C0363CEA1FD5103 /* PCI */ = {
+			isa = PBXGroup;
+			children = (
+				53B07F236E0BAC044E9E9E4BE48692F4 /* CardScanner */,
 			);
 			name = PCI;
 			path = PCI;
 			sourceTree = "<group>";
 		};
-		3F598BB5D98A321A01F9A6CF36C85397 /* Data Models */ = {
-			isa = PBXGroup;
-			children = (
-				2F1DD27A62610F6DED980C164813AC22 /* ApplePay.swift */,
-				5CD818F34B64659E2C91E5748026D5D8 /* ClientToken.swift */,
-				E14350BA054E4E32C841A0116FFED031 /* Consolable.swift */,
-				E7C21E31E9B4FA81DCA4326A4D8EFDC4 /* CountryCode.swift */,
-				2AEE16C54A83FA2ADA098A1185F491CA /* Currency.swift */,
-				258F8CF5C7A5405352D8D85196F85F93 /* DirectDebitMandate.swift */,
-				085311ADAFBC84D9B75214A4C7272716 /* ImageName.swift */,
-				BC71FA539EB51FC2EF0B3D02771A3423 /* Klarna.swift */,
-				6A01CFE79D9F680BD88699FB3ED6B819 /* OrderItem.swift */,
-				C2BB2ED2F103A49CA447CFDC273BF7E7 /* PaymentMethod.swift */,
-				496B12DB0833320DC02485825BC099D6 /* PaymentMethodConfig.swift */,
-				65E7E2883CD92C5A62087A2C987BDF94 /* PaymentMethodToken.swift */,
-				394C5798DE030CDE3C386D4BE76964E0 /* PaymentMethodTokenizationRequest.swift */,
-				01DED3A6F8484210608C61113B0E7DD3 /* PaymentNetwork.swift */,
-				8C58B38CB5AF4C49675811DFCA7DBFC6 /* PayPal.swift */,
-				AA780D72A12C473BC5431E97265E18B3 /* PrimerContent.swift */,
-				E67803A8C8C40242B460E16EA2B388DC /* PrimerInternalSessionFlow.swift */,
-				35BE81C843FAE99CDDB95582E57227D4 /* PrimerSettings.swift */,
-				816D5FB48F009EBB2D52D359E55729DA /* PrimerTheme.swift */,
-				D09CD9CABCF485EBC85DB08AE9EE7C31 /* SuccessMessage.swift */,
-				3EFA0741E0B36978CA05BBEA8AD3FE45 /* UXMode.swift */,
-				D787779AD47ECBC98E021D85417796AE /* PCI */,
-			);
-			name = "Data Models";
-			path = "Sources/PrimerSDK/Classes/Data Models";
-			sourceTree = "<group>";
-		};
-		43BBF010DDD9795BB916C84D8C7B9DD3 /* Cancellation */ = {
-			isa = PBXGroup;
-			children = (
-				5C516E572CE838DFD0F2E29194572989 /* CancelContext.swift */,
-				55BA212B91DF0DC017C56DC55E0B1738 /* Cancellable.swift */,
-				011AE110952A0963D26CDA7D66BC0FA5 /* CancellableCatchable.swift */,
-				04C4DA1E2FDA2F3367945C55E74CB304 /* CancellablePromise.swift */,
-				E5A9DD2A3C798ACB8035CCBF1C98FD83 /* CancellableThenable.swift */,
-			);
-			name = Cancellation;
-			path = Cancellation;
+		25D95E043CBC74F0FFBC725E0FF06029 /* Pod */ = {
+			isa = PBXGroup;
+			children = (
+				ECAE7A2607CCCD6BBCBBC321912E1C89 /* LICENSE */,
+				E03B8AFBD5AEA188A83A6D80E21D0EB4 /* PrimerSDK.podspec */,
+			);
+			name = Pod;
+			sourceTree = "<group>";
+		};
+		32F380B0F031D8C89876558E3F58B734 /* PCI */ = {
+			isa = PBXGroup;
+			children = (
+				54773614E06C8933159977450005C8AF /* TokenizationService.swift */,
+			);
+			name = PCI;
+			path = PCI;
+			sourceTree = "<group>";
+		};
+		33B127CC2BD25C71D2C005010751C307 /* iOS */ = {
+			isa = PBXGroup;
+			children = (
+				0E71C1323E01F802D777DA00D7521910 /* Foundation.framework */,
+			);
+			name = iOS;
+			sourceTree = "<group>";
+		};
+		44E3F99A1DC94431CD26FFF7695E981D /* Services */ = {
+			isa = PBXGroup;
+			children = (
+				C9E8D5D4CC18CEF96F7F0401A29FCB21 /* API */,
+				140C8357E7041C0A856A627F1BC92C03 /* Network */,
+				8A3AE02B601E9D5436E77B8683DD5D75 /* Parser */,
+			);
+			name = Services;
+			path = Sources/PrimerSDK/Classes/Services;
 			sourceTree = "<group>";
 		};
 		48BD2BF4611266F6FB541E78E6EE18F9 /* Primer3DS */ = {
@@ -977,15 +654,27 @@
 			path = Primer3DS;
 			sourceTree = "<group>";
 		};
-		4B9A53A567DA5250A3C7875687C104D1 /* Confirm Mandate */ = {
-			isa = PBXGroup;
-			children = (
-				7A2AB43ECAE8025B5FF4EE7E24CC8224 /* ConfirmMandateView.swift */,
-				49A7FA7EF05FF8CA42356971D729618A /* ConfirmMandateViewController.swift */,
-				B32D519CFC147EA073EB0E4673CA574C /* ConfirmMandateViewModel.swift */,
-			);
-			name = "Confirm Mandate";
-			path = "Confirm Mandate";
+		49E6F7FDC98B6C0A0BCF756599713DD8 /* Form */ = {
+			isa = PBXGroup;
+			children = (
+				5AC825D799643E564F0C4F2C200EEAA5 /* FormView.swift */,
+				F1F722E57E22E00400C55FA9DF145200 /* FormViewController.swift */,
+				D508A60571945F7D3A8392D84115522C /* FormViewModel.swift */,
+			);
+			name = Form;
+			path = Form;
+			sourceTree = "<group>";
+		};
+		4A47BC58B527BB3D7589AD0FC660C2E9 /* Vault */ = {
+			isa = PBXGroup;
+			children = (
+				2990CE142975D5609384BF4ED321453D /* VaultPaymentMethodView.swift */,
+				10713B1BCC805A8C173B9506401730F9 /* VaultPaymentMethodViewController.swift */,
+				26871E509FB14FC886B1A866CB679290 /* VaultPaymentMethodViewController+ReloadDelegate.swift */,
+				336CEA46C7821C0775ED00EB75E4A47F /* VaultPaymentMethodViewModel.swift */,
+			);
+			name = Vault;
+			path = Vault;
 			sourceTree = "<group>";
 		};
 		4EBABD94A3E6FD8032DF901C90216D81 /* Products */ = {
@@ -996,484 +685,207 @@
 				FFE8CD355A453EF1396E2D5E8E370F7A /* Primer3DS.framework */,
 				A8B3BC107C2BDC3C03D961866F721265 /* PrimerResources.bundle */,
 				28E47791C9F9D0A9BA05C719761A4F3F /* PrimerSDK.framework */,
-=======
-		031421F4CE20A004924FD8989AF01DA9 /* Vault */ = {
-			isa = PBXGroup;
-			children = (
-				A3F555F05A5B41F8378047CED40535ED /* VaultPaymentMethodView.swift */,
-				EAAA565F438439563837510FCE8BD57F /* VaultPaymentMethodViewController.swift */,
-				562A3BE575125D347EEFABB45E7B7D3D /* VaultPaymentMethodViewController+ReloadDelegate.swift */,
-				11AF8FA419E6F7973C0432BC8E0779A5 /* VaultPaymentMethodViewModel.swift */,
-			);
-			name = Vault;
-			path = Vault;
-			sourceTree = "<group>";
-		};
-		0B16FC83983DC5A4280789EF478FB5E5 /* Apple Pay */ = {
-			isa = PBXGroup;
-			children = (
-				92483AA5788CBE9A2DAFAAA5E028A5B4 /* ApplePayViewModel.swift */,
+			);
+			name = Products;
+			sourceTree = "<group>";
+		};
+		4F758CCF4A2543FA2502CAA8C48BA2B0 /* Root */ = {
+			isa = PBXGroup;
+			children = (
+				F0A64FA3856636BDECCCE7E3A95F32A9 /* RootViewController.swift */,
+				8CDB35C3A0079076414F4FA2FA56D44E /* RootViewController+Router.swift */,
+				DD3C454512355A4C11FD7D878A6E469A /* Route.swift */,
+			);
+			name = Root;
+			path = Root;
+			sourceTree = "<group>";
+		};
+		522742589E51701EA4C073051E884C9E /* Success */ = {
+			isa = PBXGroup;
+			children = (
+				4DF52D6045890EC10BAF916573C60922 /* SuccessViewController.swift */,
+			);
+			name = Success;
+			path = Success;
+			sourceTree = "<group>";
+		};
+		53B07F236E0BAC044E9E9E4BE48692F4 /* CardScanner */ = {
+			isa = PBXGroup;
+			children = (
+				4A3395B3991321E33FD673069901B25D /* CardScannerViewController.swift */,
+				B1988CE2872A59007C85D5CBD6BAFD4A /* CardScannerViewController+SimpleScanDelegate.swift */,
+				8D78E18C23EF3EDF49E2087358E3AA7C /* CardScannerViewModel.swift */,
+				717199F5737090B5549BE8F26A0CE0FE /* ScannerView.swift */,
+			);
+			name = CardScanner;
+			path = CardScanner;
+			sourceTree = "<group>";
+		};
+		5497644DBFC7A1819710331150013491 /* Primer */ = {
+			isa = PBXGroup;
+			children = (
+				9C0C7B7FC3CDF0A57F11B4811893E5C4 /* AppState.swift */,
+				7D29A03876325FA282844C1EED9EA731 /* DependencyInjection.swift */,
+				1BAA91316EFB1798757BD8E75F7F30CD /* Primer.swift */,
+				E7A90B98B8016A518C0D44D4CA0A9A39 /* PrimerDelegate.swift */,
+			);
+			name = Primer;
+			path = Primer;
+			sourceTree = "<group>";
+		};
+		56409D50D0FA1C19C592518252ACCB45 /* Targets Support Files */ = {
+			isa = PBXGroup;
+			children = (
+				DC341534F0F751E90DBE9F9F51531A54 /* Pods-PrimerSDK_Example */,
+				C99317E726DB0D5CA94A6EFE2CA8C63E /* Pods-PrimerSDK_Tests */,
+			);
+			name = "Targets Support Files";
+			sourceTree = "<group>";
+		};
+		57BDADDE94128328264D7A92274989EF /* Error Handler */ = {
+			isa = PBXGroup;
+			children = (
+				8878A72A3CFA70AE38A26F232E29AA57 /* ErrorHandler.swift */,
+				8E2BB8CFE07A17CB95833CE6FFDE072E /* PrimerError.swift */,
+			);
+			name = "Error Handler";
+			path = "Sources/PrimerSDK/Classes/Error Handler";
+			sourceTree = "<group>";
+		};
+		585397936F4279648ED350F60C80BEAE /* Localizable */ = {
+			isa = PBXGroup;
+			children = (
+				E3F22D2DF7751E6BE3E14BC178B27B50 /* en.lproj */,
+				4AF787BFA4DBE54ABF1C6C2EE4B53CBA /* fr.lproj */,
+				BD23DF4D5F20828D8D99ECA640706712 /* sv.lproj */,
+			);
+			name = Localizable;
+			path = Sources/PrimerSDK/Resources/Localizable;
+			sourceTree = "<group>";
+		};
+		58D2F226987E0438A29D29DE97F5A266 /* Primer */ = {
+			isa = PBXGroup;
+			children = (
+				E66C803141198E8A269848F52299B16A /* CardButton.swift */,
+				7782769449E3AD250D7C2FF547A4A368 /* ExternalViewModel.swift */,
+				A2C3E1DA3127640F452722C4444FF2E8 /* PaymentMethodComponent.swift */,
+			);
+			name = Primer;
+			path = Primer;
+			sourceTree = "<group>";
+		};
+		63516305B1BBA2719C9352B1F843FC89 /* Core */ = {
+			isa = PBXGroup;
+			children = (
+				6CEB15AE08E7448C655AC9D68D15EB79 /* 3DS */,
+				C7F6583AC1378806A3640BF35EB26C75 /* Payment Services */,
+				32F380B0F031D8C89876558E3F58B734 /* PCI */,
+				5497644DBFC7A1819710331150013491 /* Primer */,
+			);
+			name = Core;
+			path = Sources/PrimerSDK/Classes/Core;
+			sourceTree = "<group>";
+		};
+		6CEB15AE08E7448C655AC9D68D15EB79 /* 3DS */ = {
+			isa = PBXGroup;
+			children = (
+				DAD2D2EE53B4C3DC668718944D3F186F /* 3DSSDK.swift */,
+				9764660BF6FD485D2D99CFCE0CE4E467 /* 3DSService.swift */,
+				6B30728AAE88336006831862301F20AD /* 3DSService+Promises.swift */,
+				A786F77E8246F6E765B249E427D4AFFF /* Data Models */,
+				7BADB436BE979132389BE627858C7B01 /* Networking */,
+				9595CB5EE547027399010498B5F61DCB /* SDK */,
+			);
+			name = 3DS;
+			path = 3DS;
+			sourceTree = "<group>";
+		};
+		7247ACD97AB79769C7D29E910A7E0D09 /* Development Pods */ = {
+			isa = PBXGroup;
+			children = (
+				E0D86D5684806DD53389DAC97825EC04 /* PrimerSDK */,
+			);
+			name = "Development Pods";
+			sourceTree = "<group>";
+		};
+		76B652AEC3B690CD4E22AAF50BD3213B /* Frameworks */ = {
+			isa = PBXGroup;
+			children = (
+				63251F6812778F8D1BEB9ABE01C757A9 /* Primer3DS.framework */,
+				33B127CC2BD25C71D2C005010751C307 /* iOS */,
+			);
+			name = Frameworks;
+			sourceTree = "<group>";
+		};
+		785294033457347D6C29974CEB35B323 /* Apple Pay */ = {
+			isa = PBXGroup;
+			children = (
+				999D92A44ACB455B4D5663D0B21EA3BC /* ApplePayViewModel.swift */,
 			);
 			name = "Apple Pay";
 			path = "Apple Pay";
 			sourceTree = "<group>";
 		};
-		102872427DD727A099DC37DF0973336A /* Error Handler */ = {
-			isa = PBXGroup;
-			children = (
-				799ABA0038050E7DB68F3B9A5EC17A4C /* ErrorHandler.swift */,
-				B01E0DE84FC04587A2F05AA3FB027514 /* PrimerError.swift */,
-			);
-			name = "Error Handler";
-			path = "Sources/PrimerSDK/Classes/Error Handler";
-			sourceTree = "<group>";
-		};
-		14B15ED8DF982659978E4E6ADDC30619 /* Cancellation */ = {
-			isa = PBXGroup;
-			children = (
-				C37D59FC1C14DE85F3816A16FD5EFAD6 /* CancelContext.swift */,
-				DEB601267C2214B0C3289C6F4FBA379E /* Cancellable.swift */,
-				98BB236F0F72DCD22F620DEE44970636 /* CancellableCatchable.swift */,
-				F30DF90FC1508A5616E3D9A0B44AF11E /* CancellablePromise.swift */,
-				25351BB6C2C7CF11269419D9343AB6DB /* CancellableThenable.swift */,
-			);
-			name = Cancellation;
-			path = Cancellation;
-			sourceTree = "<group>";
-		};
-		14E6281CAA370A6391AEC78F06881ED5 /* Support Files */ = {
-			isa = PBXGroup;
-			children = (
-				B594A00EECD1753881FB1A357DF3265C /* Primer3DS_SDK.modulemap */,
-				7AFC09A093CC84D120A2A60E6F7BD670 /* Primer3DS_SDK-dummy.m */,
-				ACCBA70931E59079988055A0446ACB0B /* Primer3DS_SDK-Info.plist */,
-				F1372C0259E28998410A040897CA4C89 /* Primer3DS_SDK-prefix.pch */,
-				72C6F5FB3C5D2302E5048105A79826AF /* Primer3DS_SDK-umbrella.h */,
-				1082B35FA0FDD49B194AA013389A0693 /* Primer3DS_SDK-xcframeworks.sh */,
-				546E486A314290395C8B979B488E6B2F /* Primer3DS_SDK.debug.xcconfig */,
-				18852CF62D80E51544D874B7F86756ED /* Primer3DS_SDK.release.xcconfig */,
-				CFAEF61220A5AFE01EE56B8AE04242F7 /* ResourceBundle-PrimerResources-Primer3DS_SDK-Info.plist */,
-			);
-			name = "Support Files";
-			path = "Example/Pods/Target Support Files/Primer3DS_SDK";
-			sourceTree = "<group>";
-		};
-		156491A9408EFE13B57780B259287DB4 /* Parser */ = {
-			isa = PBXGroup;
-			children = (
-				9A55BCDB4F9A262ED02B46FAC6EAEEC3 /* Parser.swift */,
-				C4FBD3D9E353BAD1C5356D084C9BC342 /* JSON */,
+		7BADB436BE979132389BE627858C7B01 /* Networking */ = {
+			isa = PBXGroup;
+			children = (
+				057291C3C149E0F9B764D49AD94AD54E /* PrimerAPIClient+3DS.swift */,
+			);
+			name = Networking;
+			path = Networking;
+			sourceTree = "<group>";
+		};
+		826F0FDEBBAF56E452053D71FC43D933 /* Wrappers */ = {
+			isa = PBXGroup;
+			children = (
+				1EA6EC770F27E20C324149402C2F6605 /* CatchWrappers.swift */,
+				14BF3A5CECDD240193BEB2BD0EC36A32 /* EnsureWrappers.swift */,
+				70C5AB9519B8575ED059411DE1836F26 /* FinallyWrappers.swift */,
+				3141425C85F8B2140845FE93BF111885 /* GuaranteeWrappers.swift */,
+				2B0F7E01D8D396DB41C424ED83037DC6 /* RecoverWrappers.swift */,
+				BCD603A43D73A8816F30E77B794B86B5 /* SequenceWrappers.swift */,
+				14B215ED034716AF7F6B3B78B393D36E /* ThenableWrappers.swift */,
+				FC8206D0D05FFBB1F0CBC7059BB9A922 /* WrapperProtocols.swift */,
+			);
+			name = Wrappers;
+			path = Wrappers;
+			sourceTree = "<group>";
+		};
+		8301596151B5AF9E300C415315E91E78 /* Core */ = {
+			isa = PBXGroup;
+			children = (
+				14A9768B264BDC6D1EABC03B054B805E /* Icons.xcassets */,
+				63516305B1BBA2719C9352B1F843FC89 /* Core */,
+				0A3AC7B79EAE1960A79571DED68CDA2F /* Data Models */,
+				57BDADDE94128328264D7A92274989EF /* Error Handler */,
+				1999FDD4A06DF062A5EDA5FA96F77F5A /* Extensions & Utilities */,
+				585397936F4279648ED350F60C80BEAE /* Localizable */,
+				44E3F99A1DC94431CD26FFF7695E981D /* Services */,
+				A4571F280887691DD0D47DD30B0A4737 /* Third Party */,
+				026B61AAB48277CD5863019C1DE59CA8 /* User Interface */,
+			);
+			name = Core;
+			sourceTree = "<group>";
+		};
+		8A3AE02B601E9D5436E77B8683DD5D75 /* Parser */ = {
+			isa = PBXGroup;
+			children = (
+				542265145367F13C662DA5305C860390 /* Parser.swift */,
+				8D697E3474F5A9531A5C17E1DC82A33A /* JSON */,
 			);
 			name = Parser;
 			path = Parser;
 			sourceTree = "<group>";
 		};
-		167E6A70B76491D028A1C8235A13E11A /* Form */ = {
-			isa = PBXGroup;
-			children = (
-				CC08E369C68ACC734264C8791FBFE466 /* FormView.swift */,
-				D8B79C767A2875D6495BE887B3E2B1AC /* FormViewController.swift */,
-				2A57A51A74C17065AEAF7AFEF43EDDC0 /* FormViewModel.swift */,
->>>>>>> 0f31967e
-			);
-			name = Form;
-			path = Form;
-			sourceTree = "<group>";
-		};
-<<<<<<< HEAD
-		56409D50D0FA1C19C592518252ACCB45 /* Targets Support Files */ = {
-			isa = PBXGroup;
-			children = (
-				DC341534F0F751E90DBE9F9F51531A54 /* Pods-PrimerSDK_Example */,
-				C99317E726DB0D5CA94A6EFE2CA8C63E /* Pods-PrimerSDK_Tests */,
-			);
-			name = "Targets Support Files";
-			sourceTree = "<group>";
-		};
-		5CD30C6A706BF49FF036834F007EB7F4 /* CardScanner */ = {
-			isa = PBXGroup;
-			children = (
-				A7062B184C63B73DE8C0A61C483DE02C /* CardScannerViewController.swift */,
-				76F8277A6AE24B880807B4182365FF17 /* CardScannerViewController+SimpleScanDelegate.swift */,
-				9A4EFCF57F090AF00928A4D5DC1D8EE1 /* CardScannerViewModel.swift */,
-				2C49420BE17FDABA67EF473A83918875 /* ScannerView.swift */,
-			);
-			name = CardScanner;
-			path = CardScanner;
-			sourceTree = "<group>";
-		};
-		60C82A67A87648BB44A350181A2952DB /* Primer */ = {
-			isa = PBXGroup;
-			children = (
-				02D4E30713C16BB1C23110D7A4846FB0 /* AppState.swift */,
-				4D4163CE7C2A59C143E0E1A1F0CF68AF /* DependencyInjection.swift */,
-				A4FBE3E41A07675537A09D1BCB88ED65 /* Primer.swift */,
-				0F95CE806F975801252C2788EA03FA85 /* PrimerDelegate.swift */,
-=======
-		21055E3CCE93955EF2C27F6FCE317CFC /* Error */ = {
-			isa = PBXGroup;
-			children = (
-				8A3B98F69DF2A7CB509525F4CDA4AD16 /* ErrorViewController.swift */,
-			);
-			name = Error;
-			path = Error;
-			sourceTree = "<group>";
-		};
-		2E17DAB31971C81039A13B01FFEEEE48 /* Pod */ = {
-			isa = PBXGroup;
-			children = (
-				64F14E5A0D54A50D463E50E316D1CB33 /* LICENSE */,
-				ADD11FBF12A603B9E70B2E66C2E9F0B9 /* Primer3DS_SDK.podspec */,
-			);
-			name = Pod;
-			sourceTree = "<group>";
-		};
-		3327DD05B7618B18C12635165711D796 /* Wrappers */ = {
-			isa = PBXGroup;
-			children = (
-				D117A9A86864DB53AB68F28178B07B1D /* CatchWrappers.swift */,
-				2D5F953853B0B2F425BD1E538C6CEC79 /* EnsureWrappers.swift */,
-				89EDD23C8040A478C7143675D1D5A2B8 /* FinallyWrappers.swift */,
-				2F53E780DD9E9AB3944901F1B89848AE /* GuaranteeWrappers.swift */,
-				5316C5E0F0EA906367F3DA1F876425EE /* RecoverWrappers.swift */,
-				A4C33993C59B1644E60AEBCD1598C500 /* SequenceWrappers.swift */,
-				4727F95E0109A06DB9E412509E25900C /* ThenableWrappers.swift */,
-				883064CA981BB1C6E748F0DD1C37F748 /* WrapperProtocols.swift */,
-			);
-			name = Wrappers;
-			path = Wrappers;
-			sourceTree = "<group>";
-		};
-		3D86807F5889D9D9AB1C9E461DE762D3 /* Frameworks */ = {
-			isa = PBXGroup;
-			children = (
-				C04DEBD44E5CE15EB03789860A22A4EC /* ThreeDS_SDK.xcframework */,
-			);
-			name = Frameworks;
-			sourceTree = "<group>";
-		};
-		3ECC9CE459E2EC7D50682211B7630171 /* Core */ = {
-			isa = PBXGroup;
-			children = (
-				7E2917473F0AA6A8DDC7B1300E300F27 /* 3DS */,
-				597E42F28A05C0CD06DA01F1E7A221E7 /* Payment Services */,
-				5936BC22B1C72FD369BC0343046008FB /* PCI */,
-				40BC2B3B5F2DD6D7C27C9BD71E2FEFB4 /* Primer */,
-			);
-			name = Core;
-			path = Sources/PrimerSDK/Classes/Core;
-			sourceTree = "<group>";
-		};
-		40BC2B3B5F2DD6D7C27C9BD71E2FEFB4 /* Primer */ = {
-			isa = PBXGroup;
-			children = (
-				0B7789238CFF98BD73BBDD8146EBA762 /* AppState.swift */,
-				32488E042D9850629155E4AFE7AC6925 /* DependencyInjection.swift */,
-				49FB8FBA9E22E691C4C9EE79C3B05C1A /* Primer.swift */,
-				B20051A1B0B8639C0874FB62C8B84881 /* PrimerDelegate.swift */,
->>>>>>> 0f31967e
-			);
-			name = Primer;
-			path = Primer;
-			sourceTree = "<group>";
-		};
-<<<<<<< HEAD
-		685B87E867B6325BA861BE976E742DF1 /* PrimerSDK */ = {
-			isa = PBXGroup;
-			children = (
-				B8EF840093136386B30599203CF6F0F4 /* Core */,
-				B95447FCB526168D05B319BAA358C7FF /* Pod */,
-				AC5EDBC7903E194D77218DBC55F7F315 /* Support Files */,
-			);
-			name = PrimerSDK;
-			path = ../..;
-=======
-		4D323C2BA08C8C469A6CC62B5BBD3F83 /* Development Pods */ = {
-			isa = PBXGroup;
-			children = (
-				5B6B5272D83FED6821A3AE96FA85DE6F /* Primer3DS_SDK */,
-			);
-			name = "Development Pods";
-			sourceTree = "<group>";
-		};
-		5279DCEB073D1DCB37FDEEC46012C43A /* CardScanner */ = {
-			isa = PBXGroup;
-			children = (
-				9F4637B34C5CC26ED942A94D7C31CE22 /* CardScannerViewController.swift */,
-				811AE8A395A0AC0EEAB43CA3A2595FB6 /* CardScannerViewController+SimpleScanDelegate.swift */,
-				F32E9A60A19B87A4182247A6FB7914B2 /* CardScannerViewModel.swift */,
-				72F929621E8745E00C0B475B5491DB10 /* ScannerView.swift */,
-			);
-			name = CardScanner;
-			path = CardScanner;
->>>>>>> 0f31967e
-			sourceTree = "<group>";
-		};
-		6E7E436E31E9CBCAE2280B5CE46FCCC7 /* PromiseKit */ = {
-			isa = PBXGroup;
-			children = (
-				073CF133F9FE8028BE8FADCFC1C899DB /* after.swift */,
-				A08DAE99FBF7290AFE4004258E4A8300 /* Box.swift */,
-				ED3F6FCF7CDB278B97C97508648637B1 /* Catchable.swift */,
-				A8D3F52B84116CA906820B29A7937473 /* Configuration.swift */,
-				FA23371770BA1F25A67DDF1A6A924D96 /* CustomStringConvertible.swift */,
-				2207F9C08D606A496FCABE0EBCEB3BE9 /* Dispatcher.swift */,
-				497296741F863E91D52FBEBA00235EFF /* Error.swift */,
-				859EF4066F57C276CC7D5C9EDAACEB6A /* firstly.swift */,
-				65ADD1F206A48BDE830F06C9FE9145E9 /* Guarantee.swift */,
-				D675ADCFDCAAAEB1999850B2FFB57C47 /* hang.swift */,
-				C1C7EBF17C98F66F9F7A739539B909D1 /* LogEvent.swift */,
-				1282975241DACCE92D145FF6BE95710A /* Promise.swift */,
-				ECD136282BB37675E277314EF2349FC6 /* race.swift */,
-				47F537F89DA02C4DA12AABE5E80DBD05 /* Resolver.swift */,
-				DA2223A950D2772E3625263B99159EF0 /* Thenable.swift */,
-				A82AAA13929DEC336A691666EFE51E51 /* when.swift */,
-				43BBF010DDD9795BB916C84D8C7B9DD3 /* Cancellation */,
-				ED97D1C24AEAEBB35839762F19B0A98A /* Dispatchers */,
-				0EE533D5FF88DEA5EC61B5C72F3E8311 /* Wrappers */,
-			);
-			name = PromiseKit;
-			path = PromiseKit;
-			sourceTree = "<group>";
-		};
-		7247ACD97AB79769C7D29E910A7E0D09 /* Development Pods */ = {
-			isa = PBXGroup;
-			children = (
-				685B87E867B6325BA861BE976E742DF1 /* PrimerSDK */,
-			);
-			name = "Development Pods";
-			sourceTree = "<group>";
-		};
-<<<<<<< HEAD
-		7294CCBA8434CBF8D9ECFCAFDBC1A980 /* API */ = {
-			isa = PBXGroup;
-			children = (
-				E3ECD101071F1597470B29077A4D821B /* Primer */,
-			);
-			name = API;
-			path = API;
-			sourceTree = "<group>";
-		};
-		742AA2C7F70C84EF216149228E74766E /* Network */ = {
-			isa = PBXGroup;
-			children = (
-				485E82F4A3666534E5942D03BC9CF22D /* Endpoint.swift */,
-				D39474BA65B6DA94A5BFCBE80BCD0724 /* NetworkService.swift */,
-				AF61CB1829EBFB6061676553E62AF8DB /* URLSessionStack.swift */,
-			);
-			name = Network;
-			path = Network;
-			sourceTree = "<group>";
-		};
-		76B652AEC3B690CD4E22AAF50BD3213B /* Frameworks */ = {
-			isa = PBXGroup;
-			children = (
-				63251F6812778F8D1BEB9ABE01C757A9 /* Primer3DS.framework */,
-				33B127CC2BD25C71D2C005010751C307 /* iOS */,
-			);
-			name = Frameworks;
-			sourceTree = "<group>";
-		};
-		79AF1DCA3D00DE7190DF2B043752AA99 /* PCI */ = {
-			isa = PBXGroup;
-			children = (
-				7F620CF4AAB49F3C5CBF367D784C7EEC /* TokenizationService.swift */,
-=======
-		5936BC22B1C72FD369BC0343046008FB /* PCI */ = {
-			isa = PBXGroup;
-			children = (
-				956319E9C9DF1AE7827B3B3E66382DE1 /* TokenizationService.swift */,
-			);
-			name = PCI;
-			path = PCI;
-			sourceTree = "<group>";
-		};
-		597E42F28A05C0CD06DA01F1E7A221E7 /* Payment Services */ = {
-			isa = PBXGroup;
-			children = (
-				10DE5F4083414682397CF90C4A4825E7 /* ApplePayService.swift */,
-				9A17014DA9566C8A9A70DD11959662EB /* ClientTokenService.swift */,
-				E1B01EF2EACE9B99663C290A13CD8656 /* DirectDebitService.swift */,
-				0DC51260367832411171A1B549C35180 /* KlarnaService.swift */,
-				30CAF83364006C78938DCE79F5D7A6B8 /* PaymentMethodConfigService.swift */,
-				7A0E3C7FC4AED06D068E8872840E8CF8 /* PayPalService.swift */,
-				164A6C3287B19E7F40C5D735A846C2BC /* VaultService.swift */,
-			);
-			name = "Payment Services";
-			path = "Payment Services";
-			sourceTree = "<group>";
-		};
-		5B6B5272D83FED6821A3AE96FA85DE6F /* Primer3DS_SDK */ = {
-			isa = PBXGroup;
-			children = (
-				B07DBDE1BAF8D8383308D475D0666A82 /* Icons.xcassets */,
-				3ECC9CE459E2EC7D50682211B7630171 /* Core */,
-				79E341A18192FCF3A8220D2AC481E3E3 /* Data Models */,
-				102872427DD727A099DC37DF0973336A /* Error Handler */,
-				977BCD610887318363B794F58DA5DDCA /* Extensions & Utilities */,
-				3D86807F5889D9D9AB1C9E461DE762D3 /* Frameworks */,
-				9B992BC8E77F97D98C1C92AB9BC46E6C /* Localizable */,
-				2E17DAB31971C81039A13B01FFEEEE48 /* Pod */,
-				5EDD4675986AE281A8E2E879A9F80F94 /* Services */,
-				14E6281CAA370A6391AEC78F06881ED5 /* Support Files */,
-				661A0A11CB2B92A868E1E479DBC743CC /* Third Party */,
-				FEB301D8C91BB1617E21595405741211 /* User Interface */,
-			);
-			name = Primer3DS_SDK;
-			path = ../..;
-			sourceTree = "<group>";
-		};
-		5C6680A4CE2FB44741404D6804AE2B38 /* PCI */ = {
-			isa = PBXGroup;
-			children = (
-				5279DCEB073D1DCB37FDEEC46012C43A /* CardScanner */,
->>>>>>> 0f31967e
-			);
-			name = PCI;
-			path = PCI;
-			sourceTree = "<group>";
-		};
-<<<<<<< HEAD
-		7B631AC0D0A31B181523254E6310E6DC /* OAuth */ = {
-			isa = PBXGroup;
-			children = (
-				527A028E93FD3C1B5059DDFF860805D5 /* OAuthViewController.swift */,
-				CCB96DB85F28C0F8151478366392CA6E /* OAuthViewModel.swift */,
-				28EC08E80BA2C4326E8B787B61E523A3 /* WebViewController.swift */,
-			);
-			name = OAuth;
-			path = OAuth;
-			sourceTree = "<group>";
-		};
-		8641BF7B7B1121C87CDD04D48D31D926 /* Extensions & Utilities */ = {
-			isa = PBXGroup;
-			children = (
-				6068831C8E5F1259B719FC11A6E0A5D4 /* AlertController.swift */,
-				C66A7F3E788F953040074D32D3118A97 /* BundleExtension.swift */,
-				954AD7BAC8AB44DA88EA1984B04D6703 /* DateExtension.swift */,
-				FE2CD80E9E6CEF50FC6439EDD8AF0E83 /* Logger.swift */,
-				2C7BF71836A989D514597B258565716D /* Mask.swift */,
-				CA17E27AC380FA084CBF2EA388083AC8 /* Optional+Extensions.swift */,
-				4FEBD494BDDF5E1319D3D6F34A901583 /* PresentationController.swift */,
-				470D48F33C3E802774D5D0C59238EC97 /* PrimerButton.swift */,
-				BF5A9A566503658E5A8D8F1B9809985D /* PrimerScrollView.swift */,
-				6CDC0DC96F14B2B8FFC8E98C41F0EE5C /* PrimerTableViewCell.swift */,
-				633D8F8FA85F1158427BBB89EE35694D /* PrimerTextField.swift */,
-				13075525DD71382F120F694B71336EB8 /* PrimerViewController.swift */,
-				16FF0278BB16716BCA4FAB61D3390CA8 /* PrimerViewExtensions.swift */,
-				2533C516E96B9C04374BD5181875F334 /* StringExtension.swift */,
-				2CC64611E1691DDCFA892C0F80CFA717 /* UIDeviceExtension.swift */,
-				EDD785586979ED9F5A4BAAEE90863429 /* URLExtension.swift */,
-				97298A9D7315EA9D4FA12AC8C8BB63E7 /* UserDefaultsExtension.swift */,
-				08C229FEA414DF0450CBFA8CC99A19F7 /* Validation.swift */,
-			);
-			name = "Extensions & Utilities";
-			path = "Sources/PrimerSDK/Classes/Extensions & Utilities";
-			sourceTree = "<group>";
-		};
-		897D90E92F9018E71723FFCA24E89F32 /* Success */ = {
-			isa = PBXGroup;
-			children = (
-				BDA74446172B6F9F9425836213BC969F /* SuccessViewController.swift */,
-			);
-			name = Success;
-			path = Success;
-			sourceTree = "<group>";
-		};
-		8ACA27756492779B175F046424D15753 /* Third Party */ = {
-			isa = PBXGroup;
-			children = (
-				6E7E436E31E9CBCAE2280B5CE46FCCC7 /* PromiseKit */,
-			);
-			name = "Third Party";
-			path = "Sources/PrimerSDK/Classes/Third Party";
-			sourceTree = "<group>";
-		};
-		8C01FE617413F08C4D205DE70BFE6142 /* Form */ = {
-			isa = PBXGroup;
-			children = (
-				86AE2E6787FA6C0634A3B9C86AB2F27D /* FormView.swift */,
-				0F80EE0026A20CF30F8B3742EE30D983 /* FormViewController.swift */,
-				CBCDA4270EE0CF1804308D447661511A /* FormViewModel.swift */,
-=======
-		5EDD4675986AE281A8E2E879A9F80F94 /* Services */ = {
-			isa = PBXGroup;
-			children = (
-				BBCB38735CCE7FF02C68510ED6918EEB /* API */,
-				E8C88DC0AABB5C2A975715B18902B7FD /* Network */,
-				156491A9408EFE13B57780B259287DB4 /* Parser */,
-			);
-			name = Services;
-			path = Sources/PrimerSDK/Classes/Services;
-			sourceTree = "<group>";
-		};
-		661A0A11CB2B92A868E1E479DBC743CC /* Third Party */ = {
-			isa = PBXGroup;
-			children = (
-				9534E2C10A3A9336AEBB4BBB43120EC2 /* PromiseKit */,
-			);
-			name = "Third Party";
-			path = "Sources/PrimerSDK/Classes/Third Party";
-			sourceTree = "<group>";
-		};
-		79E341A18192FCF3A8220D2AC481E3E3 /* Data Models */ = {
-			isa = PBXGroup;
-			children = (
-				6FD76DDB33FC6F3AEA4F8158C9551D50 /* ApplePay.swift */,
-				38D6E94DF8DA55CEEACA21B10F3FF317 /* CardNetwork.swift */,
-				F6004620E695F37F9D7BF7CF9766F6C2 /* ClientToken.swift */,
-				E17B18ED15A2B0A3AFD64AC89A07FDCF /* Consolable.swift */,
-				4A5BFB9269DD9A29F7CE7F2FCD112AF5 /* CountryCode.swift */,
-				1942697DFF86CDBDE30FCD9335768182 /* Currency.swift */,
-				2DA3A079F48307F6EE7640C268685399 /* DirectDebitMandate.swift */,
-				246F36FC59AA413D8B1198FED3FD503A /* ImageName.swift */,
-				793258F26170A9312A9D6965B5C698A5 /* Klarna.swift */,
-				8635CDBB94C431F13E2173ACBAF1B4F2 /* OrderItem.swift */,
-				EB9A5308FD736C0C895F4678DCED6386 /* PaymentMethod.swift */,
-				A9C2C118F619C1056C884494B464BC80 /* PaymentMethodConfig.swift */,
-				029F0B726C88E724BF113B96079499F6 /* PaymentMethodToken.swift */,
-				86BD6EE7940A86CC8F9950A4DC6BB49F /* PaymentMethodTokenizationRequest.swift */,
-				AF7E5A174CD62E03B1C61936F9AD6789 /* PaymentNetwork.swift */,
-				28DA3AED9B734DA3DC045A1871222DC4 /* PayPal.swift */,
-				67E7A62E799598928CDE753F28BBE947 /* PrimerContent.swift */,
-				DCC0D6BFAB04553593FE5239B0525FCA /* PrimerInternalSessionFlow.swift */,
-				F5D85F8EAD3E85290E317302E3A74DD2 /* PrimerSettings.swift */,
-				9687B8BC007C582BB25433D5804CC158 /* PrimerTheme.swift */,
-				3567AAFA93AF2C3DD33D3E4E4BF477C9 /* SuccessMessage.swift */,
-				392A4488CC6ABB1A6CC325E2D7112700 /* UXMode.swift */,
-				EBE2B5AC7E704FB267DCB88B692F092C /* PCI */,
-			);
-			name = "Data Models";
-			path = "Sources/PrimerSDK/Classes/Data Models";
-			sourceTree = "<group>";
-		};
-		7E2917473F0AA6A8DDC7B1300E300F27 /* 3DS */ = {
-			isa = PBXGroup;
-			children = (
-				032C0987B98D47F086620E1B7C1D934A /* 3DSSDK.swift */,
-				17C2703DBE7D7D11B22456D5C9EDD260 /* 3DSService.swift */,
-				011A70500C567DB08FC5C34267306D96 /* 3DSService+Promises.swift */,
-				B6803922AB473B1287CAC0F9EAF36A7E /* Data Models */,
-				94DF7E48012A7F87BC4803ABD0128218 /* Networking */,
-				C4D3528BD895BB2E707512E9202C7369 /* SDK */,
-			);
-			name = 3DS;
-			path = 3DS;
-			sourceTree = "<group>";
-		};
-		87E5788F1EDB34FFA55EF7E44A7A03B4 /* Products */ = {
-			isa = PBXGroup;
-			children = (
-				4D3869E0A461E802A5916AA6523517A4 /* Pods_PrimerSDK_Example.framework */,
-				23FD1D157B8C8E7148BE8A7D354A051F /* Pods_PrimerSDK_Tests.framework */,
-				FD10B5A419BD6171C9B67ED6A8470C48 /* Primer3DS_SDK.framework */,
-				D2A03F3F478523109183039F95A51E81 /* PrimerResources.bundle */,
->>>>>>> 0f31967e
-			);
-			name = Products;
-			sourceTree = "<group>";
-		};
-<<<<<<< HEAD
+		8D697E3474F5A9531A5C17E1DC82A33A /* JSON */ = {
+			isa = PBXGroup;
+			children = (
+				4E15300F2174B9425482BBCC96E46C4E /* JSONParser.swift */,
+			);
+			name = JSON;
+			path = JSON;
+			sourceTree = "<group>";
+		};
 		8DC89161724168D42C24868996FEBF79 /* Support Files */ = {
 			isa = PBXGroup;
 			children = (
@@ -1490,214 +902,98 @@
 			path = "../Target Support Files/Primer3DS";
 			sourceTree = "<group>";
 		};
-		942023533143C8B06FA46961B1B5C62B /* SDK */ = {
-			isa = PBXGroup;
-			children = (
-				4658CE08E7C0044979AE9D16270C0F3E /* Netcetera+Helpers.swift */,
-				8A2170D46AC38456D4D641FAC0FA2958 /* NetceteraSDK.swift */,
+		8F97E5101504F5C1AA34266DAEB7127F /* OAuth */ = {
+			isa = PBXGroup;
+			children = (
+				7366D6B62616CBD5E6DBDE5D37A2F8E2 /* OAuthViewController.swift */,
+				91FC223FC894328ABFBD9FB5034D2665 /* OAuthViewModel.swift */,
+				214E9274D2518F56A3F5D602503B8792 /* WebViewController.swift */,
+			);
+			name = OAuth;
+			path = OAuth;
+			sourceTree = "<group>";
+		};
+		918584F56F5794063441525097BFE86F /* PromiseKit */ = {
+			isa = PBXGroup;
+			children = (
+				DCCCD5C166651AC70060553C5AB35B7A /* after.swift */,
+				87B4B149535C310AF01A3E51D589AD60 /* Box.swift */,
+				A5717D30C9EAE1EDE659A1E8F5EE6A69 /* Catchable.swift */,
+				DBD4D80A979C6D3A9739CD45AC7C47AB /* Configuration.swift */,
+				E032ED0F05CB56CF571948E52E58B84F /* CustomStringConvertible.swift */,
+				051A329D396085F01363D79FB3FE5CF2 /* Dispatcher.swift */,
+				53F83C3F590B189D3B6CBB15C56CC65A /* Error.swift */,
+				9E8C0D5E725ECC29EF4C4D6B2F79DAA4 /* firstly.swift */,
+				3953F07921A90FADC24A10EEE1789F00 /* Guarantee.swift */,
+				1FF1480D4E58603E8915C5C98B532596 /* hang.swift */,
+				AFE8CBD9338EC67B46B0021148F527AE /* LogEvent.swift */,
+				1F1F8A1882C2738F225800CCC44D4473 /* Promise.swift */,
+				9F939CBC28089B40064BCF0D409AE8AB /* race.swift */,
+				65F7341FC3DC839C95BB814A2D539CE5 /* Resolver.swift */,
+				D953D02FC7A3F8826F9C800E1C895C33 /* Thenable.swift */,
+				2B2EB431BE475C1823DC8227F5D4D7E6 /* when.swift */,
+				2370BF03C1649CFC8B28039F4F006B9C /* Cancellation */,
+				164DA510AFAAA4519AB9E8CD0E1B7D7B /* Dispatchers */,
+				826F0FDEBBAF56E452053D71FC43D933 /* Wrappers */,
+			);
+			name = PromiseKit;
+			path = PromiseKit;
+			sourceTree = "<group>";
+		};
+		9595CB5EE547027399010498B5F61DCB /* SDK */ = {
+			isa = PBXGroup;
+			children = (
+				D5373B3723ECFE70296B3602F35E4D3F /* Netcetera+Helpers.swift */,
+				6B89598F1577A8CCAAC6800A7781EF98 /* NetceteraSDK.swift */,
 			);
 			name = SDK;
 			path = SDK;
 			sourceTree = "<group>";
 		};
-		973ED0679FD0161276268058318067EA /* Parser */ = {
-			isa = PBXGroup;
-			children = (
-				85265330B7BD13920C8C9F3B26699198 /* Parser.swift */,
-				AD469BCDE8E24444A52A4C586546190E /* JSON */,
-			);
-			name = Parser;
-			path = Parser;
-			sourceTree = "<group>";
-		};
-		9C0D45699C6091B3D73F924AED7886F7 /* Vault */ = {
-			isa = PBXGroup;
-			children = (
-				25C36B798418B34DEA730E58EFD95F37 /* VaultPaymentMethodView.swift */,
-				9FA101BAE81DDF085B406924E1DB97D3 /* VaultPaymentMethodViewController.swift */,
-				97B90C6DD26B64045A74111AE63A0437 /* VaultPaymentMethodViewController+ReloadDelegate.swift */,
-				773AA7A124D710A28426D8040F2B3411 /* VaultPaymentMethodViewModel.swift */,
-			);
-			name = Vault;
-			path = Vault;
-			sourceTree = "<group>";
-		};
-		A5C023404B92BA6A59194620EE937C24 /* Localizable */ = {
-			isa = PBXGroup;
-			children = (
-				AE7CEB6EE9C957C37E596B8B34DE59F5 /* en.lproj */,
-				4741C245E6984C5D4EB09625F4B21A3C /* fr.lproj */,
-				82D94FB4C46A64277330E24E24A8ED68 /* sv.lproj */,
-=======
-		94DF7E48012A7F87BC4803ABD0128218 /* Networking */ = {
-			isa = PBXGroup;
-			children = (
-				2D3A852D2176791D13CCF482942E06F6 /* PrimerAPIClient+3DS.swift */,
-			);
-			name = Networking;
-			path = Networking;
-			sourceTree = "<group>";
-		};
-		9534E2C10A3A9336AEBB4BBB43120EC2 /* PromiseKit */ = {
-			isa = PBXGroup;
-			children = (
-				19E26E1EA51341B26BAD04F6884BC2EC /* after.swift */,
-				0A3EF7ABC5774FD985D378156ACD8786 /* Box.swift */,
-				4A70F440EB1D9C10237544CA9432CB9F /* Catchable.swift */,
-				97A39998C367B67EF6520AD03DA4DE4B /* Configuration.swift */,
-				A228F52028F51C59E2B50D65A0011B65 /* CustomStringConvertible.swift */,
-				11250B27544D3EB5A6BBB61650E9DB05 /* Dispatcher.swift */,
-				4B9E68237B3A47494495A727BD6DAA1E /* Error.swift */,
-				49431AA68B06DE8FC6B09343514C6197 /* firstly.swift */,
-				A08FBC40F00AD1C05EF0D01F6614FD55 /* Guarantee.swift */,
-				FF22E5A5218FF0491B9E4EAD6A049FF0 /* hang.swift */,
-				5ACB3E44DFAD615C3FC9103A11ABC2A1 /* LogEvent.swift */,
-				5FAD3214E72BFD3B41FB059AF5C5DAD0 /* Promise.swift */,
-				8D208F84BC9FCA60265FE8A07CFD2FB9 /* race.swift */,
-				A583782F2C5FB11DFE74EBCC60F094F4 /* Resolver.swift */,
-				355EE8C120FD56A0ADEBBED11D9AAD58 /* Thenable.swift */,
-				5B0BDE75E924EFB5950EAB0F81C2D8F1 /* when.swift */,
-				14B15ED8DF982659978E4E6ADDC30619 /* Cancellation */,
-				B49DA84070D12D68851A75879AC79B0C /* Dispatchers */,
-				3327DD05B7618B18C12635165711D796 /* Wrappers */,
-			);
-			name = PromiseKit;
-			path = PromiseKit;
-			sourceTree = "<group>";
-		};
-		977BCD610887318363B794F58DA5DDCA /* Extensions & Utilities */ = {
-			isa = PBXGroup;
-			children = (
-				2A3E47DDA142B2507DEDDAFD1DC3A496 /* AlertController.swift */,
-				353B31855D81FAD88E1B8294226156A1 /* BundleExtension.swift */,
-				8A7FB76802C81E0F2DA9DCBFF07CD0C6 /* DateExtension.swift */,
-				0B02D299410D545F9F9DD3582A468FB2 /* Logger.swift */,
-				F240B62FB38AEADD482E30AC69D6234B /* Mask.swift */,
-				A1C86BE11A908CF845D5444D44D40E9A /* Optional+Extensions.swift */,
-				EEB5DB71412049E48C268A2A1FB1A121 /* PresentationController.swift */,
-				7A4D6006A73C061F28022F81A66E7F4C /* PrimerButton.swift */,
-				46DB99D47CFC500E2300F0432582CD61 /* PrimerScrollView.swift */,
-				EF6593C0EE2357B49208AD97BF1FCBB1 /* PrimerTableViewCell.swift */,
-				DD11C3EF909BD6594A3F744751BFC115 /* PrimerTextField.swift */,
-				8D07A7071D83B278017B8254FCFD4421 /* PrimerViewController.swift */,
-				FC21ECF4CA5F1C1745BB4631281247D7 /* PrimerViewExtensions.swift */,
-				B19DF65F84DEA6DDDD2C859A4934A654 /* StringExtension.swift */,
-				66E8C202BAE92C8F5B1F76B8ED980895 /* UIDeviceExtension.swift */,
-				E91F4F1EA75562353B37683DAEB315E0 /* URLExtension.swift */,
-				672ABE3FA8AC06FC336714498A91C71A /* UserDefaultsExtension.swift */,
-				257866A00C4C5BCFDBC591A71442A112 /* Validation.swift */,
-			);
-			name = "Extensions & Utilities";
-			path = "Sources/PrimerSDK/Classes/Extensions & Utilities";
-			sourceTree = "<group>";
-		};
-		9B992BC8E77F97D98C1C92AB9BC46E6C /* Localizable */ = {
-			isa = PBXGroup;
-			children = (
-				95856AD17D89ABEE0626E07899B6A6BF /* en.lproj */,
-				7124478D8CB6A6798C73F51AB55A39C1 /* fr.lproj */,
-				B22238BE118F616E15D98CA407FC8946 /* sv.lproj */,
-			);
-			name = Localizable;
-			path = Sources/PrimerSDK/Resources/Localizable;
-			sourceTree = "<group>";
-		};
-		9C984BB39E45F7874D8B5F3A84C6DAE1 /* UI Delegates */ = {
-			isa = PBXGroup;
-			children = (
-				062B11587B282BE1D8328976F5EE22C4 /* ReloadDelegate.swift */,
-				D9977D6CBFD0B935A29634B4AE4C27A3 /* TransitioningDelegate.swift */,
->>>>>>> 0f31967e
-			);
-			name = Localizable;
-			path = Sources/PrimerSDK/Resources/Localizable;
-			sourceTree = "<group>";
-		};
-<<<<<<< HEAD
-		AC5EDBC7903E194D77218DBC55F7F315 /* Support Files */ = {
-			isa = PBXGroup;
-			children = (
-				04F4F636EFF0748D58C5C55689EECCDF /* PrimerSDK.modulemap */,
-				246D23C86F7270230CC9895E27634BB1 /* PrimerSDK-dummy.m */,
-				D69DAD90C8A6531125ECF3F9EB16AA8A /* PrimerSDK-Info.plist */,
-				5C32B02CBD34ED330C92BD9E2C6E6CA8 /* PrimerSDK-prefix.pch */,
-				2D7D293AE163119C958B9759B500723A /* PrimerSDK-umbrella.h */,
-				4F574998B030959D028E4B6F46233C1C /* PrimerSDK.debug.xcconfig */,
-				97D879D210E9869A46D307BFF2E9F16A /* PrimerSDK.release.xcconfig */,
-				F7D82DD15C20F2E6DE85CE5A057CABCC /* ResourceBundle-PrimerResources-PrimerSDK-Info.plist */,
+		9E4D17BB9DD5721BF28CC322527DAAF2 /* UI Delegates */ = {
+			isa = PBXGroup;
+			children = (
+				AF1248094481E4083C6B766C910840AC /* ReloadDelegate.swift */,
+				B86CC391B9AB324AFEBFCF78472AF1DB /* TransitioningDelegate.swift */,
+			);
+			name = "UI Delegates";
+			path = "UI Delegates";
+			sourceTree = "<group>";
+		};
+		A4571F280887691DD0D47DD30B0A4737 /* Third Party */ = {
+			isa = PBXGroup;
+			children = (
+				918584F56F5794063441525097BFE86F /* PromiseKit */,
+			);
+			name = "Third Party";
+			path = "Sources/PrimerSDK/Classes/Third Party";
+			sourceTree = "<group>";
+		};
+		A786F77E8246F6E765B249E427D4AFFF /* Data Models */ = {
+			isa = PBXGroup;
+			children = (
+				36B093BA017F130792C71CFE2F1DAF5F /* 3DS.swift */,
+			);
+			name = "Data Models";
+			path = "Data Models";
+			sourceTree = "<group>";
+		};
+		BEC6AEB2787762D8F8290BDD690111FC /* Support Files */ = {
+			isa = PBXGroup;
+			children = (
+				2C193A792A13377ED4BFCC714D0DE5B8 /* PrimerSDK.modulemap */,
+				12A7E779226EF3B315F2D6AE77EEFBA3 /* PrimerSDK-dummy.m */,
+				BFC9F75D8B72D69C7EA6D120AC9419A8 /* PrimerSDK-Info.plist */,
+				1DDD31ADACEB361DC2E2C6FC77DB11EC /* PrimerSDK-prefix.pch */,
+				37C0C31FA6BD7E89DAE5085B3453A9D7 /* PrimerSDK-umbrella.h */,
+				70F5F519B4D1CC96264DFC51B45B205D /* PrimerSDK.debug.xcconfig */,
+				E9EEADA5EB1CA146A6E2159D5D4DB19E /* PrimerSDK.release.xcconfig */,
+				21BC7E6418C7064B8A20C41023381BA8 /* ResourceBundle-PrimerResources-PrimerSDK-Info.plist */,
 			);
 			name = "Support Files";
 			path = "Example/Pods/Target Support Files/PrimerSDK";
 			sourceTree = "<group>";
 		};
-		AD469BCDE8E24444A52A4C586546190E /* JSON */ = {
-			isa = PBXGroup;
-			children = (
-				E095B581B078AE9E3A2F93BB15F706B2 /* JSONParser.swift */,
-			);
-			name = JSON;
-			path = JSON;
-			sourceTree = "<group>";
-		};
-		B5014A850834E98559E9E9D86168F577 /* Error */ = {
-			isa = PBXGroup;
-			children = (
-				983B47E8F600A5ACFD29528EA0EEC16F /* ErrorViewController.swift */,
-			);
-			name = Error;
-			path = Error;
-			sourceTree = "<group>";
-		};
-		B6198E481EC41DD84276DD31EB71FD27 /* 3DS */ = {
-			isa = PBXGroup;
-			children = (
-				350E1F5ECAB8414854A146C95C35E4B1 /* 3DSSDK.swift */,
-				3956E482C46FD6BA52A8B8D0D9792A8C /* 3DSService.swift */,
-				964D164A91E47CA4512F64DF2D8FFC07 /* 3DSService+Promises.swift */,
-				D92C9553DD7EECF7F073B2628BA53D20 /* Data Models */,
-				2741227F388CB3204D0BDB51F29F0249 /* Networking */,
-				942023533143C8B06FA46961B1B5C62B /* SDK */,
-			);
-			name = 3DS;
-			path = 3DS;
-			sourceTree = "<group>";
-		};
-		B8EF840093136386B30599203CF6F0F4 /* Core */ = {
-			isa = PBXGroup;
-			children = (
-				569287D4956E041E21492AA41B731141 /* Icons.xcassets */,
-				F75B8F74C9CDCEECBF3C9E70086A033F /* Core */,
-				3F598BB5D98A321A01F9A6CF36C85397 /* Data Models */,
-				2E8506B819C994C31CDF3327258D217E /* Error Handler */,
-				8641BF7B7B1121C87CDD04D48D31D926 /* Extensions & Utilities */,
-				A5C023404B92BA6A59194620EE937C24 /* Localizable */,
-				D9A98879C32377E26E899DE234214430 /* Services */,
-				8ACA27756492779B175F046424D15753 /* Third Party */,
-				E44EC86257AF98AF55441AE78263A17C /* User Interface */,
-			);
-			name = Core;
-			sourceTree = "<group>";
-		};
-		B95447FCB526168D05B319BAA358C7FF /* Pod */ = {
-			isa = PBXGroup;
-			children = (
-				29EF680CDCD36D5E31BC958C4869A86B /* LICENSE */,
-				CC4F10AB0138295A4CA99342DC91A689 /* PrimerSDK.podspec */,
-				C2B5EA3E242D54A49AFB6A17896F3D18 /* README.md */,
-			);
-			name = Pod;
-			sourceTree = "<group>";
-		};
-		BE686CBB65959A3FE26C96B93B8FD577 /* UI Delegates */ = {
-			isa = PBXGroup;
-			children = (
-				5A3B60416F891929FC6C8FA4000E353A /* ReloadDelegate.swift */,
-				3C4D2B48B24CFDC6674548D32703FA07 /* TransitioningDelegate.swift */,
-			);
-			name = "UI Delegates";
-			path = "UI Delegates";
-			sourceTree = "<group>";
-		};
 		C26B89834303B3F8E8B0E5252B405ACE /* Frameworks */ = {
 			isa = PBXGroup;
 			children = (
@@ -1706,88 +1002,19 @@
 			name = Frameworks;
 			sourceTree = "<group>";
 		};
-		C70EF0C3B300D47854D928AB728F2606 /* Primer */ = {
-			isa = PBXGroup;
-			children = (
-				185F093554AC8A522D960AC17B5F57E1 /* CardButton.swift */,
-				28E81D46930EB371B10A20AA68A23667 /* ExternalViewModel.swift */,
-				5B6F52A176C545DC55214F4A4512D593 /* PaymentMethodComponent.swift */,
-			);
-			name = Primer;
-			path = Primer;
-=======
-		A121CC676E40A51F96614F64A0167FFC /* Root */ = {
-			isa = PBXGroup;
-			children = (
-				88C618451523AF36FCEEADF7481CFAEF /* RootViewController.swift */,
-				7E7A2C67F392138219D5F716B14CFF0A /* RootViewController+Router.swift */,
-				C51F0DB56F4B0B92037B34EA61AA3E5C /* Route.swift */,
-			);
-			name = Root;
-			path = Root;
-			sourceTree = "<group>";
-		};
-		B49DA84070D12D68851A75879AC79B0C /* Dispatchers */ = {
-			isa = PBXGroup;
-			children = (
-				313BE9941738E828AB7438C06356B521 /* ConcurrencyLimitedDispatcher.swift */,
-				C43924E514A6AAC4E7B900861F29F327 /* CoreDataDispatcher.swift */,
-				AEBB369517461ABC8EC5653AC71E1540 /* Queue.swift */,
-				6C90AC9573EB8C0572C4B41648DD8043 /* RateLimitedDispatcher.swift */,
-				1D1ED6BE65BBE633FECA65B8D15CB6CD /* RateLimitedDispatcherBase.swift */,
-				45CB9D7E1A110AC36A493366EAD8F857 /* StrictRateLimitedDispatcher.swift */,
-			);
-			name = Dispatchers;
-			path = Dispatchers;
-			sourceTree = "<group>";
-		};
-		B6803922AB473B1287CAC0F9EAF36A7E /* Data Models */ = {
-			isa = PBXGroup;
-			children = (
-				B7468B06651157926B144DEAF703B5F5 /* 3DS.swift */,
-			);
-			name = "Data Models";
-			path = "Data Models";
-			sourceTree = "<group>";
-		};
-		BBCB38735CCE7FF02C68510ED6918EEB /* API */ = {
-			isa = PBXGroup;
-			children = (
-				DF6913D20270C3FC9EF25B906510EEE0 /* Primer */,
-			);
-			name = API;
-			path = API;
-			sourceTree = "<group>";
-		};
-		C322E7C114305BE6B8DB3FD65D1C7D78 /* Confirm Mandate */ = {
-			isa = PBXGroup;
-			children = (
-				2B5FD9CE719E4BBBE181ACD1820CD01F /* ConfirmMandateView.swift */,
-				7DD6C532F7A45BEA9D13D13D1C5F0597 /* ConfirmMandateViewController.swift */,
-				D59822966A76D84C11E0654D1D2E8154 /* ConfirmMandateViewModel.swift */,
-			);
-			name = "Confirm Mandate";
-			path = "Confirm Mandate";
-			sourceTree = "<group>";
-		};
-		C4D3528BD895BB2E707512E9202C7369 /* SDK */ = {
-			isa = PBXGroup;
-			children = (
-				958235A938D7B0B7DEF0DF254EE10A0E /* Netcetera+Helpers.swift */,
-				C5ACB8E284C39D3422287E4AB319442E /* NetceteraSDK.swift */,
-			);
-			name = SDK;
-			path = SDK;
-			sourceTree = "<group>";
-		};
-		C4FBD3D9E353BAD1C5356D084C9BC342 /* JSON */ = {
-			isa = PBXGroup;
-			children = (
-				DFD3C3E0E61C7DF6CC42875FC05632F2 /* JSONParser.swift */,
-			);
-			name = JSON;
-			path = JSON;
->>>>>>> 0f31967e
+		C7F6583AC1378806A3640BF35EB26C75 /* Payment Services */ = {
+			isa = PBXGroup;
+			children = (
+				B1940136F10D4CB1D1863BFBC756C9CC /* ApplePayService.swift */,
+				B5338B6C85DCB03E443D912853A92632 /* ClientTokenService.swift */,
+				43906BFDAFDAEC6ABA66CA733F6A5879 /* DirectDebitService.swift */,
+				9F761908403969749FDBDBA1CA9DC24D /* KlarnaService.swift */,
+				938BE2C91E9353BEB8271D2350D5AE46 /* PaymentMethodConfigService.swift */,
+				43DCDB84919702D05B808A544C455378 /* PayPalService.swift */,
+				3EDA6D3F313F522E4BB989E6908451C9 /* VaultService.swift */,
+			);
+			name = "Payment Services";
+			path = "Payment Services";
 			sourceTree = "<group>";
 		};
 		C99317E726DB0D5CA94A6EFE2CA8C63E /* Pods-PrimerSDK_Tests */ = {
@@ -1806,7 +1033,15 @@
 			path = "Target Support Files/Pods-PrimerSDK_Tests";
 			sourceTree = "<group>";
 		};
-<<<<<<< HEAD
+		C9E8D5D4CC18CEF96F7F0401A29FCB21 /* API */ = {
+			isa = PBXGroup;
+			children = (
+				FD7FA0272ECA67FD6C4E1B1A30BBCFDC /* Primer */,
+			);
+			name = API;
+			path = API;
+			sourceTree = "<group>";
+		};
 		CF1408CF629C7361332E53B88F7BD30C = {
 			isa = PBXGroup;
 			children = (
@@ -1816,78 +1051,9 @@
 				19B360AE6E89F421F15CF9B21A123635 /* Pods */,
 				4EBABD94A3E6FD8032DF901C90216D81 /* Products */,
 				56409D50D0FA1C19C592518252ACCB45 /* Targets Support Files */,
-=======
-		CB65D7CA817E2447F25428B9773EB713 /* Primer */ = {
-			isa = PBXGroup;
-			children = (
-				4C8F3F8B5B0FCB13F58EAA189480936D /* CardButton.swift */,
-				C2ED9FB398F18D19BCA84B7103219903 /* ExternalViewModel.swift */,
-				CD8FC0E3561240C2AEF2D6EE94394964 /* PaymentMethodComponent.swift */,
-			);
-			name = Primer;
-			path = Primer;
-			sourceTree = "<group>";
-		};
-		CCB22CC3BB1662015AC68AC625252CD1 /* OAuth */ = {
-			isa = PBXGroup;
-			children = (
-				026515686958ED024E9F890F23DF42C5 /* OAuthViewController.swift */,
-				43EB3F185AE8CBD42DFE75C069D5C90E /* OAuthViewModel.swift */,
-				14561EE49BACE4ABC6834E5C3198B2D4 /* WebViewController.swift */,
->>>>>>> 0f31967e
-			);
-			name = OAuth;
-			path = OAuth;
-			sourceTree = "<group>";
-		};
-<<<<<<< HEAD
-		D787779AD47ECBC98E021D85417796AE /* PCI */ = {
-=======
-		CF1408CF629C7361332E53B88F7BD30C = {
-			isa = PBXGroup;
-			children = (
-				9D940727FF8FB9C785EB98E56350EF41 /* Podfile */,
-				4D323C2BA08C8C469A6CC62B5BBD3F83 /* Development Pods */,
-				D210D550F4EA176C3123ED886F8F87F5 /* Frameworks */,
-				87E5788F1EDB34FFA55EF7E44A7A03B4 /* Products */,
-				56409D50D0FA1C19C592518252ACCB45 /* Targets Support Files */,
-			);
-			sourceTree = "<group>";
-		};
-		D210D550F4EA176C3123ED886F8F87F5 /* Frameworks */ = {
->>>>>>> 0f31967e
-			isa = PBXGroup;
-			children = (
-				A724AB07C38A05469BDB4A545335B494 /* FormTextFieldType.swift */,
-				F88E1F50344151829EE6967C3E370F35 /* FormType.swift */,
-			);
-			name = PCI;
-			path = PCI;
-			sourceTree = "<group>";
-		};
-<<<<<<< HEAD
-		D92C9553DD7EECF7F073B2628BA53D20 /* Data Models */ = {
-			isa = PBXGroup;
-			children = (
-				F8ABD8FA850AB0DB799E4D53012D2D27 /* 3DS.swift */,
-			);
-			name = "Data Models";
-			path = "Data Models";
-			sourceTree = "<group>";
-		};
-		D9A98879C32377E26E899DE234214430 /* Services */ = {
-			isa = PBXGroup;
-			children = (
-				7294CCBA8434CBF8D9ECFCAFDBC1A980 /* API */,
-				742AA2C7F70C84EF216149228E74766E /* Network */,
-				973ED0679FD0161276268058318067EA /* Parser */,
-			);
-			name = Services;
-			path = Sources/PrimerSDK/Classes/Services;
-			sourceTree = "<group>";
-		};
-=======
->>>>>>> 0f31967e
+			);
+			sourceTree = "<group>";
+		};
 		DC341534F0F751E90DBE9F9F51531A54 /* Pods-PrimerSDK_Example */ = {
 			isa = PBXGroup;
 			children = (
@@ -1905,212 +1071,92 @@
 			path = "Target Support Files/Pods-PrimerSDK_Example";
 			sourceTree = "<group>";
 		};
-<<<<<<< HEAD
-		E3ECD101071F1597470B29077A4D821B /* Primer */ = {
-			isa = PBXGroup;
-			children = (
-				A75043EB6464B2F3515B2F88117777FB /* PrimerAPI.swift */,
-				120FD85DC55D8CE5E87430132C15EF01 /* PrimerAPIClient.swift */,
-				42ABEED24D12BA87C2CEFC27DB41F360 /* PrimerAPIClient+Promises.swift */,
+		E0D86D5684806DD53389DAC97825EC04 /* PrimerSDK */ = {
+			isa = PBXGroup;
+			children = (
+				8301596151B5AF9E300C415315E91E78 /* Core */,
+				25D95E043CBC74F0FFBC725E0FF06029 /* Pod */,
+				BEC6AEB2787762D8F8290BDD690111FC /* Support Files */,
+			);
+			name = PrimerSDK;
+			path = ../..;
+			sourceTree = "<group>";
+		};
+		E75F898ED923D03E7430AA03D0F692B3 /* PCI */ = {
+			isa = PBXGroup;
+			children = (
+				B46936BBB98BBA22BE3903ED02059BAF /* FormTextFieldType.swift */,
+				95195D09EABD079488C45F94C9A8CC4E /* FormType.swift */,
+			);
+			name = PCI;
+			path = PCI;
+			sourceTree = "<group>";
+		};
+		EED6816AF310B7AB91AC760FD6C3E40B /* Text Fields */ = {
+			isa = PBXGroup;
+			children = (
+				4EEB71C0305BCB2425488705A17B1BCB /* CardComponentsManager.swift */,
+				CA5F8CA628EF6AF381AA577FEB622E40 /* PrimerCardholderNameFieldView.swift */,
+				EB135C6FF52837DB8BD57EED15FB7941 /* PrimerCardNumberFieldView.swift */,
+				44F9CBCC4C894C44484CA9C3F3ACFFAB /* PrimerCVVFieldView.swift */,
+				38AF2D07650F5FD016C64E1950266286 /* PrimerExpiryDateFieldView.swift */,
+				1B97776BD8686E418981BDAB2CC0DD0A /* PrimerNibView.swift */,
+				93D5075B8AF11C48A51AAA8BE906BF0A /* PrimerTextFieldView.swift */,
+				47DD5E491E4C5E35CB722F6AB9C30F03 /* PRTextField.swift */,
+			);
+			name = "Text Fields";
+			path = "Text Fields";
+			sourceTree = "<group>";
+		};
+		FD7FA0272ECA67FD6C4E1B1A30BBCFDC /* Primer */ = {
+			isa = PBXGroup;
+			children = (
+				1DE37A21445C1901E4B956165D103CBF /* PrimerAPI.swift */,
+				405459193162BFECB876E7B45ED2CD1C /* PrimerAPIClient.swift */,
+				FE50E689467ECDACA8A9E6E0FB748A33 /* PrimerAPIClient+Promises.swift */,
 			);
 			name = Primer;
 			path = Primer;
 			sourceTree = "<group>";
 		};
-		E44EC86257AF98AF55441AE78263A17C /* User Interface */ = {
-			isa = PBXGroup;
-			children = (
-				EE2F07EB9D9D526E7C6DE21FA902D46C /* LoadingViewController.swift */,
-				FF773F07109587ED12A0ED82C8DBCE04 /* Apple Pay */,
-				EC797D606675C51B5C179F63F4D2E331 /* Checkout */,
-				4B9A53A567DA5250A3C7875687C104D1 /* Confirm Mandate */,
-				B5014A850834E98559E9E9D86168F577 /* Error */,
-				8C01FE617413F08C4D205DE70BFE6142 /* Form */,
-				7B631AC0D0A31B181523254E6310E6DC /* OAuth */,
-				34CA1881DFB1637676A847ACDADB2A87 /* PCI */,
-				C70EF0C3B300D47854D928AB728F2606 /* Primer */,
-				00CA408350F515238F11C1B3B4D25757 /* Root */,
-				897D90E92F9018E71723FFCA24E89F32 /* Success */,
-				BE686CBB65959A3FE26C96B93B8FD577 /* UI Delegates */,
-				9C0D45699C6091B3D73F924AED7886F7 /* Vault */,
-			);
-			name = "User Interface";
-			path = "Sources/PrimerSDK/Classes/User Interface";
-			sourceTree = "<group>";
-		};
-		EC797D606675C51B5C179F63F4D2E331 /* Checkout */ = {
-			isa = PBXGroup;
-			children = (
-				AE9FA1AC3FFBC38565A06D43B0785048 /* DirectCheckoutViewModel.swift */,
-				0F36C14BE87D0C05FA67A78EEE20D7E0 /* VaultCheckoutView.swift */,
-				0F19302549DCBA1B9D2B77DF2EA99BFA /* VaultCheckoutViewController.swift */,
-				CA370CD538A00636EBF0628F571F5EBC /* VaultCheckoutViewController+ReloadDelegate.swift */,
-				9BF32EDE16B5A584B52B92941D52F0D0 /* VaultCheckoutViewModel.swift */,
+		FF00B375F4DF5E8A790768F6F2015510 /* Error */ = {
+			isa = PBXGroup;
+			children = (
+				D84A2D7D1477BC917584F1DA6C5415AC /* ErrorViewController.swift */,
+			);
+			name = Error;
+			path = Error;
+			sourceTree = "<group>";
+		};
+		FF135C201D283FC92F51743E5F252287 /* Checkout */ = {
+			isa = PBXGroup;
+			children = (
+				EB76DF9C19DB8E900CE7DB4CE2986D0D /* DirectCheckoutViewModel.swift */,
+				BAC77583EDC0196AD71DDFB3BE4B0B59 /* VaultCheckoutView.swift */,
+				DA5108E838A259153ED150763C1AA59E /* VaultCheckoutViewController.swift */,
+				38C82886BA98D77F2664DD893CFEA35F /* VaultCheckoutViewController+ReloadDelegate.swift */,
+				3815881CE6E24A1D89C99F4E006BB5E1 /* VaultCheckoutViewModel.swift */,
 			);
 			name = Checkout;
 			path = Checkout;
-			sourceTree = "<group>";
-		};
-		ED97D1C24AEAEBB35839762F19B0A98A /* Dispatchers */ = {
-			isa = PBXGroup;
-			children = (
-				66FF09B31F52966F754CE2EABA595F93 /* ConcurrencyLimitedDispatcher.swift */,
-				D9FC67F2CCD23F543FBF973685A6F040 /* CoreDataDispatcher.swift */,
-				DEB1501600C49DE1B3F5D3EEAF49E52D /* Queue.swift */,
-				D6DC23FA2744AE514A0898658A220FB9 /* RateLimitedDispatcher.swift */,
-				13AA3CDB651857B48DD4B65A1836FA8E /* RateLimitedDispatcherBase.swift */,
-				79D1B232C0CD0888EF48AF2FA1812E07 /* StrictRateLimitedDispatcher.swift */,
-			);
-			name = Dispatchers;
-			path = Dispatchers;
-			sourceTree = "<group>";
-		};
-		F75B8F74C9CDCEECBF3C9E70086A033F /* Core */ = {
-			isa = PBXGroup;
-			children = (
-				B6198E481EC41DD84276DD31EB71FD27 /* 3DS */,
-				0A47493FDB6C4E80811E4FBF649E49AE /* Payment Services */,
-				79AF1DCA3D00DE7190DF2B043752AA99 /* PCI */,
-				60C82A67A87648BB44A350181A2952DB /* Primer */,
-			);
-			name = Core;
-			path = Sources/PrimerSDK/Classes/Core;
-			sourceTree = "<group>";
-		};
-		FF773F07109587ED12A0ED82C8DBCE04 /* Apple Pay */ = {
-			isa = PBXGroup;
-			children = (
-				12F9D4D62ABC29BBE3EC89A05606C89C /* ApplePayViewModel.swift */,
-			);
-			name = "Apple Pay";
-			path = "Apple Pay";
-=======
-		DF6913D20270C3FC9EF25B906510EEE0 /* Primer */ = {
-			isa = PBXGroup;
-			children = (
-				E22166FBB7F77E868F716403931272C2 /* PrimerAPI.swift */,
-				45C140EFC48F71B424EAFE0559B2E43F /* PrimerAPIClient.swift */,
-				081F9BDD1FBB6477FAACE0261B0FAFA7 /* PrimerAPIClient+Promises.swift */,
-			);
-			name = Primer;
-			path = Primer;
-			sourceTree = "<group>";
-		};
-		E615652C31BD7CF63BFE7A11AC6B90D0 /* Text Fields */ = {
-			isa = PBXGroup;
-			children = (
-				CC06C6E70E0185AC1AE21FBEEC595C07 /* CardComponentsManager.swift */,
-				2E906FCD5BBF91D08928D4CD2B00B7F2 /* PrimerCardholderNameFieldView.swift */,
-				4D860843B8D924A35F24BB3C22466390 /* PrimerCardNumberFieldView.swift */,
-				E3901F0F229EE5C3E9A2EA14BC81B293 /* PrimerCVVFieldView.swift */,
-				2A5F2601EFEB31CC827C25E916C813FC /* PrimerExpiryDateFieldView.swift */,
-				F96D7FDD9DCD38117CA334E3AA7D945F /* PrimerNibView.swift */,
-				783153AAC1A46B9E9900346B61FE392A /* PrimerTextFieldView.swift */,
-				840342E21EF4FB1741E24DF1D659225F /* PRTextField.swift */,
-			);
-			name = "Text Fields";
-			path = "Text Fields";
-			sourceTree = "<group>";
-		};
-		E8C88DC0AABB5C2A975715B18902B7FD /* Network */ = {
-			isa = PBXGroup;
-			children = (
-				A7EA89FFD2FDDD4A542EB8556A250892 /* Endpoint.swift */,
-				817486DFFF521B857273D1355FA48050 /* NetworkService.swift */,
-				47D5BCC710A1B3AD942CBFA0B826BBA7 /* URLSessionStack.swift */,
-			);
-			name = Network;
-			path = Network;
-			sourceTree = "<group>";
-		};
-		EBE2B5AC7E704FB267DCB88B692F092C /* PCI */ = {
-			isa = PBXGroup;
-			children = (
-				A5C734416931FB843BE8BE3AF87E2BCF /* FormTextFieldType.swift */,
-				0F93C84BF080482A95CD46394B24032E /* FormType.swift */,
-			);
-			name = PCI;
-			path = PCI;
-			sourceTree = "<group>";
-		};
-		F73C95B4CCEBC8D0B24336606F0FF6DF /* Success */ = {
-			isa = PBXGroup;
-			children = (
-				9343CE1E14E6F973AD7BDFE908E009B0 /* SuccessViewController.swift */,
-			);
-			name = Success;
-			path = Success;
-			sourceTree = "<group>";
-		};
-		FBE0CABE9B98BCFFB64228BF2D2BDEC9 /* Checkout */ = {
-			isa = PBXGroup;
-			children = (
-				7C579C0B646C6067034851CAF9D9AB5C /* DirectCheckoutViewModel.swift */,
-				60213647850FE1929DC33051AFA09351 /* VaultCheckoutView.swift */,
-				F247B0E46656BF9788EFF036765B8E56 /* VaultCheckoutViewController.swift */,
-				867A31B17537FCB942D2667375377E62 /* VaultCheckoutViewController+ReloadDelegate.swift */,
-				693311FA63E51134572C08DA5A356687 /* VaultCheckoutViewModel.swift */,
-			);
-			name = Checkout;
-			path = Checkout;
-			sourceTree = "<group>";
-		};
-		FEB301D8C91BB1617E21595405741211 /* User Interface */ = {
-			isa = PBXGroup;
-			children = (
-				3AC0571FE881275AFC7AC27B8B5066CB /* LoadingViewController.swift */,
-				0B16FC83983DC5A4280789EF478FB5E5 /* Apple Pay */,
-				FBE0CABE9B98BCFFB64228BF2D2BDEC9 /* Checkout */,
-				C322E7C114305BE6B8DB3FD65D1C7D78 /* Confirm Mandate */,
-				21055E3CCE93955EF2C27F6FCE317CFC /* Error */,
-				167E6A70B76491D028A1C8235A13E11A /* Form */,
-				CCB22CC3BB1662015AC68AC625252CD1 /* OAuth */,
-				5C6680A4CE2FB44741404D6804AE2B38 /* PCI */,
-				CB65D7CA817E2447F25428B9773EB713 /* Primer */,
-				A121CC676E40A51F96614F64A0167FFC /* Root */,
-				F73C95B4CCEBC8D0B24336606F0FF6DF /* Success */,
-				E615652C31BD7CF63BFE7A11AC6B90D0 /* Text Fields */,
-				9C984BB39E45F7874D8B5F3A84C6DAE1 /* UI Delegates */,
-				031421F4CE20A004924FD8989AF01DA9 /* Vault */,
-			);
-			name = "User Interface";
-			path = "Sources/PrimerSDK/Classes/User Interface";
->>>>>>> 0f31967e
 			sourceTree = "<group>";
 		};
 /* End PBXGroup section */
 
 /* Begin PBXHeadersBuildPhase section */
-<<<<<<< HEAD
 		7A9C8ACCC618BBE6D30CCDE4E04E7472 /* Headers */ = {
 			isa = PBXHeadersBuildPhase;
 			buildActionMask = 2147483647;
 			files = (
 				004979FCB7EEB6C1B3C508269DBCF405 /* Pods-PrimerSDK_Example-umbrella.h in Headers */,
-=======
+			);
+			runOnlyForDeploymentPostprocessing = 0;
+		};
 		82DFD3453B903FDEA0BF8FA4ABA92808 /* Headers */ = {
 			isa = PBXHeadersBuildPhase;
 			buildActionMask = 2147483647;
 			files = (
 				94ED4F67764D8DEFCC644E6107FA385F /* Pods-PrimerSDK_Tests-umbrella.h in Headers */,
->>>>>>> 0f31967e
-			);
-			runOnlyForDeploymentPostprocessing = 0;
-		};
-		9ABA4D5BA73F2E56461230B6EB844AE3 /* Headers */ = {
-			isa = PBXHeadersBuildPhase;
-			buildActionMask = 2147483647;
-			files = (
-				B445F2F3B3E6AD65CE9AF1045ED161BE /* Pods-PrimerSDK_Example-umbrella.h in Headers */,
-			);
-			runOnlyForDeploymentPostprocessing = 0;
-		};
-<<<<<<< HEAD
-		8669106B2B86255527E7B13F4307E06A /* Headers */ = {
-			isa = PBXHeadersBuildPhase;
-			buildActionMask = 2147483647;
-			files = (
-				B7F44CA0357423B0E2808F8C77B23777 /* PrimerSDK-umbrella.h in Headers */,
 			);
 			runOnlyForDeploymentPostprocessing = 0;
 		};
@@ -2119,39 +1165,20 @@
 			buildActionMask = 2147483647;
 			files = (
 				908020B01C8C0FED00CED583DF35827E /* Primer3DS-umbrella.h in Headers */,
-=======
-		AB0412BE75BD283A8CD8245EA0F6EC60 /* Headers */ = {
+			);
+			runOnlyForDeploymentPostprocessing = 0;
+		};
+		BCD07E167923AE8094523F60B1CC29E0 /* Headers */ = {
 			isa = PBXHeadersBuildPhase;
 			buildActionMask = 2147483647;
 			files = (
-				D628C71BA10A370BC33C6AD26060F2C8 /* Primer3DS_SDK-umbrella.h in Headers */,
->>>>>>> 0f31967e
+				82CFC4C50F78208D398D5E6D9977790A /* PrimerSDK-umbrella.h in Headers */,
 			);
 			runOnlyForDeploymentPostprocessing = 0;
 		};
 /* End PBXHeadersBuildPhase section */
 
 /* Begin PBXNativeTarget section */
-		42C533358DFE00039BB1BE5D0F8D53EC /* Primer3DS_SDK */ = {
-			isa = PBXNativeTarget;
-			buildConfigurationList = 076BCB8C45473E889DA72A64BA42EEF4 /* Build configuration list for PBXNativeTarget "Primer3DS_SDK" */;
-			buildPhases = (
-				AB0412BE75BD283A8CD8245EA0F6EC60 /* Headers */,
-				F95CB89D31A77EC2395A68859730871E /* [CP] Copy XCFrameworks */,
-				C57A25924247590C894320909004B065 /* Sources */,
-				8D947972236982F8B5FD4BBCEB7E3D07 /* Frameworks */,
-				55A395957F8F626CABCF38E302DCE8EA /* Resources */,
-			);
-			buildRules = (
-			);
-			dependencies = (
-				41FEE7B5A36CAA591B38376620C5C146 /* PBXTargetDependency */,
-			);
-			name = Primer3DS_SDK;
-			productName = Primer3DS_SDK;
-			productReference = FD10B5A419BD6171C9B67ED6A8470C48 /* Primer3DS_SDK.framework */;
-			productType = "com.apple.product-type.framework";
-		};
 		6849240CBB3AA7809D185A43939876BA /* Pods-PrimerSDK_Tests */ = {
 			isa = PBXNativeTarget;
 			buildConfigurationList = B548D1F1457E2070C96171D86D458B69 /* Build configuration list for PBXNativeTarget "Pods-PrimerSDK_Tests" */;
@@ -2164,11 +1191,7 @@
 			buildRules = (
 			);
 			dependencies = (
-<<<<<<< HEAD
-				ADDA9BC8900494F94FDDD47C88BE4D87 /* PBXTargetDependency */,
-=======
-				DE5BD037C57C12904DA8A8874467B94E /* PBXTargetDependency */,
->>>>>>> 0f31967e
+				081D1EA7F2874FA6793818ECD1E297BA /* PBXTargetDependency */,
 			);
 			name = "Pods-PrimerSDK_Tests";
 			productName = "Pods-PrimerSDK_Tests";
@@ -2177,63 +1200,41 @@
 		};
 		6C144A762E9B598392AFFEC8F873746A /* Pods-PrimerSDK_Example */ = {
 			isa = PBXNativeTarget;
-<<<<<<< HEAD
 			buildConfigurationList = C29F5372B51EA0894D6044DE7ED62E4A /* Build configuration list for PBXNativeTarget "Pods-PrimerSDK_Example" */;
 			buildPhases = (
 				7A9C8ACCC618BBE6D30CCDE4E04E7472 /* Headers */,
 				00A1F943CC28578365FA9D5578CDAAE1 /* Sources */,
 				24452B90BCE9C8C25D8E2669361D0C04 /* Frameworks */,
 				F581C7E5F6700A881A879CBC7A536207 /* Resources */,
-=======
-			buildConfigurationList = 3C8C39ECB455C604E04F332A6D5B56F8 /* Build configuration list for PBXNativeTarget "Pods-PrimerSDK_Example" */;
-			buildPhases = (
-				9ABA4D5BA73F2E56461230B6EB844AE3 /* Headers */,
-				FBC0B8835A83B583AAEA5F5321A8DFE4 /* Sources */,
-				708241631AA304E8153617F4BAFE424E /* Frameworks */,
-				F667AF2E02B415EFE9FD7C7465A972EE /* Resources */,
->>>>>>> 0f31967e
 			);
 			buildRules = (
 			);
 			dependencies = (
-<<<<<<< HEAD
-				DA98EBE3191BD0F3C6C3E469C80AC609 /* PBXTargetDependency */,
-				0D18EDF51ACA8C7A14F0BFEF5870EF7F /* PBXTargetDependency */,
-=======
-				C46BA4E9FCD81A36B2BA5D1DBF643F31 /* PBXTargetDependency */,
->>>>>>> 0f31967e
+				53268AD9800FA611F07335B9707D9B43 /* PBXTargetDependency */,
+				259EAFF308C85501499882BDF1624A83 /* PBXTargetDependency */,
 			);
 			name = "Pods-PrimerSDK_Example";
 			productName = "Pods-PrimerSDK_Example";
 			productReference = 4D3869E0A461E802A5916AA6523517A4 /* Pods_PrimerSDK_Example.framework */;
 			productType = "com.apple.product-type.framework";
 		};
-		B0D5FA8769DCB2DAF09C703FD78611E7 /* Primer3DS_SDK-PrimerResources */ = {
+		6E6525C7043FBA7BB34A249010AF5593 /* PrimerSDK-PrimerResources */ = {
 			isa = PBXNativeTarget;
-<<<<<<< HEAD
-			buildConfigurationList = E6B6A07887ACE459C483DC15D3406BF6 /* Build configuration list for PBXNativeTarget "PrimerSDK-PrimerResources" */;
+			buildConfigurationList = 6C32BFA4C16401FCCB2EE94E6F15CFE6 /* Build configuration list for PBXNativeTarget "PrimerSDK-PrimerResources" */;
 			buildPhases = (
-				9BDDA9EB0CF2031991D5E15FD9120748 /* Sources */,
-				1B770CCED11ACB1EE39A211312767CE2 /* Frameworks */,
-				BEECAEB3DA4A86D68635FB62B634172A /* Resources */,
-=======
-			buildConfigurationList = CD9B2A360421DE90206BB500ADBB5D24 /* Build configuration list for PBXNativeTarget "Primer3DS_SDK-PrimerResources" */;
-			buildPhases = (
-				C359D7859BE13323167363BB2402E205 /* Sources */,
-				38C04AC042B051D17392F7E041D35AE6 /* Frameworks */,
-				A03BC03CA5A3C7883FDA8DB01A73FEBC /* Resources */,
->>>>>>> 0f31967e
+				0DB8428A5DDB6D4EF249734B26AC73F1 /* Sources */,
+				27202DE827AC60E5D4CEFEEE3F7A8277 /* Frameworks */,
+				C5A63043E80011697F59247A05F69B8B /* Resources */,
 			);
 			buildRules = (
 			);
 			dependencies = (
 			);
-			name = "Primer3DS_SDK-PrimerResources";
-			productName = "Primer3DS_SDK-PrimerResources";
-			productReference = D2A03F3F478523109183039F95A51E81 /* PrimerResources.bundle */;
+			name = "PrimerSDK-PrimerResources";
+			productName = "PrimerSDK-PrimerResources";
+			productReference = A8B3BC107C2BDC3C03D961866F721265 /* PrimerResources.bundle */;
 			productType = "com.apple.product-type.bundle";
 		};
-<<<<<<< HEAD
 		6F5F0A81CAE773CFE5371059A81B5B6A /* Primer3DS */ = {
 			isa = PBXNativeTarget;
 			buildConfigurationList = 13BE1D3A59E6DF84F98173DABD41BF22 /* Build configuration list for PBXNativeTarget "Primer3DS" */;
@@ -2255,26 +1256,24 @@
 		};
 		F3BE9108C53B53949406218CEA55E0B2 /* PrimerSDK */ = {
 			isa = PBXNativeTarget;
-			buildConfigurationList = 8F8CA5CC536FBB0FC6BAF9F1404BE8D8 /* Build configuration list for PBXNativeTarget "PrimerSDK" */;
+			buildConfigurationList = 36E9ADCDC87661AA63FF0A9FE5177D26 /* Build configuration list for PBXNativeTarget "PrimerSDK" */;
 			buildPhases = (
-				8669106B2B86255527E7B13F4307E06A /* Headers */,
-				819C094C718CD8CFF5EA63AEAC5F5F57 /* Sources */,
-				F37B71E04C956C1E7F9AF3966D8EEA6C /* Frameworks */,
-				4547870BDF75520F4B306CD9B896E3F1 /* Resources */,
+				BCD07E167923AE8094523F60B1CC29E0 /* Headers */,
+				CADA92B3EBA6226D2E9BB6685599ECFA /* Sources */,
+				68336F3C03642BBF892F155313654B2C /* Frameworks */,
+				24834A9C3045E7E7B47C9E4A1C6AA578 /* Resources */,
 			);
 			buildRules = (
 			);
 			dependencies = (
-				79217669D2B7FFA8CBF29096AA04F2F8 /* PBXTargetDependency */,
-				8437C9F24075C97ED988577872ADBFBF /* PBXTargetDependency */,
+				649180D3349CF1C05586F05429944A4C /* PBXTargetDependency */,
+				946924F4755FF9071F658AB23E6981FE /* PBXTargetDependency */,
 			);
 			name = PrimerSDK;
 			productName = PrimerSDK;
 			productReference = 28E47791C9F9D0A9BA05C719761A4F3F /* PrimerSDK.framework */;
 			productType = "com.apple.product-type.framework";
 		};
-=======
->>>>>>> 0f31967e
 /* End PBXNativeTarget section */
 
 /* Begin PBXProject section */
@@ -2293,29 +1292,28 @@
 				Base,
 			);
 			mainGroup = CF1408CF629C7361332E53B88F7BD30C;
-<<<<<<< HEAD
 			productRefGroup = 4EBABD94A3E6FD8032DF901C90216D81 /* Products */;
-=======
-			productRefGroup = 87E5788F1EDB34FFA55EF7E44A7A03B4 /* Products */;
->>>>>>> 0f31967e
 			projectDirPath = "";
 			projectRoot = "";
 			targets = (
 				6C144A762E9B598392AFFEC8F873746A /* Pods-PrimerSDK_Example */,
 				6849240CBB3AA7809D185A43939876BA /* Pods-PrimerSDK_Tests */,
-<<<<<<< HEAD
 				6F5F0A81CAE773CFE5371059A81B5B6A /* Primer3DS */,
 				F3BE9108C53B53949406218CEA55E0B2 /* PrimerSDK */,
 				6E6525C7043FBA7BB34A249010AF5593 /* PrimerSDK-PrimerResources */,
-=======
-				42C533358DFE00039BB1BE5D0F8D53EC /* Primer3DS_SDK */,
-				B0D5FA8769DCB2DAF09C703FD78611E7 /* Primer3DS_SDK-PrimerResources */,
->>>>>>> 0f31967e
 			);
 		};
 /* End PBXProject section */
 
 /* Begin PBXResourcesBuildPhase section */
+		24834A9C3045E7E7B47C9E4A1C6AA578 /* Resources */ = {
+			isa = PBXResourcesBuildPhase;
+			buildActionMask = 2147483647;
+			files = (
+				B8F153B714E1DEB72EB987170B46BCB6 /* PrimerResources.bundle in Resources */,
+			);
+			runOnlyForDeploymentPostprocessing = 0;
+		};
 		404FDBE0904AC5809971254D810D1DE6 /* Resources */ = {
 			isa = PBXResourcesBuildPhase;
 			buildActionMask = 2147483647;
@@ -2323,15 +1321,6 @@
 			);
 			runOnlyForDeploymentPostprocessing = 0;
 		};
-<<<<<<< HEAD
-		4547870BDF75520F4B306CD9B896E3F1 /* Resources */ = {
-			isa = PBXResourcesBuildPhase;
-			buildActionMask = 2147483647;
-			files = (
-				1DEA813B92043948528FC83AB556080B /* PrimerResources.bundle in Resources */,
-			);
-			runOnlyForDeploymentPostprocessing = 0;
-		};
 		967167E76EE2D087F5A924DCDA6EAE0A /* Resources */ = {
 			isa = PBXResourcesBuildPhase;
 			buildActionMask = 2147483647;
@@ -2339,66 +1328,35 @@
 			);
 			runOnlyForDeploymentPostprocessing = 0;
 		};
-		BEECAEB3DA4A86D68635FB62B634172A /* Resources */ = {
+		C5A63043E80011697F59247A05F69B8B /* Resources */ = {
 			isa = PBXResourcesBuildPhase;
 			buildActionMask = 2147483647;
 			files = (
-				0489DB2B6BAA72BB4F407BB138CF0462 /* en.lproj in Resources */,
-				95985F2624E21E46FD8A635DB5D1DA42 /* fr.lproj in Resources */,
-				FCB40BB6AA42E9E8E670656E4A31444F /* Icons.xcassets in Resources */,
-				742C3296419FA05ED1303009BD93F201 /* sv.lproj in Resources */,
+				00DCAC3208CB2BC49D4C0A3DD041DEA3 /* en.lproj in Resources */,
+				9578FBBC036674EE784C5615F3440B6B /* fr.lproj in Resources */,
+				467079E70B502C06DF6802E34D894EB1 /* Icons.xcassets in Resources */,
+				F6BCE6513E651BEB84ED3E5EDEA92A5F /* sv.lproj in Resources */,
 			);
 			runOnlyForDeploymentPostprocessing = 0;
 		};
 		F581C7E5F6700A881A879CBC7A536207 /* Resources */ = {
-=======
-		55A395957F8F626CABCF38E302DCE8EA /* Resources */ = {
 			isa = PBXResourcesBuildPhase;
 			buildActionMask = 2147483647;
 			files = (
-				CF2CE458B252A7161454DDB0C5511F75 /* PrimerResources.bundle in Resources */,
-			);
-			runOnlyForDeploymentPostprocessing = 0;
-		};
-		A03BC03CA5A3C7883FDA8DB01A73FEBC /* Resources */ = {
-			isa = PBXResourcesBuildPhase;
-			buildActionMask = 2147483647;
-			files = (
-				322BF5BEE7ADEFB4252FD6E0CF57069E /* en.lproj in Resources */,
-				194D90C161DFAF3BD8CA8869E8E551CE /* fr.lproj in Resources */,
-				45A43EB1979E9835B3E3571CAC7BAB65 /* Icons.xcassets in Resources */,
-				0F22B3EE612FACBA0809583D7EF8C5BC /* sv.lproj in Resources */,
-			);
-			runOnlyForDeploymentPostprocessing = 0;
-		};
-		F667AF2E02B415EFE9FD7C7465A972EE /* Resources */ = {
->>>>>>> 0f31967e
-			isa = PBXResourcesBuildPhase;
-			buildActionMask = 2147483647;
-			files = (
 			);
 			runOnlyForDeploymentPostprocessing = 0;
 		};
 /* End PBXResourcesBuildPhase section */
 
 /* Begin PBXShellScriptBuildPhase section */
-<<<<<<< HEAD
 		D6DFCE5005EC95E6D58BE5122E080930 /* [CP] Copy XCFrameworks */ = {
-=======
-		F95CB89D31A77EC2395A68859730871E /* [CP] Copy XCFrameworks */ = {
->>>>>>> 0f31967e
 			isa = PBXShellScriptBuildPhase;
 			buildActionMask = 2147483647;
 			files = (
 			);
 			inputPaths = (
-<<<<<<< HEAD
 				"${PODS_ROOT}/Target Support Files/Primer3DS/Primer3DS-xcframeworks.sh",
 				"${PODS_ROOT}/Primer3DS/Primer3DS/Frameworks/ThreeDS_SDK.xcframework",
-=======
-				"${PODS_ROOT}/Target Support Files/Primer3DS_SDK/Primer3DS_SDK-xcframeworks.sh",
-				"${PODS_ROOT}/../../Sources/PrimerSDK/Resources/Frameworks/ThreeDS_SDK.xcframework",
->>>>>>> 0f31967e
 			);
 			name = "[CP] Copy XCFrameworks";
 			outputPaths = (
@@ -2406,17 +1364,12 @@
 			);
 			runOnlyForDeploymentPostprocessing = 0;
 			shellPath = /bin/sh;
-<<<<<<< HEAD
 			shellScript = "\"${PODS_ROOT}/Target Support Files/Primer3DS/Primer3DS-xcframeworks.sh\"\n";
-=======
-			shellScript = "\"${PODS_ROOT}/Target Support Files/Primer3DS_SDK/Primer3DS_SDK-xcframeworks.sh\"\n";
->>>>>>> 0f31967e
 			showEnvVarsInLog = 0;
 		};
 /* End PBXShellScriptBuildPhase section */
 
 /* Begin PBXSourcesBuildPhase section */
-<<<<<<< HEAD
 		00A1F943CC28578365FA9D5578CDAAE1 /* Sources */ = {
 			isa = PBXSourcesBuildPhase;
 			buildActionMask = 2147483647;
@@ -2425,172 +1378,174 @@
 			);
 			runOnlyForDeploymentPostprocessing = 0;
 		};
-		819C094C718CD8CFF5EA63AEAC5F5F57 /* Sources */ = {
+		0DB8428A5DDB6D4EF249734B26AC73F1 /* Sources */ = {
 			isa = PBXSourcesBuildPhase;
 			buildActionMask = 2147483647;
 			files = (
-				A84E3969947E1EDBD4D336AD1055C764 /* 3DS.swift in Sources */,
-				0022FF697EE8797D7C459AE3962A85B8 /* 3DSSDK.swift in Sources */,
-				7E8E43D0FAD7B5266A4435D41AFFA043 /* 3DSService+Promises.swift in Sources */,
-				FA151EF4013B9847D708BB51D67B5236 /* 3DSService.swift in Sources */,
-				33E06688508493F26895C1F5D8894984 /* after.swift in Sources */,
-				B97535048BA1DA320DBC0F5FE2A4946B /* AlertController.swift in Sources */,
-				EBBC9B63DAB2AF054CEBED13B15B7BA0 /* ApplePay.swift in Sources */,
-				1046EF31D6A4CF9CFCD2F76D2100D822 /* ApplePayService.swift in Sources */,
-				83C32A1788EF9C55F03CE338F1E27D60 /* ApplePayViewModel.swift in Sources */,
-				CC2DDCBA1AF3A43A3E8AA2AD864E1A00 /* AppState.swift in Sources */,
-				FF1A8ED62B184EBB11B71C421B9C1B2F /* Box.swift in Sources */,
-				CC4BB4613DE3D21AFDBC7E21F17DBB0A /* BundleExtension.swift in Sources */,
-				549F8EFE28FDFFCB029CDF191EDAEA63 /* CancelContext.swift in Sources */,
-				572696BCD929C4654CC0C0DABC141594 /* Cancellable.swift in Sources */,
-				418D97F6A6E17DFA03240E6B73DB42A9 /* CancellableCatchable.swift in Sources */,
-				481D62DC685C956392E91327F0B7DDE8 /* CancellablePromise.swift in Sources */,
-				14BCB19B6016486FF69F6BE0489D79EB /* CancellableThenable.swift in Sources */,
-				3163EC6395E199D0E2A1A00B78320DBB /* CardButton.swift in Sources */,
-				E5667278A783F7F72C342DC2F00B25B5 /* CardScannerViewController+SimpleScanDelegate.swift in Sources */,
-				54A3AC74150475871B3E5384540D7F07 /* CardScannerViewController.swift in Sources */,
-				61BE71E10E10D3940A63180913017ECB /* CardScannerViewModel.swift in Sources */,
-				EBCB24008F05D4380D1BD0E66CE090AC /* Catchable.swift in Sources */,
-				BBB2E3B6F736BBE38984EA2E7BCB89AF /* CatchWrappers.swift in Sources */,
-				805EA5804F152347B799375BFD9307DF /* ClientToken.swift in Sources */,
-				33612F84A4D3E0719CC2A53A80442CBF /* ClientTokenService.swift in Sources */,
-				130E8AF373F9DDCBE4199D80DFEBEFBA /* ConcurrencyLimitedDispatcher.swift in Sources */,
-				189F29D3CC27B0D6BD342A12AA606729 /* Configuration.swift in Sources */,
-				724A695E3A4FDA289CD6AD547C35AD45 /* ConfirmMandateView.swift in Sources */,
-				381CBB455166606ED68DEB9F858FB1F9 /* ConfirmMandateViewController.swift in Sources */,
-				7C3384FE9179619D0A7F7BC50FE64CFA /* ConfirmMandateViewModel.swift in Sources */,
-				220B93C524A516F2C5F7B19B62E726B9 /* Consolable.swift in Sources */,
-				0E65681609F2EED9276DA608B8A7613B /* CoreDataDispatcher.swift in Sources */,
-				4D894828A7A4DA6C185244931CD64C52 /* CountryCode.swift in Sources */,
-				C1685877FE31315DAF431AB6174924F1 /* Currency.swift in Sources */,
-				3BB48D12058A221DE4F848D9D093D5D0 /* CustomStringConvertible.swift in Sources */,
-				AF9278825D6111D8F2BF91D692842C4A /* DateExtension.swift in Sources */,
-				59A13155E88A0B82D9DAD2AB50FD24C3 /* DependencyInjection.swift in Sources */,
-				6E7165DC23FE32C8C4EA622F9B3CC91C /* DirectCheckoutViewModel.swift in Sources */,
-				9E86238DBF3455ECA8391D72BAE3CD7F /* DirectDebitMandate.swift in Sources */,
-				D0B8AF4C3F271A448FD228539DA1C84F /* DirectDebitService.swift in Sources */,
-				0C06C4582AA0FE7C7B94E0C12D6A7FC4 /* Dispatcher.swift in Sources */,
-				7BD1ABBB7611EB9F9B020746872A68A6 /* Endpoint.swift in Sources */,
-				E0F93E62C78ED1C85256C5DFAE7284E4 /* EnsureWrappers.swift in Sources */,
-				7E8644F7F05E1BBF5A30DA14D26D993C /* Error.swift in Sources */,
-				C74AF45BA3FE81B7811B8540876C591C /* ErrorHandler.swift in Sources */,
-				F2CE921AA4694F6B4C5EE20278EC2A63 /* ErrorViewController.swift in Sources */,
-				6616B9366FA764A2A612DFBAE771C2A8 /* ExternalViewModel.swift in Sources */,
-				24689F5F66B74492CE0211184D0A5041 /* FinallyWrappers.swift in Sources */,
-				ADE698E5E71EA136224D0A268F896EC6 /* firstly.swift in Sources */,
-				4E77C81B2F0B8EAFB7213F446AA0CF76 /* FormTextFieldType.swift in Sources */,
-				A0FE8BADC5D60E0D436C5587E96686D5 /* FormType.swift in Sources */,
-				69B2E647E2CE013121186565ADDA0A58 /* FormView.swift in Sources */,
-				A213A43C5C89C5443E0F33C7C6AAF1E2 /* FormViewController.swift in Sources */,
-				C398B53D020905E74EE7CDCB6C83B990 /* FormViewModel.swift in Sources */,
-				061F5FD8B9A3803C99F3CF745D4F12B8 /* Guarantee.swift in Sources */,
-				B07F756CF40A258C40D1F2047A0AF1DC /* GuaranteeWrappers.swift in Sources */,
-				B9AD1A20F7F72E65823275A4919587BD /* hang.swift in Sources */,
-				5CA988E88A1E2960AD96827A6E491DD7 /* ImageName.swift in Sources */,
-				662A158598DC08DCEC37D6984F033716 /* JSONParser.swift in Sources */,
-				F40AAB3A806FC85B785E26621A106600 /* Klarna.swift in Sources */,
-				E690C0E13368D9FB1B2BA4E17DC60A4F /* KlarnaService.swift in Sources */,
-				84279325227A618A2932D631D3C44082 /* LoadingViewController.swift in Sources */,
-				7B35DE0C56EC6F6DF5B93D2698C056B3 /* LogEvent.swift in Sources */,
-				AFD4ACBF551C9A3EE169574B3CDC5B1C /* Logger.swift in Sources */,
-				07390063312400DE7E792C094812529F /* Mask.swift in Sources */,
-				5B50F92F063F95D98E40777FCD594DF2 /* Netcetera+Helpers.swift in Sources */,
-				AD0BBE14EA5596556A58EA93142167EC /* NetceteraSDK.swift in Sources */,
-				D8D7B1B0226B7969B40B621E1D607399 /* NetworkService.swift in Sources */,
-				EDD7D6DEE513DEED5D57B0E569D5D167 /* OAuthViewController.swift in Sources */,
-				EF44F14E732ED444F537CD0DCE8BA452 /* OAuthViewModel.swift in Sources */,
-				FD5A0054248133CCCC370B7EEB1F7F6C /* Optional+Extensions.swift in Sources */,
-				34B05EFE5A0B1AB99D327BE77E8E1ADE /* OrderItem.swift in Sources */,
-				7CEB3B839E7A2AB886AF7FB118BD9C4C /* Parser.swift in Sources */,
-				532287E6608CF215BD081144E7DA68CC /* PaymentMethod.swift in Sources */,
-				B79111EE9810A37F089EF69F6439CAF2 /* PaymentMethodComponent.swift in Sources */,
-				5FB38F29A86028C52F17CFC46D6CC1F6 /* PaymentMethodConfig.swift in Sources */,
-				D8FE3E88D2FEAADC340855E92D02FE88 /* PaymentMethodConfigService.swift in Sources */,
-				5DCD612C6B829D6CC4E3874DA3B99B8E /* PaymentMethodToken.swift in Sources */,
-				20B80E889D2504136EA7259AB41977F4 /* PaymentMethodTokenizationRequest.swift in Sources */,
-				7D98A03D2F6FF8258629629AE2BB30E4 /* PaymentNetwork.swift in Sources */,
-				386F7303F6A134B91FFCBB03DF093885 /* PayPal.swift in Sources */,
-				47B408D2357D325F7283EA440382A9B1 /* PayPalService.swift in Sources */,
-				D2390F1E76A2935B9DD8DF0C5607FAC7 /* PresentationController.swift in Sources */,
-				8C91ECE9BF5B77BBC63DFE9D5C951429 /* Primer.swift in Sources */,
-				6D1C12788B5E77CCE563B6368A32078F /* PrimerAPI.swift in Sources */,
-				B41121E5C28FCB670A5928DFE64253C8 /* PrimerAPIClient+3DS.swift in Sources */,
-				BE2144280D9BAB1002ADACC6F171D17B /* PrimerAPIClient+Promises.swift in Sources */,
-				9F866043CC8397CAC4435EE59A3CBD57 /* PrimerAPIClient.swift in Sources */,
-				7D14E9C8B10BCF8A4B9B9B69C5A5519E /* PrimerButton.swift in Sources */,
-				51BF8B0904C4D518A6D324FA065C3574 /* PrimerContent.swift in Sources */,
-				036FD85F7FB360818044BF7BD8B91151 /* PrimerDelegate.swift in Sources */,
-				92D1457BC6B5419C8D357E3547AF1CE2 /* PrimerError.swift in Sources */,
-				84E7871E7A2BD123E00FFFF5A1A3E054 /* PrimerInternalSessionFlow.swift in Sources */,
-				B68BE1CFB9C81418EEF0B1BF52C3574B /* PrimerScrollView.swift in Sources */,
-				EA524821A55D000AFFFEB87406A62DC2 /* PrimerSDK-dummy.m in Sources */,
-				9A4ACB4E374F11EA21ECB297AE9381E2 /* PrimerSettings.swift in Sources */,
-				FB98C9ECA4BF03D20A2EB9CCDBBD8282 /* PrimerTableViewCell.swift in Sources */,
-				25D5FBFD31E5DD7A91DFE6F3019B3877 /* PrimerTextField.swift in Sources */,
-				1F41E0F67561C987289038C02D5C49E2 /* PrimerTheme.swift in Sources */,
-				28CF10EAC5BFD1DB9313E64DBDADD0B3 /* PrimerViewController.swift in Sources */,
-				BEF9778268193F503E43A5EB1E9D54C0 /* PrimerViewExtensions.swift in Sources */,
-				549D84E8A449DA205136809E46AD04B2 /* Promise.swift in Sources */,
-				9B2C6CBAAEE5DD50CDF5931E6E4F7D02 /* Queue.swift in Sources */,
-				FA7D990D6E94C952762EA36D0E01D38F /* race.swift in Sources */,
-				3A3EF5B27BCD0F7D5025B54AFED8875B /* RateLimitedDispatcher.swift in Sources */,
-				7FA5D079D371494C9AA2C91DD7112FF9 /* RateLimitedDispatcherBase.swift in Sources */,
-				FBA929BE43AE523B5D27FB6F100DB137 /* RecoverWrappers.swift in Sources */,
-				B1B086518BDD7BCDCBD3C5719FFC2CD1 /* ReloadDelegate.swift in Sources */,
-				8CC30FC33F38D4824562E4D2B246DF22 /* Resolver.swift in Sources */,
-				D31D3262F7330D8248B54582EADA4509 /* RootViewController+Router.swift in Sources */,
-				68426D8C1FD8DBF398179088790C97D1 /* RootViewController.swift in Sources */,
-				7BEDE39471BD294CCD9F5C76125FE392 /* Route.swift in Sources */,
-				C8D51F18AFF097416E3C4D69D21CDB81 /* ScannerView.swift in Sources */,
-				C8D85898761C426F31B1BE075DF960D1 /* SequenceWrappers.swift in Sources */,
-				3C621D7275E68709AB755DEFB5C2A61D /* StrictRateLimitedDispatcher.swift in Sources */,
-				F3B5BA0E946ECA77B5E5082546D60A6A /* StringExtension.swift in Sources */,
-				E772E3425E1D04B00FEA8C19DEFDF2F9 /* SuccessMessage.swift in Sources */,
-				BD92505705A6EB00B08B0F593537562D /* SuccessViewController.swift in Sources */,
-				687D3A10AA41D2D7DC7C7D1F19225822 /* Thenable.swift in Sources */,
-				B031940AF432A8B23D90F7262FDDB89E /* ThenableWrappers.swift in Sources */,
-				FB34945495F6D21CB5265C1264E2F42B /* TokenizationService.swift in Sources */,
-				CF7FA5734918B686EB161E8040229C67 /* TransitioningDelegate.swift in Sources */,
-				B044357B24C1512A6828177429024D28 /* UIDeviceExtension.swift in Sources */,
-				87A7E95971AD86B8D79D8C5CF5410A4C /* URLExtension.swift in Sources */,
-				D2498F8F63B8A591BEECBB8351D2F249 /* URLSessionStack.swift in Sources */,
-				1C8D8256DEA912E77EB9F7DCAA21DC27 /* UserDefaultsExtension.swift in Sources */,
-				8D232310EBD6E8699E80C3F906BC9E37 /* UXMode.swift in Sources */,
-				8FFC78D0D11FB91C3D1686159E82700D /* Validation.swift in Sources */,
-				A8849DA976CA63BF5C3B51EA054CC759 /* VaultCheckoutView.swift in Sources */,
-				732C401D7DA1FD06F00D529321009E80 /* VaultCheckoutViewController+ReloadDelegate.swift in Sources */,
-				94661C0A8AD7FA8DD772300000964F86 /* VaultCheckoutViewController.swift in Sources */,
-				4442647D23B98A284A62C30155C71072 /* VaultCheckoutViewModel.swift in Sources */,
-				3F6A2FEEA586C8534D6D4AF8761E819F /* VaultPaymentMethodView.swift in Sources */,
-				A1286E2001D81112BDC1988680A072A9 /* VaultPaymentMethodViewController+ReloadDelegate.swift in Sources */,
-				9D77117D0FA845138C31AF2E10460FED /* VaultPaymentMethodViewController.swift in Sources */,
-				2AC4433A0BBDA80D59D71B83AA763B35 /* VaultPaymentMethodViewModel.swift in Sources */,
-				FAF6D0FB10FE31AC789A185A26B65280 /* VaultService.swift in Sources */,
-				B0A4E947EEBF728359651E9D1F83D710 /* WebViewController.swift in Sources */,
-				C5FC80C9BD82C2BA08CC0C579D2E8A34 /* when.swift in Sources */,
-				3D78CC0EECEE981272F911D9A02A54CC /* WrapperProtocols.swift in Sources */,
-=======
+			);
+			runOnlyForDeploymentPostprocessing = 0;
+		};
 		8318B32DF1BF1AA64CF7C42E1354DF6A /* Sources */ = {
 			isa = PBXSourcesBuildPhase;
 			buildActionMask = 2147483647;
 			files = (
 				6DCF943EE41FCA36BF5E5BE8E4F16011 /* Pods-PrimerSDK_Tests-dummy.m in Sources */,
->>>>>>> 0f31967e
 			);
 			runOnlyForDeploymentPostprocessing = 0;
 		};
-		C359D7859BE13323167363BB2402E205 /* Sources */ = {
+		CADA92B3EBA6226D2E9BB6685599ECFA /* Sources */ = {
 			isa = PBXSourcesBuildPhase;
 			buildActionMask = 2147483647;
 			files = (
-			);
-			runOnlyForDeploymentPostprocessing = 0;
-		};
-<<<<<<< HEAD
-		9BDDA9EB0CF2031991D5E15FD9120748 /* Sources */ = {
-			isa = PBXSourcesBuildPhase;
-			buildActionMask = 2147483647;
-			files = (
+				38AB09D2008F1C1033C9FEF71A7B7456 /* 3DS.swift in Sources */,
+				F6D170803F7BC3AA1A1A099FD65C0745 /* 3DSSDK.swift in Sources */,
+				B96F979DC7604D7205D8659C889D03AB /* 3DSService+Promises.swift in Sources */,
+				BE0FEC6EBF1E0690C2626A59D29502D5 /* 3DSService.swift in Sources */,
+				C32CDE3265513FACB8013A3601FABB61 /* after.swift in Sources */,
+				0455C88F75D90CAF6D7F69FB674AF376 /* AlertController.swift in Sources */,
+				8EF5D58599EFD46E17FD3D038AE27A76 /* ApplePay.swift in Sources */,
+				95D673E33A46A0957AD29CF931C9DB47 /* ApplePayService.swift in Sources */,
+				FCE563A9A0C4436C3462FB694CE27204 /* ApplePayViewModel.swift in Sources */,
+				E37B777E1B66A1A212B9F89ED9154BBE /* AppState.swift in Sources */,
+				F30EB9F0B7F746FBFEEC65F4E770BD0C /* Box.swift in Sources */,
+				D33BFAC2FF1C6A0C96E02A41D6A99D13 /* BundleExtension.swift in Sources */,
+				5E68B808D3A1E15134A95082EFB2C569 /* CancelContext.swift in Sources */,
+				AAD600338B6D80E339DE3564E0F35DD3 /* Cancellable.swift in Sources */,
+				324BF4FF3F1B062A53DF78F5FCD3D7DE /* CancellableCatchable.swift in Sources */,
+				37717AA2E849BE83B88747F32A24E102 /* CancellablePromise.swift in Sources */,
+				4422C808B395E910F8D266ABEB8B003E /* CancellableThenable.swift in Sources */,
+				9077E6DDC77FEFC7927469473D18579E /* CardButton.swift in Sources */,
+				4DB39BE7EE069730E025F60D9988556A /* CardComponentsManager.swift in Sources */,
+				6DDCBEF6F521C4E18F4F44CCD95BFC89 /* CardNetwork.swift in Sources */,
+				FCFA614D5072AFC9D1CDB68BBE140E64 /* CardScannerViewController+SimpleScanDelegate.swift in Sources */,
+				2AE153E83103BE2F225D4D8326C81100 /* CardScannerViewController.swift in Sources */,
+				A46B06CDB58868D9BC222696BC92CFF2 /* CardScannerViewModel.swift in Sources */,
+				F17E7BE9ADBB0EB2372DB2EF1AB8922B /* Catchable.swift in Sources */,
+				5B02E356489E68AA3FBDE7CDC89F6B1F /* CatchWrappers.swift in Sources */,
+				4F90E0743A47816F250866B2F3720476 /* ClientToken.swift in Sources */,
+				04CA5BFD50B6962D183E8BF564BC7763 /* ClientTokenService.swift in Sources */,
+				386D457FBD86E3EB802DB63A5CE86B3A /* ConcurrencyLimitedDispatcher.swift in Sources */,
+				CF6094C5A35ED2688F209C1B9790B4CA /* Configuration.swift in Sources */,
+				8A4AAB3720193281486BFD889FEB4C89 /* ConfirmMandateView.swift in Sources */,
+				A8A34406EF507CB6AD21E4906473ECC6 /* ConfirmMandateViewController.swift in Sources */,
+				E63C2A03878284C97B8F3BAF9F5E55CC /* ConfirmMandateViewModel.swift in Sources */,
+				83405110FA461088231695637F6E8E15 /* Consolable.swift in Sources */,
+				B8D3796DF01EBD25B9A8BA91DBA5CD6B /* CoreDataDispatcher.swift in Sources */,
+				1C7D94EEED6A931D43918550B85F02D3 /* CountryCode.swift in Sources */,
+				DA2EB543DCCA4D9A4FB48242A208C8D5 /* Currency.swift in Sources */,
+				1B1E6DE598F8ADC91F5B3018CA2AC05C /* CustomStringConvertible.swift in Sources */,
+				D3F203E20D58BCD102865F00BFEC7121 /* DateExtension.swift in Sources */,
+				5FF9D7A04BC43E851E2914F027EF310D /* DependencyInjection.swift in Sources */,
+				B947BB7DCDFE388771728BC45B4E0C2A /* DirectCheckoutViewModel.swift in Sources */,
+				496276FBD02D62090CFD8C0A12202B1F /* DirectDebitMandate.swift in Sources */,
+				759FB21C59F9FD783C888BCF6255814B /* DirectDebitService.swift in Sources */,
+				C80149B21B50E303981A45D2B69AECDB /* Dispatcher.swift in Sources */,
+				4E1B15C31BCBD84E976D07EBA191EC73 /* Endpoint.swift in Sources */,
+				9FD70074A945BE47581A446AD4FB5D2D /* EnsureWrappers.swift in Sources */,
+				021F8E3A83E78FB9769CDD0B2D44655E /* Error.swift in Sources */,
+				4771F61EC855E1439DA4CB8B10F11D06 /* ErrorHandler.swift in Sources */,
+				FC060262C7DB6DCFC06AD31FC7394DE4 /* ErrorViewController.swift in Sources */,
+				3A495BC6427DB0CA4AAEDF6CC4041700 /* ExternalViewModel.swift in Sources */,
+				98D5A8B3C9F961F983CBB370F21249CC /* FinallyWrappers.swift in Sources */,
+				4247A80268A19BB191D7702252DA4DD9 /* firstly.swift in Sources */,
+				8B9D13F839144E5C26B49994872C7003 /* FormTextFieldType.swift in Sources */,
+				7713C3DD834466FC8DAD51E010ED85FE /* FormType.swift in Sources */,
+				7AE6891F24994658195BDBF551BB0ABC /* FormView.swift in Sources */,
+				7C870B4C15309B269246842A027F048D /* FormViewController.swift in Sources */,
+				CABABC7954F333671E8AB7A3D122DD52 /* FormViewModel.swift in Sources */,
+				12178ACEB5BAA144D0D8C96EEF520876 /* Guarantee.swift in Sources */,
+				29DCE2CA7F5D6DFD9F8BFFA15CF85E11 /* GuaranteeWrappers.swift in Sources */,
+				DAE23748ABCE2F04B4C38240063AFECA /* hang.swift in Sources */,
+				4EF8EF8BAD45A669919EBD0E15C6316E /* ImageName.swift in Sources */,
+				FA1A9534B65D0EE3C47FEB5D4AE84F11 /* JSONParser.swift in Sources */,
+				DAE937BA24A162B53C3C40698CF015A9 /* Klarna.swift in Sources */,
+				BC51DC28CCAFED41A7602E3B8D6A7EDE /* KlarnaService.swift in Sources */,
+				77482B106A5D0B085394E924A6C1CD3A /* LoadingViewController.swift in Sources */,
+				1A6DB7C9E5172F352998B8396E9761D9 /* LogEvent.swift in Sources */,
+				75BE34E5D32ABE414B9CE5CB5BC13D56 /* Logger.swift in Sources */,
+				100529319732D53B5D004FC8E9E3A063 /* Mask.swift in Sources */,
+				10D4083E12E41CF5E366B67D8F783732 /* Netcetera+Helpers.swift in Sources */,
+				E75BA25BFFAEEC018F6139947AD6D79F /* NetceteraSDK.swift in Sources */,
+				1BD2CB098666FBAB2977B370C941E204 /* NetworkService.swift in Sources */,
+				9EC0EC5C963010C68D939B5EBFB725ED /* OAuthViewController.swift in Sources */,
+				3E2CFAAB45D988CF1F387F76CF1DE928 /* OAuthViewModel.swift in Sources */,
+				CCE95B39723C12B2D914952FE55C1CC3 /* Optional+Extensions.swift in Sources */,
+				0D441975796B62318F9E565C93B60952 /* OrderItem.swift in Sources */,
+				9E51E753E83FD41083E1B27CFD431A5B /* Parser.swift in Sources */,
+				E097F475ADF499723F90807A246BC998 /* PaymentMethod.swift in Sources */,
+				91C84A055AF36D5EC4C42F87431E1590 /* PaymentMethodComponent.swift in Sources */,
+				58D6729643F2433A24FBCF7BE37F7FD3 /* PaymentMethodConfig.swift in Sources */,
+				E5235CB8037C07AF6E02830E343EAC61 /* PaymentMethodConfigService.swift in Sources */,
+				1AB7C1C65D3A584EDE60BF8A6C9C9212 /* PaymentMethodToken.swift in Sources */,
+				FFDD92472D4DEC65E0DF4859D80BDDCD /* PaymentMethodTokenizationRequest.swift in Sources */,
+				A920386C32C6B2AF824AF5B9FF618E63 /* PaymentNetwork.swift in Sources */,
+				7D3CA9850AC8CC6F19213BDDBB7E089D /* PayPal.swift in Sources */,
+				F81121D4F3A15E5A3A81ED0154D26A9B /* PayPalService.swift in Sources */,
+				8CCDAA9441156FD7B843FEF43464EB74 /* PresentationController.swift in Sources */,
+				EBDFED1A517D86AD6D2F03127E1E33EE /* Primer.swift in Sources */,
+				18D76F5919B4D448D3CF238D03A70287 /* PrimerAPI.swift in Sources */,
+				DDAC45068F6C9FF2A027F0CD50B813F4 /* PrimerAPIClient+3DS.swift in Sources */,
+				B8392A309066A19BCA2AC2FBF3F69F93 /* PrimerAPIClient+Promises.swift in Sources */,
+				A634E40B12B922047BD95FBA44073E6D /* PrimerAPIClient.swift in Sources */,
+				721756221460642BF6937D1BDFB95ABA /* PrimerButton.swift in Sources */,
+				3A25BD33A523054B82BC0A2D95B7FB9C /* PrimerCardholderNameFieldView.swift in Sources */,
+				712C540BDCFD9C860854205724B5C1F3 /* PrimerCardNumberFieldView.swift in Sources */,
+				C51FC909B5234EBD99071E3C9F6A611E /* PrimerContent.swift in Sources */,
+				6A9EF4B2548DDB9E81ADE472B5DB80A1 /* PrimerCVVFieldView.swift in Sources */,
+				E774E3C78CB347E7A71F8CDA6C4BFF4E /* PrimerDelegate.swift in Sources */,
+				38B0E2D0D296DDC064DB91CF9E08D07E /* PrimerError.swift in Sources */,
+				228524988410A2E08DE0670D052C2FB8 /* PrimerExpiryDateFieldView.swift in Sources */,
+				7E2417BAE515517ECF846DA805663842 /* PrimerInternalSessionFlow.swift in Sources */,
+				13F04403D3BF055BB4933259BC2FA15A /* PrimerNibView.swift in Sources */,
+				ECEC368E54928BBF23C46D33358B6253 /* PrimerScrollView.swift in Sources */,
+				F7300D7383DF791E2713B07E406BA5E3 /* PrimerSDK-dummy.m in Sources */,
+				E205A090E1532DF8FE3A234ECD0110D5 /* PrimerSettings.swift in Sources */,
+				893FF81EBAC957ACCEC5CCF75A21A31E /* PrimerTableViewCell.swift in Sources */,
+				78A2E073579C11FC70C8C40E96EFE9BC /* PrimerTextField.swift in Sources */,
+				3EB70E8C47BFE63C61752196160C59C2 /* PrimerTextFieldView.swift in Sources */,
+				AF49B397B8C876D6A820B4374031B9C9 /* PrimerTheme.swift in Sources */,
+				11EB2E2863DF4F6E810DE271D5315786 /* PrimerViewController.swift in Sources */,
+				BB6476FB5F20225D1EFD4FD1B12340A4 /* PrimerViewExtensions.swift in Sources */,
+				1C06FEB918A8D347868DC5154ECE05CB /* Promise.swift in Sources */,
+				52AD32BE9351B9599B40DC3F18580D3A /* PRTextField.swift in Sources */,
+				7CFB9FD39B1E287A8EDCE064A262E9B6 /* Queue.swift in Sources */,
+				3B8A1A7401EC22ADE9A3087AC1165FE8 /* race.swift in Sources */,
+				67B1FEDCEF19871A6AB13370B1A3C843 /* RateLimitedDispatcher.swift in Sources */,
+				146F87FBD5D9DA70C8D6A2FE7132B89D /* RateLimitedDispatcherBase.swift in Sources */,
+				62E014201E34CE220D110587500441EF /* RecoverWrappers.swift in Sources */,
+				9B330BFB007CCE9B30B5C048D680D84D /* ReloadDelegate.swift in Sources */,
+				8186BEAA8389D8D079A23ABB183925B6 /* Resolver.swift in Sources */,
+				F6E51033152C787B95B2BECC19A8749E /* RootViewController+Router.swift in Sources */,
+				0D2155673A0B33698FF43EF6506E2E69 /* RootViewController.swift in Sources */,
+				42D183964B0C5C30FB997B260F043F5B /* Route.swift in Sources */,
+				B830F9F06F7C554FE694032607C82800 /* ScannerView.swift in Sources */,
+				9D527CF2EBF452975C3813BE0595C984 /* SequenceWrappers.swift in Sources */,
+				8E129C79E09FC85E4C0035CF4300B350 /* StrictRateLimitedDispatcher.swift in Sources */,
+				B934860F7F5DA30B73123B73DEC631CC /* StringExtension.swift in Sources */,
+				8012E331960EEDC1D7F09266FE26836D /* SuccessMessage.swift in Sources */,
+				5A1B2B0669A91362031B3AB9FDB0F2CD /* SuccessViewController.swift in Sources */,
+				65661518BAC1894AF3E61B720BDEB91B /* Thenable.swift in Sources */,
+				38B3059EBA1DF312797C1297756959B1 /* ThenableWrappers.swift in Sources */,
+				7B662330300563920565C65C76B669F2 /* TokenizationService.swift in Sources */,
+				D8967C680D52723A74EC49338A9C98C8 /* TransitioningDelegate.swift in Sources */,
+				86DF6029E19B1E6E7E90528221629DE1 /* UIDeviceExtension.swift in Sources */,
+				C2DB74CA81E1291C6F2A5C3E2C2F1651 /* URLExtension.swift in Sources */,
+				A36A215BDA6C0B15F0A7F6541209645D /* URLSessionStack.swift in Sources */,
+				57531DF1E897F34D7A5C6B0304B60CD0 /* UserDefaultsExtension.swift in Sources */,
+				53E5E79D20F8FD835376F1269947F086 /* UXMode.swift in Sources */,
+				82BC805AA14455BE0ACFAEC539225BDA /* Validation.swift in Sources */,
+				466A4F2FFF6B41CC89EE10FBA7E04229 /* VaultCheckoutView.swift in Sources */,
+				83CE3A44D5C050A36F3E091E67CD811B /* VaultCheckoutViewController+ReloadDelegate.swift in Sources */,
+				542DC53A8A099186F94C3A1B6316E668 /* VaultCheckoutViewController.swift in Sources */,
+				431793910850695C89414D92D2790275 /* VaultCheckoutViewModel.swift in Sources */,
+				A62ECE25AA7427CE2F32349D9539D21B /* VaultPaymentMethodView.swift in Sources */,
+				C1514CB7C8F6D35DE7372B17CD175218 /* VaultPaymentMethodViewController+ReloadDelegate.swift in Sources */,
+				1DFE930C4F3EAE6B0EEA9B786A7FB056 /* VaultPaymentMethodViewController.swift in Sources */,
+				6669285E8B6587FE7C5C72296F3EBF63 /* VaultPaymentMethodViewModel.swift in Sources */,
+				89D2DB510879880D55705582DF4F8BCB /* VaultService.swift in Sources */,
+				D24482BDA5D5168493151B3234911305 /* WebViewController.swift in Sources */,
+				2B843117FBBA3418797DBD5464F1C95D /* when.swift in Sources */,
+				4882046B73D6CBDB2B839FF14513410E /* WrapperProtocols.swift in Sources */,
 			);
 			runOnlyForDeploymentPostprocessing = 0;
 		};
@@ -2601,224 +1556,41 @@
 				D31A4CE7F1AC15843E44EA6C8B62EF6C /* Primer3DS-dummy.m in Sources */,
 				6F7B7B971EEBBD30073A264DFC658CEF /* Primer3DS.swift in Sources */,
 				72B47A89738D09549623DCDDE94B3485 /* Primer3DSStructures.swift in Sources */,
-=======
-		C57A25924247590C894320909004B065 /* Sources */ = {
-			isa = PBXSourcesBuildPhase;
-			buildActionMask = 2147483647;
-			files = (
-				2D1EEFA513DB24D39E31E961DFFCA904 /* 3DS.swift in Sources */,
-				3775404B545DDA4A5A43AA0CAE7F19ED /* 3DSSDK.swift in Sources */,
-				3CDE526057605662A8D11895F4551844 /* 3DSService+Promises.swift in Sources */,
-				919E85B82B6F3F6F4B7C89C381B13685 /* 3DSService.swift in Sources */,
-				91E7A996CE191F18D57FFC9EEC9BC472 /* after.swift in Sources */,
-				B88BD806E89F047F819FBD7E79EF60E2 /* AlertController.swift in Sources */,
-				E94C3ECB98C7C2DE7C54AD7FBAF7776A /* ApplePay.swift in Sources */,
-				5E04341F3AF49ADAD4F198FA2B84E0C2 /* ApplePayService.swift in Sources */,
-				9E9705BD16CCF0D8819ED5A5955183DD /* ApplePayViewModel.swift in Sources */,
-				097069262E9204818404C50E95B155DC /* AppState.swift in Sources */,
-				9ECA29462B3772C1D2783ED24C91F205 /* Box.swift in Sources */,
-				73F131F9F4BC61F5DB6FB367084CBE18 /* BundleExtension.swift in Sources */,
-				5B5BDCAB9A2F440BB490AEC79FBF703C /* CancelContext.swift in Sources */,
-				EB55CD1B080724756F13FE47DAB5B327 /* Cancellable.swift in Sources */,
-				BF68AABB6BEFA9255D16C3D5EAE8958C /* CancellableCatchable.swift in Sources */,
-				4CA8E5A64BDD5340AC6FEC0771890E45 /* CancellablePromise.swift in Sources */,
-				CC763EEAFB07273C6E4E5F9EE225C94A /* CancellableThenable.swift in Sources */,
-				D6701E6CE48E00A91B68D566DEF70536 /* CardButton.swift in Sources */,
-				6EADC2F372FEDA71AA3E3CD9EF1C805F /* CardComponentsManager.swift in Sources */,
-				3EF2E0AC210C60B87D07C467DB1AC2BA /* CardNetwork.swift in Sources */,
-				33B771A78480E9DEB4AFF8DED059A5F0 /* CardScannerViewController+SimpleScanDelegate.swift in Sources */,
-				486623DA6F59C8752A05C52A21921236 /* CardScannerViewController.swift in Sources */,
-				0E523EBD5EA4749556E67449AA85554A /* CardScannerViewModel.swift in Sources */,
-				44BF618BEE02AE73E025E856CF6E6D69 /* Catchable.swift in Sources */,
-				CC67EF79DDD8064EEF52465C53D168E2 /* CatchWrappers.swift in Sources */,
-				83782C1A3BBA707F651D52F55E9A62BD /* ClientToken.swift in Sources */,
-				F89A20716F5362112A52452A6E537561 /* ClientTokenService.swift in Sources */,
-				39F9845E563AC342983D7A2FDED0E06E /* ConcurrencyLimitedDispatcher.swift in Sources */,
-				F97D63F438A0712296D65C61091BF021 /* Configuration.swift in Sources */,
-				7A4906F8FD1EB21B6AE5F4DE48D16E6D /* ConfirmMandateView.swift in Sources */,
-				DEA917395F2DA75AF9991383743B73E1 /* ConfirmMandateViewController.swift in Sources */,
-				5414679FA2565DCB559FC6B69C2E7811 /* ConfirmMandateViewModel.swift in Sources */,
-				7A6B0829CE8B4CC1F5E9E23C56A7BEAB /* Consolable.swift in Sources */,
-				7F2A13CAC35972AE5469DBAAF12777C3 /* CoreDataDispatcher.swift in Sources */,
-				87FC14DB7D18DA09E07EC331D230E39F /* CountryCode.swift in Sources */,
-				475CF63E30F1615EC6117BB49991AF02 /* Currency.swift in Sources */,
-				E5299CC64F64350B42EA9E89AC4749A3 /* CustomStringConvertible.swift in Sources */,
-				27F0CBED137E2D32A787E3845C80E0E1 /* DateExtension.swift in Sources */,
-				D5A2BFB66BEF7D9C728D53278C7D8911 /* DependencyInjection.swift in Sources */,
-				1A4AE8366041D19B775CE9DB8F18CE5A /* DirectCheckoutViewModel.swift in Sources */,
-				BBDE483F059BD8E6D6E0CFF969D96570 /* DirectDebitMandate.swift in Sources */,
-				B64E24B9FA221654D3C09DD69D662B8B /* DirectDebitService.swift in Sources */,
-				DD40BAA01B9AF3D23675DEA558A91570 /* Dispatcher.swift in Sources */,
-				67F5E787E439209357654BEE76931750 /* Endpoint.swift in Sources */,
-				66837F4DE9131B5302C4FB7B157E52AD /* EnsureWrappers.swift in Sources */,
-				16A1DC00096F04A22BF970DCDC71A8F0 /* Error.swift in Sources */,
-				80A9AB967F6502969BDAB757CF37197D /* ErrorHandler.swift in Sources */,
-				A79482C4F8B4C1D7FD10073854B79740 /* ErrorViewController.swift in Sources */,
-				42096B2BD7127CF6F28C6682E6B7E39B /* ExternalViewModel.swift in Sources */,
-				C1CEAE355F864DBDDA3B0D45ED7DCD05 /* FinallyWrappers.swift in Sources */,
-				4A201CF49D3D55377B4CC1D8CCEB7B61 /* firstly.swift in Sources */,
-				32A89C8BF8FFE25B6A76EB55B77A878D /* FormTextFieldType.swift in Sources */,
-				365597DCEB6706334DE2E8E87C54F377 /* FormType.swift in Sources */,
-				87772896FB754C4250D998F66A1DEC0D /* FormView.swift in Sources */,
-				3A28BD5FAE7751539794A8B46AA321E4 /* FormViewController.swift in Sources */,
-				2D612F3BC89326D7100A8FB4B00B1589 /* FormViewModel.swift in Sources */,
-				7F834DC749E1469AF4FCCF7E92A6DB39 /* Guarantee.swift in Sources */,
-				1F19EDCDB5DD3E7A92B5AD881F5F8DC4 /* GuaranteeWrappers.swift in Sources */,
-				B667C239EFFA1952A08A427955704D1B /* hang.swift in Sources */,
-				1F125D739E07EBA79213E230B7221CE1 /* ImageName.swift in Sources */,
-				4EA88182F8BA959CD7B6FD88DBFCD5FF /* JSONParser.swift in Sources */,
-				B7E9E1137EBAA0A9DAB3EF035A257F4B /* Klarna.swift in Sources */,
-				15F39E84D43984148049FCDAB4065DAB /* KlarnaService.swift in Sources */,
-				847231BF4AB4026F7D78247FF43603B5 /* LoadingViewController.swift in Sources */,
-				C7FE4217814CDB3CB9B25DA27F53CE56 /* LogEvent.swift in Sources */,
-				EE67F540910929AA9227386DA2B53820 /* Logger.swift in Sources */,
-				2511CA267F43BC9BFF842BE2736FD0C6 /* Mask.swift in Sources */,
-				8BE0F18FE8F5EDAD8B98D1E2C70A66CB /* Netcetera+Helpers.swift in Sources */,
-				B9C50438FF894FACFDA80BEC8200092F /* NetceteraSDK.swift in Sources */,
-				14BEF45F958C0BD232AC8C5C3ACE9131 /* NetworkService.swift in Sources */,
-				DD04B07B0B6CAAD2FF631A242076A591 /* OAuthViewController.swift in Sources */,
-				9D3CFD33730BA47B2061B702A50328C3 /* OAuthViewModel.swift in Sources */,
-				86F7812D06D647CE209BC6ACCBC609D6 /* Optional+Extensions.swift in Sources */,
-				67D68C85DAC20F18980E33E62CE20B69 /* OrderItem.swift in Sources */,
-				5F4F66E52703AA9C328268FA5A69C849 /* Parser.swift in Sources */,
-				0852E6736EBAAE5479C6B65D5D6837F5 /* PaymentMethod.swift in Sources */,
-				E7FF652BD683381710CAE46E8D4BD709 /* PaymentMethodComponent.swift in Sources */,
-				EB7CD0A48DF8F3D68DE40A9EE0D84D43 /* PaymentMethodConfig.swift in Sources */,
-				3862DA9379775DD2DB2BC7265BA22FEB /* PaymentMethodConfigService.swift in Sources */,
-				03359050F47742A8DFD64EFEEAC8AD99 /* PaymentMethodToken.swift in Sources */,
-				D0D259BB800016AD9F92CE1720AB7408 /* PaymentMethodTokenizationRequest.swift in Sources */,
-				4FB5CBD19473401034BA0725242FCF1C /* PaymentNetwork.swift in Sources */,
-				FD746AE6E3D94748D159E04904A4393C /* PayPal.swift in Sources */,
-				C681E74226AC8F1451D377779D468C34 /* PayPalService.swift in Sources */,
-				EB10CA77B5B09C64C7BA145B6E8BB1F7 /* PresentationController.swift in Sources */,
-				B30F7E13B81DB67F90AF4BFFFD65A34C /* Primer.swift in Sources */,
-				132130A2B0CC208C61265692F3D7D6EC /* Primer3DS_SDK-dummy.m in Sources */,
-				18D9DFF2A7DDD133ACAE1CF4CD2F3D22 /* PrimerAPI.swift in Sources */,
-				B8199EFCABEDC46A6BD51C607DA9404E /* PrimerAPIClient+3DS.swift in Sources */,
-				18D09ECB6C8C3746F12D4011935D804C /* PrimerAPIClient+Promises.swift in Sources */,
-				AD10F8F273B6E5C18BB55E27FF4B33D2 /* PrimerAPIClient.swift in Sources */,
-				242E1CB379F82C67AEDCD81EB6D527B2 /* PrimerButton.swift in Sources */,
-				0C6DE976EF6E1E396F61EC49CC821F9D /* PrimerCardholderNameFieldView.swift in Sources */,
-				34D2223641FC812AA442684D85C6FF7F /* PrimerCardNumberFieldView.swift in Sources */,
-				8D5E855A12B3151323E39EF91E9CBD01 /* PrimerContent.swift in Sources */,
-				E8E3ADF746EE26E6D0A1732775541C50 /* PrimerCVVFieldView.swift in Sources */,
-				DAFF3EA47CDF2921EF329EE71881673B /* PrimerDelegate.swift in Sources */,
-				4C7960CD5603234CF156CCD436FD841B /* PrimerError.swift in Sources */,
-				F3E38CE6FB3E6DE8DCEEF7C9F7CB6A82 /* PrimerExpiryDateFieldView.swift in Sources */,
-				777F637324DD4384985A5E6C5CCE0965 /* PrimerInternalSessionFlow.swift in Sources */,
-				A75478703701695B41C5E18C720E0990 /* PrimerNibView.swift in Sources */,
-				0B14FE2E24F08A40050D760979EDB78B /* PrimerScrollView.swift in Sources */,
-				19E3485FAC21AE6C2FB7CF9EB7243B12 /* PrimerSettings.swift in Sources */,
-				6EB7472DF8399C16D902999F1DA2F00D /* PrimerTableViewCell.swift in Sources */,
-				9E89C477677E2E3EB050313D43C6C3F7 /* PrimerTextField.swift in Sources */,
-				08444A8B8F2B161406DE6E53AD34D6FE /* PrimerTextFieldView.swift in Sources */,
-				70C901C852E87525002EBCA1A0E9225C /* PrimerTheme.swift in Sources */,
-				07326726B00248360D5C76B3FF1A1044 /* PrimerViewController.swift in Sources */,
-				DAEF11589ADB1293D820864303A9868A /* PrimerViewExtensions.swift in Sources */,
-				96386B9ED0E4DEF5796B0C534D36CE4F /* Promise.swift in Sources */,
-				F298374DEEEF2945B7711E8A9B399590 /* PRTextField.swift in Sources */,
-				7BE9B479721FC6ACFD005093357FEB75 /* Queue.swift in Sources */,
-				3BFBF7658E4E20375B8562DCAB850A6F /* race.swift in Sources */,
-				AA72F6A969E5BCF42BA63682114CCF8C /* RateLimitedDispatcher.swift in Sources */,
-				CC3E20AE24F7FF114DE98DC610C3F1A1 /* RateLimitedDispatcherBase.swift in Sources */,
-				47CBC99B5422DCF203C1E6332D0365CD /* RecoverWrappers.swift in Sources */,
-				6A9B87428716B84810A3B6804DF0619A /* ReloadDelegate.swift in Sources */,
-				86E4297CDC82C1152C46686E1FD4D9E2 /* Resolver.swift in Sources */,
-				C3393922FC66EA0CCF6AADF7B5A4B4B9 /* RootViewController+Router.swift in Sources */,
-				5E55F53FFF09AA3EA5CEFF865AB40F24 /* RootViewController.swift in Sources */,
-				E4007BE281C0EBB429300AE6605CAD14 /* Route.swift in Sources */,
-				3F20102F1A3D6AB5BB9B01B0A9687DEA /* ScannerView.swift in Sources */,
-				FCB1301344107E9261B8EA4CF7A16FE9 /* SequenceWrappers.swift in Sources */,
-				614077A4DFE3D43DCC6E64BEF7FB8E8E /* StrictRateLimitedDispatcher.swift in Sources */,
-				8DA37D1E2564519F784E2B34AA761456 /* StringExtension.swift in Sources */,
-				D074DDDBBDA606A77D8F4951D30D1CF7 /* SuccessMessage.swift in Sources */,
-				3BC2DDEEDC5D19B7958797835FA5F9A8 /* SuccessViewController.swift in Sources */,
-				2376F3288AFF94E1CCEAB38AB27F4CE8 /* Thenable.swift in Sources */,
-				D620B2C8E5DE494EAAA4962D9BB9EF7B /* ThenableWrappers.swift in Sources */,
-				8EE8BC1FC5CEA5E47AB77A9828CC4D9B /* TokenizationService.swift in Sources */,
-				B7DC54D336B33CD5A3093FFC226F7261 /* TransitioningDelegate.swift in Sources */,
-				16C6E881DD3CF51C0B7017711D1F8758 /* UIDeviceExtension.swift in Sources */,
-				216D1A17F61B856C92E56B48A840DBAF /* URLExtension.swift in Sources */,
-				B716F8E70968A5ED490A4F72D6266FF0 /* URLSessionStack.swift in Sources */,
-				1E18FECB8544938AF6CB2E4C1C57F8A0 /* UserDefaultsExtension.swift in Sources */,
-				16433EB96EBE16FB249119353277B0F8 /* UXMode.swift in Sources */,
-				54E0D39473B177C0080F83556223C6EF /* Validation.swift in Sources */,
-				F73D28CBCC178E0023DF3F50ACA780CF /* VaultCheckoutView.swift in Sources */,
-				A45A7874264B207E38FBB62890485E75 /* VaultCheckoutViewController+ReloadDelegate.swift in Sources */,
-				551562AE9AB7013C985DB20C1840DDB9 /* VaultCheckoutViewController.swift in Sources */,
-				28A61157EDBED9D99D547FA8A1C0572F /* VaultCheckoutViewModel.swift in Sources */,
-				30098032FF5FC0BF8E0796B802493948 /* VaultPaymentMethodView.swift in Sources */,
-				D0FF466BB1BCF629F5F8BB29647E62BC /* VaultPaymentMethodViewController+ReloadDelegate.swift in Sources */,
-				C1D77DA6282BC1E8E9CD7FA9A5D555E6 /* VaultPaymentMethodViewController.swift in Sources */,
-				9C9A857DA42B8F4503EE23CD13109030 /* VaultPaymentMethodViewModel.swift in Sources */,
-				72083A2D436988FE5FC72EED26FA2918 /* VaultService.swift in Sources */,
-				DABCFE7DBF475393DFA56C7594D56CC8 /* WebViewController.swift in Sources */,
-				F9F68D1BA824690D12C28206E7C502F4 /* when.swift in Sources */,
-				AB63784800088C6665AB54624DFB64D2 /* WrapperProtocols.swift in Sources */,
-			);
-			runOnlyForDeploymentPostprocessing = 0;
-		};
-		FBC0B8835A83B583AAEA5F5321A8DFE4 /* Sources */ = {
-			isa = PBXSourcesBuildPhase;
-			buildActionMask = 2147483647;
-			files = (
-				E881A66C856311DA05D3A60F2C6A07D1 /* Pods-PrimerSDK_Example-dummy.m in Sources */,
->>>>>>> 0f31967e
 			);
 			runOnlyForDeploymentPostprocessing = 0;
 		};
 /* End PBXSourcesBuildPhase section */
 
 /* Begin PBXTargetDependency section */
-<<<<<<< HEAD
-		0D18EDF51ACA8C7A14F0BFEF5870EF7F /* PBXTargetDependency */ = {
+		081D1EA7F2874FA6793818ECD1E297BA /* PBXTargetDependency */ = {
+			isa = PBXTargetDependency;
+			name = "Pods-PrimerSDK_Example";
+			target = 6C144A762E9B598392AFFEC8F873746A /* Pods-PrimerSDK_Example */;
+			targetProxy = 6FFE2F0F4D64108D14CF3EC06C467023 /* PBXContainerItemProxy */;
+		};
+		259EAFF308C85501499882BDF1624A83 /* PBXTargetDependency */ = {
 			isa = PBXTargetDependency;
 			name = PrimerSDK;
 			target = F3BE9108C53B53949406218CEA55E0B2 /* PrimerSDK */;
-			targetProxy = 875B626BA4F253A0E8C3DF0AED90D7A8 /* PBXContainerItemProxy */;
-		};
-		79217669D2B7FFA8CBF29096AA04F2F8 /* PBXTargetDependency */ = {
+			targetProxy = 98698A91B2AA4E7BD362FE5F732A288F /* PBXContainerItemProxy */;
+		};
+		53268AD9800FA611F07335B9707D9B43 /* PBXTargetDependency */ = {
 			isa = PBXTargetDependency;
 			name = Primer3DS;
 			target = 6F5F0A81CAE773CFE5371059A81B5B6A /* Primer3DS */;
-			targetProxy = C9372762634E3686A86343E93BCABD2A /* PBXContainerItemProxy */;
-		};
-		8437C9F24075C97ED988577872ADBFBF /* PBXTargetDependency */ = {
+			targetProxy = 28D9EFBF4642BA95A48D5C4AAE845DE6 /* PBXContainerItemProxy */;
+		};
+		649180D3349CF1C05586F05429944A4C /* PBXTargetDependency */ = {
+			isa = PBXTargetDependency;
+			name = Primer3DS;
+			target = 6F5F0A81CAE773CFE5371059A81B5B6A /* Primer3DS */;
+			targetProxy = A82394044F4AC096FEFA3F04DAD8B0FE /* PBXContainerItemProxy */;
+		};
+		946924F4755FF9071F658AB23E6981FE /* PBXTargetDependency */ = {
 			isa = PBXTargetDependency;
 			name = "PrimerSDK-PrimerResources";
 			target = 6E6525C7043FBA7BB34A249010AF5593 /* PrimerSDK-PrimerResources */;
-			targetProxy = C471C976D8CBD67D3EEF91C6A9018052 /* PBXContainerItemProxy */;
-		};
-		ADDA9BC8900494F94FDDD47C88BE4D87 /* PBXTargetDependency */ = {
-			isa = PBXTargetDependency;
-			name = "Pods-PrimerSDK_Example";
-			target = 6C144A762E9B598392AFFEC8F873746A /* Pods-PrimerSDK_Example */;
-			targetProxy = E0D02A9AB3F74BF7D16D76781A704A85 /* PBXContainerItemProxy */;
-		};
-		DA98EBE3191BD0F3C6C3E469C80AC609 /* PBXTargetDependency */ = {
-			isa = PBXTargetDependency;
-			name = Primer3DS;
-			target = 6F5F0A81CAE773CFE5371059A81B5B6A /* Primer3DS */;
-			targetProxy = 10C7A475239515A9352E626C3E4C2DF9 /* PBXContainerItemProxy */;
-=======
-		41FEE7B5A36CAA591B38376620C5C146 /* PBXTargetDependency */ = {
-			isa = PBXTargetDependency;
-			name = "Primer3DS_SDK-PrimerResources";
-			target = B0D5FA8769DCB2DAF09C703FD78611E7 /* Primer3DS_SDK-PrimerResources */;
-			targetProxy = 886182F87DA6BE2E6C056F684CD877AC /* PBXContainerItemProxy */;
-		};
-		C46BA4E9FCD81A36B2BA5D1DBF643F31 /* PBXTargetDependency */ = {
-			isa = PBXTargetDependency;
-			name = Primer3DS_SDK;
-			target = 42C533358DFE00039BB1BE5D0F8D53EC /* Primer3DS_SDK */;
-			targetProxy = DAF5EE7D2C4183E7808F36578360163F /* PBXContainerItemProxy */;
-		};
-		DE5BD037C57C12904DA8A8874467B94E /* PBXTargetDependency */ = {
-			isa = PBXTargetDependency;
-			name = "Pods-PrimerSDK_Example";
-			target = 6C144A762E9B598392AFFEC8F873746A /* Pods-PrimerSDK_Example */;
-			targetProxy = 952D49C6EC4A57DDF44B8400F939B815 /* PBXContainerItemProxy */;
->>>>>>> 0f31967e
+			targetProxy = 9224028B95EC4458C211CBFFE3788C15 /* PBXContainerItemProxy */;
 		};
 /* End PBXTargetDependency section */
 
@@ -2856,16 +1628,11 @@
 			};
 			name = Debug;
 		};
-<<<<<<< HEAD
 		1000412E9E53FFF800BE071CA73595E6 /* Release */ = {
 			isa = XCBuildConfiguration;
 			baseConfigurationReference = E884507DF2B84FA8A2E8AD8289881542 /* Pods-PrimerSDK_Example.release.xcconfig */;
-=======
-		135007D774C59F763A91EB5DA39457D0 /* Debug */ = {
-			isa = XCBuildConfiguration;
-			baseConfigurationReference = 546E486A314290395C8B979B488E6B2F /* Primer3DS_SDK.debug.xcconfig */;
->>>>>>> 0f31967e
 			buildSettings = {
+				ALWAYS_EMBED_SWIFT_STANDARD_LIBRARIES = NO;
 				CLANG_ENABLE_OBJC_WEAK = NO;
 				"CODE_SIGN_IDENTITY[sdk=appletvos*]" = "";
 				"CODE_SIGN_IDENTITY[sdk=iphoneos*]" = "";
@@ -2875,18 +1642,19 @@
 				DYLIB_COMPATIBILITY_VERSION = 1;
 				DYLIB_CURRENT_VERSION = 1;
 				DYLIB_INSTALL_NAME_BASE = "@rpath";
-				GCC_PREFIX_HEADER = "Target Support Files/Primer3DS_SDK/Primer3DS_SDK-prefix.pch";
-				INFOPLIST_FILE = "Target Support Files/Primer3DS_SDK/Primer3DS_SDK-Info.plist";
+				INFOPLIST_FILE = "Target Support Files/Pods-PrimerSDK_Example/Pods-PrimerSDK_Example-Info.plist";
 				INSTALL_PATH = "$(LOCAL_LIBRARY_DIR)/Frameworks";
 				IPHONEOS_DEPLOYMENT_TARGET = 10.0;
 				LD_RUNPATH_SEARCH_PATHS = "$(inherited) @executable_path/Frameworks @loader_path/Frameworks";
-				MODULEMAP_FILE = "Target Support Files/Primer3DS_SDK/Primer3DS_SDK.modulemap";
-				PRODUCT_MODULE_NAME = Primer3DS_SDK;
-				PRODUCT_NAME = Primer3DS_SDK;
+				MACH_O_TYPE = staticlib;
+				MODULEMAP_FILE = "Target Support Files/Pods-PrimerSDK_Example/Pods-PrimerSDK_Example.modulemap";
+				OTHER_LDFLAGS = "";
+				OTHER_LIBTOOLFLAGS = "";
+				PODS_ROOT = "$(SRCROOT)";
+				PRODUCT_BUNDLE_IDENTIFIER = "org.cocoapods.${PRODUCT_NAME:rfc1034identifier}";
+				PRODUCT_NAME = "$(TARGET_NAME:c99extidentifier)";
 				SDKROOT = iphoneos;
 				SKIP_INSTALL = YES;
-				SWIFT_ACTIVE_COMPILATION_CONDITIONS = "$(inherited) ";
-				SWIFT_VERSION = 5.3;
 				TARGETED_DEVICE_FAMILY = "1,2";
 				VALIDATE_PRODUCT = YES;
 				VERSIONING_SYSTEM = "apple-generic";
@@ -2928,11 +1696,7 @@
 			};
 			name = Release;
 		};
-<<<<<<< HEAD
 		295E87AFDB517EC66FA3AE07690ECC50 /* Release */ = {
-=======
-		3007530CE49F983BE6D7250A0F50ABDA /* Release */ = {
->>>>>>> 0f31967e
 			isa = XCBuildConfiguration;
 			baseConfigurationReference = CBCA0BE426EF7888BD9E42C7AE8128B7 /* Primer3DS.release.xcconfig */;
 			buildSettings = {
@@ -2964,7 +1728,37 @@
 			};
 			name = Release;
 		};
-<<<<<<< HEAD
+		2A7FC89A726F944F453B8CDB0F2BF248 /* Debug */ = {
+			isa = XCBuildConfiguration;
+			baseConfigurationReference = 70F5F519B4D1CC96264DFC51B45B205D /* PrimerSDK.debug.xcconfig */;
+			buildSettings = {
+				CLANG_ENABLE_OBJC_WEAK = NO;
+				"CODE_SIGN_IDENTITY[sdk=appletvos*]" = "";
+				"CODE_SIGN_IDENTITY[sdk=iphoneos*]" = "";
+				"CODE_SIGN_IDENTITY[sdk=watchos*]" = "";
+				CURRENT_PROJECT_VERSION = 1;
+				DEFINES_MODULE = YES;
+				DYLIB_COMPATIBILITY_VERSION = 1;
+				DYLIB_CURRENT_VERSION = 1;
+				DYLIB_INSTALL_NAME_BASE = "@rpath";
+				GCC_PREFIX_HEADER = "Target Support Files/PrimerSDK/PrimerSDK-prefix.pch";
+				INFOPLIST_FILE = "Target Support Files/PrimerSDK/PrimerSDK-Info.plist";
+				INSTALL_PATH = "$(LOCAL_LIBRARY_DIR)/Frameworks";
+				IPHONEOS_DEPLOYMENT_TARGET = 10.0;
+				LD_RUNPATH_SEARCH_PATHS = "$(inherited) @executable_path/Frameworks @loader_path/Frameworks";
+				MODULEMAP_FILE = "Target Support Files/PrimerSDK/PrimerSDK.modulemap";
+				PRODUCT_MODULE_NAME = PrimerSDK;
+				PRODUCT_NAME = PrimerSDK;
+				SDKROOT = iphoneos;
+				SKIP_INSTALL = YES;
+				SWIFT_ACTIVE_COMPILATION_CONDITIONS = "$(inherited) ";
+				SWIFT_VERSION = 5.3;
+				TARGETED_DEVICE_FAMILY = "1,2";
+				VERSIONING_SYSTEM = "apple-generic";
+				VERSION_INFO_PREFIX = "";
+			};
+			name = Debug;
+		};
 		2B4A80BA13D76A22FCB2C2B992AEDC8B /* Debug */ = {
 			isa = XCBuildConfiguration;
 			baseConfigurationReference = 51618C0F0E49AAE18C3164D9B6CCE99E /* Primer3DS.debug.xcconfig */;
@@ -2996,51 +1790,13 @@
 			};
 			name = Debug;
 		};
-		590CA06D411F9BE0F8D67548D2A52956 /* Release */ = {
+		3B2159954BFE4AD84E39EEDD728EB28C /* Debug */ = {
 			isa = XCBuildConfiguration;
-			baseConfigurationReference = 97D879D210E9869A46D307BFF2E9F16A /* PrimerSDK.release.xcconfig */;
-=======
-		48A6C9E3EFDC15F4F3916E4B03F93E16 /* Debug */ = {
-			isa = XCBuildConfiguration;
-			baseConfigurationReference = 3C474C1A0DABE2A3F404B63D4D59F30C /* Pods-PrimerSDK_Example.debug.xcconfig */;
->>>>>>> 0f31967e
+			baseConfigurationReference = 70F5F519B4D1CC96264DFC51B45B205D /* PrimerSDK.debug.xcconfig */;
 			buildSettings = {
-				ALWAYS_EMBED_SWIFT_STANDARD_LIBRARIES = NO;
-				CLANG_ENABLE_OBJC_WEAK = NO;
-				"CODE_SIGN_IDENTITY[sdk=appletvos*]" = "";
-				"CODE_SIGN_IDENTITY[sdk=iphoneos*]" = "";
-				"CODE_SIGN_IDENTITY[sdk=watchos*]" = "";
-				CURRENT_PROJECT_VERSION = 1;
-				DEFINES_MODULE = YES;
-				DYLIB_COMPATIBILITY_VERSION = 1;
-				DYLIB_CURRENT_VERSION = 1;
-				DYLIB_INSTALL_NAME_BASE = "@rpath";
-				INFOPLIST_FILE = "Target Support Files/Pods-PrimerSDK_Example/Pods-PrimerSDK_Example-Info.plist";
-				INSTALL_PATH = "$(LOCAL_LIBRARY_DIR)/Frameworks";
-				IPHONEOS_DEPLOYMENT_TARGET = 10.0;
-				LD_RUNPATH_SEARCH_PATHS = "$(inherited) @executable_path/Frameworks @loader_path/Frameworks";
-				MACH_O_TYPE = staticlib;
-				MODULEMAP_FILE = "Target Support Files/Pods-PrimerSDK_Example/Pods-PrimerSDK_Example.modulemap";
-				OTHER_LDFLAGS = "";
-				OTHER_LIBTOOLFLAGS = "";
-				PODS_ROOT = "$(SRCROOT)";
-				PRODUCT_BUNDLE_IDENTIFIER = "org.cocoapods.${PRODUCT_NAME:rfc1034identifier}";
-				PRODUCT_NAME = "$(TARGET_NAME:c99extidentifier)";
-				SDKROOT = iphoneos;
-				SKIP_INSTALL = YES;
-				TARGETED_DEVICE_FAMILY = "1,2";
-				VERSIONING_SYSTEM = "apple-generic";
-				VERSION_INFO_PREFIX = "";
-			};
-			name = Debug;
-		};
-		73DFA79BF34E24A5037F213D10E9A07C /* Debug */ = {
-			isa = XCBuildConfiguration;
-			baseConfigurationReference = 546E486A314290395C8B979B488E6B2F /* Primer3DS_SDK.debug.xcconfig */;
-			buildSettings = {
-				CONFIGURATION_BUILD_DIR = "$(BUILD_DIR)/$(CONFIGURATION)$(EFFECTIVE_PLATFORM_NAME)/Primer3DS_SDK";
-				IBSC_MODULE = Primer3DS_SDK;
-				INFOPLIST_FILE = "Target Support Files/Primer3DS_SDK/ResourceBundle-PrimerResources-Primer3DS_SDK-Info.plist";
+				CONFIGURATION_BUILD_DIR = "$(BUILD_DIR)/$(CONFIGURATION)$(EFFECTIVE_PLATFORM_NAME)/PrimerSDK";
+				IBSC_MODULE = PrimerSDK;
+				INFOPLIST_FILE = "Target Support Files/PrimerSDK/ResourceBundle-PrimerResources-PrimerSDK-Info.plist";
 				IPHONEOS_DEPLOYMENT_TARGET = 10.0;
 				PRODUCT_NAME = PrimerResources;
 				SDKROOT = iphoneos;
@@ -3050,13 +1806,13 @@
 			};
 			name = Debug;
 		};
-		7C268973B67DD305A81F3B2A283DCE64 /* Release */ = {
+		3F151C8BDDF71DB7ECED8268D1699401 /* Release */ = {
 			isa = XCBuildConfiguration;
-			baseConfigurationReference = 18852CF62D80E51544D874B7F86756ED /* Primer3DS_SDK.release.xcconfig */;
+			baseConfigurationReference = E9EEADA5EB1CA146A6E2159D5D4DB19E /* PrimerSDK.release.xcconfig */;
 			buildSettings = {
-				CONFIGURATION_BUILD_DIR = "$(BUILD_DIR)/$(CONFIGURATION)$(EFFECTIVE_PLATFORM_NAME)/Primer3DS_SDK";
-				IBSC_MODULE = Primer3DS_SDK;
-				INFOPLIST_FILE = "Target Support Files/Primer3DS_SDK/ResourceBundle-PrimerResources-Primer3DS_SDK-Info.plist";
+				CONFIGURATION_BUILD_DIR = "$(BUILD_DIR)/$(CONFIGURATION)$(EFFECTIVE_PLATFORM_NAME)/PrimerSDK";
+				IBSC_MODULE = PrimerSDK;
+				INFOPLIST_FILE = "Target Support Files/PrimerSDK/ResourceBundle-PrimerResources-PrimerSDK-Info.plist";
 				IPHONEOS_DEPLOYMENT_TARGET = 10.0;
 				PRODUCT_NAME = PrimerResources;
 				SDKROOT = iphoneos;
@@ -3066,9 +1822,9 @@
 			};
 			name = Release;
 		};
-		6704A503C572FBEAB5F3D5832660D303 /* Debug */ = {
+		7B7DA264A3BD9E04E4126EEFCC975EC5 /* Release */ = {
 			isa = XCBuildConfiguration;
-			baseConfigurationReference = 4F574998B030959D028E4B6F46233C1C /* PrimerSDK.debug.xcconfig */;
+			baseConfigurationReference = E9EEADA5EB1CA146A6E2159D5D4DB19E /* PrimerSDK.release.xcconfig */;
 			buildSettings = {
 				CLANG_ENABLE_OBJC_WEAK = NO;
 				"CODE_SIGN_IDENTITY[sdk=appletvos*]" = "";
@@ -3092,10 +1848,11 @@
 				SWIFT_ACTIVE_COMPILATION_CONDITIONS = "$(inherited) ";
 				SWIFT_VERSION = 5.3;
 				TARGETED_DEVICE_FAMILY = "1,2";
+				VALIDATE_PRODUCT = YES;
 				VERSIONING_SYSTEM = "apple-generic";
 				VERSION_INFO_PREFIX = "";
 			};
-			name = Debug;
+			name = Release;
 		};
 		7EE7A78859F657F6BEFC651185B43192 /* Release */ = {
 			isa = XCBuildConfiguration;
@@ -3156,68 +1913,6 @@
 				SWIFT_OPTIMIZATION_LEVEL = "-O";
 				SWIFT_VERSION = 5.0;
 				SYMROOT = "${SRCROOT}/../build";
-			};
-			name = Release;
-		};
-<<<<<<< HEAD
-		84734D4E65B0F08071BDFF87E4637A24 /* Release */ = {
-			isa = XCBuildConfiguration;
-			baseConfigurationReference = 97D879D210E9869A46D307BFF2E9F16A /* PrimerSDK.release.xcconfig */;
-			buildSettings = {
-				CONFIGURATION_BUILD_DIR = "$(BUILD_DIR)/$(CONFIGURATION)$(EFFECTIVE_PLATFORM_NAME)/PrimerSDK";
-				IBSC_MODULE = PrimerSDK;
-				INFOPLIST_FILE = "Target Support Files/PrimerSDK/ResourceBundle-PrimerResources-PrimerSDK-Info.plist";
-				IPHONEOS_DEPLOYMENT_TARGET = 10.0;
-				PRODUCT_NAME = PrimerResources;
-=======
-		CD62471BC12068B2D4CEF661FF38B24F /* Release */ = {
-			isa = XCBuildConfiguration;
-			baseConfigurationReference = 18852CF62D80E51544D874B7F86756ED /* Primer3DS_SDK.release.xcconfig */;
-			buildSettings = {
-				CLANG_ENABLE_OBJC_WEAK = NO;
-				"CODE_SIGN_IDENTITY[sdk=appletvos*]" = "";
-				"CODE_SIGN_IDENTITY[sdk=iphoneos*]" = "";
-				"CODE_SIGN_IDENTITY[sdk=watchos*]" = "";
-				CURRENT_PROJECT_VERSION = 1;
-				DEFINES_MODULE = YES;
-				DYLIB_COMPATIBILITY_VERSION = 1;
-				DYLIB_CURRENT_VERSION = 1;
-				DYLIB_INSTALL_NAME_BASE = "@rpath";
-				GCC_PREFIX_HEADER = "Target Support Files/Primer3DS_SDK/Primer3DS_SDK-prefix.pch";
-				INFOPLIST_FILE = "Target Support Files/Primer3DS_SDK/Primer3DS_SDK-Info.plist";
-				INSTALL_PATH = "$(LOCAL_LIBRARY_DIR)/Frameworks";
-				IPHONEOS_DEPLOYMENT_TARGET = 10.0;
-				LD_RUNPATH_SEARCH_PATHS = "$(inherited) @executable_path/Frameworks @loader_path/Frameworks";
-				MODULEMAP_FILE = "Target Support Files/Primer3DS_SDK/Primer3DS_SDK.modulemap";
-				PRODUCT_MODULE_NAME = Primer3DS_SDK;
-				PRODUCT_NAME = Primer3DS_SDK;
->>>>>>> 0f31967e
-				SDKROOT = iphoneos;
-				SKIP_INSTALL = YES;
-				TARGETED_DEVICE_FAMILY = "1,2";
-<<<<<<< HEAD
-				WRAPPER_EXTENSION = bundle;
-			};
-			name = Release;
-		};
-		9F56E4BBDDD594F7B4F71319C19FB77D /* Debug */ = {
-			isa = XCBuildConfiguration;
-			baseConfigurationReference = 4F574998B030959D028E4B6F46233C1C /* PrimerSDK.debug.xcconfig */;
-			buildSettings = {
-				CONFIGURATION_BUILD_DIR = "$(BUILD_DIR)/$(CONFIGURATION)$(EFFECTIVE_PLATFORM_NAME)/PrimerSDK";
-				IBSC_MODULE = PrimerSDK;
-				INFOPLIST_FILE = "Target Support Files/PrimerSDK/ResourceBundle-PrimerResources-PrimerSDK-Info.plist";
-				IPHONEOS_DEPLOYMENT_TARGET = 10.0;
-				PRODUCT_NAME = PrimerResources;
-				SDKROOT = iphoneos;
-				SKIP_INSTALL = YES;
-				TARGETED_DEVICE_FAMILY = "1,2";
-				WRAPPER_EXTENSION = bundle;
-=======
-				VALIDATE_PRODUCT = YES;
-				VERSIONING_SYSTEM = "apple-generic";
-				VERSION_INFO_PREFIX = "";
->>>>>>> 0f31967e
 			};
 			name = Release;
 		};
@@ -3287,7 +1982,6 @@
 			};
 			name = Debug;
 		};
-<<<<<<< HEAD
 		D8410CC56666F9EE95A89FCBD6CDE178 /* Debug */ = {
 			isa = XCBuildConfiguration;
 			baseConfigurationReference = 3C474C1A0DABE2A3F404B63D4D59F30C /* Pods-PrimerSDK_Example.debug.xcconfig */;
@@ -3333,34 +2027,11 @@
 			defaultConfigurationIsVisible = 0;
 			defaultConfigurationName = Release;
 		};
-		4821239608C13582E20E6DA73FD5F1F9 /* Build configuration list for PBXProject "Pods" */ = {
-=======
-/* End XCBuildConfiguration section */
-
-/* Begin XCConfigurationList section */
-		076BCB8C45473E889DA72A64BA42EEF4 /* Build configuration list for PBXNativeTarget "Primer3DS_SDK" */ = {
->>>>>>> 0f31967e
+		36E9ADCDC87661AA63FF0A9FE5177D26 /* Build configuration list for PBXNativeTarget "PrimerSDK" */ = {
 			isa = XCConfigurationList;
 			buildConfigurations = (
-				135007D774C59F763A91EB5DA39457D0 /* Debug */,
-				CD62471BC12068B2D4CEF661FF38B24F /* Release */,
-			);
-			defaultConfigurationIsVisible = 0;
-			defaultConfigurationName = Release;
-		};
-<<<<<<< HEAD
-		8F8CA5CC536FBB0FC6BAF9F1404BE8D8 /* Build configuration list for PBXNativeTarget "PrimerSDK" */ = {
-			isa = XCConfigurationList;
-			buildConfigurations = (
-				6704A503C572FBEAB5F3D5832660D303 /* Debug */,
-				590CA06D411F9BE0F8D67548D2A52956 /* Release */,
-=======
-		3C8C39ECB455C604E04F332A6D5B56F8 /* Build configuration list for PBXNativeTarget "Pods-PrimerSDK_Example" */ = {
-			isa = XCConfigurationList;
-			buildConfigurations = (
-				48A6C9E3EFDC15F4F3916E4B03F93E16 /* Debug */,
-				3007530CE49F983BE6D7250A0F50ABDA /* Release */,
->>>>>>> 0f31967e
+				2A7FC89A726F944F453B8CDB0F2BF248 /* Debug */,
+				7B7DA264A3BD9E04E4126EEFCC975EC5 /* Release */,
 			);
 			defaultConfigurationIsVisible = 0;
 			defaultConfigurationName = Release;
@@ -3374,36 +2045,29 @@
 			defaultConfigurationIsVisible = 0;
 			defaultConfigurationName = Release;
 		};
-<<<<<<< HEAD
+		6C32BFA4C16401FCCB2EE94E6F15CFE6 /* Build configuration list for PBXNativeTarget "PrimerSDK-PrimerResources" */ = {
+			isa = XCConfigurationList;
+			buildConfigurations = (
+				3B2159954BFE4AD84E39EEDD728EB28C /* Debug */,
+				3F151C8BDDF71DB7ECED8268D1699401 /* Release */,
+			);
+			defaultConfigurationIsVisible = 0;
+			defaultConfigurationName = Release;
+		};
+		B548D1F1457E2070C96171D86D458B69 /* Build configuration list for PBXNativeTarget "Pods-PrimerSDK_Tests" */ = {
+			isa = XCConfigurationList;
+			buildConfigurations = (
+				0E40D1B768B1BF02FCD84B482BD5D325 /* Debug */,
+				22B10C39E8B30A440A3B421B359C84E1 /* Release */,
+			);
+			defaultConfigurationIsVisible = 0;
+			defaultConfigurationName = Release;
+		};
 		C29F5372B51EA0894D6044DE7ED62E4A /* Build configuration list for PBXNativeTarget "Pods-PrimerSDK_Example" */ = {
 			isa = XCConfigurationList;
 			buildConfigurations = (
 				D8410CC56666F9EE95A89FCBD6CDE178 /* Debug */,
 				1000412E9E53FFF800BE071CA73595E6 /* Release */,
-=======
-		B548D1F1457E2070C96171D86D458B69 /* Build configuration list for PBXNativeTarget "Pods-PrimerSDK_Tests" */ = {
-			isa = XCConfigurationList;
-			buildConfigurations = (
-				0E40D1B768B1BF02FCD84B482BD5D325 /* Debug */,
-				22B10C39E8B30A440A3B421B359C84E1 /* Release */,
->>>>>>> 0f31967e
-			);
-			defaultConfigurationIsVisible = 0;
-			defaultConfigurationName = Release;
-		};
-<<<<<<< HEAD
-		E6B6A07887ACE459C483DC15D3406BF6 /* Build configuration list for PBXNativeTarget "PrimerSDK-PrimerResources" */ = {
-			isa = XCConfigurationList;
-			buildConfigurations = (
-				9F56E4BBDDD594F7B4F71319C19FB77D /* Debug */,
-				84734D4E65B0F08071BDFF87E4637A24 /* Release */,
-=======
-		CD9B2A360421DE90206BB500ADBB5D24 /* Build configuration list for PBXNativeTarget "Primer3DS_SDK-PrimerResources" */ = {
-			isa = XCConfigurationList;
-			buildConfigurations = (
-				73DFA79BF34E24A5037F213D10E9A07C /* Debug */,
-				7C268973B67DD305A81F3B2A283DCE64 /* Release */,
->>>>>>> 0f31967e
 			);
 			defaultConfigurationIsVisible = 0;
 			defaultConfigurationName = Release;
