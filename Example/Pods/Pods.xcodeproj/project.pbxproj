--- conflicted
+++ resolved
@@ -7,7 +7,6 @@
 	objects = {
 
 /* Begin PBXBuildFile section */
-<<<<<<< HEAD
 		01D04994587BE1B26B3D47E7235E85E8 /* Pods-PrimerSDK_Example-umbrella.h in Headers */ = {isa = PBXBuildFile; fileRef = 3780FF276696624E5AD4A629D4CC4AD8 /* Pods-PrimerSDK_Example-umbrella.h */; settings = {ATTRIBUTES = (Public, ); }; };
 		066FAB2359DD28D099D5FE6E7A1FBD37 /* PresentationController.swift in Sources */ = {isa = PBXBuildFile; fileRef = 70C1F722806D4ED17D7C35FC751E5CA1 /* PresentationController.swift */; };
 		07D8137C1BF7C0DC330E50302ABC9881 /* AppState.swift in Sources */ = {isa = PBXBuildFile; fileRef = 34A2D8E068736FCA074C3A82CEBAE459 /* AppState.swift */; };
@@ -188,180 +187,6 @@
 		FD2B597953D2608071B801DF51EF60AA /* VaultService.swift in Sources */ = {isa = PBXBuildFile; fileRef = ABD4553FA6EA78C4303D1567F60E7185 /* VaultService.swift */; };
 		FD4E1FC3E3946BB1BA9B8CC7089C69B1 /* CancellableThenable.swift in Sources */ = {isa = PBXBuildFile; fileRef = 7223A70A48E126E76087A567B7E8E8C7 /* CancellableThenable.swift */; };
 		FF400E7A2437035FFA85C07F349E5D7E /* CardComponentsManager.swift in Sources */ = {isa = PBXBuildFile; fileRef = EC1534AC517F20D539A5C2108B260BE1 /* CardComponentsManager.swift */; };
-=======
-		004979FCB7EEB6C1B3C508269DBCF405 /* Pods-PrimerSDK_Example-umbrella.h in Headers */ = {isa = PBXBuildFile; fileRef = 3780FF276696624E5AD4A629D4CC4AD8 /* Pods-PrimerSDK_Example-umbrella.h */; settings = {ATTRIBUTES = (Public, ); }; };
-		018C0290D5945BB51D004B433A211381 /* Validation.swift in Sources */ = {isa = PBXBuildFile; fileRef = B45297BC30F44D4711C5E0376949D6D5 /* Validation.swift */; };
-		030BC82FCC6DB79247086CB6A732B19D /* RateLimitedDispatcher.swift in Sources */ = {isa = PBXBuildFile; fileRef = 6B7230A5C4ABE86D9DE38F4C15C386B4 /* RateLimitedDispatcher.swift */; };
-		0498EB2C2B12FC8FD65B19FE272FF512 /* SuccessMessage.swift in Sources */ = {isa = PBXBuildFile; fileRef = F282CFBA4B8AFF01D5B02FC275C4ABDB /* SuccessMessage.swift */; };
-		05A2E567C33B49C808EC4796F47FA30D /* PayPalViewModel.swift in Sources */ = {isa = PBXBuildFile; fileRef = 1C242EF7890FA2F8D92C650C5E1C217A /* PayPalViewModel.swift */; };
-		067D8FFAC4B3F31325776A6F43172C1E /* fr.lproj in Resources */ = {isa = PBXBuildFile; fileRef = 1075A7933583DB3FCE89876F8D3C98AA /* fr.lproj */; };
-		06A88268E07C66E1C7A398FDE9E4B350 /* sv.lproj in Resources */ = {isa = PBXBuildFile; fileRef = D38B242674D88209281C9B1D76A45C07 /* sv.lproj */; };
-		081A5CA0E340A96F1D85B379CD201ACE /* URLSessionStack.swift in Sources */ = {isa = PBXBuildFile; fileRef = 8CE49443522600EC9DEDB75AD0544614 /* URLSessionStack.swift */; };
-		08DB3BC1092BBC4D28B9AD4C6FDFF028 /* Primer3DS.swift in Sources */ = {isa = PBXBuildFile; fileRef = AA3E9F209C857157575A473FE948A03D /* Primer3DS.swift */; };
-		0CC36760943AED64CEEDC56E7292040D /* CardScannerViewModel.swift in Sources */ = {isa = PBXBuildFile; fileRef = 3927FEAC93E23638102EFE5141DC97F4 /* CardScannerViewModel.swift */; };
-		0F573A13BFACC885368720C6C705F6E4 /* 3DSService.swift in Sources */ = {isa = PBXBuildFile; fileRef = 613717FE594A8A2D0CAE79F84A669401 /* 3DSService.swift */; };
-		0F9D0419053430747D2D8A0BF78F24CB /* Foundation.framework in Frameworks */ = {isa = PBXBuildFile; fileRef = EAB6F611E86A4758835A715E4B4184F6 /* Foundation.framework */; };
-		109F64FC32553CDAC0BF7CF8B6C1375E /* PaymentMethodToken.swift in Sources */ = {isa = PBXBuildFile; fileRef = 040F60B57703F4CA994A01EFC884BD04 /* PaymentMethodToken.swift */; };
-		14BC91BF818B17BEA6E2619B135845FF /* CountryCode.swift in Sources */ = {isa = PBXBuildFile; fileRef = 75EE244891FE8B430637BA2EED9E0505 /* CountryCode.swift */; };
-		1580791DBB266AC123D43B0B25673807 /* FinallyWrappers.swift in Sources */ = {isa = PBXBuildFile; fileRef = F50BC3C32023C246A02CEF666A9084F3 /* FinallyWrappers.swift */; };
-		15CCC1CB3FF755CDE7D4B18B76BDFE5B /* PrimerTextFieldView.swift in Sources */ = {isa = PBXBuildFile; fileRef = 202A74F386A8D2328F136D3B0682E192 /* PrimerTextFieldView.swift */; };
-		15F2D9532F7C92D50494DADF25FB776F /* ResumeHandlerProtocol.swift in Sources */ = {isa = PBXBuildFile; fileRef = 052DE9C30E8839D44E94F57C6D1A2CED /* ResumeHandlerProtocol.swift */; };
-		17555207546F1380E5D5331DE8C7E430 /* Resolver.swift in Sources */ = {isa = PBXBuildFile; fileRef = 448AA0AAC4C95351B1C7203975A4C3D0 /* Resolver.swift */; };
-		18452DCA336DCD88C496A6BBAE71C484 /* CancellableCatchable.swift in Sources */ = {isa = PBXBuildFile; fileRef = 850847CB164B26CEA78C7C07BF1040C5 /* CancellableCatchable.swift */; };
-		1A9FF93C96058BFE4D03DF7812F92C9B /* Promise.swift in Sources */ = {isa = PBXBuildFile; fileRef = D775DA53F2C89F88193E2FF8E19E1242 /* Promise.swift */; };
-		1AA95EC82F1E34609B2A4F1D8188CD60 /* IntExtension.swift in Sources */ = {isa = PBXBuildFile; fileRef = 833F2E1B20CB06E0C4D5DAACD18A47ED /* IntExtension.swift */; };
-		1B88AA0CF0623A9462B2F4063AC269B6 /* Parser.swift in Sources */ = {isa = PBXBuildFile; fileRef = AC8B5E10D51C8D705D01D9B30EE62AAA /* Parser.swift */; };
-		1C138812AB6B45542D64D275F9210CDA /* URLExtension.swift in Sources */ = {isa = PBXBuildFile; fileRef = 56F97C34087923B62639FD8BD1F21D93 /* URLExtension.swift */; };
-		1DD35064DD4D7AF4481E1488D4396BD1 /* ScannerView.swift in Sources */ = {isa = PBXBuildFile; fileRef = 8C7C77A455F61D47A779C750E2BB3240 /* ScannerView.swift */; };
-		1E9553C0779CD6DFE199EB93AF861C3F /* StrictRateLimitedDispatcher.swift in Sources */ = {isa = PBXBuildFile; fileRef = 11E55C92F6197EFD1C01DA8F986A7F00 /* StrictRateLimitedDispatcher.swift */; };
-		2074B4A58759E3D65708EB677813AD2D /* CatchWrappers.swift in Sources */ = {isa = PBXBuildFile; fileRef = 75821E9F332BCF07BE2A51774D4A371B /* CatchWrappers.swift */; };
-		20A345E1C8252E2647FF02F61862E817 /* Icons.xcassets in Resources */ = {isa = PBXBuildFile; fileRef = 4CF23422A3152E69D7959690AC20AE19 /* Icons.xcassets */; };
-		2780040F9BF52CF21BA23E0FBFC01965 /* DirectDebitMandate.swift in Sources */ = {isa = PBXBuildFile; fileRef = 542CD49441C0FF5379071CDD3EE0B105 /* DirectDebitMandate.swift */; };
-		2B729E7C34D107F6D492DE09415DFAD6 /* Configuration.swift in Sources */ = {isa = PBXBuildFile; fileRef = B225EA2FF9883902D58B5A0758D97FB2 /* Configuration.swift */; };
-		31B528107F7D68987A81D962EA8FF201 /* PresentationController.swift in Sources */ = {isa = PBXBuildFile; fileRef = 7FDB6047E825F040376F7986FCE53DCB /* PresentationController.swift */; };
-		322AA2BCFD088D3D373D51D3B9B853D7 /* CancellablePromise.swift in Sources */ = {isa = PBXBuildFile; fileRef = 0A13936A656B47592E8672C4D5307048 /* CancellablePromise.swift */; };
-		3231DA134880B901E01E58596DB7337D /* firstly.swift in Sources */ = {isa = PBXBuildFile; fileRef = B8830F9A31A9226D08796DAE026717BE /* firstly.swift */; };
-		34E55F877EB334FC55B2BADEE97A4277 /* PrimerFormViewController.swift in Sources */ = {isa = PBXBuildFile; fileRef = 69FFD8EB1C6E7178EBB5C8B43ADC4C50 /* PrimerFormViewController.swift */; };
-		381BB4F57FACDE75F1CEB4960EF7003F /* Klarna.swift in Sources */ = {isa = PBXBuildFile; fileRef = 4C8290F3A90D3CC3C6D5A396240EF2A7 /* Klarna.swift */; };
-		38510C15F665A16EA33F588EBD75A339 /* PrimerViewController.swift in Sources */ = {isa = PBXBuildFile; fileRef = AA33C795C67648804BE2D83CA7FDC812 /* PrimerViewController.swift */; };
-		3C441AF2F9DFBA1B587426C6A2FBC600 /* ErrorHandler.swift in Sources */ = {isa = PBXBuildFile; fileRef = CEA284A1EDC49DC7B26F760C99F906C5 /* ErrorHandler.swift */; };
-		3F9ADF2BFA586004ACB169DF4F539A59 /* LoadingViewController.swift in Sources */ = {isa = PBXBuildFile; fileRef = 54311EC40A63D1782BE2BA1E55537A4C /* LoadingViewController.swift */; };
-		40C6EA98872E59CB356F25F7EF47C34B /* Foundation.framework in Frameworks */ = {isa = PBXBuildFile; fileRef = EAB6F611E86A4758835A715E4B4184F6 /* Foundation.framework */; };
-		41F9AE35CC4EE49E675F6F9808B2FA18 /* ThenableWrappers.swift in Sources */ = {isa = PBXBuildFile; fileRef = 599D6BBFFF03AD9428301812685250B8 /* ThenableWrappers.swift */; };
-		46FEE3F57F93123CC68CA14375063D06 /* SuccessViewController.swift in Sources */ = {isa = PBXBuildFile; fileRef = FF140328AED11E353C5392769DDC18DF /* SuccessViewController.swift */; };
-		486EBCB1E1DA8999803F5428E2CACA42 /* AlertController.swift in Sources */ = {isa = PBXBuildFile; fileRef = 196B6FBD6722F8CC352130A4C5CF458D /* AlertController.swift */; };
-		49ADDD1C14E528FCA9B086A18FF414B1 /* PrimerSDK-umbrella.h in Headers */ = {isa = PBXBuildFile; fileRef = C1C216B34934B8F586C68707318953BF /* PrimerSDK-umbrella.h */; settings = {ATTRIBUTES = (Public, ); }; };
-		49DDC1FD78D370294D790B79C731CB03 /* ClientTokenService.swift in Sources */ = {isa = PBXBuildFile; fileRef = 52825C84B85A0078E21B8023DDD61458 /* ClientTokenService.swift */; };
-		4A0AB5F2A19D3EA462631080E3F92FB8 /* PrimerTableViewCell.swift in Sources */ = {isa = PBXBuildFile; fileRef = 7F26F7E2FD3133DAB22297838A152B03 /* PrimerTableViewCell.swift */; };
-		4A2B5CC5D0075ED7025193D13AC7A178 /* AppState.swift in Sources */ = {isa = PBXBuildFile; fileRef = 3E83FF1A2826B5DCFEB55EE227BAD7C9 /* AppState.swift */; };
-		4C44C873F4FAEBDCD6F1C8AA322C9805 /* VaultPaymentMethodViewController.swift in Sources */ = {isa = PBXBuildFile; fileRef = F6714372225DD7095663DF9D6E91D8BA /* VaultPaymentMethodViewController.swift */; };
-		4CD23955EDCC9A10C605B11E98F538FA /* VaultPaymentMethodView.swift in Sources */ = {isa = PBXBuildFile; fileRef = 908BA5DF43D15745251466493102C14A /* VaultPaymentMethodView.swift */; };
-		4CDB6C5AEDA32988EAF2D1B2D7EEA883 /* Optional+Extensions.swift in Sources */ = {isa = PBXBuildFile; fileRef = C009D423FAE05791C9964D0A07ADAE60 /* Optional+Extensions.swift */; };
-		4EA845B35E12CB03DFD4A2CC0E84C296 /* PrimerTextField.swift in Sources */ = {isa = PBXBuildFile; fileRef = 78C174C01D3C3F1249BF0B42E70BCC6E /* PrimerTextField.swift */; };
-		4F40544BB3B162DA82123A1842A94481 /* PrimerExpiryDateFieldView.swift in Sources */ = {isa = PBXBuildFile; fileRef = 6EBE137AA7F7916F3AD6FAA57EE5FF10 /* PrimerExpiryDateFieldView.swift */; };
-		4F46B730ACB79A1F7301FA8D7AA951C9 /* Thenable.swift in Sources */ = {isa = PBXBuildFile; fileRef = 5CC9B81459167CF5EFD328EE29DCD869 /* Thenable.swift */; };
-		5143311938C845B7AFCBFD106FFFAF8F /* Guarantee.swift in Sources */ = {isa = PBXBuildFile; fileRef = CAEEF102DF336468389FBCB0F76D84BB /* Guarantee.swift */; };
-		51FC90EBC996767AFF20EC66253ABCDD /* ApplePayViewModel.swift in Sources */ = {isa = PBXBuildFile; fileRef = 02721D5A7357DCF5A13244780F8DAA5F /* ApplePayViewModel.swift */; };
-		52EC7F0DED7C05276D075DB3A94D51E9 /* PrimerButton.swift in Sources */ = {isa = PBXBuildFile; fileRef = B2CEFEFB79A179F9106B7DB374012533 /* PrimerButton.swift */; };
-		5337EDCC040125C880F4B78107C9E20C /* Foundation.framework in Frameworks */ = {isa = PBXBuildFile; fileRef = EAB6F611E86A4758835A715E4B4184F6 /* Foundation.framework */; };
-		56C22A2F90FC2DF9B1419CFB5D999209 /* Foundation.framework in Frameworks */ = {isa = PBXBuildFile; fileRef = EAB6F611E86A4758835A715E4B4184F6 /* Foundation.framework */; };
-		58B2BD7EABCB1BDF1F699282F97A7D34 /* ApplePayService.swift in Sources */ = {isa = PBXBuildFile; fileRef = DD40A5E31F6D74F3EF31DE218CE247E4 /* ApplePayService.swift */; };
-		5A1711E720C4C9242C03096634304602 /* OAuthViewModel.swift in Sources */ = {isa = PBXBuildFile; fileRef = 582A6082B940B34852FF9DDE4895AEE2 /* OAuthViewModel.swift */; };
-		5B3785BD9B1FC5184AA04755AE2A3C68 /* PrimerResources.bundle in Resources */ = {isa = PBXBuildFile; fileRef = A8B3BC107C2BDC3C03D961866F721265 /* PrimerResources.bundle */; };
-		5BBF65110C2F341C6A70614B6DB58771 /* PrimerTheme.swift in Sources */ = {isa = PBXBuildFile; fileRef = 427CF00E20477C9A1EC718979A82644D /* PrimerTheme.swift */; };
-		5ED93911FB7BADF0FE9FF9F91F0D3C13 /* ExternalViewModel.swift in Sources */ = {isa = PBXBuildFile; fileRef = 2FD63ED54ADFAB9F139DBB884D5DA5E7 /* ExternalViewModel.swift */; };
-		621EB69ED473029CFCA8DE219DD8EF51 /* PaymentMethodConfigService.swift in Sources */ = {isa = PBXBuildFile; fileRef = F9D501419F85046E925BBBF9FC2182BB /* PaymentMethodConfigService.swift */; };
-		62C63E28316B1CDE6676DC748FD286CB /* UXMode.swift in Sources */ = {isa = PBXBuildFile; fileRef = F9EC79DF0E55C2073B206EBCAD3EFC6D /* UXMode.swift */; };
-		63C5ED38179EB6FCB970FD9B4E9604D5 /* PrimerRootViewController.swift in Sources */ = {isa = PBXBuildFile; fileRef = ACC7DDDDEDB3331529C1B0C170A69DAF /* PrimerRootViewController.swift */; };
-		6437576C60E06293117D30633FAF19C4 /* PrimerAPIClient+3DS.swift in Sources */ = {isa = PBXBuildFile; fileRef = 43E76CAE06E9FFF050E97C0FD7773F06 /* PrimerAPIClient+3DS.swift */; };
-		6738EA3904DB300B1660274C208C4754 /* ClientToken.swift in Sources */ = {isa = PBXBuildFile; fileRef = 137C27D833ACC688E11FFC8D812E270A /* ClientToken.swift */; };
-		691C523EB92EE00051C4A25B01DAE069 /* SequenceWrappers.swift in Sources */ = {isa = PBXBuildFile; fileRef = 5624C7327C5FC63A6C4D66C3EEE6FCF9 /* SequenceWrappers.swift */; };
-		6C0813800239BAEB6C4F90FA3D022917 /* WrapperProtocols.swift in Sources */ = {isa = PBXBuildFile; fileRef = 6255611CAB8CE1504DBDFFFF6066E10B /* WrapperProtocols.swift */; };
-		6C649EE7AD8BCCF7531C4253CEA036CD /* CardScannerViewController+SimpleScanDelegate.swift in Sources */ = {isa = PBXBuildFile; fileRef = 30A8FA171D7805B5C36B74E6FD6186C5 /* CardScannerViewController+SimpleScanDelegate.swift */; };
-		6D48692B8E1D1D1FCE3C78F504E43BFE /* PaymentResponse.swift in Sources */ = {isa = PBXBuildFile; fileRef = 7673235E700E2633E322145859E8C5E2 /* PaymentResponse.swift */; };
-		6D6BF9863371EC0D3457FED17A00F1E5 /* when.swift in Sources */ = {isa = PBXBuildFile; fileRef = 1DF6999D4446A4E4592C291E414CE204 /* when.swift */; };
-		6DCF943EE41FCA36BF5E5BE8E4F16011 /* Pods-PrimerSDK_Tests-dummy.m in Sources */ = {isa = PBXBuildFile; fileRef = D66C3890C3566F38C935A2FFD9A237B0 /* Pods-PrimerSDK_Tests-dummy.m */; };
-		6EBA9290523DBC9EB31A0413ED195C1E /* TokenizationService.swift in Sources */ = {isa = PBXBuildFile; fileRef = 6BEA92C30F516F2E26B416B5A898D3E0 /* TokenizationService.swift */; };
-		73A341DA773EF90CA1F53DEC942D986E /* PrimerSDK-dummy.m in Sources */ = {isa = PBXBuildFile; fileRef = 0D2E0829A9CF5AACE43592141857A21A /* PrimerSDK-dummy.m */; };
-		74D05B5770768F9A6EC314BB6D1303D2 /* Mask.swift in Sources */ = {isa = PBXBuildFile; fileRef = BBB278D964EA13708820FDB1D5966A0A /* Mask.swift */; };
-		753535B79436DA0985C8E72B87D76191 /* PrimerContent.swift in Sources */ = {isa = PBXBuildFile; fileRef = 61366AB18EB8F4CCF9DD2B9F1E88E1BA /* PrimerContent.swift */; };
-		76F7F6B4687A8A034A0AEA9098AE4B62 /* DependencyInjection.swift in Sources */ = {isa = PBXBuildFile; fileRef = 3CE5DEAA27699099925F99E71B280E4B /* DependencyInjection.swift */; };
-		78DB08552A94B434300A4AE1268B6F5C /* CardComponentsManager.swift in Sources */ = {isa = PBXBuildFile; fileRef = E7B756BB6CFA977A87761BC29DB340D4 /* CardComponentsManager.swift */; };
-		78F90883C41F573B5339D87EFFE63FCF /* PaymentMethodComponent.swift in Sources */ = {isa = PBXBuildFile; fileRef = 90EE8A4F58F4B800C2C37BFC5661881C /* PaymentMethodComponent.swift */; };
-		79E4B803A9DA754C66D2DF925152B9AC /* hang.swift in Sources */ = {isa = PBXBuildFile; fileRef = 133997060D85B9B9881B45167B057E56 /* hang.swift */; };
-		7BE3F5BD965BA742DBC28A37B61CF6FD /* DirectDebitService.swift in Sources */ = {isa = PBXBuildFile; fileRef = 2186E718A9D58A712A03B2FA0AF33511 /* DirectDebitService.swift */; };
-		7D0632A1FB2572EA167D8ABE699B9E17 /* JSONParser.swift in Sources */ = {isa = PBXBuildFile; fileRef = D4855191C04701D41A20F3E005B08D60 /* JSONParser.swift */; };
-		7DB2F602587CCEF1FFC41DD17B0EBC6B /* PrimerCardFormViewController.swift in Sources */ = {isa = PBXBuildFile; fileRef = 6B90E97B2080A9AC1A418474FCCB053A /* PrimerCardFormViewController.swift */; };
-		7E4FB8E980900DE7731FA9F50CDE1069 /* BundleExtension.swift in Sources */ = {isa = PBXBuildFile; fileRef = 5D52E5A2D42F5D9BC5372F7175F03C6A /* BundleExtension.swift */; };
-		80A212AEAFBA04148BEA0E372DC0F434 /* PrimerContainerViewController.swift in Sources */ = {isa = PBXBuildFile; fileRef = F61F8EF58F900B17B2FD05E4F11BDB80 /* PrimerContainerViewController.swift */; };
-		80CCC56FAE379A735EF11A71CBEEC60A /* PrimerNavigationBar.swift in Sources */ = {isa = PBXBuildFile; fileRef = 5932F26ECD2D61CCF212C28F675CA88C /* PrimerNavigationBar.swift */; };
-		8231539E3839416BBBBEB52163DC94D5 /* PrimerUniversalCheckoutViewController.swift in Sources */ = {isa = PBXBuildFile; fileRef = 921ABC964528E046415AB5355C3FF821 /* PrimerUniversalCheckoutViewController.swift */; };
-		829786FF2D6F592C01436DD8300C3C1B /* VaultService.swift in Sources */ = {isa = PBXBuildFile; fileRef = 1E3D9AF63C7E4EDCE8AB26592415E5A0 /* VaultService.swift */; };
-		835C466C125D364CBF803C11DC6AF495 /* PrimerAPI.swift in Sources */ = {isa = PBXBuildFile; fileRef = E920A7FFBC6436B3D1562B8E51BD3733 /* PrimerAPI.swift */; };
-		83CE113A6B97E44318CEE1A0CFF23BC4 /* Pods-PrimerSDK_Example-dummy.m in Sources */ = {isa = PBXBuildFile; fileRef = 21F4ACB1142B1B9457658584BF5CD35A /* Pods-PrimerSDK_Example-dummy.m */; };
-		8518A0F3F1E7938A5F1687CB0E10A060 /* CancelContext.swift in Sources */ = {isa = PBXBuildFile; fileRef = E93FDB94E758911D9DA848A9DF729CF0 /* CancelContext.swift */; };
-		85B0483C40E9637C2EE471CE71858AD6 /* UIDeviceExtension.swift in Sources */ = {isa = PBXBuildFile; fileRef = D6D6744DF62423428995950B674BED1C /* UIDeviceExtension.swift */; };
-		887927CF1000B02AF06CC17918C7DB47 /* PayPalService.swift in Sources */ = {isa = PBXBuildFile; fileRef = 725C5FA1E9FB04C7F651A91C7B127127 /* PayPalService.swift */; };
-		8A114984FB29D5C2E4F28FF2278C70CB /* Catchable.swift in Sources */ = {isa = PBXBuildFile; fileRef = A727029EA43C7DFC32CED91EBC97ED25 /* Catchable.swift */; };
-		8C59D074FA62969F4EF772DB22FD0C68 /* CardButton.swift in Sources */ = {isa = PBXBuildFile; fileRef = 92863F179FD93E88D8B5A6FD082E6715 /* CardButton.swift */; };
-		8CC729BE7D75E1D05D4EEE3C12B78B94 /* PrimerCVVFieldView.swift in Sources */ = {isa = PBXBuildFile; fileRef = 6B17FDDBB771908E6C981B4F28CC39C9 /* PrimerCVVFieldView.swift */; };
-		8EDB65DF538B4DA892747D03BA66CC91 /* GuaranteeWrappers.swift in Sources */ = {isa = PBXBuildFile; fileRef = 187A700DC2F3AC4D980496686F6CC1F2 /* GuaranteeWrappers.swift */; };
-		8F88F4576B8F04B319879AD2C125D2E0 /* ApplePay.swift in Sources */ = {isa = PBXBuildFile; fileRef = 8E2362652E46011AD466B8AFE4F60E5E /* ApplePay.swift */; };
-		91A8FC2648C0835DB741E0E755985622 /* CancellableThenable.swift in Sources */ = {isa = PBXBuildFile; fileRef = 5DB5F96657ABAE54F58E1CD3DFE9A169 /* CancellableThenable.swift */; };
-		94527F658B9C33D21B58D08A1AC28DA9 /* Primer3DSStructures.swift in Sources */ = {isa = PBXBuildFile; fileRef = 7492CBAABC98EBF5377CFAD0DED3516E /* Primer3DSStructures.swift */; };
-		94ED4F67764D8DEFCC644E6107FA385F /* Pods-PrimerSDK_Tests-umbrella.h in Headers */ = {isa = PBXBuildFile; fileRef = EE9674DAD0C961C92687877090E1E047 /* Pods-PrimerSDK_Tests-umbrella.h */; settings = {ATTRIBUTES = (Public, ); }; };
-		96C176C45CEC1C9D5106B4F7FF76AF2A /* KlarnaService.swift in Sources */ = {isa = PBXBuildFile; fileRef = 6862D04D1AFAF7D29F598DAEF864EFC8 /* KlarnaService.swift */; };
-		97F9B33AF7878569AB7359884B11CB31 /* PrimerWebViewModel.swift in Sources */ = {isa = PBXBuildFile; fileRef = A1E420B4BD0FD084632C7C7E5CCA4792 /* PrimerWebViewModel.swift */; };
-		98BA9D6F49F35CB5A1CF5824C7BD067E /* PrimerError.swift in Sources */ = {isa = PBXBuildFile; fileRef = D1B2C2D21276138530BF7F54E3145DBD /* PrimerError.swift */; };
-		9A25E5E8C31343ABA97FFDA7AAFAE5AF /* PrimerViewExtensions.swift in Sources */ = {isa = PBXBuildFile; fileRef = 3DF173E8E6FEE051D5C18AB2C43183A1 /* PrimerViewExtensions.swift */; };
-		9AA159C0BA93F0E27539E9D11F68CECE /* PrimerScrollView.swift in Sources */ = {isa = PBXBuildFile; fileRef = 5151C403F1F02F837D3AADE7AC6745C2 /* PrimerScrollView.swift */; };
-		9ADD0C5E28879507BE45D55727FFB843 /* Queue.swift in Sources */ = {isa = PBXBuildFile; fileRef = 113A7D339CE2E207D38308DBEC1D406A /* Queue.swift */; };
-		9AECC13BABA9632BB90612BE310AD3A5 /* PrimerTextFieldView.xib in Resources */ = {isa = PBXBuildFile; fileRef = E1DE0F3FAEB80348BACD55A19C760E14 /* PrimerTextFieldView.xib */; };
-		9C2226572FF501E19DA67023D426B221 /* ConcurrencyLimitedDispatcher.swift in Sources */ = {isa = PBXBuildFile; fileRef = F545A19D9DCFEEA6F5CE9D32192597B9 /* ConcurrencyLimitedDispatcher.swift */; };
-		9F1E5CB7471E18234C70E4C251B28629 /* Primer3DSProtocols.swift in Sources */ = {isa = PBXBuildFile; fileRef = E6DF772EBD0552229B3F76D49A0EF5F2 /* Primer3DSProtocols.swift */; };
-		9FC6FBB0F25817D379FAC094C447B68B /* PrimerCustomStyleTextField.swift in Sources */ = {isa = PBXBuildFile; fileRef = FEEE88E7ED49C5934F58BC27F9A48BBC /* PrimerCustomStyleTextField.swift */; };
-		9FC79E8AB385E0986CFB5EEFB9299138 /* RateLimitedDispatcherBase.swift in Sources */ = {isa = PBXBuildFile; fileRef = 518E6E16C5CDFF6CEB9EADC178A25EA3 /* RateLimitedDispatcherBase.swift */; };
-		A044F0EAE7194D7271A8585937836081 /* CoreDataDispatcher.swift in Sources */ = {isa = PBXBuildFile; fileRef = 9A22CA53344802ABC27FF40264989BAC /* CoreDataDispatcher.swift */; };
-		A506039307CD82341BEBF9526C901D81 /* CardScannerViewController.swift in Sources */ = {isa = PBXBuildFile; fileRef = 4B544A7DC6BE9CE9E2AF2EDD6658B038 /* CardScannerViewController.swift */; };
-		A7ADE4D1DF6A3A4BDAD2CA9D91DD5215 /* FormTextFieldType.swift in Sources */ = {isa = PBXBuildFile; fileRef = E4A6B5B1D629390C26AA8BD69B050D72 /* FormTextFieldType.swift */; };
-		A970C7DE2562ACCD56DE857697FC75F3 /* Cancellable.swift in Sources */ = {isa = PBXBuildFile; fileRef = 752FC399E15D784DCDE39EA8736F196C /* Cancellable.swift */; };
-		A9C31D4484CF8EC8F5F4D319C8E3D58C /* PrimerCardNumberFieldView.swift in Sources */ = {isa = PBXBuildFile; fileRef = 37354B66D8EEDC41BF70C92358FEC770 /* PrimerCardNumberFieldView.swift */; };
-		A9D242477D7BFDC2164889091E448920 /* ReloadDelegate.swift in Sources */ = {isa = PBXBuildFile; fileRef = 132FFF522AD8CFC125246CCB6C8ABFFE /* ReloadDelegate.swift */; };
-		AB14BCC5825A59F66CFC431FF7885289 /* 3DS.swift in Sources */ = {isa = PBXBuildFile; fileRef = 23D9F8B0C14A28EFCCF8E7C48517E574 /* 3DS.swift */; };
-		AC87E40E870C5039AC3427A76EF7CF35 /* Customer.swift in Sources */ = {isa = PBXBuildFile; fileRef = 7B5D4597118608D3FCB3BED3445D6ACF /* Customer.swift */; };
-		ACE7B9FD25B6D1A82FF2BAB07A7F7A8B /* UIColorExtension.swift in Sources */ = {isa = PBXBuildFile; fileRef = 32E024D9E48AEC50678BD74B5E285925 /* UIColorExtension.swift */; };
-		AD2C5573C0844AFDA53B9B21D7456196 /* Primer3DS-dummy.m in Sources */ = {isa = PBXBuildFile; fileRef = 77393D72E4B2EFF88AF10EE9F64BB174 /* Primer3DS-dummy.m */; };
-		AD8D1F968EA1FFB2EE48DCB62EB7AC14 /* 3DSService+Promises.swift in Sources */ = {isa = PBXBuildFile; fileRef = A7DD1CE8022DEE896EBC4E2D6B354494 /* 3DSService+Promises.swift */; };
-		AE97D7D98F7FF6D6D701814CF285C73B /* FormType.swift in Sources */ = {isa = PBXBuildFile; fileRef = DAE6665501558EA3D141881BF3E3194B /* FormType.swift */; };
-		AEFBA2A4C87489D5C39531220FE44D2E /* ApayaService.swift in Sources */ = {isa = PBXBuildFile; fileRef = B81A22C75363A2C5F580542AA25A3540 /* ApayaService.swift */; };
-		AFB6D3E7BE5C4B1C538C15FEA90D2566 /* Currency.swift in Sources */ = {isa = PBXBuildFile; fileRef = 6FF7059D6D3CE5C0FCB92940CC3464C4 /* Currency.swift */; };
-		B2E945454239C96AB68732575DF48A4A /* UIKit.framework in Frameworks */ = {isa = PBXBuildFile; fileRef = D245E0514AAC1A2B9A6D5EA2F383E90F /* UIKit.framework */; };
-		B56352F4104886A44A551132A0D9CC5F /* StringExtension.swift in Sources */ = {isa = PBXBuildFile; fileRef = DE4B7EEA93E514CBD6110D1A90533448 /* StringExtension.swift */; };
-		B68E5D2A42E6D30A2FA4F68C97C4729F /* Primer.swift in Sources */ = {isa = PBXBuildFile; fileRef = 6E8E521D6FB25510941BDDE3CC4ABB7B /* Primer.swift */; };
-		B7D185DFA502BFC031C3C98AB3DCFB1D /* VaultPaymentMethodViewModel.swift in Sources */ = {isa = PBXBuildFile; fileRef = 81014FAE3AB94CEA5ACA39BF0F3E6E07 /* VaultPaymentMethodViewModel.swift */; };
-		BB102B4B19BD4851D59E51C090EE368A /* race.swift in Sources */ = {isa = PBXBuildFile; fileRef = 82A0F8733DAED803AE75CE4874F595E8 /* race.swift */; };
-		BBE669BF2281B157A53D015455A9B1A4 /* PrimerAPIClient.swift in Sources */ = {isa = PBXBuildFile; fileRef = 0831E59F51403656ED0383648F14F7B0 /* PrimerAPIClient.swift */; };
-		BC7FDE924E494D6CBCB38ED060824FD5 /* ErrorViewController.swift in Sources */ = {isa = PBXBuildFile; fileRef = F49FC8639A4713438D4E461D773692C6 /* ErrorViewController.swift */; };
-		BE28B3C3EA9CBBC62A9CE412B271F689 /* UserDefaultsExtension.swift in Sources */ = {isa = PBXBuildFile; fileRef = 55B8236AFADC34AE9D38D433B9129297 /* UserDefaultsExtension.swift */; };
-		BF98E602DE2F0A8490A1E56AA06BA677 /* Dispatcher.swift in Sources */ = {isa = PBXBuildFile; fileRef = 46B68286F922507DF82FB0ACDC44CE68 /* Dispatcher.swift */; };
-		C064C0E3EF4F8C45A0587A1C02D7350D /* PrimerLoadingViewController.swift in Sources */ = {isa = PBXBuildFile; fileRef = 90A450A992B0BA1635146D243BB221A7 /* PrimerLoadingViewController.swift */; };
-		C06F13400A33EF7BB649200976727228 /* LogEvent.swift in Sources */ = {isa = PBXBuildFile; fileRef = 57A5DF8CA08D3B96202E4D27DF85FCA2 /* LogEvent.swift */; };
-		C200A615CC6C761AF124E5960C3298E2 /* Error.swift in Sources */ = {isa = PBXBuildFile; fileRef = BA7CA1B59FB4327F4E87732F79C9452D /* Error.swift */; };
-		C21729DE0F1CA81619247C35B8FFF44D /* WebViewController.swift in Sources */ = {isa = PBXBuildFile; fileRef = DF91C4EB0A23CBE32B20FFC93EB5AF33 /* WebViewController.swift */; };
-		C5119FA63D7E8873CB2E967AFD8E1E6A /* KlarnaViewModel.swift in Sources */ = {isa = PBXBuildFile; fileRef = D9EEC8494FF1AB6B6FC2EC5D032A651B /* KlarnaViewModel.swift */; };
-		C64A00D93E6FB6A8D2D68143C8EDF014 /* CustomStringConvertible.swift in Sources */ = {isa = PBXBuildFile; fileRef = A54F687F50CBC405851394303C9CEA5C /* CustomStringConvertible.swift */; };
-		C7F206D61A8D59DD2647F71132EC8A9B /* UIKit.framework in Frameworks */ = {isa = PBXBuildFile; fileRef = D245E0514AAC1A2B9A6D5EA2F383E90F /* UIKit.framework */; };
-		C8EE8A77A3B79EE038AEA10CA348C2D6 /* Box.swift in Sources */ = {isa = PBXBuildFile; fileRef = 89D889D46870D1D9B6D2E066059FA90D /* Box.swift */; };
-		CE492DDAB5DF184F4B3B54D86FF0BE2C /* OrderItem.swift in Sources */ = {isa = PBXBuildFile; fileRef = C48902375D4884370F44D933A41903CA /* OrderItem.swift */; };
-		CFA5012191D1D63666D1B1C19DB35361 /* Endpoint.swift in Sources */ = {isa = PBXBuildFile; fileRef = 9666D62DDDD60701DA772DB9E6EE83A1 /* Endpoint.swift */; };
-		CFEAE37225194870FA73748D124A5D9D /* PrimerSettings.swift in Sources */ = {isa = PBXBuildFile; fileRef = B46A1E8724734498DCBB44098F8034A4 /* PrimerSettings.swift */; };
-		D5543601839E4C3C76276AFCCE664F1C /* EnsureWrappers.swift in Sources */ = {isa = PBXBuildFile; fileRef = 4CA4545D24F665B91303552D899C514F /* EnsureWrappers.swift */; };
-		D603CD8CA07859C10B0AAF2D75C6A57C /* en.lproj in Resources */ = {isa = PBXBuildFile; fileRef = FF2BB04B2C0416C61AB79DF58B0CBEE4 /* en.lproj */; };
-		D7B7398C4F50A1127CBA6FFBB2EE2946 /* Consolable.swift in Sources */ = {isa = PBXBuildFile; fileRef = 8318C993CBC628157303DBB4C5AF2DF7 /* Consolable.swift */; };
-		DB577CEAA8733C1D28E9138BE08EA786 /* VaultCheckoutViewModel.swift in Sources */ = {isa = PBXBuildFile; fileRef = B422A8EC88D7F3D9E828C7FC5882F14C /* VaultCheckoutViewModel.swift */; };
-		DBE3ADFAEC187058E058B7F06370CDD2 /* Logger.swift in Sources */ = {isa = PBXBuildFile; fileRef = 09713EDC7869037F05CDCE567AF3CA37 /* Logger.swift */; };
-		DBE4213A3391E93DC0AD335BB91A9955 /* PrimerNibView.swift in Sources */ = {isa = PBXBuildFile; fileRef = 18CC2AD4B97339E63DAFE007F8F4A6E1 /* PrimerNibView.swift */; };
-		DD0E7E9249928998858A99520F353E0A /* after.swift in Sources */ = {isa = PBXBuildFile; fileRef = 1FE47DAF9814FFBCC0A0C1F374BE039B /* after.swift */; };
-		DF9C55C9D9BED3F9FFCD3A657A541FFF /* Primer3DS-umbrella.h in Headers */ = {isa = PBXBuildFile; fileRef = A163D166B27F20FF6EEF83F5121C4CEA /* Primer3DS-umbrella.h */; settings = {ATTRIBUTES = (Public, ); }; };
-		E102404F53DC303F1DFB0320B3E98CC8 /* DirerctCheckoutViewModel.swift in Sources */ = {isa = PBXBuildFile; fileRef = 75F45874E9F78F48B1BCC110861D462D /* DirerctCheckoutViewModel.swift */; };
-		E24FE70934648D541B27D7B4FCB3DDDF /* DateExtension.swift in Sources */ = {isa = PBXBuildFile; fileRef = BEF3199946B46FE3714E5611B9352600 /* DateExtension.swift */; };
-		E467B068CE924BF58B1F6365B2C062D7 /* CardNetwork.swift in Sources */ = {isa = PBXBuildFile; fileRef = F66B66BE146E368176B51B48A7143719 /* CardNetwork.swift */; };
-		E4D4D34AA71527B05A97A1D2F527D734 /* PrimerFlowEnums.swift in Sources */ = {isa = PBXBuildFile; fileRef = 79991D238BFCA75910416B4DADE5C803 /* PrimerFlowEnums.swift */; };
-		E512439B28CB68DF0D8D87B048CF751A /* PrimerOAuthViewModel.swift in Sources */ = {isa = PBXBuildFile; fileRef = CF6F0505DAF05BAE102A56F36AC18E55 /* PrimerOAuthViewModel.swift */; };
-		E730845CC9461C431A6FDFA9F7E84381 /* PaymentMethodConfig.swift in Sources */ = {isa = PBXBuildFile; fileRef = 28127967A118E47C7E3E28B344178EA1 /* PaymentMethodConfig.swift */; };
-		EB15338F72DEE4A74871EC556243545F /* ImageName.swift in Sources */ = {isa = PBXBuildFile; fileRef = AC267E18AFBEE2C6510BF2A097B857B8 /* ImageName.swift */; };
-		ECA0A25D01E1AC88AE608FCFE74B480A /* PrimerAPIClient+Promises.swift in Sources */ = {isa = PBXBuildFile; fileRef = E73DC0AFF8C9DBA4C95A2A174C2B14A2 /* PrimerAPIClient+Promises.swift */; };
-		EE2F34436AAC489560FFF09825774246 /* PrimerVaultManagerViewController.swift in Sources */ = {isa = PBXBuildFile; fileRef = CAC28597B1F55186F147F5FE7A5CC2BF /* PrimerVaultManagerViewController.swift */; };
-		EEEF2B4FBBF1A063501A72DD4AC3E13E /* Apaya.swift in Sources */ = {isa = PBXBuildFile; fileRef = DCC4F7142BFFC105B1DAC503E96E2A14 /* Apaya.swift */; };
-		F078457BEF63041E49C09A11AF9F90C8 /* RecoverWrappers.swift in Sources */ = {isa = PBXBuildFile; fileRef = 8B03734A0FEE1A75DDA0DCD87AF3C43C /* RecoverWrappers.swift */; };
-		F0D57DDBFA2D529C04DF41A0122C5D32 /* PrimerDelegate.swift in Sources */ = {isa = PBXBuildFile; fileRef = 5FF4B9F4FC26801A8152D6709F373517 /* PrimerDelegate.swift */; };
-		F2E62C4E97D4F1481DD8087073D248C8 /* PaymentMethodTokenizationRequest.swift in Sources */ = {isa = PBXBuildFile; fileRef = 0934E3FE39BD90E6EA7BF229015F3ADB /* PaymentMethodTokenizationRequest.swift */; };
-		F5099C6F6484CAB6308A4C51A6C9A3A7 /* PrimerWebViewController.swift in Sources */ = {isa = PBXBuildFile; fileRef = EC4199C97E63385F40B7E46A5965DB82 /* PrimerWebViewController.swift */; };
-		F524682F431B4F428E2DE0F70371BFA2 /* PrimerNavigationController.swift in Sources */ = {isa = PBXBuildFile; fileRef = 5FD5FC7A9FC5CBF4FCA5AA3D3C722B84 /* PrimerNavigationController.swift */; };
-		FD7BCF3AED5ACA886D11DF7BAB515781 /* PrimerCardholderNameFieldView.swift in Sources */ = {isa = PBXBuildFile; fileRef = 4C321E5C2BBFAE0D80960D4AA0C73536 /* PrimerCardholderNameFieldView.swift */; };
-		FEC7AC5A5A9EC8BBCC880D54A39D2F64 /* NetworkService.swift in Sources */ = {isa = PBXBuildFile; fileRef = 07310E2A7C0ADB8F08509DAE379D113B /* NetworkService.swift */; };
-		FF753B647F34DC40526A60A661585594 /* PayPal.swift in Sources */ = {isa = PBXBuildFile; fileRef = 0F9007B401DBEA396B83D3DD5B2D6D2B /* PayPal.swift */; };
->>>>>>> a0285381
 /* End PBXBuildFile section */
 
 /* Begin PBXContainerItemProxy section */
@@ -396,7 +221,6 @@
 /* End PBXContainerItemProxy section */
 
 /* Begin PBXFileReference section */
-<<<<<<< HEAD
 		02A0DF5C32CDDCC258DED4CA18606328 /* PrimerCardholderNameFieldView.swift */ = {isa = PBXFileReference; includeInIndex = 1; lastKnownFileType = sourcecode.swift; path = PrimerCardholderNameFieldView.swift; sourceTree = "<group>"; };
 		03A553C514CD235F6DEE4B1F86AF81CD /* PrimerError.swift */ = {isa = PBXFileReference; includeInIndex = 1; lastKnownFileType = sourcecode.swift; path = PrimerError.swift; sourceTree = "<group>"; };
 		07FA2FA8AEF0385BF1908F0D18F453DD /* Apaya.swift */ = {isa = PBXFileReference; includeInIndex = 1; lastKnownFileType = sourcecode.swift; path = Apaya.swift; sourceTree = "<group>"; };
@@ -445,47 +269,6 @@
 		30CDE662EDB8E0F57E0E9945E35A6511 /* PayPalViewModel.swift */ = {isa = PBXFileReference; includeInIndex = 1; lastKnownFileType = sourcecode.swift; path = PayPalViewModel.swift; sourceTree = "<group>"; };
 		31AD2A77E8197BF126A7823CB36F5EDB /* PrimerSDK.modulemap */ = {isa = PBXFileReference; includeInIndex = 1; lastKnownFileType = sourcecode.module; path = PrimerSDK.modulemap; sourceTree = "<group>"; };
 		34A2D8E068736FCA074C3A82CEBAE459 /* AppState.swift */ = {isa = PBXFileReference; includeInIndex = 1; lastKnownFileType = sourcecode.swift; path = AppState.swift; sourceTree = "<group>"; };
-=======
-		01866C554CEF16E126084C5F08741462 /* Primer3DS-xcframeworks.sh */ = {isa = PBXFileReference; includeInIndex = 1; lastKnownFileType = text.script.sh; path = "Primer3DS-xcframeworks.sh"; sourceTree = "<group>"; };
-		02721D5A7357DCF5A13244780F8DAA5F /* ApplePayViewModel.swift */ = {isa = PBXFileReference; includeInIndex = 1; lastKnownFileType = sourcecode.swift; path = ApplePayViewModel.swift; sourceTree = "<group>"; };
-		040F60B57703F4CA994A01EFC884BD04 /* PaymentMethodToken.swift */ = {isa = PBXFileReference; includeInIndex = 1; lastKnownFileType = sourcecode.swift; path = PaymentMethodToken.swift; sourceTree = "<group>"; };
-		052DE9C30E8839D44E94F57C6D1A2CED /* ResumeHandlerProtocol.swift */ = {isa = PBXFileReference; includeInIndex = 1; lastKnownFileType = sourcecode.swift; path = ResumeHandlerProtocol.swift; sourceTree = "<group>"; };
-		0677C6E9834BB4B812F956E42A88E8F3 /* PrimerSDK.debug.xcconfig */ = {isa = PBXFileReference; includeInIndex = 1; lastKnownFileType = text.xcconfig; path = PrimerSDK.debug.xcconfig; sourceTree = "<group>"; };
-		07310E2A7C0ADB8F08509DAE379D113B /* NetworkService.swift */ = {isa = PBXFileReference; includeInIndex = 1; lastKnownFileType = sourcecode.swift; path = NetworkService.swift; sourceTree = "<group>"; };
-		0831E59F51403656ED0383648F14F7B0 /* PrimerAPIClient.swift */ = {isa = PBXFileReference; includeInIndex = 1; lastKnownFileType = sourcecode.swift; path = PrimerAPIClient.swift; sourceTree = "<group>"; };
-		0934E3FE39BD90E6EA7BF229015F3ADB /* PaymentMethodTokenizationRequest.swift */ = {isa = PBXFileReference; includeInIndex = 1; lastKnownFileType = sourcecode.swift; path = PaymentMethodTokenizationRequest.swift; sourceTree = "<group>"; };
-		09713EDC7869037F05CDCE567AF3CA37 /* Logger.swift */ = {isa = PBXFileReference; includeInIndex = 1; lastKnownFileType = sourcecode.swift; path = Logger.swift; sourceTree = "<group>"; };
-		0A13936A656B47592E8672C4D5307048 /* CancellablePromise.swift */ = {isa = PBXFileReference; includeInIndex = 1; lastKnownFileType = sourcecode.swift; path = CancellablePromise.swift; sourceTree = "<group>"; };
-		0D2E0829A9CF5AACE43592141857A21A /* PrimerSDK-dummy.m */ = {isa = PBXFileReference; includeInIndex = 1; lastKnownFileType = sourcecode.c.objc; path = "PrimerSDK-dummy.m"; sourceTree = "<group>"; };
-		0D7556526B4459F4DDEB5A24A012B617 /* README.md */ = {isa = PBXFileReference; includeInIndex = 1; path = README.md; sourceTree = "<group>"; };
-		0F9007B401DBEA396B83D3DD5B2D6D2B /* PayPal.swift */ = {isa = PBXFileReference; includeInIndex = 1; lastKnownFileType = sourcecode.swift; path = PayPal.swift; sourceTree = "<group>"; };
-		1075A7933583DB3FCE89876F8D3C98AA /* fr.lproj */ = {isa = PBXFileReference; includeInIndex = 1; path = fr.lproj; sourceTree = "<group>"; };
-		113A7D339CE2E207D38308DBEC1D406A /* Queue.swift */ = {isa = PBXFileReference; includeInIndex = 1; lastKnownFileType = sourcecode.swift; path = Queue.swift; sourceTree = "<group>"; };
-		11E55C92F6197EFD1C01DA8F986A7F00 /* StrictRateLimitedDispatcher.swift */ = {isa = PBXFileReference; includeInIndex = 1; lastKnownFileType = sourcecode.swift; path = StrictRateLimitedDispatcher.swift; sourceTree = "<group>"; };
-		132FFF522AD8CFC125246CCB6C8ABFFE /* ReloadDelegate.swift */ = {isa = PBXFileReference; includeInIndex = 1; lastKnownFileType = sourcecode.swift; path = ReloadDelegate.swift; sourceTree = "<group>"; };
-		133997060D85B9B9881B45167B057E56 /* hang.swift */ = {isa = PBXFileReference; includeInIndex = 1; lastKnownFileType = sourcecode.swift; path = hang.swift; sourceTree = "<group>"; };
-		137C27D833ACC688E11FFC8D812E270A /* ClientToken.swift */ = {isa = PBXFileReference; includeInIndex = 1; lastKnownFileType = sourcecode.swift; path = ClientToken.swift; sourceTree = "<group>"; };
-		187A700DC2F3AC4D980496686F6CC1F2 /* GuaranteeWrappers.swift */ = {isa = PBXFileReference; includeInIndex = 1; lastKnownFileType = sourcecode.swift; path = GuaranteeWrappers.swift; sourceTree = "<group>"; };
-		18CC2AD4B97339E63DAFE007F8F4A6E1 /* PrimerNibView.swift */ = {isa = PBXFileReference; includeInIndex = 1; lastKnownFileType = sourcecode.swift; path = PrimerNibView.swift; sourceTree = "<group>"; };
-		196B6FBD6722F8CC352130A4C5CF458D /* AlertController.swift */ = {isa = PBXFileReference; includeInIndex = 1; lastKnownFileType = sourcecode.swift; path = AlertController.swift; sourceTree = "<group>"; };
-		1C242EF7890FA2F8D92C650C5E1C217A /* PayPalViewModel.swift */ = {isa = PBXFileReference; includeInIndex = 1; lastKnownFileType = sourcecode.swift; path = PayPalViewModel.swift; sourceTree = "<group>"; };
-		1DF6999D4446A4E4592C291E414CE204 /* when.swift */ = {isa = PBXFileReference; includeInIndex = 1; lastKnownFileType = sourcecode.swift; path = when.swift; sourceTree = "<group>"; };
-		1E3D9AF63C7E4EDCE8AB26592415E5A0 /* VaultService.swift */ = {isa = PBXFileReference; includeInIndex = 1; lastKnownFileType = sourcecode.swift; path = VaultService.swift; sourceTree = "<group>"; };
-		1EB79EC7D2058D018AB15B71DA0904C3 /* Primer3DS-prefix.pch */ = {isa = PBXFileReference; includeInIndex = 1; lastKnownFileType = sourcecode.c.h; path = "Primer3DS-prefix.pch"; sourceTree = "<group>"; };
-		1FE47DAF9814FFBCC0A0C1F374BE039B /* after.swift */ = {isa = PBXFileReference; includeInIndex = 1; lastKnownFileType = sourcecode.swift; path = after.swift; sourceTree = "<group>"; };
-		202A74F386A8D2328F136D3B0682E192 /* PrimerTextFieldView.swift */ = {isa = PBXFileReference; includeInIndex = 1; lastKnownFileType = sourcecode.swift; path = PrimerTextFieldView.swift; sourceTree = "<group>"; };
-		2186E718A9D58A712A03B2FA0AF33511 /* DirectDebitService.swift */ = {isa = PBXFileReference; includeInIndex = 1; lastKnownFileType = sourcecode.swift; path = DirectDebitService.swift; sourceTree = "<group>"; };
-		21F4ACB1142B1B9457658584BF5CD35A /* Pods-PrimerSDK_Example-dummy.m */ = {isa = PBXFileReference; includeInIndex = 1; lastKnownFileType = sourcecode.c.objc; path = "Pods-PrimerSDK_Example-dummy.m"; sourceTree = "<group>"; };
-		23D9F8B0C14A28EFCCF8E7C48517E574 /* 3DS.swift */ = {isa = PBXFileReference; includeInIndex = 1; lastKnownFileType = sourcecode.swift; path = 3DS.swift; sourceTree = "<group>"; };
-		23FD1D157B8C8E7148BE8A7D354A051F /* Pods_PrimerSDK_Tests.framework */ = {isa = PBXFileReference; explicitFileType = wrapper.framework; includeInIndex = 0; name = Pods_PrimerSDK_Tests.framework; path = "Pods-PrimerSDK_Tests.framework"; sourceTree = BUILT_PRODUCTS_DIR; };
-		2796B517334A85FE273247C85E3F7711 /* ThreeDS_SDK.xcframework */ = {isa = PBXFileReference; includeInIndex = 1; name = ThreeDS_SDK.xcframework; path = Sources/Frameworks/ThreeDS_SDK.xcframework; sourceTree = "<group>"; };
-		28127967A118E47C7E3E28B344178EA1 /* PaymentMethodConfig.swift */ = {isa = PBXFileReference; includeInIndex = 1; lastKnownFileType = sourcecode.swift; path = PaymentMethodConfig.swift; sourceTree = "<group>"; };
-		28E47791C9F9D0A9BA05C719761A4F3F /* PrimerSDK.framework */ = {isa = PBXFileReference; explicitFileType = wrapper.framework; includeInIndex = 0; name = PrimerSDK.framework; path = PrimerSDK.framework; sourceTree = BUILT_PRODUCTS_DIR; };
-		2FD63ED54ADFAB9F139DBB884D5DA5E7 /* ExternalViewModel.swift */ = {isa = PBXFileReference; includeInIndex = 1; lastKnownFileType = sourcecode.swift; path = ExternalViewModel.swift; sourceTree = "<group>"; };
-		30A8FA171D7805B5C36B74E6FD6186C5 /* CardScannerViewController+SimpleScanDelegate.swift */ = {isa = PBXFileReference; includeInIndex = 1; lastKnownFileType = sourcecode.swift; path = "CardScannerViewController+SimpleScanDelegate.swift"; sourceTree = "<group>"; };
-		32E024D9E48AEC50678BD74B5E285925 /* UIColorExtension.swift */ = {isa = PBXFileReference; includeInIndex = 1; lastKnownFileType = sourcecode.swift; path = UIColorExtension.swift; sourceTree = "<group>"; };
-		37354B66D8EEDC41BF70C92358FEC770 /* PrimerCardNumberFieldView.swift */ = {isa = PBXFileReference; includeInIndex = 1; lastKnownFileType = sourcecode.swift; path = PrimerCardNumberFieldView.swift; sourceTree = "<group>"; };
->>>>>>> a0285381
 		3780FF276696624E5AD4A629D4CC4AD8 /* Pods-PrimerSDK_Example-umbrella.h */ = {isa = PBXFileReference; includeInIndex = 1; lastKnownFileType = sourcecode.c.h; path = "Pods-PrimerSDK_Example-umbrella.h"; sourceTree = "<group>"; };
 		37BD3457C9DA0596324E3CDCC658CF05 /* Primer3DS.release.xcconfig */ = {isa = PBXFileReference; includeInIndex = 1; lastKnownFileType = text.xcconfig; path = Primer3DS.release.xcconfig; sourceTree = "<group>"; };
 		3927FEAC93E23638102EFE5141DC97F4 /* CardScannerViewModel.swift */ = {isa = PBXFileReference; includeInIndex = 1; lastKnownFileType = sourcecode.swift; path = CardScannerViewModel.swift; sourceTree = "<group>"; };
@@ -498,7 +281,6 @@
 		448AA0AAC4C95351B1C7203975A4C3D0 /* Resolver.swift */ = {isa = PBXFileReference; includeInIndex = 1; lastKnownFileType = sourcecode.swift; path = Resolver.swift; sourceTree = "<group>"; };
 		46B68286F922507DF82FB0ACDC44CE68 /* Dispatcher.swift */ = {isa = PBXFileReference; includeInIndex = 1; lastKnownFileType = sourcecode.swift; path = Dispatcher.swift; sourceTree = "<group>"; };
 		48627A99264E6679D85F177DBB79DA83 /* Pods-PrimerSDK_Tests-Info.plist */ = {isa = PBXFileReference; includeInIndex = 1; lastKnownFileType = text.plist.xml; path = "Pods-PrimerSDK_Tests-Info.plist"; sourceTree = "<group>"; };
-<<<<<<< HEAD
 		4B4FA770648286C9872033ECFC8DF680 /* PrimerUniversalCheckoutViewController.swift */ = {isa = PBXFileReference; includeInIndex = 1; lastKnownFileType = sourcecode.swift; path = PrimerUniversalCheckoutViewController.swift; sourceTree = "<group>"; };
 		4C7434F53C55E66149A442632499C3B3 /* UserDefaultsExtension.swift */ = {isa = PBXFileReference; includeInIndex = 1; lastKnownFileType = sourcecode.swift; path = UserDefaultsExtension.swift; sourceTree = "<group>"; };
 		4C8053F625B48F092B278D4722915E30 /* Error.swift */ = {isa = PBXFileReference; includeInIndex = 1; lastKnownFileType = sourcecode.swift; path = Error.swift; sourceTree = "<group>"; };
@@ -517,24 +299,6 @@
 		55631EDA335C0E9AE1CA02E5C3A8F371 /* PaymentMethodConfigService.swift */ = {isa = PBXFileReference; includeInIndex = 1; lastKnownFileType = sourcecode.swift; path = PaymentMethodConfigService.swift; sourceTree = "<group>"; };
 		56306E598C8BF71D531103B242CDB225 /* BundleExtension.swift */ = {isa = PBXFileReference; includeInIndex = 1; lastKnownFileType = sourcecode.swift; path = BundleExtension.swift; sourceTree = "<group>"; };
 		578352C4DEF18E1F0FF741727DDC1CCE /* TransitioningDelegate.swift */ = {isa = PBXFileReference; includeInIndex = 1; lastKnownFileType = sourcecode.swift; path = TransitioningDelegate.swift; sourceTree = "<group>"; };
-=======
-		4B544A7DC6BE9CE9E2AF2EDD6658B038 /* CardScannerViewController.swift */ = {isa = PBXFileReference; includeInIndex = 1; lastKnownFileType = sourcecode.swift; path = CardScannerViewController.swift; sourceTree = "<group>"; };
-		4C321E5C2BBFAE0D80960D4AA0C73536 /* PrimerCardholderNameFieldView.swift */ = {isa = PBXFileReference; includeInIndex = 1; lastKnownFileType = sourcecode.swift; path = PrimerCardholderNameFieldView.swift; sourceTree = "<group>"; };
-		4C8290F3A90D3CC3C6D5A396240EF2A7 /* Klarna.swift */ = {isa = PBXFileReference; includeInIndex = 1; lastKnownFileType = sourcecode.swift; path = Klarna.swift; sourceTree = "<group>"; };
-		4CA4545D24F665B91303552D899C514F /* EnsureWrappers.swift */ = {isa = PBXFileReference; includeInIndex = 1; lastKnownFileType = sourcecode.swift; path = EnsureWrappers.swift; sourceTree = "<group>"; };
-		4CF23422A3152E69D7959690AC20AE19 /* Icons.xcassets */ = {isa = PBXFileReference; includeInIndex = 1; lastKnownFileType = folder.assetcatalog; name = Icons.xcassets; path = Sources/PrimerSDK/Resources/Icons.xcassets; sourceTree = "<group>"; };
-		4D3869E0A461E802A5916AA6523517A4 /* Pods_PrimerSDK_Example.framework */ = {isa = PBXFileReference; explicitFileType = wrapper.framework; includeInIndex = 0; name = Pods_PrimerSDK_Example.framework; path = "Pods-PrimerSDK_Example.framework"; sourceTree = BUILT_PRODUCTS_DIR; };
-		5151C403F1F02F837D3AADE7AC6745C2 /* PrimerScrollView.swift */ = {isa = PBXFileReference; includeInIndex = 1; lastKnownFileType = sourcecode.swift; path = PrimerScrollView.swift; sourceTree = "<group>"; };
-		518E6E16C5CDFF6CEB9EADC178A25EA3 /* RateLimitedDispatcherBase.swift */ = {isa = PBXFileReference; includeInIndex = 1; lastKnownFileType = sourcecode.swift; path = RateLimitedDispatcherBase.swift; sourceTree = "<group>"; };
-		52825C84B85A0078E21B8023DDD61458 /* ClientTokenService.swift */ = {isa = PBXFileReference; includeInIndex = 1; lastKnownFileType = sourcecode.swift; path = ClientTokenService.swift; sourceTree = "<group>"; };
-		542CD49441C0FF5379071CDD3EE0B105 /* DirectDebitMandate.swift */ = {isa = PBXFileReference; includeInIndex = 1; lastKnownFileType = sourcecode.swift; path = DirectDebitMandate.swift; sourceTree = "<group>"; };
-		54311EC40A63D1782BE2BA1E55537A4C /* LoadingViewController.swift */ = {isa = PBXFileReference; includeInIndex = 1; lastKnownFileType = sourcecode.swift; path = LoadingViewController.swift; sourceTree = "<group>"; };
-		55B8236AFADC34AE9D38D433B9129297 /* UserDefaultsExtension.swift */ = {isa = PBXFileReference; includeInIndex = 1; lastKnownFileType = sourcecode.swift; path = UserDefaultsExtension.swift; sourceTree = "<group>"; };
-		5624C7327C5FC63A6C4D66C3EEE6FCF9 /* SequenceWrappers.swift */ = {isa = PBXFileReference; includeInIndex = 1; lastKnownFileType = sourcecode.swift; path = SequenceWrappers.swift; sourceTree = "<group>"; };
-		56F97C34087923B62639FD8BD1F21D93 /* URLExtension.swift */ = {isa = PBXFileReference; includeInIndex = 1; lastKnownFileType = sourcecode.swift; path = URLExtension.swift; sourceTree = "<group>"; };
-		57A5DF8CA08D3B96202E4D27DF85FCA2 /* LogEvent.swift */ = {isa = PBXFileReference; includeInIndex = 1; lastKnownFileType = sourcecode.swift; path = LogEvent.swift; sourceTree = "<group>"; };
-		582A6082B940B34852FF9DDE4895AEE2 /* OAuthViewModel.swift */ = {isa = PBXFileReference; includeInIndex = 1; lastKnownFileType = sourcecode.swift; path = OAuthViewModel.swift; sourceTree = "<group>"; };
->>>>>>> a0285381
 		582FD3213F3E32AF1194EEDF7C3BCD3F /* Pods-PrimerSDK_Example-acknowledgements.plist */ = {isa = PBXFileReference; includeInIndex = 1; lastKnownFileType = text.plist.xml; path = "Pods-PrimerSDK_Example-acknowledgements.plist"; sourceTree = "<group>"; };
 		5932F26ECD2D61CCF212C28F675CA88C /* PrimerNavigationBar.swift */ = {isa = PBXFileReference; includeInIndex = 1; lastKnownFileType = sourcecode.swift; path = PrimerNavigationBar.swift; sourceTree = "<group>"; };
 		599D6BBFFF03AD9428301812685250B8 /* ThenableWrappers.swift */ = {isa = PBXFileReference; includeInIndex = 1; lastKnownFileType = sourcecode.swift; path = ThenableWrappers.swift; sourceTree = "<group>"; };
@@ -548,7 +312,6 @@
 		6255611CAB8CE1504DBDFFFF6066E10B /* WrapperProtocols.swift */ = {isa = PBXFileReference; includeInIndex = 1; lastKnownFileType = sourcecode.swift; path = WrapperProtocols.swift; sourceTree = "<group>"; };
 		6301B7A842E934AB51C3D1A5965B19C8 /* Primer3DS.modulemap */ = {isa = PBXFileReference; includeInIndex = 1; lastKnownFileType = sourcecode.module; path = Primer3DS.modulemap; sourceTree = "<group>"; };
 		639AE4928116FBD4FAE7B3DD6BD21271 /* Pods-PrimerSDK_Tests-acknowledgements.plist */ = {isa = PBXFileReference; includeInIndex = 1; lastKnownFileType = text.plist.xml; path = "Pods-PrimerSDK_Tests-acknowledgements.plist"; sourceTree = "<group>"; };
-<<<<<<< HEAD
 		66FF9BC4023BAA571CF62FED67BD685E /* en.lproj */ = {isa = PBXFileReference; includeInIndex = 1; lastKnownFileType = folder; path = en.lproj; sourceTree = "<group>"; };
 		6879A086960B8ABB150FD41EE6D6BB65 /* KlarnaViewModel.swift */ = {isa = PBXFileReference; includeInIndex = 1; lastKnownFileType = sourcecode.swift; path = KlarnaViewModel.swift; sourceTree = "<group>"; };
 		68DB61BECCF81854FB301B8E4D71A3AF /* PrimerExpiryDateFieldView.swift */ = {isa = PBXFileReference; includeInIndex = 1; lastKnownFileType = sourcecode.swift; path = PrimerExpiryDateFieldView.swift; sourceTree = "<group>"; };
@@ -593,56 +356,6 @@
 		A0E150369EFC2FA20E3BAD2456B000BC /* ThenableWrappers.swift */ = {isa = PBXFileReference; includeInIndex = 1; lastKnownFileType = sourcecode.swift; path = ThenableWrappers.swift; sourceTree = "<group>"; };
 		A266A3FE3A65D5C681121B845075C20C /* FinallyWrappers.swift */ = {isa = PBXFileReference; includeInIndex = 1; lastKnownFileType = sourcecode.swift; path = FinallyWrappers.swift; sourceTree = "<group>"; };
 		A314F2E327938D80F9595E990138B551 /* UXMode.swift */ = {isa = PBXFileReference; includeInIndex = 1; lastKnownFileType = sourcecode.swift; path = UXMode.swift; sourceTree = "<group>"; };
-=======
-		68553CD924D242319DF36DF6E249141A /* PrimerSDK-prefix.pch */ = {isa = PBXFileReference; includeInIndex = 1; lastKnownFileType = sourcecode.c.h; path = "PrimerSDK-prefix.pch"; sourceTree = "<group>"; };
-		6862D04D1AFAF7D29F598DAEF864EFC8 /* KlarnaService.swift */ = {isa = PBXFileReference; includeInIndex = 1; lastKnownFileType = sourcecode.swift; path = KlarnaService.swift; sourceTree = "<group>"; };
-		69FFD8EB1C6E7178EBB5C8B43ADC4C50 /* PrimerFormViewController.swift */ = {isa = PBXFileReference; includeInIndex = 1; lastKnownFileType = sourcecode.swift; path = PrimerFormViewController.swift; sourceTree = "<group>"; };
-		6AB8BD7A248834907AE087649B5D2CFA /* PrimerSDK.modulemap */ = {isa = PBXFileReference; includeInIndex = 1; lastKnownFileType = sourcecode.module; path = PrimerSDK.modulemap; sourceTree = "<group>"; };
-		6B17FDDBB771908E6C981B4F28CC39C9 /* PrimerCVVFieldView.swift */ = {isa = PBXFileReference; includeInIndex = 1; lastKnownFileType = sourcecode.swift; path = PrimerCVVFieldView.swift; sourceTree = "<group>"; };
-		6B7230A5C4ABE86D9DE38F4C15C386B4 /* RateLimitedDispatcher.swift */ = {isa = PBXFileReference; includeInIndex = 1; lastKnownFileType = sourcecode.swift; path = RateLimitedDispatcher.swift; sourceTree = "<group>"; };
-		6B90E97B2080A9AC1A418474FCCB053A /* PrimerCardFormViewController.swift */ = {isa = PBXFileReference; includeInIndex = 1; lastKnownFileType = sourcecode.swift; path = PrimerCardFormViewController.swift; sourceTree = "<group>"; };
-		6BEA92C30F516F2E26B416B5A898D3E0 /* TokenizationService.swift */ = {isa = PBXFileReference; includeInIndex = 1; lastKnownFileType = sourcecode.swift; path = TokenizationService.swift; sourceTree = "<group>"; };
-		6D615C192F3ED0841230C2EDE0FFEC28 /* PrimerSDK.release.xcconfig */ = {isa = PBXFileReference; includeInIndex = 1; lastKnownFileType = text.xcconfig; path = PrimerSDK.release.xcconfig; sourceTree = "<group>"; };
-		6E8E521D6FB25510941BDDE3CC4ABB7B /* Primer.swift */ = {isa = PBXFileReference; includeInIndex = 1; lastKnownFileType = sourcecode.swift; path = Primer.swift; sourceTree = "<group>"; };
-		6EBE137AA7F7916F3AD6FAA57EE5FF10 /* PrimerExpiryDateFieldView.swift */ = {isa = PBXFileReference; includeInIndex = 1; lastKnownFileType = sourcecode.swift; path = PrimerExpiryDateFieldView.swift; sourceTree = "<group>"; };
-		6F62EC7E7FE74F53F207CFD74D2416CA /* Pods-PrimerSDK_Example-Info.plist */ = {isa = PBXFileReference; includeInIndex = 1; lastKnownFileType = text.plist.xml; path = "Pods-PrimerSDK_Example-Info.plist"; sourceTree = "<group>"; };
-		6FF7059D6D3CE5C0FCB92940CC3464C4 /* Currency.swift */ = {isa = PBXFileReference; includeInIndex = 1; lastKnownFileType = sourcecode.swift; path = Currency.swift; sourceTree = "<group>"; };
-		725C5FA1E9FB04C7F651A91C7B127127 /* PayPalService.swift */ = {isa = PBXFileReference; includeInIndex = 1; lastKnownFileType = sourcecode.swift; path = PayPalService.swift; sourceTree = "<group>"; };
-		7492CBAABC98EBF5377CFAD0DED3516E /* Primer3DSStructures.swift */ = {isa = PBXFileReference; includeInIndex = 1; lastKnownFileType = sourcecode.swift; name = Primer3DSStructures.swift; path = Sources/Primer3DS/Classes/Primer3DSStructures.swift; sourceTree = "<group>"; };
-		752FC399E15D784DCDE39EA8736F196C /* Cancellable.swift */ = {isa = PBXFileReference; includeInIndex = 1; lastKnownFileType = sourcecode.swift; path = Cancellable.swift; sourceTree = "<group>"; };
-		75821E9F332BCF07BE2A51774D4A371B /* CatchWrappers.swift */ = {isa = PBXFileReference; includeInIndex = 1; lastKnownFileType = sourcecode.swift; path = CatchWrappers.swift; sourceTree = "<group>"; };
-		75EE244891FE8B430637BA2EED9E0505 /* CountryCode.swift */ = {isa = PBXFileReference; includeInIndex = 1; lastKnownFileType = sourcecode.swift; path = CountryCode.swift; sourceTree = "<group>"; };
-		75F45874E9F78F48B1BCC110861D462D /* DirerctCheckoutViewModel.swift */ = {isa = PBXFileReference; includeInIndex = 1; lastKnownFileType = sourcecode.swift; path = DirerctCheckoutViewModel.swift; sourceTree = "<group>"; };
-		7673235E700E2633E322145859E8C5E2 /* PaymentResponse.swift */ = {isa = PBXFileReference; includeInIndex = 1; lastKnownFileType = sourcecode.swift; path = PaymentResponse.swift; sourceTree = "<group>"; };
-		77393D72E4B2EFF88AF10EE9F64BB174 /* Primer3DS-dummy.m */ = {isa = PBXFileReference; includeInIndex = 1; lastKnownFileType = sourcecode.c.objc; path = "Primer3DS-dummy.m"; sourceTree = "<group>"; };
-		77D5B477F719114CAC4457D3E84F43D3 /* LICENSE */ = {isa = PBXFileReference; includeInIndex = 1; path = LICENSE; sourceTree = "<group>"; };
-		78C174C01D3C3F1249BF0B42E70BCC6E /* PrimerTextField.swift */ = {isa = PBXFileReference; includeInIndex = 1; lastKnownFileType = sourcecode.swift; path = PrimerTextField.swift; sourceTree = "<group>"; };
-		79991D238BFCA75910416B4DADE5C803 /* PrimerFlowEnums.swift */ = {isa = PBXFileReference; includeInIndex = 1; lastKnownFileType = sourcecode.swift; path = PrimerFlowEnums.swift; sourceTree = "<group>"; };
-		7B5D4597118608D3FCB3BED3445D6ACF /* Customer.swift */ = {isa = PBXFileReference; includeInIndex = 1; lastKnownFileType = sourcecode.swift; path = Customer.swift; sourceTree = "<group>"; };
-		7F26F7E2FD3133DAB22297838A152B03 /* PrimerTableViewCell.swift */ = {isa = PBXFileReference; includeInIndex = 1; lastKnownFileType = sourcecode.swift; path = PrimerTableViewCell.swift; sourceTree = "<group>"; };
-		7FDB6047E825F040376F7986FCE53DCB /* PresentationController.swift */ = {isa = PBXFileReference; includeInIndex = 1; lastKnownFileType = sourcecode.swift; path = PresentationController.swift; sourceTree = "<group>"; };
-		81014FAE3AB94CEA5ACA39BF0F3E6E07 /* VaultPaymentMethodViewModel.swift */ = {isa = PBXFileReference; includeInIndex = 1; lastKnownFileType = sourcecode.swift; path = VaultPaymentMethodViewModel.swift; sourceTree = "<group>"; };
-		82A0F8733DAED803AE75CE4874F595E8 /* race.swift */ = {isa = PBXFileReference; includeInIndex = 1; lastKnownFileType = sourcecode.swift; path = race.swift; sourceTree = "<group>"; };
-		8318C993CBC628157303DBB4C5AF2DF7 /* Consolable.swift */ = {isa = PBXFileReference; includeInIndex = 1; lastKnownFileType = sourcecode.swift; path = Consolable.swift; sourceTree = "<group>"; };
-		833F2E1B20CB06E0C4D5DAACD18A47ED /* IntExtension.swift */ = {isa = PBXFileReference; includeInIndex = 1; lastKnownFileType = sourcecode.swift; path = IntExtension.swift; sourceTree = "<group>"; };
-		850847CB164B26CEA78C7C07BF1040C5 /* CancellableCatchable.swift */ = {isa = PBXFileReference; includeInIndex = 1; lastKnownFileType = sourcecode.swift; path = CancellableCatchable.swift; sourceTree = "<group>"; };
-		89D889D46870D1D9B6D2E066059FA90D /* Box.swift */ = {isa = PBXFileReference; includeInIndex = 1; lastKnownFileType = sourcecode.swift; path = Box.swift; sourceTree = "<group>"; };
-		8B03734A0FEE1A75DDA0DCD87AF3C43C /* RecoverWrappers.swift */ = {isa = PBXFileReference; includeInIndex = 1; lastKnownFileType = sourcecode.swift; path = RecoverWrappers.swift; sourceTree = "<group>"; };
-		8C7C77A455F61D47A779C750E2BB3240 /* ScannerView.swift */ = {isa = PBXFileReference; includeInIndex = 1; lastKnownFileType = sourcecode.swift; path = ScannerView.swift; sourceTree = "<group>"; };
-		8CE49443522600EC9DEDB75AD0544614 /* URLSessionStack.swift */ = {isa = PBXFileReference; includeInIndex = 1; lastKnownFileType = sourcecode.swift; path = URLSessionStack.swift; sourceTree = "<group>"; };
-		8E2362652E46011AD466B8AFE4F60E5E /* ApplePay.swift */ = {isa = PBXFileReference; includeInIndex = 1; lastKnownFileType = sourcecode.swift; path = ApplePay.swift; sourceTree = "<group>"; };
-		8F2F21CB381261AB34E4F7C0F8C2F446 /* Primer3DS-Info.plist */ = {isa = PBXFileReference; includeInIndex = 1; lastKnownFileType = text.plist.xml; path = "Primer3DS-Info.plist"; sourceTree = "<group>"; };
-		908BA5DF43D15745251466493102C14A /* VaultPaymentMethodView.swift */ = {isa = PBXFileReference; includeInIndex = 1; lastKnownFileType = sourcecode.swift; path = VaultPaymentMethodView.swift; sourceTree = "<group>"; };
-		90A450A992B0BA1635146D243BB221A7 /* PrimerLoadingViewController.swift */ = {isa = PBXFileReference; includeInIndex = 1; lastKnownFileType = sourcecode.swift; path = PrimerLoadingViewController.swift; sourceTree = "<group>"; };
-		90EE8A4F58F4B800C2C37BFC5661881C /* PaymentMethodComponent.swift */ = {isa = PBXFileReference; includeInIndex = 1; lastKnownFileType = sourcecode.swift; path = PaymentMethodComponent.swift; sourceTree = "<group>"; };
-		921ABC964528E046415AB5355C3FF821 /* PrimerUniversalCheckoutViewController.swift */ = {isa = PBXFileReference; includeInIndex = 1; lastKnownFileType = sourcecode.swift; path = PrimerUniversalCheckoutViewController.swift; sourceTree = "<group>"; };
-		92863F179FD93E88D8B5A6FD082E6715 /* CardButton.swift */ = {isa = PBXFileReference; includeInIndex = 1; lastKnownFileType = sourcecode.swift; path = CardButton.swift; sourceTree = "<group>"; };
-		9666D62DDDD60701DA772DB9E6EE83A1 /* Endpoint.swift */ = {isa = PBXFileReference; includeInIndex = 1; lastKnownFileType = sourcecode.swift; path = Endpoint.swift; sourceTree = "<group>"; };
-		9A22CA53344802ABC27FF40264989BAC /* CoreDataDispatcher.swift */ = {isa = PBXFileReference; includeInIndex = 1; lastKnownFileType = sourcecode.swift; path = CoreDataDispatcher.swift; sourceTree = "<group>"; };
-		9D940727FF8FB9C785EB98E56350EF41 /* Podfile */ = {isa = PBXFileReference; explicitFileType = text.script.ruby; includeInIndex = 1; indentWidth = 2; lastKnownFileType = text; name = Podfile; path = ../Podfile; sourceTree = SOURCE_ROOT; tabWidth = 2; xcLanguageSpecificationIdentifier = xcode.lang.ruby; };
-		A163D166B27F20FF6EEF83F5121C4CEA /* Primer3DS-umbrella.h */ = {isa = PBXFileReference; includeInIndex = 1; lastKnownFileType = sourcecode.c.h; path = "Primer3DS-umbrella.h"; sourceTree = "<group>"; };
-		A1E420B4BD0FD084632C7C7E5CCA4792 /* PrimerWebViewModel.swift */ = {isa = PBXFileReference; includeInIndex = 1; lastKnownFileType = sourcecode.swift; path = PrimerWebViewModel.swift; sourceTree = "<group>"; };
->>>>>>> a0285381
 		A4E7B1C752F38C22267D301DD5A364DF /* Pods-PrimerSDK_Tests-acknowledgements.markdown */ = {isa = PBXFileReference; includeInIndex = 1; lastKnownFileType = text; path = "Pods-PrimerSDK_Tests-acknowledgements.markdown"; sourceTree = "<group>"; };
 		A54F687F50CBC405851394303C9CEA5C /* CustomStringConvertible.swift */ = {isa = PBXFileReference; includeInIndex = 1; lastKnownFileType = sourcecode.swift; path = CustomStringConvertible.swift; sourceTree = "<group>"; };
 		A727029EA43C7DFC32CED91EBC97ED25 /* Catchable.swift */ = {isa = PBXFileReference; includeInIndex = 1; lastKnownFileType = sourcecode.swift; path = Catchable.swift; sourceTree = "<group>"; };
@@ -651,7 +364,6 @@
 		AA33C795C67648804BE2D83CA7FDC812 /* PrimerViewController.swift */ = {isa = PBXFileReference; includeInIndex = 1; lastKnownFileType = sourcecode.swift; path = PrimerViewController.swift; sourceTree = "<group>"; };
 		AA3E9F209C857157575A473FE948A03D /* Primer3DS.swift */ = {isa = PBXFileReference; includeInIndex = 1; lastKnownFileType = sourcecode.swift; name = Primer3DS.swift; path = Sources/Primer3DS/Classes/Primer3DS.swift; sourceTree = "<group>"; };
 		AA80C9C550CB6B8B521015719AA66526 /* Pods-PrimerSDK_Example.modulemap */ = {isa = PBXFileReference; includeInIndex = 1; lastKnownFileType = sourcecode.module; path = "Pods-PrimerSDK_Example.modulemap"; sourceTree = "<group>"; };
-<<<<<<< HEAD
 		AAAF23141F42F5788ABC5A60C513E86A /* PrimerCardFormViewController.swift */ = {isa = PBXFileReference; includeInIndex = 1; lastKnownFileType = sourcecode.swift; path = PrimerCardFormViewController.swift; sourceTree = "<group>"; };
 		AAD3E68F1F919DA53EB4C5D36E198226 /* SuccessViewController.swift */ = {isa = PBXFileReference; includeInIndex = 1; lastKnownFileType = sourcecode.swift; path = SuccessViewController.swift; sourceTree = "<group>"; };
 		ABD4553FA6EA78C4303D1567F60E7185 /* VaultService.swift */ = {isa = PBXFileReference; includeInIndex = 1; lastKnownFileType = sourcecode.swift; path = VaultService.swift; sourceTree = "<group>"; };
@@ -695,48 +407,9 @@
 		DC9B533133A37F3B72BFE239C1610009 /* CountryCode.swift */ = {isa = PBXFileReference; includeInIndex = 1; lastKnownFileType = sourcecode.swift; path = CountryCode.swift; sourceTree = "<group>"; };
 		DEBA11493129CA45DBA285C396A75B1B /* ApplePay.swift */ = {isa = PBXFileReference; includeInIndex = 1; lastKnownFileType = sourcecode.swift; path = ApplePay.swift; sourceTree = "<group>"; };
 		DF3B9C99904EACCC2238FC25EC17AE37 /* ErrorHandler.swift */ = {isa = PBXFileReference; includeInIndex = 1; lastKnownFileType = sourcecode.swift; path = ErrorHandler.swift; sourceTree = "<group>"; };
-=======
-		AC267E18AFBEE2C6510BF2A097B857B8 /* ImageName.swift */ = {isa = PBXFileReference; includeInIndex = 1; lastKnownFileType = sourcecode.swift; path = ImageName.swift; sourceTree = "<group>"; };
-		AC8B5E10D51C8D705D01D9B30EE62AAA /* Parser.swift */ = {isa = PBXFileReference; includeInIndex = 1; lastKnownFileType = sourcecode.swift; path = Parser.swift; sourceTree = "<group>"; };
-		ACC7DDDDEDB3331529C1B0C170A69DAF /* PrimerRootViewController.swift */ = {isa = PBXFileReference; includeInIndex = 1; lastKnownFileType = sourcecode.swift; path = PrimerRootViewController.swift; sourceTree = "<group>"; };
-		AD0B97C8230EA27F9505EF79D6BC64A1 /* PrimerSDK.podspec */ = {isa = PBXFileReference; explicitFileType = text.script.ruby; includeInIndex = 1; indentWidth = 2; lastKnownFileType = text; path = PrimerSDK.podspec; sourceTree = "<group>"; tabWidth = 2; xcLanguageSpecificationIdentifier = xcode.lang.ruby; };
-		B225EA2FF9883902D58B5A0758D97FB2 /* Configuration.swift */ = {isa = PBXFileReference; includeInIndex = 1; lastKnownFileType = sourcecode.swift; path = Configuration.swift; sourceTree = "<group>"; };
-		B2CEFEFB79A179F9106B7DB374012533 /* PrimerButton.swift */ = {isa = PBXFileReference; includeInIndex = 1; lastKnownFileType = sourcecode.swift; path = PrimerButton.swift; sourceTree = "<group>"; };
-		B422A8EC88D7F3D9E828C7FC5882F14C /* VaultCheckoutViewModel.swift */ = {isa = PBXFileReference; includeInIndex = 1; lastKnownFileType = sourcecode.swift; path = VaultCheckoutViewModel.swift; sourceTree = "<group>"; };
-		B429083200B13F604ED3C87DFFC0C016 /* Pods-PrimerSDK_Tests.modulemap */ = {isa = PBXFileReference; includeInIndex = 1; lastKnownFileType = sourcecode.module; path = "Pods-PrimerSDK_Tests.modulemap"; sourceTree = "<group>"; };
-		B45297BC30F44D4711C5E0376949D6D5 /* Validation.swift */ = {isa = PBXFileReference; includeInIndex = 1; lastKnownFileType = sourcecode.swift; path = Validation.swift; sourceTree = "<group>"; };
-		B46A1E8724734498DCBB44098F8034A4 /* PrimerSettings.swift */ = {isa = PBXFileReference; includeInIndex = 1; lastKnownFileType = sourcecode.swift; path = PrimerSettings.swift; sourceTree = "<group>"; };
-		B81A22C75363A2C5F580542AA25A3540 /* ApayaService.swift */ = {isa = PBXFileReference; includeInIndex = 1; lastKnownFileType = sourcecode.swift; path = ApayaService.swift; sourceTree = "<group>"; };
-		B8830F9A31A9226D08796DAE026717BE /* firstly.swift */ = {isa = PBXFileReference; includeInIndex = 1; lastKnownFileType = sourcecode.swift; path = firstly.swift; sourceTree = "<group>"; };
-		BA7CA1B59FB4327F4E87732F79C9452D /* Error.swift */ = {isa = PBXFileReference; includeInIndex = 1; lastKnownFileType = sourcecode.swift; path = Error.swift; sourceTree = "<group>"; };
-		BBB278D964EA13708820FDB1D5966A0A /* Mask.swift */ = {isa = PBXFileReference; includeInIndex = 1; lastKnownFileType = sourcecode.swift; path = Mask.swift; sourceTree = "<group>"; };
-		BEF3199946B46FE3714E5611B9352600 /* DateExtension.swift */ = {isa = PBXFileReference; includeInIndex = 1; lastKnownFileType = sourcecode.swift; path = DateExtension.swift; sourceTree = "<group>"; };
-		C009D423FAE05791C9964D0A07ADAE60 /* Optional+Extensions.swift */ = {isa = PBXFileReference; includeInIndex = 1; lastKnownFileType = sourcecode.swift; path = "Optional+Extensions.swift"; sourceTree = "<group>"; };
-		C1C216B34934B8F586C68707318953BF /* PrimerSDK-umbrella.h */ = {isa = PBXFileReference; includeInIndex = 1; lastKnownFileType = sourcecode.c.h; path = "PrimerSDK-umbrella.h"; sourceTree = "<group>"; };
-		C48902375D4884370F44D933A41903CA /* OrderItem.swift */ = {isa = PBXFileReference; includeInIndex = 1; lastKnownFileType = sourcecode.swift; path = OrderItem.swift; sourceTree = "<group>"; };
-		CAC28597B1F55186F147F5FE7A5CC2BF /* PrimerVaultManagerViewController.swift */ = {isa = PBXFileReference; includeInIndex = 1; lastKnownFileType = sourcecode.swift; path = PrimerVaultManagerViewController.swift; sourceTree = "<group>"; };
-		CAEEF102DF336468389FBCB0F76D84BB /* Guarantee.swift */ = {isa = PBXFileReference; includeInIndex = 1; lastKnownFileType = sourcecode.swift; path = Guarantee.swift; sourceTree = "<group>"; };
-		CDA121516581B97C473067E099C72804 /* PrimerSDK-Info.plist */ = {isa = PBXFileReference; includeInIndex = 1; lastKnownFileType = text.plist.xml; path = "PrimerSDK-Info.plist"; sourceTree = "<group>"; };
-		CEA284A1EDC49DC7B26F760C99F906C5 /* ErrorHandler.swift */ = {isa = PBXFileReference; includeInIndex = 1; lastKnownFileType = sourcecode.swift; path = ErrorHandler.swift; sourceTree = "<group>"; };
-		CF6F0505DAF05BAE102A56F36AC18E55 /* PrimerOAuthViewModel.swift */ = {isa = PBXFileReference; includeInIndex = 1; lastKnownFileType = sourcecode.swift; path = PrimerOAuthViewModel.swift; sourceTree = "<group>"; };
-		D1B2C2D21276138530BF7F54E3145DBD /* PrimerError.swift */ = {isa = PBXFileReference; includeInIndex = 1; lastKnownFileType = sourcecode.swift; path = PrimerError.swift; sourceTree = "<group>"; };
-		D245E0514AAC1A2B9A6D5EA2F383E90F /* UIKit.framework */ = {isa = PBXFileReference; lastKnownFileType = wrapper.framework; name = UIKit.framework; path = Platforms/iPhoneOS.platform/Developer/SDKs/iPhoneOS14.0.sdk/System/Library/Frameworks/UIKit.framework; sourceTree = DEVELOPER_DIR; };
-		D264B4E57DF7DB00D71275605D100971 /* Pods-PrimerSDK_Example-frameworks.sh */ = {isa = PBXFileReference; includeInIndex = 1; lastKnownFileType = text.script.sh; path = "Pods-PrimerSDK_Example-frameworks.sh"; sourceTree = "<group>"; };
-		D38B242674D88209281C9B1D76A45C07 /* sv.lproj */ = {isa = PBXFileReference; includeInIndex = 1; path = sv.lproj; sourceTree = "<group>"; };
-		D4855191C04701D41A20F3E005B08D60 /* JSONParser.swift */ = {isa = PBXFileReference; includeInIndex = 1; lastKnownFileType = sourcecode.swift; path = JSONParser.swift; sourceTree = "<group>"; };
-		D66C3890C3566F38C935A2FFD9A237B0 /* Pods-PrimerSDK_Tests-dummy.m */ = {isa = PBXFileReference; includeInIndex = 1; lastKnownFileType = sourcecode.c.objc; path = "Pods-PrimerSDK_Tests-dummy.m"; sourceTree = "<group>"; };
-		D6D6744DF62423428995950B674BED1C /* UIDeviceExtension.swift */ = {isa = PBXFileReference; includeInIndex = 1; lastKnownFileType = sourcecode.swift; path = UIDeviceExtension.swift; sourceTree = "<group>"; };
-		D775DA53F2C89F88193E2FF8E19E1242 /* Promise.swift */ = {isa = PBXFileReference; includeInIndex = 1; lastKnownFileType = sourcecode.swift; path = Promise.swift; sourceTree = "<group>"; };
-		D9EEC8494FF1AB6B6FC2EC5D032A651B /* KlarnaViewModel.swift */ = {isa = PBXFileReference; includeInIndex = 1; lastKnownFileType = sourcecode.swift; path = KlarnaViewModel.swift; sourceTree = "<group>"; };
-		DAE6665501558EA3D141881BF3E3194B /* FormType.swift */ = {isa = PBXFileReference; includeInIndex = 1; lastKnownFileType = sourcecode.swift; path = FormType.swift; sourceTree = "<group>"; };
-		DCC4F7142BFFC105B1DAC503E96E2A14 /* Apaya.swift */ = {isa = PBXFileReference; includeInIndex = 1; lastKnownFileType = sourcecode.swift; path = Apaya.swift; sourceTree = "<group>"; };
-		DD40A5E31F6D74F3EF31DE218CE247E4 /* ApplePayService.swift */ = {isa = PBXFileReference; includeInIndex = 1; lastKnownFileType = sourcecode.swift; path = ApplePayService.swift; sourceTree = "<group>"; };
-		DE4B7EEA93E514CBD6110D1A90533448 /* StringExtension.swift */ = {isa = PBXFileReference; includeInIndex = 1; lastKnownFileType = sourcecode.swift; path = StringExtension.swift; sourceTree = "<group>"; };
->>>>>>> a0285381
 		DF6E4F8E7C26A7BBEC17AAD4042A317D /* Pods-PrimerSDK_Tests.debug.xcconfig */ = {isa = PBXFileReference; includeInIndex = 1; lastKnownFileType = text.xcconfig; path = "Pods-PrimerSDK_Tests.debug.xcconfig"; sourceTree = "<group>"; };
 		DF91C4EB0A23CBE32B20FFC93EB5AF33 /* WebViewController.swift */ = {isa = PBXFileReference; includeInIndex = 1; lastKnownFileType = sourcecode.swift; path = WebViewController.swift; sourceTree = "<group>"; };
 		E1B945985145643C12B1E91600B680DE /* Pods-PrimerSDK_Example-acknowledgements.markdown */ = {isa = PBXFileReference; includeInIndex = 1; lastKnownFileType = text; path = "Pods-PrimerSDK_Example-acknowledgements.markdown"; sourceTree = "<group>"; };
-<<<<<<< HEAD
 		E25CD6D46749475DEC7358B8DC39822E /* Catchable.swift */ = {isa = PBXFileReference; includeInIndex = 1; lastKnownFileType = sourcecode.swift; path = Catchable.swift; sourceTree = "<group>"; };
 		E27189661F527EA35ACC357EA2E2D03C /* Guarantee.swift */ = {isa = PBXFileReference; includeInIndex = 1; lastKnownFileType = sourcecode.swift; path = Guarantee.swift; sourceTree = "<group>"; };
 		E52C5FA549D3F4017ADCC27C427141AC /* RateLimitedDispatcherBase.swift */ = {isa = PBXFileReference; includeInIndex = 1; lastKnownFileType = sourcecode.swift; path = RateLimitedDispatcherBase.swift; sourceTree = "<group>"; };
@@ -757,35 +430,6 @@
 		F7B48CC82297D62E27EA98AE7A13D3DA /* Pods-PrimerSDK_Tests.release.xcconfig */ = {isa = PBXFileReference; includeInIndex = 1; lastKnownFileType = text.xcconfig; path = "Pods-PrimerSDK_Tests.release.xcconfig"; sourceTree = "<group>"; };
 		F7EF264A06575129584C260CE8684DAB /* PrimerSettings.swift */ = {isa = PBXFileReference; includeInIndex = 1; lastKnownFileType = sourcecode.swift; path = PrimerSettings.swift; sourceTree = "<group>"; };
 		FADC5BF879F884C529B6121752C481FB /* CancellableCatchable.swift */ = {isa = PBXFileReference; includeInIndex = 1; lastKnownFileType = sourcecode.swift; path = CancellableCatchable.swift; sourceTree = "<group>"; };
-=======
-		E1DE0F3FAEB80348BACD55A19C760E14 /* PrimerTextFieldView.xib */ = {isa = PBXFileReference; includeInIndex = 1; lastKnownFileType = file.xib; path = PrimerTextFieldView.xib; sourceTree = "<group>"; };
-		E4A6B5B1D629390C26AA8BD69B050D72 /* FormTextFieldType.swift */ = {isa = PBXFileReference; includeInIndex = 1; lastKnownFileType = sourcecode.swift; path = FormTextFieldType.swift; sourceTree = "<group>"; };
-		E6DF772EBD0552229B3F76D49A0EF5F2 /* Primer3DSProtocols.swift */ = {isa = PBXFileReference; includeInIndex = 1; lastKnownFileType = sourcecode.swift; name = Primer3DSProtocols.swift; path = Sources/Primer3DS/Classes/Primer3DSProtocols.swift; sourceTree = "<group>"; };
-		E73DC0AFF8C9DBA4C95A2A174C2B14A2 /* PrimerAPIClient+Promises.swift */ = {isa = PBXFileReference; includeInIndex = 1; lastKnownFileType = sourcecode.swift; path = "PrimerAPIClient+Promises.swift"; sourceTree = "<group>"; };
-		E7B756BB6CFA977A87761BC29DB340D4 /* CardComponentsManager.swift */ = {isa = PBXFileReference; includeInIndex = 1; lastKnownFileType = sourcecode.swift; path = CardComponentsManager.swift; sourceTree = "<group>"; };
-		E83F6E14B5A964FA6F29E380EAC5FF23 /* ResourceBundle-PrimerResources-PrimerSDK-Info.plist */ = {isa = PBXFileReference; includeInIndex = 1; lastKnownFileType = text.plist.xml; path = "ResourceBundle-PrimerResources-PrimerSDK-Info.plist"; sourceTree = "<group>"; };
-		E884507DF2B84FA8A2E8AD8289881542 /* Pods-PrimerSDK_Example.release.xcconfig */ = {isa = PBXFileReference; includeInIndex = 1; lastKnownFileType = text.xcconfig; path = "Pods-PrimerSDK_Example.release.xcconfig"; sourceTree = "<group>"; };
-		E920A7FFBC6436B3D1562B8E51BD3733 /* PrimerAPI.swift */ = {isa = PBXFileReference; includeInIndex = 1; lastKnownFileType = sourcecode.swift; path = PrimerAPI.swift; sourceTree = "<group>"; };
-		E93FDB94E758911D9DA848A9DF729CF0 /* CancelContext.swift */ = {isa = PBXFileReference; includeInIndex = 1; lastKnownFileType = sourcecode.swift; path = CancelContext.swift; sourceTree = "<group>"; };
-		EAB6F611E86A4758835A715E4B4184F6 /* Foundation.framework */ = {isa = PBXFileReference; lastKnownFileType = wrapper.framework; name = Foundation.framework; path = Platforms/iPhoneOS.platform/Developer/SDKs/iPhoneOS14.0.sdk/System/Library/Frameworks/Foundation.framework; sourceTree = DEVELOPER_DIR; };
-		EB8217820F639BC79E07FFCC65E74429 /* Primer3DS.debug.xcconfig */ = {isa = PBXFileReference; includeInIndex = 1; lastKnownFileType = text.xcconfig; path = Primer3DS.debug.xcconfig; sourceTree = "<group>"; };
-		EC4199C97E63385F40B7E46A5965DB82 /* PrimerWebViewController.swift */ = {isa = PBXFileReference; includeInIndex = 1; lastKnownFileType = sourcecode.swift; path = PrimerWebViewController.swift; sourceTree = "<group>"; };
-		EE9674DAD0C961C92687877090E1E047 /* Pods-PrimerSDK_Tests-umbrella.h */ = {isa = PBXFileReference; includeInIndex = 1; lastKnownFileType = sourcecode.c.h; path = "Pods-PrimerSDK_Tests-umbrella.h"; sourceTree = "<group>"; };
-		F282CFBA4B8AFF01D5B02FC275C4ABDB /* SuccessMessage.swift */ = {isa = PBXFileReference; includeInIndex = 1; lastKnownFileType = sourcecode.swift; path = SuccessMessage.swift; sourceTree = "<group>"; };
-		F49FC8639A4713438D4E461D773692C6 /* ErrorViewController.swift */ = {isa = PBXFileReference; includeInIndex = 1; lastKnownFileType = sourcecode.swift; path = ErrorViewController.swift; sourceTree = "<group>"; };
-		F50BC3C32023C246A02CEF666A9084F3 /* FinallyWrappers.swift */ = {isa = PBXFileReference; includeInIndex = 1; lastKnownFileType = sourcecode.swift; path = FinallyWrappers.swift; sourceTree = "<group>"; };
-		F545A19D9DCFEEA6F5CE9D32192597B9 /* ConcurrencyLimitedDispatcher.swift */ = {isa = PBXFileReference; includeInIndex = 1; lastKnownFileType = sourcecode.swift; path = ConcurrencyLimitedDispatcher.swift; sourceTree = "<group>"; };
-		F61F8EF58F900B17B2FD05E4F11BDB80 /* PrimerContainerViewController.swift */ = {isa = PBXFileReference; includeInIndex = 1; lastKnownFileType = sourcecode.swift; path = PrimerContainerViewController.swift; sourceTree = "<group>"; };
-		F66B66BE146E368176B51B48A7143719 /* CardNetwork.swift */ = {isa = PBXFileReference; includeInIndex = 1; lastKnownFileType = sourcecode.swift; path = CardNetwork.swift; sourceTree = "<group>"; };
-		F6714372225DD7095663DF9D6E91D8BA /* VaultPaymentMethodViewController.swift */ = {isa = PBXFileReference; includeInIndex = 1; lastKnownFileType = sourcecode.swift; path = VaultPaymentMethodViewController.swift; sourceTree = "<group>"; };
-		F7B48CC82297D62E27EA98AE7A13D3DA /* Pods-PrimerSDK_Tests.release.xcconfig */ = {isa = PBXFileReference; includeInIndex = 1; lastKnownFileType = text.xcconfig; path = "Pods-PrimerSDK_Tests.release.xcconfig"; sourceTree = "<group>"; };
-		F9D501419F85046E925BBBF9FC2182BB /* PaymentMethodConfigService.swift */ = {isa = PBXFileReference; includeInIndex = 1; lastKnownFileType = sourcecode.swift; path = PaymentMethodConfigService.swift; sourceTree = "<group>"; };
-		F9EC79DF0E55C2073B206EBCAD3EFC6D /* UXMode.swift */ = {isa = PBXFileReference; includeInIndex = 1; lastKnownFileType = sourcecode.swift; path = UXMode.swift; sourceTree = "<group>"; };
-		FEEE88E7ED49C5934F58BC27F9A48BBC /* PrimerCustomStyleTextField.swift */ = {isa = PBXFileReference; includeInIndex = 1; lastKnownFileType = sourcecode.swift; path = PrimerCustomStyleTextField.swift; sourceTree = "<group>"; };
-		FF140328AED11E353C5392769DDC18DF /* SuccessViewController.swift */ = {isa = PBXFileReference; includeInIndex = 1; lastKnownFileType = sourcecode.swift; path = SuccessViewController.swift; sourceTree = "<group>"; };
-		FF2BB04B2C0416C61AB79DF58B0CBEE4 /* en.lproj */ = {isa = PBXFileReference; includeInIndex = 1; path = en.lproj; sourceTree = "<group>"; };
-		FFE8CD355A453EF1396E2D5E8E370F7A /* Primer3DS.framework */ = {isa = PBXFileReference; explicitFileType = wrapper.framework; includeInIndex = 0; name = Primer3DS.framework; path = Primer3DS.framework; sourceTree = BUILT_PRODUCTS_DIR; };
->>>>>>> a0285381
 /* End PBXFileReference section */
 
 /* Begin PBXFrameworksBuildPhase section */
@@ -875,7 +519,6 @@
 			name = Frameworks;
 			sourceTree = "<group>";
 		};
-<<<<<<< HEAD
 		0DED6FD798EC03D56352B353A8F0352F /* Data Models */ = {
 			isa = PBXGroup;
 			children = (
@@ -911,9 +554,6 @@
 			sourceTree = "<group>";
 		};
 		0F0E00D55FE872E754A8EB6812A8750B /* Wrappers */ = {
-=======
-		184D7B6E8D4EC6CF66F80414F14FDA71 /* Extensions & Utilities */ = {
->>>>>>> a0285381
 			isa = PBXGroup;
 			children = (
 				196B6FBD6722F8CC352130A4C5CF458D /* AlertController.swift */,
@@ -941,7 +581,6 @@
 			path = "Sources/PrimerSDK/Classes/Extensions & Utilities";
 			sourceTree = "<group>";
 		};
-<<<<<<< HEAD
 		13F7B744764403F1B2CD111C4300646E /* PCI */ = {
 			isa = PBXGroup;
 			children = (
@@ -952,9 +591,6 @@
 			sourceTree = "<group>";
 		};
 		18888EE376234B89D2D12563AF9B3620 /* Core */ = {
-=======
-		1FCD0C28263CCBA9D65A3467E3AAC9D8 /* JSON */ = {
->>>>>>> a0285381
 			isa = PBXGroup;
 			children = (
 				D4855191C04701D41A20F3E005B08D60 /* JSONParser.swift */,
@@ -988,7 +624,6 @@
 			path = "../Target Support Files/Primer3DS";
 			sourceTree = "<group>";
 		};
-<<<<<<< HEAD
 		1DE0352E271495E0007BADAB /* Theme */ = {
 			isa = PBXGroup;
 			children = (
@@ -1032,9 +667,6 @@
 			sourceTree = "<group>";
 		};
 		214D8D7AE8ED24102314313363C44900 /* Services */ = {
-=======
-		29F7C38A061E7EE2187C64A5CBDB4666 /* Services */ = {
->>>>>>> a0285381
 			isa = PBXGroup;
 			children = (
 				79DA742183DE237D5BB754C68D6C25E2 /* API */,
@@ -1141,20 +773,7 @@
 			path = "Payment Services";
 			sourceTree = "<group>";
 		};
-<<<<<<< HEAD
 		4A1B2ED084737272FEC1A5E090838C23 /* Products */ = {
-=======
-		4B4BCE6BD2ACE23EC72D7005D6113C63 /* Networking */ = {
-			isa = PBXGroup;
-			children = (
-				43E76CAE06E9FFF050E97C0FD7773F06 /* PrimerAPIClient+3DS.swift */,
-			);
-			name = Networking;
-			path = Networking;
-			sourceTree = "<group>";
-		};
-		4EBABD94A3E6FD8032DF901C90216D81 /* Products */ = {
->>>>>>> a0285381
 			isa = PBXGroup;
 			children = (
 				4D3869E0A461E802A5916AA6523517A4 /* Pods_PrimerSDK_Example.framework */,
@@ -1298,7 +917,6 @@
 		74D0C4CBDB501DDE03392FF74362F8AB /* PCI */ = {
 			isa = PBXGroup;
 			children = (
-<<<<<<< HEAD
 				2D243C2FEE775294DBC748F5DF9F0CFB /* Icons.xcassets */,
 				1DE035312714ED5B007BADAB /* Constants */,
 				18888EE376234B89D2D12563AF9B3620 /* Core */,
@@ -1311,29 +929,12 @@
 				42D4816B45817616E46B33D735D60FEC /* Support Files */,
 				0D20D92CE055CF14A0A64DEE1641BDDC /* Third Party */,
 				63C3EE2FDFDC616B96F7246D02CB0207 /* User Interface */,
-=======
-				E4A6B5B1D629390C26AA8BD69B050D72 /* FormTextFieldType.swift */,
-				DAE6665501558EA3D141881BF3E3194B /* FormType.swift */,
->>>>>>> a0285381
 			);
 			name = PCI;
 			path = PCI;
 			sourceTree = "<group>";
 		};
-<<<<<<< HEAD
 		85275DA5F671A2DC80607884C96BC66D /* Pod */ = {
-=======
-		7607B77A74CEBE8CC9811BB251188D7C /* Third Party */ = {
-			isa = PBXGroup;
-			children = (
-				54968DFFAA3EE10038FFF6416B16AAD6 /* PromiseKit */,
-			);
-			name = "Third Party";
-			path = "Sources/PrimerSDK/Classes/Third Party";
-			sourceTree = "<group>";
-		};
-		79DA742183DE237D5BB754C68D6C25E2 /* API */ = {
->>>>>>> a0285381
 			isa = PBXGroup;
 			children = (
 				7BF5DF6AD98719CF6211D94CC769B1EC /* Primer */,
@@ -1728,17 +1329,10 @@
 			isa = PBXNativeTarget;
 			buildConfigurationList = F0BE2392DE6FAE2544E60291536A9100 /* Build configuration list for PBXNativeTarget "PrimerSDK" */;
 			buildPhases = (
-<<<<<<< HEAD
 				99F17F86C06A7C9E29F2B3D83BF4BD68 /* Headers */,
 				BA1223E45D33DC384237302036FD6859 /* Sources */,
 				F5AB717AB3F92445C052B49738FF511C /* Frameworks */,
 				5FC3093A94CFE066A0B8BBF1E7BFAC62 /* Resources */,
-=======
-				36D2DED6B17C03B99E875839823F489B /* Headers */,
-				02FEC34CB9E9F68E835FF9C3E5EF5828 /* Sources */,
-				2F22FD917FB7414DE38A0583984F5835 /* Frameworks */,
-				51F887559BB6C0234D91D82A27A8592D /* Resources */,
->>>>>>> a0285381
 			);
 			buildRules = (
 			);
@@ -1847,7 +1441,6 @@
 /* End PBXShellScriptBuildPhase section */
 
 /* Begin PBXSourcesBuildPhase section */
-<<<<<<< HEAD
 		8318B32DF1BF1AA64CF7C42E1354DF6A /* Sources */ = {
 			isa = PBXSourcesBuildPhase;
 			buildActionMask = 2147483647;
@@ -2035,177 +1628,6 @@
 				1DE0354527164E51007BADAB /* PrimerTheme+Buttons.swift in Sources */,
 				11EBDCCA790F60E6D7A86AEBEF6A297F /* when.swift in Sources */,
 				EB3AE7A67271F6982919AE18D8A1076F /* WrapperProtocols.swift in Sources */,
-=======
-		00A1F943CC28578365FA9D5578CDAAE1 /* Sources */ = {
-			isa = PBXSourcesBuildPhase;
-			buildActionMask = 2147483647;
-			files = (
-				83CE113A6B97E44318CEE1A0CFF23BC4 /* Pods-PrimerSDK_Example-dummy.m in Sources */,
-			);
-			runOnlyForDeploymentPostprocessing = 0;
-		};
-		02FEC34CB9E9F68E835FF9C3E5EF5828 /* Sources */ = {
-			isa = PBXSourcesBuildPhase;
-			buildActionMask = 2147483647;
-			files = (
-				AB14BCC5825A59F66CFC431FF7885289 /* 3DS.swift in Sources */,
-				AD8D1F968EA1FFB2EE48DCB62EB7AC14 /* 3DSService+Promises.swift in Sources */,
-				0F573A13BFACC885368720C6C705F6E4 /* 3DSService.swift in Sources */,
-				DD0E7E9249928998858A99520F353E0A /* after.swift in Sources */,
-				486EBCB1E1DA8999803F5428E2CACA42 /* AlertController.swift in Sources */,
-				EEEF2B4FBBF1A063501A72DD4AC3E13E /* Apaya.swift in Sources */,
-				AEFBA2A4C87489D5C39531220FE44D2E /* ApayaService.swift in Sources */,
-				8F88F4576B8F04B319879AD2C125D2E0 /* ApplePay.swift in Sources */,
-				58B2BD7EABCB1BDF1F699282F97A7D34 /* ApplePayService.swift in Sources */,
-				51FC90EBC996767AFF20EC66253ABCDD /* ApplePayViewModel.swift in Sources */,
-				4A2B5CC5D0075ED7025193D13AC7A178 /* AppState.swift in Sources */,
-				C8EE8A77A3B79EE038AEA10CA348C2D6 /* Box.swift in Sources */,
-				7E4FB8E980900DE7731FA9F50CDE1069 /* BundleExtension.swift in Sources */,
-				8518A0F3F1E7938A5F1687CB0E10A060 /* CancelContext.swift in Sources */,
-				A970C7DE2562ACCD56DE857697FC75F3 /* Cancellable.swift in Sources */,
-				18452DCA336DCD88C496A6BBAE71C484 /* CancellableCatchable.swift in Sources */,
-				322AA2BCFD088D3D373D51D3B9B853D7 /* CancellablePromise.swift in Sources */,
-				91A8FC2648C0835DB741E0E755985622 /* CancellableThenable.swift in Sources */,
-				8C59D074FA62969F4EF772DB22FD0C68 /* CardButton.swift in Sources */,
-				78DB08552A94B434300A4AE1268B6F5C /* CardComponentsManager.swift in Sources */,
-				E467B068CE924BF58B1F6365B2C062D7 /* CardNetwork.swift in Sources */,
-				6C649EE7AD8BCCF7531C4253CEA036CD /* CardScannerViewController+SimpleScanDelegate.swift in Sources */,
-				A506039307CD82341BEBF9526C901D81 /* CardScannerViewController.swift in Sources */,
-				0CC36760943AED64CEEDC56E7292040D /* CardScannerViewModel.swift in Sources */,
-				8A114984FB29D5C2E4F28FF2278C70CB /* Catchable.swift in Sources */,
-				2074B4A58759E3D65708EB677813AD2D /* CatchWrappers.swift in Sources */,
-				6738EA3904DB300B1660274C208C4754 /* ClientToken.swift in Sources */,
-				49DDC1FD78D370294D790B79C731CB03 /* ClientTokenService.swift in Sources */,
-				9C2226572FF501E19DA67023D426B221 /* ConcurrencyLimitedDispatcher.swift in Sources */,
-				2B729E7C34D107F6D492DE09415DFAD6 /* Configuration.swift in Sources */,
-				D7B7398C4F50A1127CBA6FFBB2EE2946 /* Consolable.swift in Sources */,
-				A044F0EAE7194D7271A8585937836081 /* CoreDataDispatcher.swift in Sources */,
-				14BC91BF818B17BEA6E2619B135845FF /* CountryCode.swift in Sources */,
-				AFB6D3E7BE5C4B1C538C15FEA90D2566 /* Currency.swift in Sources */,
-				AC87E40E870C5039AC3427A76EF7CF35 /* Customer.swift in Sources */,
-				C64A00D93E6FB6A8D2D68143C8EDF014 /* CustomStringConvertible.swift in Sources */,
-				E24FE70934648D541B27D7B4FCB3DDDF /* DateExtension.swift in Sources */,
-				76F7F6B4687A8A034A0AEA9098AE4B62 /* DependencyInjection.swift in Sources */,
-				2780040F9BF52CF21BA23E0FBFC01965 /* DirectDebitMandate.swift in Sources */,
-				7BE3F5BD965BA742DBC28A37B61CF6FD /* DirectDebitService.swift in Sources */,
-				E102404F53DC303F1DFB0320B3E98CC8 /* DirerctCheckoutViewModel.swift in Sources */,
-				BF98E602DE2F0A8490A1E56AA06BA677 /* Dispatcher.swift in Sources */,
-				CFA5012191D1D63666D1B1C19DB35361 /* Endpoint.swift in Sources */,
-				D5543601839E4C3C76276AFCCE664F1C /* EnsureWrappers.swift in Sources */,
-				C200A615CC6C761AF124E5960C3298E2 /* Error.swift in Sources */,
-				3C441AF2F9DFBA1B587426C6A2FBC600 /* ErrorHandler.swift in Sources */,
-				BC7FDE924E494D6CBCB38ED060824FD5 /* ErrorViewController.swift in Sources */,
-				5ED93911FB7BADF0FE9FF9F91F0D3C13 /* ExternalViewModel.swift in Sources */,
-				1580791DBB266AC123D43B0B25673807 /* FinallyWrappers.swift in Sources */,
-				3231DA134880B901E01E58596DB7337D /* firstly.swift in Sources */,
-				A7ADE4D1DF6A3A4BDAD2CA9D91DD5215 /* FormTextFieldType.swift in Sources */,
-				AE97D7D98F7FF6D6D701814CF285C73B /* FormType.swift in Sources */,
-				5143311938C845B7AFCBFD106FFFAF8F /* Guarantee.swift in Sources */,
-				8EDB65DF538B4DA892747D03BA66CC91 /* GuaranteeWrappers.swift in Sources */,
-				79E4B803A9DA754C66D2DF925152B9AC /* hang.swift in Sources */,
-				EB15338F72DEE4A74871EC556243545F /* ImageName.swift in Sources */,
-				1AA95EC82F1E34609B2A4F1D8188CD60 /* IntExtension.swift in Sources */,
-				7D0632A1FB2572EA167D8ABE699B9E17 /* JSONParser.swift in Sources */,
-				381BB4F57FACDE75F1CEB4960EF7003F /* Klarna.swift in Sources */,
-				96C176C45CEC1C9D5106B4F7FF76AF2A /* KlarnaService.swift in Sources */,
-				C5119FA63D7E8873CB2E967AFD8E1E6A /* KlarnaViewModel.swift in Sources */,
-				3F9ADF2BFA586004ACB169DF4F539A59 /* LoadingViewController.swift in Sources */,
-				C06F13400A33EF7BB649200976727228 /* LogEvent.swift in Sources */,
-				DBE3ADFAEC187058E058B7F06370CDD2 /* Logger.swift in Sources */,
-				74D05B5770768F9A6EC314BB6D1303D2 /* Mask.swift in Sources */,
-				FEC7AC5A5A9EC8BBCC880D54A39D2F64 /* NetworkService.swift in Sources */,
-				5A1711E720C4C9242C03096634304602 /* OAuthViewModel.swift in Sources */,
-				4CDB6C5AEDA32988EAF2D1B2D7EEA883 /* Optional+Extensions.swift in Sources */,
-				CE492DDAB5DF184F4B3B54D86FF0BE2C /* OrderItem.swift in Sources */,
-				1B88AA0CF0623A9462B2F4063AC269B6 /* Parser.swift in Sources */,
-				78F90883C41F573B5339D87EFFE63FCF /* PaymentMethodComponent.swift in Sources */,
-				E730845CC9461C431A6FDFA9F7E84381 /* PaymentMethodConfig.swift in Sources */,
-				621EB69ED473029CFCA8DE219DD8EF51 /* PaymentMethodConfigService.swift in Sources */,
-				109F64FC32553CDAC0BF7CF8B6C1375E /* PaymentMethodToken.swift in Sources */,
-				F2E62C4E97D4F1481DD8087073D248C8 /* PaymentMethodTokenizationRequest.swift in Sources */,
-				6D48692B8E1D1D1FCE3C78F504E43BFE /* PaymentResponse.swift in Sources */,
-				FF753B647F34DC40526A60A661585594 /* PayPal.swift in Sources */,
-				887927CF1000B02AF06CC17918C7DB47 /* PayPalService.swift in Sources */,
-				05A2E567C33B49C808EC4796F47FA30D /* PayPalViewModel.swift in Sources */,
-				31B528107F7D68987A81D962EA8FF201 /* PresentationController.swift in Sources */,
-				B68E5D2A42E6D30A2FA4F68C97C4729F /* Primer.swift in Sources */,
-				835C466C125D364CBF803C11DC6AF495 /* PrimerAPI.swift in Sources */,
-				6437576C60E06293117D30633FAF19C4 /* PrimerAPIClient+3DS.swift in Sources */,
-				ECA0A25D01E1AC88AE608FCFE74B480A /* PrimerAPIClient+Promises.swift in Sources */,
-				BBE669BF2281B157A53D015455A9B1A4 /* PrimerAPIClient.swift in Sources */,
-				52EC7F0DED7C05276D075DB3A94D51E9 /* PrimerButton.swift in Sources */,
-				7DB2F602587CCEF1FFC41DD17B0EBC6B /* PrimerCardFormViewController.swift in Sources */,
-				FD7BCF3AED5ACA886D11DF7BAB515781 /* PrimerCardholderNameFieldView.swift in Sources */,
-				A9C31D4484CF8EC8F5F4D319C8E3D58C /* PrimerCardNumberFieldView.swift in Sources */,
-				80A212AEAFBA04148BEA0E372DC0F434 /* PrimerContainerViewController.swift in Sources */,
-				753535B79436DA0985C8E72B87D76191 /* PrimerContent.swift in Sources */,
-				9FC6FBB0F25817D379FAC094C447B68B /* PrimerCustomStyleTextField.swift in Sources */,
-				8CC729BE7D75E1D05D4EEE3C12B78B94 /* PrimerCVVFieldView.swift in Sources */,
-				F0D57DDBFA2D529C04DF41A0122C5D32 /* PrimerDelegate.swift in Sources */,
-				98BA9D6F49F35CB5A1CF5824C7BD067E /* PrimerError.swift in Sources */,
-				4F40544BB3B162DA82123A1842A94481 /* PrimerExpiryDateFieldView.swift in Sources */,
-				E4D4D34AA71527B05A97A1D2F527D734 /* PrimerFlowEnums.swift in Sources */,
-				34E55F877EB334FC55B2BADEE97A4277 /* PrimerFormViewController.swift in Sources */,
-				C064C0E3EF4F8C45A0587A1C02D7350D /* PrimerLoadingViewController.swift in Sources */,
-				80CCC56FAE379A735EF11A71CBEEC60A /* PrimerNavigationBar.swift in Sources */,
-				F524682F431B4F428E2DE0F70371BFA2 /* PrimerNavigationController.swift in Sources */,
-				DBE4213A3391E93DC0AD335BB91A9955 /* PrimerNibView.swift in Sources */,
-				E512439B28CB68DF0D8D87B048CF751A /* PrimerOAuthViewModel.swift in Sources */,
-				63C5ED38179EB6FCB970FD9B4E9604D5 /* PrimerRootViewController.swift in Sources */,
-				9AA159C0BA93F0E27539E9D11F68CECE /* PrimerScrollView.swift in Sources */,
-				73A341DA773EF90CA1F53DEC942D986E /* PrimerSDK-dummy.m in Sources */,
-				CFEAE37225194870FA73748D124A5D9D /* PrimerSettings.swift in Sources */,
-				4A0AB5F2A19D3EA462631080E3F92FB8 /* PrimerTableViewCell.swift in Sources */,
-				4EA845B35E12CB03DFD4A2CC0E84C296 /* PrimerTextField.swift in Sources */,
-				15CCC1CB3FF755CDE7D4B18B76BDFE5B /* PrimerTextFieldView.swift in Sources */,
-				5BBF65110C2F341C6A70614B6DB58771 /* PrimerTheme.swift in Sources */,
-				8231539E3839416BBBBEB52163DC94D5 /* PrimerUniversalCheckoutViewController.swift in Sources */,
-				EE2F34436AAC489560FFF09825774246 /* PrimerVaultManagerViewController.swift in Sources */,
-				38510C15F665A16EA33F588EBD75A339 /* PrimerViewController.swift in Sources */,
-				9A25E5E8C31343ABA97FFDA7AAFAE5AF /* PrimerViewExtensions.swift in Sources */,
-				F5099C6F6484CAB6308A4C51A6C9A3A7 /* PrimerWebViewController.swift in Sources */,
-				97F9B33AF7878569AB7359884B11CB31 /* PrimerWebViewModel.swift in Sources */,
-				1A9FF93C96058BFE4D03DF7812F92C9B /* Promise.swift in Sources */,
-				9ADD0C5E28879507BE45D55727FFB843 /* Queue.swift in Sources */,
-				BB102B4B19BD4851D59E51C090EE368A /* race.swift in Sources */,
-				030BC82FCC6DB79247086CB6A732B19D /* RateLimitedDispatcher.swift in Sources */,
-				9FC79E8AB385E0986CFB5EEFB9299138 /* RateLimitedDispatcherBase.swift in Sources */,
-				F078457BEF63041E49C09A11AF9F90C8 /* RecoverWrappers.swift in Sources */,
-				A9D242477D7BFDC2164889091E448920 /* ReloadDelegate.swift in Sources */,
-				17555207546F1380E5D5331DE8C7E430 /* Resolver.swift in Sources */,
-				15F2D9532F7C92D50494DADF25FB776F /* ResumeHandlerProtocol.swift in Sources */,
-				1DD35064DD4D7AF4481E1488D4396BD1 /* ScannerView.swift in Sources */,
-				691C523EB92EE00051C4A25B01DAE069 /* SequenceWrappers.swift in Sources */,
-				1E9553C0779CD6DFE199EB93AF861C3F /* StrictRateLimitedDispatcher.swift in Sources */,
-				B56352F4104886A44A551132A0D9CC5F /* StringExtension.swift in Sources */,
-				0498EB2C2B12FC8FD65B19FE272FF512 /* SuccessMessage.swift in Sources */,
-				46FEE3F57F93123CC68CA14375063D06 /* SuccessViewController.swift in Sources */,
-				4F46B730ACB79A1F7301FA8D7AA951C9 /* Thenable.swift in Sources */,
-				41F9AE35CC4EE49E675F6F9808B2FA18 /* ThenableWrappers.swift in Sources */,
-				6EBA9290523DBC9EB31A0413ED195C1E /* TokenizationService.swift in Sources */,
-				ACE7B9FD25B6D1A82FF2BAB07A7F7A8B /* UIColorExtension.swift in Sources */,
-				85B0483C40E9637C2EE471CE71858AD6 /* UIDeviceExtension.swift in Sources */,
-				1C138812AB6B45542D64D275F9210CDA /* URLExtension.swift in Sources */,
-				081A5CA0E340A96F1D85B379CD201ACE /* URLSessionStack.swift in Sources */,
-				BE28B3C3EA9CBBC62A9CE412B271F689 /* UserDefaultsExtension.swift in Sources */,
-				62C63E28316B1CDE6676DC748FD286CB /* UXMode.swift in Sources */,
-				018C0290D5945BB51D004B433A211381 /* Validation.swift in Sources */,
-				DB577CEAA8733C1D28E9138BE08EA786 /* VaultCheckoutViewModel.swift in Sources */,
-				4CD23955EDCC9A10C605B11E98F538FA /* VaultPaymentMethodView.swift in Sources */,
-				4C44C873F4FAEBDCD6F1C8AA322C9805 /* VaultPaymentMethodViewController.swift in Sources */,
-				B7D185DFA502BFC031C3C98AB3DCFB1D /* VaultPaymentMethodViewModel.swift in Sources */,
-				829786FF2D6F592C01436DD8300C3C1B /* VaultService.swift in Sources */,
-				C21729DE0F1CA81619247C35B8FFF44D /* WebViewController.swift in Sources */,
-				6D6BF9863371EC0D3457FED17A00F1E5 /* when.swift in Sources */,
-				6C0813800239BAEB6C4F90FA3D022917 /* WrapperProtocols.swift in Sources */,
-			);
-			runOnlyForDeploymentPostprocessing = 0;
-		};
-		098A67DD6C5222D814AE0ED129BA2BC1 /* Sources */ = {
-			isa = PBXSourcesBuildPhase;
-			buildActionMask = 2147483647;
-			files = (
->>>>>>> a0285381
 			);
 			runOnlyForDeploymentPostprocessing = 0;
 		};
