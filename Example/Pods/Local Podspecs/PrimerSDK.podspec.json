--- conflicted
+++ resolved
@@ -1,10 +1,6 @@
 {
   "name": "PrimerSDK",
-<<<<<<< HEAD
-  "version": "1.9.0-beta.13",
-=======
-  "version": "1.12.1",
->>>>>>> 03b3218e
+  "version": "1.9.0-beta.14",
   "summary": "Official iOS SDK for Primer",
   "description": "This library contains the official iOS SDK for Primer. Install this Cocoapod to seemlessly integrate the Primer Checkout & API platform in your app.",
   "homepage": "https://www.primer.io",
@@ -17,42 +13,30 @@
   },
   "source": {
     "git": "https://github.com/primer-io/primer-sdk-ios.git",
-<<<<<<< HEAD
-    "tag": "1.9.0-beta.13"
-=======
-    "tag": "1.12.1"
->>>>>>> 03b3218e
+    "tag": "1.9.0-beta.14"
   },
   "swift_versions": "4.2",
   "platforms": {
     "ios": "10.0"
   },
-<<<<<<< HEAD
   "default_subspecs": "Core",
   "ios": {
     "frameworks": [
       "Foundation",
       "UIKit"
-=======
-  "source_files": "Sources/PrimerSDK/Classes/**/*.{h,m,swift}",
-  "resource_bundles": {
-    "PrimerResources": [
-      "Sources/PrimerSDK/Resources/*.xcassets",
-      "Sources/PrimerSDK/Resources/Localizable/*",
-      "Sources/PrimerSDK/Resources/Storyboards/*.{storyboard}",
-      "Sources/PrimerSDK/Resources/Nibs/*"
->>>>>>> 03b3218e
     ]
   },
   "subspecs": [
     {
       "name": "Core",
       "ios": {
-        "source_files": "Sources/PrimerSDK/Classes/**/*.{h,m,swift,xib}",
+        "source_files": "Sources/PrimerSDK/Classes/**/*.{h,m,swift}",
         "resource_bundles": {
           "PrimerResources": [
             "Sources/PrimerSDK/Resources/*.xcassets",
-            "Sources/PrimerSDK/Resources/Localizable/*"
+            "Sources/PrimerSDK/Resources/Localizable/*",
+            "Sources/PrimerSDK/Resources/Storyboards/*.{storyboard}",
+            "Sources/PrimerSDK/Resources/Nibs/*"
           ]
         },
         "pod_target_xcconfig": {
