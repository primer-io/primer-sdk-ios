{
  "name": "PrimerSDK",
<<<<<<< HEAD
  "version": "1.14.0",
=======
  "version": "1.13.3",
>>>>>>> b07eeae9
  "summary": "Official iOS SDK for Primer",
  "description": "This library contains the official iOS SDK for Primer. Install this Cocoapod to seemlessly integrate the Primer Checkout & API platform in your app.",
  "homepage": "https://www.primer.io",
  "license": {
    "type": "MIT",
    "file": "LICENSE"
  },
  "authors": {
    "Primer": "dx@primer.io"
  },
  "source": {
    "git": "https://github.com/primer-io/primer-sdk-ios.git",
<<<<<<< HEAD
    "tag": "1.14.0"
=======
    "tag": "1.13.3"
>>>>>>> b07eeae9
  },
  "swift_versions": "4.2",
  "platforms": {
    "ios": "10.0"
  },
  "default_subspecs": "Core",
  "ios": {
    "frameworks": [
      "Foundation",
      "UIKit"
    ]
  },
  "subspecs": [
    {
      "name": "Core",
      "ios": {
        "source_files": "Sources/PrimerSDK/Classes/**/*.{h,m,swift}",
        "resource_bundles": {
          "PrimerResources": [
            "Sources/PrimerSDK/Resources/*.xcassets",
            "Sources/PrimerSDK/Resources/Localizable/*",
            "Sources/PrimerSDK/Resources/Storyboards/*.{storyboard}",
            "Sources/PrimerSDK/Resources/Nibs/*"
          ]
        },
        "pod_target_xcconfig": {
          "FRAMEWORK_SEARCH_PATHS": [
            "${PODS_CONFIGURATION_BUILD_DIR}/Primer3DS"
          ]
        }
      }
    }
  ],
  "swift_version": "4.2"
}<|MERGE_RESOLUTION|>--- conflicted
+++ resolved
@@ -1,10 +1,6 @@
 {
   "name": "PrimerSDK",
-<<<<<<< HEAD
-  "version": "1.14.0",
-=======
-  "version": "1.13.3",
->>>>>>> b07eeae9
+  "version": "1.14.1",
   "summary": "Official iOS SDK for Primer",
   "description": "This library contains the official iOS SDK for Primer. Install this Cocoapod to seemlessly integrate the Primer Checkout & API platform in your app.",
   "homepage": "https://www.primer.io",
@@ -17,11 +13,7 @@
   },
   "source": {
     "git": "https://github.com/primer-io/primer-sdk-ios.git",
-<<<<<<< HEAD
-    "tag": "1.14.0"
-=======
-    "tag": "1.13.3"
->>>>>>> b07eeae9
+    "tag": "1.14.1"
   },
   "swift_versions": "4.2",
   "platforms": {
