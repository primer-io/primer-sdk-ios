{
  "name": "PrimerSDK",
<<<<<<< HEAD
  "version": "1.10.1",
=======
  "version": "1.11.3",
>>>>>>> fdac089b
  "summary": "Official iOS SDK for Primer",
  "description": "This library contains the official iOS SDK for Primer. Install this Cocoapod to seemlessly integrate the Primer Checkout & API platform in your app.",
  "homepage": "https://www.primer.io",
  "license": {
    "type": "MIT",
    "file": "LICENSE"
  },
  "authors": {
    "Primer": "dx@primer.io"
  },
  "source": {
    "git": "https://github.com/primer-io/primer-sdk-ios.git",
<<<<<<< HEAD
    "tag": "1.10.1"
=======
    "tag": "1.11.3"
>>>>>>> fdac089b
  },
  "swift_versions": "4.2",
  "platforms": {
    "ios": "10.0"
  },
<<<<<<< HEAD
  "default_subspecs": "Core",
  "ios": {
    "frameworks": [
      "Foundation",
      "UIKit"
=======
  "source_files": "Sources/PrimerSDK/Classes/**/*.{h,m,swift,storyboard,xib}",
  "resource_bundles": {
    "PrimerResources": [
      "Sources/PrimerSDK/Resources/*.xcassets",
      "Sources/PrimerSDK/Resources/Localizable/*"
>>>>>>> fdac089b
    ]
  },
  "subspecs": [
    {
      "name": "Core",
      "ios": {
        "source_files": "Sources/PrimerSDK/Classes/**/*.{h,m,swift}",
        "resource_bundles": {
          "PrimerResources": [
            "Sources/PrimerSDK/Resources/*.xcassets",
            "Sources/PrimerSDK/Resources/Localizable/*"
          ]
        },
        "pod_target_xcconfig": {
          "FRAMEWORK_SEARCH_PATHS": [
            "${PODS_CONFIGURATION_BUILD_DIR}/Primer3DS"
          ]
        }
      }
    }
  ],
  "swift_version": "4.2"
}<|MERGE_RESOLUTION|>--- conflicted
+++ resolved
@@ -1,10 +1,6 @@
 {
   "name": "PrimerSDK",
-<<<<<<< HEAD
-  "version": "1.10.1",
-=======
-  "version": "1.11.3",
->>>>>>> fdac089b
+  "version": "1.11.4",
   "summary": "Official iOS SDK for Primer",
   "description": "This library contains the official iOS SDK for Primer. Install this Cocoapod to seemlessly integrate the Primer Checkout & API platform in your app.",
   "homepage": "https://www.primer.io",
@@ -17,36 +13,24 @@
   },
   "source": {
     "git": "https://github.com/primer-io/primer-sdk-ios.git",
-<<<<<<< HEAD
-    "tag": "1.10.1"
-=======
-    "tag": "1.11.3"
->>>>>>> fdac089b
+    "tag": "1.11.4"
   },
   "swift_versions": "4.2",
   "platforms": {
     "ios": "10.0"
   },
-<<<<<<< HEAD
   "default_subspecs": "Core",
   "ios": {
     "frameworks": [
       "Foundation",
       "UIKit"
-=======
-  "source_files": "Sources/PrimerSDK/Classes/**/*.{h,m,swift,storyboard,xib}",
-  "resource_bundles": {
-    "PrimerResources": [
-      "Sources/PrimerSDK/Resources/*.xcassets",
-      "Sources/PrimerSDK/Resources/Localizable/*"
->>>>>>> fdac089b
     ]
   },
   "subspecs": [
     {
       "name": "Core",
       "ios": {
-        "source_files": "Sources/PrimerSDK/Classes/**/*.{h,m,swift}",
+        "source_files": "Sources/PrimerSDK/Classes/**/*.{h,m,swift,xib}",
         "resource_bundles": {
           "PrimerResources": [
             "Sources/PrimerSDK/Resources/*.xcassets",
