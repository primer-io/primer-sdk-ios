--- conflicted
+++ resolved
@@ -1,10 +1,6 @@
 {
   "name": "PrimerSDK",
-<<<<<<< HEAD
-  "version": "1.13.3",
-=======
   "version": "1.14.1",
->>>>>>> 60df2d7f
   "summary": "Official iOS SDK for Primer",
   "description": "This library contains the official iOS SDK for Primer. Install this Cocoapod to seemlessly integrate the Primer Checkout & API platform in your app.",
   "homepage": "https://www.primer.io",
@@ -17,11 +13,7 @@
   },
   "source": {
     "git": "https://github.com/primer-io/primer-sdk-ios.git",
-<<<<<<< HEAD
-    "tag": "1.13.3"
-=======
     "tag": "1.14.1"
->>>>>>> 60df2d7f
   },
   "swift_versions": "4.2",
   "platforms": {
@@ -29,10 +21,7 @@
   },
   "default_subspecs": "Core",
   "ios": {
-    "frameworks": [
-      "Foundation",
-      "UIKit"
-    ]
+    "frameworks": ["Foundation", "UIKit"]
   },
   "subspecs": [
     {
