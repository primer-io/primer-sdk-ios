<?xml version="1.0" encoding="UTF-8"?>
<!DOCTYPE plist PUBLIC "-//Apple//DTD PLIST 1.0//EN" "http://www.apple.com/DTDs/PropertyList-1.0.dtd">
<plist version="1.0">
<dict>
  <key>CFBundleDevelopmentRegion</key>
  <string>en</string>
  <key>CFBundleIdentifier</key>
  <string>${PRODUCT_BUNDLE_IDENTIFIER}</string>
  <key>CFBundleInfoDictionaryVersion</key>
  <string>6.0</string>
  <key>CFBundleName</key>
  <string>${PRODUCT_NAME}</string>
  <key>CFBundlePackageType</key>
  <string>BNDL</string>
  <key>CFBundleShortVersionString</key>
<<<<<<< HEAD
  <string>1.10.1</string>
=======
  <string>1.11.3</string>
>>>>>>> fdac089b
  <key>CFBundleSignature</key>
  <string>????</string>
  <key>CFBundleVersion</key>
  <string>1</string>
  <key>NSPrincipalClass</key>
  <string></string>
</dict>
</plist><|MERGE_RESOLUTION|>--- conflicted
+++ resolved
@@ -13,11 +13,7 @@
   <key>CFBundlePackageType</key>
   <string>BNDL</string>
   <key>CFBundleShortVersionString</key>
-<<<<<<< HEAD
-  <string>1.10.1</string>
-=======
-  <string>1.11.3</string>
->>>>>>> fdac089b
+  <string>1.11.4</string>
   <key>CFBundleSignature</key>
   <string>????</string>
   <key>CFBundleVersion</key>
