--- conflicted
+++ resolved
@@ -13,11 +13,7 @@
   <key>CFBundlePackageType</key>
   <string>BNDL</string>
   <key>CFBundleShortVersionString</key>
-<<<<<<< HEAD
-  <string>1.12.0</string>
-=======
   <string>1.9.0</string>
->>>>>>> a0285381
   <key>CFBundleSignature</key>
   <string>????</string>
   <key>CFBundleVersion</key>
