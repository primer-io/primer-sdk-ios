--- conflicted
+++ resolved
@@ -1,28 +1,24 @@
 <?xml version="1.0" encoding="UTF-8"?>
 <!DOCTYPE plist PUBLIC "-//Apple//DTD PLIST 1.0//EN" "http://www.apple.com/DTDs/PropertyList-1.0.dtd">
 <plist version="1.0">
-<dict>
-  <key>CFBundleDevelopmentRegion</key>
-  <string>en</string>
-  <key>CFBundleIdentifier</key>
-  <string>${PRODUCT_BUNDLE_IDENTIFIER}</string>
-  <key>CFBundleInfoDictionaryVersion</key>
-  <string>6.0</string>
-  <key>CFBundleName</key>
-  <string>${PRODUCT_NAME}</string>
-  <key>CFBundlePackageType</key>
-  <string>BNDL</string>
-  <key>CFBundleShortVersionString</key>
-<<<<<<< HEAD
-  <string>1.13.3</string>
-=======
-  <string>1.14.1</string>
->>>>>>> 60df2d7f
-  <key>CFBundleSignature</key>
-  <string>????</string>
-  <key>CFBundleVersion</key>
-  <string>1</string>
-  <key>NSPrincipalClass</key>
-  <string></string>
-</dict>
+  <dict>
+    <key>CFBundleDevelopmentRegion</key>
+    <string>en</string>
+    <key>CFBundleIdentifier</key>
+    <string>${PRODUCT_BUNDLE_IDENTIFIER}</string>
+    <key>CFBundleInfoDictionaryVersion</key>
+    <string>6.0</string>
+    <key>CFBundleName</key>
+    <string>${PRODUCT_NAME}</string>
+    <key>CFBundlePackageType</key>
+    <string>BNDL</string>
+    <key>CFBundleShortVersionString</key>
+    <string>1.14.1</string>
+    <key>CFBundleSignature</key>
+    <string>????</string>
+    <key>CFBundleVersion</key>
+    <string>1</string>
+    <key>NSPrincipalClass</key>
+    <string></string>
+  </dict>
 </plist>