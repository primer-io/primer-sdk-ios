<?xml version="1.0" encoding="UTF-8"?>
<!DOCTYPE plist PUBLIC "-//Apple//DTD PLIST 1.0//EN" "http://www.apple.com/DTDs/PropertyList-1.0.dtd">
<plist version="1.0">
<dict>
  <key>CFBundleDevelopmentRegion</key>
  <string>en</string>
  <key>CFBundleExecutable</key>
  <string>${EXECUTABLE_NAME}</string>
  <key>CFBundleIdentifier</key>
  <string>${PRODUCT_BUNDLE_IDENTIFIER}</string>
  <key>CFBundleInfoDictionaryVersion</key>
  <string>6.0</string>
  <key>CFBundleName</key>
  <string>${PRODUCT_NAME}</string>
  <key>CFBundlePackageType</key>
  <string>FMWK</string>
  <key>CFBundleShortVersionString</key>
<<<<<<< HEAD
  <string>1.34.0</string>
=======
  <string>1.34.2</string>
>>>>>>> 06be8ab9
  <key>CFBundleSignature</key>
  <string>????</string>
  <key>CFBundleVersion</key>
  <string>${CURRENT_PROJECT_VERSION}</string>
  <key>NSPrincipalClass</key>
  <string></string>
</dict>
</plist><|MERGE_RESOLUTION|>--- conflicted
+++ resolved
@@ -15,11 +15,7 @@
   <key>CFBundlePackageType</key>
   <string>FMWK</string>
   <key>CFBundleShortVersionString</key>
-<<<<<<< HEAD
-  <string>1.34.0</string>
-=======
   <string>1.34.2</string>
->>>>>>> 06be8ab9
   <key>CFBundleSignature</key>
   <string>????</string>
   <key>CFBundleVersion</key>
