--- conflicted
+++ resolved
@@ -15,11 +15,7 @@
   <key>CFBundlePackageType</key>
   <string>FMWK</string>
   <key>CFBundleShortVersionString</key>
-<<<<<<< HEAD
-  <string>1.9.0</string>
-=======
-  <string>1.10.0</string>
->>>>>>> a03e271f
+  <string>1.10.1</string>
   <key>CFBundleSignature</key>
   <string>????</string>
   <key>CFBundleVersion</key>
