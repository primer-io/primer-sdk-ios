--- conflicted
+++ resolved
@@ -15,11 +15,7 @@
   <key>CFBundlePackageType</key>
   <string>FMWK</string>
   <key>CFBundleShortVersionString</key>
-<<<<<<< HEAD
-  <string>1.13.2</string>
-=======
-  <string>1.14.1</string>
->>>>>>> 58dfa912
+  <string>1.14.0</string>
   <key>CFBundleSignature</key>
   <string>????</string>
   <key>CFBundleVersion</key>
