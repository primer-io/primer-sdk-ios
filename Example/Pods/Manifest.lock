PODS:
<<<<<<< HEAD
  - KlarnaMobileSDK (2.2.2):
    - KlarnaMobileSDK/full (= 2.2.2)
  - KlarnaMobileSDK/full (2.2.2)
  - PrimerKlarnaSDK (0.1.0):
    - KlarnaMobileSDK (= 2.2.2)
=======
>>>>>>> b50a875c
  - PrimerSDK (2.5.0):
    - PrimerSDK/Core (= 2.5.0)
  - PrimerSDK/Core (2.5.0)

DEPENDENCIES:
  - PrimerKlarnaSDK
  - PrimerSDK (from `../`)

SPEC REPOS:
  trunk:
    - KlarnaMobileSDK
    - PrimerKlarnaSDK

EXTERNAL SOURCES:
  PrimerSDK:
    :path: "../"

SPEC CHECKSUMS:
<<<<<<< HEAD
  KlarnaMobileSDK: 23b44390d06c6e3a90b5325bea6c10bf97ac6044
  PrimerKlarnaSDK: 86e3a6ef788cd6d2ca40633badd5aed25332c779
  PrimerSDK: 4edfa74566313f0580e7ffc189767d89f84853a3
=======
  PrimerSDK: b23bd5b861143ff5fbeb31183a1aee59d77b3d1e
>>>>>>> b50a875c

PODFILE CHECKSUM: 4548972285611296387e86c6b7e5189b27f29bdc

COCOAPODS: 1.11.3<|MERGE_RESOLUTION|>--- conflicted
+++ resolved
@@ -1,15 +1,12 @@
 PODS:
-<<<<<<< HEAD
   - KlarnaMobileSDK (2.2.2):
     - KlarnaMobileSDK/full (= 2.2.2)
   - KlarnaMobileSDK/full (2.2.2)
   - PrimerKlarnaSDK (0.1.0):
     - KlarnaMobileSDK (= 2.2.2)
-=======
->>>>>>> b50a875c
-  - PrimerSDK (2.5.0):
-    - PrimerSDK/Core (= 2.5.0)
-  - PrimerSDK/Core (2.5.0)
+  - PrimerSDK (2.6.0):
+    - PrimerSDK/Core (= 2.6.0)
+  - PrimerSDK/Core (2.6.0)
 
 DEPENDENCIES:
   - PrimerKlarnaSDK
@@ -25,13 +22,9 @@
     :path: "../"
 
 SPEC CHECKSUMS:
-<<<<<<< HEAD
   KlarnaMobileSDK: 23b44390d06c6e3a90b5325bea6c10bf97ac6044
   PrimerKlarnaSDK: 86e3a6ef788cd6d2ca40633badd5aed25332c779
-  PrimerSDK: 4edfa74566313f0580e7ffc189767d89f84853a3
-=======
-  PrimerSDK: b23bd5b861143ff5fbeb31183a1aee59d77b3d1e
->>>>>>> b50a875c
+  PrimerSDK: 901093e3f8e0fe107f79badbc36dfd4ba0e8075c
 
 PODFILE CHECKSUM: 4548972285611296387e86c6b7e5189b27f29bdc
 
