--- conflicted
+++ resolved
@@ -1,13 +1,7 @@
 PODS:
-<<<<<<< HEAD
-  - PrimerSDK (1.27.1):
-    - PrimerSDK/Core (= 1.27.1)
-  - PrimerSDK/Core (1.27.1)
-=======
   - PrimerSDK (1.28.0-beta.2):
     - PrimerSDK/Core (= 1.28.0-beta.2)
   - PrimerSDK/Core (1.28.0-beta.2)
->>>>>>> 21ba14c2
 
 DEPENDENCIES:
   - PrimerSDK (from `../`)
@@ -17,12 +11,8 @@
     :path: "../"
 
 SPEC CHECKSUMS:
-<<<<<<< HEAD
-  PrimerSDK: 8fed61c4b7f01a507d5b18a371d01d440cce1432
-=======
   PrimerSDK: f127e56d0bf98bf699955a57185d63026d998bcd
->>>>>>> 21ba14c2
 
-PODFILE CHECKSUM: e07773ea6829816adc7ef6189f0b68d17bfb4a85
+PODFILE CHECKSUM: 5e9d6f999d932304aefa9ae636264b5955e2901d
 
 COCOAPODS: 1.11.2