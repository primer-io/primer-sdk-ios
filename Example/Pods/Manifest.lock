--- conflicted
+++ resolved
@@ -1,13 +1,7 @@
 PODS:
-<<<<<<< HEAD
-  - PrimerSDK (1.27.1):
-    - PrimerSDK/Core (= 1.27.1)
-  - PrimerSDK/Core (1.27.1)
-=======
-  - PrimerSDK (1.28.0-beta.4):
-    - PrimerSDK/Core (= 1.28.0-beta.4)
-  - PrimerSDK/Core (1.28.0-beta.4)
->>>>>>> 8176e2e9
+  - PrimerSDK (1.29.2):
+    - PrimerSDK/Core (= 1.29.2)
+  - PrimerSDK/Core (1.29.2)
 
 DEPENDENCIES:
   - PrimerSDK (from `../`)
@@ -17,11 +11,7 @@
     :path: "../"
 
 SPEC CHECKSUMS:
-<<<<<<< HEAD
-  PrimerSDK: 8fed61c4b7f01a507d5b18a371d01d440cce1432
-=======
-  PrimerSDK: 54d6217f5c777d3f90f19bda360ea238aa593c42
->>>>>>> 8176e2e9
+  PrimerSDK: 0c03ea0c73296ee63bbe80f9e9adc161b0c73c70
 
 PODFILE CHECKSUM: a4c4610ffac4d0f88dd6045d1d16e3b45798b2c9
 
