--- conflicted
+++ resolved
@@ -1,12 +1,8 @@
 PODS:
-<<<<<<< HEAD
   - Primer3DS (0.1.33)
-  - PrimerSDK (1.10.1):
-    - PrimerSDK/Core (= 1.10.1)
-  - PrimerSDK/Core (1.10.1)
-=======
-  - PrimerSDK (1.11.3)
->>>>>>> fdac089b
+  - PrimerSDK (1.11.4):
+    - PrimerSDK/Core (= 1.11.4)
+  - PrimerSDK/Core (1.11.4)
 
 DEPENDENCIES:
   - Primer3DS
@@ -21,12 +17,8 @@
     :path: "../"
 
 SPEC CHECKSUMS:
-<<<<<<< HEAD
   Primer3DS: f266ce1db528cef20751b3405c87a8a44d68477f
-  PrimerSDK: 0b4edf82e679bb5274484ee9aa57c533373c2e17
-=======
-  PrimerSDK: f21f896b82849a0c49f12c4e548959bbca5cbbfe
->>>>>>> fdac089b
+  PrimerSDK: 697ad42b827fec1700529c9f8a587590368405f0
 
 PODFILE CHECKSUM: 9cc98394d50c8cc3e6691a885a467f82869876ce
 
