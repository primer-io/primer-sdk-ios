PODS:
<<<<<<< HEAD
  - PrimerSDK (1.12.0)
=======
  - Primer3DS (0.1.33)
  - PrimerSDK (1.9.0-beta.16):
    - PrimerSDK/Core (= 1.9.0-beta.16)
  - PrimerSDK/Core (1.9.0-beta.16)
>>>>>>> a0285381

DEPENDENCIES:
  - Primer3DS
  - PrimerSDK (from `../`)

SPEC REPOS:
  https://github.com/primer-io/primer-podspecs.git:
    - Primer3DS

EXTERNAL SOURCES:
  PrimerSDK:
    :path: "../"

SPEC CHECKSUMS:
<<<<<<< HEAD
  PrimerSDK: cb5c118c445f020b2f0ae739cccc012658ed8682
=======
  Primer3DS: f266ce1db528cef20751b3405c87a8a44d68477f
  PrimerSDK: f5999f0f2d422cb5c59a52dfcaddf39be4dbe22e
>>>>>>> a0285381

PODFILE CHECKSUM: 9cc98394d50c8cc3e6691a885a467f82869876ce

COCOAPODS: 1.10.1<|MERGE_RESOLUTION|>--- conflicted
+++ resolved
@@ -1,12 +1,8 @@
 PODS:
-<<<<<<< HEAD
-  - PrimerSDK (1.12.0)
-=======
   - Primer3DS (0.1.33)
   - PrimerSDK (1.9.0-beta.16):
     - PrimerSDK/Core (= 1.9.0-beta.16)
   - PrimerSDK/Core (1.9.0-beta.16)
->>>>>>> a0285381
 
 DEPENDENCIES:
   - Primer3DS
@@ -21,12 +17,8 @@
     :path: "../"
 
 SPEC CHECKSUMS:
-<<<<<<< HEAD
-  PrimerSDK: cb5c118c445f020b2f0ae739cccc012658ed8682
-=======
   Primer3DS: f266ce1db528cef20751b3405c87a8a44d68477f
   PrimerSDK: f5999f0f2d422cb5c59a52dfcaddf39be4dbe22e
->>>>>>> a0285381
 
 PODFILE CHECKSUM: 9cc98394d50c8cc3e6691a885a467f82869876ce
 
