--- conflicted
+++ resolved
@@ -1,5 +1,5 @@
 PODS:
-  - PrimerSDK (1.10.1)
+  - PrimerSDK (1.11.3)
 
 DEPENDENCIES:
   - PrimerSDK (from `../`)
@@ -9,11 +9,7 @@
     :path: "../"
 
 SPEC CHECKSUMS:
-<<<<<<< HEAD
-  PrimerSDK: ad66e9ac5055717c50dadf3313ee18e2a600d024
-=======
-  PrimerSDK: dc93818e65abe690b2efa4f5ba2ad63a51a00fa0
->>>>>>> c0ea3132
+  PrimerSDK: f21f896b82849a0c49f12c4e548959bbca5cbbfe
 
 PODFILE CHECKSUM: 5e9d6f999d932304aefa9ae636264b5955e2901d
 
