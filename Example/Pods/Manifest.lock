--- conflicted
+++ resolved
@@ -1,5 +1,4 @@
 PODS:
-<<<<<<< HEAD
   - Primer3DS (0.1.15)
   - PrimerSDK (1.8.5):
     - PrimerSDK/Core (= 1.8.5)
@@ -14,27 +13,15 @@
 SPEC REPOS:
   https://github.com/primer-io/primer-podspecs.git:
     - Primer3DS
-=======
-  - Primer3DS_SDK (0.0.1)
-
-DEPENDENCIES:
-  - Primer3DS_SDK (from `../`)
->>>>>>> 0f31967e
 
 EXTERNAL SOURCES:
-  Primer3DS_SDK:
+  PrimerSDK:
     :path: "../"
 
 SPEC CHECKSUMS:
-<<<<<<< HEAD
   Primer3DS: 0320fc332adf492c6b82fec671f582d58609c689
   PrimerSDK: 13374f351efbe82aef09cd250a367d4361daa29c
 
-PODFILE CHECKSUM: eaf2f90494e5a41b5a12e774e80d4ab4352b1687
-=======
-  Primer3DS_SDK: 3ed503f99aa34bea22316b333613eed2aa931ea9
-
-PODFILE CHECKSUM: 2bdbbb040aa8583c397834e03b24319d9dc0e759
->>>>>>> 0f31967e
+PODFILE CHECKSUM: 76b9ed599b2aa3f5fd7b347c727eebddd319eb6f
 
 COCOAPODS: 1.10.2