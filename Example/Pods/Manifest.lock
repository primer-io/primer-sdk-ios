--- conflicted
+++ resolved
@@ -1,11 +1,8 @@
 PODS:
-<<<<<<< HEAD
   - Primer3DS (1.0.0)
-=======
->>>>>>> 534ff8fc
-  - PrimerSDK (1.32.4):
-    - PrimerSDK/Core (= 1.32.4)
-  - PrimerSDK/Core (1.32.4)
+  - PrimerSDK (1.33.0):
+    - PrimerSDK/Core (= 1.33.0)
+  - PrimerSDK/Core (1.33.0)
 
 DEPENDENCIES:
   - Primer3DS
@@ -20,11 +17,8 @@
     :path: "../"
 
 SPEC CHECKSUMS:
-<<<<<<< HEAD
   Primer3DS: 0b298ca54adb07e3f5ae3d74e574b6d3084e8a0d
-=======
->>>>>>> 534ff8fc
-  PrimerSDK: 92c0a236d72b77ee2dbbf52ea389f9be895c1087
+  PrimerSDK: 5e943f9825e03fc7b957a2108311b5b06219439e
 
 PODFILE CHECKSUM: 8cc848c88f1011d77d5ef15938ad74e891344b0f
 
