// !$*UTF8*$!
{
	archiveVersion = 1;
	classes = {
	};
	objectVersion = 46;
	objects = {

/* Begin PBXBuildFile section */
		151B098C267A276100FB49B8 /* Vault.swift in Sources */ = {isa = PBXBuildFile; fileRef = 15300DB8267A1211009A1B9C /* Vault.swift */; };
		152A42CE26A2B0BD0036D3D6 /* ThreeDS.swift in Sources */ = {isa = PBXBuildFile; fileRef = 152A42CD26A2B0BD0036D3D6 /* ThreeDS.swift */; };
		15300DBB267A1646009A1B9C /* VaultKlarna.swift in Sources */ = {isa = PBXBuildFile; fileRef = 15300DBA267A1646009A1B9C /* VaultKlarna.swift */; };
		1582521E272025A80090F563 /* StringTests.swift in Sources */ = {isa = PBXBuildFile; fileRef = 1582521D272025A80090F563 /* StringTests.swift */; };
		1582B979260A3F2900C80BD7 /* OAuthViewModel.swift in Sources */ = {isa = PBXBuildFile; fileRef = 1582B95B260A3F2900C80BD7 /* OAuthViewModel.swift */; };
		1582B97C260A3F2900C80BD7 /* DirectCheckoutViewModel.swift in Sources */ = {isa = PBXBuildFile; fileRef = 1582B95E260A3F2900C80BD7 /* DirectCheckoutViewModel.swift */; };
		1582B97D260A3F2900C80BD7 /* VaultCheckoutViewModel.swift in Sources */ = {isa = PBXBuildFile; fileRef = 1582B95F260A3F2900C80BD7 /* VaultCheckoutViewModel.swift */; };
		1582B97E260A3F2900C80BD7 /* ApplePayViewModel.swift in Sources */ = {isa = PBXBuildFile; fileRef = 1582B960260A3F2900C80BD7 /* ApplePayViewModel.swift */; };
		1582B97F260A3F2900C80BD7 /* Mocks.swift in Sources */ = {isa = PBXBuildFile; fileRef = 1582B961260A3F2900C80BD7 /* Mocks.swift */; };
		1582B980260A3F2900C80BD7 /* PaymentMethodConfigService.swift in Sources */ = {isa = PBXBuildFile; fileRef = 1582B963260A3F2900C80BD7 /* PaymentMethodConfigService.swift */; };
		1582B981260A3F2900C80BD7 /* PayPalService.swift in Sources */ = {isa = PBXBuildFile; fileRef = 1582B964260A3F2900C80BD7 /* PayPalService.swift */; };
		1582B982260A3F2900C80BD7 /* VaultService.swift in Sources */ = {isa = PBXBuildFile; fileRef = 1582B965260A3F2900C80BD7 /* VaultService.swift */; };
		1582B983260A3F2900C80BD7 /* ClientTokenService.swift in Sources */ = {isa = PBXBuildFile; fileRef = 1582B966260A3F2900C80BD7 /* ClientTokenService.swift */; };
		1582B984260A3F2900C80BD7 /* TokenizationService.swift in Sources */ = {isa = PBXBuildFile; fileRef = 1582B967260A3F2900C80BD7 /* TokenizationService.swift */; };
		1582B985260A3F2900C80BD7 /* KlarnaService.swift in Sources */ = {isa = PBXBuildFile; fileRef = 1582B968260A3F2900C80BD7 /* KlarnaService.swift */; };
		1582B987260A3F2900C80BD7 /* VaultPaymentMethodViewModelTests.swift in Sources */ = {isa = PBXBuildFile; fileRef = 1582B96B260A3F2900C80BD7 /* VaultPaymentMethodViewModelTests.swift */; };
		1582B988260A3F2900C80BD7 /* VaultCheckoutViewModelTests.swift in Sources */ = {isa = PBXBuildFile; fileRef = 1582B96C260A3F2900C80BD7 /* VaultCheckoutViewModelTests.swift */; };
		1582B989260A3F2900C80BD7 /* DirectCheckoutViewModelTests.swift in Sources */ = {isa = PBXBuildFile; fileRef = 1582B96D260A3F2900C80BD7 /* DirectCheckoutViewModelTests.swift */; };
		1582B98A260A3F2900C80BD7 /* OAuthViewModelTests.swift in Sources */ = {isa = PBXBuildFile; fileRef = 1582B96E260A3F2900C80BD7 /* OAuthViewModelTests.swift */; };
		1582B98B260A3F2900C80BD7 /* MaskTests.swift in Sources */ = {isa = PBXBuildFile; fileRef = 1582B970260A3F2900C80BD7 /* MaskTests.swift */; };
		1582B98E260A3F2900C80BD7 /* PaymentMethodConfigServiceTests.swift in Sources */ = {isa = PBXBuildFile; fileRef = 1582B974260A3F2900C80BD7 /* PaymentMethodConfigServiceTests.swift */; };
		1582B98F260A3F2900C80BD7 /* KlarnaServiceTests.swift in Sources */ = {isa = PBXBuildFile; fileRef = 1582B975260A3F2900C80BD7 /* KlarnaServiceTests.swift */; };
		1582B990260A3F2900C80BD7 /* TokenizationServiceTests.swift in Sources */ = {isa = PBXBuildFile; fileRef = 1582B976260A3F2900C80BD7 /* TokenizationServiceTests.swift */; };
		1582B991260A3F2900C80BD7 /* ClientTokenServiceTests.swift in Sources */ = {isa = PBXBuildFile; fileRef = 1582B977260A3F2900C80BD7 /* ClientTokenServiceTests.swift */; };
		1582B992260A3F2900C80BD7 /* PayPalServiceTests.swift in Sources */ = {isa = PBXBuildFile; fileRef = 1582B978260A3F2900C80BD7 /* PayPalServiceTests.swift */; };
		1582B9A2260A3FD300C80BD7 /* PrimerSDKExample_UITests.swift in Sources */ = {isa = PBXBuildFile; fileRef = 1582B9A1260A3FD300C80BD7 /* PrimerSDKExample_UITests.swift */; };
		1582B9AD260A402E00C80BD7 /* Base.swift in Sources */ = {isa = PBXBuildFile; fileRef = 1582B9AC260A402E00C80BD7 /* Base.swift */; };
		15ACE9652614B186004C3EAA /* chocolate_bar_demo.otf in Resources */ = {isa = PBXBuildFile; fileRef = 15ACE9642614B186004C3EAA /* chocolate_bar_demo.otf */; };
		15B2E64826F8A9EE005B8343 /* Apaya.swift in Sources */ = {isa = PBXBuildFile; fileRef = 15B2E64726F8A9EE005B8343 /* Apaya.swift */; };
		15F32E1D26FDA8E4004B3903 /* PrimerTests.swift in Sources */ = {isa = PBXBuildFile; fileRef = 15F32E1C26FDA8E4004B3903 /* PrimerTests.swift */; };
		15F5E2FF26982B21003AFF8A /* CardComponentManagerTests.swift in Sources */ = {isa = PBXBuildFile; fileRef = 15F5E2FE26982B21003AFF8A /* CardComponentManagerTests.swift */; };
		15F97C632624480500DCB3BA /* AppViewController.swift in Sources */ = {isa = PBXBuildFile; fileRef = 15F97C622624480500DCB3BA /* AppViewController.swift */; };
		15F97C682624488700DCB3BA /* MerchantCheckoutViewController.swift in Sources */ = {isa = PBXBuildFile; fileRef = 15F97C672624488700DCB3BA /* MerchantCheckoutViewController.swift */; };
		15F97C6D26246FD300DCB3BA /* MerchantCheckoutViewController+Primer.swift in Sources */ = {isa = PBXBuildFile; fileRef = 15F97C6C26246FD300DCB3BA /* MerchantCheckoutViewController+Primer.swift */; };
		15F97C72262470CB00DCB3BA /* MerchantCheckoutViewController+Helpers.swift in Sources */ = {isa = PBXBuildFile; fileRef = 15F97C71262470CB00DCB3BA /* MerchantCheckoutViewController+Helpers.swift */; };
		15F97C772624718800DCB3BA /* PaymentMethodCell.swift in Sources */ = {isa = PBXBuildFile; fileRef = 15F97C762624718800DCB3BA /* PaymentMethodCell.swift */; };
		15F97C7D2624730800DCB3BA /* UIViewController+API.swift in Sources */ = {isa = PBXBuildFile; fileRef = 15F97C7C2624730800DCB3BA /* UIViewController+API.swift */; };
		15F9E67D2678C88000F6B6C1 /* UniversalCheckout.swift in Sources */ = {isa = PBXBuildFile; fileRef = 15F9E67C2678C88000F6B6C1 /* UniversalCheckout.swift */; };
		1D3922CA270DEC2F001BDCCA /* WebViewUtilTests.swift in Sources */ = {isa = PBXBuildFile; fileRef = 1D3922C9270DEC2F001BDCCA /* WebViewUtilTests.swift */; };
		1DC7EE0C261FA39200BCBFFC /* SpinnerViewController.swift in Sources */ = {isa = PBXBuildFile; fileRef = 1DC7EE0B261FA39200BCBFFC /* SpinnerViewController.swift */; };
		1DC7EE14261FA3D400BCBFFC /* CreateClientToken.swift in Sources */ = {isa = PBXBuildFile; fileRef = 1DC7EE13261FA3D400BCBFFC /* CreateClientToken.swift */; };
		1DEBE0DF26B6FD06004E3064 /* ApayaTests.swift in Sources */ = {isa = PBXBuildFile; fileRef = 1DEBE0DE26B6FD06004E3064 /* ApayaTests.swift */; };
		1DEBE0E126B75EBF004E3064 /* ApayaServiceTests.swift in Sources */ = {isa = PBXBuildFile; fileRef = 1DEBE0E026B75EBF004E3064 /* ApayaServiceTests.swift */; };
		1DEBE0EF26BACE77004E3064 /* ApayaService.swift in Sources */ = {isa = PBXBuildFile; fileRef = 1DEBE0EE26BACE76004E3064 /* ApayaService.swift */; };
		1DEBE0F326BC4097004E3064 /* ApayaWebViewModelTests.swift in Sources */ = {isa = PBXBuildFile; fileRef = 1DEBE0F226BC4097004E3064 /* ApayaWebViewModelTests.swift */; };
		28C8D7787D6544544FAD335F /* Pods_PrimerSDK_Tests.framework in Frameworks */ = {isa = PBXBuildFile; fileRef = 6E94D7F995A49F71987C4E29 /* Pods_PrimerSDK_Tests.framework */; };
		607FACD61AFB9204008FA782 /* AppDelegate.swift in Sources */ = {isa = PBXBuildFile; fileRef = 607FACD51AFB9204008FA782 /* AppDelegate.swift */; };
		607FACDB1AFB9204008FA782 /* Main.storyboard in Resources */ = {isa = PBXBuildFile; fileRef = 607FACD91AFB9204008FA782 /* Main.storyboard */; };
		607FACDD1AFB9204008FA782 /* Images.xcassets in Resources */ = {isa = PBXBuildFile; fileRef = 607FACDC1AFB9204008FA782 /* Images.xcassets */; };
		607FACE01AFB9204008FA782 /* LaunchScreen.xib in Resources */ = {isa = PBXBuildFile; fileRef = 607FACDE1AFB9204008FA782 /* LaunchScreen.xib */; };
		70AE4E809E0E6B67EE8BEF0B /* Pods_PrimerSDK_Example.framework in Frameworks */ = {isa = PBXBuildFile; fileRef = 5790BCDC2E37FDFC8DAC1EFD /* Pods_PrimerSDK_Example.framework */; };
/* End PBXBuildFile section */

/* Begin PBXContainerItemProxy section */
		1582B9A4260A3FD300C80BD7 /* PBXContainerItemProxy */ = {
			isa = PBXContainerItemProxy;
			containerPortal = 607FACC81AFB9204008FA782 /* Project object */;
			proxyType = 1;
			remoteGlobalIDString = 607FACCF1AFB9204008FA782;
			remoteInfo = PrimerSDK_Example;
		};
		607FACE61AFB9204008FA782 /* PBXContainerItemProxy */ = {
			isa = PBXContainerItemProxy;
			containerPortal = 607FACC81AFB9204008FA782 /* Project object */;
			proxyType = 1;
			remoteGlobalIDString = 607FACCF1AFB9204008FA782;
			remoteInfo = PrimerSDK;
		};
/* End PBXContainerItemProxy section */

/* Begin PBXFileReference section */
		0BEFFA023E994EF5B370A80C /* PrimerSDK.podspec */ = {isa = PBXFileReference; includeInIndex = 1; lastKnownFileType = text; name = PrimerSDK.podspec; path = ../PrimerSDK.podspec; sourceTree = "<group>"; xcLanguageSpecificationIdentifier = xcode.lang.ruby; };
		151B09F4267B7F9400FB49B8 /* 3DSTests.swift */ = {isa = PBXFileReference; lastKnownFileType = sourcecode.swift; path = 3DSTests.swift; sourceTree = "<group>"; };
		151B0A1B267CE24B00FB49B8 /* 3DSConstants.swift */ = {isa = PBXFileReference; lastKnownFileType = sourcecode.swift; path = 3DSConstants.swift; sourceTree = "<group>"; };
		152A42CD26A2B0BD0036D3D6 /* ThreeDS.swift */ = {isa = PBXFileReference; lastKnownFileType = sourcecode.swift; path = ThreeDS.swift; sourceTree = "<group>"; };
		15300DB8267A1211009A1B9C /* Vault.swift */ = {isa = PBXFileReference; lastKnownFileType = sourcecode.swift; path = Vault.swift; sourceTree = "<group>"; };
		15300DBA267A1646009A1B9C /* VaultKlarna.swift */ = {isa = PBXFileReference; lastKnownFileType = sourcecode.swift; path = VaultKlarna.swift; sourceTree = "<group>"; };
		1582521D272025A80090F563 /* StringTests.swift */ = {isa = PBXFileReference; lastKnownFileType = sourcecode.swift; path = StringTests.swift; sourceTree = "<group>"; };
		1582B95B260A3F2900C80BD7 /* OAuthViewModel.swift */ = {isa = PBXFileReference; fileEncoding = 4; lastKnownFileType = sourcecode.swift; path = OAuthViewModel.swift; sourceTree = "<group>"; };
		1582B95E260A3F2900C80BD7 /* DirectCheckoutViewModel.swift */ = {isa = PBXFileReference; fileEncoding = 4; lastKnownFileType = sourcecode.swift; path = DirectCheckoutViewModel.swift; sourceTree = "<group>"; };
		1582B95F260A3F2900C80BD7 /* VaultCheckoutViewModel.swift */ = {isa = PBXFileReference; fileEncoding = 4; lastKnownFileType = sourcecode.swift; path = VaultCheckoutViewModel.swift; sourceTree = "<group>"; };
		1582B960260A3F2900C80BD7 /* ApplePayViewModel.swift */ = {isa = PBXFileReference; fileEncoding = 4; lastKnownFileType = sourcecode.swift; path = ApplePayViewModel.swift; sourceTree = "<group>"; };
		1582B961260A3F2900C80BD7 /* Mocks.swift */ = {isa = PBXFileReference; fileEncoding = 4; lastKnownFileType = sourcecode.swift; path = Mocks.swift; sourceTree = "<group>"; };
		1582B963260A3F2900C80BD7 /* PaymentMethodConfigService.swift */ = {isa = PBXFileReference; fileEncoding = 4; lastKnownFileType = sourcecode.swift; path = PaymentMethodConfigService.swift; sourceTree = "<group>"; };
		1582B964260A3F2900C80BD7 /* PayPalService.swift */ = {isa = PBXFileReference; fileEncoding = 4; lastKnownFileType = sourcecode.swift; path = PayPalService.swift; sourceTree = "<group>"; };
		1582B965260A3F2900C80BD7 /* VaultService.swift */ = {isa = PBXFileReference; fileEncoding = 4; lastKnownFileType = sourcecode.swift; path = VaultService.swift; sourceTree = "<group>"; };
		1582B966260A3F2900C80BD7 /* ClientTokenService.swift */ = {isa = PBXFileReference; fileEncoding = 4; lastKnownFileType = sourcecode.swift; path = ClientTokenService.swift; sourceTree = "<group>"; };
		1582B967260A3F2900C80BD7 /* TokenizationService.swift */ = {isa = PBXFileReference; fileEncoding = 4; lastKnownFileType = sourcecode.swift; path = TokenizationService.swift; sourceTree = "<group>"; };
		1582B968260A3F2900C80BD7 /* KlarnaService.swift */ = {isa = PBXFileReference; fileEncoding = 4; lastKnownFileType = sourcecode.swift; path = KlarnaService.swift; sourceTree = "<group>"; };
		1582B96B260A3F2900C80BD7 /* VaultPaymentMethodViewModelTests.swift */ = {isa = PBXFileReference; fileEncoding = 4; lastKnownFileType = sourcecode.swift; path = VaultPaymentMethodViewModelTests.swift; sourceTree = "<group>"; };
		1582B96C260A3F2900C80BD7 /* VaultCheckoutViewModelTests.swift */ = {isa = PBXFileReference; fileEncoding = 4; lastKnownFileType = sourcecode.swift; path = VaultCheckoutViewModelTests.swift; sourceTree = "<group>"; };
		1582B96D260A3F2900C80BD7 /* DirectCheckoutViewModelTests.swift */ = {isa = PBXFileReference; fileEncoding = 4; lastKnownFileType = sourcecode.swift; path = DirectCheckoutViewModelTests.swift; sourceTree = "<group>"; };
		1582B96E260A3F2900C80BD7 /* OAuthViewModelTests.swift */ = {isa = PBXFileReference; fileEncoding = 4; lastKnownFileType = sourcecode.swift; path = OAuthViewModelTests.swift; sourceTree = "<group>"; };
		1582B970260A3F2900C80BD7 /* MaskTests.swift */ = {isa = PBXFileReference; fileEncoding = 4; lastKnownFileType = sourcecode.swift; path = MaskTests.swift; sourceTree = "<group>"; };
		1582B972260A3F2900C80BD7 /* Info.plist */ = {isa = PBXFileReference; fileEncoding = 4; lastKnownFileType = text.plist.xml; path = Info.plist; sourceTree = "<group>"; };
		1582B974260A3F2900C80BD7 /* PaymentMethodConfigServiceTests.swift */ = {isa = PBXFileReference; fileEncoding = 4; lastKnownFileType = sourcecode.swift; path = PaymentMethodConfigServiceTests.swift; sourceTree = "<group>"; };
		1582B975260A3F2900C80BD7 /* KlarnaServiceTests.swift */ = {isa = PBXFileReference; fileEncoding = 4; lastKnownFileType = sourcecode.swift; path = KlarnaServiceTests.swift; sourceTree = "<group>"; };
		1582B976260A3F2900C80BD7 /* TokenizationServiceTests.swift */ = {isa = PBXFileReference; fileEncoding = 4; lastKnownFileType = sourcecode.swift; path = TokenizationServiceTests.swift; sourceTree = "<group>"; };
		1582B977260A3F2900C80BD7 /* ClientTokenServiceTests.swift */ = {isa = PBXFileReference; fileEncoding = 4; lastKnownFileType = sourcecode.swift; path = ClientTokenServiceTests.swift; sourceTree = "<group>"; };
		1582B978260A3F2900C80BD7 /* PayPalServiceTests.swift */ = {isa = PBXFileReference; fileEncoding = 4; lastKnownFileType = sourcecode.swift; path = PayPalServiceTests.swift; sourceTree = "<group>"; };
		1582B99F260A3FD300C80BD7 /* PrimerSDKExample_UITests.xctest */ = {isa = PBXFileReference; explicitFileType = wrapper.cfbundle; includeInIndex = 0; path = PrimerSDKExample_UITests.xctest; sourceTree = BUILT_PRODUCTS_DIR; };
		1582B9A1260A3FD300C80BD7 /* PrimerSDKExample_UITests.swift */ = {isa = PBXFileReference; lastKnownFileType = sourcecode.swift; path = PrimerSDKExample_UITests.swift; sourceTree = "<group>"; };
		1582B9A3260A3FD300C80BD7 /* Info.plist */ = {isa = PBXFileReference; lastKnownFileType = text.plist.xml; path = Info.plist; sourceTree = "<group>"; };
		1582B9AC260A402E00C80BD7 /* Base.swift */ = {isa = PBXFileReference; fileEncoding = 4; lastKnownFileType = sourcecode.swift; path = Base.swift; sourceTree = "<group>"; };
		15ACE9642614B186004C3EAA /* chocolate_bar_demo.otf */ = {isa = PBXFileReference; lastKnownFileType = file; path = chocolate_bar_demo.otf; sourceTree = "<group>"; };
		15ACEA6E2615C722004C3EAA /* fr */ = {isa = PBXFileReference; lastKnownFileType = text.plist.strings; name = fr; path = fr.lproj/LaunchScreen.strings; sourceTree = "<group>"; };
		15ACEA6F2615C723004C3EAA /* fr */ = {isa = PBXFileReference; lastKnownFileType = text.plist.strings; name = fr; path = fr.lproj/Main.strings; sourceTree = "<group>"; };
		15ACEA702615C741004C3EAA /* tr */ = {isa = PBXFileReference; lastKnownFileType = text.plist.strings; name = tr; path = tr.lproj/LaunchScreen.strings; sourceTree = "<group>"; };
		15ACEA712615C741004C3EAA /* tr */ = {isa = PBXFileReference; lastKnownFileType = text.plist.strings; name = tr; path = tr.lproj/Main.strings; sourceTree = "<group>"; };
		15ACEA722615C75D004C3EAA /* de */ = {isa = PBXFileReference; lastKnownFileType = text.plist.strings; name = de; path = de.lproj/LaunchScreen.strings; sourceTree = "<group>"; };
		15ACEA732615C75D004C3EAA /* de */ = {isa = PBXFileReference; lastKnownFileType = text.plist.strings; name = de; path = de.lproj/Main.strings; sourceTree = "<group>"; };
		15ACEA742615C77E004C3EAA /* ka */ = {isa = PBXFileReference; lastKnownFileType = text.plist.strings; name = ka; path = ka.lproj/LaunchScreen.strings; sourceTree = "<group>"; };
		15ACEA752615C77E004C3EAA /* ka */ = {isa = PBXFileReference; lastKnownFileType = text.plist.strings; name = ka; path = ka.lproj/Main.strings; sourceTree = "<group>"; };
		15ACEA762615C791004C3EAA /* sv */ = {isa = PBXFileReference; lastKnownFileType = text.plist.strings; name = sv; path = sv.lproj/LaunchScreen.strings; sourceTree = "<group>"; };
		15ACEA772615C791004C3EAA /* sv */ = {isa = PBXFileReference; lastKnownFileType = text.plist.strings; name = sv; path = sv.lproj/Main.strings; sourceTree = "<group>"; };
		15B2E64726F8A9EE005B8343 /* Apaya.swift */ = {isa = PBXFileReference; lastKnownFileType = sourcecode.swift; path = Apaya.swift; sourceTree = "<group>"; };
		15F32E1C26FDA8E4004B3903 /* PrimerTests.swift */ = {isa = PBXFileReference; lastKnownFileType = sourcecode.swift; path = PrimerTests.swift; sourceTree = "<group>"; };
		15F5BFFE25FBAFDB00426B1C /* PrimerSDK_Example.entitlements */ = {isa = PBXFileReference; lastKnownFileType = text.plist.entitlements; path = PrimerSDK_Example.entitlements; sourceTree = "<group>"; };
		15F5E2FE26982B21003AFF8A /* CardComponentManagerTests.swift */ = {isa = PBXFileReference; lastKnownFileType = sourcecode.swift; path = CardComponentManagerTests.swift; sourceTree = "<group>"; };
		15F97C622624480500DCB3BA /* AppViewController.swift */ = {isa = PBXFileReference; lastKnownFileType = sourcecode.swift; path = AppViewController.swift; sourceTree = "<group>"; };
		15F97C672624488700DCB3BA /* MerchantCheckoutViewController.swift */ = {isa = PBXFileReference; lastKnownFileType = sourcecode.swift; path = MerchantCheckoutViewController.swift; sourceTree = "<group>"; };
		15F97C6C26246FD300DCB3BA /* MerchantCheckoutViewController+Primer.swift */ = {isa = PBXFileReference; lastKnownFileType = sourcecode.swift; path = "MerchantCheckoutViewController+Primer.swift"; sourceTree = "<group>"; };
		15F97C71262470CB00DCB3BA /* MerchantCheckoutViewController+Helpers.swift */ = {isa = PBXFileReference; lastKnownFileType = sourcecode.swift; path = "MerchantCheckoutViewController+Helpers.swift"; sourceTree = "<group>"; };
		15F97C762624718800DCB3BA /* PaymentMethodCell.swift */ = {isa = PBXFileReference; lastKnownFileType = sourcecode.swift; path = PaymentMethodCell.swift; sourceTree = "<group>"; };
		15F97C7C2624730800DCB3BA /* UIViewController+API.swift */ = {isa = PBXFileReference; lastKnownFileType = sourcecode.swift; path = "UIViewController+API.swift"; sourceTree = "<group>"; };
		15F9E67C2678C88000F6B6C1 /* UniversalCheckout.swift */ = {isa = PBXFileReference; lastKnownFileType = sourcecode.swift; path = UniversalCheckout.swift; sourceTree = "<group>"; };
		1932F3E38AF739EB9181DB99 /* Pods-PrimerSDK_Tests.debug.xcconfig */ = {isa = PBXFileReference; includeInIndex = 1; lastKnownFileType = text.xcconfig; name = "Pods-PrimerSDK_Tests.debug.xcconfig"; path = "Target Support Files/Pods-PrimerSDK_Tests/Pods-PrimerSDK_Tests.debug.xcconfig"; sourceTree = "<group>"; };
		1D3922C9270DEC2F001BDCCA /* WebViewUtilTests.swift */ = {isa = PBXFileReference; lastKnownFileType = sourcecode.swift; path = WebViewUtilTests.swift; sourceTree = "<group>"; };
		1DC7EE0B261FA39200BCBFFC /* SpinnerViewController.swift */ = {isa = PBXFileReference; lastKnownFileType = sourcecode.swift; path = SpinnerViewController.swift; sourceTree = "<group>"; };
		1DC7EE13261FA3D400BCBFFC /* CreateClientToken.swift */ = {isa = PBXFileReference; lastKnownFileType = sourcecode.swift; path = CreateClientToken.swift; sourceTree = "<group>"; };
		1DEBE0DE26B6FD06004E3064 /* ApayaTests.swift */ = {isa = PBXFileReference; fileEncoding = 4; lastKnownFileType = sourcecode.swift; path = ApayaTests.swift; sourceTree = "<group>"; };
		1DEBE0E026B75EBF004E3064 /* ApayaServiceTests.swift */ = {isa = PBXFileReference; lastKnownFileType = sourcecode.swift; path = ApayaServiceTests.swift; sourceTree = "<group>"; };
		1DEBE0EE26BACE76004E3064 /* ApayaService.swift */ = {isa = PBXFileReference; lastKnownFileType = sourcecode.swift; path = ApayaService.swift; sourceTree = "<group>"; };
		1DEBE0F226BC4097004E3064 /* ApayaWebViewModelTests.swift */ = {isa = PBXFileReference; lastKnownFileType = sourcecode.swift; path = ApayaWebViewModelTests.swift; sourceTree = "<group>"; };
		2989D84D99007F9C7EADF18C /* Pods-PrimerSDK_Tests.release.xcconfig */ = {isa = PBXFileReference; includeInIndex = 1; lastKnownFileType = text.xcconfig; name = "Pods-PrimerSDK_Tests.release.xcconfig"; path = "Target Support Files/Pods-PrimerSDK_Tests/Pods-PrimerSDK_Tests.release.xcconfig"; sourceTree = "<group>"; };
		3B55FBF1D40BE6B25F29A5D9 /* LICENSE */ = {isa = PBXFileReference; includeInIndex = 1; lastKnownFileType = text; name = LICENSE; path = ../LICENSE; sourceTree = "<group>"; };
		45CA532A34F52954A21835C5 /* README.md */ = {isa = PBXFileReference; includeInIndex = 1; lastKnownFileType = net.daringfireball.markdown; name = README.md; path = ../README.md; sourceTree = "<group>"; };
		5790BCDC2E37FDFC8DAC1EFD /* Pods_PrimerSDK_Example.framework */ = {isa = PBXFileReference; explicitFileType = wrapper.framework; includeInIndex = 0; path = Pods_PrimerSDK_Example.framework; sourceTree = BUILT_PRODUCTS_DIR; };
		607FACD01AFB9204008FA782 /* PrimerSDK_Example.app */ = {isa = PBXFileReference; explicitFileType = wrapper.application; includeInIndex = 0; path = PrimerSDK_Example.app; sourceTree = BUILT_PRODUCTS_DIR; };
		607FACD41AFB9204008FA782 /* Info.plist */ = {isa = PBXFileReference; lastKnownFileType = text.plist.xml; path = Info.plist; sourceTree = "<group>"; };
		607FACD51AFB9204008FA782 /* AppDelegate.swift */ = {isa = PBXFileReference; lastKnownFileType = sourcecode.swift; path = AppDelegate.swift; sourceTree = "<group>"; };
		607FACDA1AFB9204008FA782 /* Base */ = {isa = PBXFileReference; lastKnownFileType = file.storyboard; name = Base; path = Base.lproj/Main.storyboard; sourceTree = "<group>"; };
		607FACDC1AFB9204008FA782 /* Images.xcassets */ = {isa = PBXFileReference; lastKnownFileType = folder.assetcatalog; path = Images.xcassets; sourceTree = "<group>"; };
		607FACDF1AFB9204008FA782 /* Base */ = {isa = PBXFileReference; lastKnownFileType = file.xib; name = Base; path = Base.lproj/LaunchScreen.xib; sourceTree = "<group>"; };
		607FACE51AFB9204008FA782 /* PrimerSDK_Tests.xctest */ = {isa = PBXFileReference; explicitFileType = wrapper.cfbundle; includeInIndex = 0; path = PrimerSDK_Tests.xctest; sourceTree = BUILT_PRODUCTS_DIR; };
		6E94D7F995A49F71987C4E29 /* Pods_PrimerSDK_Tests.framework */ = {isa = PBXFileReference; explicitFileType = wrapper.framework; includeInIndex = 0; path = Pods_PrimerSDK_Tests.framework; sourceTree = BUILT_PRODUCTS_DIR; };
		76C69A9F977D6F2AFE362752 /* Pods-PrimerSDK_Example.release.xcconfig */ = {isa = PBXFileReference; includeInIndex = 1; lastKnownFileType = text.xcconfig; name = "Pods-PrimerSDK_Example.release.xcconfig"; path = "Target Support Files/Pods-PrimerSDK_Example/Pods-PrimerSDK_Example.release.xcconfig"; sourceTree = "<group>"; };
		FEA9A8F45738FE91DC3D1E1C /* Pods-PrimerSDK_Example.debug.xcconfig */ = {isa = PBXFileReference; includeInIndex = 1; lastKnownFileType = text.xcconfig; name = "Pods-PrimerSDK_Example.debug.xcconfig"; path = "Target Support Files/Pods-PrimerSDK_Example/Pods-PrimerSDK_Example.debug.xcconfig"; sourceTree = "<group>"; };
/* End PBXFileReference section */

/* Begin PBXFrameworksBuildPhase section */
		1582B99C260A3FD300C80BD7 /* Frameworks */ = {
			isa = PBXFrameworksBuildPhase;
			buildActionMask = 2147483647;
			files = (
			);
			runOnlyForDeploymentPostprocessing = 0;
		};
		607FACCD1AFB9204008FA782 /* Frameworks */ = {
			isa = PBXFrameworksBuildPhase;
			buildActionMask = 2147483647;
			files = (
				70AE4E809E0E6B67EE8BEF0B /* Pods_PrimerSDK_Example.framework in Frameworks */,
			);
			runOnlyForDeploymentPostprocessing = 0;
		};
		607FACE21AFB9204008FA782 /* Frameworks */ = {
			isa = PBXFrameworksBuildPhase;
			buildActionMask = 2147483647;
			files = (
				28C8D7787D6544544FAD335F /* Pods_PrimerSDK_Tests.framework in Frameworks */,
			);
			runOnlyForDeploymentPostprocessing = 0;
		};
/* End PBXFrameworksBuildPhase section */

/* Begin PBXGroup section */
		151219E426E5F4EC007EFEA1 /* Recovered References */ = {
			isa = PBXGroup;
			children = (
				151B0A1B267CE24B00FB49B8 /* 3DSConstants.swift */,
				151B09F4267B7F9400FB49B8 /* 3DSTests.swift */,
			);
			name = "Recovered References";
			sourceTree = "<group>";
		};
		1582B958260A3F2900C80BD7 /* PrimerSDK_Tests */ = {
			isa = PBXGroup;
			children = (
				15F32E1B26FDA8CF004B3903 /* Primer */,
				1DEBE0DD26B6FC92004E3064 /* Data Models */,
				1582B959260A3F2900C80BD7 /* Mocks */,
				1582B969260A3F2900C80BD7 /* ViewModels */,
				1582B96F260A3F2900C80BD7 /* Utils */,
				1582B972260A3F2900C80BD7 /* Info.plist */,
				1582B973260A3F2900C80BD7 /* Services */,
			);
			name = PrimerSDK_Tests;
			path = ../Tests/PrimerSDK_Tests;
			sourceTree = "<group>";
		};
		1582B959260A3F2900C80BD7 /* Mocks */ = {
			isa = PBXGroup;
			children = (
				1582B95A260A3F2900C80BD7 /* ViewModels */,
				1582B961260A3F2900C80BD7 /* Mocks.swift */,
				1582B962260A3F2900C80BD7 /* Services */,
			);
			path = Mocks;
			sourceTree = "<group>";
		};
		1582B95A260A3F2900C80BD7 /* ViewModels */ = {
			isa = PBXGroup;
			children = (
				1582B95B260A3F2900C80BD7 /* OAuthViewModel.swift */,
				1582B95E260A3F2900C80BD7 /* DirectCheckoutViewModel.swift */,
				1582B95F260A3F2900C80BD7 /* VaultCheckoutViewModel.swift */,
				1582B960260A3F2900C80BD7 /* ApplePayViewModel.swift */,
			);
			path = ViewModels;
			sourceTree = "<group>";
		};
		1582B962260A3F2900C80BD7 /* Services */ = {
			isa = PBXGroup;
			children = (
				1582B963260A3F2900C80BD7 /* PaymentMethodConfigService.swift */,
				1582B964260A3F2900C80BD7 /* PayPalService.swift */,
				1582B965260A3F2900C80BD7 /* VaultService.swift */,
				1582B966260A3F2900C80BD7 /* ClientTokenService.swift */,
				1582B967260A3F2900C80BD7 /* TokenizationService.swift */,
				1582B968260A3F2900C80BD7 /* KlarnaService.swift */,
				1DEBE0EE26BACE76004E3064 /* ApayaService.swift */,
			);
			path = Services;
			sourceTree = "<group>";
		};
		1582B969260A3F2900C80BD7 /* ViewModels */ = {
			isa = PBXGroup;
			children = (
				1582B96D260A3F2900C80BD7 /* DirectCheckoutViewModelTests.swift */,
				1582B96E260A3F2900C80BD7 /* OAuthViewModelTests.swift */,
				1582B96C260A3F2900C80BD7 /* VaultCheckoutViewModelTests.swift */,
				1582B96B260A3F2900C80BD7 /* VaultPaymentMethodViewModelTests.swift */,
				1DEBE0F226BC4097004E3064 /* ApayaWebViewModelTests.swift */,
			);
			path = ViewModels;
			sourceTree = "<group>";
		};
		1582B96F260A3F2900C80BD7 /* Utils */ = {
			isa = PBXGroup;
			children = (
				1582B970260A3F2900C80BD7 /* MaskTests.swift */,
<<<<<<< HEAD
				1D3922C9270DEC2F001BDCCA /* WebViewUtilTests.swift */,
=======
				1582521D272025A80090F563 /* StringTests.swift */,
>>>>>>> 3b1075d2
			);
			path = Utils;
			sourceTree = "<group>";
		};
		1582B973260A3F2900C80BD7 /* Services */ = {
			isa = PBXGroup;
			children = (
				1DEBE0E026B75EBF004E3064 /* ApayaServiceTests.swift */,
				1582B977260A3F2900C80BD7 /* ClientTokenServiceTests.swift */,
				1582B975260A3F2900C80BD7 /* KlarnaServiceTests.swift */,
				1582B974260A3F2900C80BD7 /* PaymentMethodConfigServiceTests.swift */,
				1582B978260A3F2900C80BD7 /* PayPalServiceTests.swift */,
				1582B976260A3F2900C80BD7 /* TokenizationServiceTests.swift */,
				15F5E2FE26982B21003AFF8A /* CardComponentManagerTests.swift */,
			);
			path = Services;
			sourceTree = "<group>";
		};
		1582B9A0260A3FD300C80BD7 /* PrimerSDKExample_UITests */ = {
			isa = PBXGroup;
			children = (
				1582B9A1260A3FD300C80BD7 /* PrimerSDKExample_UITests.swift */,
				1582B9AC260A402E00C80BD7 /* Base.swift */,
				1582B9A3260A3FD300C80BD7 /* Info.plist */,
				15F9E67C2678C88000F6B6C1 /* UniversalCheckout.swift */,
				152A42CD26A2B0BD0036D3D6 /* ThreeDS.swift */,
				15300DB8267A1211009A1B9C /* Vault.swift */,
				15300DBA267A1646009A1B9C /* VaultKlarna.swift */,
			);
			path = PrimerSDKExample_UITests;
			sourceTree = "<group>";
		};
		15ACE9632614B186004C3EAA /* Fonts */ = {
			isa = PBXGroup;
			children = (
				15ACE9642614B186004C3EAA /* chocolate_bar_demo.otf */,
			);
			name = Fonts;
			path = Resources/Fonts;
			sourceTree = "<group>";
		};
		15F32E1B26FDA8CF004B3903 /* Primer */ = {
			isa = PBXGroup;
			children = (
				15F32E1C26FDA8E4004B3903 /* PrimerTests.swift */,
			);
			path = Primer;
			sourceTree = "<group>";
		};
		15F5BFB025FBA35600426B1C /* User Interface */ = {
			isa = PBXGroup;
			children = (
				607FACDE1AFB9204008FA782 /* LaunchScreen.xib */,
				607FACD91AFB9204008FA782 /* Main.storyboard */,
				1DC7EE0A261FA37800BCBFFC /* ViewControllers */,
				1DC7EE01261FA2BD00BCBFFC /* Views */,
				15F97C7B262472F200DCB3BA /* Extensions */,
			);
			name = "User Interface";
			sourceTree = "<group>";
		};
		15F5BFBD25FBA44D00426B1C /* Resources */ = {
			isa = PBXGroup;
			children = (
				15ACE9632614B186004C3EAA /* Fonts */,
				607FACDC1AFB9204008FA782 /* Images.xcassets */,
			);
			name = Resources;
			sourceTree = "<group>";
		};
		15F97C7B262472F200DCB3BA /* Extensions */ = {
			isa = PBXGroup;
			children = (
				15F97C7C2624730800DCB3BA /* UIViewController+API.swift */,
			);
			name = Extensions;
			sourceTree = "<group>";
		};
		1DC7EE00261FA2A800BCBFFC /* Data Models */ = {
			isa = PBXGroup;
			children = (
				1DC7EE13261FA3D400BCBFFC /* CreateClientToken.swift */,
				15B2E64726F8A9EE005B8343 /* Apaya.swift */,
			);
			name = "Data Models";
			sourceTree = "<group>";
		};
		1DC7EE01261FA2BD00BCBFFC /* Views */ = {
			isa = PBXGroup;
			children = (
				15F97C762624718800DCB3BA /* PaymentMethodCell.swift */,
			);
			name = Views;
			sourceTree = "<group>";
		};
		1DC7EE0A261FA37800BCBFFC /* ViewControllers */ = {
			isa = PBXGroup;
			children = (
				15F97C622624480500DCB3BA /* AppViewController.swift */,
				15F97C672624488700DCB3BA /* MerchantCheckoutViewController.swift */,
				15F97C71262470CB00DCB3BA /* MerchantCheckoutViewController+Helpers.swift */,
				15F97C6C26246FD300DCB3BA /* MerchantCheckoutViewController+Primer.swift */,
				1DC7EE0B261FA39200BCBFFC /* SpinnerViewController.swift */,
			);
			name = ViewControllers;
			sourceTree = "<group>";
		};
		1DEBE0DD26B6FC92004E3064 /* Data Models */ = {
			isa = PBXGroup;
			children = (
				1DEBE0DE26B6FD06004E3064 /* ApayaTests.swift */,
			);
			path = "Data Models";
			sourceTree = "<group>";
		};
		3A48073521D422C4F5CB15E8 /* Frameworks */ = {
			isa = PBXGroup;
			children = (
				5790BCDC2E37FDFC8DAC1EFD /* Pods_PrimerSDK_Example.framework */,
				6E94D7F995A49F71987C4E29 /* Pods_PrimerSDK_Tests.framework */,
			);
			name = Frameworks;
			sourceTree = "<group>";
		};
		607FACC71AFB9204008FA782 = {
			isa = PBXGroup;
			children = (
				607FACF51AFB993E008FA782 /* Podspec Metadata */,
				607FACD21AFB9204008FA782 /* Example for PrimerSDK */,
				1582B958260A3F2900C80BD7 /* PrimerSDK_Tests */,
				1582B9A0260A3FD300C80BD7 /* PrimerSDKExample_UITests */,
				607FACD11AFB9204008FA782 /* Products */,
				714FB3DC2580A763B394EB27 /* Pods */,
				151219E426E5F4EC007EFEA1 /* Recovered References */,
				3A48073521D422C4F5CB15E8 /* Frameworks */,
			);
			sourceTree = "<group>";
		};
		607FACD11AFB9204008FA782 /* Products */ = {
			isa = PBXGroup;
			children = (
				607FACD01AFB9204008FA782 /* PrimerSDK_Example.app */,
				607FACE51AFB9204008FA782 /* PrimerSDK_Tests.xctest */,
				1582B99F260A3FD300C80BD7 /* PrimerSDKExample_UITests.xctest */,
			);
			name = Products;
			sourceTree = "<group>";
		};
		607FACD21AFB9204008FA782 /* Example for PrimerSDK */ = {
			isa = PBXGroup;
			children = (
				607FACD51AFB9204008FA782 /* AppDelegate.swift */,
				15F5BFFE25FBAFDB00426B1C /* PrimerSDK_Example.entitlements */,
				607FACD41AFB9204008FA782 /* Info.plist */,
				1DC7EE00261FA2A800BCBFFC /* Data Models */,
				15F5BFB025FBA35600426B1C /* User Interface */,
				15F5BFBD25FBA44D00426B1C /* Resources */,
			);
			name = "Example for PrimerSDK";
			path = PrimerSDK;
			sourceTree = "<group>";
		};
		607FACF51AFB993E008FA782 /* Podspec Metadata */ = {
			isa = PBXGroup;
			children = (
				0BEFFA023E994EF5B370A80C /* PrimerSDK.podspec */,
				45CA532A34F52954A21835C5 /* README.md */,
				3B55FBF1D40BE6B25F29A5D9 /* LICENSE */,
			);
			name = "Podspec Metadata";
			sourceTree = "<group>";
		};
		714FB3DC2580A763B394EB27 /* Pods */ = {
			isa = PBXGroup;
			children = (
				FEA9A8F45738FE91DC3D1E1C /* Pods-PrimerSDK_Example.debug.xcconfig */,
				76C69A9F977D6F2AFE362752 /* Pods-PrimerSDK_Example.release.xcconfig */,
				1932F3E38AF739EB9181DB99 /* Pods-PrimerSDK_Tests.debug.xcconfig */,
				2989D84D99007F9C7EADF18C /* Pods-PrimerSDK_Tests.release.xcconfig */,
			);
			path = Pods;
			sourceTree = "<group>";
		};
/* End PBXGroup section */

/* Begin PBXNativeTarget section */
		1582B99E260A3FD300C80BD7 /* PrimerSDKExample_UITests */ = {
			isa = PBXNativeTarget;
			buildConfigurationList = 1582B9A6260A3FD300C80BD7 /* Build configuration list for PBXNativeTarget "PrimerSDKExample_UITests" */;
			buildPhases = (
				1582B99B260A3FD300C80BD7 /* Sources */,
				1582B99C260A3FD300C80BD7 /* Frameworks */,
				1582B99D260A3FD300C80BD7 /* Resources */,
			);
			buildRules = (
			);
			dependencies = (
				1582B9A5260A3FD300C80BD7 /* PBXTargetDependency */,
			);
			name = PrimerSDKExample_UITests;
			productName = PrimerSDKExample_UITests;
			productReference = 1582B99F260A3FD300C80BD7 /* PrimerSDKExample_UITests.xctest */;
			productType = "com.apple.product-type.bundle.ui-testing";
		};
		607FACCF1AFB9204008FA782 /* PrimerSDK_Example */ = {
			isa = PBXNativeTarget;
			buildConfigurationList = 607FACEF1AFB9204008FA782 /* Build configuration list for PBXNativeTarget "PrimerSDK_Example" */;
			buildPhases = (
				3ADB5618E354BFE207D08CED /* [CP] Check Pods Manifest.lock */,
				151B62B5260CA08E00D0521B /* ShellScript */,
				607FACCC1AFB9204008FA782 /* Sources */,
				607FACCD1AFB9204008FA782 /* Frameworks */,
				607FACCE1AFB9204008FA782 /* Resources */,
				25ED5266B987E60B513CD30A /* [CP] Embed Pods Frameworks */,
			);
			buildRules = (
			);
			dependencies = (
			);
			name = PrimerSDK_Example;
			productName = PrimerSDK;
			productReference = 607FACD01AFB9204008FA782 /* PrimerSDK_Example.app */;
			productType = "com.apple.product-type.application";
		};
		607FACE41AFB9204008FA782 /* PrimerSDK_Tests */ = {
			isa = PBXNativeTarget;
			buildConfigurationList = 607FACF21AFB9204008FA782 /* Build configuration list for PBXNativeTarget "PrimerSDK_Tests" */;
			buildPhases = (
				346DED80F20F2C44F35F6F83 /* [CP] Check Pods Manifest.lock */,
				607FACE11AFB9204008FA782 /* Sources */,
				607FACE21AFB9204008FA782 /* Frameworks */,
				607FACE31AFB9204008FA782 /* Resources */,
			);
			buildRules = (
			);
			dependencies = (
				607FACE71AFB9204008FA782 /* PBXTargetDependency */,
			);
			name = PrimerSDK_Tests;
			productName = Tests;
			productReference = 607FACE51AFB9204008FA782 /* PrimerSDK_Tests.xctest */;
			productType = "com.apple.product-type.bundle.unit-test";
		};
/* End PBXNativeTarget section */

/* Begin PBXProject section */
		607FACC81AFB9204008FA782 /* Project object */ = {
			isa = PBXProject;
			attributes = {
				LastSwiftUpdateCheck = 1240;
				LastUpgradeCheck = 1240;
				ORGANIZATIONNAME = CocoaPods;
				TargetAttributes = {
					1582B99E260A3FD300C80BD7 = {
						CreatedOnToolsVersion = 12.4;
						DevelopmentTeam = N8UN9TR5DY;
						ProvisioningStyle = Automatic;
						TestTargetID = 607FACCF1AFB9204008FA782;
					};
					607FACCF1AFB9204008FA782 = {
						CreatedOnToolsVersion = 6.3.1;
						DevelopmentTeam = N8UN9TR5DY;
						LastSwiftMigration = 0900;
						ProvisioningStyle = Manual;
					};
					607FACE41AFB9204008FA782 = {
						CreatedOnToolsVersion = 6.3.1;
						DevelopmentTeam = N8UN9TR5DY;
						LastSwiftMigration = 0900;
						ProvisioningStyle = Manual;
						TestTargetID = 607FACCF1AFB9204008FA782;
					};
				};
			};
			buildConfigurationList = 607FACCB1AFB9204008FA782 /* Build configuration list for PBXProject "PrimerSDK" */;
			compatibilityVersion = "Xcode 3.2";
			developmentRegion = en;
			hasScannedForEncodings = 0;
			knownRegions = (
				en,
				Base,
				fr,
				tr,
				de,
				ka,
				sv,
			);
			mainGroup = 607FACC71AFB9204008FA782;
			productRefGroup = 607FACD11AFB9204008FA782 /* Products */;
			projectDirPath = "";
			projectRoot = "";
			targets = (
				607FACCF1AFB9204008FA782 /* PrimerSDK_Example */,
				607FACE41AFB9204008FA782 /* PrimerSDK_Tests */,
				1582B99E260A3FD300C80BD7 /* PrimerSDKExample_UITests */,
			);
		};
/* End PBXProject section */

/* Begin PBXResourcesBuildPhase section */
		1582B99D260A3FD300C80BD7 /* Resources */ = {
			isa = PBXResourcesBuildPhase;
			buildActionMask = 2147483647;
			files = (
			);
			runOnlyForDeploymentPostprocessing = 0;
		};
		607FACCE1AFB9204008FA782 /* Resources */ = {
			isa = PBXResourcesBuildPhase;
			buildActionMask = 2147483647;
			files = (
				607FACDB1AFB9204008FA782 /* Main.storyboard in Resources */,
				607FACE01AFB9204008FA782 /* LaunchScreen.xib in Resources */,
				607FACDD1AFB9204008FA782 /* Images.xcassets in Resources */,
				15ACE9652614B186004C3EAA /* chocolate_bar_demo.otf in Resources */,
			);
			runOnlyForDeploymentPostprocessing = 0;
		};
		607FACE31AFB9204008FA782 /* Resources */ = {
			isa = PBXResourcesBuildPhase;
			buildActionMask = 2147483647;
			files = (
			);
			runOnlyForDeploymentPostprocessing = 0;
		};
/* End PBXResourcesBuildPhase section */

/* Begin PBXShellScriptBuildPhase section */
		151B62B5260CA08E00D0521B /* ShellScript */ = {
			isa = PBXShellScriptBuildPhase;
			buildActionMask = 2147483647;
			files = (
			);
			inputFileListPaths = (
			);
			inputPaths = (
			);
			outputFileListPaths = (
			);
			outputPaths = (
			);
			runOnlyForDeploymentPostprocessing = 0;
			shellPath = /bin/sh;
			shellScript = "if which swiftlint >/dev/null; then\n  swiftlint lint\nelse\n  echo \"warning: SwiftLint not installed, download from https://github.com/realm/SwiftLint\"\nfi\n";
		};
		25ED5266B987E60B513CD30A /* [CP] Embed Pods Frameworks */ = {
			isa = PBXShellScriptBuildPhase;
			buildActionMask = 2147483647;
			files = (
			);
			inputPaths = (
				"${PODS_ROOT}/Target Support Files/Pods-PrimerSDK_Example/Pods-PrimerSDK_Example-frameworks.sh",
				"${BUILT_PRODUCTS_DIR}/Primer3DS/Primer3DS.framework",
				"${BUILT_PRODUCTS_DIR}/PrimerSDK/PrimerSDK.framework",
				"${PODS_XCFRAMEWORKS_BUILD_DIR}/Primer3DS/ThreeDS_SDK.framework/ThreeDS_SDK",
			);
			name = "[CP] Embed Pods Frameworks";
			outputPaths = (
				"${TARGET_BUILD_DIR}/${FRAMEWORKS_FOLDER_PATH}/Primer3DS.framework",
				"${TARGET_BUILD_DIR}/${FRAMEWORKS_FOLDER_PATH}/PrimerSDK.framework",
				"${TARGET_BUILD_DIR}/${FRAMEWORKS_FOLDER_PATH}/ThreeDS_SDK.framework",
			);
			runOnlyForDeploymentPostprocessing = 0;
			shellPath = /bin/sh;
			shellScript = "\"${PODS_ROOT}/Target Support Files/Pods-PrimerSDK_Example/Pods-PrimerSDK_Example-frameworks.sh\"\n";
			showEnvVarsInLog = 0;
		};
		346DED80F20F2C44F35F6F83 /* [CP] Check Pods Manifest.lock */ = {
			isa = PBXShellScriptBuildPhase;
			buildActionMask = 2147483647;
			files = (
			);
			inputFileListPaths = (
			);
			inputPaths = (
				"${PODS_PODFILE_DIR_PATH}/Podfile.lock",
				"${PODS_ROOT}/Manifest.lock",
			);
			name = "[CP] Check Pods Manifest.lock";
			outputFileListPaths = (
			);
			outputPaths = (
				"$(DERIVED_FILE_DIR)/Pods-PrimerSDK_Tests-checkManifestLockResult.txt",
			);
			runOnlyForDeploymentPostprocessing = 0;
			shellPath = /bin/sh;
			shellScript = "diff \"${PODS_PODFILE_DIR_PATH}/Podfile.lock\" \"${PODS_ROOT}/Manifest.lock\" > /dev/null\nif [ $? != 0 ] ; then\n    # print error to STDERR\n    echo \"error: The sandbox is not in sync with the Podfile.lock. Run 'pod install' or update your CocoaPods installation.\" >&2\n    exit 1\nfi\n# This output is used by Xcode 'outputs' to avoid re-running this script phase.\necho \"SUCCESS\" > \"${SCRIPT_OUTPUT_FILE_0}\"\n";
			showEnvVarsInLog = 0;
		};
		3ADB5618E354BFE207D08CED /* [CP] Check Pods Manifest.lock */ = {
			isa = PBXShellScriptBuildPhase;
			buildActionMask = 2147483647;
			files = (
			);
			inputFileListPaths = (
			);
			inputPaths = (
				"${PODS_PODFILE_DIR_PATH}/Podfile.lock",
				"${PODS_ROOT}/Manifest.lock",
			);
			name = "[CP] Check Pods Manifest.lock";
			outputFileListPaths = (
			);
			outputPaths = (
				"$(DERIVED_FILE_DIR)/Pods-PrimerSDK_Example-checkManifestLockResult.txt",
			);
			runOnlyForDeploymentPostprocessing = 0;
			shellPath = /bin/sh;
			shellScript = "diff \"${PODS_PODFILE_DIR_PATH}/Podfile.lock\" \"${PODS_ROOT}/Manifest.lock\" > /dev/null\nif [ $? != 0 ] ; then\n    # print error to STDERR\n    echo \"error: The sandbox is not in sync with the Podfile.lock. Run 'pod install' or update your CocoaPods installation.\" >&2\n    exit 1\nfi\n# This output is used by Xcode 'outputs' to avoid re-running this script phase.\necho \"SUCCESS\" > \"${SCRIPT_OUTPUT_FILE_0}\"\n";
			showEnvVarsInLog = 0;
		};
/* End PBXShellScriptBuildPhase section */

/* Begin PBXSourcesBuildPhase section */
		1582B99B260A3FD300C80BD7 /* Sources */ = {
			isa = PBXSourcesBuildPhase;
			buildActionMask = 2147483647;
			files = (
				15F9E67D2678C88000F6B6C1 /* UniversalCheckout.swift in Sources */,
				1582B9AD260A402E00C80BD7 /* Base.swift in Sources */,
				1582B9A2260A3FD300C80BD7 /* PrimerSDKExample_UITests.swift in Sources */,
				152A42CE26A2B0BD0036D3D6 /* ThreeDS.swift in Sources */,
				15300DBB267A1646009A1B9C /* VaultKlarna.swift in Sources */,
				151B098C267A276100FB49B8 /* Vault.swift in Sources */,
			);
			runOnlyForDeploymentPostprocessing = 0;
		};
		607FACCC1AFB9204008FA782 /* Sources */ = {
			isa = PBXSourcesBuildPhase;
			buildActionMask = 2147483647;
			files = (
				15F97C682624488700DCB3BA /* MerchantCheckoutViewController.swift in Sources */,
				15F97C632624480500DCB3BA /* AppViewController.swift in Sources */,
				15F97C7D2624730800DCB3BA /* UIViewController+API.swift in Sources */,
				15F97C772624718800DCB3BA /* PaymentMethodCell.swift in Sources */,
				15B2E64826F8A9EE005B8343 /* Apaya.swift in Sources */,
				15F97C6D26246FD300DCB3BA /* MerchantCheckoutViewController+Primer.swift in Sources */,
				1DC7EE0C261FA39200BCBFFC /* SpinnerViewController.swift in Sources */,
				15F97C72262470CB00DCB3BA /* MerchantCheckoutViewController+Helpers.swift in Sources */,
				607FACD61AFB9204008FA782 /* AppDelegate.swift in Sources */,
				1DC7EE14261FA3D400BCBFFC /* CreateClientToken.swift in Sources */,
			);
			runOnlyForDeploymentPostprocessing = 0;
		};
		607FACE11AFB9204008FA782 /* Sources */ = {
			isa = PBXSourcesBuildPhase;
			buildActionMask = 2147483647;
			files = (
				1582B981260A3F2900C80BD7 /* PayPalService.swift in Sources */,
				1582B991260A3F2900C80BD7 /* ClientTokenServiceTests.swift in Sources */,
				1582B98E260A3F2900C80BD7 /* PaymentMethodConfigServiceTests.swift in Sources */,
				15F5E2FF26982B21003AFF8A /* CardComponentManagerTests.swift in Sources */,
				1DEBE0EF26BACE77004E3064 /* ApayaService.swift in Sources */,
				1582B97C260A3F2900C80BD7 /* DirectCheckoutViewModel.swift in Sources */,
				1582B98F260A3F2900C80BD7 /* KlarnaServiceTests.swift in Sources */,
				1DEBE0E126B75EBF004E3064 /* ApayaServiceTests.swift in Sources */,
				1582B98A260A3F2900C80BD7 /* OAuthViewModelTests.swift in Sources */,
				1582B98B260A3F2900C80BD7 /* MaskTests.swift in Sources */,
				1582521E272025A80090F563 /* StringTests.swift in Sources */,
				1582B983260A3F2900C80BD7 /* ClientTokenService.swift in Sources */,
				1582B980260A3F2900C80BD7 /* PaymentMethodConfigService.swift in Sources */,
				1582B979260A3F2900C80BD7 /* OAuthViewModel.swift in Sources */,
				15F32E1D26FDA8E4004B3903 /* PrimerTests.swift in Sources */,
				1582B988260A3F2900C80BD7 /* VaultCheckoutViewModelTests.swift in Sources */,
				1582B97F260A3F2900C80BD7 /* Mocks.swift in Sources */,
				1582B985260A3F2900C80BD7 /* KlarnaService.swift in Sources */,
				1582B992260A3F2900C80BD7 /* PayPalServiceTests.swift in Sources */,
				1582B984260A3F2900C80BD7 /* TokenizationService.swift in Sources */,
				1582B989260A3F2900C80BD7 /* DirectCheckoutViewModelTests.swift in Sources */,
				1DEBE0DF26B6FD06004E3064 /* ApayaTests.swift in Sources */,
				1582B97E260A3F2900C80BD7 /* ApplePayViewModel.swift in Sources */,
				1582B982260A3F2900C80BD7 /* VaultService.swift in Sources */,
				1D3922CA270DEC2F001BDCCA /* WebViewUtilTests.swift in Sources */,
				1582B97D260A3F2900C80BD7 /* VaultCheckoutViewModel.swift in Sources */,
				1582B987260A3F2900C80BD7 /* VaultPaymentMethodViewModelTests.swift in Sources */,
				1DEBE0F326BC4097004E3064 /* ApayaWebViewModelTests.swift in Sources */,
				1582B990260A3F2900C80BD7 /* TokenizationServiceTests.swift in Sources */,
			);
			runOnlyForDeploymentPostprocessing = 0;
		};
/* End PBXSourcesBuildPhase section */

/* Begin PBXTargetDependency section */
		1582B9A5260A3FD300C80BD7 /* PBXTargetDependency */ = {
			isa = PBXTargetDependency;
			target = 607FACCF1AFB9204008FA782 /* PrimerSDK_Example */;
			targetProxy = 1582B9A4260A3FD300C80BD7 /* PBXContainerItemProxy */;
		};
		607FACE71AFB9204008FA782 /* PBXTargetDependency */ = {
			isa = PBXTargetDependency;
			target = 607FACCF1AFB9204008FA782 /* PrimerSDK_Example */;
			targetProxy = 607FACE61AFB9204008FA782 /* PBXContainerItemProxy */;
		};
/* End PBXTargetDependency section */

/* Begin PBXVariantGroup section */
		607FACD91AFB9204008FA782 /* Main.storyboard */ = {
			isa = PBXVariantGroup;
			children = (
				607FACDA1AFB9204008FA782 /* Base */,
				15ACEA6F2615C723004C3EAA /* fr */,
				15ACEA712615C741004C3EAA /* tr */,
				15ACEA732615C75D004C3EAA /* de */,
				15ACEA752615C77E004C3EAA /* ka */,
				15ACEA772615C791004C3EAA /* sv */,
			);
			name = Main.storyboard;
			sourceTree = "<group>";
		};
		607FACDE1AFB9204008FA782 /* LaunchScreen.xib */ = {
			isa = PBXVariantGroup;
			children = (
				607FACDF1AFB9204008FA782 /* Base */,
				15ACEA6E2615C722004C3EAA /* fr */,
				15ACEA702615C741004C3EAA /* tr */,
				15ACEA722615C75D004C3EAA /* de */,
				15ACEA742615C77E004C3EAA /* ka */,
				15ACEA762615C791004C3EAA /* sv */,
			);
			name = LaunchScreen.xib;
			sourceTree = "<group>";
		};
/* End PBXVariantGroup section */

/* Begin XCBuildConfiguration section */
		1582B9A7260A3FD300C80BD7 /* Debug */ = {
			isa = XCBuildConfiguration;
			buildSettings = {
				CLANG_ANALYZER_NONNULL = YES;
				CLANG_ANALYZER_NUMBER_OBJECT_CONVERSION = YES_AGGRESSIVE;
				CLANG_CXX_LANGUAGE_STANDARD = "gnu++14";
				CLANG_ENABLE_OBJC_WEAK = YES;
				CLANG_WARN_DOCUMENTATION_COMMENTS = YES;
				CLANG_WARN_UNGUARDED_AVAILABILITY = YES_AGGRESSIVE;
				CODE_SIGN_STYLE = Automatic;
				DEBUG_INFORMATION_FORMAT = dwarf;
				DEVELOPMENT_TEAM = N8UN9TR5DY;
				GCC_C_LANGUAGE_STANDARD = gnu11;
				INFOPLIST_FILE = PrimerSDKExample_UITests/Info.plist;
				IPHONEOS_DEPLOYMENT_TARGET = 14.4;
				LD_RUNPATH_SEARCH_PATHS = "$(inherited) @executable_path/Frameworks @loader_path/Frameworks";
				MTL_ENABLE_DEBUG_INFO = INCLUDE_SOURCE;
				MTL_FAST_MATH = YES;
				PRODUCT_BUNDLE_IDENTIFIER = "com.primer.PrimerSDKExample-UITests";
				PRODUCT_NAME = "$(TARGET_NAME)";
				SWIFT_ACTIVE_COMPILATION_CONDITIONS = DEBUG;
				SWIFT_VERSION = 5.0;
				TARGETED_DEVICE_FAMILY = "1,2";
				TEST_TARGET_NAME = PrimerSDK_Example;
			};
			name = Debug;
		};
		1582B9A8260A3FD300C80BD7 /* Release */ = {
			isa = XCBuildConfiguration;
			buildSettings = {
				CLANG_ANALYZER_NONNULL = YES;
				CLANG_ANALYZER_NUMBER_OBJECT_CONVERSION = YES_AGGRESSIVE;
				CLANG_CXX_LANGUAGE_STANDARD = "gnu++14";
				CLANG_ENABLE_OBJC_WEAK = YES;
				CLANG_WARN_DOCUMENTATION_COMMENTS = YES;
				CLANG_WARN_UNGUARDED_AVAILABILITY = YES_AGGRESSIVE;
				CODE_SIGN_STYLE = Automatic;
				DEVELOPMENT_TEAM = N8UN9TR5DY;
				GCC_C_LANGUAGE_STANDARD = gnu11;
				INFOPLIST_FILE = PrimerSDKExample_UITests/Info.plist;
				IPHONEOS_DEPLOYMENT_TARGET = 14.4;
				LD_RUNPATH_SEARCH_PATHS = "$(inherited) @executable_path/Frameworks @loader_path/Frameworks";
				MTL_FAST_MATH = YES;
				PRODUCT_BUNDLE_IDENTIFIER = "com.primer.PrimerSDKExample-UITests";
				PRODUCT_NAME = "$(TARGET_NAME)";
				SWIFT_VERSION = 5.0;
				TARGETED_DEVICE_FAMILY = "1,2";
				TEST_TARGET_NAME = PrimerSDK_Example;
			};
			name = Release;
		};
		607FACED1AFB9204008FA782 /* Debug */ = {
			isa = XCBuildConfiguration;
			buildSettings = {
				ALWAYS_SEARCH_USER_PATHS = NO;
				CLANG_ANALYZER_LOCALIZABILITY_NONLOCALIZED = YES;
				CLANG_CXX_LANGUAGE_STANDARD = "gnu++0x";
				CLANG_CXX_LIBRARY = "libc++";
				CLANG_ENABLE_MODULES = YES;
				CLANG_ENABLE_OBJC_ARC = YES;
				CLANG_WARN_BLOCK_CAPTURE_AUTORELEASING = YES;
				CLANG_WARN_BOOL_CONVERSION = YES;
				CLANG_WARN_COMMA = YES;
				CLANG_WARN_CONSTANT_CONVERSION = YES;
				CLANG_WARN_DEPRECATED_OBJC_IMPLEMENTATIONS = YES;
				CLANG_WARN_DIRECT_OBJC_ISA_USAGE = YES_ERROR;
				CLANG_WARN_EMPTY_BODY = YES;
				CLANG_WARN_ENUM_CONVERSION = YES;
				CLANG_WARN_INFINITE_RECURSION = YES;
				CLANG_WARN_INT_CONVERSION = YES;
				CLANG_WARN_NON_LITERAL_NULL_CONVERSION = YES;
				CLANG_WARN_OBJC_IMPLICIT_RETAIN_SELF = YES;
				CLANG_WARN_OBJC_LITERAL_CONVERSION = YES;
				CLANG_WARN_OBJC_ROOT_CLASS = YES_ERROR;
				CLANG_WARN_QUOTED_INCLUDE_IN_FRAMEWORK_HEADER = YES;
				CLANG_WARN_RANGE_LOOP_ANALYSIS = YES;
				CLANG_WARN_STRICT_PROTOTYPES = YES;
				CLANG_WARN_SUSPICIOUS_MOVE = YES;
				CLANG_WARN_UNREACHABLE_CODE = YES;
				CLANG_WARN__DUPLICATE_METHOD_MATCH = YES;
				CODE_SIGN_IDENTITY = "iPhone Developer";
				"CODE_SIGN_IDENTITY[sdk=iphoneos*]" = "iPhone Developer";
				CODE_SIGN_STYLE = Manual;
				COPY_PHASE_STRIP = NO;
				CURRENT_PROJECT_VERSION = 1;
				DEBUG_INFORMATION_FORMAT = "dwarf-with-dsym";
				DEVELOPMENT_TEAM = N8UN9TR5DY;
				ENABLE_STRICT_OBJC_MSGSEND = YES;
				ENABLE_TESTABILITY = YES;
				GCC_C_LANGUAGE_STANDARD = gnu99;
				GCC_DYNAMIC_NO_PIC = NO;
				GCC_NO_COMMON_BLOCKS = YES;
				GCC_OPTIMIZATION_LEVEL = 0;
				GCC_PREPROCESSOR_DEFINITIONS = (
					"DEBUG=1",
					"$(inherited)",
				);
				GCC_SYMBOLS_PRIVATE_EXTERN = NO;
				GCC_WARN_64_TO_32_BIT_CONVERSION = YES;
				GCC_WARN_ABOUT_RETURN_TYPE = YES_ERROR;
				GCC_WARN_UNDECLARED_SELECTOR = YES;
				GCC_WARN_UNINITIALIZED_AUTOS = YES_AGGRESSIVE;
				GCC_WARN_UNUSED_FUNCTION = YES;
				GCC_WARN_UNUSED_VARIABLE = YES;
				IPHONEOS_DEPLOYMENT_TARGET = 9.3;
				MARKETING_VERSION = 1.8.0;
				MTL_ENABLE_DEBUG_INFO = YES;
				ONLY_ACTIVE_ARCH = YES;
				SDKROOT = iphoneos;
				SWIFT_OPTIMIZATION_LEVEL = "-Onone";
				SWIFT_VERSION = "";
				VERSIONING_SYSTEM = "apple-generic";
			};
			name = Debug;
		};
		607FACEE1AFB9204008FA782 /* Release */ = {
			isa = XCBuildConfiguration;
			buildSettings = {
				ALWAYS_SEARCH_USER_PATHS = NO;
				CLANG_ANALYZER_LOCALIZABILITY_NONLOCALIZED = YES;
				CLANG_CXX_LANGUAGE_STANDARD = "gnu++0x";
				CLANG_CXX_LIBRARY = "libc++";
				CLANG_ENABLE_MODULES = YES;
				CLANG_ENABLE_OBJC_ARC = YES;
				CLANG_WARN_BLOCK_CAPTURE_AUTORELEASING = YES;
				CLANG_WARN_BOOL_CONVERSION = YES;
				CLANG_WARN_COMMA = YES;
				CLANG_WARN_CONSTANT_CONVERSION = YES;
				CLANG_WARN_DEPRECATED_OBJC_IMPLEMENTATIONS = YES;
				CLANG_WARN_DIRECT_OBJC_ISA_USAGE = YES_ERROR;
				CLANG_WARN_EMPTY_BODY = YES;
				CLANG_WARN_ENUM_CONVERSION = YES;
				CLANG_WARN_INFINITE_RECURSION = YES;
				CLANG_WARN_INT_CONVERSION = YES;
				CLANG_WARN_NON_LITERAL_NULL_CONVERSION = YES;
				CLANG_WARN_OBJC_IMPLICIT_RETAIN_SELF = YES;
				CLANG_WARN_OBJC_LITERAL_CONVERSION = YES;
				CLANG_WARN_OBJC_ROOT_CLASS = YES_ERROR;
				CLANG_WARN_QUOTED_INCLUDE_IN_FRAMEWORK_HEADER = YES;
				CLANG_WARN_RANGE_LOOP_ANALYSIS = YES;
				CLANG_WARN_STRICT_PROTOTYPES = YES;
				CLANG_WARN_SUSPICIOUS_MOVE = YES;
				CLANG_WARN_UNREACHABLE_CODE = YES;
				CLANG_WARN__DUPLICATE_METHOD_MATCH = YES;
				CODE_SIGN_IDENTITY = "iPhone Developer";
				"CODE_SIGN_IDENTITY[sdk=iphoneos*]" = "iPhone Developer";
				CODE_SIGN_STYLE = Manual;
				COPY_PHASE_STRIP = NO;
				CURRENT_PROJECT_VERSION = 1;
				DEBUG_INFORMATION_FORMAT = "dwarf-with-dsym";
				DEVELOPMENT_TEAM = N8UN9TR5DY;
				ENABLE_NS_ASSERTIONS = NO;
				ENABLE_STRICT_OBJC_MSGSEND = YES;
				GCC_C_LANGUAGE_STANDARD = gnu99;
				GCC_NO_COMMON_BLOCKS = YES;
				GCC_WARN_64_TO_32_BIT_CONVERSION = YES;
				GCC_WARN_ABOUT_RETURN_TYPE = YES_ERROR;
				GCC_WARN_UNDECLARED_SELECTOR = YES;
				GCC_WARN_UNINITIALIZED_AUTOS = YES_AGGRESSIVE;
				GCC_WARN_UNUSED_FUNCTION = YES;
				GCC_WARN_UNUSED_VARIABLE = YES;
				IPHONEOS_DEPLOYMENT_TARGET = 9.3;
				MARKETING_VERSION = 1.8.0;
				MTL_ENABLE_DEBUG_INFO = NO;
				SDKROOT = iphoneos;
				SWIFT_OPTIMIZATION_LEVEL = "-Owholemodule";
				SWIFT_VERSION = "";
				VALIDATE_PRODUCT = YES;
				VERSIONING_SYSTEM = "apple-generic";
			};
			name = Release;
		};
		607FACF01AFB9204008FA782 /* Debug */ = {
			isa = XCBuildConfiguration;
			baseConfigurationReference = FEA9A8F45738FE91DC3D1E1C /* Pods-PrimerSDK_Example.debug.xcconfig */;
			buildSettings = {
				ASSETCATALOG_COMPILER_APPICON_NAME = AppIcon;
				CODE_SIGN_ENTITLEMENTS = PrimerSDK_Example.entitlements;
				CODE_SIGN_IDENTITY = "Apple Development";
				"CODE_SIGN_IDENTITY[sdk=iphoneos*]" = "iPhone Developer";
				CODE_SIGN_STYLE = Manual;
				CURRENT_PROJECT_VERSION = 207;
				DEVELOPMENT_TEAM = N8UN9TR5DY;
				INFOPLIST_FILE = PrimerSDK/Info.plist;
				IPHONEOS_DEPLOYMENT_TARGET = 12.1;
				LD_RUNPATH_SEARCH_PATHS = "$(inherited) @executable_path/Frameworks";
				MARKETING_VERSION = "CHE-377 PR-1_3DS";
				MODULE_NAME = ExampleApp;
				PRODUCT_BUNDLE_IDENTIFIER = com.primerapi.PrimerSDKExample;
				PRODUCT_NAME = "$(TARGET_NAME)";
				PROVISIONING_PROFILE_SPECIFIER = "match Development com.primerapi.PrimerSDKExample 1626869707";
				SWIFT_SWIFT3_OBJC_INFERENCE = Default;
				SWIFT_VERSION = 4.2;
			};
			name = Debug;
		};
		607FACF11AFB9204008FA782 /* Release */ = {
			isa = XCBuildConfiguration;
			baseConfigurationReference = 76C69A9F977D6F2AFE362752 /* Pods-PrimerSDK_Example.release.xcconfig */;
			buildSettings = {
				ASSETCATALOG_COMPILER_APPICON_NAME = AppIcon;
				CODE_SIGN_ENTITLEMENTS = PrimerSDK_Example.entitlements;
				CODE_SIGN_IDENTITY = "Apple Development";
				"CODE_SIGN_IDENTITY[sdk=iphoneos*]" = "iPhone Developer";
				CODE_SIGN_STYLE = Manual;
				CURRENT_PROJECT_VERSION = 207;
				DEVELOPMENT_TEAM = N8UN9TR5DY;
				INFOPLIST_FILE = PrimerSDK/Info.plist;
				IPHONEOS_DEPLOYMENT_TARGET = 12.1;
				LD_RUNPATH_SEARCH_PATHS = "$(inherited) @executable_path/Frameworks";
				MARKETING_VERSION = "CHE-377 PR-1_3DS";
				MODULE_NAME = ExampleApp;
				PRODUCT_BUNDLE_IDENTIFIER = com.primerapi.PrimerSDKExample;
				PRODUCT_NAME = "$(TARGET_NAME)";
				PROVISIONING_PROFILE_SPECIFIER = "match Development com.primerapi.PrimerSDKExample 1626869707";
				SWIFT_SWIFT3_OBJC_INFERENCE = Default;
				SWIFT_VERSION = 4.2;
			};
			name = Release;
		};
		607FACF31AFB9204008FA782 /* Debug */ = {
			isa = XCBuildConfiguration;
			baseConfigurationReference = 1932F3E38AF739EB9181DB99 /* Pods-PrimerSDK_Tests.debug.xcconfig */;
			buildSettings = {
				CODE_SIGN_IDENTITY = "iPhone Developer";
				"CODE_SIGN_IDENTITY[sdk=macosx*]" = "-";
				CODE_SIGN_STYLE = Manual;
				DEVELOPMENT_TEAM = N8UN9TR5DY;
				FRAMEWORK_SEARCH_PATHS = (
					"$(PLATFORM_DIR)/Developer/Library/Frameworks",
					"$(inherited)",
				);
				GCC_PREPROCESSOR_DEFINITIONS = (
					"DEBUG=1",
					"$(inherited)",
				);
				INFOPLIST_FILE = "$(SRCROOT)/../Tests/PrimerSDK_Tests/Info.plist";
				IPHONEOS_DEPLOYMENT_TARGET = 10.0;
				LD_RUNPATH_SEARCH_PATHS = "$(inherited) @executable_path/Frameworks @loader_path/Frameworks";
				PRODUCT_BUNDLE_IDENTIFIER = "org.cocoapods.$(PRODUCT_NAME:rfc1034identifier)";
				PRODUCT_NAME = "$(TARGET_NAME)";
				PROVISIONING_PROFILE_SPECIFIER = "";
				"PROVISIONING_PROFILE_SPECIFIER[sdk=macosx*]" = "";
				SWIFT_SWIFT3_OBJC_INFERENCE = Default;
				SWIFT_VERSION = 4.0;
				TEST_HOST = "$(BUILT_PRODUCTS_DIR)/PrimerSDK_Example.app/PrimerSDK_Example";
			};
			name = Debug;
		};
		607FACF41AFB9204008FA782 /* Release */ = {
			isa = XCBuildConfiguration;
			baseConfigurationReference = 2989D84D99007F9C7EADF18C /* Pods-PrimerSDK_Tests.release.xcconfig */;
			buildSettings = {
				CODE_SIGN_IDENTITY = "iPhone Developer";
				"CODE_SIGN_IDENTITY[sdk=macosx*]" = "-";
				CODE_SIGN_STYLE = Manual;
				DEVELOPMENT_TEAM = N8UN9TR5DY;
				FRAMEWORK_SEARCH_PATHS = (
					"$(PLATFORM_DIR)/Developer/Library/Frameworks",
					"$(inherited)",
				);
				INFOPLIST_FILE = "$(SRCROOT)/../Tests/PrimerSDK_Tests/Info.plist";
				IPHONEOS_DEPLOYMENT_TARGET = 10.0;
				LD_RUNPATH_SEARCH_PATHS = "$(inherited) @executable_path/Frameworks @loader_path/Frameworks";
				PRODUCT_BUNDLE_IDENTIFIER = "org.cocoapods.$(PRODUCT_NAME:rfc1034identifier)";
				PRODUCT_NAME = "$(TARGET_NAME)";
				PROVISIONING_PROFILE_SPECIFIER = "";
				"PROVISIONING_PROFILE_SPECIFIER[sdk=macosx*]" = "";
				SWIFT_SWIFT3_OBJC_INFERENCE = Default;
				SWIFT_VERSION = 4.0;
				TEST_HOST = "$(BUILT_PRODUCTS_DIR)/PrimerSDK_Example.app/PrimerSDK_Example";
			};
			name = Release;
		};
/* End XCBuildConfiguration section */

/* Begin XCConfigurationList section */
		1582B9A6260A3FD300C80BD7 /* Build configuration list for PBXNativeTarget "PrimerSDKExample_UITests" */ = {
			isa = XCConfigurationList;
			buildConfigurations = (
				1582B9A7260A3FD300C80BD7 /* Debug */,
				1582B9A8260A3FD300C80BD7 /* Release */,
			);
			defaultConfigurationIsVisible = 0;
			defaultConfigurationName = Release;
		};
		607FACCB1AFB9204008FA782 /* Build configuration list for PBXProject "PrimerSDK" */ = {
			isa = XCConfigurationList;
			buildConfigurations = (
				607FACED1AFB9204008FA782 /* Debug */,
				607FACEE1AFB9204008FA782 /* Release */,
			);
			defaultConfigurationIsVisible = 0;
			defaultConfigurationName = Release;
		};
		607FACEF1AFB9204008FA782 /* Build configuration list for PBXNativeTarget "PrimerSDK_Example" */ = {
			isa = XCConfigurationList;
			buildConfigurations = (
				607FACF01AFB9204008FA782 /* Debug */,
				607FACF11AFB9204008FA782 /* Release */,
			);
			defaultConfigurationIsVisible = 0;
			defaultConfigurationName = Release;
		};
		607FACF21AFB9204008FA782 /* Build configuration list for PBXNativeTarget "PrimerSDK_Tests" */ = {
			isa = XCConfigurationList;
			buildConfigurations = (
				607FACF31AFB9204008FA782 /* Debug */,
				607FACF41AFB9204008FA782 /* Release */,
			);
			defaultConfigurationIsVisible = 0;
			defaultConfigurationName = Release;
		};
/* End XCConfigurationList section */
	};
	rootObject = 607FACC81AFB9204008FA782 /* Project object */;
}<|MERGE_RESOLUTION|>--- conflicted
+++ resolved
@@ -52,12 +52,12 @@
 		1DEBE0E126B75EBF004E3064 /* ApayaServiceTests.swift in Sources */ = {isa = PBXBuildFile; fileRef = 1DEBE0E026B75EBF004E3064 /* ApayaServiceTests.swift */; };
 		1DEBE0EF26BACE77004E3064 /* ApayaService.swift in Sources */ = {isa = PBXBuildFile; fileRef = 1DEBE0EE26BACE76004E3064 /* ApayaService.swift */; };
 		1DEBE0F326BC4097004E3064 /* ApayaWebViewModelTests.swift in Sources */ = {isa = PBXBuildFile; fileRef = 1DEBE0F226BC4097004E3064 /* ApayaWebViewModelTests.swift */; };
-		28C8D7787D6544544FAD335F /* Pods_PrimerSDK_Tests.framework in Frameworks */ = {isa = PBXBuildFile; fileRef = 6E94D7F995A49F71987C4E29 /* Pods_PrimerSDK_Tests.framework */; };
 		607FACD61AFB9204008FA782 /* AppDelegate.swift in Sources */ = {isa = PBXBuildFile; fileRef = 607FACD51AFB9204008FA782 /* AppDelegate.swift */; };
 		607FACDB1AFB9204008FA782 /* Main.storyboard in Resources */ = {isa = PBXBuildFile; fileRef = 607FACD91AFB9204008FA782 /* Main.storyboard */; };
 		607FACDD1AFB9204008FA782 /* Images.xcassets in Resources */ = {isa = PBXBuildFile; fileRef = 607FACDC1AFB9204008FA782 /* Images.xcassets */; };
 		607FACE01AFB9204008FA782 /* LaunchScreen.xib in Resources */ = {isa = PBXBuildFile; fileRef = 607FACDE1AFB9204008FA782 /* LaunchScreen.xib */; };
-		70AE4E809E0E6B67EE8BEF0B /* Pods_PrimerSDK_Example.framework in Frameworks */ = {isa = PBXBuildFile; fileRef = 5790BCDC2E37FDFC8DAC1EFD /* Pods_PrimerSDK_Example.framework */; };
+		936F8BA39B83FF1A2795FF7A /* Pods_PrimerSDK_Example.framework in Frameworks */ = {isa = PBXBuildFile; fileRef = 492E858C1703742970B123EB /* Pods_PrimerSDK_Example.framework */; };
+		C17F4D2E1880FE53761CE1FD /* Pods_PrimerSDK_Tests.framework in Frameworks */ = {isa = PBXBuildFile; fileRef = FF15436F8F9B0751EB0B03F9 /* Pods_PrimerSDK_Tests.framework */; };
 /* End PBXBuildFile section */
 
 /* Begin PBXContainerItemProxy section */
@@ -78,7 +78,10 @@
 /* End PBXContainerItemProxy section */
 
 /* Begin PBXFileReference section */
+		089E6FA24F32651561D66B07 /* Pods-PrimerSDK_Example.release.xcconfig */ = {isa = PBXFileReference; includeInIndex = 1; lastKnownFileType = text.xcconfig; name = "Pods-PrimerSDK_Example.release.xcconfig"; path = "Target Support Files/Pods-PrimerSDK_Example/Pods-PrimerSDK_Example.release.xcconfig"; sourceTree = "<group>"; };
 		0BEFFA023E994EF5B370A80C /* PrimerSDK.podspec */ = {isa = PBXFileReference; includeInIndex = 1; lastKnownFileType = text; name = PrimerSDK.podspec; path = ../PrimerSDK.podspec; sourceTree = "<group>"; xcLanguageSpecificationIdentifier = xcode.lang.ruby; };
+		0E6C9A1E76FB8C79A683BA94 /* Pods-PrimerSDK_Example.debug.xcconfig */ = {isa = PBXFileReference; includeInIndex = 1; lastKnownFileType = text.xcconfig; name = "Pods-PrimerSDK_Example.debug.xcconfig"; path = "Target Support Files/Pods-PrimerSDK_Example/Pods-PrimerSDK_Example.debug.xcconfig"; sourceTree = "<group>"; };
+		0F8647264E6041187F26F9E1 /* Pods-PrimerSDK_Tests.release.xcconfig */ = {isa = PBXFileReference; includeInIndex = 1; lastKnownFileType = text.xcconfig; name = "Pods-PrimerSDK_Tests.release.xcconfig"; path = "Target Support Files/Pods-PrimerSDK_Tests/Pods-PrimerSDK_Tests.release.xcconfig"; sourceTree = "<group>"; };
 		151B09F4267B7F9400FB49B8 /* 3DSTests.swift */ = {isa = PBXFileReference; lastKnownFileType = sourcecode.swift; path = 3DSTests.swift; sourceTree = "<group>"; };
 		151B0A1B267CE24B00FB49B8 /* 3DSConstants.swift */ = {isa = PBXFileReference; lastKnownFileType = sourcecode.swift; path = 3DSConstants.swift; sourceTree = "<group>"; };
 		152A42CD26A2B0BD0036D3D6 /* ThreeDS.swift */ = {isa = PBXFileReference; lastKnownFileType = sourcecode.swift; path = ThreeDS.swift; sourceTree = "<group>"; };
@@ -133,7 +136,6 @@
 		15F97C762624718800DCB3BA /* PaymentMethodCell.swift */ = {isa = PBXFileReference; lastKnownFileType = sourcecode.swift; path = PaymentMethodCell.swift; sourceTree = "<group>"; };
 		15F97C7C2624730800DCB3BA /* UIViewController+API.swift */ = {isa = PBXFileReference; lastKnownFileType = sourcecode.swift; path = "UIViewController+API.swift"; sourceTree = "<group>"; };
 		15F9E67C2678C88000F6B6C1 /* UniversalCheckout.swift */ = {isa = PBXFileReference; lastKnownFileType = sourcecode.swift; path = UniversalCheckout.swift; sourceTree = "<group>"; };
-		1932F3E38AF739EB9181DB99 /* Pods-PrimerSDK_Tests.debug.xcconfig */ = {isa = PBXFileReference; includeInIndex = 1; lastKnownFileType = text.xcconfig; name = "Pods-PrimerSDK_Tests.debug.xcconfig"; path = "Target Support Files/Pods-PrimerSDK_Tests/Pods-PrimerSDK_Tests.debug.xcconfig"; sourceTree = "<group>"; };
 		1D3922C9270DEC2F001BDCCA /* WebViewUtilTests.swift */ = {isa = PBXFileReference; lastKnownFileType = sourcecode.swift; path = WebViewUtilTests.swift; sourceTree = "<group>"; };
 		1DC7EE0B261FA39200BCBFFC /* SpinnerViewController.swift */ = {isa = PBXFileReference; lastKnownFileType = sourcecode.swift; path = SpinnerViewController.swift; sourceTree = "<group>"; };
 		1DC7EE13261FA3D400BCBFFC /* CreateClientToken.swift */ = {isa = PBXFileReference; lastKnownFileType = sourcecode.swift; path = CreateClientToken.swift; sourceTree = "<group>"; };
@@ -141,10 +143,9 @@
 		1DEBE0E026B75EBF004E3064 /* ApayaServiceTests.swift */ = {isa = PBXFileReference; lastKnownFileType = sourcecode.swift; path = ApayaServiceTests.swift; sourceTree = "<group>"; };
 		1DEBE0EE26BACE76004E3064 /* ApayaService.swift */ = {isa = PBXFileReference; lastKnownFileType = sourcecode.swift; path = ApayaService.swift; sourceTree = "<group>"; };
 		1DEBE0F226BC4097004E3064 /* ApayaWebViewModelTests.swift */ = {isa = PBXFileReference; lastKnownFileType = sourcecode.swift; path = ApayaWebViewModelTests.swift; sourceTree = "<group>"; };
-		2989D84D99007F9C7EADF18C /* Pods-PrimerSDK_Tests.release.xcconfig */ = {isa = PBXFileReference; includeInIndex = 1; lastKnownFileType = text.xcconfig; name = "Pods-PrimerSDK_Tests.release.xcconfig"; path = "Target Support Files/Pods-PrimerSDK_Tests/Pods-PrimerSDK_Tests.release.xcconfig"; sourceTree = "<group>"; };
 		3B55FBF1D40BE6B25F29A5D9 /* LICENSE */ = {isa = PBXFileReference; includeInIndex = 1; lastKnownFileType = text; name = LICENSE; path = ../LICENSE; sourceTree = "<group>"; };
 		45CA532A34F52954A21835C5 /* README.md */ = {isa = PBXFileReference; includeInIndex = 1; lastKnownFileType = net.daringfireball.markdown; name = README.md; path = ../README.md; sourceTree = "<group>"; };
-		5790BCDC2E37FDFC8DAC1EFD /* Pods_PrimerSDK_Example.framework */ = {isa = PBXFileReference; explicitFileType = wrapper.framework; includeInIndex = 0; path = Pods_PrimerSDK_Example.framework; sourceTree = BUILT_PRODUCTS_DIR; };
+		492E858C1703742970B123EB /* Pods_PrimerSDK_Example.framework */ = {isa = PBXFileReference; explicitFileType = wrapper.framework; includeInIndex = 0; path = Pods_PrimerSDK_Example.framework; sourceTree = BUILT_PRODUCTS_DIR; };
 		607FACD01AFB9204008FA782 /* PrimerSDK_Example.app */ = {isa = PBXFileReference; explicitFileType = wrapper.application; includeInIndex = 0; path = PrimerSDK_Example.app; sourceTree = BUILT_PRODUCTS_DIR; };
 		607FACD41AFB9204008FA782 /* Info.plist */ = {isa = PBXFileReference; lastKnownFileType = text.plist.xml; path = Info.plist; sourceTree = "<group>"; };
 		607FACD51AFB9204008FA782 /* AppDelegate.swift */ = {isa = PBXFileReference; lastKnownFileType = sourcecode.swift; path = AppDelegate.swift; sourceTree = "<group>"; };
@@ -152,9 +153,8 @@
 		607FACDC1AFB9204008FA782 /* Images.xcassets */ = {isa = PBXFileReference; lastKnownFileType = folder.assetcatalog; path = Images.xcassets; sourceTree = "<group>"; };
 		607FACDF1AFB9204008FA782 /* Base */ = {isa = PBXFileReference; lastKnownFileType = file.xib; name = Base; path = Base.lproj/LaunchScreen.xib; sourceTree = "<group>"; };
 		607FACE51AFB9204008FA782 /* PrimerSDK_Tests.xctest */ = {isa = PBXFileReference; explicitFileType = wrapper.cfbundle; includeInIndex = 0; path = PrimerSDK_Tests.xctest; sourceTree = BUILT_PRODUCTS_DIR; };
-		6E94D7F995A49F71987C4E29 /* Pods_PrimerSDK_Tests.framework */ = {isa = PBXFileReference; explicitFileType = wrapper.framework; includeInIndex = 0; path = Pods_PrimerSDK_Tests.framework; sourceTree = BUILT_PRODUCTS_DIR; };
-		76C69A9F977D6F2AFE362752 /* Pods-PrimerSDK_Example.release.xcconfig */ = {isa = PBXFileReference; includeInIndex = 1; lastKnownFileType = text.xcconfig; name = "Pods-PrimerSDK_Example.release.xcconfig"; path = "Target Support Files/Pods-PrimerSDK_Example/Pods-PrimerSDK_Example.release.xcconfig"; sourceTree = "<group>"; };
-		FEA9A8F45738FE91DC3D1E1C /* Pods-PrimerSDK_Example.debug.xcconfig */ = {isa = PBXFileReference; includeInIndex = 1; lastKnownFileType = text.xcconfig; name = "Pods-PrimerSDK_Example.debug.xcconfig"; path = "Target Support Files/Pods-PrimerSDK_Example/Pods-PrimerSDK_Example.debug.xcconfig"; sourceTree = "<group>"; };
+		C71D2026BE75A4C88AC4C4F0 /* Pods-PrimerSDK_Tests.debug.xcconfig */ = {isa = PBXFileReference; includeInIndex = 1; lastKnownFileType = text.xcconfig; name = "Pods-PrimerSDK_Tests.debug.xcconfig"; path = "Target Support Files/Pods-PrimerSDK_Tests/Pods-PrimerSDK_Tests.debug.xcconfig"; sourceTree = "<group>"; };
+		FF15436F8F9B0751EB0B03F9 /* Pods_PrimerSDK_Tests.framework */ = {isa = PBXFileReference; explicitFileType = wrapper.framework; includeInIndex = 0; path = Pods_PrimerSDK_Tests.framework; sourceTree = BUILT_PRODUCTS_DIR; };
 /* End PBXFileReference section */
 
 /* Begin PBXFrameworksBuildPhase section */
@@ -169,7 +169,7 @@
 			isa = PBXFrameworksBuildPhase;
 			buildActionMask = 2147483647;
 			files = (
-				70AE4E809E0E6B67EE8BEF0B /* Pods_PrimerSDK_Example.framework in Frameworks */,
+				936F8BA39B83FF1A2795FF7A /* Pods_PrimerSDK_Example.framework in Frameworks */,
 			);
 			runOnlyForDeploymentPostprocessing = 0;
 		};
@@ -177,7 +177,7 @@
 			isa = PBXFrameworksBuildPhase;
 			buildActionMask = 2147483647;
 			files = (
-				28C8D7787D6544544FAD335F /* Pods_PrimerSDK_Tests.framework in Frameworks */,
+				C17F4D2E1880FE53761CE1FD /* Pods_PrimerSDK_Tests.framework in Frameworks */,
 			);
 			runOnlyForDeploymentPostprocessing = 0;
 		};
@@ -259,11 +259,7 @@
 			isa = PBXGroup;
 			children = (
 				1582B970260A3F2900C80BD7 /* MaskTests.swift */,
-<<<<<<< HEAD
 				1D3922C9270DEC2F001BDCCA /* WebViewUtilTests.swift */,
-=======
-				1582521D272025A80090F563 /* StringTests.swift */,
->>>>>>> 3b1075d2
 			);
 			path = Utils;
 			sourceTree = "<group>";
@@ -379,15 +375,6 @@
 			path = "Data Models";
 			sourceTree = "<group>";
 		};
-		3A48073521D422C4F5CB15E8 /* Frameworks */ = {
-			isa = PBXGroup;
-			children = (
-				5790BCDC2E37FDFC8DAC1EFD /* Pods_PrimerSDK_Example.framework */,
-				6E94D7F995A49F71987C4E29 /* Pods_PrimerSDK_Tests.framework */,
-			);
-			name = Frameworks;
-			sourceTree = "<group>";
-		};
 		607FACC71AFB9204008FA782 = {
 			isa = PBXGroup;
 			children = (
@@ -398,7 +385,7 @@
 				607FACD11AFB9204008FA782 /* Products */,
 				714FB3DC2580A763B394EB27 /* Pods */,
 				151219E426E5F4EC007EFEA1 /* Recovered References */,
-				3A48073521D422C4F5CB15E8 /* Frameworks */,
+				AE29420D16017E399A2AB5B1 /* Frameworks */,
 			);
 			sourceTree = "<group>";
 		};
@@ -439,12 +426,21 @@
 		714FB3DC2580A763B394EB27 /* Pods */ = {
 			isa = PBXGroup;
 			children = (
-				FEA9A8F45738FE91DC3D1E1C /* Pods-PrimerSDK_Example.debug.xcconfig */,
-				76C69A9F977D6F2AFE362752 /* Pods-PrimerSDK_Example.release.xcconfig */,
-				1932F3E38AF739EB9181DB99 /* Pods-PrimerSDK_Tests.debug.xcconfig */,
-				2989D84D99007F9C7EADF18C /* Pods-PrimerSDK_Tests.release.xcconfig */,
+				0E6C9A1E76FB8C79A683BA94 /* Pods-PrimerSDK_Example.debug.xcconfig */,
+				089E6FA24F32651561D66B07 /* Pods-PrimerSDK_Example.release.xcconfig */,
+				C71D2026BE75A4C88AC4C4F0 /* Pods-PrimerSDK_Tests.debug.xcconfig */,
+				0F8647264E6041187F26F9E1 /* Pods-PrimerSDK_Tests.release.xcconfig */,
 			);
 			path = Pods;
+			sourceTree = "<group>";
+		};
+		AE29420D16017E399A2AB5B1 /* Frameworks */ = {
+			isa = PBXGroup;
+			children = (
+				492E858C1703742970B123EB /* Pods_PrimerSDK_Example.framework */,
+				FF15436F8F9B0751EB0B03F9 /* Pods_PrimerSDK_Tests.framework */,
+			);
+			name = Frameworks;
 			sourceTree = "<group>";
 		};
 /* End PBXGroup section */
@@ -472,12 +468,12 @@
 			isa = PBXNativeTarget;
 			buildConfigurationList = 607FACEF1AFB9204008FA782 /* Build configuration list for PBXNativeTarget "PrimerSDK_Example" */;
 			buildPhases = (
-				3ADB5618E354BFE207D08CED /* [CP] Check Pods Manifest.lock */,
+				0AD083DB71824F288B801312 /* [CP] Check Pods Manifest.lock */,
 				151B62B5260CA08E00D0521B /* ShellScript */,
 				607FACCC1AFB9204008FA782 /* Sources */,
 				607FACCD1AFB9204008FA782 /* Frameworks */,
 				607FACCE1AFB9204008FA782 /* Resources */,
-				25ED5266B987E60B513CD30A /* [CP] Embed Pods Frameworks */,
+				758F73C2F32E36B9FA5D90EA /* [CP] Embed Pods Frameworks */,
 			);
 			buildRules = (
 			);
@@ -492,7 +488,7 @@
 			isa = PBXNativeTarget;
 			buildConfigurationList = 607FACF21AFB9204008FA782 /* Build configuration list for PBXNativeTarget "PrimerSDK_Tests" */;
 			buildPhases = (
-				346DED80F20F2C44F35F6F83 /* [CP] Check Pods Manifest.lock */,
+				15594D82FF9141694693C9F5 /* [CP] Check Pods Manifest.lock */,
 				607FACE11AFB9204008FA782 /* Sources */,
 				607FACE21AFB9204008FA782 /* Frameworks */,
 				607FACE31AFB9204008FA782 /* Resources */,
@@ -592,6 +588,28 @@
 /* End PBXResourcesBuildPhase section */
 
 /* Begin PBXShellScriptBuildPhase section */
+		0AD083DB71824F288B801312 /* [CP] Check Pods Manifest.lock */ = {
+			isa = PBXShellScriptBuildPhase;
+			buildActionMask = 2147483647;
+			files = (
+			);
+			inputFileListPaths = (
+			);
+			inputPaths = (
+				"${PODS_PODFILE_DIR_PATH}/Podfile.lock",
+				"${PODS_ROOT}/Manifest.lock",
+			);
+			name = "[CP] Check Pods Manifest.lock";
+			outputFileListPaths = (
+			);
+			outputPaths = (
+				"$(DERIVED_FILE_DIR)/Pods-PrimerSDK_Example-checkManifestLockResult.txt",
+			);
+			runOnlyForDeploymentPostprocessing = 0;
+			shellPath = /bin/sh;
+			shellScript = "diff \"${PODS_PODFILE_DIR_PATH}/Podfile.lock\" \"${PODS_ROOT}/Manifest.lock\" > /dev/null\nif [ $? != 0 ] ; then\n    # print error to STDERR\n    echo \"error: The sandbox is not in sync with the Podfile.lock. Run 'pod install' or update your CocoaPods installation.\" >&2\n    exit 1\nfi\n# This output is used by Xcode 'outputs' to avoid re-running this script phase.\necho \"SUCCESS\" > \"${SCRIPT_OUTPUT_FILE_0}\"\n";
+			showEnvVarsInLog = 0;
+		};
 		151B62B5260CA08E00D0521B /* ShellScript */ = {
 			isa = PBXShellScriptBuildPhase;
 			buildActionMask = 2147483647;
@@ -609,7 +627,29 @@
 			shellPath = /bin/sh;
 			shellScript = "if which swiftlint >/dev/null; then\n  swiftlint lint\nelse\n  echo \"warning: SwiftLint not installed, download from https://github.com/realm/SwiftLint\"\nfi\n";
 		};
-		25ED5266B987E60B513CD30A /* [CP] Embed Pods Frameworks */ = {
+		15594D82FF9141694693C9F5 /* [CP] Check Pods Manifest.lock */ = {
+			isa = PBXShellScriptBuildPhase;
+			buildActionMask = 2147483647;
+			files = (
+			);
+			inputFileListPaths = (
+			);
+			inputPaths = (
+				"${PODS_PODFILE_DIR_PATH}/Podfile.lock",
+				"${PODS_ROOT}/Manifest.lock",
+			);
+			name = "[CP] Check Pods Manifest.lock";
+			outputFileListPaths = (
+			);
+			outputPaths = (
+				"$(DERIVED_FILE_DIR)/Pods-PrimerSDK_Tests-checkManifestLockResult.txt",
+			);
+			runOnlyForDeploymentPostprocessing = 0;
+			shellPath = /bin/sh;
+			shellScript = "diff \"${PODS_PODFILE_DIR_PATH}/Podfile.lock\" \"${PODS_ROOT}/Manifest.lock\" > /dev/null\nif [ $? != 0 ] ; then\n    # print error to STDERR\n    echo \"error: The sandbox is not in sync with the Podfile.lock. Run 'pod install' or update your CocoaPods installation.\" >&2\n    exit 1\nfi\n# This output is used by Xcode 'outputs' to avoid re-running this script phase.\necho \"SUCCESS\" > \"${SCRIPT_OUTPUT_FILE_0}\"\n";
+			showEnvVarsInLog = 0;
+		};
+		758F73C2F32E36B9FA5D90EA /* [CP] Embed Pods Frameworks */ = {
 			isa = PBXShellScriptBuildPhase;
 			buildActionMask = 2147483647;
 			files = (
@@ -629,50 +669,6 @@
 			runOnlyForDeploymentPostprocessing = 0;
 			shellPath = /bin/sh;
 			shellScript = "\"${PODS_ROOT}/Target Support Files/Pods-PrimerSDK_Example/Pods-PrimerSDK_Example-frameworks.sh\"\n";
-			showEnvVarsInLog = 0;
-		};
-		346DED80F20F2C44F35F6F83 /* [CP] Check Pods Manifest.lock */ = {
-			isa = PBXShellScriptBuildPhase;
-			buildActionMask = 2147483647;
-			files = (
-			);
-			inputFileListPaths = (
-			);
-			inputPaths = (
-				"${PODS_PODFILE_DIR_PATH}/Podfile.lock",
-				"${PODS_ROOT}/Manifest.lock",
-			);
-			name = "[CP] Check Pods Manifest.lock";
-			outputFileListPaths = (
-			);
-			outputPaths = (
-				"$(DERIVED_FILE_DIR)/Pods-PrimerSDK_Tests-checkManifestLockResult.txt",
-			);
-			runOnlyForDeploymentPostprocessing = 0;
-			shellPath = /bin/sh;
-			shellScript = "diff \"${PODS_PODFILE_DIR_PATH}/Podfile.lock\" \"${PODS_ROOT}/Manifest.lock\" > /dev/null\nif [ $? != 0 ] ; then\n    # print error to STDERR\n    echo \"error: The sandbox is not in sync with the Podfile.lock. Run 'pod install' or update your CocoaPods installation.\" >&2\n    exit 1\nfi\n# This output is used by Xcode 'outputs' to avoid re-running this script phase.\necho \"SUCCESS\" > \"${SCRIPT_OUTPUT_FILE_0}\"\n";
-			showEnvVarsInLog = 0;
-		};
-		3ADB5618E354BFE207D08CED /* [CP] Check Pods Manifest.lock */ = {
-			isa = PBXShellScriptBuildPhase;
-			buildActionMask = 2147483647;
-			files = (
-			);
-			inputFileListPaths = (
-			);
-			inputPaths = (
-				"${PODS_PODFILE_DIR_PATH}/Podfile.lock",
-				"${PODS_ROOT}/Manifest.lock",
-			);
-			name = "[CP] Check Pods Manifest.lock";
-			outputFileListPaths = (
-			);
-			outputPaths = (
-				"$(DERIVED_FILE_DIR)/Pods-PrimerSDK_Example-checkManifestLockResult.txt",
-			);
-			runOnlyForDeploymentPostprocessing = 0;
-			shellPath = /bin/sh;
-			shellScript = "diff \"${PODS_PODFILE_DIR_PATH}/Podfile.lock\" \"${PODS_ROOT}/Manifest.lock\" > /dev/null\nif [ $? != 0 ] ; then\n    # print error to STDERR\n    echo \"error: The sandbox is not in sync with the Podfile.lock. Run 'pod install' or update your CocoaPods installation.\" >&2\n    exit 1\nfi\n# This output is used by Xcode 'outputs' to avoid re-running this script phase.\necho \"SUCCESS\" > \"${SCRIPT_OUTPUT_FILE_0}\"\n";
 			showEnvVarsInLog = 0;
 		};
 /* End PBXShellScriptBuildPhase section */
@@ -963,7 +959,7 @@
 		};
 		607FACF01AFB9204008FA782 /* Debug */ = {
 			isa = XCBuildConfiguration;
-			baseConfigurationReference = FEA9A8F45738FE91DC3D1E1C /* Pods-PrimerSDK_Example.debug.xcconfig */;
+			baseConfigurationReference = 0E6C9A1E76FB8C79A683BA94 /* Pods-PrimerSDK_Example.debug.xcconfig */;
 			buildSettings = {
 				ASSETCATALOG_COMPILER_APPICON_NAME = AppIcon;
 				CODE_SIGN_ENTITLEMENTS = PrimerSDK_Example.entitlements;
@@ -987,7 +983,7 @@
 		};
 		607FACF11AFB9204008FA782 /* Release */ = {
 			isa = XCBuildConfiguration;
-			baseConfigurationReference = 76C69A9F977D6F2AFE362752 /* Pods-PrimerSDK_Example.release.xcconfig */;
+			baseConfigurationReference = 089E6FA24F32651561D66B07 /* Pods-PrimerSDK_Example.release.xcconfig */;
 			buildSettings = {
 				ASSETCATALOG_COMPILER_APPICON_NAME = AppIcon;
 				CODE_SIGN_ENTITLEMENTS = PrimerSDK_Example.entitlements;
@@ -1011,7 +1007,7 @@
 		};
 		607FACF31AFB9204008FA782 /* Debug */ = {
 			isa = XCBuildConfiguration;
-			baseConfigurationReference = 1932F3E38AF739EB9181DB99 /* Pods-PrimerSDK_Tests.debug.xcconfig */;
+			baseConfigurationReference = C71D2026BE75A4C88AC4C4F0 /* Pods-PrimerSDK_Tests.debug.xcconfig */;
 			buildSettings = {
 				CODE_SIGN_IDENTITY = "iPhone Developer";
 				"CODE_SIGN_IDENTITY[sdk=macosx*]" = "-";
@@ -1040,7 +1036,7 @@
 		};
 		607FACF41AFB9204008FA782 /* Release */ = {
 			isa = XCBuildConfiguration;
-			baseConfigurationReference = 2989D84D99007F9C7EADF18C /* Pods-PrimerSDK_Tests.release.xcconfig */;
+			baseConfigurationReference = 0F8647264E6041187F26F9E1 /* Pods-PrimerSDK_Tests.release.xcconfig */;
 			buildSettings = {
 				CODE_SIGN_IDENTITY = "iPhone Developer";
 				"CODE_SIGN_IDENTITY[sdk=macosx*]" = "-";
