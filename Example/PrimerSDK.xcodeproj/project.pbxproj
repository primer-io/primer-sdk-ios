// !$*UTF8*$!
{
	archiveVersion = 1;
	classes = {
	};
	objectVersion = 46;
	objects = {

/* Begin PBXBuildFile section */
		151B098C267A276100FB49B8 /* Vault.swift in Sources */ = {isa = PBXBuildFile; fileRef = 15300DB8267A1211009A1B9C /* Vault.swift */; };
		15300DBB267A1646009A1B9C /* VaultKlarna.swift in Sources */ = {isa = PBXBuildFile; fileRef = 15300DBA267A1646009A1B9C /* VaultKlarna.swift */; };
		1582B979260A3F2900C80BD7 /* OAuthViewModel.swift in Sources */ = {isa = PBXBuildFile; fileRef = 1582B95B260A3F2900C80BD7 /* OAuthViewModel.swift */; };
		1582B97A260A3F2900C80BD7 /* ConfirmMandateViewModel.swift in Sources */ = {isa = PBXBuildFile; fileRef = 1582B95C260A3F2900C80BD7 /* ConfirmMandateViewModel.swift */; };
		1582B97C260A3F2900C80BD7 /* DirectCheckoutViewModel.swift in Sources */ = {isa = PBXBuildFile; fileRef = 1582B95E260A3F2900C80BD7 /* DirectCheckoutViewModel.swift */; };
		1582B97D260A3F2900C80BD7 /* VaultCheckoutViewModel.swift in Sources */ = {isa = PBXBuildFile; fileRef = 1582B95F260A3F2900C80BD7 /* VaultCheckoutViewModel.swift */; };
		1582B97E260A3F2900C80BD7 /* ApplePayViewModel.swift in Sources */ = {isa = PBXBuildFile; fileRef = 1582B960260A3F2900C80BD7 /* ApplePayViewModel.swift */; };
		1582B97F260A3F2900C80BD7 /* Mocks.swift in Sources */ = {isa = PBXBuildFile; fileRef = 1582B961260A3F2900C80BD7 /* Mocks.swift */; };
		1582B980260A3F2900C80BD7 /* PaymentMethodConfigService.swift in Sources */ = {isa = PBXBuildFile; fileRef = 1582B963260A3F2900C80BD7 /* PaymentMethodConfigService.swift */; };
		1582B981260A3F2900C80BD7 /* PayPalService.swift in Sources */ = {isa = PBXBuildFile; fileRef = 1582B964260A3F2900C80BD7 /* PayPalService.swift */; };
		1582B982260A3F2900C80BD7 /* VaultService.swift in Sources */ = {isa = PBXBuildFile; fileRef = 1582B965260A3F2900C80BD7 /* VaultService.swift */; };
		1582B983260A3F2900C80BD7 /* ClientTokenService.swift in Sources */ = {isa = PBXBuildFile; fileRef = 1582B966260A3F2900C80BD7 /* ClientTokenService.swift */; };
		1582B984260A3F2900C80BD7 /* TokenizationService.swift in Sources */ = {isa = PBXBuildFile; fileRef = 1582B967260A3F2900C80BD7 /* TokenizationService.swift */; };
		1582B985260A3F2900C80BD7 /* KlarnaService.swift in Sources */ = {isa = PBXBuildFile; fileRef = 1582B968260A3F2900C80BD7 /* KlarnaService.swift */; };
		1582B987260A3F2900C80BD7 /* VaultPaymentMethodViewModelTests.swift in Sources */ = {isa = PBXBuildFile; fileRef = 1582B96B260A3F2900C80BD7 /* VaultPaymentMethodViewModelTests.swift */; };
		1582B988260A3F2900C80BD7 /* VaultCheckoutViewModelTests.swift in Sources */ = {isa = PBXBuildFile; fileRef = 1582B96C260A3F2900C80BD7 /* VaultCheckoutViewModelTests.swift */; };
		1582B989260A3F2900C80BD7 /* DirectCheckoutViewModelTests.swift in Sources */ = {isa = PBXBuildFile; fileRef = 1582B96D260A3F2900C80BD7 /* DirectCheckoutViewModelTests.swift */; };
		1582B98A260A3F2900C80BD7 /* OAuthViewModelTests.swift in Sources */ = {isa = PBXBuildFile; fileRef = 1582B96E260A3F2900C80BD7 /* OAuthViewModelTests.swift */; };
		1582B98B260A3F2900C80BD7 /* MaskTests.swift in Sources */ = {isa = PBXBuildFile; fileRef = 1582B970260A3F2900C80BD7 /* MaskTests.swift */; };
		1582B98E260A3F2900C80BD7 /* PaymentMethodConfigServiceTests.swift in Sources */ = {isa = PBXBuildFile; fileRef = 1582B974260A3F2900C80BD7 /* PaymentMethodConfigServiceTests.swift */; };
		1582B98F260A3F2900C80BD7 /* KlarnaServiceTests.swift in Sources */ = {isa = PBXBuildFile; fileRef = 1582B975260A3F2900C80BD7 /* KlarnaServiceTests.swift */; };
		1582B990260A3F2900C80BD7 /* TokenizationServiceTests.swift in Sources */ = {isa = PBXBuildFile; fileRef = 1582B976260A3F2900C80BD7 /* TokenizationServiceTests.swift */; };
		1582B991260A3F2900C80BD7 /* ClientTokenServiceTests.swift in Sources */ = {isa = PBXBuildFile; fileRef = 1582B977260A3F2900C80BD7 /* ClientTokenServiceTests.swift */; };
		1582B992260A3F2900C80BD7 /* PayPalServiceTests.swift in Sources */ = {isa = PBXBuildFile; fileRef = 1582B978260A3F2900C80BD7 /* PayPalServiceTests.swift */; };
		1582B9A2260A3FD300C80BD7 /* PrimerSDKExample_UITests.swift in Sources */ = {isa = PBXBuildFile; fileRef = 1582B9A1260A3FD300C80BD7 /* PrimerSDKExample_UITests.swift */; };
		1582B9AD260A402E00C80BD7 /* Base.swift in Sources */ = {isa = PBXBuildFile; fileRef = 1582B9AC260A402E00C80BD7 /* Base.swift */; };
		15ACE9652614B186004C3EAA /* chocolate_bar_demo.otf in Resources */ = {isa = PBXBuildFile; fileRef = 15ACE9642614B186004C3EAA /* chocolate_bar_demo.otf */; };
<<<<<<< HEAD
		15B2E64826F8A9EE005B8343 /* Apaya.swift in Sources */ = {isa = PBXBuildFile; fileRef = 15B2E64726F8A9EE005B8343 /* Apaya.swift */; };
=======
		15F5E2FF26982B21003AFF8A /* CardComponentManagerTests.swift in Sources */ = {isa = PBXBuildFile; fileRef = 15F5E2FE26982B21003AFF8A /* CardComponentManagerTests.swift */; };
>>>>>>> c0ea3132
		15F97C632624480500DCB3BA /* AppViewController.swift in Sources */ = {isa = PBXBuildFile; fileRef = 15F97C622624480500DCB3BA /* AppViewController.swift */; };
		15F97C682624488700DCB3BA /* MerchantCheckoutViewController.swift in Sources */ = {isa = PBXBuildFile; fileRef = 15F97C672624488700DCB3BA /* MerchantCheckoutViewController.swift */; };
		15F97C6D26246FD300DCB3BA /* MerchantCheckoutViewController+Primer.swift in Sources */ = {isa = PBXBuildFile; fileRef = 15F97C6C26246FD300DCB3BA /* MerchantCheckoutViewController+Primer.swift */; };
		15F97C72262470CB00DCB3BA /* MerchantCheckoutViewController+Helpers.swift in Sources */ = {isa = PBXBuildFile; fileRef = 15F97C71262470CB00DCB3BA /* MerchantCheckoutViewController+Helpers.swift */; };
		15F97C772624718800DCB3BA /* PaymentMethodCell.swift in Sources */ = {isa = PBXBuildFile; fileRef = 15F97C762624718800DCB3BA /* PaymentMethodCell.swift */; };
		15F97C7D2624730800DCB3BA /* UIViewController+API.swift in Sources */ = {isa = PBXBuildFile; fileRef = 15F97C7C2624730800DCB3BA /* UIViewController+API.swift */; };
		15F9E67D2678C88000F6B6C1 /* UniversalCheckout.swift in Sources */ = {isa = PBXBuildFile; fileRef = 15F9E67C2678C88000F6B6C1 /* UniversalCheckout.swift */; };
		1DC7EE0C261FA39200BCBFFC /* SpinnerViewController.swift in Sources */ = {isa = PBXBuildFile; fileRef = 1DC7EE0B261FA39200BCBFFC /* SpinnerViewController.swift */; };
		1DC7EE14261FA3D400BCBFFC /* CreateClientToken.swift in Sources */ = {isa = PBXBuildFile; fileRef = 1DC7EE13261FA3D400BCBFFC /* CreateClientToken.swift */; };
		1DEBE0DF26B6FD06004E3064 /* ApayaTests.swift in Sources */ = {isa = PBXBuildFile; fileRef = 1DEBE0DE26B6FD06004E3064 /* ApayaTests.swift */; };
		1DEBE0E126B75EBF004E3064 /* ApayaServiceTests.swift in Sources */ = {isa = PBXBuildFile; fileRef = 1DEBE0E026B75EBF004E3064 /* ApayaServiceTests.swift */; };
		1DEBE0EB26BAC6EE004E3064 /* ApayaLoadWebViewModel.swift in Sources */ = {isa = PBXBuildFile; fileRef = 1DEBE0EA26BAC6EE004E3064 /* ApayaLoadWebViewModel.swift */; };
		1DEBE0ED26BACD70004E3064 /* ApayaLoadWebViewModelTests.swift in Sources */ = {isa = PBXBuildFile; fileRef = 1DEBE0EC26BACD70004E3064 /* ApayaLoadWebViewModelTests.swift */; };
		1DEBE0EF26BACE77004E3064 /* ApayaService.swift in Sources */ = {isa = PBXBuildFile; fileRef = 1DEBE0EE26BACE76004E3064 /* ApayaService.swift */; };
		1DEBE0F326BC4097004E3064 /* ApayaWebViewModelTests.swift in Sources */ = {isa = PBXBuildFile; fileRef = 1DEBE0F226BC4097004E3064 /* ApayaWebViewModelTests.swift */; };
		395D7B6CD24F4CFEFB562C5B /* Pods_PrimerSDK_Example.framework in Frameworks */ = {isa = PBXBuildFile; fileRef = EFEED52D3EC8076DE19EC4FD /* Pods_PrimerSDK_Example.framework */; };
		607FACD61AFB9204008FA782 /* AppDelegate.swift in Sources */ = {isa = PBXBuildFile; fileRef = 607FACD51AFB9204008FA782 /* AppDelegate.swift */; };
		607FACDB1AFB9204008FA782 /* Main.storyboard in Resources */ = {isa = PBXBuildFile; fileRef = 607FACD91AFB9204008FA782 /* Main.storyboard */; };
		607FACDD1AFB9204008FA782 /* Images.xcassets in Resources */ = {isa = PBXBuildFile; fileRef = 607FACDC1AFB9204008FA782 /* Images.xcassets */; };
		607FACE01AFB9204008FA782 /* LaunchScreen.xib in Resources */ = {isa = PBXBuildFile; fileRef = 607FACDE1AFB9204008FA782 /* LaunchScreen.xib */; };
		C252CAD8F9AEDB92C14CA7D8 /* Pods_PrimerSDK_Tests.framework in Frameworks */ = {isa = PBXBuildFile; fileRef = 1332A6414BC18DA00FFB8240 /* Pods_PrimerSDK_Tests.framework */; };
/* End PBXBuildFile section */

/* Begin PBXContainerItemProxy section */
		1582B9A4260A3FD300C80BD7 /* PBXContainerItemProxy */ = {
			isa = PBXContainerItemProxy;
			containerPortal = 607FACC81AFB9204008FA782 /* Project object */;
			proxyType = 1;
			remoteGlobalIDString = 607FACCF1AFB9204008FA782;
			remoteInfo = PrimerSDK_Example;
		};
		607FACE61AFB9204008FA782 /* PBXContainerItemProxy */ = {
			isa = PBXContainerItemProxy;
			containerPortal = 607FACC81AFB9204008FA782 /* Project object */;
			proxyType = 1;
			remoteGlobalIDString = 607FACCF1AFB9204008FA782;
			remoteInfo = PrimerSDK;
		};
/* End PBXContainerItemProxy section */

/* Begin PBXFileReference section */
		0BEFFA023E994EF5B370A80C /* PrimerSDK.podspec */ = {isa = PBXFileReference; includeInIndex = 1; lastKnownFileType = text; name = PrimerSDK.podspec; path = ../PrimerSDK.podspec; sourceTree = "<group>"; xcLanguageSpecificationIdentifier = xcode.lang.ruby; };
		1332A6414BC18DA00FFB8240 /* Pods_PrimerSDK_Tests.framework */ = {isa = PBXFileReference; explicitFileType = wrapper.framework; includeInIndex = 0; path = Pods_PrimerSDK_Tests.framework; sourceTree = BUILT_PRODUCTS_DIR; };
		15300DB8267A1211009A1B9C /* Vault.swift */ = {isa = PBXFileReference; lastKnownFileType = sourcecode.swift; path = Vault.swift; sourceTree = "<group>"; };
		15300DBA267A1646009A1B9C /* VaultKlarna.swift */ = {isa = PBXFileReference; lastKnownFileType = sourcecode.swift; path = VaultKlarna.swift; sourceTree = "<group>"; };
		1582B95B260A3F2900C80BD7 /* OAuthViewModel.swift */ = {isa = PBXFileReference; fileEncoding = 4; lastKnownFileType = sourcecode.swift; path = OAuthViewModel.swift; sourceTree = "<group>"; };
		1582B95C260A3F2900C80BD7 /* ConfirmMandateViewModel.swift */ = {isa = PBXFileReference; fileEncoding = 4; lastKnownFileType = sourcecode.swift; path = ConfirmMandateViewModel.swift; sourceTree = "<group>"; };
		1582B95E260A3F2900C80BD7 /* DirectCheckoutViewModel.swift */ = {isa = PBXFileReference; fileEncoding = 4; lastKnownFileType = sourcecode.swift; path = DirectCheckoutViewModel.swift; sourceTree = "<group>"; };
		1582B95F260A3F2900C80BD7 /* VaultCheckoutViewModel.swift */ = {isa = PBXFileReference; fileEncoding = 4; lastKnownFileType = sourcecode.swift; path = VaultCheckoutViewModel.swift; sourceTree = "<group>"; };
		1582B960260A3F2900C80BD7 /* ApplePayViewModel.swift */ = {isa = PBXFileReference; fileEncoding = 4; lastKnownFileType = sourcecode.swift; path = ApplePayViewModel.swift; sourceTree = "<group>"; };
		1582B961260A3F2900C80BD7 /* Mocks.swift */ = {isa = PBXFileReference; fileEncoding = 4; lastKnownFileType = sourcecode.swift; path = Mocks.swift; sourceTree = "<group>"; };
		1582B963260A3F2900C80BD7 /* PaymentMethodConfigService.swift */ = {isa = PBXFileReference; fileEncoding = 4; lastKnownFileType = sourcecode.swift; path = PaymentMethodConfigService.swift; sourceTree = "<group>"; };
		1582B964260A3F2900C80BD7 /* PayPalService.swift */ = {isa = PBXFileReference; fileEncoding = 4; lastKnownFileType = sourcecode.swift; path = PayPalService.swift; sourceTree = "<group>"; };
		1582B965260A3F2900C80BD7 /* VaultService.swift */ = {isa = PBXFileReference; fileEncoding = 4; lastKnownFileType = sourcecode.swift; path = VaultService.swift; sourceTree = "<group>"; };
		1582B966260A3F2900C80BD7 /* ClientTokenService.swift */ = {isa = PBXFileReference; fileEncoding = 4; lastKnownFileType = sourcecode.swift; path = ClientTokenService.swift; sourceTree = "<group>"; };
		1582B967260A3F2900C80BD7 /* TokenizationService.swift */ = {isa = PBXFileReference; fileEncoding = 4; lastKnownFileType = sourcecode.swift; path = TokenizationService.swift; sourceTree = "<group>"; };
		1582B968260A3F2900C80BD7 /* KlarnaService.swift */ = {isa = PBXFileReference; fileEncoding = 4; lastKnownFileType = sourcecode.swift; path = KlarnaService.swift; sourceTree = "<group>"; };
		1582B96B260A3F2900C80BD7 /* VaultPaymentMethodViewModelTests.swift */ = {isa = PBXFileReference; fileEncoding = 4; lastKnownFileType = sourcecode.swift; path = VaultPaymentMethodViewModelTests.swift; sourceTree = "<group>"; };
		1582B96C260A3F2900C80BD7 /* VaultCheckoutViewModelTests.swift */ = {isa = PBXFileReference; fileEncoding = 4; lastKnownFileType = sourcecode.swift; path = VaultCheckoutViewModelTests.swift; sourceTree = "<group>"; };
		1582B96D260A3F2900C80BD7 /* DirectCheckoutViewModelTests.swift */ = {isa = PBXFileReference; fileEncoding = 4; lastKnownFileType = sourcecode.swift; path = DirectCheckoutViewModelTests.swift; sourceTree = "<group>"; };
		1582B96E260A3F2900C80BD7 /* OAuthViewModelTests.swift */ = {isa = PBXFileReference; fileEncoding = 4; lastKnownFileType = sourcecode.swift; path = OAuthViewModelTests.swift; sourceTree = "<group>"; };
		1582B970260A3F2900C80BD7 /* MaskTests.swift */ = {isa = PBXFileReference; fileEncoding = 4; lastKnownFileType = sourcecode.swift; path = MaskTests.swift; sourceTree = "<group>"; };
		1582B972260A3F2900C80BD7 /* Info.plist */ = {isa = PBXFileReference; fileEncoding = 4; lastKnownFileType = text.plist.xml; path = Info.plist; sourceTree = "<group>"; };
		1582B974260A3F2900C80BD7 /* PaymentMethodConfigServiceTests.swift */ = {isa = PBXFileReference; fileEncoding = 4; lastKnownFileType = sourcecode.swift; path = PaymentMethodConfigServiceTests.swift; sourceTree = "<group>"; };
		1582B975260A3F2900C80BD7 /* KlarnaServiceTests.swift */ = {isa = PBXFileReference; fileEncoding = 4; lastKnownFileType = sourcecode.swift; path = KlarnaServiceTests.swift; sourceTree = "<group>"; };
		1582B976260A3F2900C80BD7 /* TokenizationServiceTests.swift */ = {isa = PBXFileReference; fileEncoding = 4; lastKnownFileType = sourcecode.swift; path = TokenizationServiceTests.swift; sourceTree = "<group>"; };
		1582B977260A3F2900C80BD7 /* ClientTokenServiceTests.swift */ = {isa = PBXFileReference; fileEncoding = 4; lastKnownFileType = sourcecode.swift; path = ClientTokenServiceTests.swift; sourceTree = "<group>"; };
		1582B978260A3F2900C80BD7 /* PayPalServiceTests.swift */ = {isa = PBXFileReference; fileEncoding = 4; lastKnownFileType = sourcecode.swift; path = PayPalServiceTests.swift; sourceTree = "<group>"; };
		1582B99F260A3FD300C80BD7 /* PrimerSDKExample_UITests.xctest */ = {isa = PBXFileReference; explicitFileType = wrapper.cfbundle; includeInIndex = 0; path = PrimerSDKExample_UITests.xctest; sourceTree = BUILT_PRODUCTS_DIR; };
		1582B9A1260A3FD300C80BD7 /* PrimerSDKExample_UITests.swift */ = {isa = PBXFileReference; lastKnownFileType = sourcecode.swift; path = PrimerSDKExample_UITests.swift; sourceTree = "<group>"; };
		1582B9A3260A3FD300C80BD7 /* Info.plist */ = {isa = PBXFileReference; lastKnownFileType = text.plist.xml; path = Info.plist; sourceTree = "<group>"; };
		1582B9AC260A402E00C80BD7 /* Base.swift */ = {isa = PBXFileReference; fileEncoding = 4; lastKnownFileType = sourcecode.swift; path = Base.swift; sourceTree = "<group>"; };
		15ACE9642614B186004C3EAA /* chocolate_bar_demo.otf */ = {isa = PBXFileReference; lastKnownFileType = file; path = chocolate_bar_demo.otf; sourceTree = "<group>"; };
		15ACEA6E2615C722004C3EAA /* fr */ = {isa = PBXFileReference; lastKnownFileType = text.plist.strings; name = fr; path = fr.lproj/LaunchScreen.strings; sourceTree = "<group>"; };
		15ACEA6F2615C723004C3EAA /* fr */ = {isa = PBXFileReference; lastKnownFileType = text.plist.strings; name = fr; path = fr.lproj/Main.strings; sourceTree = "<group>"; };
		15ACEA702615C741004C3EAA /* tr */ = {isa = PBXFileReference; lastKnownFileType = text.plist.strings; name = tr; path = tr.lproj/LaunchScreen.strings; sourceTree = "<group>"; };
		15ACEA712615C741004C3EAA /* tr */ = {isa = PBXFileReference; lastKnownFileType = text.plist.strings; name = tr; path = tr.lproj/Main.strings; sourceTree = "<group>"; };
		15ACEA722615C75D004C3EAA /* de */ = {isa = PBXFileReference; lastKnownFileType = text.plist.strings; name = de; path = de.lproj/LaunchScreen.strings; sourceTree = "<group>"; };
		15ACEA732615C75D004C3EAA /* de */ = {isa = PBXFileReference; lastKnownFileType = text.plist.strings; name = de; path = de.lproj/Main.strings; sourceTree = "<group>"; };
		15ACEA742615C77E004C3EAA /* ka */ = {isa = PBXFileReference; lastKnownFileType = text.plist.strings; name = ka; path = ka.lproj/LaunchScreen.strings; sourceTree = "<group>"; };
		15ACEA752615C77E004C3EAA /* ka */ = {isa = PBXFileReference; lastKnownFileType = text.plist.strings; name = ka; path = ka.lproj/Main.strings; sourceTree = "<group>"; };
		15ACEA762615C791004C3EAA /* sv */ = {isa = PBXFileReference; lastKnownFileType = text.plist.strings; name = sv; path = sv.lproj/LaunchScreen.strings; sourceTree = "<group>"; };
		15ACEA772615C791004C3EAA /* sv */ = {isa = PBXFileReference; lastKnownFileType = text.plist.strings; name = sv; path = sv.lproj/Main.strings; sourceTree = "<group>"; };
		15B2E64726F8A9EE005B8343 /* Apaya.swift */ = {isa = PBXFileReference; lastKnownFileType = sourcecode.swift; path = Apaya.swift; sourceTree = "<group>"; };
		15F5BFFE25FBAFDB00426B1C /* PrimerSDK_Example.entitlements */ = {isa = PBXFileReference; lastKnownFileType = text.plist.entitlements; path = PrimerSDK_Example.entitlements; sourceTree = "<group>"; };
		15F5E2FE26982B21003AFF8A /* CardComponentManagerTests.swift */ = {isa = PBXFileReference; lastKnownFileType = sourcecode.swift; path = CardComponentManagerTests.swift; sourceTree = "<group>"; };
		15F97C622624480500DCB3BA /* AppViewController.swift */ = {isa = PBXFileReference; lastKnownFileType = sourcecode.swift; path = AppViewController.swift; sourceTree = "<group>"; };
		15F97C672624488700DCB3BA /* MerchantCheckoutViewController.swift */ = {isa = PBXFileReference; lastKnownFileType = sourcecode.swift; path = MerchantCheckoutViewController.swift; sourceTree = "<group>"; };
		15F97C6C26246FD300DCB3BA /* MerchantCheckoutViewController+Primer.swift */ = {isa = PBXFileReference; lastKnownFileType = sourcecode.swift; path = "MerchantCheckoutViewController+Primer.swift"; sourceTree = "<group>"; };
		15F97C71262470CB00DCB3BA /* MerchantCheckoutViewController+Helpers.swift */ = {isa = PBXFileReference; lastKnownFileType = sourcecode.swift; path = "MerchantCheckoutViewController+Helpers.swift"; sourceTree = "<group>"; };
		15F97C762624718800DCB3BA /* PaymentMethodCell.swift */ = {isa = PBXFileReference; lastKnownFileType = sourcecode.swift; path = PaymentMethodCell.swift; sourceTree = "<group>"; };
		15F97C7C2624730800DCB3BA /* UIViewController+API.swift */ = {isa = PBXFileReference; lastKnownFileType = sourcecode.swift; path = "UIViewController+API.swift"; sourceTree = "<group>"; };
		15F9E67C2678C88000F6B6C1 /* UniversalCheckout.swift */ = {isa = PBXFileReference; lastKnownFileType = sourcecode.swift; path = UniversalCheckout.swift; sourceTree = "<group>"; };
		1DC7EE0B261FA39200BCBFFC /* SpinnerViewController.swift */ = {isa = PBXFileReference; lastKnownFileType = sourcecode.swift; path = SpinnerViewController.swift; sourceTree = "<group>"; };
		1DC7EE13261FA3D400BCBFFC /* CreateClientToken.swift */ = {isa = PBXFileReference; lastKnownFileType = sourcecode.swift; path = CreateClientToken.swift; sourceTree = "<group>"; };
		1DEBE0DE26B6FD06004E3064 /* ApayaTests.swift */ = {isa = PBXFileReference; fileEncoding = 4; lastKnownFileType = sourcecode.swift; path = ApayaTests.swift; sourceTree = "<group>"; };
		1DEBE0E026B75EBF004E3064 /* ApayaServiceTests.swift */ = {isa = PBXFileReference; lastKnownFileType = sourcecode.swift; path = ApayaServiceTests.swift; sourceTree = "<group>"; };
		1DEBE0EA26BAC6EE004E3064 /* ApayaLoadWebViewModel.swift */ = {isa = PBXFileReference; lastKnownFileType = sourcecode.swift; path = ApayaLoadWebViewModel.swift; sourceTree = "<group>"; };
		1DEBE0EC26BACD70004E3064 /* ApayaLoadWebViewModelTests.swift */ = {isa = PBXFileReference; lastKnownFileType = sourcecode.swift; path = ApayaLoadWebViewModelTests.swift; sourceTree = "<group>"; };
		1DEBE0EE26BACE76004E3064 /* ApayaService.swift */ = {isa = PBXFileReference; lastKnownFileType = sourcecode.swift; path = ApayaService.swift; sourceTree = "<group>"; };
		1DEBE0F226BC4097004E3064 /* ApayaWebViewModelTests.swift */ = {isa = PBXFileReference; lastKnownFileType = sourcecode.swift; path = ApayaWebViewModelTests.swift; sourceTree = "<group>"; };
		26345BD53A3BE9A9A3E3671B /* Pods-PrimerSDK_Tests.debug.xcconfig */ = {isa = PBXFileReference; includeInIndex = 1; lastKnownFileType = text.xcconfig; name = "Pods-PrimerSDK_Tests.debug.xcconfig"; path = "Target Support Files/Pods-PrimerSDK_Tests/Pods-PrimerSDK_Tests.debug.xcconfig"; sourceTree = "<group>"; };
		3B55FBF1D40BE6B25F29A5D9 /* LICENSE */ = {isa = PBXFileReference; includeInIndex = 1; lastKnownFileType = text; name = LICENSE; path = ../LICENSE; sourceTree = "<group>"; };
		45CA532A34F52954A21835C5 /* README.md */ = {isa = PBXFileReference; includeInIndex = 1; lastKnownFileType = net.daringfireball.markdown; name = README.md; path = ../README.md; sourceTree = "<group>"; };
		607FACD01AFB9204008FA782 /* PrimerSDK_Example.app */ = {isa = PBXFileReference; explicitFileType = wrapper.application; includeInIndex = 0; path = PrimerSDK_Example.app; sourceTree = BUILT_PRODUCTS_DIR; };
		607FACD41AFB9204008FA782 /* Info.plist */ = {isa = PBXFileReference; lastKnownFileType = text.plist.xml; path = Info.plist; sourceTree = "<group>"; };
		607FACD51AFB9204008FA782 /* AppDelegate.swift */ = {isa = PBXFileReference; lastKnownFileType = sourcecode.swift; path = AppDelegate.swift; sourceTree = "<group>"; };
		607FACDA1AFB9204008FA782 /* Base */ = {isa = PBXFileReference; lastKnownFileType = file.storyboard; name = Base; path = Base.lproj/Main.storyboard; sourceTree = "<group>"; };
		607FACDC1AFB9204008FA782 /* Images.xcassets */ = {isa = PBXFileReference; lastKnownFileType = folder.assetcatalog; path = Images.xcassets; sourceTree = "<group>"; };
		607FACDF1AFB9204008FA782 /* Base */ = {isa = PBXFileReference; lastKnownFileType = file.xib; name = Base; path = Base.lproj/LaunchScreen.xib; sourceTree = "<group>"; };
		607FACE51AFB9204008FA782 /* PrimerSDK_Tests.xctest */ = {isa = PBXFileReference; explicitFileType = wrapper.cfbundle; includeInIndex = 0; path = PrimerSDK_Tests.xctest; sourceTree = BUILT_PRODUCTS_DIR; };
		63C812CFDF7B4DF984947244 /* Pods-PrimerSDK_Example.debug.xcconfig */ = {isa = PBXFileReference; includeInIndex = 1; lastKnownFileType = text.xcconfig; name = "Pods-PrimerSDK_Example.debug.xcconfig"; path = "Target Support Files/Pods-PrimerSDK_Example/Pods-PrimerSDK_Example.debug.xcconfig"; sourceTree = "<group>"; };
		DC69BB47F64C086C7E1CE607 /* Pods-PrimerSDK_Example.release.xcconfig */ = {isa = PBXFileReference; includeInIndex = 1; lastKnownFileType = text.xcconfig; name = "Pods-PrimerSDK_Example.release.xcconfig"; path = "Target Support Files/Pods-PrimerSDK_Example/Pods-PrimerSDK_Example.release.xcconfig"; sourceTree = "<group>"; };
		EA4ACBB6A8CBD493EBAEEDC3 /* Pods-PrimerSDK_Tests.release.xcconfig */ = {isa = PBXFileReference; includeInIndex = 1; lastKnownFileType = text.xcconfig; name = "Pods-PrimerSDK_Tests.release.xcconfig"; path = "Target Support Files/Pods-PrimerSDK_Tests/Pods-PrimerSDK_Tests.release.xcconfig"; sourceTree = "<group>"; };
		EFEED52D3EC8076DE19EC4FD /* Pods_PrimerSDK_Example.framework */ = {isa = PBXFileReference; explicitFileType = wrapper.framework; includeInIndex = 0; path = Pods_PrimerSDK_Example.framework; sourceTree = BUILT_PRODUCTS_DIR; };
/* End PBXFileReference section */

/* Begin PBXFrameworksBuildPhase section */
		1582B99C260A3FD300C80BD7 /* Frameworks */ = {
			isa = PBXFrameworksBuildPhase;
			buildActionMask = 2147483647;
			files = (
			);
			runOnlyForDeploymentPostprocessing = 0;
		};
		607FACCD1AFB9204008FA782 /* Frameworks */ = {
			isa = PBXFrameworksBuildPhase;
			buildActionMask = 2147483647;
			files = (
				395D7B6CD24F4CFEFB562C5B /* Pods_PrimerSDK_Example.framework in Frameworks */,
			);
			runOnlyForDeploymentPostprocessing = 0;
		};
		607FACE21AFB9204008FA782 /* Frameworks */ = {
			isa = PBXFrameworksBuildPhase;
			buildActionMask = 2147483647;
			files = (
				C252CAD8F9AEDB92C14CA7D8 /* Pods_PrimerSDK_Tests.framework in Frameworks */,
			);
			runOnlyForDeploymentPostprocessing = 0;
		};
/* End PBXFrameworksBuildPhase section */

/* Begin PBXGroup section */
		1582B958260A3F2900C80BD7 /* PrimerSDK_Tests */ = {
			isa = PBXGroup;
			children = (
				1DEBE0DD26B6FC92004E3064 /* Data Models */,
				1582B959260A3F2900C80BD7 /* Mocks */,
				1582B969260A3F2900C80BD7 /* ViewModels */,
				1582B96F260A3F2900C80BD7 /* Utils */,
				1582B972260A3F2900C80BD7 /* Info.plist */,
				1582B973260A3F2900C80BD7 /* Services */,
			);
			name = PrimerSDK_Tests;
			path = ../Tests/PrimerSDK_Tests;
			sourceTree = "<group>";
		};
		1582B959260A3F2900C80BD7 /* Mocks */ = {
			isa = PBXGroup;
			children = (
				1582B95A260A3F2900C80BD7 /* ViewModels */,
				1582B961260A3F2900C80BD7 /* Mocks.swift */,
				1582B962260A3F2900C80BD7 /* Services */,
			);
			path = Mocks;
			sourceTree = "<group>";
		};
		1582B95A260A3F2900C80BD7 /* ViewModels */ = {
			isa = PBXGroup;
			children = (
				1582B95B260A3F2900C80BD7 /* OAuthViewModel.swift */,
				1582B95C260A3F2900C80BD7 /* ConfirmMandateViewModel.swift */,
				1582B95E260A3F2900C80BD7 /* DirectCheckoutViewModel.swift */,
				1582B95F260A3F2900C80BD7 /* VaultCheckoutViewModel.swift */,
				1582B960260A3F2900C80BD7 /* ApplePayViewModel.swift */,
				1DEBE0EA26BAC6EE004E3064 /* ApayaLoadWebViewModel.swift */,
			);
			path = ViewModels;
			sourceTree = "<group>";
		};
		1582B962260A3F2900C80BD7 /* Services */ = {
			isa = PBXGroup;
			children = (
				1582B963260A3F2900C80BD7 /* PaymentMethodConfigService.swift */,
				1582B964260A3F2900C80BD7 /* PayPalService.swift */,
				1582B965260A3F2900C80BD7 /* VaultService.swift */,
				1582B966260A3F2900C80BD7 /* ClientTokenService.swift */,
				1582B967260A3F2900C80BD7 /* TokenizationService.swift */,
				1582B968260A3F2900C80BD7 /* KlarnaService.swift */,
				1DEBE0EE26BACE76004E3064 /* ApayaService.swift */,
			);
			path = Services;
			sourceTree = "<group>";
		};
		1582B969260A3F2900C80BD7 /* ViewModels */ = {
			isa = PBXGroup;
			children = (
				1582B96D260A3F2900C80BD7 /* DirectCheckoutViewModelTests.swift */,
				1582B96E260A3F2900C80BD7 /* OAuthViewModelTests.swift */,
				1582B96C260A3F2900C80BD7 /* VaultCheckoutViewModelTests.swift */,
				1582B96B260A3F2900C80BD7 /* VaultPaymentMethodViewModelTests.swift */,
				1DEBE0EC26BACD70004E3064 /* ApayaLoadWebViewModelTests.swift */,
				1DEBE0F226BC4097004E3064 /* ApayaWebViewModelTests.swift */,
			);
			path = ViewModels;
			sourceTree = "<group>";
		};
		1582B96F260A3F2900C80BD7 /* Utils */ = {
			isa = PBXGroup;
			children = (
				1582B970260A3F2900C80BD7 /* MaskTests.swift */,
			);
			path = Utils;
			sourceTree = "<group>";
		};
		1582B973260A3F2900C80BD7 /* Services */ = {
			isa = PBXGroup;
			children = (
				1DEBE0E026B75EBF004E3064 /* ApayaServiceTests.swift */,
				1582B977260A3F2900C80BD7 /* ClientTokenServiceTests.swift */,
				1582B975260A3F2900C80BD7 /* KlarnaServiceTests.swift */,
				1582B974260A3F2900C80BD7 /* PaymentMethodConfigServiceTests.swift */,
				1582B978260A3F2900C80BD7 /* PayPalServiceTests.swift */,
				1582B976260A3F2900C80BD7 /* TokenizationServiceTests.swift */,
				15F5E2FE26982B21003AFF8A /* CardComponentManagerTests.swift */,
			);
			path = Services;
			sourceTree = "<group>";
		};
		1582B9A0260A3FD300C80BD7 /* PrimerSDKExample_UITests */ = {
			isa = PBXGroup;
			children = (
				1582B9A1260A3FD300C80BD7 /* PrimerSDKExample_UITests.swift */,
				1582B9AC260A402E00C80BD7 /* Base.swift */,
				1582B9A3260A3FD300C80BD7 /* Info.plist */,
				15F9E67C2678C88000F6B6C1 /* UniversalCheckout.swift */,
				15300DB8267A1211009A1B9C /* Vault.swift */,
				15300DBA267A1646009A1B9C /* VaultKlarna.swift */,
			);
			path = PrimerSDKExample_UITests;
			sourceTree = "<group>";
		};
		15ACE9632614B186004C3EAA /* Fonts */ = {
			isa = PBXGroup;
			children = (
				15ACE9642614B186004C3EAA /* chocolate_bar_demo.otf */,
			);
			name = Fonts;
			path = Resources/Fonts;
			sourceTree = "<group>";
		};
		15F5BFB025FBA35600426B1C /* User Interface */ = {
			isa = PBXGroup;
			children = (
				607FACDE1AFB9204008FA782 /* LaunchScreen.xib */,
				607FACD91AFB9204008FA782 /* Main.storyboard */,
				1DC7EE0A261FA37800BCBFFC /* ViewControllers */,
				1DC7EE01261FA2BD00BCBFFC /* Views */,
				15F97C7B262472F200DCB3BA /* Extensions */,
			);
			name = "User Interface";
			sourceTree = "<group>";
		};
		15F5BFBD25FBA44D00426B1C /* Resources */ = {
			isa = PBXGroup;
			children = (
				15ACE9632614B186004C3EAA /* Fonts */,
				607FACDC1AFB9204008FA782 /* Images.xcassets */,
			);
			name = Resources;
			sourceTree = "<group>";
		};
		15F97C7B262472F200DCB3BA /* Extensions */ = {
			isa = PBXGroup;
			children = (
				15F97C7C2624730800DCB3BA /* UIViewController+API.swift */,
			);
			name = Extensions;
			sourceTree = "<group>";
		};
		1DC7EE00261FA2A800BCBFFC /* Data Models */ = {
			isa = PBXGroup;
			children = (
				1DC7EE13261FA3D400BCBFFC /* CreateClientToken.swift */,
				15B2E64726F8A9EE005B8343 /* Apaya.swift */,
			);
			name = "Data Models";
			sourceTree = "<group>";
		};
		1DC7EE01261FA2BD00BCBFFC /* Views */ = {
			isa = PBXGroup;
			children = (
				15F97C762624718800DCB3BA /* PaymentMethodCell.swift */,
			);
			name = Views;
			sourceTree = "<group>";
		};
		1DC7EE0A261FA37800BCBFFC /* ViewControllers */ = {
			isa = PBXGroup;
			children = (
				15F97C622624480500DCB3BA /* AppViewController.swift */,
				15F97C672624488700DCB3BA /* MerchantCheckoutViewController.swift */,
				15F97C71262470CB00DCB3BA /* MerchantCheckoutViewController+Helpers.swift */,
				15F97C6C26246FD300DCB3BA /* MerchantCheckoutViewController+Primer.swift */,
				1DC7EE0B261FA39200BCBFFC /* SpinnerViewController.swift */,
			);
			name = ViewControllers;
			sourceTree = "<group>";
		};
		1DEBE0DD26B6FC92004E3064 /* Data Models */ = {
			isa = PBXGroup;
			children = (
				1DEBE0DE26B6FD06004E3064 /* ApayaTests.swift */,
			);
			path = "Data Models";
			sourceTree = "<group>";
		};
		607FACC71AFB9204008FA782 = {
			isa = PBXGroup;
			children = (
				607FACF51AFB993E008FA782 /* Podspec Metadata */,
				607FACD21AFB9204008FA782 /* Example for PrimerSDK */,
				1582B958260A3F2900C80BD7 /* PrimerSDK_Tests */,
				1582B9A0260A3FD300C80BD7 /* PrimerSDKExample_UITests */,
				607FACD11AFB9204008FA782 /* Products */,
				714FB3DC2580A763B394EB27 /* Pods */,
				ACFD236F89542AD4E387AB46 /* Frameworks */,
			);
			sourceTree = "<group>";
		};
		607FACD11AFB9204008FA782 /* Products */ = {
			isa = PBXGroup;
			children = (
				607FACD01AFB9204008FA782 /* PrimerSDK_Example.app */,
				607FACE51AFB9204008FA782 /* PrimerSDK_Tests.xctest */,
				1582B99F260A3FD300C80BD7 /* PrimerSDKExample_UITests.xctest */,
			);
			name = Products;
			sourceTree = "<group>";
		};
		607FACD21AFB9204008FA782 /* Example for PrimerSDK */ = {
			isa = PBXGroup;
			children = (
				607FACD51AFB9204008FA782 /* AppDelegate.swift */,
				15F5BFFE25FBAFDB00426B1C /* PrimerSDK_Example.entitlements */,
				607FACD41AFB9204008FA782 /* Info.plist */,
				1DC7EE00261FA2A800BCBFFC /* Data Models */,
				15F5BFB025FBA35600426B1C /* User Interface */,
				15F5BFBD25FBA44D00426B1C /* Resources */,
			);
			name = "Example for PrimerSDK";
			path = PrimerSDK;
			sourceTree = "<group>";
		};
		607FACF51AFB993E008FA782 /* Podspec Metadata */ = {
			isa = PBXGroup;
			children = (
				0BEFFA023E994EF5B370A80C /* PrimerSDK.podspec */,
				45CA532A34F52954A21835C5 /* README.md */,
				3B55FBF1D40BE6B25F29A5D9 /* LICENSE */,
			);
			name = "Podspec Metadata";
			sourceTree = "<group>";
		};
		714FB3DC2580A763B394EB27 /* Pods */ = {
			isa = PBXGroup;
			children = (
				63C812CFDF7B4DF984947244 /* Pods-PrimerSDK_Example.debug.xcconfig */,
				DC69BB47F64C086C7E1CE607 /* Pods-PrimerSDK_Example.release.xcconfig */,
				26345BD53A3BE9A9A3E3671B /* Pods-PrimerSDK_Tests.debug.xcconfig */,
				EA4ACBB6A8CBD493EBAEEDC3 /* Pods-PrimerSDK_Tests.release.xcconfig */,
			);
			path = Pods;
			sourceTree = "<group>";
		};
		ACFD236F89542AD4E387AB46 /* Frameworks */ = {
			isa = PBXGroup;
			children = (
				EFEED52D3EC8076DE19EC4FD /* Pods_PrimerSDK_Example.framework */,
				1332A6414BC18DA00FFB8240 /* Pods_PrimerSDK_Tests.framework */,
			);
			name = Frameworks;
			sourceTree = "<group>";
		};
/* End PBXGroup section */

/* Begin PBXNativeTarget section */
		1582B99E260A3FD300C80BD7 /* PrimerSDKExample_UITests */ = {
			isa = PBXNativeTarget;
			buildConfigurationList = 1582B9A6260A3FD300C80BD7 /* Build configuration list for PBXNativeTarget "PrimerSDKExample_UITests" */;
			buildPhases = (
				1582B99B260A3FD300C80BD7 /* Sources */,
				1582B99C260A3FD300C80BD7 /* Frameworks */,
				1582B99D260A3FD300C80BD7 /* Resources */,
			);
			buildRules = (
			);
			dependencies = (
				1582B9A5260A3FD300C80BD7 /* PBXTargetDependency */,
			);
			name = PrimerSDKExample_UITests;
			productName = PrimerSDKExample_UITests;
			productReference = 1582B99F260A3FD300C80BD7 /* PrimerSDKExample_UITests.xctest */;
			productType = "com.apple.product-type.bundle.ui-testing";
		};
		607FACCF1AFB9204008FA782 /* PrimerSDK_Example */ = {
			isa = PBXNativeTarget;
			buildConfigurationList = 607FACEF1AFB9204008FA782 /* Build configuration list for PBXNativeTarget "PrimerSDK_Example" */;
			buildPhases = (
				95C45B2F5A74EE2D36C51256 /* [CP] Check Pods Manifest.lock */,
				151B62B5260CA08E00D0521B /* ShellScript */,
				607FACCC1AFB9204008FA782 /* Sources */,
				607FACCD1AFB9204008FA782 /* Frameworks */,
				607FACCE1AFB9204008FA782 /* Resources */,
				07FD2A6FA2E6EA2EF02019C4 /* [CP] Embed Pods Frameworks */,
			);
			buildRules = (
			);
			dependencies = (
			);
			name = PrimerSDK_Example;
			productName = PrimerSDK;
			productReference = 607FACD01AFB9204008FA782 /* PrimerSDK_Example.app */;
			productType = "com.apple.product-type.application";
		};
		607FACE41AFB9204008FA782 /* PrimerSDK_Tests */ = {
			isa = PBXNativeTarget;
			buildConfigurationList = 607FACF21AFB9204008FA782 /* Build configuration list for PBXNativeTarget "PrimerSDK_Tests" */;
			buildPhases = (
				FC34AAD84EC108A21383AD42 /* [CP] Check Pods Manifest.lock */,
				607FACE11AFB9204008FA782 /* Sources */,
				607FACE21AFB9204008FA782 /* Frameworks */,
				607FACE31AFB9204008FA782 /* Resources */,
			);
			buildRules = (
			);
			dependencies = (
				607FACE71AFB9204008FA782 /* PBXTargetDependency */,
			);
			name = PrimerSDK_Tests;
			productName = Tests;
			productReference = 607FACE51AFB9204008FA782 /* PrimerSDK_Tests.xctest */;
			productType = "com.apple.product-type.bundle.unit-test";
		};
/* End PBXNativeTarget section */

/* Begin PBXProject section */
		607FACC81AFB9204008FA782 /* Project object */ = {
			isa = PBXProject;
			attributes = {
				LastSwiftUpdateCheck = 1240;
				LastUpgradeCheck = 1240;
				ORGANIZATIONNAME = CocoaPods;
				TargetAttributes = {
					1582B99E260A3FD300C80BD7 = {
						CreatedOnToolsVersion = 12.4;
						DevelopmentTeam = N8UN9TR5DY;
						ProvisioningStyle = Automatic;
						TestTargetID = 607FACCF1AFB9204008FA782;
					};
					607FACCF1AFB9204008FA782 = {
						CreatedOnToolsVersion = 6.3.1;
						DevelopmentTeam = N8UN9TR5DY;
						LastSwiftMigration = 0900;
						ProvisioningStyle = Manual;
					};
					607FACE41AFB9204008FA782 = {
						CreatedOnToolsVersion = 6.3.1;
						DevelopmentTeam = N8UN9TR5DY;
						LastSwiftMigration = 0900;
						ProvisioningStyle = Manual;
						TestTargetID = 607FACCF1AFB9204008FA782;
					};
				};
			};
			buildConfigurationList = 607FACCB1AFB9204008FA782 /* Build configuration list for PBXProject "PrimerSDK" */;
			compatibilityVersion = "Xcode 3.2";
			developmentRegion = en;
			hasScannedForEncodings = 0;
			knownRegions = (
				en,
				Base,
				fr,
				tr,
				de,
				ka,
				sv,
			);
			mainGroup = 607FACC71AFB9204008FA782;
			productRefGroup = 607FACD11AFB9204008FA782 /* Products */;
			projectDirPath = "";
			projectRoot = "";
			targets = (
				607FACCF1AFB9204008FA782 /* PrimerSDK_Example */,
				607FACE41AFB9204008FA782 /* PrimerSDK_Tests */,
				1582B99E260A3FD300C80BD7 /* PrimerSDKExample_UITests */,
			);
		};
/* End PBXProject section */

/* Begin PBXResourcesBuildPhase section */
		1582B99D260A3FD300C80BD7 /* Resources */ = {
			isa = PBXResourcesBuildPhase;
			buildActionMask = 2147483647;
			files = (
			);
			runOnlyForDeploymentPostprocessing = 0;
		};
		607FACCE1AFB9204008FA782 /* Resources */ = {
			isa = PBXResourcesBuildPhase;
			buildActionMask = 2147483647;
			files = (
				607FACDB1AFB9204008FA782 /* Main.storyboard in Resources */,
				607FACE01AFB9204008FA782 /* LaunchScreen.xib in Resources */,
				607FACDD1AFB9204008FA782 /* Images.xcassets in Resources */,
				15ACE9652614B186004C3EAA /* chocolate_bar_demo.otf in Resources */,
			);
			runOnlyForDeploymentPostprocessing = 0;
		};
		607FACE31AFB9204008FA782 /* Resources */ = {
			isa = PBXResourcesBuildPhase;
			buildActionMask = 2147483647;
			files = (
			);
			runOnlyForDeploymentPostprocessing = 0;
		};
/* End PBXResourcesBuildPhase section */

/* Begin PBXShellScriptBuildPhase section */
		07FD2A6FA2E6EA2EF02019C4 /* [CP] Embed Pods Frameworks */ = {
			isa = PBXShellScriptBuildPhase;
			buildActionMask = 2147483647;
			files = (
			);
			inputPaths = (
				"${PODS_ROOT}/Target Support Files/Pods-PrimerSDK_Example/Pods-PrimerSDK_Example-frameworks.sh",
				"${BUILT_PRODUCTS_DIR}/PrimerSDK/PrimerSDK.framework",
			);
			name = "[CP] Embed Pods Frameworks";
			outputPaths = (
				"${TARGET_BUILD_DIR}/${FRAMEWORKS_FOLDER_PATH}/PrimerSDK.framework",
			);
			runOnlyForDeploymentPostprocessing = 0;
			shellPath = /bin/sh;
			shellScript = "\"${PODS_ROOT}/Target Support Files/Pods-PrimerSDK_Example/Pods-PrimerSDK_Example-frameworks.sh\"\n";
			showEnvVarsInLog = 0;
		};
		151B62B5260CA08E00D0521B /* ShellScript */ = {
			isa = PBXShellScriptBuildPhase;
			buildActionMask = 2147483647;
			files = (
			);
			inputFileListPaths = (
			);
			inputPaths = (
			);
			outputFileListPaths = (
			);
			outputPaths = (
			);
			runOnlyForDeploymentPostprocessing = 0;
			shellPath = /bin/sh;
			shellScript = "if which swiftlint >/dev/null; then\n  swiftlint lint\nelse\n  echo \"warning: SwiftLint not installed, download from https://github.com/realm/SwiftLint\"\nfi\n";
		};
		95C45B2F5A74EE2D36C51256 /* [CP] Check Pods Manifest.lock */ = {
			isa = PBXShellScriptBuildPhase;
			buildActionMask = 2147483647;
			files = (
			);
			inputFileListPaths = (
			);
			inputPaths = (
				"${PODS_PODFILE_DIR_PATH}/Podfile.lock",
				"${PODS_ROOT}/Manifest.lock",
			);
			name = "[CP] Check Pods Manifest.lock";
			outputFileListPaths = (
			);
			outputPaths = (
				"$(DERIVED_FILE_DIR)/Pods-PrimerSDK_Example-checkManifestLockResult.txt",
			);
			runOnlyForDeploymentPostprocessing = 0;
			shellPath = /bin/sh;
			shellScript = "diff \"${PODS_PODFILE_DIR_PATH}/Podfile.lock\" \"${PODS_ROOT}/Manifest.lock\" > /dev/null\nif [ $? != 0 ] ; then\n    # print error to STDERR\n    echo \"error: The sandbox is not in sync with the Podfile.lock. Run 'pod install' or update your CocoaPods installation.\" >&2\n    exit 1\nfi\n# This output is used by Xcode 'outputs' to avoid re-running this script phase.\necho \"SUCCESS\" > \"${SCRIPT_OUTPUT_FILE_0}\"\n";
			showEnvVarsInLog = 0;
		};
		FC34AAD84EC108A21383AD42 /* [CP] Check Pods Manifest.lock */ = {
			isa = PBXShellScriptBuildPhase;
			buildActionMask = 2147483647;
			files = (
			);
			inputFileListPaths = (
			);
			inputPaths = (
				"${PODS_PODFILE_DIR_PATH}/Podfile.lock",
				"${PODS_ROOT}/Manifest.lock",
			);
			name = "[CP] Check Pods Manifest.lock";
			outputFileListPaths = (
			);
			outputPaths = (
				"$(DERIVED_FILE_DIR)/Pods-PrimerSDK_Tests-checkManifestLockResult.txt",
			);
			runOnlyForDeploymentPostprocessing = 0;
			shellPath = /bin/sh;
			shellScript = "diff \"${PODS_PODFILE_DIR_PATH}/Podfile.lock\" \"${PODS_ROOT}/Manifest.lock\" > /dev/null\nif [ $? != 0 ] ; then\n    # print error to STDERR\n    echo \"error: The sandbox is not in sync with the Podfile.lock. Run 'pod install' or update your CocoaPods installation.\" >&2\n    exit 1\nfi\n# This output is used by Xcode 'outputs' to avoid re-running this script phase.\necho \"SUCCESS\" > \"${SCRIPT_OUTPUT_FILE_0}\"\n";
			showEnvVarsInLog = 0;
		};
/* End PBXShellScriptBuildPhase section */

/* Begin PBXSourcesBuildPhase section */
		1582B99B260A3FD300C80BD7 /* Sources */ = {
			isa = PBXSourcesBuildPhase;
			buildActionMask = 2147483647;
			files = (
				15F9E67D2678C88000F6B6C1 /* UniversalCheckout.swift in Sources */,
				1582B9AD260A402E00C80BD7 /* Base.swift in Sources */,
				1582B9A2260A3FD300C80BD7 /* PrimerSDKExample_UITests.swift in Sources */,
				15300DBB267A1646009A1B9C /* VaultKlarna.swift in Sources */,
				151B098C267A276100FB49B8 /* Vault.swift in Sources */,
			);
			runOnlyForDeploymentPostprocessing = 0;
		};
		607FACCC1AFB9204008FA782 /* Sources */ = {
			isa = PBXSourcesBuildPhase;
			buildActionMask = 2147483647;
			files = (
				15F97C682624488700DCB3BA /* MerchantCheckoutViewController.swift in Sources */,
				15F97C632624480500DCB3BA /* AppViewController.swift in Sources */,
				15F97C7D2624730800DCB3BA /* UIViewController+API.swift in Sources */,
				15F97C772624718800DCB3BA /* PaymentMethodCell.swift in Sources */,
				15B2E64826F8A9EE005B8343 /* Apaya.swift in Sources */,
				15F97C6D26246FD300DCB3BA /* MerchantCheckoutViewController+Primer.swift in Sources */,
				1DC7EE0C261FA39200BCBFFC /* SpinnerViewController.swift in Sources */,
				15F97C72262470CB00DCB3BA /* MerchantCheckoutViewController+Helpers.swift in Sources */,
				607FACD61AFB9204008FA782 /* AppDelegate.swift in Sources */,
				1DC7EE14261FA3D400BCBFFC /* CreateClientToken.swift in Sources */,
			);
			runOnlyForDeploymentPostprocessing = 0;
		};
		607FACE11AFB9204008FA782 /* Sources */ = {
			isa = PBXSourcesBuildPhase;
			buildActionMask = 2147483647;
			files = (
				1DEBE0ED26BACD70004E3064 /* ApayaLoadWebViewModelTests.swift in Sources */,
				1582B97A260A3F2900C80BD7 /* ConfirmMandateViewModel.swift in Sources */,
				1582B981260A3F2900C80BD7 /* PayPalService.swift in Sources */,
				1582B991260A3F2900C80BD7 /* ClientTokenServiceTests.swift in Sources */,
				1582B98E260A3F2900C80BD7 /* PaymentMethodConfigServiceTests.swift in Sources */,
				15F5E2FF26982B21003AFF8A /* CardComponentManagerTests.swift in Sources */,
				1DEBE0EF26BACE77004E3064 /* ApayaService.swift in Sources */,
				1582B97C260A3F2900C80BD7 /* DirectCheckoutViewModel.swift in Sources */,
				1582B98F260A3F2900C80BD7 /* KlarnaServiceTests.swift in Sources */,
				1DEBE0E126B75EBF004E3064 /* ApayaServiceTests.swift in Sources */,
				1582B98A260A3F2900C80BD7 /* OAuthViewModelTests.swift in Sources */,
				1582B98B260A3F2900C80BD7 /* MaskTests.swift in Sources */,
				1582B983260A3F2900C80BD7 /* ClientTokenService.swift in Sources */,
				1DEBE0EB26BAC6EE004E3064 /* ApayaLoadWebViewModel.swift in Sources */,
				1582B980260A3F2900C80BD7 /* PaymentMethodConfigService.swift in Sources */,
				1582B979260A3F2900C80BD7 /* OAuthViewModel.swift in Sources */,
				1582B988260A3F2900C80BD7 /* VaultCheckoutViewModelTests.swift in Sources */,
				1582B97F260A3F2900C80BD7 /* Mocks.swift in Sources */,
				1582B985260A3F2900C80BD7 /* KlarnaService.swift in Sources */,
				1582B992260A3F2900C80BD7 /* PayPalServiceTests.swift in Sources */,
				1582B984260A3F2900C80BD7 /* TokenizationService.swift in Sources */,
				1582B989260A3F2900C80BD7 /* DirectCheckoutViewModelTests.swift in Sources */,
				1DEBE0DF26B6FD06004E3064 /* ApayaTests.swift in Sources */,
				1582B97E260A3F2900C80BD7 /* ApplePayViewModel.swift in Sources */,
				1582B982260A3F2900C80BD7 /* VaultService.swift in Sources */,
				1582B97D260A3F2900C80BD7 /* VaultCheckoutViewModel.swift in Sources */,
				1582B987260A3F2900C80BD7 /* VaultPaymentMethodViewModelTests.swift in Sources */,
				1DEBE0F326BC4097004E3064 /* ApayaWebViewModelTests.swift in Sources */,
				1582B990260A3F2900C80BD7 /* TokenizationServiceTests.swift in Sources */,
			);
			runOnlyForDeploymentPostprocessing = 0;
		};
/* End PBXSourcesBuildPhase section */

/* Begin PBXTargetDependency section */
		1582B9A5260A3FD300C80BD7 /* PBXTargetDependency */ = {
			isa = PBXTargetDependency;
			target = 607FACCF1AFB9204008FA782 /* PrimerSDK_Example */;
			targetProxy = 1582B9A4260A3FD300C80BD7 /* PBXContainerItemProxy */;
		};
		607FACE71AFB9204008FA782 /* PBXTargetDependency */ = {
			isa = PBXTargetDependency;
			target = 607FACCF1AFB9204008FA782 /* PrimerSDK_Example */;
			targetProxy = 607FACE61AFB9204008FA782 /* PBXContainerItemProxy */;
		};
/* End PBXTargetDependency section */

/* Begin PBXVariantGroup section */
		607FACD91AFB9204008FA782 /* Main.storyboard */ = {
			isa = PBXVariantGroup;
			children = (
				607FACDA1AFB9204008FA782 /* Base */,
				15ACEA6F2615C723004C3EAA /* fr */,
				15ACEA712615C741004C3EAA /* tr */,
				15ACEA732615C75D004C3EAA /* de */,
				15ACEA752615C77E004C3EAA /* ka */,
				15ACEA772615C791004C3EAA /* sv */,
			);
			name = Main.storyboard;
			sourceTree = "<group>";
		};
		607FACDE1AFB9204008FA782 /* LaunchScreen.xib */ = {
			isa = PBXVariantGroup;
			children = (
				607FACDF1AFB9204008FA782 /* Base */,
				15ACEA6E2615C722004C3EAA /* fr */,
				15ACEA702615C741004C3EAA /* tr */,
				15ACEA722615C75D004C3EAA /* de */,
				15ACEA742615C77E004C3EAA /* ka */,
				15ACEA762615C791004C3EAA /* sv */,
			);
			name = LaunchScreen.xib;
			sourceTree = "<group>";
		};
/* End PBXVariantGroup section */

/* Begin XCBuildConfiguration section */
		1582B9A7260A3FD300C80BD7 /* Debug */ = {
			isa = XCBuildConfiguration;
			buildSettings = {
				CLANG_ANALYZER_NONNULL = YES;
				CLANG_ANALYZER_NUMBER_OBJECT_CONVERSION = YES_AGGRESSIVE;
				CLANG_CXX_LANGUAGE_STANDARD = "gnu++14";
				CLANG_ENABLE_OBJC_WEAK = YES;
				CLANG_WARN_DOCUMENTATION_COMMENTS = YES;
				CLANG_WARN_UNGUARDED_AVAILABILITY = YES_AGGRESSIVE;
				CODE_SIGN_STYLE = Automatic;
				DEBUG_INFORMATION_FORMAT = dwarf;
				DEVELOPMENT_TEAM = N8UN9TR5DY;
				GCC_C_LANGUAGE_STANDARD = gnu11;
				INFOPLIST_FILE = PrimerSDKExample_UITests/Info.plist;
				IPHONEOS_DEPLOYMENT_TARGET = 14.4;
				LD_RUNPATH_SEARCH_PATHS = "$(inherited) @executable_path/Frameworks @loader_path/Frameworks";
				MTL_ENABLE_DEBUG_INFO = INCLUDE_SOURCE;
				MTL_FAST_MATH = YES;
				PRODUCT_BUNDLE_IDENTIFIER = "com.primer.PrimerSDKExample-UITests";
				PRODUCT_NAME = "$(TARGET_NAME)";
				SWIFT_ACTIVE_COMPILATION_CONDITIONS = DEBUG;
				SWIFT_VERSION = 5.0;
				TARGETED_DEVICE_FAMILY = "1,2";
				TEST_TARGET_NAME = PrimerSDK_Example;
			};
			name = Debug;
		};
		1582B9A8260A3FD300C80BD7 /* Release */ = {
			isa = XCBuildConfiguration;
			buildSettings = {
				CLANG_ANALYZER_NONNULL = YES;
				CLANG_ANALYZER_NUMBER_OBJECT_CONVERSION = YES_AGGRESSIVE;
				CLANG_CXX_LANGUAGE_STANDARD = "gnu++14";
				CLANG_ENABLE_OBJC_WEAK = YES;
				CLANG_WARN_DOCUMENTATION_COMMENTS = YES;
				CLANG_WARN_UNGUARDED_AVAILABILITY = YES_AGGRESSIVE;
				CODE_SIGN_STYLE = Automatic;
				DEVELOPMENT_TEAM = N8UN9TR5DY;
				GCC_C_LANGUAGE_STANDARD = gnu11;
				INFOPLIST_FILE = PrimerSDKExample_UITests/Info.plist;
				IPHONEOS_DEPLOYMENT_TARGET = 14.4;
				LD_RUNPATH_SEARCH_PATHS = "$(inherited) @executable_path/Frameworks @loader_path/Frameworks";
				MTL_FAST_MATH = YES;
				PRODUCT_BUNDLE_IDENTIFIER = "com.primer.PrimerSDKExample-UITests";
				PRODUCT_NAME = "$(TARGET_NAME)";
				SWIFT_VERSION = 5.0;
				TARGETED_DEVICE_FAMILY = "1,2";
				TEST_TARGET_NAME = PrimerSDK_Example;
			};
			name = Release;
		};
		607FACED1AFB9204008FA782 /* Debug */ = {
			isa = XCBuildConfiguration;
			buildSettings = {
				ALWAYS_SEARCH_USER_PATHS = NO;
				CLANG_ANALYZER_LOCALIZABILITY_NONLOCALIZED = YES;
				CLANG_CXX_LANGUAGE_STANDARD = "gnu++0x";
				CLANG_CXX_LIBRARY = "libc++";
				CLANG_ENABLE_MODULES = YES;
				CLANG_ENABLE_OBJC_ARC = YES;
				CLANG_WARN_BLOCK_CAPTURE_AUTORELEASING = YES;
				CLANG_WARN_BOOL_CONVERSION = YES;
				CLANG_WARN_COMMA = YES;
				CLANG_WARN_CONSTANT_CONVERSION = YES;
				CLANG_WARN_DEPRECATED_OBJC_IMPLEMENTATIONS = YES;
				CLANG_WARN_DIRECT_OBJC_ISA_USAGE = YES_ERROR;
				CLANG_WARN_EMPTY_BODY = YES;
				CLANG_WARN_ENUM_CONVERSION = YES;
				CLANG_WARN_INFINITE_RECURSION = YES;
				CLANG_WARN_INT_CONVERSION = YES;
				CLANG_WARN_NON_LITERAL_NULL_CONVERSION = YES;
				CLANG_WARN_OBJC_IMPLICIT_RETAIN_SELF = YES;
				CLANG_WARN_OBJC_LITERAL_CONVERSION = YES;
				CLANG_WARN_OBJC_ROOT_CLASS = YES_ERROR;
				CLANG_WARN_QUOTED_INCLUDE_IN_FRAMEWORK_HEADER = YES;
				CLANG_WARN_RANGE_LOOP_ANALYSIS = YES;
				CLANG_WARN_STRICT_PROTOTYPES = YES;
				CLANG_WARN_SUSPICIOUS_MOVE = YES;
				CLANG_WARN_UNREACHABLE_CODE = YES;
				CLANG_WARN__DUPLICATE_METHOD_MATCH = YES;
				CODE_SIGN_IDENTITY = "iPhone Developer";
				"CODE_SIGN_IDENTITY[sdk=iphoneos*]" = "iPhone Developer";
				CODE_SIGN_STYLE = Manual;
				COPY_PHASE_STRIP = NO;
				CURRENT_PROJECT_VERSION = 1;
				DEBUG_INFORMATION_FORMAT = "dwarf-with-dsym";
				DEVELOPMENT_TEAM = N8UN9TR5DY;
				ENABLE_STRICT_OBJC_MSGSEND = YES;
				ENABLE_TESTABILITY = YES;
				GCC_C_LANGUAGE_STANDARD = gnu99;
				GCC_DYNAMIC_NO_PIC = NO;
				GCC_NO_COMMON_BLOCKS = YES;
				GCC_OPTIMIZATION_LEVEL = 0;
				GCC_PREPROCESSOR_DEFINITIONS = (
					"DEBUG=1",
					"$(inherited)",
				);
				GCC_SYMBOLS_PRIVATE_EXTERN = NO;
				GCC_WARN_64_TO_32_BIT_CONVERSION = YES;
				GCC_WARN_ABOUT_RETURN_TYPE = YES_ERROR;
				GCC_WARN_UNDECLARED_SELECTOR = YES;
				GCC_WARN_UNINITIALIZED_AUTOS = YES_AGGRESSIVE;
				GCC_WARN_UNUSED_FUNCTION = YES;
				GCC_WARN_UNUSED_VARIABLE = YES;
				IPHONEOS_DEPLOYMENT_TARGET = 9.3;
				MARKETING_VERSION = 1.8.0;
				MTL_ENABLE_DEBUG_INFO = YES;
				ONLY_ACTIVE_ARCH = YES;
				SDKROOT = iphoneos;
				SWIFT_OPTIMIZATION_LEVEL = "-Onone";
				SWIFT_VERSION = "";
				VERSIONING_SYSTEM = "apple-generic";
			};
			name = Debug;
		};
		607FACEE1AFB9204008FA782 /* Release */ = {
			isa = XCBuildConfiguration;
			buildSettings = {
				ALWAYS_SEARCH_USER_PATHS = NO;
				CLANG_ANALYZER_LOCALIZABILITY_NONLOCALIZED = YES;
				CLANG_CXX_LANGUAGE_STANDARD = "gnu++0x";
				CLANG_CXX_LIBRARY = "libc++";
				CLANG_ENABLE_MODULES = YES;
				CLANG_ENABLE_OBJC_ARC = YES;
				CLANG_WARN_BLOCK_CAPTURE_AUTORELEASING = YES;
				CLANG_WARN_BOOL_CONVERSION = YES;
				CLANG_WARN_COMMA = YES;
				CLANG_WARN_CONSTANT_CONVERSION = YES;
				CLANG_WARN_DEPRECATED_OBJC_IMPLEMENTATIONS = YES;
				CLANG_WARN_DIRECT_OBJC_ISA_USAGE = YES_ERROR;
				CLANG_WARN_EMPTY_BODY = YES;
				CLANG_WARN_ENUM_CONVERSION = YES;
				CLANG_WARN_INFINITE_RECURSION = YES;
				CLANG_WARN_INT_CONVERSION = YES;
				CLANG_WARN_NON_LITERAL_NULL_CONVERSION = YES;
				CLANG_WARN_OBJC_IMPLICIT_RETAIN_SELF = YES;
				CLANG_WARN_OBJC_LITERAL_CONVERSION = YES;
				CLANG_WARN_OBJC_ROOT_CLASS = YES_ERROR;
				CLANG_WARN_QUOTED_INCLUDE_IN_FRAMEWORK_HEADER = YES;
				CLANG_WARN_RANGE_LOOP_ANALYSIS = YES;
				CLANG_WARN_STRICT_PROTOTYPES = YES;
				CLANG_WARN_SUSPICIOUS_MOVE = YES;
				CLANG_WARN_UNREACHABLE_CODE = YES;
				CLANG_WARN__DUPLICATE_METHOD_MATCH = YES;
				CODE_SIGN_IDENTITY = "iPhone Developer";
				"CODE_SIGN_IDENTITY[sdk=iphoneos*]" = "iPhone Developer";
				CODE_SIGN_STYLE = Manual;
				COPY_PHASE_STRIP = NO;
				CURRENT_PROJECT_VERSION = 1;
				DEBUG_INFORMATION_FORMAT = "dwarf-with-dsym";
				DEVELOPMENT_TEAM = N8UN9TR5DY;
				ENABLE_NS_ASSERTIONS = NO;
				ENABLE_STRICT_OBJC_MSGSEND = YES;
				GCC_C_LANGUAGE_STANDARD = gnu99;
				GCC_NO_COMMON_BLOCKS = YES;
				GCC_WARN_64_TO_32_BIT_CONVERSION = YES;
				GCC_WARN_ABOUT_RETURN_TYPE = YES_ERROR;
				GCC_WARN_UNDECLARED_SELECTOR = YES;
				GCC_WARN_UNINITIALIZED_AUTOS = YES_AGGRESSIVE;
				GCC_WARN_UNUSED_FUNCTION = YES;
				GCC_WARN_UNUSED_VARIABLE = YES;
				IPHONEOS_DEPLOYMENT_TARGET = 9.3;
				MARKETING_VERSION = 1.8.0;
				MTL_ENABLE_DEBUG_INFO = NO;
				SDKROOT = iphoneos;
				SWIFT_OPTIMIZATION_LEVEL = "-Owholemodule";
				SWIFT_VERSION = "";
				VALIDATE_PRODUCT = YES;
				VERSIONING_SYSTEM = "apple-generic";
			};
			name = Release;
		};
		607FACF01AFB9204008FA782 /* Debug */ = {
			isa = XCBuildConfiguration;
			baseConfigurationReference = 63C812CFDF7B4DF984947244 /* Pods-PrimerSDK_Example.debug.xcconfig */;
			buildSettings = {
				ASSETCATALOG_COMPILER_APPICON_NAME = AppIcon;
				CODE_SIGN_ENTITLEMENTS = PrimerSDK_Example.entitlements;
				CODE_SIGN_IDENTITY = "Apple Development";
				"CODE_SIGN_IDENTITY[sdk=iphoneos*]" = "iPhone Developer";
				CODE_SIGN_STYLE = Manual;
				CURRENT_PROJECT_VERSION = 182;
				DEVELOPMENT_TEAM = N8UN9TR5DY;
				INFOPLIST_FILE = PrimerSDK/Info.plist;
				IPHONEOS_DEPLOYMENT_TARGET = 12.1;
				LD_RUNPATH_SEARCH_PATHS = "$(inherited) @executable_path/Frameworks";
				MARKETING_VERSION = "DEX-205 PR-145 AutoLayout";
				MODULE_NAME = ExampleApp;
				PRODUCT_BUNDLE_IDENTIFIER = com.primerapi.PrimerSDKExample;
				PRODUCT_NAME = "$(TARGET_NAME)";
				PROVISIONING_PROFILE_SPECIFIER = "match Development com.primerapi.PrimerSDKExample 1626869707";
				SWIFT_SWIFT3_OBJC_INFERENCE = Default;
				SWIFT_VERSION = 4.2;
			};
			name = Debug;
		};
		607FACF11AFB9204008FA782 /* Release */ = {
			isa = XCBuildConfiguration;
			baseConfigurationReference = DC69BB47F64C086C7E1CE607 /* Pods-PrimerSDK_Example.release.xcconfig */;
			buildSettings = {
				ASSETCATALOG_COMPILER_APPICON_NAME = AppIcon;
				CODE_SIGN_ENTITLEMENTS = PrimerSDK_Example.entitlements;
				CODE_SIGN_IDENTITY = "Apple Development";
				"CODE_SIGN_IDENTITY[sdk=iphoneos*]" = "iPhone Developer";
				CODE_SIGN_STYLE = Manual;
				CURRENT_PROJECT_VERSION = 182;
				DEVELOPMENT_TEAM = N8UN9TR5DY;
				INFOPLIST_FILE = PrimerSDK/Info.plist;
				IPHONEOS_DEPLOYMENT_TARGET = 12.1;
				LD_RUNPATH_SEARCH_PATHS = "$(inherited) @executable_path/Frameworks";
				MARKETING_VERSION = "DEX-205 PR-145 AutoLayout";
				MODULE_NAME = ExampleApp;
				PRODUCT_BUNDLE_IDENTIFIER = com.primerapi.PrimerSDKExample;
				PRODUCT_NAME = "$(TARGET_NAME)";
				PROVISIONING_PROFILE_SPECIFIER = "match Development com.primerapi.PrimerSDKExample 1626869707";
				SWIFT_SWIFT3_OBJC_INFERENCE = Default;
				SWIFT_VERSION = 4.2;
			};
			name = Release;
		};
		607FACF31AFB9204008FA782 /* Debug */ = {
			isa = XCBuildConfiguration;
			baseConfigurationReference = 26345BD53A3BE9A9A3E3671B /* Pods-PrimerSDK_Tests.debug.xcconfig */;
			buildSettings = {
				CODE_SIGN_IDENTITY = "iPhone Developer";
				"CODE_SIGN_IDENTITY[sdk=macosx*]" = "-";
				CODE_SIGN_STYLE = Manual;
				DEVELOPMENT_TEAM = N8UN9TR5DY;
				FRAMEWORK_SEARCH_PATHS = (
					"$(PLATFORM_DIR)/Developer/Library/Frameworks",
					"$(inherited)",
				);
				GCC_PREPROCESSOR_DEFINITIONS = (
					"DEBUG=1",
					"$(inherited)",
				);
				INFOPLIST_FILE = "$(SRCROOT)/../Tests/PrimerSDK_Tests/Info.plist";
				IPHONEOS_DEPLOYMENT_TARGET = 10.0;
				LD_RUNPATH_SEARCH_PATHS = "$(inherited) @executable_path/Frameworks @loader_path/Frameworks";
				PRODUCT_BUNDLE_IDENTIFIER = "org.cocoapods.$(PRODUCT_NAME:rfc1034identifier)";
				PRODUCT_NAME = "$(TARGET_NAME)";
				PROVISIONING_PROFILE_SPECIFIER = "";
				"PROVISIONING_PROFILE_SPECIFIER[sdk=macosx*]" = "";
				SWIFT_SWIFT3_OBJC_INFERENCE = Default;
				SWIFT_VERSION = 4.0;
				TEST_HOST = "$(BUILT_PRODUCTS_DIR)/PrimerSDK_Example.app/PrimerSDK_Example";
			};
			name = Debug;
		};
		607FACF41AFB9204008FA782 /* Release */ = {
			isa = XCBuildConfiguration;
			baseConfigurationReference = EA4ACBB6A8CBD493EBAEEDC3 /* Pods-PrimerSDK_Tests.release.xcconfig */;
			buildSettings = {
				CODE_SIGN_IDENTITY = "iPhone Developer";
				"CODE_SIGN_IDENTITY[sdk=macosx*]" = "-";
				CODE_SIGN_STYLE = Manual;
				DEVELOPMENT_TEAM = N8UN9TR5DY;
				FRAMEWORK_SEARCH_PATHS = (
					"$(PLATFORM_DIR)/Developer/Library/Frameworks",
					"$(inherited)",
				);
				INFOPLIST_FILE = "$(SRCROOT)/../Tests/PrimerSDK_Tests/Info.plist";
				IPHONEOS_DEPLOYMENT_TARGET = 10.0;
				LD_RUNPATH_SEARCH_PATHS = "$(inherited) @executable_path/Frameworks @loader_path/Frameworks";
				PRODUCT_BUNDLE_IDENTIFIER = "org.cocoapods.$(PRODUCT_NAME:rfc1034identifier)";
				PRODUCT_NAME = "$(TARGET_NAME)";
				PROVISIONING_PROFILE_SPECIFIER = "";
				"PROVISIONING_PROFILE_SPECIFIER[sdk=macosx*]" = "";
				SWIFT_SWIFT3_OBJC_INFERENCE = Default;
				SWIFT_VERSION = 4.0;
				TEST_HOST = "$(BUILT_PRODUCTS_DIR)/PrimerSDK_Example.app/PrimerSDK_Example";
			};
			name = Release;
		};
/* End XCBuildConfiguration section */

/* Begin XCConfigurationList section */
		1582B9A6260A3FD300C80BD7 /* Build configuration list for PBXNativeTarget "PrimerSDKExample_UITests" */ = {
			isa = XCConfigurationList;
			buildConfigurations = (
				1582B9A7260A3FD300C80BD7 /* Debug */,
				1582B9A8260A3FD300C80BD7 /* Release */,
			);
			defaultConfigurationIsVisible = 0;
			defaultConfigurationName = Release;
		};
		607FACCB1AFB9204008FA782 /* Build configuration list for PBXProject "PrimerSDK" */ = {
			isa = XCConfigurationList;
			buildConfigurations = (
				607FACED1AFB9204008FA782 /* Debug */,
				607FACEE1AFB9204008FA782 /* Release */,
			);
			defaultConfigurationIsVisible = 0;
			defaultConfigurationName = Release;
		};
		607FACEF1AFB9204008FA782 /* Build configuration list for PBXNativeTarget "PrimerSDK_Example" */ = {
			isa = XCConfigurationList;
			buildConfigurations = (
				607FACF01AFB9204008FA782 /* Debug */,
				607FACF11AFB9204008FA782 /* Release */,
			);
			defaultConfigurationIsVisible = 0;
			defaultConfigurationName = Release;
		};
		607FACF21AFB9204008FA782 /* Build configuration list for PBXNativeTarget "PrimerSDK_Tests" */ = {
			isa = XCConfigurationList;
			buildConfigurations = (
				607FACF31AFB9204008FA782 /* Debug */,
				607FACF41AFB9204008FA782 /* Release */,
			);
			defaultConfigurationIsVisible = 0;
			defaultConfigurationName = Release;
		};
/* End XCConfigurationList section */
	};
	rootObject = 607FACC81AFB9204008FA782 /* Project object */;
}<|MERGE_RESOLUTION|>--- conflicted
+++ resolved
@@ -34,11 +34,8 @@
 		1582B9A2260A3FD300C80BD7 /* PrimerSDKExample_UITests.swift in Sources */ = {isa = PBXBuildFile; fileRef = 1582B9A1260A3FD300C80BD7 /* PrimerSDKExample_UITests.swift */; };
 		1582B9AD260A402E00C80BD7 /* Base.swift in Sources */ = {isa = PBXBuildFile; fileRef = 1582B9AC260A402E00C80BD7 /* Base.swift */; };
 		15ACE9652614B186004C3EAA /* chocolate_bar_demo.otf in Resources */ = {isa = PBXBuildFile; fileRef = 15ACE9642614B186004C3EAA /* chocolate_bar_demo.otf */; };
-<<<<<<< HEAD
 		15B2E64826F8A9EE005B8343 /* Apaya.swift in Sources */ = {isa = PBXBuildFile; fileRef = 15B2E64726F8A9EE005B8343 /* Apaya.swift */; };
-=======
 		15F5E2FF26982B21003AFF8A /* CardComponentManagerTests.swift in Sources */ = {isa = PBXBuildFile; fileRef = 15F5E2FE26982B21003AFF8A /* CardComponentManagerTests.swift */; };
->>>>>>> c0ea3132
 		15F97C632624480500DCB3BA /* AppViewController.swift in Sources */ = {isa = PBXBuildFile; fileRef = 15F97C622624480500DCB3BA /* AppViewController.swift */; };
 		15F97C682624488700DCB3BA /* MerchantCheckoutViewController.swift in Sources */ = {isa = PBXBuildFile; fileRef = 15F97C672624488700DCB3BA /* MerchantCheckoutViewController.swift */; };
 		15F97C6D26246FD300DCB3BA /* MerchantCheckoutViewController+Primer.swift in Sources */ = {isa = PBXBuildFile; fileRef = 15F97C6C26246FD300DCB3BA /* MerchantCheckoutViewController+Primer.swift */; };
@@ -54,12 +51,12 @@
 		1DEBE0ED26BACD70004E3064 /* ApayaLoadWebViewModelTests.swift in Sources */ = {isa = PBXBuildFile; fileRef = 1DEBE0EC26BACD70004E3064 /* ApayaLoadWebViewModelTests.swift */; };
 		1DEBE0EF26BACE77004E3064 /* ApayaService.swift in Sources */ = {isa = PBXBuildFile; fileRef = 1DEBE0EE26BACE76004E3064 /* ApayaService.swift */; };
 		1DEBE0F326BC4097004E3064 /* ApayaWebViewModelTests.swift in Sources */ = {isa = PBXBuildFile; fileRef = 1DEBE0F226BC4097004E3064 /* ApayaWebViewModelTests.swift */; };
-		395D7B6CD24F4CFEFB562C5B /* Pods_PrimerSDK_Example.framework in Frameworks */ = {isa = PBXBuildFile; fileRef = EFEED52D3EC8076DE19EC4FD /* Pods_PrimerSDK_Example.framework */; };
 		607FACD61AFB9204008FA782 /* AppDelegate.swift in Sources */ = {isa = PBXBuildFile; fileRef = 607FACD51AFB9204008FA782 /* AppDelegate.swift */; };
 		607FACDB1AFB9204008FA782 /* Main.storyboard in Resources */ = {isa = PBXBuildFile; fileRef = 607FACD91AFB9204008FA782 /* Main.storyboard */; };
 		607FACDD1AFB9204008FA782 /* Images.xcassets in Resources */ = {isa = PBXBuildFile; fileRef = 607FACDC1AFB9204008FA782 /* Images.xcassets */; };
 		607FACE01AFB9204008FA782 /* LaunchScreen.xib in Resources */ = {isa = PBXBuildFile; fileRef = 607FACDE1AFB9204008FA782 /* LaunchScreen.xib */; };
-		C252CAD8F9AEDB92C14CA7D8 /* Pods_PrimerSDK_Tests.framework in Frameworks */ = {isa = PBXBuildFile; fileRef = 1332A6414BC18DA00FFB8240 /* Pods_PrimerSDK_Tests.framework */; };
+		BD8C1F74938513E6F911A201 /* Pods_PrimerSDK_Tests.framework in Frameworks */ = {isa = PBXBuildFile; fileRef = C03C3B025E925536F70D2951 /* Pods_PrimerSDK_Tests.framework */; };
+		EF3E1656B359D880EE17B0CB /* Pods_PrimerSDK_Example.framework in Frameworks */ = {isa = PBXBuildFile; fileRef = E16219BEF7D53270C3B310EB /* Pods_PrimerSDK_Example.framework */; };
 /* End PBXBuildFile section */
 
 /* Begin PBXContainerItemProxy section */
@@ -81,7 +78,6 @@
 
 /* Begin PBXFileReference section */
 		0BEFFA023E994EF5B370A80C /* PrimerSDK.podspec */ = {isa = PBXFileReference; includeInIndex = 1; lastKnownFileType = text; name = PrimerSDK.podspec; path = ../PrimerSDK.podspec; sourceTree = "<group>"; xcLanguageSpecificationIdentifier = xcode.lang.ruby; };
-		1332A6414BC18DA00FFB8240 /* Pods_PrimerSDK_Tests.framework */ = {isa = PBXFileReference; explicitFileType = wrapper.framework; includeInIndex = 0; path = Pods_PrimerSDK_Tests.framework; sourceTree = BUILT_PRODUCTS_DIR; };
 		15300DB8267A1211009A1B9C /* Vault.swift */ = {isa = PBXFileReference; lastKnownFileType = sourcecode.swift; path = Vault.swift; sourceTree = "<group>"; };
 		15300DBA267A1646009A1B9C /* VaultKlarna.swift */ = {isa = PBXFileReference; lastKnownFileType = sourcecode.swift; path = VaultKlarna.swift; sourceTree = "<group>"; };
 		1582B95B260A3F2900C80BD7 /* OAuthViewModel.swift */ = {isa = PBXFileReference; fileEncoding = 4; lastKnownFileType = sourcecode.swift; path = OAuthViewModel.swift; sourceTree = "<group>"; };
@@ -140,7 +136,7 @@
 		1DEBE0EC26BACD70004E3064 /* ApayaLoadWebViewModelTests.swift */ = {isa = PBXFileReference; lastKnownFileType = sourcecode.swift; path = ApayaLoadWebViewModelTests.swift; sourceTree = "<group>"; };
 		1DEBE0EE26BACE76004E3064 /* ApayaService.swift */ = {isa = PBXFileReference; lastKnownFileType = sourcecode.swift; path = ApayaService.swift; sourceTree = "<group>"; };
 		1DEBE0F226BC4097004E3064 /* ApayaWebViewModelTests.swift */ = {isa = PBXFileReference; lastKnownFileType = sourcecode.swift; path = ApayaWebViewModelTests.swift; sourceTree = "<group>"; };
-		26345BD53A3BE9A9A3E3671B /* Pods-PrimerSDK_Tests.debug.xcconfig */ = {isa = PBXFileReference; includeInIndex = 1; lastKnownFileType = text.xcconfig; name = "Pods-PrimerSDK_Tests.debug.xcconfig"; path = "Target Support Files/Pods-PrimerSDK_Tests/Pods-PrimerSDK_Tests.debug.xcconfig"; sourceTree = "<group>"; };
+		30DB06CD9A55BC483564B0D3 /* Pods-PrimerSDK_Tests.debug.xcconfig */ = {isa = PBXFileReference; includeInIndex = 1; lastKnownFileType = text.xcconfig; name = "Pods-PrimerSDK_Tests.debug.xcconfig"; path = "Target Support Files/Pods-PrimerSDK_Tests/Pods-PrimerSDK_Tests.debug.xcconfig"; sourceTree = "<group>"; };
 		3B55FBF1D40BE6B25F29A5D9 /* LICENSE */ = {isa = PBXFileReference; includeInIndex = 1; lastKnownFileType = text; name = LICENSE; path = ../LICENSE; sourceTree = "<group>"; };
 		45CA532A34F52954A21835C5 /* README.md */ = {isa = PBXFileReference; includeInIndex = 1; lastKnownFileType = net.daringfireball.markdown; name = README.md; path = ../README.md; sourceTree = "<group>"; };
 		607FACD01AFB9204008FA782 /* PrimerSDK_Example.app */ = {isa = PBXFileReference; explicitFileType = wrapper.application; includeInIndex = 0; path = PrimerSDK_Example.app; sourceTree = BUILT_PRODUCTS_DIR; };
@@ -150,10 +146,11 @@
 		607FACDC1AFB9204008FA782 /* Images.xcassets */ = {isa = PBXFileReference; lastKnownFileType = folder.assetcatalog; path = Images.xcassets; sourceTree = "<group>"; };
 		607FACDF1AFB9204008FA782 /* Base */ = {isa = PBXFileReference; lastKnownFileType = file.xib; name = Base; path = Base.lproj/LaunchScreen.xib; sourceTree = "<group>"; };
 		607FACE51AFB9204008FA782 /* PrimerSDK_Tests.xctest */ = {isa = PBXFileReference; explicitFileType = wrapper.cfbundle; includeInIndex = 0; path = PrimerSDK_Tests.xctest; sourceTree = BUILT_PRODUCTS_DIR; };
-		63C812CFDF7B4DF984947244 /* Pods-PrimerSDK_Example.debug.xcconfig */ = {isa = PBXFileReference; includeInIndex = 1; lastKnownFileType = text.xcconfig; name = "Pods-PrimerSDK_Example.debug.xcconfig"; path = "Target Support Files/Pods-PrimerSDK_Example/Pods-PrimerSDK_Example.debug.xcconfig"; sourceTree = "<group>"; };
-		DC69BB47F64C086C7E1CE607 /* Pods-PrimerSDK_Example.release.xcconfig */ = {isa = PBXFileReference; includeInIndex = 1; lastKnownFileType = text.xcconfig; name = "Pods-PrimerSDK_Example.release.xcconfig"; path = "Target Support Files/Pods-PrimerSDK_Example/Pods-PrimerSDK_Example.release.xcconfig"; sourceTree = "<group>"; };
-		EA4ACBB6A8CBD493EBAEEDC3 /* Pods-PrimerSDK_Tests.release.xcconfig */ = {isa = PBXFileReference; includeInIndex = 1; lastKnownFileType = text.xcconfig; name = "Pods-PrimerSDK_Tests.release.xcconfig"; path = "Target Support Files/Pods-PrimerSDK_Tests/Pods-PrimerSDK_Tests.release.xcconfig"; sourceTree = "<group>"; };
-		EFEED52D3EC8076DE19EC4FD /* Pods_PrimerSDK_Example.framework */ = {isa = PBXFileReference; explicitFileType = wrapper.framework; includeInIndex = 0; path = Pods_PrimerSDK_Example.framework; sourceTree = BUILT_PRODUCTS_DIR; };
+		9D1AA44CE419E26B51DA693E /* Pods-PrimerSDK_Example.release.xcconfig */ = {isa = PBXFileReference; includeInIndex = 1; lastKnownFileType = text.xcconfig; name = "Pods-PrimerSDK_Example.release.xcconfig"; path = "Target Support Files/Pods-PrimerSDK_Example/Pods-PrimerSDK_Example.release.xcconfig"; sourceTree = "<group>"; };
+		B4DB5DCB3B514E544D0BA545 /* Pods-PrimerSDK_Example.debug.xcconfig */ = {isa = PBXFileReference; includeInIndex = 1; lastKnownFileType = text.xcconfig; name = "Pods-PrimerSDK_Example.debug.xcconfig"; path = "Target Support Files/Pods-PrimerSDK_Example/Pods-PrimerSDK_Example.debug.xcconfig"; sourceTree = "<group>"; };
+		C03C3B025E925536F70D2951 /* Pods_PrimerSDK_Tests.framework */ = {isa = PBXFileReference; explicitFileType = wrapper.framework; includeInIndex = 0; path = Pods_PrimerSDK_Tests.framework; sourceTree = BUILT_PRODUCTS_DIR; };
+		D5FA740F662EA7A84A695357 /* Pods-PrimerSDK_Tests.release.xcconfig */ = {isa = PBXFileReference; includeInIndex = 1; lastKnownFileType = text.xcconfig; name = "Pods-PrimerSDK_Tests.release.xcconfig"; path = "Target Support Files/Pods-PrimerSDK_Tests/Pods-PrimerSDK_Tests.release.xcconfig"; sourceTree = "<group>"; };
+		E16219BEF7D53270C3B310EB /* Pods_PrimerSDK_Example.framework */ = {isa = PBXFileReference; explicitFileType = wrapper.framework; includeInIndex = 0; path = Pods_PrimerSDK_Example.framework; sourceTree = BUILT_PRODUCTS_DIR; };
 /* End PBXFileReference section */
 
 /* Begin PBXFrameworksBuildPhase section */
@@ -168,7 +165,7 @@
 			isa = PBXFrameworksBuildPhase;
 			buildActionMask = 2147483647;
 			files = (
-				395D7B6CD24F4CFEFB562C5B /* Pods_PrimerSDK_Example.framework in Frameworks */,
+				EF3E1656B359D880EE17B0CB /* Pods_PrimerSDK_Example.framework in Frameworks */,
 			);
 			runOnlyForDeploymentPostprocessing = 0;
 		};
@@ -176,7 +173,7 @@
 			isa = PBXFrameworksBuildPhase;
 			buildActionMask = 2147483647;
 			files = (
-				C252CAD8F9AEDB92C14CA7D8 /* Pods_PrimerSDK_Tests.framework in Frameworks */,
+				BD8C1F74938513E6F911A201 /* Pods_PrimerSDK_Tests.framework in Frameworks */,
 			);
 			runOnlyForDeploymentPostprocessing = 0;
 		};
@@ -357,6 +354,15 @@
 			path = "Data Models";
 			sourceTree = "<group>";
 		};
+		3603D9445172FAE96272A500 /* Frameworks */ = {
+			isa = PBXGroup;
+			children = (
+				E16219BEF7D53270C3B310EB /* Pods_PrimerSDK_Example.framework */,
+				C03C3B025E925536F70D2951 /* Pods_PrimerSDK_Tests.framework */,
+			);
+			name = Frameworks;
+			sourceTree = "<group>";
+		};
 		607FACC71AFB9204008FA782 = {
 			isa = PBXGroup;
 			children = (
@@ -366,7 +372,7 @@
 				1582B9A0260A3FD300C80BD7 /* PrimerSDKExample_UITests */,
 				607FACD11AFB9204008FA782 /* Products */,
 				714FB3DC2580A763B394EB27 /* Pods */,
-				ACFD236F89542AD4E387AB46 /* Frameworks */,
+				3603D9445172FAE96272A500 /* Frameworks */,
 			);
 			sourceTree = "<group>";
 		};
@@ -407,21 +413,12 @@
 		714FB3DC2580A763B394EB27 /* Pods */ = {
 			isa = PBXGroup;
 			children = (
-				63C812CFDF7B4DF984947244 /* Pods-PrimerSDK_Example.debug.xcconfig */,
-				DC69BB47F64C086C7E1CE607 /* Pods-PrimerSDK_Example.release.xcconfig */,
-				26345BD53A3BE9A9A3E3671B /* Pods-PrimerSDK_Tests.debug.xcconfig */,
-				EA4ACBB6A8CBD493EBAEEDC3 /* Pods-PrimerSDK_Tests.release.xcconfig */,
+				B4DB5DCB3B514E544D0BA545 /* Pods-PrimerSDK_Example.debug.xcconfig */,
+				9D1AA44CE419E26B51DA693E /* Pods-PrimerSDK_Example.release.xcconfig */,
+				30DB06CD9A55BC483564B0D3 /* Pods-PrimerSDK_Tests.debug.xcconfig */,
+				D5FA740F662EA7A84A695357 /* Pods-PrimerSDK_Tests.release.xcconfig */,
 			);
 			path = Pods;
-			sourceTree = "<group>";
-		};
-		ACFD236F89542AD4E387AB46 /* Frameworks */ = {
-			isa = PBXGroup;
-			children = (
-				EFEED52D3EC8076DE19EC4FD /* Pods_PrimerSDK_Example.framework */,
-				1332A6414BC18DA00FFB8240 /* Pods_PrimerSDK_Tests.framework */,
-			);
-			name = Frameworks;
 			sourceTree = "<group>";
 		};
 /* End PBXGroup section */
@@ -449,12 +446,12 @@
 			isa = PBXNativeTarget;
 			buildConfigurationList = 607FACEF1AFB9204008FA782 /* Build configuration list for PBXNativeTarget "PrimerSDK_Example" */;
 			buildPhases = (
-				95C45B2F5A74EE2D36C51256 /* [CP] Check Pods Manifest.lock */,
+				9338B3FF705F3D53395137B9 /* [CP] Check Pods Manifest.lock */,
 				151B62B5260CA08E00D0521B /* ShellScript */,
 				607FACCC1AFB9204008FA782 /* Sources */,
 				607FACCD1AFB9204008FA782 /* Frameworks */,
 				607FACCE1AFB9204008FA782 /* Resources */,
-				07FD2A6FA2E6EA2EF02019C4 /* [CP] Embed Pods Frameworks */,
+				5B4F460E1A7C5D1E769783E0 /* [CP] Embed Pods Frameworks */,
 			);
 			buildRules = (
 			);
@@ -469,7 +466,7 @@
 			isa = PBXNativeTarget;
 			buildConfigurationList = 607FACF21AFB9204008FA782 /* Build configuration list for PBXNativeTarget "PrimerSDK_Tests" */;
 			buildPhases = (
-				FC34AAD84EC108A21383AD42 /* [CP] Check Pods Manifest.lock */,
+				ACBA5AF253C4DFE6697535D6 /* [CP] Check Pods Manifest.lock */,
 				607FACE11AFB9204008FA782 /* Sources */,
 				607FACE21AFB9204008FA782 /* Frameworks */,
 				607FACE31AFB9204008FA782 /* Resources */,
@@ -569,7 +566,24 @@
 /* End PBXResourcesBuildPhase section */
 
 /* Begin PBXShellScriptBuildPhase section */
-		07FD2A6FA2E6EA2EF02019C4 /* [CP] Embed Pods Frameworks */ = {
+		151B62B5260CA08E00D0521B /* ShellScript */ = {
+			isa = PBXShellScriptBuildPhase;
+			buildActionMask = 2147483647;
+			files = (
+			);
+			inputFileListPaths = (
+			);
+			inputPaths = (
+			);
+			outputFileListPaths = (
+			);
+			outputPaths = (
+			);
+			runOnlyForDeploymentPostprocessing = 0;
+			shellPath = /bin/sh;
+			shellScript = "if which swiftlint >/dev/null; then\n  swiftlint lint\nelse\n  echo \"warning: SwiftLint not installed, download from https://github.com/realm/SwiftLint\"\nfi\n";
+		};
+		5B4F460E1A7C5D1E769783E0 /* [CP] Embed Pods Frameworks */ = {
 			isa = PBXShellScriptBuildPhase;
 			buildActionMask = 2147483647;
 			files = (
@@ -587,24 +601,7 @@
 			shellScript = "\"${PODS_ROOT}/Target Support Files/Pods-PrimerSDK_Example/Pods-PrimerSDK_Example-frameworks.sh\"\n";
 			showEnvVarsInLog = 0;
 		};
-		151B62B5260CA08E00D0521B /* ShellScript */ = {
-			isa = PBXShellScriptBuildPhase;
-			buildActionMask = 2147483647;
-			files = (
-			);
-			inputFileListPaths = (
-			);
-			inputPaths = (
-			);
-			outputFileListPaths = (
-			);
-			outputPaths = (
-			);
-			runOnlyForDeploymentPostprocessing = 0;
-			shellPath = /bin/sh;
-			shellScript = "if which swiftlint >/dev/null; then\n  swiftlint lint\nelse\n  echo \"warning: SwiftLint not installed, download from https://github.com/realm/SwiftLint\"\nfi\n";
-		};
-		95C45B2F5A74EE2D36C51256 /* [CP] Check Pods Manifest.lock */ = {
+		9338B3FF705F3D53395137B9 /* [CP] Check Pods Manifest.lock */ = {
 			isa = PBXShellScriptBuildPhase;
 			buildActionMask = 2147483647;
 			files = (
@@ -626,7 +623,7 @@
 			shellScript = "diff \"${PODS_PODFILE_DIR_PATH}/Podfile.lock\" \"${PODS_ROOT}/Manifest.lock\" > /dev/null\nif [ $? != 0 ] ; then\n    # print error to STDERR\n    echo \"error: The sandbox is not in sync with the Podfile.lock. Run 'pod install' or update your CocoaPods installation.\" >&2\n    exit 1\nfi\n# This output is used by Xcode 'outputs' to avoid re-running this script phase.\necho \"SUCCESS\" > \"${SCRIPT_OUTPUT_FILE_0}\"\n";
 			showEnvVarsInLog = 0;
 		};
-		FC34AAD84EC108A21383AD42 /* [CP] Check Pods Manifest.lock */ = {
+		ACBA5AF253C4DFE6697535D6 /* [CP] Check Pods Manifest.lock */ = {
 			isa = PBXShellScriptBuildPhase;
 			buildActionMask = 2147483647;
 			files = (
@@ -935,7 +932,7 @@
 		};
 		607FACF01AFB9204008FA782 /* Debug */ = {
 			isa = XCBuildConfiguration;
-			baseConfigurationReference = 63C812CFDF7B4DF984947244 /* Pods-PrimerSDK_Example.debug.xcconfig */;
+			baseConfigurationReference = B4DB5DCB3B514E544D0BA545 /* Pods-PrimerSDK_Example.debug.xcconfig */;
 			buildSettings = {
 				ASSETCATALOG_COMPILER_APPICON_NAME = AppIcon;
 				CODE_SIGN_ENTITLEMENTS = PrimerSDK_Example.entitlements;
@@ -959,7 +956,7 @@
 		};
 		607FACF11AFB9204008FA782 /* Release */ = {
 			isa = XCBuildConfiguration;
-			baseConfigurationReference = DC69BB47F64C086C7E1CE607 /* Pods-PrimerSDK_Example.release.xcconfig */;
+			baseConfigurationReference = 9D1AA44CE419E26B51DA693E /* Pods-PrimerSDK_Example.release.xcconfig */;
 			buildSettings = {
 				ASSETCATALOG_COMPILER_APPICON_NAME = AppIcon;
 				CODE_SIGN_ENTITLEMENTS = PrimerSDK_Example.entitlements;
@@ -983,7 +980,7 @@
 		};
 		607FACF31AFB9204008FA782 /* Debug */ = {
 			isa = XCBuildConfiguration;
-			baseConfigurationReference = 26345BD53A3BE9A9A3E3671B /* Pods-PrimerSDK_Tests.debug.xcconfig */;
+			baseConfigurationReference = 30DB06CD9A55BC483564B0D3 /* Pods-PrimerSDK_Tests.debug.xcconfig */;
 			buildSettings = {
 				CODE_SIGN_IDENTITY = "iPhone Developer";
 				"CODE_SIGN_IDENTITY[sdk=macosx*]" = "-";
@@ -1012,7 +1009,7 @@
 		};
 		607FACF41AFB9204008FA782 /* Release */ = {
 			isa = XCBuildConfiguration;
-			baseConfigurationReference = EA4ACBB6A8CBD493EBAEEDC3 /* Pods-PrimerSDK_Tests.release.xcconfig */;
+			baseConfigurationReference = D5FA740F662EA7A84A695357 /* Pods-PrimerSDK_Tests.release.xcconfig */;
 			buildSettings = {
 				CODE_SIGN_IDENTITY = "iPhone Developer";
 				"CODE_SIGN_IDENTITY[sdk=macosx*]" = "-";
