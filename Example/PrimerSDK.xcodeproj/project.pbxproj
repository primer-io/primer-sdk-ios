// !$*UTF8*$!
{
	archiveVersion = 1;
	classes = {
	};
	objectVersion = 46;
	objects = {

/* Begin PBXBuildFile section */
		151B098C267A276100FB49B8 /* Vault.swift in Sources */ = {isa = PBXBuildFile; fileRef = 15300DB8267A1211009A1B9C /* Vault.swift */; };
		152A42CE26A2B0BD0036D3D6 /* ThreeDS.swift in Sources */ = {isa = PBXBuildFile; fileRef = 152A42CD26A2B0BD0036D3D6 /* ThreeDS.swift */; };
		15300DBB267A1646009A1B9C /* VaultKlarna.swift in Sources */ = {isa = PBXBuildFile; fileRef = 15300DBA267A1646009A1B9C /* VaultKlarna.swift */; };
		1582B979260A3F2900C80BD7 /* OAuthViewModel.swift in Sources */ = {isa = PBXBuildFile; fileRef = 1582B95B260A3F2900C80BD7 /* OAuthViewModel.swift */; };
		1582B97A260A3F2900C80BD7 /* ConfirmMandateViewModel.swift in Sources */ = {isa = PBXBuildFile; fileRef = 1582B95C260A3F2900C80BD7 /* ConfirmMandateViewModel.swift */; };
		1582B97C260A3F2900C80BD7 /* DirectCheckoutViewModel.swift in Sources */ = {isa = PBXBuildFile; fileRef = 1582B95E260A3F2900C80BD7 /* DirectCheckoutViewModel.swift */; };
		1582B97D260A3F2900C80BD7 /* VaultCheckoutViewModel.swift in Sources */ = {isa = PBXBuildFile; fileRef = 1582B95F260A3F2900C80BD7 /* VaultCheckoutViewModel.swift */; };
		1582B97E260A3F2900C80BD7 /* ApplePayViewModel.swift in Sources */ = {isa = PBXBuildFile; fileRef = 1582B960260A3F2900C80BD7 /* ApplePayViewModel.swift */; };
		1582B97F260A3F2900C80BD7 /* Mocks.swift in Sources */ = {isa = PBXBuildFile; fileRef = 1582B961260A3F2900C80BD7 /* Mocks.swift */; };
		1582B980260A3F2900C80BD7 /* PaymentMethodConfigService.swift in Sources */ = {isa = PBXBuildFile; fileRef = 1582B963260A3F2900C80BD7 /* PaymentMethodConfigService.swift */; };
		1582B981260A3F2900C80BD7 /* PayPalService.swift in Sources */ = {isa = PBXBuildFile; fileRef = 1582B964260A3F2900C80BD7 /* PayPalService.swift */; };
		1582B982260A3F2900C80BD7 /* VaultService.swift in Sources */ = {isa = PBXBuildFile; fileRef = 1582B965260A3F2900C80BD7 /* VaultService.swift */; };
		1582B983260A3F2900C80BD7 /* ClientTokenService.swift in Sources */ = {isa = PBXBuildFile; fileRef = 1582B966260A3F2900C80BD7 /* ClientTokenService.swift */; };
		1582B984260A3F2900C80BD7 /* TokenizationService.swift in Sources */ = {isa = PBXBuildFile; fileRef = 1582B967260A3F2900C80BD7 /* TokenizationService.swift */; };
		1582B985260A3F2900C80BD7 /* KlarnaService.swift in Sources */ = {isa = PBXBuildFile; fileRef = 1582B968260A3F2900C80BD7 /* KlarnaService.swift */; };
		1582B987260A3F2900C80BD7 /* VaultPaymentMethodViewModelTests.swift in Sources */ = {isa = PBXBuildFile; fileRef = 1582B96B260A3F2900C80BD7 /* VaultPaymentMethodViewModelTests.swift */; };
		1582B988260A3F2900C80BD7 /* VaultCheckoutViewModelTests.swift in Sources */ = {isa = PBXBuildFile; fileRef = 1582B96C260A3F2900C80BD7 /* VaultCheckoutViewModelTests.swift */; };
		1582B989260A3F2900C80BD7 /* DirectCheckoutViewModelTests.swift in Sources */ = {isa = PBXBuildFile; fileRef = 1582B96D260A3F2900C80BD7 /* DirectCheckoutViewModelTests.swift */; };
		1582B98A260A3F2900C80BD7 /* OAuthViewModelTests.swift in Sources */ = {isa = PBXBuildFile; fileRef = 1582B96E260A3F2900C80BD7 /* OAuthViewModelTests.swift */; };
		1582B98B260A3F2900C80BD7 /* MaskTests.swift in Sources */ = {isa = PBXBuildFile; fileRef = 1582B970260A3F2900C80BD7 /* MaskTests.swift */; };
		1582B98E260A3F2900C80BD7 /* PaymentMethodConfigServiceTests.swift in Sources */ = {isa = PBXBuildFile; fileRef = 1582B974260A3F2900C80BD7 /* PaymentMethodConfigServiceTests.swift */; };
		1582B98F260A3F2900C80BD7 /* KlarnaServiceTests.swift in Sources */ = {isa = PBXBuildFile; fileRef = 1582B975260A3F2900C80BD7 /* KlarnaServiceTests.swift */; };
		1582B990260A3F2900C80BD7 /* TokenizationServiceTests.swift in Sources */ = {isa = PBXBuildFile; fileRef = 1582B976260A3F2900C80BD7 /* TokenizationServiceTests.swift */; };
		1582B991260A3F2900C80BD7 /* ClientTokenServiceTests.swift in Sources */ = {isa = PBXBuildFile; fileRef = 1582B977260A3F2900C80BD7 /* ClientTokenServiceTests.swift */; };
		1582B992260A3F2900C80BD7 /* PayPalServiceTests.swift in Sources */ = {isa = PBXBuildFile; fileRef = 1582B978260A3F2900C80BD7 /* PayPalServiceTests.swift */; };
		1582B9A2260A3FD300C80BD7 /* PrimerSDKExample_UITests.swift in Sources */ = {isa = PBXBuildFile; fileRef = 1582B9A1260A3FD300C80BD7 /* PrimerSDKExample_UITests.swift */; };
		1582B9AD260A402E00C80BD7 /* Base.swift in Sources */ = {isa = PBXBuildFile; fileRef = 1582B9AC260A402E00C80BD7 /* Base.swift */; };
		15ACE9652614B186004C3EAA /* chocolate_bar_demo.otf in Resources */ = {isa = PBXBuildFile; fileRef = 15ACE9642614B186004C3EAA /* chocolate_bar_demo.otf */; };
		15B2E64826F8A9EE005B8343 /* Apaya.swift in Sources */ = {isa = PBXBuildFile; fileRef = 15B2E64726F8A9EE005B8343 /* Apaya.swift */; };
		15F5E2FF26982B21003AFF8A /* CardComponentManagerTests.swift in Sources */ = {isa = PBXBuildFile; fileRef = 15F5E2FE26982B21003AFF8A /* CardComponentManagerTests.swift */; };
		15F97C632624480500DCB3BA /* AppViewController.swift in Sources */ = {isa = PBXBuildFile; fileRef = 15F97C622624480500DCB3BA /* AppViewController.swift */; };
		15F97C682624488700DCB3BA /* MerchantCheckoutViewController.swift in Sources */ = {isa = PBXBuildFile; fileRef = 15F97C672624488700DCB3BA /* MerchantCheckoutViewController.swift */; };
		15F97C6D26246FD300DCB3BA /* MerchantCheckoutViewController+Primer.swift in Sources */ = {isa = PBXBuildFile; fileRef = 15F97C6C26246FD300DCB3BA /* MerchantCheckoutViewController+Primer.swift */; };
		15F97C72262470CB00DCB3BA /* MerchantCheckoutViewController+Helpers.swift in Sources */ = {isa = PBXBuildFile; fileRef = 15F97C71262470CB00DCB3BA /* MerchantCheckoutViewController+Helpers.swift */; };
		15F97C772624718800DCB3BA /* PaymentMethodCell.swift in Sources */ = {isa = PBXBuildFile; fileRef = 15F97C762624718800DCB3BA /* PaymentMethodCell.swift */; };
		15F97C7D2624730800DCB3BA /* UIViewController+API.swift in Sources */ = {isa = PBXBuildFile; fileRef = 15F97C7C2624730800DCB3BA /* UIViewController+API.swift */; };
		15F9E67D2678C88000F6B6C1 /* UniversalCheckout.swift in Sources */ = {isa = PBXBuildFile; fileRef = 15F9E67C2678C88000F6B6C1 /* UniversalCheckout.swift */; };
<<<<<<< HEAD
		1D30D5DB2678ED2E001C7812 /* OAuthViewControllerTests.swift in Sources */ = {isa = PBXBuildFile; fileRef = 1D30D5D92678ECCB001C7812 /* OAuthViewControllerTests.swift */; };
		1D8A9FD626F0F330000D2D71 /* IntExtensionTests.swift in Sources */ = {isa = PBXBuildFile; fileRef = 1D8A9FD526F0F330000D2D71 /* IntExtensionTests.swift */; };
=======
>>>>>>> fdac089b
		1DC7EE0C261FA39200BCBFFC /* SpinnerViewController.swift in Sources */ = {isa = PBXBuildFile; fileRef = 1DC7EE0B261FA39200BCBFFC /* SpinnerViewController.swift */; };
		1DC7EE14261FA3D400BCBFFC /* CreateClientToken.swift in Sources */ = {isa = PBXBuildFile; fileRef = 1DC7EE13261FA3D400BCBFFC /* CreateClientToken.swift */; };
		1DEBE0DF26B6FD06004E3064 /* ApayaTests.swift in Sources */ = {isa = PBXBuildFile; fileRef = 1DEBE0DE26B6FD06004E3064 /* ApayaTests.swift */; };
		1DEBE0E126B75EBF004E3064 /* ApayaServiceTests.swift in Sources */ = {isa = PBXBuildFile; fileRef = 1DEBE0E026B75EBF004E3064 /* ApayaServiceTests.swift */; };
		1DEBE0EF26BACE77004E3064 /* ApayaService.swift in Sources */ = {isa = PBXBuildFile; fileRef = 1DEBE0EE26BACE76004E3064 /* ApayaService.swift */; };
		1DEBE0F326BC4097004E3064 /* ApayaWebViewModelTests.swift in Sources */ = {isa = PBXBuildFile; fileRef = 1DEBE0F226BC4097004E3064 /* ApayaWebViewModelTests.swift */; };
		607FACD61AFB9204008FA782 /* AppDelegate.swift in Sources */ = {isa = PBXBuildFile; fileRef = 607FACD51AFB9204008FA782 /* AppDelegate.swift */; };
		607FACDB1AFB9204008FA782 /* Main.storyboard in Resources */ = {isa = PBXBuildFile; fileRef = 607FACD91AFB9204008FA782 /* Main.storyboard */; };
		607FACDD1AFB9204008FA782 /* Images.xcassets in Resources */ = {isa = PBXBuildFile; fileRef = 607FACDC1AFB9204008FA782 /* Images.xcassets */; };
		607FACE01AFB9204008FA782 /* LaunchScreen.xib in Resources */ = {isa = PBXBuildFile; fileRef = 607FACDE1AFB9204008FA782 /* LaunchScreen.xib */; };
<<<<<<< HEAD
		82C73271BAD152F3D2E1968F /* Pods_PrimerSDK_Example.framework in Frameworks */ = {isa = PBXBuildFile; fileRef = C967C70597B45E2DAF0365D4 /* Pods_PrimerSDK_Example.framework */; };
		F463CEF1E570398F2FE41872 /* Pods_PrimerSDK_Tests.framework in Frameworks */ = {isa = PBXBuildFile; fileRef = 9BB830BD87E7E074BBC8FB96 /* Pods_PrimerSDK_Tests.framework */; };
=======
		BD8C1F74938513E6F911A201 /* Pods_PrimerSDK_Tests.framework in Frameworks */ = {isa = PBXBuildFile; fileRef = C03C3B025E925536F70D2951 /* Pods_PrimerSDK_Tests.framework */; };
		EF3E1656B359D880EE17B0CB /* Pods_PrimerSDK_Example.framework in Frameworks */ = {isa = PBXBuildFile; fileRef = E16219BEF7D53270C3B310EB /* Pods_PrimerSDK_Example.framework */; };
>>>>>>> fdac089b
/* End PBXBuildFile section */

/* Begin PBXContainerItemProxy section */
		1582B9A4260A3FD300C80BD7 /* PBXContainerItemProxy */ = {
			isa = PBXContainerItemProxy;
			containerPortal = 607FACC81AFB9204008FA782 /* Project object */;
			proxyType = 1;
			remoteGlobalIDString = 607FACCF1AFB9204008FA782;
			remoteInfo = PrimerSDK_Example;
		};
		607FACE61AFB9204008FA782 /* PBXContainerItemProxy */ = {
			isa = PBXContainerItemProxy;
			containerPortal = 607FACC81AFB9204008FA782 /* Project object */;
			proxyType = 1;
			remoteGlobalIDString = 607FACCF1AFB9204008FA782;
			remoteInfo = PrimerSDK;
		};
/* End PBXContainerItemProxy section */

/* Begin PBXFileReference section */
		0BEFFA023E994EF5B370A80C /* PrimerSDK.podspec */ = {isa = PBXFileReference; includeInIndex = 1; lastKnownFileType = text; name = PrimerSDK.podspec; path = ../PrimerSDK.podspec; sourceTree = "<group>"; xcLanguageSpecificationIdentifier = xcode.lang.ruby; };
		151B09F4267B7F9400FB49B8 /* 3DSTests.swift */ = {isa = PBXFileReference; lastKnownFileType = sourcecode.swift; path = 3DSTests.swift; sourceTree = "<group>"; };
		151B0A1B267CE24B00FB49B8 /* 3DSConstants.swift */ = {isa = PBXFileReference; lastKnownFileType = sourcecode.swift; path = 3DSConstants.swift; sourceTree = "<group>"; };
		152A42CD26A2B0BD0036D3D6 /* ThreeDS.swift */ = {isa = PBXFileReference; lastKnownFileType = sourcecode.swift; path = ThreeDS.swift; sourceTree = "<group>"; };
		15300DB8267A1211009A1B9C /* Vault.swift */ = {isa = PBXFileReference; lastKnownFileType = sourcecode.swift; path = Vault.swift; sourceTree = "<group>"; };
		15300DBA267A1646009A1B9C /* VaultKlarna.swift */ = {isa = PBXFileReference; lastKnownFileType = sourcecode.swift; path = VaultKlarna.swift; sourceTree = "<group>"; };
		1582B95B260A3F2900C80BD7 /* OAuthViewModel.swift */ = {isa = PBXFileReference; fileEncoding = 4; lastKnownFileType = sourcecode.swift; path = OAuthViewModel.swift; sourceTree = "<group>"; };
		1582B95C260A3F2900C80BD7 /* ConfirmMandateViewModel.swift */ = {isa = PBXFileReference; fileEncoding = 4; lastKnownFileType = sourcecode.swift; path = ConfirmMandateViewModel.swift; sourceTree = "<group>"; };
		1582B95E260A3F2900C80BD7 /* DirectCheckoutViewModel.swift */ = {isa = PBXFileReference; fileEncoding = 4; lastKnownFileType = sourcecode.swift; path = DirectCheckoutViewModel.swift; sourceTree = "<group>"; };
		1582B95F260A3F2900C80BD7 /* VaultCheckoutViewModel.swift */ = {isa = PBXFileReference; fileEncoding = 4; lastKnownFileType = sourcecode.swift; path = VaultCheckoutViewModel.swift; sourceTree = "<group>"; };
		1582B960260A3F2900C80BD7 /* ApplePayViewModel.swift */ = {isa = PBXFileReference; fileEncoding = 4; lastKnownFileType = sourcecode.swift; path = ApplePayViewModel.swift; sourceTree = "<group>"; };
		1582B961260A3F2900C80BD7 /* Mocks.swift */ = {isa = PBXFileReference; fileEncoding = 4; lastKnownFileType = sourcecode.swift; path = Mocks.swift; sourceTree = "<group>"; };
		1582B963260A3F2900C80BD7 /* PaymentMethodConfigService.swift */ = {isa = PBXFileReference; fileEncoding = 4; lastKnownFileType = sourcecode.swift; path = PaymentMethodConfigService.swift; sourceTree = "<group>"; };
		1582B964260A3F2900C80BD7 /* PayPalService.swift */ = {isa = PBXFileReference; fileEncoding = 4; lastKnownFileType = sourcecode.swift; path = PayPalService.swift; sourceTree = "<group>"; };
		1582B965260A3F2900C80BD7 /* VaultService.swift */ = {isa = PBXFileReference; fileEncoding = 4; lastKnownFileType = sourcecode.swift; path = VaultService.swift; sourceTree = "<group>"; };
		1582B966260A3F2900C80BD7 /* ClientTokenService.swift */ = {isa = PBXFileReference; fileEncoding = 4; lastKnownFileType = sourcecode.swift; path = ClientTokenService.swift; sourceTree = "<group>"; };
		1582B967260A3F2900C80BD7 /* TokenizationService.swift */ = {isa = PBXFileReference; fileEncoding = 4; lastKnownFileType = sourcecode.swift; path = TokenizationService.swift; sourceTree = "<group>"; };
		1582B968260A3F2900C80BD7 /* KlarnaService.swift */ = {isa = PBXFileReference; fileEncoding = 4; lastKnownFileType = sourcecode.swift; path = KlarnaService.swift; sourceTree = "<group>"; };
		1582B96B260A3F2900C80BD7 /* VaultPaymentMethodViewModelTests.swift */ = {isa = PBXFileReference; fileEncoding = 4; lastKnownFileType = sourcecode.swift; path = VaultPaymentMethodViewModelTests.swift; sourceTree = "<group>"; };
		1582B96C260A3F2900C80BD7 /* VaultCheckoutViewModelTests.swift */ = {isa = PBXFileReference; fileEncoding = 4; lastKnownFileType = sourcecode.swift; path = VaultCheckoutViewModelTests.swift; sourceTree = "<group>"; };
		1582B96D260A3F2900C80BD7 /* DirectCheckoutViewModelTests.swift */ = {isa = PBXFileReference; fileEncoding = 4; lastKnownFileType = sourcecode.swift; path = DirectCheckoutViewModelTests.swift; sourceTree = "<group>"; };
		1582B96E260A3F2900C80BD7 /* OAuthViewModelTests.swift */ = {isa = PBXFileReference; fileEncoding = 4; lastKnownFileType = sourcecode.swift; path = OAuthViewModelTests.swift; sourceTree = "<group>"; };
		1582B970260A3F2900C80BD7 /* MaskTests.swift */ = {isa = PBXFileReference; fileEncoding = 4; lastKnownFileType = sourcecode.swift; path = MaskTests.swift; sourceTree = "<group>"; };
		1582B972260A3F2900C80BD7 /* Info.plist */ = {isa = PBXFileReference; fileEncoding = 4; lastKnownFileType = text.plist.xml; path = Info.plist; sourceTree = "<group>"; };
		1582B974260A3F2900C80BD7 /* PaymentMethodConfigServiceTests.swift */ = {isa = PBXFileReference; fileEncoding = 4; lastKnownFileType = sourcecode.swift; path = PaymentMethodConfigServiceTests.swift; sourceTree = "<group>"; };
		1582B975260A3F2900C80BD7 /* KlarnaServiceTests.swift */ = {isa = PBXFileReference; fileEncoding = 4; lastKnownFileType = sourcecode.swift; path = KlarnaServiceTests.swift; sourceTree = "<group>"; };
		1582B976260A3F2900C80BD7 /* TokenizationServiceTests.swift */ = {isa = PBXFileReference; fileEncoding = 4; lastKnownFileType = sourcecode.swift; path = TokenizationServiceTests.swift; sourceTree = "<group>"; };
		1582B977260A3F2900C80BD7 /* ClientTokenServiceTests.swift */ = {isa = PBXFileReference; fileEncoding = 4; lastKnownFileType = sourcecode.swift; path = ClientTokenServiceTests.swift; sourceTree = "<group>"; };
		1582B978260A3F2900C80BD7 /* PayPalServiceTests.swift */ = {isa = PBXFileReference; fileEncoding = 4; lastKnownFileType = sourcecode.swift; path = PayPalServiceTests.swift; sourceTree = "<group>"; };
		1582B99F260A3FD300C80BD7 /* PrimerSDKExample_UITests.xctest */ = {isa = PBXFileReference; explicitFileType = wrapper.cfbundle; includeInIndex = 0; path = PrimerSDKExample_UITests.xctest; sourceTree = BUILT_PRODUCTS_DIR; };
		1582B9A1260A3FD300C80BD7 /* PrimerSDKExample_UITests.swift */ = {isa = PBXFileReference; lastKnownFileType = sourcecode.swift; path = PrimerSDKExample_UITests.swift; sourceTree = "<group>"; };
		1582B9A3260A3FD300C80BD7 /* Info.plist */ = {isa = PBXFileReference; lastKnownFileType = text.plist.xml; path = Info.plist; sourceTree = "<group>"; };
		1582B9AC260A402E00C80BD7 /* Base.swift */ = {isa = PBXFileReference; fileEncoding = 4; lastKnownFileType = sourcecode.swift; path = Base.swift; sourceTree = "<group>"; };
		15ACE9642614B186004C3EAA /* chocolate_bar_demo.otf */ = {isa = PBXFileReference; lastKnownFileType = file; path = chocolate_bar_demo.otf; sourceTree = "<group>"; };
		15ACEA6E2615C722004C3EAA /* fr */ = {isa = PBXFileReference; lastKnownFileType = text.plist.strings; name = fr; path = fr.lproj/LaunchScreen.strings; sourceTree = "<group>"; };
		15ACEA6F2615C723004C3EAA /* fr */ = {isa = PBXFileReference; lastKnownFileType = text.plist.strings; name = fr; path = fr.lproj/Main.strings; sourceTree = "<group>"; };
		15ACEA702615C741004C3EAA /* tr */ = {isa = PBXFileReference; lastKnownFileType = text.plist.strings; name = tr; path = tr.lproj/LaunchScreen.strings; sourceTree = "<group>"; };
		15ACEA712615C741004C3EAA /* tr */ = {isa = PBXFileReference; lastKnownFileType = text.plist.strings; name = tr; path = tr.lproj/Main.strings; sourceTree = "<group>"; };
		15ACEA722615C75D004C3EAA /* de */ = {isa = PBXFileReference; lastKnownFileType = text.plist.strings; name = de; path = de.lproj/LaunchScreen.strings; sourceTree = "<group>"; };
		15ACEA732615C75D004C3EAA /* de */ = {isa = PBXFileReference; lastKnownFileType = text.plist.strings; name = de; path = de.lproj/Main.strings; sourceTree = "<group>"; };
		15ACEA742615C77E004C3EAA /* ka */ = {isa = PBXFileReference; lastKnownFileType = text.plist.strings; name = ka; path = ka.lproj/LaunchScreen.strings; sourceTree = "<group>"; };
		15ACEA752615C77E004C3EAA /* ka */ = {isa = PBXFileReference; lastKnownFileType = text.plist.strings; name = ka; path = ka.lproj/Main.strings; sourceTree = "<group>"; };
		15ACEA762615C791004C3EAA /* sv */ = {isa = PBXFileReference; lastKnownFileType = text.plist.strings; name = sv; path = sv.lproj/LaunchScreen.strings; sourceTree = "<group>"; };
		15ACEA772615C791004C3EAA /* sv */ = {isa = PBXFileReference; lastKnownFileType = text.plist.strings; name = sv; path = sv.lproj/Main.strings; sourceTree = "<group>"; };
		15B2E64726F8A9EE005B8343 /* Apaya.swift */ = {isa = PBXFileReference; lastKnownFileType = sourcecode.swift; path = Apaya.swift; sourceTree = "<group>"; };
		15F5BFFE25FBAFDB00426B1C /* PrimerSDK_Example.entitlements */ = {isa = PBXFileReference; lastKnownFileType = text.plist.entitlements; path = PrimerSDK_Example.entitlements; sourceTree = "<group>"; };
		15F5E2FE26982B21003AFF8A /* CardComponentManagerTests.swift */ = {isa = PBXFileReference; lastKnownFileType = sourcecode.swift; path = CardComponentManagerTests.swift; sourceTree = "<group>"; };
		15F97C622624480500DCB3BA /* AppViewController.swift */ = {isa = PBXFileReference; lastKnownFileType = sourcecode.swift; path = AppViewController.swift; sourceTree = "<group>"; };
		15F97C672624488700DCB3BA /* MerchantCheckoutViewController.swift */ = {isa = PBXFileReference; lastKnownFileType = sourcecode.swift; path = MerchantCheckoutViewController.swift; sourceTree = "<group>"; };
		15F97C6C26246FD300DCB3BA /* MerchantCheckoutViewController+Primer.swift */ = {isa = PBXFileReference; lastKnownFileType = sourcecode.swift; path = "MerchantCheckoutViewController+Primer.swift"; sourceTree = "<group>"; };
		15F97C71262470CB00DCB3BA /* MerchantCheckoutViewController+Helpers.swift */ = {isa = PBXFileReference; lastKnownFileType = sourcecode.swift; path = "MerchantCheckoutViewController+Helpers.swift"; sourceTree = "<group>"; };
		15F97C762624718800DCB3BA /* PaymentMethodCell.swift */ = {isa = PBXFileReference; lastKnownFileType = sourcecode.swift; path = PaymentMethodCell.swift; sourceTree = "<group>"; };
		15F97C7C2624730800DCB3BA /* UIViewController+API.swift */ = {isa = PBXFileReference; lastKnownFileType = sourcecode.swift; path = "UIViewController+API.swift"; sourceTree = "<group>"; };
		15F9E67C2678C88000F6B6C1 /* UniversalCheckout.swift */ = {isa = PBXFileReference; lastKnownFileType = sourcecode.swift; path = UniversalCheckout.swift; sourceTree = "<group>"; };
		1DC7EE0B261FA39200BCBFFC /* SpinnerViewController.swift */ = {isa = PBXFileReference; lastKnownFileType = sourcecode.swift; path = SpinnerViewController.swift; sourceTree = "<group>"; };
		1DC7EE13261FA3D400BCBFFC /* CreateClientToken.swift */ = {isa = PBXFileReference; lastKnownFileType = sourcecode.swift; path = CreateClientToken.swift; sourceTree = "<group>"; };
		1DEBE0DE26B6FD06004E3064 /* ApayaTests.swift */ = {isa = PBXFileReference; fileEncoding = 4; lastKnownFileType = sourcecode.swift; path = ApayaTests.swift; sourceTree = "<group>"; };
		1DEBE0E026B75EBF004E3064 /* ApayaServiceTests.swift */ = {isa = PBXFileReference; lastKnownFileType = sourcecode.swift; path = ApayaServiceTests.swift; sourceTree = "<group>"; };
		1DEBE0EE26BACE76004E3064 /* ApayaService.swift */ = {isa = PBXFileReference; lastKnownFileType = sourcecode.swift; path = ApayaService.swift; sourceTree = "<group>"; };
		1DEBE0F226BC4097004E3064 /* ApayaWebViewModelTests.swift */ = {isa = PBXFileReference; lastKnownFileType = sourcecode.swift; path = ApayaWebViewModelTests.swift; sourceTree = "<group>"; };
<<<<<<< HEAD
=======
		30DB06CD9A55BC483564B0D3 /* Pods-PrimerSDK_Tests.debug.xcconfig */ = {isa = PBXFileReference; includeInIndex = 1; lastKnownFileType = text.xcconfig; name = "Pods-PrimerSDK_Tests.debug.xcconfig"; path = "Target Support Files/Pods-PrimerSDK_Tests/Pods-PrimerSDK_Tests.debug.xcconfig"; sourceTree = "<group>"; };
>>>>>>> fdac089b
		3B55FBF1D40BE6B25F29A5D9 /* LICENSE */ = {isa = PBXFileReference; includeInIndex = 1; lastKnownFileType = text; name = LICENSE; path = ../LICENSE; sourceTree = "<group>"; };
		45CA532A34F52954A21835C5 /* README.md */ = {isa = PBXFileReference; includeInIndex = 1; lastKnownFileType = net.daringfireball.markdown; name = README.md; path = ../README.md; sourceTree = "<group>"; };
		607FACD01AFB9204008FA782 /* PrimerSDK_Example.app */ = {isa = PBXFileReference; explicitFileType = wrapper.application; includeInIndex = 0; path = PrimerSDK_Example.app; sourceTree = BUILT_PRODUCTS_DIR; };
		607FACD41AFB9204008FA782 /* Info.plist */ = {isa = PBXFileReference; lastKnownFileType = text.plist.xml; path = Info.plist; sourceTree = "<group>"; };
		607FACD51AFB9204008FA782 /* AppDelegate.swift */ = {isa = PBXFileReference; lastKnownFileType = sourcecode.swift; path = AppDelegate.swift; sourceTree = "<group>"; };
		607FACDA1AFB9204008FA782 /* Base */ = {isa = PBXFileReference; lastKnownFileType = file.storyboard; name = Base; path = Base.lproj/Main.storyboard; sourceTree = "<group>"; };
		607FACDC1AFB9204008FA782 /* Images.xcassets */ = {isa = PBXFileReference; lastKnownFileType = folder.assetcatalog; path = Images.xcassets; sourceTree = "<group>"; };
		607FACDF1AFB9204008FA782 /* Base */ = {isa = PBXFileReference; lastKnownFileType = file.xib; name = Base; path = Base.lproj/LaunchScreen.xib; sourceTree = "<group>"; };
		607FACE51AFB9204008FA782 /* PrimerSDK_Tests.xctest */ = {isa = PBXFileReference; explicitFileType = wrapper.cfbundle; includeInIndex = 0; path = PrimerSDK_Tests.xctest; sourceTree = BUILT_PRODUCTS_DIR; };
<<<<<<< HEAD
		6B93BEF03FE6304294CEA84D /* Pods-PrimerSDK_Example.release.xcconfig */ = {isa = PBXFileReference; includeInIndex = 1; lastKnownFileType = text.xcconfig; name = "Pods-PrimerSDK_Example.release.xcconfig"; path = "Target Support Files/Pods-PrimerSDK_Example/Pods-PrimerSDK_Example.release.xcconfig"; sourceTree = "<group>"; };
		7525E2949CB644A35D8FD4DA /* Pods-PrimerSDK_Example.debug.xcconfig */ = {isa = PBXFileReference; includeInIndex = 1; lastKnownFileType = text.xcconfig; name = "Pods-PrimerSDK_Example.debug.xcconfig"; path = "Target Support Files/Pods-PrimerSDK_Example/Pods-PrimerSDK_Example.debug.xcconfig"; sourceTree = "<group>"; };
		9BB830BD87E7E074BBC8FB96 /* Pods_PrimerSDK_Tests.framework */ = {isa = PBXFileReference; explicitFileType = wrapper.framework; includeInIndex = 0; path = Pods_PrimerSDK_Tests.framework; sourceTree = BUILT_PRODUCTS_DIR; };
		C967C70597B45E2DAF0365D4 /* Pods_PrimerSDK_Example.framework */ = {isa = PBXFileReference; explicitFileType = wrapper.framework; includeInIndex = 0; path = Pods_PrimerSDK_Example.framework; sourceTree = BUILT_PRODUCTS_DIR; };
		ED2522A664D882C66059164B /* Pods-PrimerSDK_Tests.release.xcconfig */ = {isa = PBXFileReference; includeInIndex = 1; lastKnownFileType = text.xcconfig; name = "Pods-PrimerSDK_Tests.release.xcconfig"; path = "Target Support Files/Pods-PrimerSDK_Tests/Pods-PrimerSDK_Tests.release.xcconfig"; sourceTree = "<group>"; };
		F9837EAB13F8410F0F7EC5F3 /* Pods-PrimerSDK_Tests.debug.xcconfig */ = {isa = PBXFileReference; includeInIndex = 1; lastKnownFileType = text.xcconfig; name = "Pods-PrimerSDK_Tests.debug.xcconfig"; path = "Target Support Files/Pods-PrimerSDK_Tests/Pods-PrimerSDK_Tests.debug.xcconfig"; sourceTree = "<group>"; };
=======
		9D1AA44CE419E26B51DA693E /* Pods-PrimerSDK_Example.release.xcconfig */ = {isa = PBXFileReference; includeInIndex = 1; lastKnownFileType = text.xcconfig; name = "Pods-PrimerSDK_Example.release.xcconfig"; path = "Target Support Files/Pods-PrimerSDK_Example/Pods-PrimerSDK_Example.release.xcconfig"; sourceTree = "<group>"; };
		B4DB5DCB3B514E544D0BA545 /* Pods-PrimerSDK_Example.debug.xcconfig */ = {isa = PBXFileReference; includeInIndex = 1; lastKnownFileType = text.xcconfig; name = "Pods-PrimerSDK_Example.debug.xcconfig"; path = "Target Support Files/Pods-PrimerSDK_Example/Pods-PrimerSDK_Example.debug.xcconfig"; sourceTree = "<group>"; };
		C03C3B025E925536F70D2951 /* Pods_PrimerSDK_Tests.framework */ = {isa = PBXFileReference; explicitFileType = wrapper.framework; includeInIndex = 0; path = Pods_PrimerSDK_Tests.framework; sourceTree = BUILT_PRODUCTS_DIR; };
		D5FA740F662EA7A84A695357 /* Pods-PrimerSDK_Tests.release.xcconfig */ = {isa = PBXFileReference; includeInIndex = 1; lastKnownFileType = text.xcconfig; name = "Pods-PrimerSDK_Tests.release.xcconfig"; path = "Target Support Files/Pods-PrimerSDK_Tests/Pods-PrimerSDK_Tests.release.xcconfig"; sourceTree = "<group>"; };
		E16219BEF7D53270C3B310EB /* Pods_PrimerSDK_Example.framework */ = {isa = PBXFileReference; explicitFileType = wrapper.framework; includeInIndex = 0; path = Pods_PrimerSDK_Example.framework; sourceTree = BUILT_PRODUCTS_DIR; };
>>>>>>> fdac089b
/* End PBXFileReference section */

/* Begin PBXFrameworksBuildPhase section */
		1582B99C260A3FD300C80BD7 /* Frameworks */ = {
			isa = PBXFrameworksBuildPhase;
			buildActionMask = 2147483647;
			files = (
			);
			runOnlyForDeploymentPostprocessing = 0;
		};
		607FACCD1AFB9204008FA782 /* Frameworks */ = {
			isa = PBXFrameworksBuildPhase;
			buildActionMask = 2147483647;
			files = (
<<<<<<< HEAD
				82C73271BAD152F3D2E1968F /* Pods_PrimerSDK_Example.framework in Frameworks */,
=======
				EF3E1656B359D880EE17B0CB /* Pods_PrimerSDK_Example.framework in Frameworks */,
>>>>>>> fdac089b
			);
			runOnlyForDeploymentPostprocessing = 0;
		};
		607FACE21AFB9204008FA782 /* Frameworks */ = {
			isa = PBXFrameworksBuildPhase;
			buildActionMask = 2147483647;
			files = (
<<<<<<< HEAD
				F463CEF1E570398F2FE41872 /* Pods_PrimerSDK_Tests.framework in Frameworks */,
=======
				BD8C1F74938513E6F911A201 /* Pods_PrimerSDK_Tests.framework in Frameworks */,
>>>>>>> fdac089b
			);
			runOnlyForDeploymentPostprocessing = 0;
		};
/* End PBXFrameworksBuildPhase section */

/* Begin PBXGroup section */
		151219E426E5F4EC007EFEA1 /* Recovered References */ = {
			isa = PBXGroup;
			children = (
				151B0A1B267CE24B00FB49B8 /* 3DSConstants.swift */,
				151B09F4267B7F9400FB49B8 /* 3DSTests.swift */,
			);
			name = "Recovered References";
			sourceTree = "<group>";
		};
		1582B958260A3F2900C80BD7 /* PrimerSDK_Tests */ = {
			isa = PBXGroup;
			children = (
				1DEBE0DD26B6FC92004E3064 /* Data Models */,
				1582B959260A3F2900C80BD7 /* Mocks */,
				1582B969260A3F2900C80BD7 /* ViewModels */,
				1582B96F260A3F2900C80BD7 /* Utils */,
				1582B972260A3F2900C80BD7 /* Info.plist */,
				1582B973260A3F2900C80BD7 /* Services */,
			);
			name = PrimerSDK_Tests;
			path = ../Tests/PrimerSDK_Tests;
			sourceTree = "<group>";
		};
		1582B959260A3F2900C80BD7 /* Mocks */ = {
			isa = PBXGroup;
			children = (
				1582B95A260A3F2900C80BD7 /* ViewModels */,
				1582B961260A3F2900C80BD7 /* Mocks.swift */,
				1582B962260A3F2900C80BD7 /* Services */,
			);
			path = Mocks;
			sourceTree = "<group>";
		};
		1582B95A260A3F2900C80BD7 /* ViewModels */ = {
			isa = PBXGroup;
			children = (
				1582B95B260A3F2900C80BD7 /* OAuthViewModel.swift */,
				1582B95C260A3F2900C80BD7 /* ConfirmMandateViewModel.swift */,
				1582B95E260A3F2900C80BD7 /* DirectCheckoutViewModel.swift */,
				1582B95F260A3F2900C80BD7 /* VaultCheckoutViewModel.swift */,
				1582B960260A3F2900C80BD7 /* ApplePayViewModel.swift */,
			);
			path = ViewModels;
			sourceTree = "<group>";
		};
		1582B962260A3F2900C80BD7 /* Services */ = {
			isa = PBXGroup;
			children = (
				1582B963260A3F2900C80BD7 /* PaymentMethodConfigService.swift */,
				1582B964260A3F2900C80BD7 /* PayPalService.swift */,
				1582B965260A3F2900C80BD7 /* VaultService.swift */,
				1582B966260A3F2900C80BD7 /* ClientTokenService.swift */,
				1582B967260A3F2900C80BD7 /* TokenizationService.swift */,
				1582B968260A3F2900C80BD7 /* KlarnaService.swift */,
				1DEBE0EE26BACE76004E3064 /* ApayaService.swift */,
			);
			path = Services;
			sourceTree = "<group>";
		};
		1582B969260A3F2900C80BD7 /* ViewModels */ = {
			isa = PBXGroup;
			children = (
				1582B96D260A3F2900C80BD7 /* DirectCheckoutViewModelTests.swift */,
				1582B96E260A3F2900C80BD7 /* OAuthViewModelTests.swift */,
				1582B96C260A3F2900C80BD7 /* VaultCheckoutViewModelTests.swift */,
				1582B96B260A3F2900C80BD7 /* VaultPaymentMethodViewModelTests.swift */,
				1DEBE0F226BC4097004E3064 /* ApayaWebViewModelTests.swift */,
			);
			path = ViewModels;
			sourceTree = "<group>";
		};
		1582B96F260A3F2900C80BD7 /* Utils */ = {
			isa = PBXGroup;
			children = (
				1582B970260A3F2900C80BD7 /* MaskTests.swift */,
			);
			path = Utils;
			sourceTree = "<group>";
		};
		1582B973260A3F2900C80BD7 /* Services */ = {
			isa = PBXGroup;
			children = (
				1DEBE0E026B75EBF004E3064 /* ApayaServiceTests.swift */,
				1582B977260A3F2900C80BD7 /* ClientTokenServiceTests.swift */,
				1582B975260A3F2900C80BD7 /* KlarnaServiceTests.swift */,
				1582B974260A3F2900C80BD7 /* PaymentMethodConfigServiceTests.swift */,
				1582B978260A3F2900C80BD7 /* PayPalServiceTests.swift */,
				1582B976260A3F2900C80BD7 /* TokenizationServiceTests.swift */,
				15F5E2FE26982B21003AFF8A /* CardComponentManagerTests.swift */,
			);
			path = Services;
			sourceTree = "<group>";
		};
		1582B9A0260A3FD300C80BD7 /* PrimerSDKExample_UITests */ = {
			isa = PBXGroup;
			children = (
				1582B9A1260A3FD300C80BD7 /* PrimerSDKExample_UITests.swift */,
				1582B9AC260A402E00C80BD7 /* Base.swift */,
				1582B9A3260A3FD300C80BD7 /* Info.plist */,
				15F9E67C2678C88000F6B6C1 /* UniversalCheckout.swift */,
				152A42CD26A2B0BD0036D3D6 /* ThreeDS.swift */,
				15300DB8267A1211009A1B9C /* Vault.swift */,
				15300DBA267A1646009A1B9C /* VaultKlarna.swift */,
			);
			path = PrimerSDKExample_UITests;
			sourceTree = "<group>";
		};
		15ACE9632614B186004C3EAA /* Fonts */ = {
			isa = PBXGroup;
			children = (
				15ACE9642614B186004C3EAA /* chocolate_bar_demo.otf */,
			);
			name = Fonts;
			path = Resources/Fonts;
			sourceTree = "<group>";
		};
		15F5BFB025FBA35600426B1C /* User Interface */ = {
			isa = PBXGroup;
			children = (
				607FACDE1AFB9204008FA782 /* LaunchScreen.xib */,
				607FACD91AFB9204008FA782 /* Main.storyboard */,
				1DC7EE0A261FA37800BCBFFC /* ViewControllers */,
				1DC7EE01261FA2BD00BCBFFC /* Views */,
				15F97C7B262472F200DCB3BA /* Extensions */,
			);
			name = "User Interface";
			sourceTree = "<group>";
		};
		15F5BFBD25FBA44D00426B1C /* Resources */ = {
			isa = PBXGroup;
			children = (
				15ACE9632614B186004C3EAA /* Fonts */,
				607FACDC1AFB9204008FA782 /* Images.xcassets */,
			);
			name = Resources;
			sourceTree = "<group>";
		};
		15F97C7B262472F200DCB3BA /* Extensions */ = {
			isa = PBXGroup;
			children = (
				15F97C7C2624730800DCB3BA /* UIViewController+API.swift */,
			);
			name = Extensions;
			sourceTree = "<group>";
		};
		1DC7EE00261FA2A800BCBFFC /* Data Models */ = {
			isa = PBXGroup;
			children = (
				1DC7EE13261FA3D400BCBFFC /* CreateClientToken.swift */,
				15B2E64726F8A9EE005B8343 /* Apaya.swift */,
			);
			name = "Data Models";
			sourceTree = "<group>";
		};
		1DC7EE01261FA2BD00BCBFFC /* Views */ = {
			isa = PBXGroup;
			children = (
				15F97C762624718800DCB3BA /* PaymentMethodCell.swift */,
			);
			name = Views;
			sourceTree = "<group>";
		};
		1DC7EE0A261FA37800BCBFFC /* ViewControllers */ = {
			isa = PBXGroup;
			children = (
				15F97C622624480500DCB3BA /* AppViewController.swift */,
				15F97C672624488700DCB3BA /* MerchantCheckoutViewController.swift */,
				15F97C71262470CB00DCB3BA /* MerchantCheckoutViewController+Helpers.swift */,
				15F97C6C26246FD300DCB3BA /* MerchantCheckoutViewController+Primer.swift */,
				1DC7EE0B261FA39200BCBFFC /* SpinnerViewController.swift */,
			);
			name = ViewControllers;
			sourceTree = "<group>";
		};
		1DEBE0DD26B6FC92004E3064 /* Data Models */ = {
			isa = PBXGroup;
			children = (
				1DEBE0DE26B6FD06004E3064 /* ApayaTests.swift */,
			);
			path = "Data Models";
			sourceTree = "<group>";
		};
		3603D9445172FAE96272A500 /* Frameworks */ = {
			isa = PBXGroup;
			children = (
				E16219BEF7D53270C3B310EB /* Pods_PrimerSDK_Example.framework */,
				C03C3B025E925536F70D2951 /* Pods_PrimerSDK_Tests.framework */,
			);
			name = Frameworks;
			sourceTree = "<group>";
		};
		607FACC71AFB9204008FA782 = {
			isa = PBXGroup;
			children = (
				607FACF51AFB993E008FA782 /* Podspec Metadata */,
				607FACD21AFB9204008FA782 /* Example for PrimerSDK */,
				1582B958260A3F2900C80BD7 /* PrimerSDK_Tests */,
				1582B9A0260A3FD300C80BD7 /* PrimerSDKExample_UITests */,
				607FACD11AFB9204008FA782 /* Products */,
				714FB3DC2580A763B394EB27 /* Pods */,
<<<<<<< HEAD
				151219E426E5F4EC007EFEA1 /* Recovered References */,
				E059D6295380F1541FE4362E /* Frameworks */,
=======
				3603D9445172FAE96272A500 /* Frameworks */,
>>>>>>> fdac089b
			);
			sourceTree = "<group>";
		};
		607FACD11AFB9204008FA782 /* Products */ = {
			isa = PBXGroup;
			children = (
				607FACD01AFB9204008FA782 /* PrimerSDK_Example.app */,
				607FACE51AFB9204008FA782 /* PrimerSDK_Tests.xctest */,
				1582B99F260A3FD300C80BD7 /* PrimerSDKExample_UITests.xctest */,
			);
			name = Products;
			sourceTree = "<group>";
		};
		607FACD21AFB9204008FA782 /* Example for PrimerSDK */ = {
			isa = PBXGroup;
			children = (
				607FACD51AFB9204008FA782 /* AppDelegate.swift */,
				15F5BFFE25FBAFDB00426B1C /* PrimerSDK_Example.entitlements */,
				607FACD41AFB9204008FA782 /* Info.plist */,
				1DC7EE00261FA2A800BCBFFC /* Data Models */,
				15F5BFB025FBA35600426B1C /* User Interface */,
				15F5BFBD25FBA44D00426B1C /* Resources */,
			);
			name = "Example for PrimerSDK";
			path = PrimerSDK;
			sourceTree = "<group>";
		};
		607FACF51AFB993E008FA782 /* Podspec Metadata */ = {
			isa = PBXGroup;
			children = (
				0BEFFA023E994EF5B370A80C /* PrimerSDK.podspec */,
				45CA532A34F52954A21835C5 /* README.md */,
				3B55FBF1D40BE6B25F29A5D9 /* LICENSE */,
			);
			name = "Podspec Metadata";
			sourceTree = "<group>";
		};
		714FB3DC2580A763B394EB27 /* Pods */ = {
			isa = PBXGroup;
			children = (
<<<<<<< HEAD
				7525E2949CB644A35D8FD4DA /* Pods-PrimerSDK_Example.debug.xcconfig */,
				6B93BEF03FE6304294CEA84D /* Pods-PrimerSDK_Example.release.xcconfig */,
				F9837EAB13F8410F0F7EC5F3 /* Pods-PrimerSDK_Tests.debug.xcconfig */,
				ED2522A664D882C66059164B /* Pods-PrimerSDK_Tests.release.xcconfig */,
=======
				B4DB5DCB3B514E544D0BA545 /* Pods-PrimerSDK_Example.debug.xcconfig */,
				9D1AA44CE419E26B51DA693E /* Pods-PrimerSDK_Example.release.xcconfig */,
				30DB06CD9A55BC483564B0D3 /* Pods-PrimerSDK_Tests.debug.xcconfig */,
				D5FA740F662EA7A84A695357 /* Pods-PrimerSDK_Tests.release.xcconfig */,
>>>>>>> fdac089b
			);
			path = Pods;
			sourceTree = "<group>";
		};
<<<<<<< HEAD
		E059D6295380F1541FE4362E /* Frameworks */ = {
			isa = PBXGroup;
			children = (
				C967C70597B45E2DAF0365D4 /* Pods_PrimerSDK_Example.framework */,
				9BB830BD87E7E074BBC8FB96 /* Pods_PrimerSDK_Tests.framework */,
			);
			name = Frameworks;
			sourceTree = "<group>";
		};
=======
>>>>>>> fdac089b
/* End PBXGroup section */

/* Begin PBXNativeTarget section */
		1582B99E260A3FD300C80BD7 /* PrimerSDKExample_UITests */ = {
			isa = PBXNativeTarget;
			buildConfigurationList = 1582B9A6260A3FD300C80BD7 /* Build configuration list for PBXNativeTarget "PrimerSDKExample_UITests" */;
			buildPhases = (
				1582B99B260A3FD300C80BD7 /* Sources */,
				1582B99C260A3FD300C80BD7 /* Frameworks */,
				1582B99D260A3FD300C80BD7 /* Resources */,
			);
			buildRules = (
			);
			dependencies = (
				1582B9A5260A3FD300C80BD7 /* PBXTargetDependency */,
			);
			name = PrimerSDKExample_UITests;
			productName = PrimerSDKExample_UITests;
			productReference = 1582B99F260A3FD300C80BD7 /* PrimerSDKExample_UITests.xctest */;
			productType = "com.apple.product-type.bundle.ui-testing";
		};
		607FACCF1AFB9204008FA782 /* PrimerSDK_Example */ = {
			isa = PBXNativeTarget;
			buildConfigurationList = 607FACEF1AFB9204008FA782 /* Build configuration list for PBXNativeTarget "PrimerSDK_Example" */;
			buildPhases = (
<<<<<<< HEAD
				2921F55E622230CE1B536F33 /* [CP] Check Pods Manifest.lock */,
=======
				9338B3FF705F3D53395137B9 /* [CP] Check Pods Manifest.lock */,
>>>>>>> fdac089b
				151B62B5260CA08E00D0521B /* ShellScript */,
				607FACCC1AFB9204008FA782 /* Sources */,
				607FACCD1AFB9204008FA782 /* Frameworks */,
				607FACCE1AFB9204008FA782 /* Resources */,
<<<<<<< HEAD
				F2DC77FEA72F6369E37875D3 /* [CP] Embed Pods Frameworks */,
=======
				5B4F460E1A7C5D1E769783E0 /* [CP] Embed Pods Frameworks */,
>>>>>>> fdac089b
			);
			buildRules = (
			);
			dependencies = (
			);
			name = PrimerSDK_Example;
			productName = PrimerSDK;
			productReference = 607FACD01AFB9204008FA782 /* PrimerSDK_Example.app */;
			productType = "com.apple.product-type.application";
		};
		607FACE41AFB9204008FA782 /* PrimerSDK_Tests */ = {
			isa = PBXNativeTarget;
			buildConfigurationList = 607FACF21AFB9204008FA782 /* Build configuration list for PBXNativeTarget "PrimerSDK_Tests" */;
			buildPhases = (
<<<<<<< HEAD
				F916CF579B1FA22CBCE65506 /* [CP] Check Pods Manifest.lock */,
=======
				ACBA5AF253C4DFE6697535D6 /* [CP] Check Pods Manifest.lock */,
>>>>>>> fdac089b
				607FACE11AFB9204008FA782 /* Sources */,
				607FACE21AFB9204008FA782 /* Frameworks */,
				607FACE31AFB9204008FA782 /* Resources */,
			);
			buildRules = (
			);
			dependencies = (
				607FACE71AFB9204008FA782 /* PBXTargetDependency */,
			);
			name = PrimerSDK_Tests;
			productName = Tests;
			productReference = 607FACE51AFB9204008FA782 /* PrimerSDK_Tests.xctest */;
			productType = "com.apple.product-type.bundle.unit-test";
		};
/* End PBXNativeTarget section */

/* Begin PBXProject section */
		607FACC81AFB9204008FA782 /* Project object */ = {
			isa = PBXProject;
			attributes = {
				LastSwiftUpdateCheck = 1240;
				LastUpgradeCheck = 1240;
				ORGANIZATIONNAME = CocoaPods;
				TargetAttributes = {
					1582B99E260A3FD300C80BD7 = {
						CreatedOnToolsVersion = 12.4;
						DevelopmentTeam = N8UN9TR5DY;
						ProvisioningStyle = Automatic;
						TestTargetID = 607FACCF1AFB9204008FA782;
					};
					607FACCF1AFB9204008FA782 = {
						CreatedOnToolsVersion = 6.3.1;
						DevelopmentTeam = N8UN9TR5DY;
						LastSwiftMigration = 0900;
						ProvisioningStyle = Manual;
					};
					607FACE41AFB9204008FA782 = {
						CreatedOnToolsVersion = 6.3.1;
						DevelopmentTeam = N8UN9TR5DY;
						LastSwiftMigration = 0900;
						ProvisioningStyle = Manual;
						TestTargetID = 607FACCF1AFB9204008FA782;
					};
				};
			};
			buildConfigurationList = 607FACCB1AFB9204008FA782 /* Build configuration list for PBXProject "PrimerSDK" */;
			compatibilityVersion = "Xcode 3.2";
			developmentRegion = en;
			hasScannedForEncodings = 0;
			knownRegions = (
				en,
				Base,
				fr,
				tr,
				de,
				ka,
				sv,
			);
			mainGroup = 607FACC71AFB9204008FA782;
			productRefGroup = 607FACD11AFB9204008FA782 /* Products */;
			projectDirPath = "";
			projectRoot = "";
			targets = (
				607FACCF1AFB9204008FA782 /* PrimerSDK_Example */,
				607FACE41AFB9204008FA782 /* PrimerSDK_Tests */,
				1582B99E260A3FD300C80BD7 /* PrimerSDKExample_UITests */,
			);
		};
/* End PBXProject section */

/* Begin PBXResourcesBuildPhase section */
		1582B99D260A3FD300C80BD7 /* Resources */ = {
			isa = PBXResourcesBuildPhase;
			buildActionMask = 2147483647;
			files = (
			);
			runOnlyForDeploymentPostprocessing = 0;
		};
		607FACCE1AFB9204008FA782 /* Resources */ = {
			isa = PBXResourcesBuildPhase;
			buildActionMask = 2147483647;
			files = (
				607FACDB1AFB9204008FA782 /* Main.storyboard in Resources */,
				607FACE01AFB9204008FA782 /* LaunchScreen.xib in Resources */,
				607FACDD1AFB9204008FA782 /* Images.xcassets in Resources */,
				15ACE9652614B186004C3EAA /* chocolate_bar_demo.otf in Resources */,
			);
			runOnlyForDeploymentPostprocessing = 0;
		};
		607FACE31AFB9204008FA782 /* Resources */ = {
			isa = PBXResourcesBuildPhase;
			buildActionMask = 2147483647;
			files = (
			);
			runOnlyForDeploymentPostprocessing = 0;
		};
/* End PBXResourcesBuildPhase section */

/* Begin PBXShellScriptBuildPhase section */
		151B62B5260CA08E00D0521B /* ShellScript */ = {
			isa = PBXShellScriptBuildPhase;
			buildActionMask = 2147483647;
			files = (
			);
			inputFileListPaths = (
			);
			inputPaths = (
			);
			outputFileListPaths = (
			);
			outputPaths = (
			);
			runOnlyForDeploymentPostprocessing = 0;
			shellPath = /bin/sh;
			shellScript = "if which swiftlint >/dev/null; then\n  swiftlint lint\nelse\n  echo \"warning: SwiftLint not installed, download from https://github.com/realm/SwiftLint\"\nfi\n";
		};
<<<<<<< HEAD
		2921F55E622230CE1B536F33 /* [CP] Check Pods Manifest.lock */ = {
=======
		5B4F460E1A7C5D1E769783E0 /* [CP] Embed Pods Frameworks */ = {
>>>>>>> fdac089b
			isa = PBXShellScriptBuildPhase;
			buildActionMask = 2147483647;
			files = (
			);
			inputFileListPaths = (
			);
			inputPaths = (
				"${PODS_PODFILE_DIR_PATH}/Podfile.lock",
				"${PODS_ROOT}/Manifest.lock",
			);
			name = "[CP] Check Pods Manifest.lock";
			outputFileListPaths = (
			);
			outputPaths = (
				"$(DERIVED_FILE_DIR)/Pods-PrimerSDK_Example-checkManifestLockResult.txt",
			);
			runOnlyForDeploymentPostprocessing = 0;
			shellPath = /bin/sh;
			shellScript = "diff \"${PODS_PODFILE_DIR_PATH}/Podfile.lock\" \"${PODS_ROOT}/Manifest.lock\" > /dev/null\nif [ $? != 0 ] ; then\n    # print error to STDERR\n    echo \"error: The sandbox is not in sync with the Podfile.lock. Run 'pod install' or update your CocoaPods installation.\" >&2\n    exit 1\nfi\n# This output is used by Xcode 'outputs' to avoid re-running this script phase.\necho \"SUCCESS\" > \"${SCRIPT_OUTPUT_FILE_0}\"\n";
			showEnvVarsInLog = 0;
		};
<<<<<<< HEAD
		F2DC77FEA72F6369E37875D3 /* [CP] Embed Pods Frameworks */ = {
=======
		9338B3FF705F3D53395137B9 /* [CP] Check Pods Manifest.lock */ = {
>>>>>>> fdac089b
			isa = PBXShellScriptBuildPhase;
			buildActionMask = 2147483647;
			files = (
			);
			inputPaths = (
				"${PODS_ROOT}/Target Support Files/Pods-PrimerSDK_Example/Pods-PrimerSDK_Example-frameworks.sh",
				"${BUILT_PRODUCTS_DIR}/Primer3DS/Primer3DS.framework",
				"${BUILT_PRODUCTS_DIR}/PrimerSDK/PrimerSDK.framework",
				"${PODS_XCFRAMEWORKS_BUILD_DIR}/ThreeDS_SDK/ThreeDS_SDK.framework/ThreeDS_SDK",
			);
			name = "[CP] Embed Pods Frameworks";
			outputPaths = (
<<<<<<< HEAD
				"${TARGET_BUILD_DIR}/${FRAMEWORKS_FOLDER_PATH}/Primer3DS.framework",
				"${TARGET_BUILD_DIR}/${FRAMEWORKS_FOLDER_PATH}/PrimerSDK.framework",
				"${TARGET_BUILD_DIR}/${FRAMEWORKS_FOLDER_PATH}/ThreeDS_SDK.framework",
=======
				"$(DERIVED_FILE_DIR)/Pods-PrimerSDK_Example-checkManifestLockResult.txt",
>>>>>>> fdac089b
			);
			runOnlyForDeploymentPostprocessing = 0;
			shellPath = /bin/sh;
			shellScript = "\"${PODS_ROOT}/Target Support Files/Pods-PrimerSDK_Example/Pods-PrimerSDK_Example-frameworks.sh\"\n";
			showEnvVarsInLog = 0;
		};
<<<<<<< HEAD
		F916CF579B1FA22CBCE65506 /* [CP] Check Pods Manifest.lock */ = {
=======
		ACBA5AF253C4DFE6697535D6 /* [CP] Check Pods Manifest.lock */ = {
>>>>>>> fdac089b
			isa = PBXShellScriptBuildPhase;
			buildActionMask = 2147483647;
			files = (
			);
			inputFileListPaths = (
			);
			inputPaths = (
				"${PODS_PODFILE_DIR_PATH}/Podfile.lock",
				"${PODS_ROOT}/Manifest.lock",
			);
			name = "[CP] Check Pods Manifest.lock";
			outputFileListPaths = (
			);
			outputPaths = (
				"$(DERIVED_FILE_DIR)/Pods-PrimerSDK_Tests-checkManifestLockResult.txt",
			);
			runOnlyForDeploymentPostprocessing = 0;
			shellPath = /bin/sh;
			shellScript = "diff \"${PODS_PODFILE_DIR_PATH}/Podfile.lock\" \"${PODS_ROOT}/Manifest.lock\" > /dev/null\nif [ $? != 0 ] ; then\n    # print error to STDERR\n    echo \"error: The sandbox is not in sync with the Podfile.lock. Run 'pod install' or update your CocoaPods installation.\" >&2\n    exit 1\nfi\n# This output is used by Xcode 'outputs' to avoid re-running this script phase.\necho \"SUCCESS\" > \"${SCRIPT_OUTPUT_FILE_0}\"\n";
			showEnvVarsInLog = 0;
		};
/* End PBXShellScriptBuildPhase section */

/* Begin PBXSourcesBuildPhase section */
		1582B99B260A3FD300C80BD7 /* Sources */ = {
			isa = PBXSourcesBuildPhase;
			buildActionMask = 2147483647;
			files = (
				15F9E67D2678C88000F6B6C1 /* UniversalCheckout.swift in Sources */,
				1582B9AD260A402E00C80BD7 /* Base.swift in Sources */,
				1582B9A2260A3FD300C80BD7 /* PrimerSDKExample_UITests.swift in Sources */,
				152A42CE26A2B0BD0036D3D6 /* ThreeDS.swift in Sources */,
				15300DBB267A1646009A1B9C /* VaultKlarna.swift in Sources */,
				151B098C267A276100FB49B8 /* Vault.swift in Sources */,
			);
			runOnlyForDeploymentPostprocessing = 0;
		};
		607FACCC1AFB9204008FA782 /* Sources */ = {
			isa = PBXSourcesBuildPhase;
			buildActionMask = 2147483647;
			files = (
				15F97C682624488700DCB3BA /* MerchantCheckoutViewController.swift in Sources */,
				15F97C632624480500DCB3BA /* AppViewController.swift in Sources */,
				15F97C7D2624730800DCB3BA /* UIViewController+API.swift in Sources */,
				15F97C772624718800DCB3BA /* PaymentMethodCell.swift in Sources */,
				15B2E64826F8A9EE005B8343 /* Apaya.swift in Sources */,
				15F97C6D26246FD300DCB3BA /* MerchantCheckoutViewController+Primer.swift in Sources */,
				1DC7EE0C261FA39200BCBFFC /* SpinnerViewController.swift in Sources */,
				15F97C72262470CB00DCB3BA /* MerchantCheckoutViewController+Helpers.swift in Sources */,
				607FACD61AFB9204008FA782 /* AppDelegate.swift in Sources */,
				1DC7EE14261FA3D400BCBFFC /* CreateClientToken.swift in Sources */,
			);
			runOnlyForDeploymentPostprocessing = 0;
		};
		607FACE11AFB9204008FA782 /* Sources */ = {
			isa = PBXSourcesBuildPhase;
			buildActionMask = 2147483647;
			files = (
				1582B97A260A3F2900C80BD7 /* ConfirmMandateViewModel.swift in Sources */,
				1582B981260A3F2900C80BD7 /* PayPalService.swift in Sources */,
				1582B991260A3F2900C80BD7 /* ClientTokenServiceTests.swift in Sources */,
				1582B98E260A3F2900C80BD7 /* PaymentMethodConfigServiceTests.swift in Sources */,
				15F5E2FF26982B21003AFF8A /* CardComponentManagerTests.swift in Sources */,
				1DEBE0EF26BACE77004E3064 /* ApayaService.swift in Sources */,
				1582B97C260A3F2900C80BD7 /* DirectCheckoutViewModel.swift in Sources */,
				1582B98F260A3F2900C80BD7 /* KlarnaServiceTests.swift in Sources */,
				1DEBE0E126B75EBF004E3064 /* ApayaServiceTests.swift in Sources */,
				1582B98A260A3F2900C80BD7 /* OAuthViewModelTests.swift in Sources */,
				1582B98B260A3F2900C80BD7 /* MaskTests.swift in Sources */,
				1582B983260A3F2900C80BD7 /* ClientTokenService.swift in Sources */,
				1582B980260A3F2900C80BD7 /* PaymentMethodConfigService.swift in Sources */,
				1582B979260A3F2900C80BD7 /* OAuthViewModel.swift in Sources */,
				1582B988260A3F2900C80BD7 /* VaultCheckoutViewModelTests.swift in Sources */,
				1582B97F260A3F2900C80BD7 /* Mocks.swift in Sources */,
				1582B985260A3F2900C80BD7 /* KlarnaService.swift in Sources */,
				1582B992260A3F2900C80BD7 /* PayPalServiceTests.swift in Sources */,
				1582B984260A3F2900C80BD7 /* TokenizationService.swift in Sources */,
				1582B989260A3F2900C80BD7 /* DirectCheckoutViewModelTests.swift in Sources */,
				1DEBE0DF26B6FD06004E3064 /* ApayaTests.swift in Sources */,
				1582B97E260A3F2900C80BD7 /* ApplePayViewModel.swift in Sources */,
				1582B982260A3F2900C80BD7 /* VaultService.swift in Sources */,
				1582B97D260A3F2900C80BD7 /* VaultCheckoutViewModel.swift in Sources */,
				1582B987260A3F2900C80BD7 /* VaultPaymentMethodViewModelTests.swift in Sources */,
				1DEBE0F326BC4097004E3064 /* ApayaWebViewModelTests.swift in Sources */,
				1582B990260A3F2900C80BD7 /* TokenizationServiceTests.swift in Sources */,
			);
			runOnlyForDeploymentPostprocessing = 0;
		};
/* End PBXSourcesBuildPhase section */

/* Begin PBXTargetDependency section */
		1582B9A5260A3FD300C80BD7 /* PBXTargetDependency */ = {
			isa = PBXTargetDependency;
			target = 607FACCF1AFB9204008FA782 /* PrimerSDK_Example */;
			targetProxy = 1582B9A4260A3FD300C80BD7 /* PBXContainerItemProxy */;
		};
		607FACE71AFB9204008FA782 /* PBXTargetDependency */ = {
			isa = PBXTargetDependency;
			target = 607FACCF1AFB9204008FA782 /* PrimerSDK_Example */;
			targetProxy = 607FACE61AFB9204008FA782 /* PBXContainerItemProxy */;
		};
/* End PBXTargetDependency section */

/* Begin PBXVariantGroup section */
		607FACD91AFB9204008FA782 /* Main.storyboard */ = {
			isa = PBXVariantGroup;
			children = (
				607FACDA1AFB9204008FA782 /* Base */,
				15ACEA6F2615C723004C3EAA /* fr */,
				15ACEA712615C741004C3EAA /* tr */,
				15ACEA732615C75D004C3EAA /* de */,
				15ACEA752615C77E004C3EAA /* ka */,
				15ACEA772615C791004C3EAA /* sv */,
			);
			name = Main.storyboard;
			sourceTree = "<group>";
		};
		607FACDE1AFB9204008FA782 /* LaunchScreen.xib */ = {
			isa = PBXVariantGroup;
			children = (
				607FACDF1AFB9204008FA782 /* Base */,
				15ACEA6E2615C722004C3EAA /* fr */,
				15ACEA702615C741004C3EAA /* tr */,
				15ACEA722615C75D004C3EAA /* de */,
				15ACEA742615C77E004C3EAA /* ka */,
				15ACEA762615C791004C3EAA /* sv */,
			);
			name = LaunchScreen.xib;
			sourceTree = "<group>";
		};
/* End PBXVariantGroup section */

/* Begin XCBuildConfiguration section */
		1582B9A7260A3FD300C80BD7 /* Debug */ = {
			isa = XCBuildConfiguration;
			buildSettings = {
				CLANG_ANALYZER_NONNULL = YES;
				CLANG_ANALYZER_NUMBER_OBJECT_CONVERSION = YES_AGGRESSIVE;
				CLANG_CXX_LANGUAGE_STANDARD = "gnu++14";
				CLANG_ENABLE_OBJC_WEAK = YES;
				CLANG_WARN_DOCUMENTATION_COMMENTS = YES;
				CLANG_WARN_UNGUARDED_AVAILABILITY = YES_AGGRESSIVE;
				CODE_SIGN_STYLE = Automatic;
				DEBUG_INFORMATION_FORMAT = dwarf;
				DEVELOPMENT_TEAM = N8UN9TR5DY;
				GCC_C_LANGUAGE_STANDARD = gnu11;
				INFOPLIST_FILE = PrimerSDKExample_UITests/Info.plist;
				IPHONEOS_DEPLOYMENT_TARGET = 14.4;
				LD_RUNPATH_SEARCH_PATHS = "$(inherited) @executable_path/Frameworks @loader_path/Frameworks";
				MTL_ENABLE_DEBUG_INFO = INCLUDE_SOURCE;
				MTL_FAST_MATH = YES;
				PRODUCT_BUNDLE_IDENTIFIER = "com.primer.PrimerSDKExample-UITests";
				PRODUCT_NAME = "$(TARGET_NAME)";
				SWIFT_ACTIVE_COMPILATION_CONDITIONS = DEBUG;
				SWIFT_VERSION = 5.0;
				TARGETED_DEVICE_FAMILY = "1,2";
				TEST_TARGET_NAME = PrimerSDK_Example;
			};
			name = Debug;
		};
		1582B9A8260A3FD300C80BD7 /* Release */ = {
			isa = XCBuildConfiguration;
			buildSettings = {
				CLANG_ANALYZER_NONNULL = YES;
				CLANG_ANALYZER_NUMBER_OBJECT_CONVERSION = YES_AGGRESSIVE;
				CLANG_CXX_LANGUAGE_STANDARD = "gnu++14";
				CLANG_ENABLE_OBJC_WEAK = YES;
				CLANG_WARN_DOCUMENTATION_COMMENTS = YES;
				CLANG_WARN_UNGUARDED_AVAILABILITY = YES_AGGRESSIVE;
				CODE_SIGN_STYLE = Automatic;
				DEVELOPMENT_TEAM = N8UN9TR5DY;
				GCC_C_LANGUAGE_STANDARD = gnu11;
				INFOPLIST_FILE = PrimerSDKExample_UITests/Info.plist;
				IPHONEOS_DEPLOYMENT_TARGET = 14.4;
				LD_RUNPATH_SEARCH_PATHS = "$(inherited) @executable_path/Frameworks @loader_path/Frameworks";
				MTL_FAST_MATH = YES;
				PRODUCT_BUNDLE_IDENTIFIER = "com.primer.PrimerSDKExample-UITests";
				PRODUCT_NAME = "$(TARGET_NAME)";
				SWIFT_VERSION = 5.0;
				TARGETED_DEVICE_FAMILY = "1,2";
				TEST_TARGET_NAME = PrimerSDK_Example;
			};
			name = Release;
		};
		607FACED1AFB9204008FA782 /* Debug */ = {
			isa = XCBuildConfiguration;
			buildSettings = {
				ALWAYS_SEARCH_USER_PATHS = NO;
				CLANG_ANALYZER_LOCALIZABILITY_NONLOCALIZED = YES;
				CLANG_CXX_LANGUAGE_STANDARD = "gnu++0x";
				CLANG_CXX_LIBRARY = "libc++";
				CLANG_ENABLE_MODULES = YES;
				CLANG_ENABLE_OBJC_ARC = YES;
				CLANG_WARN_BLOCK_CAPTURE_AUTORELEASING = YES;
				CLANG_WARN_BOOL_CONVERSION = YES;
				CLANG_WARN_COMMA = YES;
				CLANG_WARN_CONSTANT_CONVERSION = YES;
				CLANG_WARN_DEPRECATED_OBJC_IMPLEMENTATIONS = YES;
				CLANG_WARN_DIRECT_OBJC_ISA_USAGE = YES_ERROR;
				CLANG_WARN_EMPTY_BODY = YES;
				CLANG_WARN_ENUM_CONVERSION = YES;
				CLANG_WARN_INFINITE_RECURSION = YES;
				CLANG_WARN_INT_CONVERSION = YES;
				CLANG_WARN_NON_LITERAL_NULL_CONVERSION = YES;
				CLANG_WARN_OBJC_IMPLICIT_RETAIN_SELF = YES;
				CLANG_WARN_OBJC_LITERAL_CONVERSION = YES;
				CLANG_WARN_OBJC_ROOT_CLASS = YES_ERROR;
				CLANG_WARN_QUOTED_INCLUDE_IN_FRAMEWORK_HEADER = YES;
				CLANG_WARN_RANGE_LOOP_ANALYSIS = YES;
				CLANG_WARN_STRICT_PROTOTYPES = YES;
				CLANG_WARN_SUSPICIOUS_MOVE = YES;
				CLANG_WARN_UNREACHABLE_CODE = YES;
				CLANG_WARN__DUPLICATE_METHOD_MATCH = YES;
				CODE_SIGN_IDENTITY = "iPhone Developer";
				"CODE_SIGN_IDENTITY[sdk=iphoneos*]" = "iPhone Developer";
				CODE_SIGN_STYLE = Manual;
				COPY_PHASE_STRIP = NO;
				CURRENT_PROJECT_VERSION = 1;
				DEBUG_INFORMATION_FORMAT = "dwarf-with-dsym";
				DEVELOPMENT_TEAM = N8UN9TR5DY;
				ENABLE_STRICT_OBJC_MSGSEND = YES;
				ENABLE_TESTABILITY = YES;
				GCC_C_LANGUAGE_STANDARD = gnu99;
				GCC_DYNAMIC_NO_PIC = NO;
				GCC_NO_COMMON_BLOCKS = YES;
				GCC_OPTIMIZATION_LEVEL = 0;
				GCC_PREPROCESSOR_DEFINITIONS = (
					"DEBUG=1",
					"$(inherited)",
				);
				GCC_SYMBOLS_PRIVATE_EXTERN = NO;
				GCC_WARN_64_TO_32_BIT_CONVERSION = YES;
				GCC_WARN_ABOUT_RETURN_TYPE = YES_ERROR;
				GCC_WARN_UNDECLARED_SELECTOR = YES;
				GCC_WARN_UNINITIALIZED_AUTOS = YES_AGGRESSIVE;
				GCC_WARN_UNUSED_FUNCTION = YES;
				GCC_WARN_UNUSED_VARIABLE = YES;
				IPHONEOS_DEPLOYMENT_TARGET = 9.3;
				MARKETING_VERSION = 1.8.0;
				MTL_ENABLE_DEBUG_INFO = YES;
				ONLY_ACTIVE_ARCH = YES;
				SDKROOT = iphoneos;
				SWIFT_OPTIMIZATION_LEVEL = "-Onone";
				SWIFT_VERSION = "";
				VERSIONING_SYSTEM = "apple-generic";
			};
			name = Debug;
		};
		607FACEE1AFB9204008FA782 /* Release */ = {
			isa = XCBuildConfiguration;
			buildSettings = {
				ALWAYS_SEARCH_USER_PATHS = NO;
				CLANG_ANALYZER_LOCALIZABILITY_NONLOCALIZED = YES;
				CLANG_CXX_LANGUAGE_STANDARD = "gnu++0x";
				CLANG_CXX_LIBRARY = "libc++";
				CLANG_ENABLE_MODULES = YES;
				CLANG_ENABLE_OBJC_ARC = YES;
				CLANG_WARN_BLOCK_CAPTURE_AUTORELEASING = YES;
				CLANG_WARN_BOOL_CONVERSION = YES;
				CLANG_WARN_COMMA = YES;
				CLANG_WARN_CONSTANT_CONVERSION = YES;
				CLANG_WARN_DEPRECATED_OBJC_IMPLEMENTATIONS = YES;
				CLANG_WARN_DIRECT_OBJC_ISA_USAGE = YES_ERROR;
				CLANG_WARN_EMPTY_BODY = YES;
				CLANG_WARN_ENUM_CONVERSION = YES;
				CLANG_WARN_INFINITE_RECURSION = YES;
				CLANG_WARN_INT_CONVERSION = YES;
				CLANG_WARN_NON_LITERAL_NULL_CONVERSION = YES;
				CLANG_WARN_OBJC_IMPLICIT_RETAIN_SELF = YES;
				CLANG_WARN_OBJC_LITERAL_CONVERSION = YES;
				CLANG_WARN_OBJC_ROOT_CLASS = YES_ERROR;
				CLANG_WARN_QUOTED_INCLUDE_IN_FRAMEWORK_HEADER = YES;
				CLANG_WARN_RANGE_LOOP_ANALYSIS = YES;
				CLANG_WARN_STRICT_PROTOTYPES = YES;
				CLANG_WARN_SUSPICIOUS_MOVE = YES;
				CLANG_WARN_UNREACHABLE_CODE = YES;
				CLANG_WARN__DUPLICATE_METHOD_MATCH = YES;
				CODE_SIGN_IDENTITY = "iPhone Developer";
				"CODE_SIGN_IDENTITY[sdk=iphoneos*]" = "iPhone Developer";
				CODE_SIGN_STYLE = Manual;
				COPY_PHASE_STRIP = NO;
				CURRENT_PROJECT_VERSION = 1;
				DEBUG_INFORMATION_FORMAT = "dwarf-with-dsym";
				DEVELOPMENT_TEAM = N8UN9TR5DY;
				ENABLE_NS_ASSERTIONS = NO;
				ENABLE_STRICT_OBJC_MSGSEND = YES;
				GCC_C_LANGUAGE_STANDARD = gnu99;
				GCC_NO_COMMON_BLOCKS = YES;
				GCC_WARN_64_TO_32_BIT_CONVERSION = YES;
				GCC_WARN_ABOUT_RETURN_TYPE = YES_ERROR;
				GCC_WARN_UNDECLARED_SELECTOR = YES;
				GCC_WARN_UNINITIALIZED_AUTOS = YES_AGGRESSIVE;
				GCC_WARN_UNUSED_FUNCTION = YES;
				GCC_WARN_UNUSED_VARIABLE = YES;
				IPHONEOS_DEPLOYMENT_TARGET = 9.3;
				MARKETING_VERSION = 1.8.0;
				MTL_ENABLE_DEBUG_INFO = NO;
				SDKROOT = iphoneos;
				SWIFT_OPTIMIZATION_LEVEL = "-Owholemodule";
				SWIFT_VERSION = "";
				VALIDATE_PRODUCT = YES;
				VERSIONING_SYSTEM = "apple-generic";
			};
			name = Release;
		};
		607FACF01AFB9204008FA782 /* Debug */ = {
			isa = XCBuildConfiguration;
<<<<<<< HEAD
			baseConfigurationReference = 7525E2949CB644A35D8FD4DA /* Pods-PrimerSDK_Example.debug.xcconfig */;
=======
			baseConfigurationReference = B4DB5DCB3B514E544D0BA545 /* Pods-PrimerSDK_Example.debug.xcconfig */;
>>>>>>> fdac089b
			buildSettings = {
				ASSETCATALOG_COMPILER_APPICON_NAME = AppIcon;
				CODE_SIGN_ENTITLEMENTS = PrimerSDK_Example.entitlements;
				CODE_SIGN_IDENTITY = "Apple Development";
				"CODE_SIGN_IDENTITY[sdk=iphoneos*]" = "iPhone Developer";
				CODE_SIGN_STYLE = Manual;
<<<<<<< HEAD
				CURRENT_PROJECT_VERSION = 207;
=======
				CURRENT_PROJECT_VERSION = 182;
>>>>>>> fdac089b
				DEVELOPMENT_TEAM = N8UN9TR5DY;
				INFOPLIST_FILE = PrimerSDK/Info.plist;
				IPHONEOS_DEPLOYMENT_TARGET = 12.1;
				LD_RUNPATH_SEARCH_PATHS = "$(inherited) @executable_path/Frameworks";
<<<<<<< HEAD
				MARKETING_VERSION = "CHE-377 PR-1_3DS";
=======
				MARKETING_VERSION = "DEX-205 PR-145 AutoLayout";
>>>>>>> fdac089b
				MODULE_NAME = ExampleApp;
				PRODUCT_BUNDLE_IDENTIFIER = com.primerapi.PrimerSDKExample;
				PRODUCT_NAME = "$(TARGET_NAME)";
				PROVISIONING_PROFILE_SPECIFIER = "match Development com.primerapi.PrimerSDKExample 1626869707";
				SWIFT_SWIFT3_OBJC_INFERENCE = Default;
				SWIFT_VERSION = 4.2;
			};
			name = Debug;
		};
		607FACF11AFB9204008FA782 /* Release */ = {
			isa = XCBuildConfiguration;
<<<<<<< HEAD
			baseConfigurationReference = 6B93BEF03FE6304294CEA84D /* Pods-PrimerSDK_Example.release.xcconfig */;
=======
			baseConfigurationReference = 9D1AA44CE419E26B51DA693E /* Pods-PrimerSDK_Example.release.xcconfig */;
>>>>>>> fdac089b
			buildSettings = {
				ASSETCATALOG_COMPILER_APPICON_NAME = AppIcon;
				CODE_SIGN_ENTITLEMENTS = PrimerSDK_Example.entitlements;
				CODE_SIGN_IDENTITY = "Apple Development";
				"CODE_SIGN_IDENTITY[sdk=iphoneos*]" = "iPhone Developer";
				CODE_SIGN_STYLE = Manual;
<<<<<<< HEAD
				CURRENT_PROJECT_VERSION = 207;
=======
				CURRENT_PROJECT_VERSION = 182;
>>>>>>> fdac089b
				DEVELOPMENT_TEAM = N8UN9TR5DY;
				INFOPLIST_FILE = PrimerSDK/Info.plist;
				IPHONEOS_DEPLOYMENT_TARGET = 12.1;
				LD_RUNPATH_SEARCH_PATHS = "$(inherited) @executable_path/Frameworks";
<<<<<<< HEAD
				MARKETING_VERSION = "CHE-377 PR-1_3DS";
=======
				MARKETING_VERSION = "DEX-205 PR-145 AutoLayout";
>>>>>>> fdac089b
				MODULE_NAME = ExampleApp;
				PRODUCT_BUNDLE_IDENTIFIER = com.primerapi.PrimerSDKExample;
				PRODUCT_NAME = "$(TARGET_NAME)";
				PROVISIONING_PROFILE_SPECIFIER = "match Development com.primerapi.PrimerSDKExample 1626869707";
				SWIFT_SWIFT3_OBJC_INFERENCE = Default;
				SWIFT_VERSION = 4.2;
			};
			name = Release;
		};
		607FACF31AFB9204008FA782 /* Debug */ = {
			isa = XCBuildConfiguration;
<<<<<<< HEAD
			baseConfigurationReference = F9837EAB13F8410F0F7EC5F3 /* Pods-PrimerSDK_Tests.debug.xcconfig */;
=======
			baseConfigurationReference = 30DB06CD9A55BC483564B0D3 /* Pods-PrimerSDK_Tests.debug.xcconfig */;
>>>>>>> fdac089b
			buildSettings = {
				CODE_SIGN_IDENTITY = "iPhone Developer";
				"CODE_SIGN_IDENTITY[sdk=macosx*]" = "-";
				CODE_SIGN_STYLE = Manual;
				DEVELOPMENT_TEAM = N8UN9TR5DY;
				FRAMEWORK_SEARCH_PATHS = (
					"$(PLATFORM_DIR)/Developer/Library/Frameworks",
					"$(inherited)",
				);
				GCC_PREPROCESSOR_DEFINITIONS = (
					"DEBUG=1",
					"$(inherited)",
				);
				INFOPLIST_FILE = "$(SRCROOT)/../Tests/PrimerSDK_Tests/Info.plist";
				IPHONEOS_DEPLOYMENT_TARGET = 10.0;
				LD_RUNPATH_SEARCH_PATHS = "$(inherited) @executable_path/Frameworks @loader_path/Frameworks";
				PRODUCT_BUNDLE_IDENTIFIER = "org.cocoapods.$(PRODUCT_NAME:rfc1034identifier)";
				PRODUCT_NAME = "$(TARGET_NAME)";
				PROVISIONING_PROFILE_SPECIFIER = "";
				"PROVISIONING_PROFILE_SPECIFIER[sdk=macosx*]" = "";
				SWIFT_SWIFT3_OBJC_INFERENCE = Default;
				SWIFT_VERSION = 4.0;
				TEST_HOST = "$(BUILT_PRODUCTS_DIR)/PrimerSDK_Example.app/PrimerSDK_Example";
			};
			name = Debug;
		};
		607FACF41AFB9204008FA782 /* Release */ = {
			isa = XCBuildConfiguration;
<<<<<<< HEAD
			baseConfigurationReference = ED2522A664D882C66059164B /* Pods-PrimerSDK_Tests.release.xcconfig */;
=======
			baseConfigurationReference = D5FA740F662EA7A84A695357 /* Pods-PrimerSDK_Tests.release.xcconfig */;
>>>>>>> fdac089b
			buildSettings = {
				CODE_SIGN_IDENTITY = "iPhone Developer";
				"CODE_SIGN_IDENTITY[sdk=macosx*]" = "-";
				CODE_SIGN_STYLE = Manual;
				DEVELOPMENT_TEAM = N8UN9TR5DY;
				FRAMEWORK_SEARCH_PATHS = (
					"$(PLATFORM_DIR)/Developer/Library/Frameworks",
					"$(inherited)",
				);
				INFOPLIST_FILE = "$(SRCROOT)/../Tests/PrimerSDK_Tests/Info.plist";
				IPHONEOS_DEPLOYMENT_TARGET = 10.0;
				LD_RUNPATH_SEARCH_PATHS = "$(inherited) @executable_path/Frameworks @loader_path/Frameworks";
				PRODUCT_BUNDLE_IDENTIFIER = "org.cocoapods.$(PRODUCT_NAME:rfc1034identifier)";
				PRODUCT_NAME = "$(TARGET_NAME)";
				PROVISIONING_PROFILE_SPECIFIER = "";
				"PROVISIONING_PROFILE_SPECIFIER[sdk=macosx*]" = "";
				SWIFT_SWIFT3_OBJC_INFERENCE = Default;
				SWIFT_VERSION = 4.0;
				TEST_HOST = "$(BUILT_PRODUCTS_DIR)/PrimerSDK_Example.app/PrimerSDK_Example";
			};
			name = Release;
		};
/* End XCBuildConfiguration section */

/* Begin XCConfigurationList section */
		1582B9A6260A3FD300C80BD7 /* Build configuration list for PBXNativeTarget "PrimerSDKExample_UITests" */ = {
			isa = XCConfigurationList;
			buildConfigurations = (
				1582B9A7260A3FD300C80BD7 /* Debug */,
				1582B9A8260A3FD300C80BD7 /* Release */,
			);
			defaultConfigurationIsVisible = 0;
			defaultConfigurationName = Release;
		};
		607FACCB1AFB9204008FA782 /* Build configuration list for PBXProject "PrimerSDK" */ = {
			isa = XCConfigurationList;
			buildConfigurations = (
				607FACED1AFB9204008FA782 /* Debug */,
				607FACEE1AFB9204008FA782 /* Release */,
			);
			defaultConfigurationIsVisible = 0;
			defaultConfigurationName = Release;
		};
		607FACEF1AFB9204008FA782 /* Build configuration list for PBXNativeTarget "PrimerSDK_Example" */ = {
			isa = XCConfigurationList;
			buildConfigurations = (
				607FACF01AFB9204008FA782 /* Debug */,
				607FACF11AFB9204008FA782 /* Release */,
			);
			defaultConfigurationIsVisible = 0;
			defaultConfigurationName = Release;
		};
		607FACF21AFB9204008FA782 /* Build configuration list for PBXNativeTarget "PrimerSDK_Tests" */ = {
			isa = XCConfigurationList;
			buildConfigurations = (
				607FACF31AFB9204008FA782 /* Debug */,
				607FACF41AFB9204008FA782 /* Release */,
			);
			defaultConfigurationIsVisible = 0;
			defaultConfigurationName = Release;
		};
/* End XCConfigurationList section */
	};
	rootObject = 607FACC81AFB9204008FA782 /* Project object */;
}<|MERGE_RESOLUTION|>--- conflicted
+++ resolved
@@ -44,11 +44,6 @@
 		15F97C772624718800DCB3BA /* PaymentMethodCell.swift in Sources */ = {isa = PBXBuildFile; fileRef = 15F97C762624718800DCB3BA /* PaymentMethodCell.swift */; };
 		15F97C7D2624730800DCB3BA /* UIViewController+API.swift in Sources */ = {isa = PBXBuildFile; fileRef = 15F97C7C2624730800DCB3BA /* UIViewController+API.swift */; };
 		15F9E67D2678C88000F6B6C1 /* UniversalCheckout.swift in Sources */ = {isa = PBXBuildFile; fileRef = 15F9E67C2678C88000F6B6C1 /* UniversalCheckout.swift */; };
-<<<<<<< HEAD
-		1D30D5DB2678ED2E001C7812 /* OAuthViewControllerTests.swift in Sources */ = {isa = PBXBuildFile; fileRef = 1D30D5D92678ECCB001C7812 /* OAuthViewControllerTests.swift */; };
-		1D8A9FD626F0F330000D2D71 /* IntExtensionTests.swift in Sources */ = {isa = PBXBuildFile; fileRef = 1D8A9FD526F0F330000D2D71 /* IntExtensionTests.swift */; };
-=======
->>>>>>> fdac089b
 		1DC7EE0C261FA39200BCBFFC /* SpinnerViewController.swift in Sources */ = {isa = PBXBuildFile; fileRef = 1DC7EE0B261FA39200BCBFFC /* SpinnerViewController.swift */; };
 		1DC7EE14261FA3D400BCBFFC /* CreateClientToken.swift in Sources */ = {isa = PBXBuildFile; fileRef = 1DC7EE13261FA3D400BCBFFC /* CreateClientToken.swift */; };
 		1DEBE0DF26B6FD06004E3064 /* ApayaTests.swift in Sources */ = {isa = PBXBuildFile; fileRef = 1DEBE0DE26B6FD06004E3064 /* ApayaTests.swift */; };
@@ -59,13 +54,8 @@
 		607FACDB1AFB9204008FA782 /* Main.storyboard in Resources */ = {isa = PBXBuildFile; fileRef = 607FACD91AFB9204008FA782 /* Main.storyboard */; };
 		607FACDD1AFB9204008FA782 /* Images.xcassets in Resources */ = {isa = PBXBuildFile; fileRef = 607FACDC1AFB9204008FA782 /* Images.xcassets */; };
 		607FACE01AFB9204008FA782 /* LaunchScreen.xib in Resources */ = {isa = PBXBuildFile; fileRef = 607FACDE1AFB9204008FA782 /* LaunchScreen.xib */; };
-<<<<<<< HEAD
-		82C73271BAD152F3D2E1968F /* Pods_PrimerSDK_Example.framework in Frameworks */ = {isa = PBXBuildFile; fileRef = C967C70597B45E2DAF0365D4 /* Pods_PrimerSDK_Example.framework */; };
-		F463CEF1E570398F2FE41872 /* Pods_PrimerSDK_Tests.framework in Frameworks */ = {isa = PBXBuildFile; fileRef = 9BB830BD87E7E074BBC8FB96 /* Pods_PrimerSDK_Tests.framework */; };
-=======
-		BD8C1F74938513E6F911A201 /* Pods_PrimerSDK_Tests.framework in Frameworks */ = {isa = PBXBuildFile; fileRef = C03C3B025E925536F70D2951 /* Pods_PrimerSDK_Tests.framework */; };
-		EF3E1656B359D880EE17B0CB /* Pods_PrimerSDK_Example.framework in Frameworks */ = {isa = PBXBuildFile; fileRef = E16219BEF7D53270C3B310EB /* Pods_PrimerSDK_Example.framework */; };
->>>>>>> fdac089b
+		DBAA60F68ECE96EB950C38DA /* Pods_PrimerSDK_Example.framework in Frameworks */ = {isa = PBXBuildFile; fileRef = C6959E19867C983D591753D1 /* Pods_PrimerSDK_Example.framework */; };
+		E51B5D680E316F5CF56CC43A /* Pods_PrimerSDK_Tests.framework in Frameworks */ = {isa = PBXBuildFile; fileRef = 0AD82C3D81E96042A21F06CC /* Pods_PrimerSDK_Tests.framework */; };
 /* End PBXBuildFile section */
 
 /* Begin PBXContainerItemProxy section */
@@ -86,6 +76,8 @@
 /* End PBXContainerItemProxy section */
 
 /* Begin PBXFileReference section */
+		000F6B93739C0A3369FA4AB6 /* Pods-PrimerSDK_Tests.release.xcconfig */ = {isa = PBXFileReference; includeInIndex = 1; lastKnownFileType = text.xcconfig; name = "Pods-PrimerSDK_Tests.release.xcconfig"; path = "Target Support Files/Pods-PrimerSDK_Tests/Pods-PrimerSDK_Tests.release.xcconfig"; sourceTree = "<group>"; };
+		0AD82C3D81E96042A21F06CC /* Pods_PrimerSDK_Tests.framework */ = {isa = PBXFileReference; explicitFileType = wrapper.framework; includeInIndex = 0; path = Pods_PrimerSDK_Tests.framework; sourceTree = BUILT_PRODUCTS_DIR; };
 		0BEFFA023E994EF5B370A80C /* PrimerSDK.podspec */ = {isa = PBXFileReference; includeInIndex = 1; lastKnownFileType = text; name = PrimerSDK.podspec; path = ../PrimerSDK.podspec; sourceTree = "<group>"; xcLanguageSpecificationIdentifier = xcode.lang.ruby; };
 		151B09F4267B7F9400FB49B8 /* 3DSTests.swift */ = {isa = PBXFileReference; lastKnownFileType = sourcecode.swift; path = 3DSTests.swift; sourceTree = "<group>"; };
 		151B0A1B267CE24B00FB49B8 /* 3DSConstants.swift */ = {isa = PBXFileReference; lastKnownFileType = sourcecode.swift; path = 3DSConstants.swift; sourceTree = "<group>"; };
@@ -146,10 +138,6 @@
 		1DEBE0E026B75EBF004E3064 /* ApayaServiceTests.swift */ = {isa = PBXFileReference; lastKnownFileType = sourcecode.swift; path = ApayaServiceTests.swift; sourceTree = "<group>"; };
 		1DEBE0EE26BACE76004E3064 /* ApayaService.swift */ = {isa = PBXFileReference; lastKnownFileType = sourcecode.swift; path = ApayaService.swift; sourceTree = "<group>"; };
 		1DEBE0F226BC4097004E3064 /* ApayaWebViewModelTests.swift */ = {isa = PBXFileReference; lastKnownFileType = sourcecode.swift; path = ApayaWebViewModelTests.swift; sourceTree = "<group>"; };
-<<<<<<< HEAD
-=======
-		30DB06CD9A55BC483564B0D3 /* Pods-PrimerSDK_Tests.debug.xcconfig */ = {isa = PBXFileReference; includeInIndex = 1; lastKnownFileType = text.xcconfig; name = "Pods-PrimerSDK_Tests.debug.xcconfig"; path = "Target Support Files/Pods-PrimerSDK_Tests/Pods-PrimerSDK_Tests.debug.xcconfig"; sourceTree = "<group>"; };
->>>>>>> fdac089b
 		3B55FBF1D40BE6B25F29A5D9 /* LICENSE */ = {isa = PBXFileReference; includeInIndex = 1; lastKnownFileType = text; name = LICENSE; path = ../LICENSE; sourceTree = "<group>"; };
 		45CA532A34F52954A21835C5 /* README.md */ = {isa = PBXFileReference; includeInIndex = 1; lastKnownFileType = net.daringfireball.markdown; name = README.md; path = ../README.md; sourceTree = "<group>"; };
 		607FACD01AFB9204008FA782 /* PrimerSDK_Example.app */ = {isa = PBXFileReference; explicitFileType = wrapper.application; includeInIndex = 0; path = PrimerSDK_Example.app; sourceTree = BUILT_PRODUCTS_DIR; };
@@ -159,20 +147,10 @@
 		607FACDC1AFB9204008FA782 /* Images.xcassets */ = {isa = PBXFileReference; lastKnownFileType = folder.assetcatalog; path = Images.xcassets; sourceTree = "<group>"; };
 		607FACDF1AFB9204008FA782 /* Base */ = {isa = PBXFileReference; lastKnownFileType = file.xib; name = Base; path = Base.lproj/LaunchScreen.xib; sourceTree = "<group>"; };
 		607FACE51AFB9204008FA782 /* PrimerSDK_Tests.xctest */ = {isa = PBXFileReference; explicitFileType = wrapper.cfbundle; includeInIndex = 0; path = PrimerSDK_Tests.xctest; sourceTree = BUILT_PRODUCTS_DIR; };
-<<<<<<< HEAD
-		6B93BEF03FE6304294CEA84D /* Pods-PrimerSDK_Example.release.xcconfig */ = {isa = PBXFileReference; includeInIndex = 1; lastKnownFileType = text.xcconfig; name = "Pods-PrimerSDK_Example.release.xcconfig"; path = "Target Support Files/Pods-PrimerSDK_Example/Pods-PrimerSDK_Example.release.xcconfig"; sourceTree = "<group>"; };
-		7525E2949CB644A35D8FD4DA /* Pods-PrimerSDK_Example.debug.xcconfig */ = {isa = PBXFileReference; includeInIndex = 1; lastKnownFileType = text.xcconfig; name = "Pods-PrimerSDK_Example.debug.xcconfig"; path = "Target Support Files/Pods-PrimerSDK_Example/Pods-PrimerSDK_Example.debug.xcconfig"; sourceTree = "<group>"; };
-		9BB830BD87E7E074BBC8FB96 /* Pods_PrimerSDK_Tests.framework */ = {isa = PBXFileReference; explicitFileType = wrapper.framework; includeInIndex = 0; path = Pods_PrimerSDK_Tests.framework; sourceTree = BUILT_PRODUCTS_DIR; };
-		C967C70597B45E2DAF0365D4 /* Pods_PrimerSDK_Example.framework */ = {isa = PBXFileReference; explicitFileType = wrapper.framework; includeInIndex = 0; path = Pods_PrimerSDK_Example.framework; sourceTree = BUILT_PRODUCTS_DIR; };
-		ED2522A664D882C66059164B /* Pods-PrimerSDK_Tests.release.xcconfig */ = {isa = PBXFileReference; includeInIndex = 1; lastKnownFileType = text.xcconfig; name = "Pods-PrimerSDK_Tests.release.xcconfig"; path = "Target Support Files/Pods-PrimerSDK_Tests/Pods-PrimerSDK_Tests.release.xcconfig"; sourceTree = "<group>"; };
-		F9837EAB13F8410F0F7EC5F3 /* Pods-PrimerSDK_Tests.debug.xcconfig */ = {isa = PBXFileReference; includeInIndex = 1; lastKnownFileType = text.xcconfig; name = "Pods-PrimerSDK_Tests.debug.xcconfig"; path = "Target Support Files/Pods-PrimerSDK_Tests/Pods-PrimerSDK_Tests.debug.xcconfig"; sourceTree = "<group>"; };
-=======
-		9D1AA44CE419E26B51DA693E /* Pods-PrimerSDK_Example.release.xcconfig */ = {isa = PBXFileReference; includeInIndex = 1; lastKnownFileType = text.xcconfig; name = "Pods-PrimerSDK_Example.release.xcconfig"; path = "Target Support Files/Pods-PrimerSDK_Example/Pods-PrimerSDK_Example.release.xcconfig"; sourceTree = "<group>"; };
-		B4DB5DCB3B514E544D0BA545 /* Pods-PrimerSDK_Example.debug.xcconfig */ = {isa = PBXFileReference; includeInIndex = 1; lastKnownFileType = text.xcconfig; name = "Pods-PrimerSDK_Example.debug.xcconfig"; path = "Target Support Files/Pods-PrimerSDK_Example/Pods-PrimerSDK_Example.debug.xcconfig"; sourceTree = "<group>"; };
-		C03C3B025E925536F70D2951 /* Pods_PrimerSDK_Tests.framework */ = {isa = PBXFileReference; explicitFileType = wrapper.framework; includeInIndex = 0; path = Pods_PrimerSDK_Tests.framework; sourceTree = BUILT_PRODUCTS_DIR; };
-		D5FA740F662EA7A84A695357 /* Pods-PrimerSDK_Tests.release.xcconfig */ = {isa = PBXFileReference; includeInIndex = 1; lastKnownFileType = text.xcconfig; name = "Pods-PrimerSDK_Tests.release.xcconfig"; path = "Target Support Files/Pods-PrimerSDK_Tests/Pods-PrimerSDK_Tests.release.xcconfig"; sourceTree = "<group>"; };
-		E16219BEF7D53270C3B310EB /* Pods_PrimerSDK_Example.framework */ = {isa = PBXFileReference; explicitFileType = wrapper.framework; includeInIndex = 0; path = Pods_PrimerSDK_Example.framework; sourceTree = BUILT_PRODUCTS_DIR; };
->>>>>>> fdac089b
+		C6959E19867C983D591753D1 /* Pods_PrimerSDK_Example.framework */ = {isa = PBXFileReference; explicitFileType = wrapper.framework; includeInIndex = 0; path = Pods_PrimerSDK_Example.framework; sourceTree = BUILT_PRODUCTS_DIR; };
+		D2B28CBBBDDE11A4AC12270B /* Pods-PrimerSDK_Example.release.xcconfig */ = {isa = PBXFileReference; includeInIndex = 1; lastKnownFileType = text.xcconfig; name = "Pods-PrimerSDK_Example.release.xcconfig"; path = "Target Support Files/Pods-PrimerSDK_Example/Pods-PrimerSDK_Example.release.xcconfig"; sourceTree = "<group>"; };
+		DC24CE9084D3FA003858C39E /* Pods-PrimerSDK_Tests.debug.xcconfig */ = {isa = PBXFileReference; includeInIndex = 1; lastKnownFileType = text.xcconfig; name = "Pods-PrimerSDK_Tests.debug.xcconfig"; path = "Target Support Files/Pods-PrimerSDK_Tests/Pods-PrimerSDK_Tests.debug.xcconfig"; sourceTree = "<group>"; };
+		ED07357167A095F65DF9D808 /* Pods-PrimerSDK_Example.debug.xcconfig */ = {isa = PBXFileReference; includeInIndex = 1; lastKnownFileType = text.xcconfig; name = "Pods-PrimerSDK_Example.debug.xcconfig"; path = "Target Support Files/Pods-PrimerSDK_Example/Pods-PrimerSDK_Example.debug.xcconfig"; sourceTree = "<group>"; };
 /* End PBXFileReference section */
 
 /* Begin PBXFrameworksBuildPhase section */
@@ -187,11 +165,7 @@
 			isa = PBXFrameworksBuildPhase;
 			buildActionMask = 2147483647;
 			files = (
-<<<<<<< HEAD
-				82C73271BAD152F3D2E1968F /* Pods_PrimerSDK_Example.framework in Frameworks */,
-=======
-				EF3E1656B359D880EE17B0CB /* Pods_PrimerSDK_Example.framework in Frameworks */,
->>>>>>> fdac089b
+				DBAA60F68ECE96EB950C38DA /* Pods_PrimerSDK_Example.framework in Frameworks */,
 			);
 			runOnlyForDeploymentPostprocessing = 0;
 		};
@@ -199,11 +173,7 @@
 			isa = PBXFrameworksBuildPhase;
 			buildActionMask = 2147483647;
 			files = (
-<<<<<<< HEAD
-				F463CEF1E570398F2FE41872 /* Pods_PrimerSDK_Tests.framework in Frameworks */,
-=======
-				BD8C1F74938513E6F911A201 /* Pods_PrimerSDK_Tests.framework in Frameworks */,
->>>>>>> fdac089b
+				E51B5D680E316F5CF56CC43A /* Pods_PrimerSDK_Tests.framework in Frameworks */,
 			);
 			runOnlyForDeploymentPostprocessing = 0;
 		};
@@ -392,11 +362,11 @@
 			path = "Data Models";
 			sourceTree = "<group>";
 		};
-		3603D9445172FAE96272A500 /* Frameworks */ = {
-			isa = PBXGroup;
-			children = (
-				E16219BEF7D53270C3B310EB /* Pods_PrimerSDK_Example.framework */,
-				C03C3B025E925536F70D2951 /* Pods_PrimerSDK_Tests.framework */,
+		3805C895A8FC4EBC6F9A52D4 /* Frameworks */ = {
+			isa = PBXGroup;
+			children = (
+				C6959E19867C983D591753D1 /* Pods_PrimerSDK_Example.framework */,
+				0AD82C3D81E96042A21F06CC /* Pods_PrimerSDK_Tests.framework */,
 			);
 			name = Frameworks;
 			sourceTree = "<group>";
@@ -410,12 +380,8 @@
 				1582B9A0260A3FD300C80BD7 /* PrimerSDKExample_UITests */,
 				607FACD11AFB9204008FA782 /* Products */,
 				714FB3DC2580A763B394EB27 /* Pods */,
-<<<<<<< HEAD
 				151219E426E5F4EC007EFEA1 /* Recovered References */,
-				E059D6295380F1541FE4362E /* Frameworks */,
-=======
-				3603D9445172FAE96272A500 /* Frameworks */,
->>>>>>> fdac089b
+				3805C895A8FC4EBC6F9A52D4 /* Frameworks */,
 			);
 			sourceTree = "<group>";
 		};
@@ -456,33 +422,14 @@
 		714FB3DC2580A763B394EB27 /* Pods */ = {
 			isa = PBXGroup;
 			children = (
-<<<<<<< HEAD
-				7525E2949CB644A35D8FD4DA /* Pods-PrimerSDK_Example.debug.xcconfig */,
-				6B93BEF03FE6304294CEA84D /* Pods-PrimerSDK_Example.release.xcconfig */,
-				F9837EAB13F8410F0F7EC5F3 /* Pods-PrimerSDK_Tests.debug.xcconfig */,
-				ED2522A664D882C66059164B /* Pods-PrimerSDK_Tests.release.xcconfig */,
-=======
-				B4DB5DCB3B514E544D0BA545 /* Pods-PrimerSDK_Example.debug.xcconfig */,
-				9D1AA44CE419E26B51DA693E /* Pods-PrimerSDK_Example.release.xcconfig */,
-				30DB06CD9A55BC483564B0D3 /* Pods-PrimerSDK_Tests.debug.xcconfig */,
-				D5FA740F662EA7A84A695357 /* Pods-PrimerSDK_Tests.release.xcconfig */,
->>>>>>> fdac089b
+				ED07357167A095F65DF9D808 /* Pods-PrimerSDK_Example.debug.xcconfig */,
+				D2B28CBBBDDE11A4AC12270B /* Pods-PrimerSDK_Example.release.xcconfig */,
+				DC24CE9084D3FA003858C39E /* Pods-PrimerSDK_Tests.debug.xcconfig */,
+				000F6B93739C0A3369FA4AB6 /* Pods-PrimerSDK_Tests.release.xcconfig */,
 			);
 			path = Pods;
 			sourceTree = "<group>";
 		};
-<<<<<<< HEAD
-		E059D6295380F1541FE4362E /* Frameworks */ = {
-			isa = PBXGroup;
-			children = (
-				C967C70597B45E2DAF0365D4 /* Pods_PrimerSDK_Example.framework */,
-				9BB830BD87E7E074BBC8FB96 /* Pods_PrimerSDK_Tests.framework */,
-			);
-			name = Frameworks;
-			sourceTree = "<group>";
-		};
-=======
->>>>>>> fdac089b
 /* End PBXGroup section */
 
 /* Begin PBXNativeTarget section */
@@ -508,20 +455,12 @@
 			isa = PBXNativeTarget;
 			buildConfigurationList = 607FACEF1AFB9204008FA782 /* Build configuration list for PBXNativeTarget "PrimerSDK_Example" */;
 			buildPhases = (
-<<<<<<< HEAD
-				2921F55E622230CE1B536F33 /* [CP] Check Pods Manifest.lock */,
-=======
-				9338B3FF705F3D53395137B9 /* [CP] Check Pods Manifest.lock */,
->>>>>>> fdac089b
+				91269AD848AC7D4FD55825F4 /* [CP] Check Pods Manifest.lock */,
 				151B62B5260CA08E00D0521B /* ShellScript */,
 				607FACCC1AFB9204008FA782 /* Sources */,
 				607FACCD1AFB9204008FA782 /* Frameworks */,
 				607FACCE1AFB9204008FA782 /* Resources */,
-<<<<<<< HEAD
-				F2DC77FEA72F6369E37875D3 /* [CP] Embed Pods Frameworks */,
-=======
-				5B4F460E1A7C5D1E769783E0 /* [CP] Embed Pods Frameworks */,
->>>>>>> fdac089b
+				C7D6B1619306E3B096E003E7 /* [CP] Embed Pods Frameworks */,
 			);
 			buildRules = (
 			);
@@ -536,11 +475,7 @@
 			isa = PBXNativeTarget;
 			buildConfigurationList = 607FACF21AFB9204008FA782 /* Build configuration list for PBXNativeTarget "PrimerSDK_Tests" */;
 			buildPhases = (
-<<<<<<< HEAD
-				F916CF579B1FA22CBCE65506 /* [CP] Check Pods Manifest.lock */,
-=======
-				ACBA5AF253C4DFE6697535D6 /* [CP] Check Pods Manifest.lock */,
->>>>>>> fdac089b
+				F7B561152D7D49EEF325F654 /* [CP] Check Pods Manifest.lock */,
 				607FACE11AFB9204008FA782 /* Sources */,
 				607FACE21AFB9204008FA782 /* Frameworks */,
 				607FACE31AFB9204008FA782 /* Resources */,
@@ -657,11 +592,7 @@
 			shellPath = /bin/sh;
 			shellScript = "if which swiftlint >/dev/null; then\n  swiftlint lint\nelse\n  echo \"warning: SwiftLint not installed, download from https://github.com/realm/SwiftLint\"\nfi\n";
 		};
-<<<<<<< HEAD
-		2921F55E622230CE1B536F33 /* [CP] Check Pods Manifest.lock */ = {
-=======
-		5B4F460E1A7C5D1E769783E0 /* [CP] Embed Pods Frameworks */ = {
->>>>>>> fdac089b
+		91269AD848AC7D4FD55825F4 /* [CP] Check Pods Manifest.lock */ = {
 			isa = PBXShellScriptBuildPhase;
 			buildActionMask = 2147483647;
 			files = (
@@ -683,11 +614,7 @@
 			shellScript = "diff \"${PODS_PODFILE_DIR_PATH}/Podfile.lock\" \"${PODS_ROOT}/Manifest.lock\" > /dev/null\nif [ $? != 0 ] ; then\n    # print error to STDERR\n    echo \"error: The sandbox is not in sync with the Podfile.lock. Run 'pod install' or update your CocoaPods installation.\" >&2\n    exit 1\nfi\n# This output is used by Xcode 'outputs' to avoid re-running this script phase.\necho \"SUCCESS\" > \"${SCRIPT_OUTPUT_FILE_0}\"\n";
 			showEnvVarsInLog = 0;
 		};
-<<<<<<< HEAD
-		F2DC77FEA72F6369E37875D3 /* [CP] Embed Pods Frameworks */ = {
-=======
-		9338B3FF705F3D53395137B9 /* [CP] Check Pods Manifest.lock */ = {
->>>>>>> fdac089b
+		C7D6B1619306E3B096E003E7 /* [CP] Embed Pods Frameworks */ = {
 			isa = PBXShellScriptBuildPhase;
 			buildActionMask = 2147483647;
 			files = (
@@ -700,24 +627,16 @@
 			);
 			name = "[CP] Embed Pods Frameworks";
 			outputPaths = (
-<<<<<<< HEAD
 				"${TARGET_BUILD_DIR}/${FRAMEWORKS_FOLDER_PATH}/Primer3DS.framework",
 				"${TARGET_BUILD_DIR}/${FRAMEWORKS_FOLDER_PATH}/PrimerSDK.framework",
 				"${TARGET_BUILD_DIR}/${FRAMEWORKS_FOLDER_PATH}/ThreeDS_SDK.framework",
-=======
-				"$(DERIVED_FILE_DIR)/Pods-PrimerSDK_Example-checkManifestLockResult.txt",
->>>>>>> fdac089b
 			);
 			runOnlyForDeploymentPostprocessing = 0;
 			shellPath = /bin/sh;
 			shellScript = "\"${PODS_ROOT}/Target Support Files/Pods-PrimerSDK_Example/Pods-PrimerSDK_Example-frameworks.sh\"\n";
 			showEnvVarsInLog = 0;
 		};
-<<<<<<< HEAD
-		F916CF579B1FA22CBCE65506 /* [CP] Check Pods Manifest.lock */ = {
-=======
-		ACBA5AF253C4DFE6697535D6 /* [CP] Check Pods Manifest.lock */ = {
->>>>>>> fdac089b
+		F7B561152D7D49EEF325F654 /* [CP] Check Pods Manifest.lock */ = {
 			isa = PBXShellScriptBuildPhase;
 			buildActionMask = 2147483647;
 			files = (
@@ -1025,31 +944,19 @@
 		};
 		607FACF01AFB9204008FA782 /* Debug */ = {
 			isa = XCBuildConfiguration;
-<<<<<<< HEAD
-			baseConfigurationReference = 7525E2949CB644A35D8FD4DA /* Pods-PrimerSDK_Example.debug.xcconfig */;
-=======
-			baseConfigurationReference = B4DB5DCB3B514E544D0BA545 /* Pods-PrimerSDK_Example.debug.xcconfig */;
->>>>>>> fdac089b
+			baseConfigurationReference = ED07357167A095F65DF9D808 /* Pods-PrimerSDK_Example.debug.xcconfig */;
 			buildSettings = {
 				ASSETCATALOG_COMPILER_APPICON_NAME = AppIcon;
 				CODE_SIGN_ENTITLEMENTS = PrimerSDK_Example.entitlements;
 				CODE_SIGN_IDENTITY = "Apple Development";
 				"CODE_SIGN_IDENTITY[sdk=iphoneos*]" = "iPhone Developer";
 				CODE_SIGN_STYLE = Manual;
-<<<<<<< HEAD
 				CURRENT_PROJECT_VERSION = 207;
-=======
-				CURRENT_PROJECT_VERSION = 182;
->>>>>>> fdac089b
 				DEVELOPMENT_TEAM = N8UN9TR5DY;
 				INFOPLIST_FILE = PrimerSDK/Info.plist;
 				IPHONEOS_DEPLOYMENT_TARGET = 12.1;
 				LD_RUNPATH_SEARCH_PATHS = "$(inherited) @executable_path/Frameworks";
-<<<<<<< HEAD
 				MARKETING_VERSION = "CHE-377 PR-1_3DS";
-=======
-				MARKETING_VERSION = "DEX-205 PR-145 AutoLayout";
->>>>>>> fdac089b
 				MODULE_NAME = ExampleApp;
 				PRODUCT_BUNDLE_IDENTIFIER = com.primerapi.PrimerSDKExample;
 				PRODUCT_NAME = "$(TARGET_NAME)";
@@ -1061,31 +968,19 @@
 		};
 		607FACF11AFB9204008FA782 /* Release */ = {
 			isa = XCBuildConfiguration;
-<<<<<<< HEAD
-			baseConfigurationReference = 6B93BEF03FE6304294CEA84D /* Pods-PrimerSDK_Example.release.xcconfig */;
-=======
-			baseConfigurationReference = 9D1AA44CE419E26B51DA693E /* Pods-PrimerSDK_Example.release.xcconfig */;
->>>>>>> fdac089b
+			baseConfigurationReference = D2B28CBBBDDE11A4AC12270B /* Pods-PrimerSDK_Example.release.xcconfig */;
 			buildSettings = {
 				ASSETCATALOG_COMPILER_APPICON_NAME = AppIcon;
 				CODE_SIGN_ENTITLEMENTS = PrimerSDK_Example.entitlements;
 				CODE_SIGN_IDENTITY = "Apple Development";
 				"CODE_SIGN_IDENTITY[sdk=iphoneos*]" = "iPhone Developer";
 				CODE_SIGN_STYLE = Manual;
-<<<<<<< HEAD
 				CURRENT_PROJECT_VERSION = 207;
-=======
-				CURRENT_PROJECT_VERSION = 182;
->>>>>>> fdac089b
 				DEVELOPMENT_TEAM = N8UN9TR5DY;
 				INFOPLIST_FILE = PrimerSDK/Info.plist;
 				IPHONEOS_DEPLOYMENT_TARGET = 12.1;
 				LD_RUNPATH_SEARCH_PATHS = "$(inherited) @executable_path/Frameworks";
-<<<<<<< HEAD
 				MARKETING_VERSION = "CHE-377 PR-1_3DS";
-=======
-				MARKETING_VERSION = "DEX-205 PR-145 AutoLayout";
->>>>>>> fdac089b
 				MODULE_NAME = ExampleApp;
 				PRODUCT_BUNDLE_IDENTIFIER = com.primerapi.PrimerSDKExample;
 				PRODUCT_NAME = "$(TARGET_NAME)";
@@ -1097,11 +992,7 @@
 		};
 		607FACF31AFB9204008FA782 /* Debug */ = {
 			isa = XCBuildConfiguration;
-<<<<<<< HEAD
-			baseConfigurationReference = F9837EAB13F8410F0F7EC5F3 /* Pods-PrimerSDK_Tests.debug.xcconfig */;
-=======
-			baseConfigurationReference = 30DB06CD9A55BC483564B0D3 /* Pods-PrimerSDK_Tests.debug.xcconfig */;
->>>>>>> fdac089b
+			baseConfigurationReference = DC24CE9084D3FA003858C39E /* Pods-PrimerSDK_Tests.debug.xcconfig */;
 			buildSettings = {
 				CODE_SIGN_IDENTITY = "iPhone Developer";
 				"CODE_SIGN_IDENTITY[sdk=macosx*]" = "-";
@@ -1130,11 +1021,7 @@
 		};
 		607FACF41AFB9204008FA782 /* Release */ = {
 			isa = XCBuildConfiguration;
-<<<<<<< HEAD
-			baseConfigurationReference = ED2522A664D882C66059164B /* Pods-PrimerSDK_Tests.release.xcconfig */;
-=======
-			baseConfigurationReference = D5FA740F662EA7A84A695357 /* Pods-PrimerSDK_Tests.release.xcconfig */;
->>>>>>> fdac089b
+			baseConfigurationReference = 000F6B93739C0A3369FA4AB6 /* Pods-PrimerSDK_Tests.release.xcconfig */;
 			buildSettings = {
 				CODE_SIGN_IDENTITY = "iPhone Developer";
 				"CODE_SIGN_IDENTITY[sdk=macosx*]" = "-";
