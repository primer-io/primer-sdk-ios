--- conflicted
+++ resolved
@@ -7,10 +7,6 @@
 	objects = {
 
 /* Begin PBXBuildFile section */
-<<<<<<< HEAD
-		14045922A56322626EDBAB88 /* Pods_PrimerSDK_Example.framework in Frameworks */ = {isa = PBXBuildFile; fileRef = 733960634F1169D5FE0D1178 /* Pods_PrimerSDK_Example.framework */; };
-=======
->>>>>>> ffbd4472
 		151B098C267A276100FB49B8 /* Vault.swift in Sources */ = {isa = PBXBuildFile; fileRef = 15300DB8267A1211009A1B9C /* Vault.swift */; };
 		15300DBB267A1646009A1B9C /* VaultKlarna.swift in Sources */ = {isa = PBXBuildFile; fileRef = 15300DBA267A1646009A1B9C /* VaultKlarna.swift */; };
 		156F97092706DDE6004503C0 /* PaymentMethodConfigTests.swift in Sources */ = {isa = PBXBuildFile; fileRef = 156F97082706DDE6004503C0 /* PaymentMethodConfigTests.swift */; };
@@ -57,22 +53,15 @@
 		2C10D1292840C1C90059B9E1 /* MerchantAssetsViewController.swift in Sources */ = {isa = PBXBuildFile; fileRef = 2C10D1282840C1C90059B9E1 /* MerchantAssetsViewController.swift */; };
 		2C10D12B2840C1D70059B9E1 /* SpinnerViewController.swift in Sources */ = {isa = PBXBuildFile; fileRef = 2C10D12A2840C1D70059B9E1 /* SpinnerViewController.swift */; };
 		2C10D12E2840C42F0059B9E1 /* CreateResumePaymentService.swift in Sources */ = {isa = PBXBuildFile; fileRef = 2C10D12C2840C41B0059B9E1 /* CreateResumePaymentService.swift */; };
-<<<<<<< HEAD
-		2CA8F218284E11AB0070717B /* UniversalCheckout+PrimerTestPaymentMethods.swift in Sources */ = {isa = PBXBuildFile; fileRef = 2CA8F217284E11AB0070717B /* UniversalCheckout+PrimerTestPaymentMethods.swift */; };
-=======
-		3BA85DF06CF2E75913334BBC /* Pods_PrimerSDK_Tests.framework in Frameworks */ = {isa = PBXBuildFile; fileRef = 36706AF46553AE7B9960C9FB /* Pods_PrimerSDK_Tests.framework */; };
->>>>>>> ffbd4472
+		2C4372262851E267008B29E1 /* UniversalCheckout+PrimerTestPaymentMethods.swift in Sources */ = {isa = PBXBuildFile; fileRef = 2C4372252851E267008B29E1 /* UniversalCheckout+PrimerTestPaymentMethods.swift */; };
+		54BF8A9C3E3EC89264926C02 /* Pods_PrimerSDK_Tests.framework in Frameworks */ = {isa = PBXBuildFile; fileRef = 6477AFC534B26D27E68217F1 /* Pods_PrimerSDK_Tests.framework */; };
 		607FACD61AFB9204008FA782 /* AppDelegate.swift in Sources */ = {isa = PBXBuildFile; fileRef = 607FACD51AFB9204008FA782 /* AppDelegate.swift */; };
 		607FACDB1AFB9204008FA782 /* Main.storyboard in Resources */ = {isa = PBXBuildFile; fileRef = 607FACD91AFB9204008FA782 /* Main.storyboard */; };
 		607FACDD1AFB9204008FA782 /* Images.xcassets in Resources */ = {isa = PBXBuildFile; fileRef = 607FACDC1AFB9204008FA782 /* Images.xcassets */; };
 		607FACE01AFB9204008FA782 /* LaunchScreen.xib in Resources */ = {isa = PBXBuildFile; fileRef = 607FACDE1AFB9204008FA782 /* LaunchScreen.xib */; };
+		640B42731AFD4C908C11B3AA /* Pods_PrimerSDK_Example.framework in Frameworks */ = {isa = PBXBuildFile; fileRef = 6467E62815E3A7A5082501FD /* Pods_PrimerSDK_Example.framework */; };
 		849A28EB275614070037C2D1 /* Networking.swift in Sources */ = {isa = PBXBuildFile; fileRef = 849A28EA275614070037C2D1 /* Networking.swift */; };
 		849A28ED275788040037C2D1 /* ExternalPaymentMethods.swift in Sources */ = {isa = PBXBuildFile; fileRef = 849A28EC275788040037C2D1 /* ExternalPaymentMethods.swift */; };
-<<<<<<< HEAD
-		F186389A97A5F5FD455469E7 /* Pods_PrimerSDK_Tests.framework in Frameworks */ = {isa = PBXBuildFile; fileRef = 88AED87A62F0BA6B49A4D71B /* Pods_PrimerSDK_Tests.framework */; };
-=======
-		E96CDA582AEEE0A02F915334 /* Pods_PrimerSDK_Example.framework in Frameworks */ = {isa = PBXBuildFile; fileRef = 8DCAF23C4D1F5DD38BFC4B46 /* Pods_PrimerSDK_Example.framework */; };
->>>>>>> ffbd4472
 /* End PBXBuildFile section */
 
 /* Begin PBXContainerItemProxy section */
@@ -93,8 +82,6 @@
 /* End PBXContainerItemProxy section */
 
 /* Begin PBXFileReference section */
-		00DDD7A854C751355052C70F /* Pods-PrimerSDK_Tests.debug.xcconfig */ = {isa = PBXFileReference; includeInIndex = 1; lastKnownFileType = text.xcconfig; name = "Pods-PrimerSDK_Tests.debug.xcconfig"; path = "Target Support Files/Pods-PrimerSDK_Tests/Pods-PrimerSDK_Tests.debug.xcconfig"; sourceTree = "<group>"; };
-		0A21CCAAAF3F2DE16F7BAAA6 /* Pods-PrimerSDK_Example.debug.xcconfig */ = {isa = PBXFileReference; includeInIndex = 1; lastKnownFileType = text.xcconfig; name = "Pods-PrimerSDK_Example.debug.xcconfig"; path = "Target Support Files/Pods-PrimerSDK_Example/Pods-PrimerSDK_Example.debug.xcconfig"; sourceTree = "<group>"; };
 		0BEFFA023E994EF5B370A80C /* PrimerSDK.podspec */ = {isa = PBXFileReference; includeInIndex = 1; lastKnownFileType = text; name = PrimerSDK.podspec; path = ../PrimerSDK.podspec; sourceTree = "<group>"; xcLanguageSpecificationIdentifier = xcode.lang.ruby; };
 		151B09F4267B7F9400FB49B8 /* 3DSTests.swift */ = {isa = PBXFileReference; lastKnownFileType = sourcecode.swift; path = 3DSTests.swift; sourceTree = "<group>"; };
 		151B0A1B267CE24B00FB49B8 /* 3DSConstants.swift */ = {isa = PBXFileReference; lastKnownFileType = sourcecode.swift; path = 3DSConstants.swift; sourceTree = "<group>"; };
@@ -158,13 +145,10 @@
 		2C10D1282840C1C90059B9E1 /* MerchantAssetsViewController.swift */ = {isa = PBXFileReference; fileEncoding = 4; lastKnownFileType = sourcecode.swift; path = MerchantAssetsViewController.swift; sourceTree = "<group>"; };
 		2C10D12A2840C1D70059B9E1 /* SpinnerViewController.swift */ = {isa = PBXFileReference; fileEncoding = 4; lastKnownFileType = sourcecode.swift; path = SpinnerViewController.swift; sourceTree = "<group>"; };
 		2C10D12C2840C41B0059B9E1 /* CreateResumePaymentService.swift */ = {isa = PBXFileReference; fileEncoding = 4; lastKnownFileType = sourcecode.swift; path = CreateResumePaymentService.swift; sourceTree = "<group>"; };
-<<<<<<< HEAD
-		2CA8F217284E11AB0070717B /* UniversalCheckout+PrimerTestPaymentMethods.swift */ = {isa = PBXFileReference; fileEncoding = 4; lastKnownFileType = sourcecode.swift; path = "UniversalCheckout+PrimerTestPaymentMethods.swift"; sourceTree = "<group>"; };
-=======
-		36706AF46553AE7B9960C9FB /* Pods_PrimerSDK_Tests.framework */ = {isa = PBXFileReference; explicitFileType = wrapper.framework; includeInIndex = 0; path = Pods_PrimerSDK_Tests.framework; sourceTree = BUILT_PRODUCTS_DIR; };
->>>>>>> ffbd4472
+		2C4372252851E267008B29E1 /* UniversalCheckout+PrimerTestPaymentMethods.swift */ = {isa = PBXFileReference; fileEncoding = 4; lastKnownFileType = sourcecode.swift; path = "UniversalCheckout+PrimerTestPaymentMethods.swift"; sourceTree = "<group>"; };
 		3B55FBF1D40BE6B25F29A5D9 /* LICENSE */ = {isa = PBXFileReference; includeInIndex = 1; lastKnownFileType = text; name = LICENSE; path = ../LICENSE; sourceTree = "<group>"; };
 		45CA532A34F52954A21835C5 /* README.md */ = {isa = PBXFileReference; includeInIndex = 1; lastKnownFileType = net.daringfireball.markdown; name = README.md; path = ../README.md; sourceTree = "<group>"; };
+		58A5736B285679D7F589DECE /* Pods-PrimerSDK_Tests.debug.xcconfig */ = {isa = PBXFileReference; includeInIndex = 1; lastKnownFileType = text.xcconfig; name = "Pods-PrimerSDK_Tests.debug.xcconfig"; path = "Target Support Files/Pods-PrimerSDK_Tests/Pods-PrimerSDK_Tests.debug.xcconfig"; sourceTree = "<group>"; };
 		607FACD01AFB9204008FA782 /* PrimerSDK_Example.app */ = {isa = PBXFileReference; explicitFileType = wrapper.application; includeInIndex = 0; path = PrimerSDK_Example.app; sourceTree = BUILT_PRODUCTS_DIR; };
 		607FACD41AFB9204008FA782 /* Info.plist */ = {isa = PBXFileReference; lastKnownFileType = text.plist.xml; path = Info.plist; sourceTree = "<group>"; };
 		607FACD51AFB9204008FA782 /* AppDelegate.swift */ = {isa = PBXFileReference; lastKnownFileType = sourcecode.swift; path = AppDelegate.swift; sourceTree = "<group>"; };
@@ -172,7 +156,8 @@
 		607FACDC1AFB9204008FA782 /* Images.xcassets */ = {isa = PBXFileReference; lastKnownFileType = folder.assetcatalog; path = Images.xcassets; sourceTree = "<group>"; };
 		607FACDF1AFB9204008FA782 /* Base */ = {isa = PBXFileReference; lastKnownFileType = file.xib; name = Base; path = Base.lproj/LaunchScreen.xib; sourceTree = "<group>"; };
 		607FACE51AFB9204008FA782 /* PrimerSDK_Tests.xctest */ = {isa = PBXFileReference; explicitFileType = wrapper.cfbundle; includeInIndex = 0; path = PrimerSDK_Tests.xctest; sourceTree = BUILT_PRODUCTS_DIR; };
-		733960634F1169D5FE0D1178 /* Pods_PrimerSDK_Example.framework */ = {isa = PBXFileReference; explicitFileType = wrapper.framework; includeInIndex = 0; path = Pods_PrimerSDK_Example.framework; sourceTree = BUILT_PRODUCTS_DIR; };
+		6467E62815E3A7A5082501FD /* Pods_PrimerSDK_Example.framework */ = {isa = PBXFileReference; explicitFileType = wrapper.framework; includeInIndex = 0; path = Pods_PrimerSDK_Example.framework; sourceTree = BUILT_PRODUCTS_DIR; };
+		6477AFC534B26D27E68217F1 /* Pods_PrimerSDK_Tests.framework */ = {isa = PBXFileReference; explicitFileType = wrapper.framework; includeInIndex = 0; path = Pods_PrimerSDK_Tests.framework; sourceTree = BUILT_PRODUCTS_DIR; };
 		846BE6C8280FEE5F0052E4DB /* el */ = {isa = PBXFileReference; lastKnownFileType = text.plist.strings; name = el; path = el.lproj/Main.strings; sourceTree = "<group>"; };
 		846BE6C9280FEE620052E4DB /* it */ = {isa = PBXFileReference; lastKnownFileType = text.plist.strings; name = it; path = it.lproj/Main.strings; sourceTree = "<group>"; };
 		846BE6CA280FEE640052E4DB /* nb */ = {isa = PBXFileReference; lastKnownFileType = text.plist.strings; name = nb; path = nb.lproj/Main.strings; sourceTree = "<group>"; };
@@ -185,17 +170,9 @@
 		846BE6D2280FEE760052E4DB /* en */ = {isa = PBXFileReference; lastKnownFileType = text.plist.strings; name = en; path = en.lproj/Main.strings; sourceTree = "<group>"; };
 		849A28EA275614070037C2D1 /* Networking.swift */ = {isa = PBXFileReference; lastKnownFileType = sourcecode.swift; path = Networking.swift; sourceTree = "<group>"; };
 		849A28EC275788040037C2D1 /* ExternalPaymentMethods.swift */ = {isa = PBXFileReference; lastKnownFileType = sourcecode.swift; path = ExternalPaymentMethods.swift; sourceTree = "<group>"; };
-<<<<<<< HEAD
-		88AED87A62F0BA6B49A4D71B /* Pods_PrimerSDK_Tests.framework */ = {isa = PBXFileReference; explicitFileType = wrapper.framework; includeInIndex = 0; path = Pods_PrimerSDK_Tests.framework; sourceTree = BUILT_PRODUCTS_DIR; };
-		B8E1067DF947C01CECAD4C40 /* Pods-PrimerSDK_Example.release.xcconfig */ = {isa = PBXFileReference; includeInIndex = 1; lastKnownFileType = text.xcconfig; name = "Pods-PrimerSDK_Example.release.xcconfig"; path = "Target Support Files/Pods-PrimerSDK_Example/Pods-PrimerSDK_Example.release.xcconfig"; sourceTree = "<group>"; };
-		ECECC2E4B16C1E7FC7B7ACE2 /* Pods-PrimerSDK_Tests.release.xcconfig */ = {isa = PBXFileReference; includeInIndex = 1; lastKnownFileType = text.xcconfig; name = "Pods-PrimerSDK_Tests.release.xcconfig"; path = "Target Support Files/Pods-PrimerSDK_Tests/Pods-PrimerSDK_Tests.release.xcconfig"; sourceTree = "<group>"; };
-=======
-		8D40A87CF0F404E11E8CA3C2 /* Pods-PrimerSDK_Tests.debug.xcconfig */ = {isa = PBXFileReference; includeInIndex = 1; lastKnownFileType = text.xcconfig; name = "Pods-PrimerSDK_Tests.debug.xcconfig"; path = "Target Support Files/Pods-PrimerSDK_Tests/Pods-PrimerSDK_Tests.debug.xcconfig"; sourceTree = "<group>"; };
-		8DCAF23C4D1F5DD38BFC4B46 /* Pods_PrimerSDK_Example.framework */ = {isa = PBXFileReference; explicitFileType = wrapper.framework; includeInIndex = 0; path = Pods_PrimerSDK_Example.framework; sourceTree = BUILT_PRODUCTS_DIR; };
-		9CFEA836E6883A3271D2985D /* Pods-PrimerSDK_Example.debug.xcconfig */ = {isa = PBXFileReference; includeInIndex = 1; lastKnownFileType = text.xcconfig; name = "Pods-PrimerSDK_Example.debug.xcconfig"; path = "Target Support Files/Pods-PrimerSDK_Example/Pods-PrimerSDK_Example.debug.xcconfig"; sourceTree = "<group>"; };
-		B4DDA69EAB07C4A11A1014D1 /* Pods-PrimerSDK_Tests.release.xcconfig */ = {isa = PBXFileReference; includeInIndex = 1; lastKnownFileType = text.xcconfig; name = "Pods-PrimerSDK_Tests.release.xcconfig"; path = "Target Support Files/Pods-PrimerSDK_Tests/Pods-PrimerSDK_Tests.release.xcconfig"; sourceTree = "<group>"; };
-		FCD1331EAD8DE9ECF1DD429E /* Pods-PrimerSDK_Example.release.xcconfig */ = {isa = PBXFileReference; includeInIndex = 1; lastKnownFileType = text.xcconfig; name = "Pods-PrimerSDK_Example.release.xcconfig"; path = "Target Support Files/Pods-PrimerSDK_Example/Pods-PrimerSDK_Example.release.xcconfig"; sourceTree = "<group>"; };
->>>>>>> ffbd4472
+		89E1BF508CB7B625A181F2D7 /* Pods-PrimerSDK_Example.debug.xcconfig */ = {isa = PBXFileReference; includeInIndex = 1; lastKnownFileType = text.xcconfig; name = "Pods-PrimerSDK_Example.debug.xcconfig"; path = "Target Support Files/Pods-PrimerSDK_Example/Pods-PrimerSDK_Example.debug.xcconfig"; sourceTree = "<group>"; };
+		A4195497FF8470FC6FB29267 /* Pods-PrimerSDK_Example.release.xcconfig */ = {isa = PBXFileReference; includeInIndex = 1; lastKnownFileType = text.xcconfig; name = "Pods-PrimerSDK_Example.release.xcconfig"; path = "Target Support Files/Pods-PrimerSDK_Example/Pods-PrimerSDK_Example.release.xcconfig"; sourceTree = "<group>"; };
+		B9077F7D7FC99D6A605034F6 /* Pods-PrimerSDK_Tests.release.xcconfig */ = {isa = PBXFileReference; includeInIndex = 1; lastKnownFileType = text.xcconfig; name = "Pods-PrimerSDK_Tests.release.xcconfig"; path = "Target Support Files/Pods-PrimerSDK_Tests/Pods-PrimerSDK_Tests.release.xcconfig"; sourceTree = "<group>"; };
 /* End PBXFileReference section */
 
 /* Begin PBXFrameworksBuildPhase section */
@@ -210,11 +187,7 @@
 			isa = PBXFrameworksBuildPhase;
 			buildActionMask = 2147483647;
 			files = (
-<<<<<<< HEAD
-				14045922A56322626EDBAB88 /* Pods_PrimerSDK_Example.framework in Frameworks */,
-=======
-				E96CDA582AEEE0A02F915334 /* Pods_PrimerSDK_Example.framework in Frameworks */,
->>>>>>> ffbd4472
+				640B42731AFD4C908C11B3AA /* Pods_PrimerSDK_Example.framework in Frameworks */,
 			);
 			runOnlyForDeploymentPostprocessing = 0;
 		};
@@ -222,26 +195,13 @@
 			isa = PBXFrameworksBuildPhase;
 			buildActionMask = 2147483647;
 			files = (
-<<<<<<< HEAD
-				F186389A97A5F5FD455469E7 /* Pods_PrimerSDK_Tests.framework in Frameworks */,
-=======
-				3BA85DF06CF2E75913334BBC /* Pods_PrimerSDK_Tests.framework in Frameworks */,
->>>>>>> ffbd4472
+				54BF8A9C3E3EC89264926C02 /* Pods_PrimerSDK_Tests.framework in Frameworks */,
 			);
 			runOnlyForDeploymentPostprocessing = 0;
 		};
 /* End PBXFrameworksBuildPhase section */
 
 /* Begin PBXGroup section */
-		150006148C516651DAEE3004 /* Frameworks */ = {
-			isa = PBXGroup;
-			children = (
-				733960634F1169D5FE0D1178 /* Pods_PrimerSDK_Example.framework */,
-				88AED87A62F0BA6B49A4D71B /* Pods_PrimerSDK_Tests.framework */,
-			);
-			name = Frameworks;
-			sourceTree = "<group>";
-		};
 		151219E426E5F4EC007EFEA1 /* Recovered References */ = {
 			isa = PBXGroup;
 			children = (
@@ -335,7 +295,7 @@
 				1582B9AC260A402E00C80BD7 /* Base.swift */,
 				1582B9A3260A3FD300C80BD7 /* Info.plist */,
 				15F9E67C2678C88000F6B6C1 /* UniversalCheckout.swift */,
-				2CA8F217284E11AB0070717B /* UniversalCheckout+PrimerTestPaymentMethods.swift */,
+				2C4372252851E267008B29E1 /* UniversalCheckout+PrimerTestPaymentMethods.swift */,
 				15300DB8267A1211009A1B9C /* Vault.swift */,
 				15300DBA267A1646009A1B9C /* VaultKlarna.swift */,
 				849A28EC275788040037C2D1 /* ExternalPaymentMethods.swift */,
@@ -450,11 +410,7 @@
 				607FACD11AFB9204008FA782 /* Products */,
 				151219E426E5F4EC007EFEA1 /* Recovered References */,
 				CAECC3F22E94EA70F1F01CFC /* Pods */,
-<<<<<<< HEAD
-				150006148C516651DAEE3004 /* Frameworks */,
-=======
-				A56FC61733F5F1A3E7EFC3FD /* Frameworks */,
->>>>>>> ffbd4472
+				D86151383684F4CDBC48D4ED /* Frameworks */,
 			);
 			sourceTree = "<group>";
 		};
@@ -492,34 +448,24 @@
 			name = "Podspec Metadata";
 			sourceTree = "<group>";
 		};
-<<<<<<< HEAD
 		CAECC3F22E94EA70F1F01CFC /* Pods */ = {
 			isa = PBXGroup;
 			children = (
-				0A21CCAAAF3F2DE16F7BAAA6 /* Pods-PrimerSDK_Example.debug.xcconfig */,
-				B8E1067DF947C01CECAD4C40 /* Pods-PrimerSDK_Example.release.xcconfig */,
-				00DDD7A854C751355052C70F /* Pods-PrimerSDK_Tests.debug.xcconfig */,
-				ECECC2E4B16C1E7FC7B7ACE2 /* Pods-PrimerSDK_Tests.release.xcconfig */,
-=======
-		A56FC61733F5F1A3E7EFC3FD /* Frameworks */ = {
-			isa = PBXGroup;
-			children = (
-				8DCAF23C4D1F5DD38BFC4B46 /* Pods_PrimerSDK_Example.framework */,
-				36706AF46553AE7B9960C9FB /* Pods_PrimerSDK_Tests.framework */,
+				89E1BF508CB7B625A181F2D7 /* Pods-PrimerSDK_Example.debug.xcconfig */,
+				A4195497FF8470FC6FB29267 /* Pods-PrimerSDK_Example.release.xcconfig */,
+				58A5736B285679D7F589DECE /* Pods-PrimerSDK_Tests.debug.xcconfig */,
+				B9077F7D7FC99D6A605034F6 /* Pods-PrimerSDK_Tests.release.xcconfig */,
+			);
+			path = Pods;
+			sourceTree = "<group>";
+		};
+		D86151383684F4CDBC48D4ED /* Frameworks */ = {
+			isa = PBXGroup;
+			children = (
+				6467E62815E3A7A5082501FD /* Pods_PrimerSDK_Example.framework */,
+				6477AFC534B26D27E68217F1 /* Pods_PrimerSDK_Tests.framework */,
 			);
 			name = Frameworks;
-			sourceTree = "<group>";
-		};
-		CAECC3F22E94EA70F1F01CFC /* Pods */ = {
-			isa = PBXGroup;
-			children = (
-				9CFEA836E6883A3271D2985D /* Pods-PrimerSDK_Example.debug.xcconfig */,
-				FCD1331EAD8DE9ECF1DD429E /* Pods-PrimerSDK_Example.release.xcconfig */,
-				8D40A87CF0F404E11E8CA3C2 /* Pods-PrimerSDK_Tests.debug.xcconfig */,
-				B4DDA69EAB07C4A11A1014D1 /* Pods-PrimerSDK_Tests.release.xcconfig */,
->>>>>>> ffbd4472
-			);
-			path = Pods;
 			sourceTree = "<group>";
 		};
 /* End PBXGroup section */
@@ -547,19 +493,11 @@
 			isa = PBXNativeTarget;
 			buildConfigurationList = 607FACEF1AFB9204008FA782 /* Build configuration list for PBXNativeTarget "PrimerSDK_Example" */;
 			buildPhases = (
-<<<<<<< HEAD
-				327728A22A758EF93283446E /* [CP] Check Pods Manifest.lock */,
+				0D7B8F32F30F06BF595711A2 /* [CP] Check Pods Manifest.lock */,
 				607FACCC1AFB9204008FA782 /* Sources */,
 				607FACCD1AFB9204008FA782 /* Frameworks */,
 				607FACCE1AFB9204008FA782 /* Resources */,
-				280A1E2B664254D44CFECD01 /* [CP] Embed Pods Frameworks */,
-=======
-				0E9069330421AB359F57970F /* [CP] Check Pods Manifest.lock */,
-				607FACCC1AFB9204008FA782 /* Sources */,
-				607FACCD1AFB9204008FA782 /* Frameworks */,
-				607FACCE1AFB9204008FA782 /* Resources */,
-				0243E21AC4FFEEB6F19FDC08 /* [CP] Embed Pods Frameworks */,
->>>>>>> ffbd4472
+				CA0D6D4007542BE7F7DCBB9D /* [CP] Embed Pods Frameworks */,
 			);
 			buildRules = (
 			);
@@ -574,11 +512,7 @@
 			isa = PBXNativeTarget;
 			buildConfigurationList = 607FACF21AFB9204008FA782 /* Build configuration list for PBXNativeTarget "PrimerSDK_Tests" */;
 			buildPhases = (
-<<<<<<< HEAD
-				E43928BF8239D2FD813CF083 /* [CP] Check Pods Manifest.lock */,
-=======
-				3622288FC5A5084684BCB316 /* [CP] Check Pods Manifest.lock */,
->>>>>>> ffbd4472
+				DC2B17EE8F25FD0739F7F81A /* [CP] Check Pods Manifest.lock */,
 				607FACE11AFB9204008FA782 /* Sources */,
 				607FACE21AFB9204008FA782 /* Frameworks */,
 				607FACE31AFB9204008FA782 /* Resources */,
@@ -686,11 +620,29 @@
 /* End PBXResourcesBuildPhase section */
 
 /* Begin PBXShellScriptBuildPhase section */
-<<<<<<< HEAD
-		280A1E2B664254D44CFECD01 /* [CP] Embed Pods Frameworks */ = {
-=======
-		0243E21AC4FFEEB6F19FDC08 /* [CP] Embed Pods Frameworks */ = {
->>>>>>> ffbd4472
+		0D7B8F32F30F06BF595711A2 /* [CP] Check Pods Manifest.lock */ = {
+			isa = PBXShellScriptBuildPhase;
+			buildActionMask = 2147483647;
+			files = (
+			);
+			inputFileListPaths = (
+			);
+			inputPaths = (
+				"${PODS_PODFILE_DIR_PATH}/Podfile.lock",
+				"${PODS_ROOT}/Manifest.lock",
+			);
+			name = "[CP] Check Pods Manifest.lock";
+			outputFileListPaths = (
+			);
+			outputPaths = (
+				"$(DERIVED_FILE_DIR)/Pods-PrimerSDK_Example-checkManifestLockResult.txt",
+			);
+			runOnlyForDeploymentPostprocessing = 0;
+			shellPath = /bin/sh;
+			shellScript = "diff \"${PODS_PODFILE_DIR_PATH}/Podfile.lock\" \"${PODS_ROOT}/Manifest.lock\" > /dev/null\nif [ $? != 0 ] ; then\n    # print error to STDERR\n    echo \"error: The sandbox is not in sync with the Podfile.lock. Run 'pod install' or update your CocoaPods installation.\" >&2\n    exit 1\nfi\n# This output is used by Xcode 'outputs' to avoid re-running this script phase.\necho \"SUCCESS\" > \"${SCRIPT_OUTPUT_FILE_0}\"\n";
+			showEnvVarsInLog = 0;
+		};
+		CA0D6D4007542BE7F7DCBB9D /* [CP] Embed Pods Frameworks */ = {
 			isa = PBXShellScriptBuildPhase;
 			buildActionMask = 2147483647;
 			files = (
@@ -708,37 +660,7 @@
 			shellScript = "\"${PODS_ROOT}/Target Support Files/Pods-PrimerSDK_Example/Pods-PrimerSDK_Example-frameworks.sh\"\n";
 			showEnvVarsInLog = 0;
 		};
-<<<<<<< HEAD
-		327728A22A758EF93283446E /* [CP] Check Pods Manifest.lock */ = {
-=======
-		0E9069330421AB359F57970F /* [CP] Check Pods Manifest.lock */ = {
->>>>>>> ffbd4472
-			isa = PBXShellScriptBuildPhase;
-			buildActionMask = 2147483647;
-			files = (
-			);
-			inputFileListPaths = (
-			);
-			inputPaths = (
-				"${PODS_PODFILE_DIR_PATH}/Podfile.lock",
-				"${PODS_ROOT}/Manifest.lock",
-			);
-			name = "[CP] Check Pods Manifest.lock";
-			outputFileListPaths = (
-			);
-			outputPaths = (
-				"$(DERIVED_FILE_DIR)/Pods-PrimerSDK_Example-checkManifestLockResult.txt",
-			);
-			runOnlyForDeploymentPostprocessing = 0;
-			shellPath = /bin/sh;
-			shellScript = "diff \"${PODS_PODFILE_DIR_PATH}/Podfile.lock\" \"${PODS_ROOT}/Manifest.lock\" > /dev/null\nif [ $? != 0 ] ; then\n    # print error to STDERR\n    echo \"error: The sandbox is not in sync with the Podfile.lock. Run 'pod install' or update your CocoaPods installation.\" >&2\n    exit 1\nfi\n# This output is used by Xcode 'outputs' to avoid re-running this script phase.\necho \"SUCCESS\" > \"${SCRIPT_OUTPUT_FILE_0}\"\n";
-			showEnvVarsInLog = 0;
-		};
-<<<<<<< HEAD
-		E43928BF8239D2FD813CF083 /* [CP] Check Pods Manifest.lock */ = {
-=======
-		3622288FC5A5084684BCB316 /* [CP] Check Pods Manifest.lock */ = {
->>>>>>> ffbd4472
+		DC2B17EE8F25FD0739F7F81A /* [CP] Check Pods Manifest.lock */ = {
 			isa = PBXShellScriptBuildPhase;
 			buildActionMask = 2147483647;
 			files = (
@@ -772,7 +694,7 @@
 				849A28ED275788040037C2D1 /* ExternalPaymentMethods.swift in Sources */,
 				1582B9A2260A3FD300C80BD7 /* PrimerSDKExample_UITests.swift in Sources */,
 				15300DBB267A1646009A1B9C /* VaultKlarna.swift in Sources */,
-				2CA8F218284E11AB0070717B /* UniversalCheckout+PrimerTestPaymentMethods.swift in Sources */,
+				2C4372262851E267008B29E1 /* UniversalCheckout+PrimerTestPaymentMethods.swift in Sources */,
 				151B098C267A276100FB49B8 /* Vault.swift in Sources */,
 			);
 			runOnlyForDeploymentPostprocessing = 0;
@@ -1060,11 +982,7 @@
 		};
 		607FACF01AFB9204008FA782 /* Debug */ = {
 			isa = XCBuildConfiguration;
-<<<<<<< HEAD
-			baseConfigurationReference = 0A21CCAAAF3F2DE16F7BAAA6 /* Pods-PrimerSDK_Example.debug.xcconfig */;
-=======
-			baseConfigurationReference = 9CFEA836E6883A3271D2985D /* Pods-PrimerSDK_Example.debug.xcconfig */;
->>>>>>> ffbd4472
+			baseConfigurationReference = 89E1BF508CB7B625A181F2D7 /* Pods-PrimerSDK_Example.debug.xcconfig */;
 			buildSettings = {
 				ASSETCATALOG_COMPILER_APPICON_NAME = AppIcon;
 				CODE_SIGN_ENTITLEMENTS = PrimerSDK_Example.entitlements;
@@ -1089,11 +1007,7 @@
 		};
 		607FACF11AFB9204008FA782 /* Release */ = {
 			isa = XCBuildConfiguration;
-<<<<<<< HEAD
-			baseConfigurationReference = B8E1067DF947C01CECAD4C40 /* Pods-PrimerSDK_Example.release.xcconfig */;
-=======
-			baseConfigurationReference = FCD1331EAD8DE9ECF1DD429E /* Pods-PrimerSDK_Example.release.xcconfig */;
->>>>>>> ffbd4472
+			baseConfigurationReference = A4195497FF8470FC6FB29267 /* Pods-PrimerSDK_Example.release.xcconfig */;
 			buildSettings = {
 				ASSETCATALOG_COMPILER_APPICON_NAME = AppIcon;
 				CODE_SIGN_ENTITLEMENTS = PrimerSDK_Example.entitlements;
@@ -1118,11 +1032,7 @@
 		};
 		607FACF31AFB9204008FA782 /* Debug */ = {
 			isa = XCBuildConfiguration;
-<<<<<<< HEAD
-			baseConfigurationReference = 00DDD7A854C751355052C70F /* Pods-PrimerSDK_Tests.debug.xcconfig */;
-=======
-			baseConfigurationReference = 8D40A87CF0F404E11E8CA3C2 /* Pods-PrimerSDK_Tests.debug.xcconfig */;
->>>>>>> ffbd4472
+			baseConfigurationReference = 58A5736B285679D7F589DECE /* Pods-PrimerSDK_Tests.debug.xcconfig */;
 			buildSettings = {
 				CODE_SIGN_IDENTITY = "iPhone Developer";
 				"CODE_SIGN_IDENTITY[sdk=macosx*]" = "-";
@@ -1151,11 +1061,7 @@
 		};
 		607FACF41AFB9204008FA782 /* Release */ = {
 			isa = XCBuildConfiguration;
-<<<<<<< HEAD
-			baseConfigurationReference = ECECC2E4B16C1E7FC7B7ACE2 /* Pods-PrimerSDK_Tests.release.xcconfig */;
-=======
-			baseConfigurationReference = B4DDA69EAB07C4A11A1014D1 /* Pods-PrimerSDK_Tests.release.xcconfig */;
->>>>>>> ffbd4472
+			baseConfigurationReference = B9077F7D7FC99D6A605034F6 /* Pods-PrimerSDK_Tests.release.xcconfig */;
 			buildSettings = {
 				CODE_SIGN_IDENTITY = "iPhone Developer";
 				"CODE_SIGN_IDENTITY[sdk=macosx*]" = "-";
