// !$*UTF8*$!
{
	archiveVersion = 1;
	classes = {
	};
	objectVersion = 46;
	objects = {

/* Begin PBXBuildFile section */
		1582B979260A3F2900C80BD7 /* OAuthViewModel.swift in Sources */ = {isa = PBXBuildFile; fileRef = 1582B95B260A3F2900C80BD7 /* OAuthViewModel.swift */; };
		1582B97A260A3F2900C80BD7 /* ConfirmMandateViewModel.swift in Sources */ = {isa = PBXBuildFile; fileRef = 1582B95C260A3F2900C80BD7 /* ConfirmMandateViewModel.swift */; };
		1582B97C260A3F2900C80BD7 /* DirectCheckoutViewModel.swift in Sources */ = {isa = PBXBuildFile; fileRef = 1582B95E260A3F2900C80BD7 /* DirectCheckoutViewModel.swift */; };
		1582B97D260A3F2900C80BD7 /* VaultCheckoutViewModel.swift in Sources */ = {isa = PBXBuildFile; fileRef = 1582B95F260A3F2900C80BD7 /* VaultCheckoutViewModel.swift */; };
		1582B97E260A3F2900C80BD7 /* ApplePayViewModel.swift in Sources */ = {isa = PBXBuildFile; fileRef = 1582B960260A3F2900C80BD7 /* ApplePayViewModel.swift */; };
		1582B97F260A3F2900C80BD7 /* Mocks.swift in Sources */ = {isa = PBXBuildFile; fileRef = 1582B961260A3F2900C80BD7 /* Mocks.swift */; };
		1582B980260A3F2900C80BD7 /* PaymentMethodConfigService.swift in Sources */ = {isa = PBXBuildFile; fileRef = 1582B963260A3F2900C80BD7 /* PaymentMethodConfigService.swift */; };
		1582B981260A3F2900C80BD7 /* PayPalService.swift in Sources */ = {isa = PBXBuildFile; fileRef = 1582B964260A3F2900C80BD7 /* PayPalService.swift */; };
		1582B982260A3F2900C80BD7 /* VaultService.swift in Sources */ = {isa = PBXBuildFile; fileRef = 1582B965260A3F2900C80BD7 /* VaultService.swift */; };
		1582B983260A3F2900C80BD7 /* ClientTokenService.swift in Sources */ = {isa = PBXBuildFile; fileRef = 1582B966260A3F2900C80BD7 /* ClientTokenService.swift */; };
		1582B984260A3F2900C80BD7 /* TokenizationService.swift in Sources */ = {isa = PBXBuildFile; fileRef = 1582B967260A3F2900C80BD7 /* TokenizationService.swift */; };
		1582B985260A3F2900C80BD7 /* KlarnaService.swift in Sources */ = {isa = PBXBuildFile; fileRef = 1582B968260A3F2900C80BD7 /* KlarnaService.swift */; };
		1582B987260A3F2900C80BD7 /* VaultPaymentMethodViewModelTests.swift in Sources */ = {isa = PBXBuildFile; fileRef = 1582B96B260A3F2900C80BD7 /* VaultPaymentMethodViewModelTests.swift */; };
		1582B988260A3F2900C80BD7 /* VaultCheckoutViewModelTests.swift in Sources */ = {isa = PBXBuildFile; fileRef = 1582B96C260A3F2900C80BD7 /* VaultCheckoutViewModelTests.swift */; };
		1582B989260A3F2900C80BD7 /* DirectCheckoutViewModelTests.swift in Sources */ = {isa = PBXBuildFile; fileRef = 1582B96D260A3F2900C80BD7 /* DirectCheckoutViewModelTests.swift */; };
		1582B98A260A3F2900C80BD7 /* OAuthViewModelTests.swift in Sources */ = {isa = PBXBuildFile; fileRef = 1582B96E260A3F2900C80BD7 /* OAuthViewModelTests.swift */; };
		1582B98B260A3F2900C80BD7 /* MaskTests.swift in Sources */ = {isa = PBXBuildFile; fileRef = 1582B970260A3F2900C80BD7 /* MaskTests.swift */; };
		1582B98E260A3F2900C80BD7 /* PaymentMethodConfigServiceTests.swift in Sources */ = {isa = PBXBuildFile; fileRef = 1582B974260A3F2900C80BD7 /* PaymentMethodConfigServiceTests.swift */; };
		1582B98F260A3F2900C80BD7 /* KlarnaServiceTests.swift in Sources */ = {isa = PBXBuildFile; fileRef = 1582B975260A3F2900C80BD7 /* KlarnaServiceTests.swift */; };
		1582B990260A3F2900C80BD7 /* TokenizationServiceTests.swift in Sources */ = {isa = PBXBuildFile; fileRef = 1582B976260A3F2900C80BD7 /* TokenizationServiceTests.swift */; };
		1582B991260A3F2900C80BD7 /* ClientTokenServiceTests.swift in Sources */ = {isa = PBXBuildFile; fileRef = 1582B977260A3F2900C80BD7 /* ClientTokenServiceTests.swift */; };
		1582B992260A3F2900C80BD7 /* PayPalServiceTests.swift in Sources */ = {isa = PBXBuildFile; fileRef = 1582B978260A3F2900C80BD7 /* PayPalServiceTests.swift */; };
		1582B9A2260A3FD300C80BD7 /* PrimerSDKExample_UITests.swift in Sources */ = {isa = PBXBuildFile; fileRef = 1582B9A1260A3FD300C80BD7 /* PrimerSDKExample_UITests.swift */; };
		1582B9AD260A402E00C80BD7 /* Base.swift in Sources */ = {isa = PBXBuildFile; fileRef = 1582B9AC260A402E00C80BD7 /* Base.swift */; };
		15ACE9652614B186004C3EAA /* chocolate_bar_demo.otf in Resources */ = {isa = PBXBuildFile; fileRef = 15ACE9642614B186004C3EAA /* chocolate_bar_demo.otf */; };
		15F97C632624480500DCB3BA /* AppViewController.swift in Sources */ = {isa = PBXBuildFile; fileRef = 15F97C622624480500DCB3BA /* AppViewController.swift */; };
		15F97C682624488700DCB3BA /* MerchantCheckoutViewController.swift in Sources */ = {isa = PBXBuildFile; fileRef = 15F97C672624488700DCB3BA /* MerchantCheckoutViewController.swift */; };
		15F97C6D26246FD300DCB3BA /* MerchantCheckoutViewController+Primer.swift in Sources */ = {isa = PBXBuildFile; fileRef = 15F97C6C26246FD300DCB3BA /* MerchantCheckoutViewController+Primer.swift */; };
		15F97C72262470CB00DCB3BA /* MerchantCheckoutViewController+Helpers.swift in Sources */ = {isa = PBXBuildFile; fileRef = 15F97C71262470CB00DCB3BA /* MerchantCheckoutViewController+Helpers.swift */; };
		15F97C772624718800DCB3BA /* PaymentMethodCell.swift in Sources */ = {isa = PBXBuildFile; fileRef = 15F97C762624718800DCB3BA /* PaymentMethodCell.swift */; };
		15F97C7D2624730800DCB3BA /* UIViewController+API.swift in Sources */ = {isa = PBXBuildFile; fileRef = 15F97C7C2624730800DCB3BA /* UIViewController+API.swift */; };
<<<<<<< HEAD
		15F9E67D2678C88000F6B6C1 /* UniversalCheckout.swift in Sources */ = {isa = PBXBuildFile; fileRef = 15F9E67C2678C88000F6B6C1 /* UniversalCheckout.swift */; };
=======
		1D30D5DB2678ED2E001C7812 /* OAuthViewControllerTests.swift in Sources */ = {isa = PBXBuildFile; fileRef = 1D30D5D92678ECCB001C7812 /* OAuthViewControllerTests.swift */; };
>>>>>>> 7637f27f
		1DC7EE0C261FA39200BCBFFC /* SpinnerViewController.swift in Sources */ = {isa = PBXBuildFile; fileRef = 1DC7EE0B261FA39200BCBFFC /* SpinnerViewController.swift */; };
		1DC7EE14261FA3D400BCBFFC /* CreateClientToken.swift in Sources */ = {isa = PBXBuildFile; fileRef = 1DC7EE13261FA3D400BCBFFC /* CreateClientToken.swift */; };
		607FACD61AFB9204008FA782 /* AppDelegate.swift in Sources */ = {isa = PBXBuildFile; fileRef = 607FACD51AFB9204008FA782 /* AppDelegate.swift */; };
		607FACDB1AFB9204008FA782 /* Main.storyboard in Resources */ = {isa = PBXBuildFile; fileRef = 607FACD91AFB9204008FA782 /* Main.storyboard */; };
		607FACDD1AFB9204008FA782 /* Images.xcassets in Resources */ = {isa = PBXBuildFile; fileRef = 607FACDC1AFB9204008FA782 /* Images.xcassets */; };
		607FACE01AFB9204008FA782 /* LaunchScreen.xib in Resources */ = {isa = PBXBuildFile; fileRef = 607FACDE1AFB9204008FA782 /* LaunchScreen.xib */; };
		7B2F96826FFAEA554763C95A /* Pods_PrimerSDK_Example.framework in Frameworks */ = {isa = PBXBuildFile; fileRef = C0D55DA574C563C55B55FC04 /* Pods_PrimerSDK_Example.framework */; };
		DDED21EA9BE91C56E07FEECD /* Pods_PrimerSDK_Tests.framework in Frameworks */ = {isa = PBXBuildFile; fileRef = A1A1959AE9AB5B4480149D27 /* Pods_PrimerSDK_Tests.framework */; };
/* End PBXBuildFile section */

/* Begin PBXContainerItemProxy section */
		1582B9A4260A3FD300C80BD7 /* PBXContainerItemProxy */ = {
			isa = PBXContainerItemProxy;
			containerPortal = 607FACC81AFB9204008FA782 /* Project object */;
			proxyType = 1;
			remoteGlobalIDString = 607FACCF1AFB9204008FA782;
			remoteInfo = PrimerSDK_Example;
		};
		607FACE61AFB9204008FA782 /* PBXContainerItemProxy */ = {
			isa = PBXContainerItemProxy;
			containerPortal = 607FACC81AFB9204008FA782 /* Project object */;
			proxyType = 1;
			remoteGlobalIDString = 607FACCF1AFB9204008FA782;
			remoteInfo = PrimerSDK;
		};
/* End PBXContainerItemProxy section */

/* Begin PBXFileReference section */
		0BEFFA023E994EF5B370A80C /* PrimerSDK.podspec */ = {isa = PBXFileReference; includeInIndex = 1; lastKnownFileType = text; name = PrimerSDK.podspec; path = ../PrimerSDK.podspec; sourceTree = "<group>"; xcLanguageSpecificationIdentifier = xcode.lang.ruby; };
		1582B95B260A3F2900C80BD7 /* OAuthViewModel.swift */ = {isa = PBXFileReference; fileEncoding = 4; lastKnownFileType = sourcecode.swift; path = OAuthViewModel.swift; sourceTree = "<group>"; };
		1582B95C260A3F2900C80BD7 /* ConfirmMandateViewModel.swift */ = {isa = PBXFileReference; fileEncoding = 4; lastKnownFileType = sourcecode.swift; path = ConfirmMandateViewModel.swift; sourceTree = "<group>"; };
		1582B95E260A3F2900C80BD7 /* DirectCheckoutViewModel.swift */ = {isa = PBXFileReference; fileEncoding = 4; lastKnownFileType = sourcecode.swift; path = DirectCheckoutViewModel.swift; sourceTree = "<group>"; };
		1582B95F260A3F2900C80BD7 /* VaultCheckoutViewModel.swift */ = {isa = PBXFileReference; fileEncoding = 4; lastKnownFileType = sourcecode.swift; path = VaultCheckoutViewModel.swift; sourceTree = "<group>"; };
		1582B960260A3F2900C80BD7 /* ApplePayViewModel.swift */ = {isa = PBXFileReference; fileEncoding = 4; lastKnownFileType = sourcecode.swift; path = ApplePayViewModel.swift; sourceTree = "<group>"; };
		1582B961260A3F2900C80BD7 /* Mocks.swift */ = {isa = PBXFileReference; fileEncoding = 4; lastKnownFileType = sourcecode.swift; path = Mocks.swift; sourceTree = "<group>"; };
		1582B963260A3F2900C80BD7 /* PaymentMethodConfigService.swift */ = {isa = PBXFileReference; fileEncoding = 4; lastKnownFileType = sourcecode.swift; path = PaymentMethodConfigService.swift; sourceTree = "<group>"; };
		1582B964260A3F2900C80BD7 /* PayPalService.swift */ = {isa = PBXFileReference; fileEncoding = 4; lastKnownFileType = sourcecode.swift; path = PayPalService.swift; sourceTree = "<group>"; };
		1582B965260A3F2900C80BD7 /* VaultService.swift */ = {isa = PBXFileReference; fileEncoding = 4; lastKnownFileType = sourcecode.swift; path = VaultService.swift; sourceTree = "<group>"; };
		1582B966260A3F2900C80BD7 /* ClientTokenService.swift */ = {isa = PBXFileReference; fileEncoding = 4; lastKnownFileType = sourcecode.swift; path = ClientTokenService.swift; sourceTree = "<group>"; };
		1582B967260A3F2900C80BD7 /* TokenizationService.swift */ = {isa = PBXFileReference; fileEncoding = 4; lastKnownFileType = sourcecode.swift; path = TokenizationService.swift; sourceTree = "<group>"; };
		1582B968260A3F2900C80BD7 /* KlarnaService.swift */ = {isa = PBXFileReference; fileEncoding = 4; lastKnownFileType = sourcecode.swift; path = KlarnaService.swift; sourceTree = "<group>"; };
		1582B96B260A3F2900C80BD7 /* VaultPaymentMethodViewModelTests.swift */ = {isa = PBXFileReference; fileEncoding = 4; lastKnownFileType = sourcecode.swift; path = VaultPaymentMethodViewModelTests.swift; sourceTree = "<group>"; };
		1582B96C260A3F2900C80BD7 /* VaultCheckoutViewModelTests.swift */ = {isa = PBXFileReference; fileEncoding = 4; lastKnownFileType = sourcecode.swift; path = VaultCheckoutViewModelTests.swift; sourceTree = "<group>"; };
		1582B96D260A3F2900C80BD7 /* DirectCheckoutViewModelTests.swift */ = {isa = PBXFileReference; fileEncoding = 4; lastKnownFileType = sourcecode.swift; path = DirectCheckoutViewModelTests.swift; sourceTree = "<group>"; };
		1582B96E260A3F2900C80BD7 /* OAuthViewModelTests.swift */ = {isa = PBXFileReference; fileEncoding = 4; lastKnownFileType = sourcecode.swift; path = OAuthViewModelTests.swift; sourceTree = "<group>"; };
		1582B970260A3F2900C80BD7 /* MaskTests.swift */ = {isa = PBXFileReference; fileEncoding = 4; lastKnownFileType = sourcecode.swift; path = MaskTests.swift; sourceTree = "<group>"; };
		1582B972260A3F2900C80BD7 /* Info.plist */ = {isa = PBXFileReference; fileEncoding = 4; lastKnownFileType = text.plist.xml; path = Info.plist; sourceTree = "<group>"; };
		1582B974260A3F2900C80BD7 /* PaymentMethodConfigServiceTests.swift */ = {isa = PBXFileReference; fileEncoding = 4; lastKnownFileType = sourcecode.swift; path = PaymentMethodConfigServiceTests.swift; sourceTree = "<group>"; };
		1582B975260A3F2900C80BD7 /* KlarnaServiceTests.swift */ = {isa = PBXFileReference; fileEncoding = 4; lastKnownFileType = sourcecode.swift; path = KlarnaServiceTests.swift; sourceTree = "<group>"; };
		1582B976260A3F2900C80BD7 /* TokenizationServiceTests.swift */ = {isa = PBXFileReference; fileEncoding = 4; lastKnownFileType = sourcecode.swift; path = TokenizationServiceTests.swift; sourceTree = "<group>"; };
		1582B977260A3F2900C80BD7 /* ClientTokenServiceTests.swift */ = {isa = PBXFileReference; fileEncoding = 4; lastKnownFileType = sourcecode.swift; path = ClientTokenServiceTests.swift; sourceTree = "<group>"; };
		1582B978260A3F2900C80BD7 /* PayPalServiceTests.swift */ = {isa = PBXFileReference; fileEncoding = 4; lastKnownFileType = sourcecode.swift; path = PayPalServiceTests.swift; sourceTree = "<group>"; };
		1582B99F260A3FD300C80BD7 /* PrimerSDKExample_UITests.xctest */ = {isa = PBXFileReference; explicitFileType = wrapper.cfbundle; includeInIndex = 0; path = PrimerSDKExample_UITests.xctest; sourceTree = BUILT_PRODUCTS_DIR; };
		1582B9A1260A3FD300C80BD7 /* PrimerSDKExample_UITests.swift */ = {isa = PBXFileReference; lastKnownFileType = sourcecode.swift; path = PrimerSDKExample_UITests.swift; sourceTree = "<group>"; };
		1582B9A3260A3FD300C80BD7 /* Info.plist */ = {isa = PBXFileReference; lastKnownFileType = text.plist.xml; path = Info.plist; sourceTree = "<group>"; };
		1582B9AC260A402E00C80BD7 /* Base.swift */ = {isa = PBXFileReference; fileEncoding = 4; lastKnownFileType = sourcecode.swift; path = Base.swift; sourceTree = "<group>"; };
		15ACE9642614B186004C3EAA /* chocolate_bar_demo.otf */ = {isa = PBXFileReference; lastKnownFileType = file; path = chocolate_bar_demo.otf; sourceTree = "<group>"; };
		15ACEA6E2615C722004C3EAA /* fr */ = {isa = PBXFileReference; lastKnownFileType = text.plist.strings; name = fr; path = fr.lproj/LaunchScreen.strings; sourceTree = "<group>"; };
		15ACEA6F2615C723004C3EAA /* fr */ = {isa = PBXFileReference; lastKnownFileType = text.plist.strings; name = fr; path = fr.lproj/Main.strings; sourceTree = "<group>"; };
		15ACEA702615C741004C3EAA /* tr */ = {isa = PBXFileReference; lastKnownFileType = text.plist.strings; name = tr; path = tr.lproj/LaunchScreen.strings; sourceTree = "<group>"; };
		15ACEA712615C741004C3EAA /* tr */ = {isa = PBXFileReference; lastKnownFileType = text.plist.strings; name = tr; path = tr.lproj/Main.strings; sourceTree = "<group>"; };
		15ACEA722615C75D004C3EAA /* de */ = {isa = PBXFileReference; lastKnownFileType = text.plist.strings; name = de; path = de.lproj/LaunchScreen.strings; sourceTree = "<group>"; };
		15ACEA732615C75D004C3EAA /* de */ = {isa = PBXFileReference; lastKnownFileType = text.plist.strings; name = de; path = de.lproj/Main.strings; sourceTree = "<group>"; };
		15ACEA742615C77E004C3EAA /* ka */ = {isa = PBXFileReference; lastKnownFileType = text.plist.strings; name = ka; path = ka.lproj/LaunchScreen.strings; sourceTree = "<group>"; };
		15ACEA752615C77E004C3EAA /* ka */ = {isa = PBXFileReference; lastKnownFileType = text.plist.strings; name = ka; path = ka.lproj/Main.strings; sourceTree = "<group>"; };
		15ACEA762615C791004C3EAA /* sv */ = {isa = PBXFileReference; lastKnownFileType = text.plist.strings; name = sv; path = sv.lproj/LaunchScreen.strings; sourceTree = "<group>"; };
		15ACEA772615C791004C3EAA /* sv */ = {isa = PBXFileReference; lastKnownFileType = text.plist.strings; name = sv; path = sv.lproj/Main.strings; sourceTree = "<group>"; };
		15F5BFFE25FBAFDB00426B1C /* PrimerSDK_Example.entitlements */ = {isa = PBXFileReference; lastKnownFileType = text.plist.entitlements; path = PrimerSDK_Example.entitlements; sourceTree = "<group>"; };
		15F97C622624480500DCB3BA /* AppViewController.swift */ = {isa = PBXFileReference; lastKnownFileType = sourcecode.swift; path = AppViewController.swift; sourceTree = "<group>"; };
		15F97C672624488700DCB3BA /* MerchantCheckoutViewController.swift */ = {isa = PBXFileReference; lastKnownFileType = sourcecode.swift; path = MerchantCheckoutViewController.swift; sourceTree = "<group>"; };
		15F97C6C26246FD300DCB3BA /* MerchantCheckoutViewController+Primer.swift */ = {isa = PBXFileReference; lastKnownFileType = sourcecode.swift; path = "MerchantCheckoutViewController+Primer.swift"; sourceTree = "<group>"; };
		15F97C71262470CB00DCB3BA /* MerchantCheckoutViewController+Helpers.swift */ = {isa = PBXFileReference; lastKnownFileType = sourcecode.swift; path = "MerchantCheckoutViewController+Helpers.swift"; sourceTree = "<group>"; };
		15F97C762624718800DCB3BA /* PaymentMethodCell.swift */ = {isa = PBXFileReference; lastKnownFileType = sourcecode.swift; path = PaymentMethodCell.swift; sourceTree = "<group>"; };
		15F97C7C2624730800DCB3BA /* UIViewController+API.swift */ = {isa = PBXFileReference; lastKnownFileType = sourcecode.swift; path = "UIViewController+API.swift"; sourceTree = "<group>"; };
<<<<<<< HEAD
		15F9E67C2678C88000F6B6C1 /* UniversalCheckout.swift */ = {isa = PBXFileReference; lastKnownFileType = sourcecode.swift; path = UniversalCheckout.swift; sourceTree = "<group>"; };
=======
		1D30D5D92678ECCB001C7812 /* OAuthViewControllerTests.swift */ = {isa = PBXFileReference; lastKnownFileType = sourcecode.swift; path = OAuthViewControllerTests.swift; sourceTree = "<group>"; };
>>>>>>> 7637f27f
		1DC7EE0B261FA39200BCBFFC /* SpinnerViewController.swift */ = {isa = PBXFileReference; lastKnownFileType = sourcecode.swift; path = SpinnerViewController.swift; sourceTree = "<group>"; };
		1DC7EE13261FA3D400BCBFFC /* CreateClientToken.swift */ = {isa = PBXFileReference; lastKnownFileType = sourcecode.swift; path = CreateClientToken.swift; sourceTree = "<group>"; };
		3B55FBF1D40BE6B25F29A5D9 /* LICENSE */ = {isa = PBXFileReference; includeInIndex = 1; lastKnownFileType = text; name = LICENSE; path = ../LICENSE; sourceTree = "<group>"; };
		45CA532A34F52954A21835C5 /* README.md */ = {isa = PBXFileReference; includeInIndex = 1; lastKnownFileType = net.daringfireball.markdown; name = README.md; path = ../README.md; sourceTree = "<group>"; };
		577FC370D408D20C78CCD0EF /* Pods-PrimerSDK_Tests.release.xcconfig */ = {isa = PBXFileReference; includeInIndex = 1; lastKnownFileType = text.xcconfig; name = "Pods-PrimerSDK_Tests.release.xcconfig"; path = "Target Support Files/Pods-PrimerSDK_Tests/Pods-PrimerSDK_Tests.release.xcconfig"; sourceTree = "<group>"; };
		607FACD01AFB9204008FA782 /* PrimerSDK_Example.app */ = {isa = PBXFileReference; explicitFileType = wrapper.application; includeInIndex = 0; path = PrimerSDK_Example.app; sourceTree = BUILT_PRODUCTS_DIR; };
		607FACD41AFB9204008FA782 /* Info.plist */ = {isa = PBXFileReference; lastKnownFileType = text.plist.xml; path = Info.plist; sourceTree = "<group>"; };
		607FACD51AFB9204008FA782 /* AppDelegate.swift */ = {isa = PBXFileReference; lastKnownFileType = sourcecode.swift; path = AppDelegate.swift; sourceTree = "<group>"; };
		607FACDA1AFB9204008FA782 /* Base */ = {isa = PBXFileReference; lastKnownFileType = file.storyboard; name = Base; path = Base.lproj/Main.storyboard; sourceTree = "<group>"; };
		607FACDC1AFB9204008FA782 /* Images.xcassets */ = {isa = PBXFileReference; lastKnownFileType = folder.assetcatalog; path = Images.xcassets; sourceTree = "<group>"; };
		607FACDF1AFB9204008FA782 /* Base */ = {isa = PBXFileReference; lastKnownFileType = file.xib; name = Base; path = Base.lproj/LaunchScreen.xib; sourceTree = "<group>"; };
		607FACE51AFB9204008FA782 /* PrimerSDK_Tests.xctest */ = {isa = PBXFileReference; explicitFileType = wrapper.cfbundle; includeInIndex = 0; path = PrimerSDK_Tests.xctest; sourceTree = BUILT_PRODUCTS_DIR; };
		874A61F6A0E52F6B890089D8 /* Pods-PrimerSDK_Example.debug.xcconfig */ = {isa = PBXFileReference; includeInIndex = 1; lastKnownFileType = text.xcconfig; name = "Pods-PrimerSDK_Example.debug.xcconfig"; path = "Target Support Files/Pods-PrimerSDK_Example/Pods-PrimerSDK_Example.debug.xcconfig"; sourceTree = "<group>"; };
		A1A1959AE9AB5B4480149D27 /* Pods_PrimerSDK_Tests.framework */ = {isa = PBXFileReference; explicitFileType = wrapper.framework; includeInIndex = 0; path = Pods_PrimerSDK_Tests.framework; sourceTree = BUILT_PRODUCTS_DIR; };
		B970BFCFDB66812ECEF105E1 /* Pods-PrimerSDK_Example.release.xcconfig */ = {isa = PBXFileReference; includeInIndex = 1; lastKnownFileType = text.xcconfig; name = "Pods-PrimerSDK_Example.release.xcconfig"; path = "Target Support Files/Pods-PrimerSDK_Example/Pods-PrimerSDK_Example.release.xcconfig"; sourceTree = "<group>"; };
		BA65E19D6AC6268A180C8BEB /* Pods-PrimerSDK_Tests.debug.xcconfig */ = {isa = PBXFileReference; includeInIndex = 1; lastKnownFileType = text.xcconfig; name = "Pods-PrimerSDK_Tests.debug.xcconfig"; path = "Target Support Files/Pods-PrimerSDK_Tests/Pods-PrimerSDK_Tests.debug.xcconfig"; sourceTree = "<group>"; };
		C0D55DA574C563C55B55FC04 /* Pods_PrimerSDK_Example.framework */ = {isa = PBXFileReference; explicitFileType = wrapper.framework; includeInIndex = 0; path = Pods_PrimerSDK_Example.framework; sourceTree = BUILT_PRODUCTS_DIR; };
/* End PBXFileReference section */

/* Begin PBXFrameworksBuildPhase section */
		1582B99C260A3FD300C80BD7 /* Frameworks */ = {
			isa = PBXFrameworksBuildPhase;
			buildActionMask = 2147483647;
			files = (
			);
			runOnlyForDeploymentPostprocessing = 0;
		};
		607FACCD1AFB9204008FA782 /* Frameworks */ = {
			isa = PBXFrameworksBuildPhase;
			buildActionMask = 2147483647;
			files = (
				7B2F96826FFAEA554763C95A /* Pods_PrimerSDK_Example.framework in Frameworks */,
			);
			runOnlyForDeploymentPostprocessing = 0;
		};
		607FACE21AFB9204008FA782 /* Frameworks */ = {
			isa = PBXFrameworksBuildPhase;
			buildActionMask = 2147483647;
			files = (
				DDED21EA9BE91C56E07FEECD /* Pods_PrimerSDK_Tests.framework in Frameworks */,
			);
			runOnlyForDeploymentPostprocessing = 0;
		};
/* End PBXFrameworksBuildPhase section */

/* Begin PBXGroup section */
		1582B958260A3F2900C80BD7 /* PrimerSDK_Tests */ = {
			isa = PBXGroup;
			children = (
				1D30D5DD2679046E001C7812 /* ViewControllers */,
				1582B959260A3F2900C80BD7 /* Mocks */,
				1582B969260A3F2900C80BD7 /* ViewModels */,
				1582B96F260A3F2900C80BD7 /* Utils */,
				1582B972260A3F2900C80BD7 /* Info.plist */,
				1582B973260A3F2900C80BD7 /* Services */,
			);
			name = PrimerSDK_Tests;
			path = ../Tests/PrimerSDK_Tests;
			sourceTree = "<group>";
		};
		1582B959260A3F2900C80BD7 /* Mocks */ = {
			isa = PBXGroup;
			children = (
				1582B95A260A3F2900C80BD7 /* ViewModels */,
				1582B961260A3F2900C80BD7 /* Mocks.swift */,
				1582B962260A3F2900C80BD7 /* Services */,
			);
			path = Mocks;
			sourceTree = "<group>";
		};
		1582B95A260A3F2900C80BD7 /* ViewModels */ = {
			isa = PBXGroup;
			children = (
				1582B95B260A3F2900C80BD7 /* OAuthViewModel.swift */,
				1582B95C260A3F2900C80BD7 /* ConfirmMandateViewModel.swift */,
				1582B95E260A3F2900C80BD7 /* DirectCheckoutViewModel.swift */,
				1582B95F260A3F2900C80BD7 /* VaultCheckoutViewModel.swift */,
				1582B960260A3F2900C80BD7 /* ApplePayViewModel.swift */,
			);
			path = ViewModels;
			sourceTree = "<group>";
		};
		1582B962260A3F2900C80BD7 /* Services */ = {
			isa = PBXGroup;
			children = (
				1582B963260A3F2900C80BD7 /* PaymentMethodConfigService.swift */,
				1582B964260A3F2900C80BD7 /* PayPalService.swift */,
				1582B965260A3F2900C80BD7 /* VaultService.swift */,
				1582B966260A3F2900C80BD7 /* ClientTokenService.swift */,
				1582B967260A3F2900C80BD7 /* TokenizationService.swift */,
				1582B968260A3F2900C80BD7 /* KlarnaService.swift */,
			);
			path = Services;
			sourceTree = "<group>";
		};
		1582B969260A3F2900C80BD7 /* ViewModels */ = {
			isa = PBXGroup;
			children = (
				1582B96D260A3F2900C80BD7 /* DirectCheckoutViewModelTests.swift */,
				1582B96E260A3F2900C80BD7 /* OAuthViewModelTests.swift */,
				1582B96C260A3F2900C80BD7 /* VaultCheckoutViewModelTests.swift */,
				1582B96B260A3F2900C80BD7 /* VaultPaymentMethodViewModelTests.swift */,
			);
			path = ViewModels;
			sourceTree = "<group>";
		};
		1582B96F260A3F2900C80BD7 /* Utils */ = {
			isa = PBXGroup;
			children = (
				1582B970260A3F2900C80BD7 /* MaskTests.swift */,
			);
			path = Utils;
			sourceTree = "<group>";
		};
		1582B973260A3F2900C80BD7 /* Services */ = {
			isa = PBXGroup;
			children = (
				1582B977260A3F2900C80BD7 /* ClientTokenServiceTests.swift */,
				1582B975260A3F2900C80BD7 /* KlarnaServiceTests.swift */,
				1582B974260A3F2900C80BD7 /* PaymentMethodConfigServiceTests.swift */,
				1582B978260A3F2900C80BD7 /* PayPalServiceTests.swift */,
				1582B976260A3F2900C80BD7 /* TokenizationServiceTests.swift */,
			);
			path = Services;
			sourceTree = "<group>";
		};
		1582B9A0260A3FD300C80BD7 /* PrimerSDKExample_UITests */ = {
			isa = PBXGroup;
			children = (
				1582B9A1260A3FD300C80BD7 /* PrimerSDKExample_UITests.swift */,
				1582B9AC260A402E00C80BD7 /* Base.swift */,
				1582B9A3260A3FD300C80BD7 /* Info.plist */,
				15F9E67C2678C88000F6B6C1 /* UniversalCheckout.swift */,
			);
			path = PrimerSDKExample_UITests;
			sourceTree = "<group>";
		};
		15ACE9632614B186004C3EAA /* Fonts */ = {
			isa = PBXGroup;
			children = (
				15ACE9642614B186004C3EAA /* chocolate_bar_demo.otf */,
			);
			name = Fonts;
			path = Resources/Fonts;
			sourceTree = "<group>";
		};
		15F5BFB025FBA35600426B1C /* User Interface */ = {
			isa = PBXGroup;
			children = (
				607FACDE1AFB9204008FA782 /* LaunchScreen.xib */,
				607FACD91AFB9204008FA782 /* Main.storyboard */,
				1DC7EE0A261FA37800BCBFFC /* ViewControllers */,
				1DC7EE01261FA2BD00BCBFFC /* Views */,
				15F97C7B262472F200DCB3BA /* Extensions */,
			);
			name = "User Interface";
			sourceTree = "<group>";
		};
		15F5BFBD25FBA44D00426B1C /* Resources */ = {
			isa = PBXGroup;
			children = (
				15ACE9632614B186004C3EAA /* Fonts */,
				607FACDC1AFB9204008FA782 /* Images.xcassets */,
			);
			name = Resources;
			sourceTree = "<group>";
		};
		15F97C7B262472F200DCB3BA /* Extensions */ = {
			isa = PBXGroup;
			children = (
				15F97C7C2624730800DCB3BA /* UIViewController+API.swift */,
			);
			name = Extensions;
			sourceTree = "<group>";
		};
		1D30D5DD2679046E001C7812 /* ViewControllers */ = {
			isa = PBXGroup;
			children = (
				1D30D5D92678ECCB001C7812 /* OAuthViewControllerTests.swift */,
			);
			path = ViewControllers;
			sourceTree = "<group>";
		};
		1DC7EE00261FA2A800BCBFFC /* Data Models */ = {
			isa = PBXGroup;
			children = (
				1DC7EE13261FA3D400BCBFFC /* CreateClientToken.swift */,
			);
			name = "Data Models";
			sourceTree = "<group>";
		};
		1DC7EE01261FA2BD00BCBFFC /* Views */ = {
			isa = PBXGroup;
			children = (
				15F97C762624718800DCB3BA /* PaymentMethodCell.swift */,
			);
			name = Views;
			sourceTree = "<group>";
		};
		1DC7EE0A261FA37800BCBFFC /* ViewControllers */ = {
			isa = PBXGroup;
			children = (
				15F97C622624480500DCB3BA /* AppViewController.swift */,
				15F97C672624488700DCB3BA /* MerchantCheckoutViewController.swift */,
				15F97C71262470CB00DCB3BA /* MerchantCheckoutViewController+Helpers.swift */,
				15F97C6C26246FD300DCB3BA /* MerchantCheckoutViewController+Primer.swift */,
				1DC7EE0B261FA39200BCBFFC /* SpinnerViewController.swift */,
			);
			name = ViewControllers;
			sourceTree = "<group>";
		};
		2219974BE4C18C6EEC7E53EF /* Frameworks */ = {
			isa = PBXGroup;
			children = (
				C0D55DA574C563C55B55FC04 /* Pods_PrimerSDK_Example.framework */,
				A1A1959AE9AB5B4480149D27 /* Pods_PrimerSDK_Tests.framework */,
			);
			name = Frameworks;
			sourceTree = "<group>";
		};
		607FACC71AFB9204008FA782 = {
			isa = PBXGroup;
			children = (
				607FACF51AFB993E008FA782 /* Podspec Metadata */,
				607FACD21AFB9204008FA782 /* Example for PrimerSDK */,
				1582B958260A3F2900C80BD7 /* PrimerSDK_Tests */,
				1582B9A0260A3FD300C80BD7 /* PrimerSDKExample_UITests */,
				607FACD11AFB9204008FA782 /* Products */,
				714FB3DC2580A763B394EB27 /* Pods */,
				2219974BE4C18C6EEC7E53EF /* Frameworks */,
			);
			sourceTree = "<group>";
		};
		607FACD11AFB9204008FA782 /* Products */ = {
			isa = PBXGroup;
			children = (
				607FACD01AFB9204008FA782 /* PrimerSDK_Example.app */,
				607FACE51AFB9204008FA782 /* PrimerSDK_Tests.xctest */,
				1582B99F260A3FD300C80BD7 /* PrimerSDKExample_UITests.xctest */,
			);
			name = Products;
			sourceTree = "<group>";
		};
		607FACD21AFB9204008FA782 /* Example for PrimerSDK */ = {
			isa = PBXGroup;
			children = (
				607FACD51AFB9204008FA782 /* AppDelegate.swift */,
				15F5BFFE25FBAFDB00426B1C /* PrimerSDK_Example.entitlements */,
				607FACD41AFB9204008FA782 /* Info.plist */,
				1DC7EE00261FA2A800BCBFFC /* Data Models */,
				15F5BFB025FBA35600426B1C /* User Interface */,
				15F5BFBD25FBA44D00426B1C /* Resources */,
			);
			name = "Example for PrimerSDK";
			path = PrimerSDK;
			sourceTree = "<group>";
		};
		607FACF51AFB993E008FA782 /* Podspec Metadata */ = {
			isa = PBXGroup;
			children = (
				0BEFFA023E994EF5B370A80C /* PrimerSDK.podspec */,
				45CA532A34F52954A21835C5 /* README.md */,
				3B55FBF1D40BE6B25F29A5D9 /* LICENSE */,
			);
			name = "Podspec Metadata";
			sourceTree = "<group>";
		};
		714FB3DC2580A763B394EB27 /* Pods */ = {
			isa = PBXGroup;
			children = (
				874A61F6A0E52F6B890089D8 /* Pods-PrimerSDK_Example.debug.xcconfig */,
				B970BFCFDB66812ECEF105E1 /* Pods-PrimerSDK_Example.release.xcconfig */,
				BA65E19D6AC6268A180C8BEB /* Pods-PrimerSDK_Tests.debug.xcconfig */,
				577FC370D408D20C78CCD0EF /* Pods-PrimerSDK_Tests.release.xcconfig */,
			);
			path = Pods;
			sourceTree = "<group>";
		};
/* End PBXGroup section */

/* Begin PBXNativeTarget section */
		1582B99E260A3FD300C80BD7 /* PrimerSDKExample_UITests */ = {
			isa = PBXNativeTarget;
			buildConfigurationList = 1582B9A6260A3FD300C80BD7 /* Build configuration list for PBXNativeTarget "PrimerSDKExample_UITests" */;
			buildPhases = (
				1582B99B260A3FD300C80BD7 /* Sources */,
				1582B99C260A3FD300C80BD7 /* Frameworks */,
				1582B99D260A3FD300C80BD7 /* Resources */,
			);
			buildRules = (
			);
			dependencies = (
				1582B9A5260A3FD300C80BD7 /* PBXTargetDependency */,
			);
			name = PrimerSDKExample_UITests;
			productName = PrimerSDKExample_UITests;
			productReference = 1582B99F260A3FD300C80BD7 /* PrimerSDKExample_UITests.xctest */;
			productType = "com.apple.product-type.bundle.ui-testing";
		};
		607FACCF1AFB9204008FA782 /* PrimerSDK_Example */ = {
			isa = PBXNativeTarget;
			buildConfigurationList = 607FACEF1AFB9204008FA782 /* Build configuration list for PBXNativeTarget "PrimerSDK_Example" */;
			buildPhases = (
				5AE31F7BE1CAD533E1D46C96 /* [CP] Check Pods Manifest.lock */,
				151B62B5260CA08E00D0521B /* ShellScript */,
				607FACCC1AFB9204008FA782 /* Sources */,
				607FACCD1AFB9204008FA782 /* Frameworks */,
				607FACCE1AFB9204008FA782 /* Resources */,
				8D694B39ECC0FD69C73D1C02 /* [CP] Embed Pods Frameworks */,
			);
			buildRules = (
			);
			dependencies = (
			);
			name = PrimerSDK_Example;
			productName = PrimerSDK;
			productReference = 607FACD01AFB9204008FA782 /* PrimerSDK_Example.app */;
			productType = "com.apple.product-type.application";
		};
		607FACE41AFB9204008FA782 /* PrimerSDK_Tests */ = {
			isa = PBXNativeTarget;
			buildConfigurationList = 607FACF21AFB9204008FA782 /* Build configuration list for PBXNativeTarget "PrimerSDK_Tests" */;
			buildPhases = (
				7386D0E863CF3D07B8C7ACB3 /* [CP] Check Pods Manifest.lock */,
				607FACE11AFB9204008FA782 /* Sources */,
				607FACE21AFB9204008FA782 /* Frameworks */,
				607FACE31AFB9204008FA782 /* Resources */,
			);
			buildRules = (
			);
			dependencies = (
				607FACE71AFB9204008FA782 /* PBXTargetDependency */,
			);
			name = PrimerSDK_Tests;
			productName = Tests;
			productReference = 607FACE51AFB9204008FA782 /* PrimerSDK_Tests.xctest */;
			productType = "com.apple.product-type.bundle.unit-test";
		};
/* End PBXNativeTarget section */

/* Begin PBXProject section */
		607FACC81AFB9204008FA782 /* Project object */ = {
			isa = PBXProject;
			attributes = {
				LastSwiftUpdateCheck = 1240;
				LastUpgradeCheck = 1240;
				ORGANIZATIONNAME = CocoaPods;
				TargetAttributes = {
					1582B99E260A3FD300C80BD7 = {
						CreatedOnToolsVersion = 12.4;
						DevelopmentTeam = N8UN9TR5DY;
						ProvisioningStyle = Automatic;
						TestTargetID = 607FACCF1AFB9204008FA782;
					};
					607FACCF1AFB9204008FA782 = {
						CreatedOnToolsVersion = 6.3.1;
						DevelopmentTeam = N8UN9TR5DY;
						LastSwiftMigration = 0900;
						ProvisioningStyle = Automatic;
					};
					607FACE41AFB9204008FA782 = {
						CreatedOnToolsVersion = 6.3.1;
						DevelopmentTeam = N8UN9TR5DY;
						LastSwiftMigration = 0900;
						ProvisioningStyle = Automatic;
						TestTargetID = 607FACCF1AFB9204008FA782;
					};
				};
			};
			buildConfigurationList = 607FACCB1AFB9204008FA782 /* Build configuration list for PBXProject "PrimerSDK" */;
			compatibilityVersion = "Xcode 3.2";
			developmentRegion = en;
			hasScannedForEncodings = 0;
			knownRegions = (
				en,
				Base,
				fr,
				tr,
				de,
				ka,
				sv,
			);
			mainGroup = 607FACC71AFB9204008FA782;
			productRefGroup = 607FACD11AFB9204008FA782 /* Products */;
			projectDirPath = "";
			projectRoot = "";
			targets = (
				607FACCF1AFB9204008FA782 /* PrimerSDK_Example */,
				607FACE41AFB9204008FA782 /* PrimerSDK_Tests */,
				1582B99E260A3FD300C80BD7 /* PrimerSDKExample_UITests */,
			);
		};
/* End PBXProject section */

/* Begin PBXResourcesBuildPhase section */
		1582B99D260A3FD300C80BD7 /* Resources */ = {
			isa = PBXResourcesBuildPhase;
			buildActionMask = 2147483647;
			files = (
			);
			runOnlyForDeploymentPostprocessing = 0;
		};
		607FACCE1AFB9204008FA782 /* Resources */ = {
			isa = PBXResourcesBuildPhase;
			buildActionMask = 2147483647;
			files = (
				607FACDB1AFB9204008FA782 /* Main.storyboard in Resources */,
				607FACE01AFB9204008FA782 /* LaunchScreen.xib in Resources */,
				607FACDD1AFB9204008FA782 /* Images.xcassets in Resources */,
				15ACE9652614B186004C3EAA /* chocolate_bar_demo.otf in Resources */,
			);
			runOnlyForDeploymentPostprocessing = 0;
		};
		607FACE31AFB9204008FA782 /* Resources */ = {
			isa = PBXResourcesBuildPhase;
			buildActionMask = 2147483647;
			files = (
			);
			runOnlyForDeploymentPostprocessing = 0;
		};
/* End PBXResourcesBuildPhase section */

/* Begin PBXShellScriptBuildPhase section */
		151B62B5260CA08E00D0521B /* ShellScript */ = {
			isa = PBXShellScriptBuildPhase;
			buildActionMask = 2147483647;
			files = (
			);
			inputFileListPaths = (
			);
			inputPaths = (
			);
			outputFileListPaths = (
			);
			outputPaths = (
			);
			runOnlyForDeploymentPostprocessing = 0;
			shellPath = /bin/sh;
			shellScript = "if which swiftlint >/dev/null; then\n  swiftlint lint\nelse\n  echo \"warning: SwiftLint not installed, download from https://github.com/realm/SwiftLint\"\nfi\n";
		};
		5AE31F7BE1CAD533E1D46C96 /* [CP] Check Pods Manifest.lock */ = {
			isa = PBXShellScriptBuildPhase;
			buildActionMask = 2147483647;
			files = (
			);
			inputFileListPaths = (
			);
			inputPaths = (
				"${PODS_PODFILE_DIR_PATH}/Podfile.lock",
				"${PODS_ROOT}/Manifest.lock",
			);
			name = "[CP] Check Pods Manifest.lock";
			outputFileListPaths = (
			);
			outputPaths = (
				"$(DERIVED_FILE_DIR)/Pods-PrimerSDK_Example-checkManifestLockResult.txt",
			);
			runOnlyForDeploymentPostprocessing = 0;
			shellPath = /bin/sh;
			shellScript = "diff \"${PODS_PODFILE_DIR_PATH}/Podfile.lock\" \"${PODS_ROOT}/Manifest.lock\" > /dev/null\nif [ $? != 0 ] ; then\n    # print error to STDERR\n    echo \"error: The sandbox is not in sync with the Podfile.lock. Run 'pod install' or update your CocoaPods installation.\" >&2\n    exit 1\nfi\n# This output is used by Xcode 'outputs' to avoid re-running this script phase.\necho \"SUCCESS\" > \"${SCRIPT_OUTPUT_FILE_0}\"\n";
			showEnvVarsInLog = 0;
		};
		7386D0E863CF3D07B8C7ACB3 /* [CP] Check Pods Manifest.lock */ = {
			isa = PBXShellScriptBuildPhase;
			buildActionMask = 2147483647;
			files = (
			);
			inputFileListPaths = (
			);
			inputPaths = (
				"${PODS_PODFILE_DIR_PATH}/Podfile.lock",
				"${PODS_ROOT}/Manifest.lock",
			);
			name = "[CP] Check Pods Manifest.lock";
			outputFileListPaths = (
			);
			outputPaths = (
				"$(DERIVED_FILE_DIR)/Pods-PrimerSDK_Tests-checkManifestLockResult.txt",
			);
			runOnlyForDeploymentPostprocessing = 0;
			shellPath = /bin/sh;
			shellScript = "diff \"${PODS_PODFILE_DIR_PATH}/Podfile.lock\" \"${PODS_ROOT}/Manifest.lock\" > /dev/null\nif [ $? != 0 ] ; then\n    # print error to STDERR\n    echo \"error: The sandbox is not in sync with the Podfile.lock. Run 'pod install' or update your CocoaPods installation.\" >&2\n    exit 1\nfi\n# This output is used by Xcode 'outputs' to avoid re-running this script phase.\necho \"SUCCESS\" > \"${SCRIPT_OUTPUT_FILE_0}\"\n";
			showEnvVarsInLog = 0;
		};
		8D694B39ECC0FD69C73D1C02 /* [CP] Embed Pods Frameworks */ = {
			isa = PBXShellScriptBuildPhase;
			buildActionMask = 2147483647;
			files = (
			);
			inputPaths = (
				"${PODS_ROOT}/Target Support Files/Pods-PrimerSDK_Example/Pods-PrimerSDK_Example-frameworks.sh",
				"${BUILT_PRODUCTS_DIR}/PrimerSDK/PrimerSDK.framework",
			);
			name = "[CP] Embed Pods Frameworks";
			outputPaths = (
				"${TARGET_BUILD_DIR}/${FRAMEWORKS_FOLDER_PATH}/PrimerSDK.framework",
			);
			runOnlyForDeploymentPostprocessing = 0;
			shellPath = /bin/sh;
			shellScript = "\"${PODS_ROOT}/Target Support Files/Pods-PrimerSDK_Example/Pods-PrimerSDK_Example-frameworks.sh\"\n";
			showEnvVarsInLog = 0;
		};
/* End PBXShellScriptBuildPhase section */

/* Begin PBXSourcesBuildPhase section */
		1582B99B260A3FD300C80BD7 /* Sources */ = {
			isa = PBXSourcesBuildPhase;
			buildActionMask = 2147483647;
			files = (
				15F9E67D2678C88000F6B6C1 /* UniversalCheckout.swift in Sources */,
				1582B9AD260A402E00C80BD7 /* Base.swift in Sources */,
				1582B9A2260A3FD300C80BD7 /* PrimerSDKExample_UITests.swift in Sources */,
			);
			runOnlyForDeploymentPostprocessing = 0;
		};
		607FACCC1AFB9204008FA782 /* Sources */ = {
			isa = PBXSourcesBuildPhase;
			buildActionMask = 2147483647;
			files = (
				15F97C682624488700DCB3BA /* MerchantCheckoutViewController.swift in Sources */,
				15F97C632624480500DCB3BA /* AppViewController.swift in Sources */,
				15F97C7D2624730800DCB3BA /* UIViewController+API.swift in Sources */,
				15F97C772624718800DCB3BA /* PaymentMethodCell.swift in Sources */,
				15F97C6D26246FD300DCB3BA /* MerchantCheckoutViewController+Primer.swift in Sources */,
				1DC7EE0C261FA39200BCBFFC /* SpinnerViewController.swift in Sources */,
				15F97C72262470CB00DCB3BA /* MerchantCheckoutViewController+Helpers.swift in Sources */,
				607FACD61AFB9204008FA782 /* AppDelegate.swift in Sources */,
				1DC7EE14261FA3D400BCBFFC /* CreateClientToken.swift in Sources */,
			);
			runOnlyForDeploymentPostprocessing = 0;
		};
		607FACE11AFB9204008FA782 /* Sources */ = {
			isa = PBXSourcesBuildPhase;
			buildActionMask = 2147483647;
			files = (
				1D30D5DB2678ED2E001C7812 /* OAuthViewControllerTests.swift in Sources */,
				1582B97A260A3F2900C80BD7 /* ConfirmMandateViewModel.swift in Sources */,
				1582B981260A3F2900C80BD7 /* PayPalService.swift in Sources */,
				1582B991260A3F2900C80BD7 /* ClientTokenServiceTests.swift in Sources */,
				1582B98E260A3F2900C80BD7 /* PaymentMethodConfigServiceTests.swift in Sources */,
				1582B97C260A3F2900C80BD7 /* DirectCheckoutViewModel.swift in Sources */,
				1582B98F260A3F2900C80BD7 /* KlarnaServiceTests.swift in Sources */,
				1582B98A260A3F2900C80BD7 /* OAuthViewModelTests.swift in Sources */,
				1582B98B260A3F2900C80BD7 /* MaskTests.swift in Sources */,
				1582B983260A3F2900C80BD7 /* ClientTokenService.swift in Sources */,
				1582B980260A3F2900C80BD7 /* PaymentMethodConfigService.swift in Sources */,
				1582B979260A3F2900C80BD7 /* OAuthViewModel.swift in Sources */,
				1582B988260A3F2900C80BD7 /* VaultCheckoutViewModelTests.swift in Sources */,
				1582B97F260A3F2900C80BD7 /* Mocks.swift in Sources */,
				1582B985260A3F2900C80BD7 /* KlarnaService.swift in Sources */,
				1582B992260A3F2900C80BD7 /* PayPalServiceTests.swift in Sources */,
				1582B984260A3F2900C80BD7 /* TokenizationService.swift in Sources */,
				1582B989260A3F2900C80BD7 /* DirectCheckoutViewModelTests.swift in Sources */,
				1582B97E260A3F2900C80BD7 /* ApplePayViewModel.swift in Sources */,
				1582B982260A3F2900C80BD7 /* VaultService.swift in Sources */,
				1582B97D260A3F2900C80BD7 /* VaultCheckoutViewModel.swift in Sources */,
				1582B987260A3F2900C80BD7 /* VaultPaymentMethodViewModelTests.swift in Sources */,
				1582B990260A3F2900C80BD7 /* TokenizationServiceTests.swift in Sources */,
			);
			runOnlyForDeploymentPostprocessing = 0;
		};
/* End PBXSourcesBuildPhase section */

/* Begin PBXTargetDependency section */
		1582B9A5260A3FD300C80BD7 /* PBXTargetDependency */ = {
			isa = PBXTargetDependency;
			target = 607FACCF1AFB9204008FA782 /* PrimerSDK_Example */;
			targetProxy = 1582B9A4260A3FD300C80BD7 /* PBXContainerItemProxy */;
		};
		607FACE71AFB9204008FA782 /* PBXTargetDependency */ = {
			isa = PBXTargetDependency;
			target = 607FACCF1AFB9204008FA782 /* PrimerSDK_Example */;
			targetProxy = 607FACE61AFB9204008FA782 /* PBXContainerItemProxy */;
		};
/* End PBXTargetDependency section */

/* Begin PBXVariantGroup section */
		607FACD91AFB9204008FA782 /* Main.storyboard */ = {
			isa = PBXVariantGroup;
			children = (
				607FACDA1AFB9204008FA782 /* Base */,
				15ACEA6F2615C723004C3EAA /* fr */,
				15ACEA712615C741004C3EAA /* tr */,
				15ACEA732615C75D004C3EAA /* de */,
				15ACEA752615C77E004C3EAA /* ka */,
				15ACEA772615C791004C3EAA /* sv */,
			);
			name = Main.storyboard;
			sourceTree = "<group>";
		};
		607FACDE1AFB9204008FA782 /* LaunchScreen.xib */ = {
			isa = PBXVariantGroup;
			children = (
				607FACDF1AFB9204008FA782 /* Base */,
				15ACEA6E2615C722004C3EAA /* fr */,
				15ACEA702615C741004C3EAA /* tr */,
				15ACEA722615C75D004C3EAA /* de */,
				15ACEA742615C77E004C3EAA /* ka */,
				15ACEA762615C791004C3EAA /* sv */,
			);
			name = LaunchScreen.xib;
			sourceTree = "<group>";
		};
/* End PBXVariantGroup section */

/* Begin XCBuildConfiguration section */
		1582B9A7260A3FD300C80BD7 /* Debug */ = {
			isa = XCBuildConfiguration;
			buildSettings = {
				CLANG_ANALYZER_NONNULL = YES;
				CLANG_ANALYZER_NUMBER_OBJECT_CONVERSION = YES_AGGRESSIVE;
				CLANG_CXX_LANGUAGE_STANDARD = "gnu++14";
				CLANG_ENABLE_OBJC_WEAK = YES;
				CLANG_WARN_DOCUMENTATION_COMMENTS = YES;
				CLANG_WARN_UNGUARDED_AVAILABILITY = YES_AGGRESSIVE;
				CODE_SIGN_STYLE = Automatic;
				DEBUG_INFORMATION_FORMAT = dwarf;
				DEVELOPMENT_TEAM = N8UN9TR5DY;
				GCC_C_LANGUAGE_STANDARD = gnu11;
				INFOPLIST_FILE = PrimerSDKExample_UITests/Info.plist;
				IPHONEOS_DEPLOYMENT_TARGET = 14.4;
				LD_RUNPATH_SEARCH_PATHS = "$(inherited) @executable_path/Frameworks @loader_path/Frameworks";
				MTL_ENABLE_DEBUG_INFO = INCLUDE_SOURCE;
				MTL_FAST_MATH = YES;
				PRODUCT_BUNDLE_IDENTIFIER = "com.primer.PrimerSDKExample-UITests";
				PRODUCT_NAME = "$(TARGET_NAME)";
				SWIFT_ACTIVE_COMPILATION_CONDITIONS = DEBUG;
				SWIFT_VERSION = 5.0;
				TARGETED_DEVICE_FAMILY = "1,2";
				TEST_TARGET_NAME = PrimerSDK_Example;
			};
			name = Debug;
		};
		1582B9A8260A3FD300C80BD7 /* Release */ = {
			isa = XCBuildConfiguration;
			buildSettings = {
				CLANG_ANALYZER_NONNULL = YES;
				CLANG_ANALYZER_NUMBER_OBJECT_CONVERSION = YES_AGGRESSIVE;
				CLANG_CXX_LANGUAGE_STANDARD = "gnu++14";
				CLANG_ENABLE_OBJC_WEAK = YES;
				CLANG_WARN_DOCUMENTATION_COMMENTS = YES;
				CLANG_WARN_UNGUARDED_AVAILABILITY = YES_AGGRESSIVE;
				CODE_SIGN_STYLE = Automatic;
				DEVELOPMENT_TEAM = N8UN9TR5DY;
				GCC_C_LANGUAGE_STANDARD = gnu11;
				INFOPLIST_FILE = PrimerSDKExample_UITests/Info.plist;
				IPHONEOS_DEPLOYMENT_TARGET = 14.4;
				LD_RUNPATH_SEARCH_PATHS = "$(inherited) @executable_path/Frameworks @loader_path/Frameworks";
				MTL_FAST_MATH = YES;
				PRODUCT_BUNDLE_IDENTIFIER = "com.primer.PrimerSDKExample-UITests";
				PRODUCT_NAME = "$(TARGET_NAME)";
				SWIFT_VERSION = 5.0;
				TARGETED_DEVICE_FAMILY = "1,2";
				TEST_TARGET_NAME = PrimerSDK_Example;
			};
			name = Release;
		};
		607FACED1AFB9204008FA782 /* Debug */ = {
			isa = XCBuildConfiguration;
			buildSettings = {
				ALWAYS_SEARCH_USER_PATHS = NO;
				CLANG_ANALYZER_LOCALIZABILITY_NONLOCALIZED = YES;
				CLANG_CXX_LANGUAGE_STANDARD = "gnu++0x";
				CLANG_CXX_LIBRARY = "libc++";
				CLANG_ENABLE_MODULES = YES;
				CLANG_ENABLE_OBJC_ARC = YES;
				CLANG_WARN_BLOCK_CAPTURE_AUTORELEASING = YES;
				CLANG_WARN_BOOL_CONVERSION = YES;
				CLANG_WARN_COMMA = YES;
				CLANG_WARN_CONSTANT_CONVERSION = YES;
				CLANG_WARN_DEPRECATED_OBJC_IMPLEMENTATIONS = YES;
				CLANG_WARN_DIRECT_OBJC_ISA_USAGE = YES_ERROR;
				CLANG_WARN_EMPTY_BODY = YES;
				CLANG_WARN_ENUM_CONVERSION = YES;
				CLANG_WARN_INFINITE_RECURSION = YES;
				CLANG_WARN_INT_CONVERSION = YES;
				CLANG_WARN_NON_LITERAL_NULL_CONVERSION = YES;
				CLANG_WARN_OBJC_IMPLICIT_RETAIN_SELF = YES;
				CLANG_WARN_OBJC_LITERAL_CONVERSION = YES;
				CLANG_WARN_OBJC_ROOT_CLASS = YES_ERROR;
				CLANG_WARN_QUOTED_INCLUDE_IN_FRAMEWORK_HEADER = YES;
				CLANG_WARN_RANGE_LOOP_ANALYSIS = YES;
				CLANG_WARN_STRICT_PROTOTYPES = YES;
				CLANG_WARN_SUSPICIOUS_MOVE = YES;
				CLANG_WARN_UNREACHABLE_CODE = YES;
				CLANG_WARN__DUPLICATE_METHOD_MATCH = YES;
				CODE_SIGN_IDENTITY = "iPhone Developer";
				"CODE_SIGN_IDENTITY[sdk=iphoneos*]" = "iPhone Developer";
				CODE_SIGN_STYLE = Manual;
				COPY_PHASE_STRIP = NO;
				DEBUG_INFORMATION_FORMAT = "dwarf-with-dsym";
				DEVELOPMENT_TEAM = N8UN9TR5DY;
				ENABLE_STRICT_OBJC_MSGSEND = YES;
				ENABLE_TESTABILITY = YES;
				GCC_C_LANGUAGE_STANDARD = gnu99;
				GCC_DYNAMIC_NO_PIC = NO;
				GCC_NO_COMMON_BLOCKS = YES;
				GCC_OPTIMIZATION_LEVEL = 0;
				GCC_PREPROCESSOR_DEFINITIONS = (
					"DEBUG=1",
					"$(inherited)",
				);
				GCC_SYMBOLS_PRIVATE_EXTERN = NO;
				GCC_WARN_64_TO_32_BIT_CONVERSION = YES;
				GCC_WARN_ABOUT_RETURN_TYPE = YES_ERROR;
				GCC_WARN_UNDECLARED_SELECTOR = YES;
				GCC_WARN_UNINITIALIZED_AUTOS = YES_AGGRESSIVE;
				GCC_WARN_UNUSED_FUNCTION = YES;
				GCC_WARN_UNUSED_VARIABLE = YES;
				IPHONEOS_DEPLOYMENT_TARGET = 9.3;
				MTL_ENABLE_DEBUG_INFO = YES;
				ONLY_ACTIVE_ARCH = YES;
				SDKROOT = iphoneos;
				SWIFT_OPTIMIZATION_LEVEL = "-Onone";
				SWIFT_VERSION = "";
			};
			name = Debug;
		};
		607FACEE1AFB9204008FA782 /* Release */ = {
			isa = XCBuildConfiguration;
			buildSettings = {
				ALWAYS_SEARCH_USER_PATHS = NO;
				CLANG_ANALYZER_LOCALIZABILITY_NONLOCALIZED = YES;
				CLANG_CXX_LANGUAGE_STANDARD = "gnu++0x";
				CLANG_CXX_LIBRARY = "libc++";
				CLANG_ENABLE_MODULES = YES;
				CLANG_ENABLE_OBJC_ARC = YES;
				CLANG_WARN_BLOCK_CAPTURE_AUTORELEASING = YES;
				CLANG_WARN_BOOL_CONVERSION = YES;
				CLANG_WARN_COMMA = YES;
				CLANG_WARN_CONSTANT_CONVERSION = YES;
				CLANG_WARN_DEPRECATED_OBJC_IMPLEMENTATIONS = YES;
				CLANG_WARN_DIRECT_OBJC_ISA_USAGE = YES_ERROR;
				CLANG_WARN_EMPTY_BODY = YES;
				CLANG_WARN_ENUM_CONVERSION = YES;
				CLANG_WARN_INFINITE_RECURSION = YES;
				CLANG_WARN_INT_CONVERSION = YES;
				CLANG_WARN_NON_LITERAL_NULL_CONVERSION = YES;
				CLANG_WARN_OBJC_IMPLICIT_RETAIN_SELF = YES;
				CLANG_WARN_OBJC_LITERAL_CONVERSION = YES;
				CLANG_WARN_OBJC_ROOT_CLASS = YES_ERROR;
				CLANG_WARN_QUOTED_INCLUDE_IN_FRAMEWORK_HEADER = YES;
				CLANG_WARN_RANGE_LOOP_ANALYSIS = YES;
				CLANG_WARN_STRICT_PROTOTYPES = YES;
				CLANG_WARN_SUSPICIOUS_MOVE = YES;
				CLANG_WARN_UNREACHABLE_CODE = YES;
				CLANG_WARN__DUPLICATE_METHOD_MATCH = YES;
				CODE_SIGN_IDENTITY = "iPhone Developer";
				"CODE_SIGN_IDENTITY[sdk=iphoneos*]" = "iPhone Developer";
				CODE_SIGN_STYLE = Manual;
				COPY_PHASE_STRIP = NO;
				DEBUG_INFORMATION_FORMAT = "dwarf-with-dsym";
				DEVELOPMENT_TEAM = N8UN9TR5DY;
				ENABLE_NS_ASSERTIONS = NO;
				ENABLE_STRICT_OBJC_MSGSEND = YES;
				GCC_C_LANGUAGE_STANDARD = gnu99;
				GCC_NO_COMMON_BLOCKS = YES;
				GCC_WARN_64_TO_32_BIT_CONVERSION = YES;
				GCC_WARN_ABOUT_RETURN_TYPE = YES_ERROR;
				GCC_WARN_UNDECLARED_SELECTOR = YES;
				GCC_WARN_UNINITIALIZED_AUTOS = YES_AGGRESSIVE;
				GCC_WARN_UNUSED_FUNCTION = YES;
				GCC_WARN_UNUSED_VARIABLE = YES;
				IPHONEOS_DEPLOYMENT_TARGET = 9.3;
				MTL_ENABLE_DEBUG_INFO = NO;
				SDKROOT = iphoneos;
				SWIFT_OPTIMIZATION_LEVEL = "-Owholemodule";
				SWIFT_VERSION = "";
				VALIDATE_PRODUCT = YES;
			};
			name = Release;
		};
		607FACF01AFB9204008FA782 /* Debug */ = {
			isa = XCBuildConfiguration;
			baseConfigurationReference = 874A61F6A0E52F6B890089D8 /* Pods-PrimerSDK_Example.debug.xcconfig */;
			buildSettings = {
				ASSETCATALOG_COMPILER_APPICON_NAME = AppIcon;
				CODE_SIGN_ENTITLEMENTS = PrimerSDK_Example.entitlements;
				CODE_SIGN_IDENTITY = "Apple Development";
				"CODE_SIGN_IDENTITY[sdk=iphoneos*]" = "iPhone Developer";
				CODE_SIGN_STYLE = Automatic;
				DEVELOPMENT_TEAM = "";
				INFOPLIST_FILE = PrimerSDK/Info.plist;
				IPHONEOS_DEPLOYMENT_TARGET = 12.1;
				LD_RUNPATH_SEARCH_PATHS = "$(inherited) @executable_path/Frameworks";
				MARKETING_VERSION = 1.0;
				MODULE_NAME = ExampleApp;
				PRODUCT_BUNDLE_IDENTIFIER = com.primerapi.PrimerSDKExample;
				PRODUCT_NAME = "$(TARGET_NAME)";
				PROVISIONING_PROFILE_SPECIFIER = "";
				SWIFT_SWIFT3_OBJC_INFERENCE = Default;
				SWIFT_VERSION = 4.2;
			};
			name = Debug;
		};
		607FACF11AFB9204008FA782 /* Release */ = {
			isa = XCBuildConfiguration;
			baseConfigurationReference = B970BFCFDB66812ECEF105E1 /* Pods-PrimerSDK_Example.release.xcconfig */;
			buildSettings = {
				ASSETCATALOG_COMPILER_APPICON_NAME = AppIcon;
				CODE_SIGN_ENTITLEMENTS = PrimerSDK_Example.entitlements;
				CODE_SIGN_IDENTITY = "Apple Development";
				"CODE_SIGN_IDENTITY[sdk=iphoneos*]" = "iPhone Developer";
				CODE_SIGN_STYLE = Automatic;
				DEVELOPMENT_TEAM = "";
				INFOPLIST_FILE = PrimerSDK/Info.plist;
				IPHONEOS_DEPLOYMENT_TARGET = 12.1;
				LD_RUNPATH_SEARCH_PATHS = "$(inherited) @executable_path/Frameworks";
				MARKETING_VERSION = 1.0;
				MODULE_NAME = ExampleApp;
				PRODUCT_BUNDLE_IDENTIFIER = com.primerapi.PrimerSDKExample;
				PRODUCT_NAME = "$(TARGET_NAME)";
				PROVISIONING_PROFILE_SPECIFIER = "";
				SWIFT_SWIFT3_OBJC_INFERENCE = Default;
				SWIFT_VERSION = 4.2;
			};
			name = Release;
		};
		607FACF31AFB9204008FA782 /* Debug */ = {
			isa = XCBuildConfiguration;
			baseConfigurationReference = BA65E19D6AC6268A180C8BEB /* Pods-PrimerSDK_Tests.debug.xcconfig */;
			buildSettings = {
				CODE_SIGN_STYLE = Automatic;
				FRAMEWORK_SEARCH_PATHS = (
					"$(PLATFORM_DIR)/Developer/Library/Frameworks",
					"$(inherited)",
				);
				GCC_PREPROCESSOR_DEFINITIONS = (
					"DEBUG=1",
					"$(inherited)",
				);
				INFOPLIST_FILE = "$(SRCROOT)/../Tests/PrimerSDK_Tests/Info.plist";
				IPHONEOS_DEPLOYMENT_TARGET = 10.0;
				LD_RUNPATH_SEARCH_PATHS = "$(inherited) @executable_path/Frameworks @loader_path/Frameworks";
				PRODUCT_BUNDLE_IDENTIFIER = "org.cocoapods.$(PRODUCT_NAME:rfc1034identifier)";
				PRODUCT_NAME = "$(TARGET_NAME)";
				SWIFT_SWIFT3_OBJC_INFERENCE = Default;
				SWIFT_VERSION = 4.0;
				TEST_HOST = "$(BUILT_PRODUCTS_DIR)/PrimerSDK_Example.app/PrimerSDK_Example";
			};
			name = Debug;
		};
		607FACF41AFB9204008FA782 /* Release */ = {
			isa = XCBuildConfiguration;
			baseConfigurationReference = 577FC370D408D20C78CCD0EF /* Pods-PrimerSDK_Tests.release.xcconfig */;
			buildSettings = {
				CODE_SIGN_STYLE = Automatic;
				FRAMEWORK_SEARCH_PATHS = (
					"$(PLATFORM_DIR)/Developer/Library/Frameworks",
					"$(inherited)",
				);
				INFOPLIST_FILE = "$(SRCROOT)/../Tests/PrimerSDK_Tests/Info.plist";
				IPHONEOS_DEPLOYMENT_TARGET = 10.0;
				LD_RUNPATH_SEARCH_PATHS = "$(inherited) @executable_path/Frameworks @loader_path/Frameworks";
				PRODUCT_BUNDLE_IDENTIFIER = "org.cocoapods.$(PRODUCT_NAME:rfc1034identifier)";
				PRODUCT_NAME = "$(TARGET_NAME)";
				SWIFT_SWIFT3_OBJC_INFERENCE = Default;
				SWIFT_VERSION = 4.0;
				TEST_HOST = "$(BUILT_PRODUCTS_DIR)/PrimerSDK_Example.app/PrimerSDK_Example";
			};
			name = Release;
		};
/* End XCBuildConfiguration section */

/* Begin XCConfigurationList section */
		1582B9A6260A3FD300C80BD7 /* Build configuration list for PBXNativeTarget "PrimerSDKExample_UITests" */ = {
			isa = XCConfigurationList;
			buildConfigurations = (
				1582B9A7260A3FD300C80BD7 /* Debug */,
				1582B9A8260A3FD300C80BD7 /* Release */,
			);
			defaultConfigurationIsVisible = 0;
			defaultConfigurationName = Release;
		};
		607FACCB1AFB9204008FA782 /* Build configuration list for PBXProject "PrimerSDK" */ = {
			isa = XCConfigurationList;
			buildConfigurations = (
				607FACED1AFB9204008FA782 /* Debug */,
				607FACEE1AFB9204008FA782 /* Release */,
			);
			defaultConfigurationIsVisible = 0;
			defaultConfigurationName = Release;
		};
		607FACEF1AFB9204008FA782 /* Build configuration list for PBXNativeTarget "PrimerSDK_Example" */ = {
			isa = XCConfigurationList;
			buildConfigurations = (
				607FACF01AFB9204008FA782 /* Debug */,
				607FACF11AFB9204008FA782 /* Release */,
			);
			defaultConfigurationIsVisible = 0;
			defaultConfigurationName = Release;
		};
		607FACF21AFB9204008FA782 /* Build configuration list for PBXNativeTarget "PrimerSDK_Tests" */ = {
			isa = XCConfigurationList;
			buildConfigurations = (
				607FACF31AFB9204008FA782 /* Debug */,
				607FACF41AFB9204008FA782 /* Release */,
			);
			defaultConfigurationIsVisible = 0;
			defaultConfigurationName = Release;
		};
/* End XCConfigurationList section */
	};
	rootObject = 607FACC81AFB9204008FA782 /* Project object */;
}<|MERGE_RESOLUTION|>--- conflicted
+++ resolved
@@ -38,11 +38,8 @@
 		15F97C72262470CB00DCB3BA /* MerchantCheckoutViewController+Helpers.swift in Sources */ = {isa = PBXBuildFile; fileRef = 15F97C71262470CB00DCB3BA /* MerchantCheckoutViewController+Helpers.swift */; };
 		15F97C772624718800DCB3BA /* PaymentMethodCell.swift in Sources */ = {isa = PBXBuildFile; fileRef = 15F97C762624718800DCB3BA /* PaymentMethodCell.swift */; };
 		15F97C7D2624730800DCB3BA /* UIViewController+API.swift in Sources */ = {isa = PBXBuildFile; fileRef = 15F97C7C2624730800DCB3BA /* UIViewController+API.swift */; };
-<<<<<<< HEAD
 		15F9E67D2678C88000F6B6C1 /* UniversalCheckout.swift in Sources */ = {isa = PBXBuildFile; fileRef = 15F9E67C2678C88000F6B6C1 /* UniversalCheckout.swift */; };
-=======
 		1D30D5DB2678ED2E001C7812 /* OAuthViewControllerTests.swift in Sources */ = {isa = PBXBuildFile; fileRef = 1D30D5D92678ECCB001C7812 /* OAuthViewControllerTests.swift */; };
->>>>>>> 7637f27f
 		1DC7EE0C261FA39200BCBFFC /* SpinnerViewController.swift in Sources */ = {isa = PBXBuildFile; fileRef = 1DC7EE0B261FA39200BCBFFC /* SpinnerViewController.swift */; };
 		1DC7EE14261FA3D400BCBFFC /* CreateClientToken.swift in Sources */ = {isa = PBXBuildFile; fileRef = 1DC7EE13261FA3D400BCBFFC /* CreateClientToken.swift */; };
 		607FACD61AFB9204008FA782 /* AppDelegate.swift in Sources */ = {isa = PBXBuildFile; fileRef = 607FACD51AFB9204008FA782 /* AppDelegate.swift */; };
@@ -117,11 +114,8 @@
 		15F97C71262470CB00DCB3BA /* MerchantCheckoutViewController+Helpers.swift */ = {isa = PBXFileReference; lastKnownFileType = sourcecode.swift; path = "MerchantCheckoutViewController+Helpers.swift"; sourceTree = "<group>"; };
 		15F97C762624718800DCB3BA /* PaymentMethodCell.swift */ = {isa = PBXFileReference; lastKnownFileType = sourcecode.swift; path = PaymentMethodCell.swift; sourceTree = "<group>"; };
 		15F97C7C2624730800DCB3BA /* UIViewController+API.swift */ = {isa = PBXFileReference; lastKnownFileType = sourcecode.swift; path = "UIViewController+API.swift"; sourceTree = "<group>"; };
-<<<<<<< HEAD
 		15F9E67C2678C88000F6B6C1 /* UniversalCheckout.swift */ = {isa = PBXFileReference; lastKnownFileType = sourcecode.swift; path = UniversalCheckout.swift; sourceTree = "<group>"; };
-=======
 		1D30D5D92678ECCB001C7812 /* OAuthViewControllerTests.swift */ = {isa = PBXFileReference; lastKnownFileType = sourcecode.swift; path = OAuthViewControllerTests.swift; sourceTree = "<group>"; };
->>>>>>> 7637f27f
 		1DC7EE0B261FA39200BCBFFC /* SpinnerViewController.swift */ = {isa = PBXFileReference; lastKnownFileType = sourcecode.swift; path = SpinnerViewController.swift; sourceTree = "<group>"; };
 		1DC7EE13261FA3D400BCBFFC /* CreateClientToken.swift */ = {isa = PBXFileReference; lastKnownFileType = sourcecode.swift; path = CreateClientToken.swift; sourceTree = "<group>"; };
 		3B55FBF1D40BE6B25F29A5D9 /* LICENSE */ = {isa = PBXFileReference; includeInIndex = 1; lastKnownFileType = text; name = LICENSE; path = ../LICENSE; sourceTree = "<group>"; };
