--- conflicted
+++ resolved
@@ -28,10 +28,7 @@
 		1582B9AD260A402E00C80BD7 /* Base.swift in Sources */ = {isa = PBXBuildFile; fileRef = 1582B9AC260A402E00C80BD7 /* Base.swift */; };
 		15ACE9652614B186004C3EAA /* chocolate_bar_demo.otf in Resources */ = {isa = PBXBuildFile; fileRef = 15ACE9642614B186004C3EAA /* chocolate_bar_demo.otf */; };
 		15B2E64826F8A9EE005B8343 /* Apaya.swift in Sources */ = {isa = PBXBuildFile; fileRef = 15B2E64726F8A9EE005B8343 /* Apaya.swift */; };
-<<<<<<< HEAD
-=======
 		15ED91782718975500581CD7 /* MockAsyncPaymentMethodTokenizationViewModel.swift in Sources */ = {isa = PBXBuildFile; fileRef = 15ED91772718975500581CD7 /* MockAsyncPaymentMethodTokenizationViewModel.swift */; };
->>>>>>> 60df2d7f
 		15F32E1D26FDA8E4004B3903 /* PrimerTests.swift in Sources */ = {isa = PBXBuildFile; fileRef = 15F32E1C26FDA8E4004B3903 /* PrimerTests.swift */; };
 		15F5E2FF26982B21003AFF8A /* CardComponentManagerTests.swift in Sources */ = {isa = PBXBuildFile; fileRef = 15F5E2FE26982B21003AFF8A /* CardComponentManagerTests.swift */; };
 		15F97C632624480500DCB3BA /* AppViewController.swift in Sources */ = {isa = PBXBuildFile; fileRef = 15F97C622624480500DCB3BA /* AppViewController.swift */; };
@@ -45,23 +42,12 @@
 		1DC7EE14261FA3D400BCBFFC /* CreateClientToken.swift in Sources */ = {isa = PBXBuildFile; fileRef = 1DC7EE13261FA3D400BCBFFC /* CreateClientToken.swift */; };
 		1DE0355C2716E4D1007BADAB /* CheckoutTheme.swift in Sources */ = {isa = PBXBuildFile; fileRef = 1DE0355B2716E4D1007BADAB /* CheckoutTheme.swift */; };
 		1DEBE0DF26B6FD06004E3064 /* ApayaTests.swift in Sources */ = {isa = PBXBuildFile; fileRef = 1DEBE0DE26B6FD06004E3064 /* ApayaTests.swift */; };
-<<<<<<< HEAD
-		1DEBE0E126B75EBF004E3064 /* ApayaServiceTests.swift in Sources */ = {isa = PBXBuildFile; fileRef = 1DEBE0E026B75EBF004E3064 /* ApayaServiceTests.swift */; };
-		1DEBE0EF26BACE77004E3064 /* ApayaService.swift in Sources */ = {isa = PBXBuildFile; fileRef = 1DEBE0EE26BACE76004E3064 /* ApayaService.swift */; };
-		1DEBE0F326BC4097004E3064 /* ApayaWebViewModelTests.swift in Sources */ = {isa = PBXBuildFile; fileRef = 1DEBE0F226BC4097004E3064 /* ApayaWebViewModelTests.swift */; };
-		1DED53AE27394C7100CD9DE6 /* ThemeTests.swift in Sources */ = {isa = PBXBuildFile; fileRef = 1DED53AD27394C7100CD9DE6 /* ThemeTests.swift */; };
-=======
->>>>>>> 60df2d7f
 		607FACD61AFB9204008FA782 /* AppDelegate.swift in Sources */ = {isa = PBXBuildFile; fileRef = 607FACD51AFB9204008FA782 /* AppDelegate.swift */; };
 		607FACDB1AFB9204008FA782 /* Main.storyboard in Resources */ = {isa = PBXBuildFile; fileRef = 607FACD91AFB9204008FA782 /* Main.storyboard */; };
 		607FACDD1AFB9204008FA782 /* Images.xcassets in Resources */ = {isa = PBXBuildFile; fileRef = 607FACDC1AFB9204008FA782 /* Images.xcassets */; };
 		607FACE01AFB9204008FA782 /* LaunchScreen.xib in Resources */ = {isa = PBXBuildFile; fileRef = 607FACDE1AFB9204008FA782 /* LaunchScreen.xib */; };
-<<<<<<< HEAD
-		92B8A69F12D604AA2C827AB6 /* Pods_PrimerSDK_Example.framework in Frameworks */ = {isa = PBXBuildFile; fileRef = 2509B944E494D6C1B59B822B /* Pods_PrimerSDK_Example.framework */; };
-=======
 		9CD7F64E0F62F5BF2930EAB9 /* Pods_PrimerSDK_Tests.framework in Frameworks */ = {isa = PBXBuildFile; fileRef = FB104C536254364C941B1829 /* Pods_PrimerSDK_Tests.framework */; };
 		E9FD189DF25F2AD21321AF42 /* Pods_PrimerSDK_Example.framework in Frameworks */ = {isa = PBXBuildFile; fileRef = 833F7B9C5F81BAC07386C3E9 /* Pods_PrimerSDK_Example.framework */; };
->>>>>>> 60df2d7f
 /* End PBXBuildFile section */
 
 /* Begin PBXContainerItemProxy section */
@@ -135,18 +121,8 @@
 		1DC7EE13261FA3D400BCBFFC /* CreateClientToken.swift */ = {isa = PBXFileReference; lastKnownFileType = sourcecode.swift; path = CreateClientToken.swift; sourceTree = "<group>"; };
 		1DE0355B2716E4D1007BADAB /* CheckoutTheme.swift */ = {isa = PBXFileReference; lastKnownFileType = sourcecode.swift; path = CheckoutTheme.swift; sourceTree = "<group>"; };
 		1DEBE0DE26B6FD06004E3064 /* ApayaTests.swift */ = {isa = PBXFileReference; fileEncoding = 4; lastKnownFileType = sourcecode.swift; path = ApayaTests.swift; sourceTree = "<group>"; };
-<<<<<<< HEAD
-		1DEBE0E026B75EBF004E3064 /* ApayaServiceTests.swift */ = {isa = PBXFileReference; lastKnownFileType = sourcecode.swift; path = ApayaServiceTests.swift; sourceTree = "<group>"; };
-		1DEBE0EE26BACE76004E3064 /* ApayaService.swift */ = {isa = PBXFileReference; lastKnownFileType = sourcecode.swift; path = ApayaService.swift; sourceTree = "<group>"; };
-		1DEBE0F226BC4097004E3064 /* ApayaWebViewModelTests.swift */ = {isa = PBXFileReference; lastKnownFileType = sourcecode.swift; path = ApayaWebViewModelTests.swift; sourceTree = "<group>"; };
-		1DED53AD27394C7100CD9DE6 /* ThemeTests.swift */ = {isa = PBXFileReference; lastKnownFileType = sourcecode.swift; path = ThemeTests.swift; sourceTree = "<group>"; };
-		2509B944E494D6C1B59B822B /* Pods_PrimerSDK_Example.framework */ = {isa = PBXFileReference; explicitFileType = wrapper.framework; includeInIndex = 0; path = Pods_PrimerSDK_Example.framework; sourceTree = BUILT_PRODUCTS_DIR; };
-		3B55FBF1D40BE6B25F29A5D9 /* LICENSE */ = {isa = PBXFileReference; includeInIndex = 1; lastKnownFileType = text; name = LICENSE; path = ../LICENSE; sourceTree = "<group>"; };
-		40B83BAAC4A7FCE6340A90CA /* Pods_PrimerSDK_Tests.framework */ = {isa = PBXFileReference; explicitFileType = wrapper.framework; includeInIndex = 0; path = Pods_PrimerSDK_Tests.framework; sourceTree = BUILT_PRODUCTS_DIR; };
-=======
 		25653CF0F06C07C91B7DDBE0 /* Pods-PrimerSDK_Tests.debug.xcconfig */ = {isa = PBXFileReference; includeInIndex = 1; lastKnownFileType = text.xcconfig; name = "Pods-PrimerSDK_Tests.debug.xcconfig"; path = "Target Support Files/Pods-PrimerSDK_Tests/Pods-PrimerSDK_Tests.debug.xcconfig"; sourceTree = "<group>"; };
 		3B55FBF1D40BE6B25F29A5D9 /* LICENSE */ = {isa = PBXFileReference; includeInIndex = 1; lastKnownFileType = text; name = LICENSE; path = ../LICENSE; sourceTree = "<group>"; };
->>>>>>> 60df2d7f
 		45CA532A34F52954A21835C5 /* README.md */ = {isa = PBXFileReference; includeInIndex = 1; lastKnownFileType = net.daringfireball.markdown; name = README.md; path = ../README.md; sourceTree = "<group>"; };
 		4FE6C50434D9649023E9A391 /* Pods-PrimerSDK_Tests.debug.xcconfig */ = {isa = PBXFileReference; includeInIndex = 1; lastKnownFileType = text.xcconfig; name = "Pods-PrimerSDK_Tests.debug.xcconfig"; path = "Target Support Files/Pods-PrimerSDK_Tests/Pods-PrimerSDK_Tests.debug.xcconfig"; sourceTree = "<group>"; };
 		607FACD01AFB9204008FA782 /* PrimerSDK_Example.app */ = {isa = PBXFileReference; explicitFileType = wrapper.application; includeInIndex = 0; path = PrimerSDK_Example.app; sourceTree = BUILT_PRODUCTS_DIR; };
@@ -156,16 +132,10 @@
 		607FACDC1AFB9204008FA782 /* Images.xcassets */ = {isa = PBXFileReference; lastKnownFileType = folder.assetcatalog; path = Images.xcassets; sourceTree = "<group>"; };
 		607FACDF1AFB9204008FA782 /* Base */ = {isa = PBXFileReference; lastKnownFileType = file.xib; name = Base; path = Base.lproj/LaunchScreen.xib; sourceTree = "<group>"; };
 		607FACE51AFB9204008FA782 /* PrimerSDK_Tests.xctest */ = {isa = PBXFileReference; explicitFileType = wrapper.cfbundle; includeInIndex = 0; path = PrimerSDK_Tests.xctest; sourceTree = BUILT_PRODUCTS_DIR; };
-<<<<<<< HEAD
-		7C0657CB7690D8330CED2C50 /* Pods-PrimerSDK_Example.debug.xcconfig */ = {isa = PBXFileReference; includeInIndex = 1; lastKnownFileType = text.xcconfig; name = "Pods-PrimerSDK_Example.debug.xcconfig"; path = "Target Support Files/Pods-PrimerSDK_Example/Pods-PrimerSDK_Example.debug.xcconfig"; sourceTree = "<group>"; };
-		7D63CFD328F8445D349787D9 /* Pods-PrimerSDK_Example.release.xcconfig */ = {isa = PBXFileReference; includeInIndex = 1; lastKnownFileType = text.xcconfig; name = "Pods-PrimerSDK_Example.release.xcconfig"; path = "Target Support Files/Pods-PrimerSDK_Example/Pods-PrimerSDK_Example.release.xcconfig"; sourceTree = "<group>"; };
-		C1B93911D3F172244AFAAF3A /* Pods-PrimerSDK_Tests.release.xcconfig */ = {isa = PBXFileReference; includeInIndex = 1; lastKnownFileType = text.xcconfig; name = "Pods-PrimerSDK_Tests.release.xcconfig"; path = "Target Support Files/Pods-PrimerSDK_Tests/Pods-PrimerSDK_Tests.release.xcconfig"; sourceTree = "<group>"; };
-=======
 		6F5434DA7CBBF1526A211383 /* Pods-PrimerSDK_Tests.release.xcconfig */ = {isa = PBXFileReference; includeInIndex = 1; lastKnownFileType = text.xcconfig; name = "Pods-PrimerSDK_Tests.release.xcconfig"; path = "Target Support Files/Pods-PrimerSDK_Tests/Pods-PrimerSDK_Tests.release.xcconfig"; sourceTree = "<group>"; };
 		833F7B9C5F81BAC07386C3E9 /* Pods_PrimerSDK_Example.framework */ = {isa = PBXFileReference; explicitFileType = wrapper.framework; includeInIndex = 0; path = Pods_PrimerSDK_Example.framework; sourceTree = BUILT_PRODUCTS_DIR; };
 		9B650301C659EE76CB7CACFB /* Pods-PrimerSDK_Example.release.xcconfig */ = {isa = PBXFileReference; includeInIndex = 1; lastKnownFileType = text.xcconfig; name = "Pods-PrimerSDK_Example.release.xcconfig"; path = "Target Support Files/Pods-PrimerSDK_Example/Pods-PrimerSDK_Example.release.xcconfig"; sourceTree = "<group>"; };
 		FB104C536254364C941B1829 /* Pods_PrimerSDK_Tests.framework */ = {isa = PBXFileReference; explicitFileType = wrapper.framework; includeInIndex = 0; path = Pods_PrimerSDK_Tests.framework; sourceTree = BUILT_PRODUCTS_DIR; };
->>>>>>> 60df2d7f
 /* End PBXFileReference section */
 
 /* Begin PBXFrameworksBuildPhase section */
@@ -180,11 +150,7 @@
 			isa = PBXFrameworksBuildPhase;
 			buildActionMask = 2147483647;
 			files = (
-<<<<<<< HEAD
-				92B8A69F12D604AA2C827AB6 /* Pods_PrimerSDK_Example.framework in Frameworks */,
-=======
 				E9FD189DF25F2AD21321AF42 /* Pods_PrimerSDK_Example.framework in Frameworks */,
->>>>>>> 60df2d7f
 			);
 			runOnlyForDeploymentPostprocessing = 0;
 		};
@@ -192,11 +158,7 @@
 			isa = PBXFrameworksBuildPhase;
 			buildActionMask = 2147483647;
 			files = (
-<<<<<<< HEAD
-				096DC794122BC8A45704AE50 /* Pods_PrimerSDK_Tests.framework in Frameworks */,
-=======
 				9CD7F64E0F62F5BF2930EAB9 /* Pods_PrimerSDK_Tests.framework in Frameworks */,
->>>>>>> 60df2d7f
 			);
 			runOnlyForDeploymentPostprocessing = 0;
 		};
@@ -396,11 +358,7 @@
 				607FACD11AFB9204008FA782 /* Products */,
 				714FB3DC2580A763B394EB27 /* Pods */,
 				151219E426E5F4EC007EFEA1 /* Recovered References */,
-<<<<<<< HEAD
-				611085DBD12C4615549BD9D7 /* Frameworks */,
-=======
 				CB9674C3C55C9C3D67869A12 /* Frameworks */,
->>>>>>> 60df2d7f
 			);
 			sourceTree = "<group>";
 		};
@@ -450,17 +408,10 @@
 		714FB3DC2580A763B394EB27 /* Pods */ = {
 			isa = PBXGroup;
 			children = (
-<<<<<<< HEAD
-				7C0657CB7690D8330CED2C50 /* Pods-PrimerSDK_Example.debug.xcconfig */,
-				7D63CFD328F8445D349787D9 /* Pods-PrimerSDK_Example.release.xcconfig */,
-				4FE6C50434D9649023E9A391 /* Pods-PrimerSDK_Tests.debug.xcconfig */,
-				C1B93911D3F172244AFAAF3A /* Pods-PrimerSDK_Tests.release.xcconfig */,
-=======
 				05729F230075F1BF7A79CFA5 /* Pods-PrimerSDK_Example.debug.xcconfig */,
 				9B650301C659EE76CB7CACFB /* Pods-PrimerSDK_Example.release.xcconfig */,
 				25653CF0F06C07C91B7DDBE0 /* Pods-PrimerSDK_Tests.debug.xcconfig */,
 				6F5434DA7CBBF1526A211383 /* Pods-PrimerSDK_Tests.release.xcconfig */,
->>>>>>> 60df2d7f
 			);
 			path = Pods;
 			sourceTree = "<group>";
@@ -499,21 +450,12 @@
 			isa = PBXNativeTarget;
 			buildConfigurationList = 607FACEF1AFB9204008FA782 /* Build configuration list for PBXNativeTarget "PrimerSDK_Example" */;
 			buildPhases = (
-<<<<<<< HEAD
-				178B1B917A2E233A7B2B6D3C /* [CP] Check Pods Manifest.lock */,
-				151B62B5260CA08E00D0521B /* ShellScript */,
-				607FACCC1AFB9204008FA782 /* Sources */,
-				607FACCD1AFB9204008FA782 /* Frameworks */,
-				607FACCE1AFB9204008FA782 /* Resources */,
-				77C496ECC001C8DC6BBB0CD8 /* [CP] Embed Pods Frameworks */,
-=======
 				5CFCB1D490700379D290A083 /* [CP] Check Pods Manifest.lock */,
 				607FACCC1AFB9204008FA782 /* Sources */,
 				607FACCD1AFB9204008FA782 /* Frameworks */,
 				607FACCE1AFB9204008FA782 /* Resources */,
 				1614DBA90EE003463D3A105C /* ShellScript */,
 				11EDA35E33CB3705B35A030E /* [CP] Embed Pods Frameworks */,
->>>>>>> 60df2d7f
 			);
 			buildRules = (
 			);
@@ -528,11 +470,7 @@
 			isa = PBXNativeTarget;
 			buildConfigurationList = 607FACF21AFB9204008FA782 /* Build configuration list for PBXNativeTarget "PrimerSDK_Tests" */;
 			buildPhases = (
-<<<<<<< HEAD
-				0BB4FA0BB51244A8DCF22B09 /* [CP] Check Pods Manifest.lock */,
-=======
 				D7310019C5D01388D356A066 /* [CP] Check Pods Manifest.lock */,
->>>>>>> 60df2d7f
 				607FACE11AFB9204008FA782 /* Sources */,
 				607FACE21AFB9204008FA782 /* Frameworks */,
 				607FACE31AFB9204008FA782 /* Resources */,
@@ -632,33 +570,12 @@
 /* End PBXResourcesBuildPhase section */
 
 /* Begin PBXShellScriptBuildPhase section */
-<<<<<<< HEAD
-		0BB4FA0BB51244A8DCF22B09 /* [CP] Check Pods Manifest.lock */ = {
-=======
 		11EDA35E33CB3705B35A030E /* [CP] Embed Pods Frameworks */ = {
->>>>>>> 60df2d7f
 			isa = PBXShellScriptBuildPhase;
 			buildActionMask = 2147483647;
 			files = (
 			);
 			inputPaths = (
-<<<<<<< HEAD
-				"${PODS_PODFILE_DIR_PATH}/Podfile.lock",
-				"${PODS_ROOT}/Manifest.lock",
-			);
-			name = "[CP] Check Pods Manifest.lock";
-			outputFileListPaths = (
-			);
-			outputPaths = (
-				"$(DERIVED_FILE_DIR)/Pods-PrimerSDK_Tests-checkManifestLockResult.txt",
-			);
-			runOnlyForDeploymentPostprocessing = 0;
-			shellPath = /bin/sh;
-			shellScript = "diff \"${PODS_PODFILE_DIR_PATH}/Podfile.lock\" \"${PODS_ROOT}/Manifest.lock\" > /dev/null\nif [ $? != 0 ] ; then\n    # print error to STDERR\n    echo \"error: The sandbox is not in sync with the Podfile.lock. Run 'pod install' or update your CocoaPods installation.\" >&2\n    exit 1\nfi\n# This output is used by Xcode 'outputs' to avoid re-running this script phase.\necho \"SUCCESS\" > \"${SCRIPT_OUTPUT_FILE_0}\"\n";
-			showEnvVarsInLog = 0;
-		};
-		151B62B5260CA08E00D0521B /* ShellScript */ = {
-=======
 				"${PODS_ROOT}/Target Support Files/Pods-PrimerSDK_Example/Pods-PrimerSDK_Example-frameworks.sh",
 				"${BUILT_PRODUCTS_DIR}/Primer3DS/Primer3DS.framework",
 				"${BUILT_PRODUCTS_DIR}/PrimerSDK/PrimerSDK.framework",
@@ -676,7 +593,6 @@
 			showEnvVarsInLog = 0;
 		};
 		1614DBA90EE003463D3A105C /* ShellScript */ = {
->>>>>>> 60df2d7f
 			isa = PBXShellScriptBuildPhase;
 			buildActionMask = 2147483647;
 			files = (
@@ -684,11 +600,6 @@
 			inputFileListPaths = (
 			);
 			inputPaths = (
-<<<<<<< HEAD
-			);
-			outputFileListPaths = (
-			);
-=======
 				"${PODS_ROOT}/Target Support Files/Pods-PrimerSDK_Example/Pods-PrimerSDK_Example-frameworks.sh",
 				"${BUILT_PRODUCTS_DIR}/Primer3DS/Primer3DS.framework",
 				"${BUILT_PRODUCTS_DIR}/PrimerSDK/PrimerSDK.framework",
@@ -696,18 +607,13 @@
 			);
 			outputFileListPaths = (
 			);
->>>>>>> 60df2d7f
 			outputPaths = (
 			);
 			runOnlyForDeploymentPostprocessing = 0;
 			shellPath = /bin/sh;
 			shellScript = "if which swiftlint >/dev/null; then\n  swiftlint lint\nelse\n  echo \"warning: SwiftLint not installed, download from https://github.com/realm/SwiftLint\"\nfi\n";
 		};
-<<<<<<< HEAD
-		178B1B917A2E233A7B2B6D3C /* [CP] Check Pods Manifest.lock */ = {
-=======
 		5CFCB1D490700379D290A083 /* [CP] Check Pods Manifest.lock */ = {
->>>>>>> 60df2d7f
 			isa = PBXShellScriptBuildPhase;
 			buildActionMask = 2147483647;
 			files = (
@@ -729,11 +635,7 @@
 			shellScript = "diff \"${PODS_PODFILE_DIR_PATH}/Podfile.lock\" \"${PODS_ROOT}/Manifest.lock\" > /dev/null\nif [ $? != 0 ] ; then\n    # print error to STDERR\n    echo \"error: The sandbox is not in sync with the Podfile.lock. Run 'pod install' or update your CocoaPods installation.\" >&2\n    exit 1\nfi\n# This output is used by Xcode 'outputs' to avoid re-running this script phase.\necho \"SUCCESS\" > \"${SCRIPT_OUTPUT_FILE_0}\"\n";
 			showEnvVarsInLog = 0;
 		};
-<<<<<<< HEAD
-		77C496ECC001C8DC6BBB0CD8 /* [CP] Embed Pods Frameworks */ = {
-=======
 		D7310019C5D01388D356A066 /* [CP] Check Pods Manifest.lock */ = {
->>>>>>> 60df2d7f
 			isa = PBXShellScriptBuildPhase;
 			buildActionMask = 2147483647;
 			files = (
@@ -809,11 +711,6 @@
 				1582B982260A3F2900C80BD7 /* VaultService.swift in Sources */,
 				1582B97D260A3F2900C80BD7 /* VaultCheckoutViewModel.swift in Sources */,
 				1582B987260A3F2900C80BD7 /* VaultPaymentMethodViewModelTests.swift in Sources */,
-<<<<<<< HEAD
-				1DED53AE27394C7100CD9DE6 /* ThemeTests.swift in Sources */,
-				1DEBE0F326BC4097004E3064 /* ApayaWebViewModelTests.swift in Sources */,
-=======
->>>>>>> 60df2d7f
 				1582B990260A3F2900C80BD7 /* TokenizationServiceTests.swift in Sources */,
 			);
 			runOnlyForDeploymentPostprocessing = 0;
@@ -1037,11 +934,7 @@
 		};
 		607FACF01AFB9204008FA782 /* Debug */ = {
 			isa = XCBuildConfiguration;
-<<<<<<< HEAD
-			baseConfigurationReference = 7C0657CB7690D8330CED2C50 /* Pods-PrimerSDK_Example.debug.xcconfig */;
-=======
 			baseConfigurationReference = 05729F230075F1BF7A79CFA5 /* Pods-PrimerSDK_Example.debug.xcconfig */;
->>>>>>> 60df2d7f
 			buildSettings = {
 				ASSETCATALOG_COMPILER_APPICON_NAME = AppIcon;
 				CODE_SIGN_ENTITLEMENTS = PrimerSDK_Example.entitlements;
@@ -1065,11 +958,7 @@
 		};
 		607FACF11AFB9204008FA782 /* Release */ = {
 			isa = XCBuildConfiguration;
-<<<<<<< HEAD
-			baseConfigurationReference = 7D63CFD328F8445D349787D9 /* Pods-PrimerSDK_Example.release.xcconfig */;
-=======
 			baseConfigurationReference = 9B650301C659EE76CB7CACFB /* Pods-PrimerSDK_Example.release.xcconfig */;
->>>>>>> 60df2d7f
 			buildSettings = {
 				ASSETCATALOG_COMPILER_APPICON_NAME = AppIcon;
 				CODE_SIGN_ENTITLEMENTS = PrimerSDK_Example.entitlements;
@@ -1093,11 +982,7 @@
 		};
 		607FACF31AFB9204008FA782 /* Debug */ = {
 			isa = XCBuildConfiguration;
-<<<<<<< HEAD
-			baseConfigurationReference = 4FE6C50434D9649023E9A391 /* Pods-PrimerSDK_Tests.debug.xcconfig */;
-=======
 			baseConfigurationReference = 25653CF0F06C07C91B7DDBE0 /* Pods-PrimerSDK_Tests.debug.xcconfig */;
->>>>>>> 60df2d7f
 			buildSettings = {
 				CODE_SIGN_IDENTITY = "iPhone Developer";
 				"CODE_SIGN_IDENTITY[sdk=macosx*]" = "-";
@@ -1126,11 +1011,7 @@
 		};
 		607FACF41AFB9204008FA782 /* Release */ = {
 			isa = XCBuildConfiguration;
-<<<<<<< HEAD
-			baseConfigurationReference = C1B93911D3F172244AFAAF3A /* Pods-PrimerSDK_Tests.release.xcconfig */;
-=======
 			baseConfigurationReference = 6F5434DA7CBBF1526A211383 /* Pods-PrimerSDK_Tests.release.xcconfig */;
->>>>>>> 60df2d7f
 			buildSettings = {
 				CODE_SIGN_IDENTITY = "iPhone Developer";
 				"CODE_SIGN_IDENTITY[sdk=macosx*]" = "-";
