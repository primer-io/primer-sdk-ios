// !$*UTF8*$!
{
	archiveVersion = 1;
	classes = {
	};
	objectVersion = 46;
	objects = {

/* Begin PBXBuildFile section */
		151B098C267A276100FB49B8 /* Vault.swift in Sources */ = {isa = PBXBuildFile; fileRef = 15300DB8267A1211009A1B9C /* Vault.swift */; };
		151B09F5267B7F9400FB49B8 /* 3DSTests.swift in Sources */ = {isa = PBXBuildFile; fileRef = 151B09F4267B7F9400FB49B8 /* 3DSTests.swift */; };
		151B0A1C267CE24B00FB49B8 /* 3DSConstants.swift in Sources */ = {isa = PBXBuildFile; fileRef = 151B0A1B267CE24B00FB49B8 /* 3DSConstants.swift */; };
		152A42CE26A2B0BD0036D3D6 /* ThreeDS.swift in Sources */ = {isa = PBXBuildFile; fileRef = 152A42CD26A2B0BD0036D3D6 /* ThreeDS.swift */; };
		15300DBB267A1646009A1B9C /* VaultKlarna.swift in Sources */ = {isa = PBXBuildFile; fileRef = 15300DBA267A1646009A1B9C /* VaultKlarna.swift */; };
		1582B979260A3F2900C80BD7 /* OAuthViewModel.swift in Sources */ = {isa = PBXBuildFile; fileRef = 1582B95B260A3F2900C80BD7 /* OAuthViewModel.swift */; };
		1582B97A260A3F2900C80BD7 /* ConfirmMandateViewModel.swift in Sources */ = {isa = PBXBuildFile; fileRef = 1582B95C260A3F2900C80BD7 /* ConfirmMandateViewModel.swift */; };
		1582B97C260A3F2900C80BD7 /* DirectCheckoutViewModel.swift in Sources */ = {isa = PBXBuildFile; fileRef = 1582B95E260A3F2900C80BD7 /* DirectCheckoutViewModel.swift */; };
		1582B97D260A3F2900C80BD7 /* VaultCheckoutViewModel.swift in Sources */ = {isa = PBXBuildFile; fileRef = 1582B95F260A3F2900C80BD7 /* VaultCheckoutViewModel.swift */; };
		1582B97E260A3F2900C80BD7 /* ApplePayViewModel.swift in Sources */ = {isa = PBXBuildFile; fileRef = 1582B960260A3F2900C80BD7 /* ApplePayViewModel.swift */; };
		1582B97F260A3F2900C80BD7 /* Mocks.swift in Sources */ = {isa = PBXBuildFile; fileRef = 1582B961260A3F2900C80BD7 /* Mocks.swift */; };
		1582B980260A3F2900C80BD7 /* PaymentMethodConfigService.swift in Sources */ = {isa = PBXBuildFile; fileRef = 1582B963260A3F2900C80BD7 /* PaymentMethodConfigService.swift */; };
		1582B981260A3F2900C80BD7 /* PayPalService.swift in Sources */ = {isa = PBXBuildFile; fileRef = 1582B964260A3F2900C80BD7 /* PayPalService.swift */; };
		1582B982260A3F2900C80BD7 /* VaultService.swift in Sources */ = {isa = PBXBuildFile; fileRef = 1582B965260A3F2900C80BD7 /* VaultService.swift */; };
		1582B983260A3F2900C80BD7 /* ClientTokenService.swift in Sources */ = {isa = PBXBuildFile; fileRef = 1582B966260A3F2900C80BD7 /* ClientTokenService.swift */; };
		1582B984260A3F2900C80BD7 /* TokenizationService.swift in Sources */ = {isa = PBXBuildFile; fileRef = 1582B967260A3F2900C80BD7 /* TokenizationService.swift */; };
		1582B985260A3F2900C80BD7 /* KlarnaService.swift in Sources */ = {isa = PBXBuildFile; fileRef = 1582B968260A3F2900C80BD7 /* KlarnaService.swift */; };
		1582B987260A3F2900C80BD7 /* VaultPaymentMethodViewModelTests.swift in Sources */ = {isa = PBXBuildFile; fileRef = 1582B96B260A3F2900C80BD7 /* VaultPaymentMethodViewModelTests.swift */; };
		1582B988260A3F2900C80BD7 /* VaultCheckoutViewModelTests.swift in Sources */ = {isa = PBXBuildFile; fileRef = 1582B96C260A3F2900C80BD7 /* VaultCheckoutViewModelTests.swift */; };
		1582B989260A3F2900C80BD7 /* DirectCheckoutViewModelTests.swift in Sources */ = {isa = PBXBuildFile; fileRef = 1582B96D260A3F2900C80BD7 /* DirectCheckoutViewModelTests.swift */; };
		1582B98A260A3F2900C80BD7 /* OAuthViewModelTests.swift in Sources */ = {isa = PBXBuildFile; fileRef = 1582B96E260A3F2900C80BD7 /* OAuthViewModelTests.swift */; };
		1582B98B260A3F2900C80BD7 /* MaskTests.swift in Sources */ = {isa = PBXBuildFile; fileRef = 1582B970260A3F2900C80BD7 /* MaskTests.swift */; };
		1582B98E260A3F2900C80BD7 /* PaymentMethodConfigServiceTests.swift in Sources */ = {isa = PBXBuildFile; fileRef = 1582B974260A3F2900C80BD7 /* PaymentMethodConfigServiceTests.swift */; };
		1582B98F260A3F2900C80BD7 /* KlarnaServiceTests.swift in Sources */ = {isa = PBXBuildFile; fileRef = 1582B975260A3F2900C80BD7 /* KlarnaServiceTests.swift */; };
		1582B990260A3F2900C80BD7 /* TokenizationServiceTests.swift in Sources */ = {isa = PBXBuildFile; fileRef = 1582B976260A3F2900C80BD7 /* TokenizationServiceTests.swift */; };
		1582B991260A3F2900C80BD7 /* ClientTokenServiceTests.swift in Sources */ = {isa = PBXBuildFile; fileRef = 1582B977260A3F2900C80BD7 /* ClientTokenServiceTests.swift */; };
		1582B992260A3F2900C80BD7 /* PayPalServiceTests.swift in Sources */ = {isa = PBXBuildFile; fileRef = 1582B978260A3F2900C80BD7 /* PayPalServiceTests.swift */; };
		1582B9A2260A3FD300C80BD7 /* PrimerSDKExample_UITests.swift in Sources */ = {isa = PBXBuildFile; fileRef = 1582B9A1260A3FD300C80BD7 /* PrimerSDKExample_UITests.swift */; };
		1582B9AD260A402E00C80BD7 /* Base.swift in Sources */ = {isa = PBXBuildFile; fileRef = 1582B9AC260A402E00C80BD7 /* Base.swift */; };
		15ACE9652614B186004C3EAA /* chocolate_bar_demo.otf in Resources */ = {isa = PBXBuildFile; fileRef = 15ACE9642614B186004C3EAA /* chocolate_bar_demo.otf */; };
		15F97C632624480500DCB3BA /* AppViewController.swift in Sources */ = {isa = PBXBuildFile; fileRef = 15F97C622624480500DCB3BA /* AppViewController.swift */; };
		15F97C682624488700DCB3BA /* MerchantCheckoutViewController.swift in Sources */ = {isa = PBXBuildFile; fileRef = 15F97C672624488700DCB3BA /* MerchantCheckoutViewController.swift */; };
		15F97C6D26246FD300DCB3BA /* MerchantCheckoutViewController+Primer.swift in Sources */ = {isa = PBXBuildFile; fileRef = 15F97C6C26246FD300DCB3BA /* MerchantCheckoutViewController+Primer.swift */; };
		15F97C72262470CB00DCB3BA /* MerchantCheckoutViewController+Helpers.swift in Sources */ = {isa = PBXBuildFile; fileRef = 15F97C71262470CB00DCB3BA /* MerchantCheckoutViewController+Helpers.swift */; };
		15F97C772624718800DCB3BA /* PaymentMethodCell.swift in Sources */ = {isa = PBXBuildFile; fileRef = 15F97C762624718800DCB3BA /* PaymentMethodCell.swift */; };
		15F97C7D2624730800DCB3BA /* UIViewController+API.swift in Sources */ = {isa = PBXBuildFile; fileRef = 15F97C7C2624730800DCB3BA /* UIViewController+API.swift */; };
		15F9E67D2678C88000F6B6C1 /* UniversalCheckout.swift in Sources */ = {isa = PBXBuildFile; fileRef = 15F9E67C2678C88000F6B6C1 /* UniversalCheckout.swift */; };
		1D30D5DB2678ED2E001C7812 /* OAuthViewControllerTests.swift in Sources */ = {isa = PBXBuildFile; fileRef = 1D30D5D92678ECCB001C7812 /* OAuthViewControllerTests.swift */; };
		1DC7EE0C261FA39200BCBFFC /* SpinnerViewController.swift in Sources */ = {isa = PBXBuildFile; fileRef = 1DC7EE0B261FA39200BCBFFC /* SpinnerViewController.swift */; };
		1DC7EE14261FA3D400BCBFFC /* CreateClientToken.swift in Sources */ = {isa = PBXBuildFile; fileRef = 1DC7EE13261FA3D400BCBFFC /* CreateClientToken.swift */; };
		607FACD61AFB9204008FA782 /* AppDelegate.swift in Sources */ = {isa = PBXBuildFile; fileRef = 607FACD51AFB9204008FA782 /* AppDelegate.swift */; };
		607FACDB1AFB9204008FA782 /* Main.storyboard in Resources */ = {isa = PBXBuildFile; fileRef = 607FACD91AFB9204008FA782 /* Main.storyboard */; };
		607FACDD1AFB9204008FA782 /* Images.xcassets in Resources */ = {isa = PBXBuildFile; fileRef = 607FACDC1AFB9204008FA782 /* Images.xcassets */; };
		607FACE01AFB9204008FA782 /* LaunchScreen.xib in Resources */ = {isa = PBXBuildFile; fileRef = 607FACDE1AFB9204008FA782 /* LaunchScreen.xib */; };
		DE40BB9C1D57595CBD0C312A /* Pods_PrimerSDK_Tests.framework in Frameworks */ = {isa = PBXBuildFile; fileRef = C581D52DAF39A5E211CEC8D4 /* Pods_PrimerSDK_Tests.framework */; };
		ED0A2F6AB36527D50CA435F0 /* Pods_PrimerSDK_Example.framework in Frameworks */ = {isa = PBXBuildFile; fileRef = 36618ACAE29863B39E96C0A9 /* Pods_PrimerSDK_Example.framework */; };
/* End PBXBuildFile section */

/* Begin PBXContainerItemProxy section */
		1582B9A4260A3FD300C80BD7 /* PBXContainerItemProxy */ = {
			isa = PBXContainerItemProxy;
			containerPortal = 607FACC81AFB9204008FA782 /* Project object */;
			proxyType = 1;
			remoteGlobalIDString = 607FACCF1AFB9204008FA782;
			remoteInfo = PrimerSDK_Example;
		};
		607FACE61AFB9204008FA782 /* PBXContainerItemProxy */ = {
			isa = PBXContainerItemProxy;
			containerPortal = 607FACC81AFB9204008FA782 /* Project object */;
			proxyType = 1;
			remoteGlobalIDString = 607FACCF1AFB9204008FA782;
			remoteInfo = PrimerSDK;
		};
/* End PBXContainerItemProxy section */

/* Begin PBXFileReference section */
		0BEFFA023E994EF5B370A80C /* PrimerSDK.podspec */ = {isa = PBXFileReference; includeInIndex = 1; lastKnownFileType = text; name = PrimerSDK.podspec; path = ../PrimerSDK.podspec; sourceTree = "<group>"; xcLanguageSpecificationIdentifier = xcode.lang.ruby; };
		151B09F4267B7F9400FB49B8 /* 3DSTests.swift */ = {isa = PBXFileReference; lastKnownFileType = sourcecode.swift; path = 3DSTests.swift; sourceTree = "<group>"; };
		151B0A1B267CE24B00FB49B8 /* 3DSConstants.swift */ = {isa = PBXFileReference; lastKnownFileType = sourcecode.swift; path = 3DSConstants.swift; sourceTree = "<group>"; };
		152A42CD26A2B0BD0036D3D6 /* ThreeDS.swift */ = {isa = PBXFileReference; lastKnownFileType = sourcecode.swift; path = ThreeDS.swift; sourceTree = "<group>"; };
		15300DB8267A1211009A1B9C /* Vault.swift */ = {isa = PBXFileReference; lastKnownFileType = sourcecode.swift; path = Vault.swift; sourceTree = "<group>"; };
		15300DBA267A1646009A1B9C /* VaultKlarna.swift */ = {isa = PBXFileReference; lastKnownFileType = sourcecode.swift; path = VaultKlarna.swift; sourceTree = "<group>"; };
		1582B95B260A3F2900C80BD7 /* OAuthViewModel.swift */ = {isa = PBXFileReference; fileEncoding = 4; lastKnownFileType = sourcecode.swift; path = OAuthViewModel.swift; sourceTree = "<group>"; };
		1582B95C260A3F2900C80BD7 /* ConfirmMandateViewModel.swift */ = {isa = PBXFileReference; fileEncoding = 4; lastKnownFileType = sourcecode.swift; path = ConfirmMandateViewModel.swift; sourceTree = "<group>"; };
		1582B95E260A3F2900C80BD7 /* DirectCheckoutViewModel.swift */ = {isa = PBXFileReference; fileEncoding = 4; lastKnownFileType = sourcecode.swift; path = DirectCheckoutViewModel.swift; sourceTree = "<group>"; };
		1582B95F260A3F2900C80BD7 /* VaultCheckoutViewModel.swift */ = {isa = PBXFileReference; fileEncoding = 4; lastKnownFileType = sourcecode.swift; path = VaultCheckoutViewModel.swift; sourceTree = "<group>"; };
		1582B960260A3F2900C80BD7 /* ApplePayViewModel.swift */ = {isa = PBXFileReference; fileEncoding = 4; lastKnownFileType = sourcecode.swift; path = ApplePayViewModel.swift; sourceTree = "<group>"; };
		1582B961260A3F2900C80BD7 /* Mocks.swift */ = {isa = PBXFileReference; fileEncoding = 4; lastKnownFileType = sourcecode.swift; path = Mocks.swift; sourceTree = "<group>"; };
		1582B963260A3F2900C80BD7 /* PaymentMethodConfigService.swift */ = {isa = PBXFileReference; fileEncoding = 4; lastKnownFileType = sourcecode.swift; path = PaymentMethodConfigService.swift; sourceTree = "<group>"; };
		1582B964260A3F2900C80BD7 /* PayPalService.swift */ = {isa = PBXFileReference; fileEncoding = 4; lastKnownFileType = sourcecode.swift; path = PayPalService.swift; sourceTree = "<group>"; };
		1582B965260A3F2900C80BD7 /* VaultService.swift */ = {isa = PBXFileReference; fileEncoding = 4; lastKnownFileType = sourcecode.swift; path = VaultService.swift; sourceTree = "<group>"; };
		1582B966260A3F2900C80BD7 /* ClientTokenService.swift */ = {isa = PBXFileReference; fileEncoding = 4; lastKnownFileType = sourcecode.swift; path = ClientTokenService.swift; sourceTree = "<group>"; };
		1582B967260A3F2900C80BD7 /* TokenizationService.swift */ = {isa = PBXFileReference; fileEncoding = 4; lastKnownFileType = sourcecode.swift; path = TokenizationService.swift; sourceTree = "<group>"; };
		1582B968260A3F2900C80BD7 /* KlarnaService.swift */ = {isa = PBXFileReference; fileEncoding = 4; lastKnownFileType = sourcecode.swift; path = KlarnaService.swift; sourceTree = "<group>"; };
		1582B96B260A3F2900C80BD7 /* VaultPaymentMethodViewModelTests.swift */ = {isa = PBXFileReference; fileEncoding = 4; lastKnownFileType = sourcecode.swift; path = VaultPaymentMethodViewModelTests.swift; sourceTree = "<group>"; };
		1582B96C260A3F2900C80BD7 /* VaultCheckoutViewModelTests.swift */ = {isa = PBXFileReference; fileEncoding = 4; lastKnownFileType = sourcecode.swift; path = VaultCheckoutViewModelTests.swift; sourceTree = "<group>"; };
		1582B96D260A3F2900C80BD7 /* DirectCheckoutViewModelTests.swift */ = {isa = PBXFileReference; fileEncoding = 4; lastKnownFileType = sourcecode.swift; path = DirectCheckoutViewModelTests.swift; sourceTree = "<group>"; };
		1582B96E260A3F2900C80BD7 /* OAuthViewModelTests.swift */ = {isa = PBXFileReference; fileEncoding = 4; lastKnownFileType = sourcecode.swift; path = OAuthViewModelTests.swift; sourceTree = "<group>"; };
		1582B970260A3F2900C80BD7 /* MaskTests.swift */ = {isa = PBXFileReference; fileEncoding = 4; lastKnownFileType = sourcecode.swift; path = MaskTests.swift; sourceTree = "<group>"; };
		1582B972260A3F2900C80BD7 /* Info.plist */ = {isa = PBXFileReference; fileEncoding = 4; lastKnownFileType = text.plist.xml; path = Info.plist; sourceTree = "<group>"; };
		1582B974260A3F2900C80BD7 /* PaymentMethodConfigServiceTests.swift */ = {isa = PBXFileReference; fileEncoding = 4; lastKnownFileType = sourcecode.swift; path = PaymentMethodConfigServiceTests.swift; sourceTree = "<group>"; };
		1582B975260A3F2900C80BD7 /* KlarnaServiceTests.swift */ = {isa = PBXFileReference; fileEncoding = 4; lastKnownFileType = sourcecode.swift; path = KlarnaServiceTests.swift; sourceTree = "<group>"; };
		1582B976260A3F2900C80BD7 /* TokenizationServiceTests.swift */ = {isa = PBXFileReference; fileEncoding = 4; lastKnownFileType = sourcecode.swift; path = TokenizationServiceTests.swift; sourceTree = "<group>"; };
		1582B977260A3F2900C80BD7 /* ClientTokenServiceTests.swift */ = {isa = PBXFileReference; fileEncoding = 4; lastKnownFileType = sourcecode.swift; path = ClientTokenServiceTests.swift; sourceTree = "<group>"; };
		1582B978260A3F2900C80BD7 /* PayPalServiceTests.swift */ = {isa = PBXFileReference; fileEncoding = 4; lastKnownFileType = sourcecode.swift; path = PayPalServiceTests.swift; sourceTree = "<group>"; };
		1582B99F260A3FD300C80BD7 /* PrimerSDKExample_UITests.xctest */ = {isa = PBXFileReference; explicitFileType = wrapper.cfbundle; includeInIndex = 0; path = PrimerSDKExample_UITests.xctest; sourceTree = BUILT_PRODUCTS_DIR; };
		1582B9A1260A3FD300C80BD7 /* PrimerSDKExample_UITests.swift */ = {isa = PBXFileReference; lastKnownFileType = sourcecode.swift; path = PrimerSDKExample_UITests.swift; sourceTree = "<group>"; };
		1582B9A3260A3FD300C80BD7 /* Info.plist */ = {isa = PBXFileReference; lastKnownFileType = text.plist.xml; path = Info.plist; sourceTree = "<group>"; };
		1582B9AC260A402E00C80BD7 /* Base.swift */ = {isa = PBXFileReference; fileEncoding = 4; lastKnownFileType = sourcecode.swift; path = Base.swift; sourceTree = "<group>"; };
		15ACE9642614B186004C3EAA /* chocolate_bar_demo.otf */ = {isa = PBXFileReference; lastKnownFileType = file; path = chocolate_bar_demo.otf; sourceTree = "<group>"; };
		15ACEA6E2615C722004C3EAA /* fr */ = {isa = PBXFileReference; lastKnownFileType = text.plist.strings; name = fr; path = fr.lproj/LaunchScreen.strings; sourceTree = "<group>"; };
		15ACEA6F2615C723004C3EAA /* fr */ = {isa = PBXFileReference; lastKnownFileType = text.plist.strings; name = fr; path = fr.lproj/Main.strings; sourceTree = "<group>"; };
		15ACEA702615C741004C3EAA /* tr */ = {isa = PBXFileReference; lastKnownFileType = text.plist.strings; name = tr; path = tr.lproj/LaunchScreen.strings; sourceTree = "<group>"; };
		15ACEA712615C741004C3EAA /* tr */ = {isa = PBXFileReference; lastKnownFileType = text.plist.strings; name = tr; path = tr.lproj/Main.strings; sourceTree = "<group>"; };
		15ACEA722615C75D004C3EAA /* de */ = {isa = PBXFileReference; lastKnownFileType = text.plist.strings; name = de; path = de.lproj/LaunchScreen.strings; sourceTree = "<group>"; };
		15ACEA732615C75D004C3EAA /* de */ = {isa = PBXFileReference; lastKnownFileType = text.plist.strings; name = de; path = de.lproj/Main.strings; sourceTree = "<group>"; };
		15ACEA742615C77E004C3EAA /* ka */ = {isa = PBXFileReference; lastKnownFileType = text.plist.strings; name = ka; path = ka.lproj/LaunchScreen.strings; sourceTree = "<group>"; };
		15ACEA752615C77E004C3EAA /* ka */ = {isa = PBXFileReference; lastKnownFileType = text.plist.strings; name = ka; path = ka.lproj/Main.strings; sourceTree = "<group>"; };
		15ACEA762615C791004C3EAA /* sv */ = {isa = PBXFileReference; lastKnownFileType = text.plist.strings; name = sv; path = sv.lproj/LaunchScreen.strings; sourceTree = "<group>"; };
		15ACEA772615C791004C3EAA /* sv */ = {isa = PBXFileReference; lastKnownFileType = text.plist.strings; name = sv; path = sv.lproj/Main.strings; sourceTree = "<group>"; };
		15F5BFFE25FBAFDB00426B1C /* PrimerSDK_Example.entitlements */ = {isa = PBXFileReference; lastKnownFileType = text.plist.entitlements; path = PrimerSDK_Example.entitlements; sourceTree = "<group>"; };
		15F97C622624480500DCB3BA /* AppViewController.swift */ = {isa = PBXFileReference; lastKnownFileType = sourcecode.swift; path = AppViewController.swift; sourceTree = "<group>"; };
		15F97C672624488700DCB3BA /* MerchantCheckoutViewController.swift */ = {isa = PBXFileReference; lastKnownFileType = sourcecode.swift; path = MerchantCheckoutViewController.swift; sourceTree = "<group>"; };
		15F97C6C26246FD300DCB3BA /* MerchantCheckoutViewController+Primer.swift */ = {isa = PBXFileReference; lastKnownFileType = sourcecode.swift; path = "MerchantCheckoutViewController+Primer.swift"; sourceTree = "<group>"; };
		15F97C71262470CB00DCB3BA /* MerchantCheckoutViewController+Helpers.swift */ = {isa = PBXFileReference; lastKnownFileType = sourcecode.swift; path = "MerchantCheckoutViewController+Helpers.swift"; sourceTree = "<group>"; };
		15F97C762624718800DCB3BA /* PaymentMethodCell.swift */ = {isa = PBXFileReference; lastKnownFileType = sourcecode.swift; path = PaymentMethodCell.swift; sourceTree = "<group>"; };
		15F97C7C2624730800DCB3BA /* UIViewController+API.swift */ = {isa = PBXFileReference; lastKnownFileType = sourcecode.swift; path = "UIViewController+API.swift"; sourceTree = "<group>"; };
		15F9E67C2678C88000F6B6C1 /* UniversalCheckout.swift */ = {isa = PBXFileReference; lastKnownFileType = sourcecode.swift; path = UniversalCheckout.swift; sourceTree = "<group>"; };
		1D30D5D92678ECCB001C7812 /* OAuthViewControllerTests.swift */ = {isa = PBXFileReference; lastKnownFileType = sourcecode.swift; path = OAuthViewControllerTests.swift; sourceTree = "<group>"; };
		1DC7EE0B261FA39200BCBFFC /* SpinnerViewController.swift */ = {isa = PBXFileReference; lastKnownFileType = sourcecode.swift; path = SpinnerViewController.swift; sourceTree = "<group>"; };
		1DC7EE13261FA3D400BCBFFC /* CreateClientToken.swift */ = {isa = PBXFileReference; lastKnownFileType = sourcecode.swift; path = CreateClientToken.swift; sourceTree = "<group>"; };
		36618ACAE29863B39E96C0A9 /* Pods_PrimerSDK_Example.framework */ = {isa = PBXFileReference; explicitFileType = wrapper.framework; includeInIndex = 0; path = Pods_PrimerSDK_Example.framework; sourceTree = BUILT_PRODUCTS_DIR; };
		3B55FBF1D40BE6B25F29A5D9 /* LICENSE */ = {isa = PBXFileReference; includeInIndex = 1; lastKnownFileType = text; name = LICENSE; path = ../LICENSE; sourceTree = "<group>"; };
		45CA532A34F52954A21835C5 /* README.md */ = {isa = PBXFileReference; includeInIndex = 1; lastKnownFileType = net.daringfireball.markdown; name = README.md; path = ../README.md; sourceTree = "<group>"; };
		607FACD01AFB9204008FA782 /* PrimerSDK_Example.app */ = {isa = PBXFileReference; explicitFileType = wrapper.application; includeInIndex = 0; path = PrimerSDK_Example.app; sourceTree = BUILT_PRODUCTS_DIR; };
		607FACD41AFB9204008FA782 /* Info.plist */ = {isa = PBXFileReference; lastKnownFileType = text.plist.xml; path = Info.plist; sourceTree = "<group>"; };
		607FACD51AFB9204008FA782 /* AppDelegate.swift */ = {isa = PBXFileReference; lastKnownFileType = sourcecode.swift; path = AppDelegate.swift; sourceTree = "<group>"; };
		607FACDA1AFB9204008FA782 /* Base */ = {isa = PBXFileReference; lastKnownFileType = file.storyboard; name = Base; path = Base.lproj/Main.storyboard; sourceTree = "<group>"; };
		607FACDC1AFB9204008FA782 /* Images.xcassets */ = {isa = PBXFileReference; lastKnownFileType = folder.assetcatalog; path = Images.xcassets; sourceTree = "<group>"; };
		607FACDF1AFB9204008FA782 /* Base */ = {isa = PBXFileReference; lastKnownFileType = file.xib; name = Base; path = Base.lproj/LaunchScreen.xib; sourceTree = "<group>"; };
		607FACE51AFB9204008FA782 /* PrimerSDK_Tests.xctest */ = {isa = PBXFileReference; explicitFileType = wrapper.cfbundle; includeInIndex = 0; path = PrimerSDK_Tests.xctest; sourceTree = BUILT_PRODUCTS_DIR; };
		B368379026D3B3CD56E955D3 /* Pods-PrimerSDK_Tests.release.xcconfig */ = {isa = PBXFileReference; includeInIndex = 1; lastKnownFileType = text.xcconfig; name = "Pods-PrimerSDK_Tests.release.xcconfig"; path = "Target Support Files/Pods-PrimerSDK_Tests/Pods-PrimerSDK_Tests.release.xcconfig"; sourceTree = "<group>"; };
		C4B79E0264F748950301395D /* Pods-PrimerSDK_Example.debug.xcconfig */ = {isa = PBXFileReference; includeInIndex = 1; lastKnownFileType = text.xcconfig; name = "Pods-PrimerSDK_Example.debug.xcconfig"; path = "Target Support Files/Pods-PrimerSDK_Example/Pods-PrimerSDK_Example.debug.xcconfig"; sourceTree = "<group>"; };
		C581D52DAF39A5E211CEC8D4 /* Pods_PrimerSDK_Tests.framework */ = {isa = PBXFileReference; explicitFileType = wrapper.framework; includeInIndex = 0; path = Pods_PrimerSDK_Tests.framework; sourceTree = BUILT_PRODUCTS_DIR; };
		CB1A8E9DB8A4E43083E7E64A /* Pods-PrimerSDK_Tests.debug.xcconfig */ = {isa = PBXFileReference; includeInIndex = 1; lastKnownFileType = text.xcconfig; name = "Pods-PrimerSDK_Tests.debug.xcconfig"; path = "Target Support Files/Pods-PrimerSDK_Tests/Pods-PrimerSDK_Tests.debug.xcconfig"; sourceTree = "<group>"; };
		DECC9EB9858112D9C3CB4CB6 /* Pods-PrimerSDK_Example.release.xcconfig */ = {isa = PBXFileReference; includeInIndex = 1; lastKnownFileType = text.xcconfig; name = "Pods-PrimerSDK_Example.release.xcconfig"; path = "Target Support Files/Pods-PrimerSDK_Example/Pods-PrimerSDK_Example.release.xcconfig"; sourceTree = "<group>"; };
/* End PBXFileReference section */

/* Begin PBXFrameworksBuildPhase section */
		1582B99C260A3FD300C80BD7 /* Frameworks */ = {
			isa = PBXFrameworksBuildPhase;
			buildActionMask = 2147483647;
			files = (
			);
			runOnlyForDeploymentPostprocessing = 0;
		};
		607FACCD1AFB9204008FA782 /* Frameworks */ = {
			isa = PBXFrameworksBuildPhase;
			buildActionMask = 2147483647;
			files = (
				ED0A2F6AB36527D50CA435F0 /* Pods_PrimerSDK_Example.framework in Frameworks */,
			);
			runOnlyForDeploymentPostprocessing = 0;
		};
		607FACE21AFB9204008FA782 /* Frameworks */ = {
			isa = PBXFrameworksBuildPhase;
			buildActionMask = 2147483647;
			files = (
				DE40BB9C1D57595CBD0C312A /* Pods_PrimerSDK_Tests.framework in Frameworks */,
			);
			runOnlyForDeploymentPostprocessing = 0;
		};
/* End PBXFrameworksBuildPhase section */

/* Begin PBXGroup section */
		151B0A1A267CE23C00FB49B8 /* 3DS */ = {
			isa = PBXGroup;
			children = (
				151B0A1B267CE24B00FB49B8 /* 3DSConstants.swift */,
				151B09F4267B7F9400FB49B8 /* 3DSTests.swift */,
			);
			path = 3DS;
			sourceTree = "<group>";
		};
		1582B958260A3F2900C80BD7 /* PrimerSDK_Tests */ = {
			isa = PBXGroup;
			children = (
				1D30D5DD2679046E001C7812 /* ViewControllers */,
				1582B959260A3F2900C80BD7 /* Mocks */,
				1582B969260A3F2900C80BD7 /* ViewModels */,
				1582B96F260A3F2900C80BD7 /* Utils */,
				1582B972260A3F2900C80BD7 /* Info.plist */,
				1582B973260A3F2900C80BD7 /* Services */,
			);
			name = PrimerSDK_Tests;
			path = ../Tests/PrimerSDK_Tests;
			sourceTree = "<group>";
		};
		1582B959260A3F2900C80BD7 /* Mocks */ = {
			isa = PBXGroup;
			children = (
				1582B95A260A3F2900C80BD7 /* ViewModels */,
				1582B961260A3F2900C80BD7 /* Mocks.swift */,
				1582B962260A3F2900C80BD7 /* Services */,
			);
			path = Mocks;
			sourceTree = "<group>";
		};
		1582B95A260A3F2900C80BD7 /* ViewModels */ = {
			isa = PBXGroup;
			children = (
				1582B95B260A3F2900C80BD7 /* OAuthViewModel.swift */,
				1582B95C260A3F2900C80BD7 /* ConfirmMandateViewModel.swift */,
				1582B95E260A3F2900C80BD7 /* DirectCheckoutViewModel.swift */,
				1582B95F260A3F2900C80BD7 /* VaultCheckoutViewModel.swift */,
				1582B960260A3F2900C80BD7 /* ApplePayViewModel.swift */,
			);
			path = ViewModels;
			sourceTree = "<group>";
		};
		1582B962260A3F2900C80BD7 /* Services */ = {
			isa = PBXGroup;
			children = (
				1582B963260A3F2900C80BD7 /* PaymentMethodConfigService.swift */,
				1582B964260A3F2900C80BD7 /* PayPalService.swift */,
				1582B965260A3F2900C80BD7 /* VaultService.swift */,
				1582B966260A3F2900C80BD7 /* ClientTokenService.swift */,
				1582B967260A3F2900C80BD7 /* TokenizationService.swift */,
				1582B968260A3F2900C80BD7 /* KlarnaService.swift */,
			);
			path = Services;
			sourceTree = "<group>";
		};
		1582B969260A3F2900C80BD7 /* ViewModels */ = {
			isa = PBXGroup;
			children = (
				1582B96D260A3F2900C80BD7 /* DirectCheckoutViewModelTests.swift */,
				1582B96E260A3F2900C80BD7 /* OAuthViewModelTests.swift */,
				1582B96C260A3F2900C80BD7 /* VaultCheckoutViewModelTests.swift */,
				1582B96B260A3F2900C80BD7 /* VaultPaymentMethodViewModelTests.swift */,
			);
			path = ViewModels;
			sourceTree = "<group>";
		};
		1582B96F260A3F2900C80BD7 /* Utils */ = {
			isa = PBXGroup;
			children = (
				1582B970260A3F2900C80BD7 /* MaskTests.swift */,
			);
			path = Utils;
			sourceTree = "<group>";
		};
		1582B973260A3F2900C80BD7 /* Services */ = {
			isa = PBXGroup;
			children = (
				151B0A1A267CE23C00FB49B8 /* 3DS */,
				1582B977260A3F2900C80BD7 /* ClientTokenServiceTests.swift */,
				1582B975260A3F2900C80BD7 /* KlarnaServiceTests.swift */,
				1582B974260A3F2900C80BD7 /* PaymentMethodConfigServiceTests.swift */,
				1582B978260A3F2900C80BD7 /* PayPalServiceTests.swift */,
				1582B976260A3F2900C80BD7 /* TokenizationServiceTests.swift */,
			);
			path = Services;
			sourceTree = "<group>";
		};
		1582B9A0260A3FD300C80BD7 /* PrimerSDKExample_UITests */ = {
			isa = PBXGroup;
			children = (
				1582B9A1260A3FD300C80BD7 /* PrimerSDKExample_UITests.swift */,
				1582B9AC260A402E00C80BD7 /* Base.swift */,
				1582B9A3260A3FD300C80BD7 /* Info.plist */,
				15F9E67C2678C88000F6B6C1 /* UniversalCheckout.swift */,
				152A42CD26A2B0BD0036D3D6 /* ThreeDS.swift */,
				15300DB8267A1211009A1B9C /* Vault.swift */,
				15300DBA267A1646009A1B9C /* VaultKlarna.swift */,
			);
			path = PrimerSDKExample_UITests;
			sourceTree = "<group>";
		};
		15ACE9632614B186004C3EAA /* Fonts */ = {
			isa = PBXGroup;
			children = (
				15ACE9642614B186004C3EAA /* chocolate_bar_demo.otf */,
			);
			name = Fonts;
			path = Resources/Fonts;
			sourceTree = "<group>";
		};
		15F5BFB025FBA35600426B1C /* User Interface */ = {
			isa = PBXGroup;
			children = (
				607FACDE1AFB9204008FA782 /* LaunchScreen.xib */,
				607FACD91AFB9204008FA782 /* Main.storyboard */,
				1DC7EE0A261FA37800BCBFFC /* ViewControllers */,
				1DC7EE01261FA2BD00BCBFFC /* Views */,
				15F97C7B262472F200DCB3BA /* Extensions */,
			);
			name = "User Interface";
			sourceTree = "<group>";
		};
		15F5BFBD25FBA44D00426B1C /* Resources */ = {
			isa = PBXGroup;
			children = (
				15ACE9632614B186004C3EAA /* Fonts */,
				607FACDC1AFB9204008FA782 /* Images.xcassets */,
			);
			name = Resources;
			sourceTree = "<group>";
		};
		15F97C7B262472F200DCB3BA /* Extensions */ = {
			isa = PBXGroup;
			children = (
				15F97C7C2624730800DCB3BA /* UIViewController+API.swift */,
			);
			name = Extensions;
			sourceTree = "<group>";
		};
		1D30D5DD2679046E001C7812 /* ViewControllers */ = {
			isa = PBXGroup;
			children = (
				1D30D5D92678ECCB001C7812 /* OAuthViewControllerTests.swift */,
			);
			path = ViewControllers;
			sourceTree = "<group>";
		};
		1DC7EE00261FA2A800BCBFFC /* Data Models */ = {
			isa = PBXGroup;
			children = (
				1DC7EE13261FA3D400BCBFFC /* CreateClientToken.swift */,
			);
			name = "Data Models";
			sourceTree = "<group>";
		};
		1DC7EE01261FA2BD00BCBFFC /* Views */ = {
			isa = PBXGroup;
			children = (
				15F97C762624718800DCB3BA /* PaymentMethodCell.swift */,
			);
			name = Views;
			sourceTree = "<group>";
		};
		1DC7EE0A261FA37800BCBFFC /* ViewControllers */ = {
			isa = PBXGroup;
			children = (
				15F97C622624480500DCB3BA /* AppViewController.swift */,
				15F97C672624488700DCB3BA /* MerchantCheckoutViewController.swift */,
				15F97C71262470CB00DCB3BA /* MerchantCheckoutViewController+Helpers.swift */,
				15F97C6C26246FD300DCB3BA /* MerchantCheckoutViewController+Primer.swift */,
				1DC7EE0B261FA39200BCBFFC /* SpinnerViewController.swift */,
			);
			name = ViewControllers;
			sourceTree = "<group>";
		};
		607FACC71AFB9204008FA782 = {
			isa = PBXGroup;
			children = (
				607FACF51AFB993E008FA782 /* Podspec Metadata */,
				607FACD21AFB9204008FA782 /* Example for PrimerSDK */,
				1582B958260A3F2900C80BD7 /* PrimerSDK_Tests */,
				1582B9A0260A3FD300C80BD7 /* PrimerSDKExample_UITests */,
				607FACD11AFB9204008FA782 /* Products */,
				714FB3DC2580A763B394EB27 /* Pods */,
				6F247D848CED96AD5CD3748F /* Frameworks */,
			);
			sourceTree = "<group>";
		};
		607FACD11AFB9204008FA782 /* Products */ = {
			isa = PBXGroup;
			children = (
				607FACD01AFB9204008FA782 /* PrimerSDK_Example.app */,
				607FACE51AFB9204008FA782 /* PrimerSDK_Tests.xctest */,
				1582B99F260A3FD300C80BD7 /* PrimerSDKExample_UITests.xctest */,
			);
			name = Products;
			sourceTree = "<group>";
		};
		607FACD21AFB9204008FA782 /* Example for PrimerSDK */ = {
			isa = PBXGroup;
			children = (
				607FACD51AFB9204008FA782 /* AppDelegate.swift */,
				15F5BFFE25FBAFDB00426B1C /* PrimerSDK_Example.entitlements */,
				607FACD41AFB9204008FA782 /* Info.plist */,
				1DC7EE00261FA2A800BCBFFC /* Data Models */,
				15F5BFB025FBA35600426B1C /* User Interface */,
				15F5BFBD25FBA44D00426B1C /* Resources */,
			);
			name = "Example for PrimerSDK";
			path = PrimerSDK;
			sourceTree = "<group>";
		};
		607FACF51AFB993E008FA782 /* Podspec Metadata */ = {
			isa = PBXGroup;
			children = (
				0BEFFA023E994EF5B370A80C /* PrimerSDK.podspec */,
				45CA532A34F52954A21835C5 /* README.md */,
				3B55FBF1D40BE6B25F29A5D9 /* LICENSE */,
			);
			name = "Podspec Metadata";
			sourceTree = "<group>";
		};
		6F247D848CED96AD5CD3748F /* Frameworks */ = {
			isa = PBXGroup;
			children = (
				36618ACAE29863B39E96C0A9 /* Pods_PrimerSDK_Example.framework */,
				C581D52DAF39A5E211CEC8D4 /* Pods_PrimerSDK_Tests.framework */,
			);
			name = Frameworks;
			sourceTree = "<group>";
		};
		714FB3DC2580A763B394EB27 /* Pods */ = {
			isa = PBXGroup;
			children = (
				C4B79E0264F748950301395D /* Pods-PrimerSDK_Example.debug.xcconfig */,
				DECC9EB9858112D9C3CB4CB6 /* Pods-PrimerSDK_Example.release.xcconfig */,
				CB1A8E9DB8A4E43083E7E64A /* Pods-PrimerSDK_Tests.debug.xcconfig */,
				B368379026D3B3CD56E955D3 /* Pods-PrimerSDK_Tests.release.xcconfig */,
			);
			path = Pods;
			sourceTree = "<group>";
		};
/* End PBXGroup section */

/* Begin PBXNativeTarget section */
		1582B99E260A3FD300C80BD7 /* PrimerSDKExample_UITests */ = {
			isa = PBXNativeTarget;
			buildConfigurationList = 1582B9A6260A3FD300C80BD7 /* Build configuration list for PBXNativeTarget "PrimerSDKExample_UITests" */;
			buildPhases = (
				1582B99B260A3FD300C80BD7 /* Sources */,
				1582B99C260A3FD300C80BD7 /* Frameworks */,
				1582B99D260A3FD300C80BD7 /* Resources */,
			);
			buildRules = (
			);
			dependencies = (
				1582B9A5260A3FD300C80BD7 /* PBXTargetDependency */,
			);
			name = PrimerSDKExample_UITests;
			productName = PrimerSDKExample_UITests;
			productReference = 1582B99F260A3FD300C80BD7 /* PrimerSDKExample_UITests.xctest */;
			productType = "com.apple.product-type.bundle.ui-testing";
		};
		607FACCF1AFB9204008FA782 /* PrimerSDK_Example */ = {
			isa = PBXNativeTarget;
			buildConfigurationList = 607FACEF1AFB9204008FA782 /* Build configuration list for PBXNativeTarget "PrimerSDK_Example" */;
			buildPhases = (
				9C2C161E9D41B29E12C9042E /* [CP] Check Pods Manifest.lock */,
				151B62B5260CA08E00D0521B /* ShellScript */,
				607FACCC1AFB9204008FA782 /* Sources */,
				607FACCD1AFB9204008FA782 /* Frameworks */,
				607FACCE1AFB9204008FA782 /* Resources */,
				86DC81E6F657202CFEC2C229 /* [CP] Embed Pods Frameworks */,
			);
			buildRules = (
			);
			dependencies = (
			);
			name = PrimerSDK_Example;
			productName = PrimerSDK;
			productReference = 607FACD01AFB9204008FA782 /* PrimerSDK_Example.app */;
			productType = "com.apple.product-type.application";
		};
		607FACE41AFB9204008FA782 /* PrimerSDK_Tests */ = {
			isa = PBXNativeTarget;
			buildConfigurationList = 607FACF21AFB9204008FA782 /* Build configuration list for PBXNativeTarget "PrimerSDK_Tests" */;
			buildPhases = (
				05647BA20E606B393468408A /* [CP] Check Pods Manifest.lock */,
				607FACE11AFB9204008FA782 /* Sources */,
				607FACE21AFB9204008FA782 /* Frameworks */,
				607FACE31AFB9204008FA782 /* Resources */,
			);
			buildRules = (
			);
			dependencies = (
				607FACE71AFB9204008FA782 /* PBXTargetDependency */,
			);
			name = PrimerSDK_Tests;
			productName = Tests;
			productReference = 607FACE51AFB9204008FA782 /* PrimerSDK_Tests.xctest */;
			productType = "com.apple.product-type.bundle.unit-test";
		};
/* End PBXNativeTarget section */

/* Begin PBXProject section */
		607FACC81AFB9204008FA782 /* Project object */ = {
			isa = PBXProject;
			attributes = {
				LastSwiftUpdateCheck = 1240;
				LastUpgradeCheck = 1240;
				ORGANIZATIONNAME = CocoaPods;
				TargetAttributes = {
					1582B99E260A3FD300C80BD7 = {
						CreatedOnToolsVersion = 12.4;
						DevelopmentTeam = N8UN9TR5DY;
						ProvisioningStyle = Automatic;
						TestTargetID = 607FACCF1AFB9204008FA782;
					};
					607FACCF1AFB9204008FA782 = {
						CreatedOnToolsVersion = 6.3.1;
						DevelopmentTeam = N8UN9TR5DY;
						LastSwiftMigration = 0900;
						ProvisioningStyle = Manual;
					};
					607FACE41AFB9204008FA782 = {
						CreatedOnToolsVersion = 6.3.1;
						DevelopmentTeam = N8UN9TR5DY;
						LastSwiftMigration = 0900;
						ProvisioningStyle = Automatic;
						TestTargetID = 607FACCF1AFB9204008FA782;
					};
				};
			};
			buildConfigurationList = 607FACCB1AFB9204008FA782 /* Build configuration list for PBXProject "PrimerSDK" */;
			compatibilityVersion = "Xcode 3.2";
			developmentRegion = en;
			hasScannedForEncodings = 0;
			knownRegions = (
				en,
				Base,
				fr,
				tr,
				de,
				ka,
				sv,
			);
			mainGroup = 607FACC71AFB9204008FA782;
			productRefGroup = 607FACD11AFB9204008FA782 /* Products */;
			projectDirPath = "";
			projectRoot = "";
			targets = (
				607FACCF1AFB9204008FA782 /* PrimerSDK_Example */,
				607FACE41AFB9204008FA782 /* PrimerSDK_Tests */,
				1582B99E260A3FD300C80BD7 /* PrimerSDKExample_UITests */,
			);
		};
/* End PBXProject section */

/* Begin PBXResourcesBuildPhase section */
		1582B99D260A3FD300C80BD7 /* Resources */ = {
			isa = PBXResourcesBuildPhase;
			buildActionMask = 2147483647;
			files = (
			);
			runOnlyForDeploymentPostprocessing = 0;
		};
		607FACCE1AFB9204008FA782 /* Resources */ = {
			isa = PBXResourcesBuildPhase;
			buildActionMask = 2147483647;
			files = (
				607FACDB1AFB9204008FA782 /* Main.storyboard in Resources */,
				607FACE01AFB9204008FA782 /* LaunchScreen.xib in Resources */,
				607FACDD1AFB9204008FA782 /* Images.xcassets in Resources */,
				15ACE9652614B186004C3EAA /* chocolate_bar_demo.otf in Resources */,
			);
			runOnlyForDeploymentPostprocessing = 0;
		};
		607FACE31AFB9204008FA782 /* Resources */ = {
			isa = PBXResourcesBuildPhase;
			buildActionMask = 2147483647;
			files = (
			);
			runOnlyForDeploymentPostprocessing = 0;
		};
/* End PBXResourcesBuildPhase section */

/* Begin PBXShellScriptBuildPhase section */
		05647BA20E606B393468408A /* [CP] Check Pods Manifest.lock */ = {
			isa = PBXShellScriptBuildPhase;
			buildActionMask = 2147483647;
			files = (
			);
			inputFileListPaths = (
			);
			inputPaths = (
				"${PODS_PODFILE_DIR_PATH}/Podfile.lock",
				"${PODS_ROOT}/Manifest.lock",
			);
			name = "[CP] Check Pods Manifest.lock";
			outputFileListPaths = (
			);
			outputPaths = (
				"$(DERIVED_FILE_DIR)/Pods-PrimerSDK_Tests-checkManifestLockResult.txt",
			);
			runOnlyForDeploymentPostprocessing = 0;
			shellPath = /bin/sh;
			shellScript = "diff \"${PODS_PODFILE_DIR_PATH}/Podfile.lock\" \"${PODS_ROOT}/Manifest.lock\" > /dev/null\nif [ $? != 0 ] ; then\n    # print error to STDERR\n    echo \"error: The sandbox is not in sync with the Podfile.lock. Run 'pod install' or update your CocoaPods installation.\" >&2\n    exit 1\nfi\n# This output is used by Xcode 'outputs' to avoid re-running this script phase.\necho \"SUCCESS\" > \"${SCRIPT_OUTPUT_FILE_0}\"\n";
			showEnvVarsInLog = 0;
		};
		151B62B5260CA08E00D0521B /* ShellScript */ = {
			isa = PBXShellScriptBuildPhase;
			buildActionMask = 2147483647;
			files = (
			);
			inputFileListPaths = (
			);
			inputPaths = (
			);
			outputFileListPaths = (
			);
			outputPaths = (
			);
			runOnlyForDeploymentPostprocessing = 0;
			shellPath = /bin/sh;
			shellScript = "if which swiftlint >/dev/null; then\n  swiftlint lint\nelse\n  echo \"warning: SwiftLint not installed, download from https://github.com/realm/SwiftLint\"\nfi\n";
		};
		86DC81E6F657202CFEC2C229 /* [CP] Embed Pods Frameworks */ = {
			isa = PBXShellScriptBuildPhase;
			buildActionMask = 2147483647;
			files = (
			);
			inputPaths = (
				"${PODS_ROOT}/Target Support Files/Pods-PrimerSDK_Example/Pods-PrimerSDK_Example-frameworks.sh",
<<<<<<< HEAD
				"${BUILT_PRODUCTS_DIR}/Primer3DS/Primer3DS.framework",
				"${BUILT_PRODUCTS_DIR}/PrimerSDK/PrimerSDK.framework",
=======
				"${BUILT_PRODUCTS_DIR}/Primer3DS_SDK/Primer3DS_SDK.framework",
>>>>>>> 0f31967e
				"${PODS_XCFRAMEWORKS_BUILD_DIR}/ThreeDS_SDK/ThreeDS_SDK.framework/ThreeDS_SDK",
			);
			name = "[CP] Embed Pods Frameworks";
			outputPaths = (
<<<<<<< HEAD
				"${TARGET_BUILD_DIR}/${FRAMEWORKS_FOLDER_PATH}/Primer3DS.framework",
				"${TARGET_BUILD_DIR}/${FRAMEWORKS_FOLDER_PATH}/PrimerSDK.framework",
=======
				"${TARGET_BUILD_DIR}/${FRAMEWORKS_FOLDER_PATH}/Primer3DS_SDK.framework",
>>>>>>> 0f31967e
				"${TARGET_BUILD_DIR}/${FRAMEWORKS_FOLDER_PATH}/ThreeDS_SDK.framework",
			);
			runOnlyForDeploymentPostprocessing = 0;
			shellPath = /bin/sh;
			shellScript = "\"${PODS_ROOT}/Target Support Files/Pods-PrimerSDK_Example/Pods-PrimerSDK_Example-frameworks.sh\"\n";
			showEnvVarsInLog = 0;
		};
		9C2C161E9D41B29E12C9042E /* [CP] Check Pods Manifest.lock */ = {
			isa = PBXShellScriptBuildPhase;
			buildActionMask = 2147483647;
			files = (
			);
			inputFileListPaths = (
			);
			inputPaths = (
				"${PODS_PODFILE_DIR_PATH}/Podfile.lock",
				"${PODS_ROOT}/Manifest.lock",
			);
			name = "[CP] Check Pods Manifest.lock";
			outputFileListPaths = (
			);
			outputPaths = (
				"$(DERIVED_FILE_DIR)/Pods-PrimerSDK_Example-checkManifestLockResult.txt",
			);
			runOnlyForDeploymentPostprocessing = 0;
			shellPath = /bin/sh;
			shellScript = "diff \"${PODS_PODFILE_DIR_PATH}/Podfile.lock\" \"${PODS_ROOT}/Manifest.lock\" > /dev/null\nif [ $? != 0 ] ; then\n    # print error to STDERR\n    echo \"error: The sandbox is not in sync with the Podfile.lock. Run 'pod install' or update your CocoaPods installation.\" >&2\n    exit 1\nfi\n# This output is used by Xcode 'outputs' to avoid re-running this script phase.\necho \"SUCCESS\" > \"${SCRIPT_OUTPUT_FILE_0}\"\n";
			showEnvVarsInLog = 0;
		};
/* End PBXShellScriptBuildPhase section */

/* Begin PBXSourcesBuildPhase section */
		1582B99B260A3FD300C80BD7 /* Sources */ = {
			isa = PBXSourcesBuildPhase;
			buildActionMask = 2147483647;
			files = (
				15F9E67D2678C88000F6B6C1 /* UniversalCheckout.swift in Sources */,
				1582B9AD260A402E00C80BD7 /* Base.swift in Sources */,
				1582B9A2260A3FD300C80BD7 /* PrimerSDKExample_UITests.swift in Sources */,
				152A42CE26A2B0BD0036D3D6 /* ThreeDS.swift in Sources */,
				15300DBB267A1646009A1B9C /* VaultKlarna.swift in Sources */,
				151B098C267A276100FB49B8 /* Vault.swift in Sources */,
			);
			runOnlyForDeploymentPostprocessing = 0;
		};
		607FACCC1AFB9204008FA782 /* Sources */ = {
			isa = PBXSourcesBuildPhase;
			buildActionMask = 2147483647;
			files = (
				15F97C682624488700DCB3BA /* MerchantCheckoutViewController.swift in Sources */,
				15F97C632624480500DCB3BA /* AppViewController.swift in Sources */,
				15F97C7D2624730800DCB3BA /* UIViewController+API.swift in Sources */,
				15F97C772624718800DCB3BA /* PaymentMethodCell.swift in Sources */,
				15F97C6D26246FD300DCB3BA /* MerchantCheckoutViewController+Primer.swift in Sources */,
				1DC7EE0C261FA39200BCBFFC /* SpinnerViewController.swift in Sources */,
				15F97C72262470CB00DCB3BA /* MerchantCheckoutViewController+Helpers.swift in Sources */,
				607FACD61AFB9204008FA782 /* AppDelegate.swift in Sources */,
				1DC7EE14261FA3D400BCBFFC /* CreateClientToken.swift in Sources */,
			);
			runOnlyForDeploymentPostprocessing = 0;
		};
		607FACE11AFB9204008FA782 /* Sources */ = {
			isa = PBXSourcesBuildPhase;
			buildActionMask = 2147483647;
			files = (
				1D30D5DB2678ED2E001C7812 /* OAuthViewControllerTests.swift in Sources */,
				1582B97A260A3F2900C80BD7 /* ConfirmMandateViewModel.swift in Sources */,
				151B0A1C267CE24B00FB49B8 /* 3DSConstants.swift in Sources */,
				151B09F5267B7F9400FB49B8 /* 3DSTests.swift in Sources */,
				1582B981260A3F2900C80BD7 /* PayPalService.swift in Sources */,
				1582B991260A3F2900C80BD7 /* ClientTokenServiceTests.swift in Sources */,
				1582B98E260A3F2900C80BD7 /* PaymentMethodConfigServiceTests.swift in Sources */,
				1582B97C260A3F2900C80BD7 /* DirectCheckoutViewModel.swift in Sources */,
				1582B98F260A3F2900C80BD7 /* KlarnaServiceTests.swift in Sources */,
				1582B98A260A3F2900C80BD7 /* OAuthViewModelTests.swift in Sources */,
				1582B98B260A3F2900C80BD7 /* MaskTests.swift in Sources */,
				1582B983260A3F2900C80BD7 /* ClientTokenService.swift in Sources */,
				1582B980260A3F2900C80BD7 /* PaymentMethodConfigService.swift in Sources */,
				1582B979260A3F2900C80BD7 /* OAuthViewModel.swift in Sources */,
				1582B988260A3F2900C80BD7 /* VaultCheckoutViewModelTests.swift in Sources */,
				1582B97F260A3F2900C80BD7 /* Mocks.swift in Sources */,
				1582B985260A3F2900C80BD7 /* KlarnaService.swift in Sources */,
				1582B992260A3F2900C80BD7 /* PayPalServiceTests.swift in Sources */,
				1582B984260A3F2900C80BD7 /* TokenizationService.swift in Sources */,
				1582B989260A3F2900C80BD7 /* DirectCheckoutViewModelTests.swift in Sources */,
				1582B97E260A3F2900C80BD7 /* ApplePayViewModel.swift in Sources */,
				1582B982260A3F2900C80BD7 /* VaultService.swift in Sources */,
				1582B97D260A3F2900C80BD7 /* VaultCheckoutViewModel.swift in Sources */,
				1582B987260A3F2900C80BD7 /* VaultPaymentMethodViewModelTests.swift in Sources */,
				1582B990260A3F2900C80BD7 /* TokenizationServiceTests.swift in Sources */,
			);
			runOnlyForDeploymentPostprocessing = 0;
		};
/* End PBXSourcesBuildPhase section */

/* Begin PBXTargetDependency section */
		1582B9A5260A3FD300C80BD7 /* PBXTargetDependency */ = {
			isa = PBXTargetDependency;
			target = 607FACCF1AFB9204008FA782 /* PrimerSDK_Example */;
			targetProxy = 1582B9A4260A3FD300C80BD7 /* PBXContainerItemProxy */;
		};
		607FACE71AFB9204008FA782 /* PBXTargetDependency */ = {
			isa = PBXTargetDependency;
			target = 607FACCF1AFB9204008FA782 /* PrimerSDK_Example */;
			targetProxy = 607FACE61AFB9204008FA782 /* PBXContainerItemProxy */;
		};
/* End PBXTargetDependency section */

/* Begin PBXVariantGroup section */
		607FACD91AFB9204008FA782 /* Main.storyboard */ = {
			isa = PBXVariantGroup;
			children = (
				607FACDA1AFB9204008FA782 /* Base */,
				15ACEA6F2615C723004C3EAA /* fr */,
				15ACEA712615C741004C3EAA /* tr */,
				15ACEA732615C75D004C3EAA /* de */,
				15ACEA752615C77E004C3EAA /* ka */,
				15ACEA772615C791004C3EAA /* sv */,
			);
			name = Main.storyboard;
			sourceTree = "<group>";
		};
		607FACDE1AFB9204008FA782 /* LaunchScreen.xib */ = {
			isa = PBXVariantGroup;
			children = (
				607FACDF1AFB9204008FA782 /* Base */,
				15ACEA6E2615C722004C3EAA /* fr */,
				15ACEA702615C741004C3EAA /* tr */,
				15ACEA722615C75D004C3EAA /* de */,
				15ACEA742615C77E004C3EAA /* ka */,
				15ACEA762615C791004C3EAA /* sv */,
			);
			name = LaunchScreen.xib;
			sourceTree = "<group>";
		};
/* End PBXVariantGroup section */

/* Begin XCBuildConfiguration section */
		1582B9A7260A3FD300C80BD7 /* Debug */ = {
			isa = XCBuildConfiguration;
			buildSettings = {
				CLANG_ANALYZER_NONNULL = YES;
				CLANG_ANALYZER_NUMBER_OBJECT_CONVERSION = YES_AGGRESSIVE;
				CLANG_CXX_LANGUAGE_STANDARD = "gnu++14";
				CLANG_ENABLE_OBJC_WEAK = YES;
				CLANG_WARN_DOCUMENTATION_COMMENTS = YES;
				CLANG_WARN_UNGUARDED_AVAILABILITY = YES_AGGRESSIVE;
				CODE_SIGN_STYLE = Automatic;
				DEBUG_INFORMATION_FORMAT = dwarf;
				DEVELOPMENT_TEAM = N8UN9TR5DY;
				GCC_C_LANGUAGE_STANDARD = gnu11;
				INFOPLIST_FILE = PrimerSDKExample_UITests/Info.plist;
				IPHONEOS_DEPLOYMENT_TARGET = 14.4;
				LD_RUNPATH_SEARCH_PATHS = "$(inherited) @executable_path/Frameworks @loader_path/Frameworks";
				MTL_ENABLE_DEBUG_INFO = INCLUDE_SOURCE;
				MTL_FAST_MATH = YES;
				PRODUCT_BUNDLE_IDENTIFIER = "com.primer.PrimerSDKExample-UITests";
				PRODUCT_NAME = "$(TARGET_NAME)";
				SWIFT_ACTIVE_COMPILATION_CONDITIONS = DEBUG;
				SWIFT_VERSION = 5.0;
				TARGETED_DEVICE_FAMILY = "1,2";
				TEST_TARGET_NAME = PrimerSDK_Example;
			};
			name = Debug;
		};
		1582B9A8260A3FD300C80BD7 /* Release */ = {
			isa = XCBuildConfiguration;
			buildSettings = {
				CLANG_ANALYZER_NONNULL = YES;
				CLANG_ANALYZER_NUMBER_OBJECT_CONVERSION = YES_AGGRESSIVE;
				CLANG_CXX_LANGUAGE_STANDARD = "gnu++14";
				CLANG_ENABLE_OBJC_WEAK = YES;
				CLANG_WARN_DOCUMENTATION_COMMENTS = YES;
				CLANG_WARN_UNGUARDED_AVAILABILITY = YES_AGGRESSIVE;
				CODE_SIGN_STYLE = Automatic;
				DEVELOPMENT_TEAM = N8UN9TR5DY;
				GCC_C_LANGUAGE_STANDARD = gnu11;
				INFOPLIST_FILE = PrimerSDKExample_UITests/Info.plist;
				IPHONEOS_DEPLOYMENT_TARGET = 14.4;
				LD_RUNPATH_SEARCH_PATHS = "$(inherited) @executable_path/Frameworks @loader_path/Frameworks";
				MTL_FAST_MATH = YES;
				PRODUCT_BUNDLE_IDENTIFIER = "com.primer.PrimerSDKExample-UITests";
				PRODUCT_NAME = "$(TARGET_NAME)";
				SWIFT_VERSION = 5.0;
				TARGETED_DEVICE_FAMILY = "1,2";
				TEST_TARGET_NAME = PrimerSDK_Example;
			};
			name = Release;
		};
		607FACED1AFB9204008FA782 /* Debug */ = {
			isa = XCBuildConfiguration;
			buildSettings = {
				ALWAYS_SEARCH_USER_PATHS = NO;
				CLANG_ANALYZER_LOCALIZABILITY_NONLOCALIZED = YES;
				CLANG_CXX_LANGUAGE_STANDARD = "gnu++0x";
				CLANG_CXX_LIBRARY = "libc++";
				CLANG_ENABLE_MODULES = YES;
				CLANG_ENABLE_OBJC_ARC = YES;
				CLANG_WARN_BLOCK_CAPTURE_AUTORELEASING = YES;
				CLANG_WARN_BOOL_CONVERSION = YES;
				CLANG_WARN_COMMA = YES;
				CLANG_WARN_CONSTANT_CONVERSION = YES;
				CLANG_WARN_DEPRECATED_OBJC_IMPLEMENTATIONS = YES;
				CLANG_WARN_DIRECT_OBJC_ISA_USAGE = YES_ERROR;
				CLANG_WARN_EMPTY_BODY = YES;
				CLANG_WARN_ENUM_CONVERSION = YES;
				CLANG_WARN_INFINITE_RECURSION = YES;
				CLANG_WARN_INT_CONVERSION = YES;
				CLANG_WARN_NON_LITERAL_NULL_CONVERSION = YES;
				CLANG_WARN_OBJC_IMPLICIT_RETAIN_SELF = YES;
				CLANG_WARN_OBJC_LITERAL_CONVERSION = YES;
				CLANG_WARN_OBJC_ROOT_CLASS = YES_ERROR;
				CLANG_WARN_QUOTED_INCLUDE_IN_FRAMEWORK_HEADER = YES;
				CLANG_WARN_RANGE_LOOP_ANALYSIS = YES;
				CLANG_WARN_STRICT_PROTOTYPES = YES;
				CLANG_WARN_SUSPICIOUS_MOVE = YES;
				CLANG_WARN_UNREACHABLE_CODE = YES;
				CLANG_WARN__DUPLICATE_METHOD_MATCH = YES;
				CODE_SIGN_IDENTITY = "iPhone Developer";
				"CODE_SIGN_IDENTITY[sdk=iphoneos*]" = "iPhone Developer";
				CODE_SIGN_STYLE = Manual;
				COPY_PHASE_STRIP = NO;
				DEBUG_INFORMATION_FORMAT = "dwarf-with-dsym";
				DEVELOPMENT_TEAM = N8UN9TR5DY;
				ENABLE_STRICT_OBJC_MSGSEND = YES;
				ENABLE_TESTABILITY = YES;
				GCC_C_LANGUAGE_STANDARD = gnu99;
				GCC_DYNAMIC_NO_PIC = NO;
				GCC_NO_COMMON_BLOCKS = YES;
				GCC_OPTIMIZATION_LEVEL = 0;
				GCC_PREPROCESSOR_DEFINITIONS = (
					"DEBUG=1",
					"$(inherited)",
				);
				GCC_SYMBOLS_PRIVATE_EXTERN = NO;
				GCC_WARN_64_TO_32_BIT_CONVERSION = YES;
				GCC_WARN_ABOUT_RETURN_TYPE = YES_ERROR;
				GCC_WARN_UNDECLARED_SELECTOR = YES;
				GCC_WARN_UNINITIALIZED_AUTOS = YES_AGGRESSIVE;
				GCC_WARN_UNUSED_FUNCTION = YES;
				GCC_WARN_UNUSED_VARIABLE = YES;
				IPHONEOS_DEPLOYMENT_TARGET = 9.3;
				MTL_ENABLE_DEBUG_INFO = YES;
				ONLY_ACTIVE_ARCH = YES;
				SDKROOT = iphoneos;
				SWIFT_OPTIMIZATION_LEVEL = "-Onone";
				SWIFT_VERSION = "";
			};
			name = Debug;
		};
		607FACEE1AFB9204008FA782 /* Release */ = {
			isa = XCBuildConfiguration;
			buildSettings = {
				ALWAYS_SEARCH_USER_PATHS = NO;
				CLANG_ANALYZER_LOCALIZABILITY_NONLOCALIZED = YES;
				CLANG_CXX_LANGUAGE_STANDARD = "gnu++0x";
				CLANG_CXX_LIBRARY = "libc++";
				CLANG_ENABLE_MODULES = YES;
				CLANG_ENABLE_OBJC_ARC = YES;
				CLANG_WARN_BLOCK_CAPTURE_AUTORELEASING = YES;
				CLANG_WARN_BOOL_CONVERSION = YES;
				CLANG_WARN_COMMA = YES;
				CLANG_WARN_CONSTANT_CONVERSION = YES;
				CLANG_WARN_DEPRECATED_OBJC_IMPLEMENTATIONS = YES;
				CLANG_WARN_DIRECT_OBJC_ISA_USAGE = YES_ERROR;
				CLANG_WARN_EMPTY_BODY = YES;
				CLANG_WARN_ENUM_CONVERSION = YES;
				CLANG_WARN_INFINITE_RECURSION = YES;
				CLANG_WARN_INT_CONVERSION = YES;
				CLANG_WARN_NON_LITERAL_NULL_CONVERSION = YES;
				CLANG_WARN_OBJC_IMPLICIT_RETAIN_SELF = YES;
				CLANG_WARN_OBJC_LITERAL_CONVERSION = YES;
				CLANG_WARN_OBJC_ROOT_CLASS = YES_ERROR;
				CLANG_WARN_QUOTED_INCLUDE_IN_FRAMEWORK_HEADER = YES;
				CLANG_WARN_RANGE_LOOP_ANALYSIS = YES;
				CLANG_WARN_STRICT_PROTOTYPES = YES;
				CLANG_WARN_SUSPICIOUS_MOVE = YES;
				CLANG_WARN_UNREACHABLE_CODE = YES;
				CLANG_WARN__DUPLICATE_METHOD_MATCH = YES;
				CODE_SIGN_IDENTITY = "iPhone Developer";
				"CODE_SIGN_IDENTITY[sdk=iphoneos*]" = "iPhone Developer";
				CODE_SIGN_STYLE = Manual;
				COPY_PHASE_STRIP = NO;
				DEBUG_INFORMATION_FORMAT = "dwarf-with-dsym";
				DEVELOPMENT_TEAM = N8UN9TR5DY;
				ENABLE_NS_ASSERTIONS = NO;
				ENABLE_STRICT_OBJC_MSGSEND = YES;
				GCC_C_LANGUAGE_STANDARD = gnu99;
				GCC_NO_COMMON_BLOCKS = YES;
				GCC_WARN_64_TO_32_BIT_CONVERSION = YES;
				GCC_WARN_ABOUT_RETURN_TYPE = YES_ERROR;
				GCC_WARN_UNDECLARED_SELECTOR = YES;
				GCC_WARN_UNINITIALIZED_AUTOS = YES_AGGRESSIVE;
				GCC_WARN_UNUSED_FUNCTION = YES;
				GCC_WARN_UNUSED_VARIABLE = YES;
				IPHONEOS_DEPLOYMENT_TARGET = 9.3;
				MTL_ENABLE_DEBUG_INFO = NO;
				SDKROOT = iphoneos;
				SWIFT_OPTIMIZATION_LEVEL = "-Owholemodule";
				SWIFT_VERSION = "";
				VALIDATE_PRODUCT = YES;
			};
			name = Release;
		};
		607FACF01AFB9204008FA782 /* Debug */ = {
			isa = XCBuildConfiguration;
			baseConfigurationReference = C4B79E0264F748950301395D /* Pods-PrimerSDK_Example.debug.xcconfig */;
			buildSettings = {
				ASSETCATALOG_COMPILER_APPICON_NAME = AppIcon;
				CODE_SIGN_ENTITLEMENTS = PrimerSDK_Example.entitlements;
				CODE_SIGN_IDENTITY = "Apple Development";
				"CODE_SIGN_IDENTITY[sdk=iphoneos*]" = "iPhone Developer";
				CODE_SIGN_STYLE = Manual;
				CURRENT_PROJECT_VERSION = 206;
				DEVELOPMENT_TEAM = N8UN9TR5DY;
				INFOPLIST_FILE = PrimerSDK/Info.plist;
				IPHONEOS_DEPLOYMENT_TARGET = 12.1;
				LD_RUNPATH_SEARCH_PATHS = "$(inherited) @executable_path/Frameworks";
				MARKETING_VERSION = "CHE-377_PR-1_3DS";
				MODULE_NAME = ExampleApp;
				PRODUCT_BUNDLE_IDENTIFIER = com.primerapi.PrimerSDKExample;
				PRODUCT_NAME = "$(TARGET_NAME)";
				PROVISIONING_PROFILE_SPECIFIER = "Primer Demo App";
				SWIFT_SWIFT3_OBJC_INFERENCE = Default;
				SWIFT_VERSION = 4.2;
			};
			name = Debug;
		};
		607FACF11AFB9204008FA782 /* Release */ = {
			isa = XCBuildConfiguration;
			baseConfigurationReference = DECC9EB9858112D9C3CB4CB6 /* Pods-PrimerSDK_Example.release.xcconfig */;
			buildSettings = {
				ASSETCATALOG_COMPILER_APPICON_NAME = AppIcon;
				CODE_SIGN_ENTITLEMENTS = PrimerSDK_Example.entitlements;
				CODE_SIGN_IDENTITY = "Apple Development";
				"CODE_SIGN_IDENTITY[sdk=iphoneos*]" = "iPhone Developer";
				CODE_SIGN_STYLE = Manual;
				CURRENT_PROJECT_VERSION = 206;
				DEVELOPMENT_TEAM = N8UN9TR5DY;
				INFOPLIST_FILE = PrimerSDK/Info.plist;
				IPHONEOS_DEPLOYMENT_TARGET = 12.1;
				LD_RUNPATH_SEARCH_PATHS = "$(inherited) @executable_path/Frameworks";
				MARKETING_VERSION = "CHE-377_PR-1_3DS";
				MODULE_NAME = ExampleApp;
				PRODUCT_BUNDLE_IDENTIFIER = com.primerapi.PrimerSDKExample;
				PRODUCT_NAME = "$(TARGET_NAME)";
				PROVISIONING_PROFILE_SPECIFIER = "Primer Demo App";
				SWIFT_SWIFT3_OBJC_INFERENCE = Default;
				SWIFT_VERSION = 4.2;
			};
			name = Release;
		};
		607FACF31AFB9204008FA782 /* Debug */ = {
			isa = XCBuildConfiguration;
			baseConfigurationReference = CB1A8E9DB8A4E43083E7E64A /* Pods-PrimerSDK_Tests.debug.xcconfig */;
			buildSettings = {
				CODE_SIGN_STYLE = Automatic;
				FRAMEWORK_SEARCH_PATHS = (
					"$(PLATFORM_DIR)/Developer/Library/Frameworks",
					"$(inherited)",
				);
				GCC_PREPROCESSOR_DEFINITIONS = (
					"DEBUG=1",
					"$(inherited)",
				);
				INFOPLIST_FILE = "$(SRCROOT)/../Tests/PrimerSDK_Tests/Info.plist";
				IPHONEOS_DEPLOYMENT_TARGET = 10.0;
				LD_RUNPATH_SEARCH_PATHS = "$(inherited) @executable_path/Frameworks @loader_path/Frameworks";
				PRODUCT_BUNDLE_IDENTIFIER = "org.cocoapods.$(PRODUCT_NAME:rfc1034identifier)";
				PRODUCT_NAME = "$(TARGET_NAME)";
				SWIFT_SWIFT3_OBJC_INFERENCE = Default;
				SWIFT_VERSION = 4.0;
				TEST_HOST = "$(BUILT_PRODUCTS_DIR)/PrimerSDK_Example.app/PrimerSDK_Example";
			};
			name = Debug;
		};
		607FACF41AFB9204008FA782 /* Release */ = {
			isa = XCBuildConfiguration;
			baseConfigurationReference = B368379026D3B3CD56E955D3 /* Pods-PrimerSDK_Tests.release.xcconfig */;
			buildSettings = {
				CODE_SIGN_STYLE = Automatic;
				FRAMEWORK_SEARCH_PATHS = (
					"$(PLATFORM_DIR)/Developer/Library/Frameworks",
					"$(inherited)",
				);
				INFOPLIST_FILE = "$(SRCROOT)/../Tests/PrimerSDK_Tests/Info.plist";
				IPHONEOS_DEPLOYMENT_TARGET = 10.0;
				LD_RUNPATH_SEARCH_PATHS = "$(inherited) @executable_path/Frameworks @loader_path/Frameworks";
				PRODUCT_BUNDLE_IDENTIFIER = "org.cocoapods.$(PRODUCT_NAME:rfc1034identifier)";
				PRODUCT_NAME = "$(TARGET_NAME)";
				SWIFT_SWIFT3_OBJC_INFERENCE = Default;
				SWIFT_VERSION = 4.0;
				TEST_HOST = "$(BUILT_PRODUCTS_DIR)/PrimerSDK_Example.app/PrimerSDK_Example";
			};
			name = Release;
		};
/* End XCBuildConfiguration section */

/* Begin XCConfigurationList section */
		1582B9A6260A3FD300C80BD7 /* Build configuration list for PBXNativeTarget "PrimerSDKExample_UITests" */ = {
			isa = XCConfigurationList;
			buildConfigurations = (
				1582B9A7260A3FD300C80BD7 /* Debug */,
				1582B9A8260A3FD300C80BD7 /* Release */,
			);
			defaultConfigurationIsVisible = 0;
			defaultConfigurationName = Release;
		};
		607FACCB1AFB9204008FA782 /* Build configuration list for PBXProject "PrimerSDK" */ = {
			isa = XCConfigurationList;
			buildConfigurations = (
				607FACED1AFB9204008FA782 /* Debug */,
				607FACEE1AFB9204008FA782 /* Release */,
			);
			defaultConfigurationIsVisible = 0;
			defaultConfigurationName = Release;
		};
		607FACEF1AFB9204008FA782 /* Build configuration list for PBXNativeTarget "PrimerSDK_Example" */ = {
			isa = XCConfigurationList;
			buildConfigurations = (
				607FACF01AFB9204008FA782 /* Debug */,
				607FACF11AFB9204008FA782 /* Release */,
			);
			defaultConfigurationIsVisible = 0;
			defaultConfigurationName = Release;
		};
		607FACF21AFB9204008FA782 /* Build configuration list for PBXNativeTarget "PrimerSDK_Tests" */ = {
			isa = XCConfigurationList;
			buildConfigurations = (
				607FACF31AFB9204008FA782 /* Debug */,
				607FACF41AFB9204008FA782 /* Release */,
			);
			defaultConfigurationIsVisible = 0;
			defaultConfigurationName = Release;
		};
/* End XCConfigurationList section */
	};
	rootObject = 607FACC81AFB9204008FA782 /* Project object */;
}<|MERGE_RESOLUTION|>--- conflicted
+++ resolved
@@ -7,6 +7,7 @@
 	objects = {
 
 /* Begin PBXBuildFile section */
+		02EE298D8C5F0229B3E2F465 /* Pods_PrimerSDK_Example.framework in Frameworks */ = {isa = PBXBuildFile; fileRef = BA57B97D3EFE180E0A891E39 /* Pods_PrimerSDK_Example.framework */; };
 		151B098C267A276100FB49B8 /* Vault.swift in Sources */ = {isa = PBXBuildFile; fileRef = 15300DB8267A1211009A1B9C /* Vault.swift */; };
 		151B09F5267B7F9400FB49B8 /* 3DSTests.swift in Sources */ = {isa = PBXBuildFile; fileRef = 151B09F4267B7F9400FB49B8 /* 3DSTests.swift */; };
 		151B0A1C267CE24B00FB49B8 /* 3DSConstants.swift in Sources */ = {isa = PBXBuildFile; fileRef = 151B0A1B267CE24B00FB49B8 /* 3DSConstants.swift */; };
@@ -51,8 +52,7 @@
 		607FACDB1AFB9204008FA782 /* Main.storyboard in Resources */ = {isa = PBXBuildFile; fileRef = 607FACD91AFB9204008FA782 /* Main.storyboard */; };
 		607FACDD1AFB9204008FA782 /* Images.xcassets in Resources */ = {isa = PBXBuildFile; fileRef = 607FACDC1AFB9204008FA782 /* Images.xcassets */; };
 		607FACE01AFB9204008FA782 /* LaunchScreen.xib in Resources */ = {isa = PBXBuildFile; fileRef = 607FACDE1AFB9204008FA782 /* LaunchScreen.xib */; };
-		DE40BB9C1D57595CBD0C312A /* Pods_PrimerSDK_Tests.framework in Frameworks */ = {isa = PBXBuildFile; fileRef = C581D52DAF39A5E211CEC8D4 /* Pods_PrimerSDK_Tests.framework */; };
-		ED0A2F6AB36527D50CA435F0 /* Pods_PrimerSDK_Example.framework in Frameworks */ = {isa = PBXBuildFile; fileRef = 36618ACAE29863B39E96C0A9 /* Pods_PrimerSDK_Example.framework */; };
+		8D7F11E1CABB02D191070491 /* Pods_PrimerSDK_Tests.framework in Frameworks */ = {isa = PBXBuildFile; fileRef = E56F83656B95D00F081E0841 /* Pods_PrimerSDK_Tests.framework */; };
 /* End PBXBuildFile section */
 
 /* Begin PBXContainerItemProxy section */
@@ -128,9 +128,11 @@
 		1D30D5D92678ECCB001C7812 /* OAuthViewControllerTests.swift */ = {isa = PBXFileReference; lastKnownFileType = sourcecode.swift; path = OAuthViewControllerTests.swift; sourceTree = "<group>"; };
 		1DC7EE0B261FA39200BCBFFC /* SpinnerViewController.swift */ = {isa = PBXFileReference; lastKnownFileType = sourcecode.swift; path = SpinnerViewController.swift; sourceTree = "<group>"; };
 		1DC7EE13261FA3D400BCBFFC /* CreateClientToken.swift */ = {isa = PBXFileReference; lastKnownFileType = sourcecode.swift; path = CreateClientToken.swift; sourceTree = "<group>"; };
-		36618ACAE29863B39E96C0A9 /* Pods_PrimerSDK_Example.framework */ = {isa = PBXFileReference; explicitFileType = wrapper.framework; includeInIndex = 0; path = Pods_PrimerSDK_Example.framework; sourceTree = BUILT_PRODUCTS_DIR; };
+		312432E53A9C2E38482D2552 /* Pods-PrimerSDK_Example.release.xcconfig */ = {isa = PBXFileReference; includeInIndex = 1; lastKnownFileType = text.xcconfig; name = "Pods-PrimerSDK_Example.release.xcconfig"; path = "Target Support Files/Pods-PrimerSDK_Example/Pods-PrimerSDK_Example.release.xcconfig"; sourceTree = "<group>"; };
 		3B55FBF1D40BE6B25F29A5D9 /* LICENSE */ = {isa = PBXFileReference; includeInIndex = 1; lastKnownFileType = text; name = LICENSE; path = ../LICENSE; sourceTree = "<group>"; };
+		3D55FCB4D20200D1A445F412 /* Pods-PrimerSDK_Tests.debug.xcconfig */ = {isa = PBXFileReference; includeInIndex = 1; lastKnownFileType = text.xcconfig; name = "Pods-PrimerSDK_Tests.debug.xcconfig"; path = "Target Support Files/Pods-PrimerSDK_Tests/Pods-PrimerSDK_Tests.debug.xcconfig"; sourceTree = "<group>"; };
 		45CA532A34F52954A21835C5 /* README.md */ = {isa = PBXFileReference; includeInIndex = 1; lastKnownFileType = net.daringfireball.markdown; name = README.md; path = ../README.md; sourceTree = "<group>"; };
+		5F1A501FD7CA99E2AF5911B6 /* Pods-PrimerSDK_Example.debug.xcconfig */ = {isa = PBXFileReference; includeInIndex = 1; lastKnownFileType = text.xcconfig; name = "Pods-PrimerSDK_Example.debug.xcconfig"; path = "Target Support Files/Pods-PrimerSDK_Example/Pods-PrimerSDK_Example.debug.xcconfig"; sourceTree = "<group>"; };
 		607FACD01AFB9204008FA782 /* PrimerSDK_Example.app */ = {isa = PBXFileReference; explicitFileType = wrapper.application; includeInIndex = 0; path = PrimerSDK_Example.app; sourceTree = BUILT_PRODUCTS_DIR; };
 		607FACD41AFB9204008FA782 /* Info.plist */ = {isa = PBXFileReference; lastKnownFileType = text.plist.xml; path = Info.plist; sourceTree = "<group>"; };
 		607FACD51AFB9204008FA782 /* AppDelegate.swift */ = {isa = PBXFileReference; lastKnownFileType = sourcecode.swift; path = AppDelegate.swift; sourceTree = "<group>"; };
@@ -138,11 +140,9 @@
 		607FACDC1AFB9204008FA782 /* Images.xcassets */ = {isa = PBXFileReference; lastKnownFileType = folder.assetcatalog; path = Images.xcassets; sourceTree = "<group>"; };
 		607FACDF1AFB9204008FA782 /* Base */ = {isa = PBXFileReference; lastKnownFileType = file.xib; name = Base; path = Base.lproj/LaunchScreen.xib; sourceTree = "<group>"; };
 		607FACE51AFB9204008FA782 /* PrimerSDK_Tests.xctest */ = {isa = PBXFileReference; explicitFileType = wrapper.cfbundle; includeInIndex = 0; path = PrimerSDK_Tests.xctest; sourceTree = BUILT_PRODUCTS_DIR; };
-		B368379026D3B3CD56E955D3 /* Pods-PrimerSDK_Tests.release.xcconfig */ = {isa = PBXFileReference; includeInIndex = 1; lastKnownFileType = text.xcconfig; name = "Pods-PrimerSDK_Tests.release.xcconfig"; path = "Target Support Files/Pods-PrimerSDK_Tests/Pods-PrimerSDK_Tests.release.xcconfig"; sourceTree = "<group>"; };
-		C4B79E0264F748950301395D /* Pods-PrimerSDK_Example.debug.xcconfig */ = {isa = PBXFileReference; includeInIndex = 1; lastKnownFileType = text.xcconfig; name = "Pods-PrimerSDK_Example.debug.xcconfig"; path = "Target Support Files/Pods-PrimerSDK_Example/Pods-PrimerSDK_Example.debug.xcconfig"; sourceTree = "<group>"; };
-		C581D52DAF39A5E211CEC8D4 /* Pods_PrimerSDK_Tests.framework */ = {isa = PBXFileReference; explicitFileType = wrapper.framework; includeInIndex = 0; path = Pods_PrimerSDK_Tests.framework; sourceTree = BUILT_PRODUCTS_DIR; };
-		CB1A8E9DB8A4E43083E7E64A /* Pods-PrimerSDK_Tests.debug.xcconfig */ = {isa = PBXFileReference; includeInIndex = 1; lastKnownFileType = text.xcconfig; name = "Pods-PrimerSDK_Tests.debug.xcconfig"; path = "Target Support Files/Pods-PrimerSDK_Tests/Pods-PrimerSDK_Tests.debug.xcconfig"; sourceTree = "<group>"; };
-		DECC9EB9858112D9C3CB4CB6 /* Pods-PrimerSDK_Example.release.xcconfig */ = {isa = PBXFileReference; includeInIndex = 1; lastKnownFileType = text.xcconfig; name = "Pods-PrimerSDK_Example.release.xcconfig"; path = "Target Support Files/Pods-PrimerSDK_Example/Pods-PrimerSDK_Example.release.xcconfig"; sourceTree = "<group>"; };
+		6577897C45C9697CBBA9CF12 /* Pods-PrimerSDK_Tests.release.xcconfig */ = {isa = PBXFileReference; includeInIndex = 1; lastKnownFileType = text.xcconfig; name = "Pods-PrimerSDK_Tests.release.xcconfig"; path = "Target Support Files/Pods-PrimerSDK_Tests/Pods-PrimerSDK_Tests.release.xcconfig"; sourceTree = "<group>"; };
+		BA57B97D3EFE180E0A891E39 /* Pods_PrimerSDK_Example.framework */ = {isa = PBXFileReference; explicitFileType = wrapper.framework; includeInIndex = 0; path = Pods_PrimerSDK_Example.framework; sourceTree = BUILT_PRODUCTS_DIR; };
+		E56F83656B95D00F081E0841 /* Pods_PrimerSDK_Tests.framework */ = {isa = PBXFileReference; explicitFileType = wrapper.framework; includeInIndex = 0; path = Pods_PrimerSDK_Tests.framework; sourceTree = BUILT_PRODUCTS_DIR; };
 /* End PBXFileReference section */
 
 /* Begin PBXFrameworksBuildPhase section */
@@ -157,7 +157,7 @@
 			isa = PBXFrameworksBuildPhase;
 			buildActionMask = 2147483647;
 			files = (
-				ED0A2F6AB36527D50CA435F0 /* Pods_PrimerSDK_Example.framework in Frameworks */,
+				02EE298D8C5F0229B3E2F465 /* Pods_PrimerSDK_Example.framework in Frameworks */,
 			);
 			runOnlyForDeploymentPostprocessing = 0;
 		};
@@ -165,7 +165,7 @@
 			isa = PBXFrameworksBuildPhase;
 			buildActionMask = 2147483647;
 			files = (
-				DE40BB9C1D57595CBD0C312A /* Pods_PrimerSDK_Tests.framework in Frameworks */,
+				8D7F11E1CABB02D191070491 /* Pods_PrimerSDK_Tests.framework in Frameworks */,
 			);
 			runOnlyForDeploymentPostprocessing = 0;
 		};
@@ -359,7 +359,7 @@
 				1582B9A0260A3FD300C80BD7 /* PrimerSDKExample_UITests */,
 				607FACD11AFB9204008FA782 /* Products */,
 				714FB3DC2580A763B394EB27 /* Pods */,
-				6F247D848CED96AD5CD3748F /* Frameworks */,
+				BC75886617689667A827A90B /* Frameworks */,
 			);
 			sourceTree = "<group>";
 		};
@@ -397,24 +397,24 @@
 			name = "Podspec Metadata";
 			sourceTree = "<group>";
 		};
-		6F247D848CED96AD5CD3748F /* Frameworks */ = {
-			isa = PBXGroup;
-			children = (
-				36618ACAE29863B39E96C0A9 /* Pods_PrimerSDK_Example.framework */,
-				C581D52DAF39A5E211CEC8D4 /* Pods_PrimerSDK_Tests.framework */,
+		714FB3DC2580A763B394EB27 /* Pods */ = {
+			isa = PBXGroup;
+			children = (
+				5F1A501FD7CA99E2AF5911B6 /* Pods-PrimerSDK_Example.debug.xcconfig */,
+				312432E53A9C2E38482D2552 /* Pods-PrimerSDK_Example.release.xcconfig */,
+				3D55FCB4D20200D1A445F412 /* Pods-PrimerSDK_Tests.debug.xcconfig */,
+				6577897C45C9697CBBA9CF12 /* Pods-PrimerSDK_Tests.release.xcconfig */,
+			);
+			path = Pods;
+			sourceTree = "<group>";
+		};
+		BC75886617689667A827A90B /* Frameworks */ = {
+			isa = PBXGroup;
+			children = (
+				BA57B97D3EFE180E0A891E39 /* Pods_PrimerSDK_Example.framework */,
+				E56F83656B95D00F081E0841 /* Pods_PrimerSDK_Tests.framework */,
 			);
 			name = Frameworks;
-			sourceTree = "<group>";
-		};
-		714FB3DC2580A763B394EB27 /* Pods */ = {
-			isa = PBXGroup;
-			children = (
-				C4B79E0264F748950301395D /* Pods-PrimerSDK_Example.debug.xcconfig */,
-				DECC9EB9858112D9C3CB4CB6 /* Pods-PrimerSDK_Example.release.xcconfig */,
-				CB1A8E9DB8A4E43083E7E64A /* Pods-PrimerSDK_Tests.debug.xcconfig */,
-				B368379026D3B3CD56E955D3 /* Pods-PrimerSDK_Tests.release.xcconfig */,
-			);
-			path = Pods;
 			sourceTree = "<group>";
 		};
 /* End PBXGroup section */
@@ -442,12 +442,12 @@
 			isa = PBXNativeTarget;
 			buildConfigurationList = 607FACEF1AFB9204008FA782 /* Build configuration list for PBXNativeTarget "PrimerSDK_Example" */;
 			buildPhases = (
-				9C2C161E9D41B29E12C9042E /* [CP] Check Pods Manifest.lock */,
+				3BEAFDB8F33020CDCA5E1E89 /* [CP] Check Pods Manifest.lock */,
 				151B62B5260CA08E00D0521B /* ShellScript */,
 				607FACCC1AFB9204008FA782 /* Sources */,
 				607FACCD1AFB9204008FA782 /* Frameworks */,
 				607FACCE1AFB9204008FA782 /* Resources */,
-				86DC81E6F657202CFEC2C229 /* [CP] Embed Pods Frameworks */,
+				29CABE2764C9770991D2B360 /* [CP] Embed Pods Frameworks */,
 			);
 			buildRules = (
 			);
@@ -462,7 +462,7 @@
 			isa = PBXNativeTarget;
 			buildConfigurationList = 607FACF21AFB9204008FA782 /* Build configuration list for PBXNativeTarget "PrimerSDK_Tests" */;
 			buildPhases = (
-				05647BA20E606B393468408A /* [CP] Check Pods Manifest.lock */,
+				3B935845F3C474ED4679E5B9 /* [CP] Check Pods Manifest.lock */,
 				607FACE11AFB9204008FA782 /* Sources */,
 				607FACE21AFB9204008FA782 /* Frameworks */,
 				607FACE31AFB9204008FA782 /* Resources */,
@@ -562,7 +562,46 @@
 /* End PBXResourcesBuildPhase section */
 
 /* Begin PBXShellScriptBuildPhase section */
-		05647BA20E606B393468408A /* [CP] Check Pods Manifest.lock */ = {
+		151B62B5260CA08E00D0521B /* ShellScript */ = {
+			isa = PBXShellScriptBuildPhase;
+			buildActionMask = 2147483647;
+			files = (
+			);
+			inputFileListPaths = (
+			);
+			inputPaths = (
+			);
+			outputFileListPaths = (
+			);
+			outputPaths = (
+			);
+			runOnlyForDeploymentPostprocessing = 0;
+			shellPath = /bin/sh;
+			shellScript = "if which swiftlint >/dev/null; then\n  swiftlint lint\nelse\n  echo \"warning: SwiftLint not installed, download from https://github.com/realm/SwiftLint\"\nfi\n";
+		};
+		29CABE2764C9770991D2B360 /* [CP] Embed Pods Frameworks */ = {
+			isa = PBXShellScriptBuildPhase;
+			buildActionMask = 2147483647;
+			files = (
+			);
+			inputPaths = (
+				"${PODS_ROOT}/Target Support Files/Pods-PrimerSDK_Example/Pods-PrimerSDK_Example-frameworks.sh",
+				"${BUILT_PRODUCTS_DIR}/Primer3DS/Primer3DS.framework",
+				"${BUILT_PRODUCTS_DIR}/PrimerSDK/PrimerSDK.framework",
+				"${PODS_XCFRAMEWORKS_BUILD_DIR}/ThreeDS_SDK/ThreeDS_SDK.framework/ThreeDS_SDK",
+			);
+			name = "[CP] Embed Pods Frameworks";
+			outputPaths = (
+				"${TARGET_BUILD_DIR}/${FRAMEWORKS_FOLDER_PATH}/Primer3DS.framework",
+				"${TARGET_BUILD_DIR}/${FRAMEWORKS_FOLDER_PATH}/PrimerSDK.framework",
+				"${TARGET_BUILD_DIR}/${FRAMEWORKS_FOLDER_PATH}/ThreeDS_SDK.framework",
+			);
+			runOnlyForDeploymentPostprocessing = 0;
+			shellPath = /bin/sh;
+			shellScript = "\"${PODS_ROOT}/Target Support Files/Pods-PrimerSDK_Example/Pods-PrimerSDK_Example-frameworks.sh\"\n";
+			showEnvVarsInLog = 0;
+		};
+		3B935845F3C474ED4679E5B9 /* [CP] Check Pods Manifest.lock */ = {
 			isa = PBXShellScriptBuildPhase;
 			buildActionMask = 2147483647;
 			files = (
@@ -584,54 +623,7 @@
 			shellScript = "diff \"${PODS_PODFILE_DIR_PATH}/Podfile.lock\" \"${PODS_ROOT}/Manifest.lock\" > /dev/null\nif [ $? != 0 ] ; then\n    # print error to STDERR\n    echo \"error: The sandbox is not in sync with the Podfile.lock. Run 'pod install' or update your CocoaPods installation.\" >&2\n    exit 1\nfi\n# This output is used by Xcode 'outputs' to avoid re-running this script phase.\necho \"SUCCESS\" > \"${SCRIPT_OUTPUT_FILE_0}\"\n";
 			showEnvVarsInLog = 0;
 		};
-		151B62B5260CA08E00D0521B /* ShellScript */ = {
-			isa = PBXShellScriptBuildPhase;
-			buildActionMask = 2147483647;
-			files = (
-			);
-			inputFileListPaths = (
-			);
-			inputPaths = (
-			);
-			outputFileListPaths = (
-			);
-			outputPaths = (
-			);
-			runOnlyForDeploymentPostprocessing = 0;
-			shellPath = /bin/sh;
-			shellScript = "if which swiftlint >/dev/null; then\n  swiftlint lint\nelse\n  echo \"warning: SwiftLint not installed, download from https://github.com/realm/SwiftLint\"\nfi\n";
-		};
-		86DC81E6F657202CFEC2C229 /* [CP] Embed Pods Frameworks */ = {
-			isa = PBXShellScriptBuildPhase;
-			buildActionMask = 2147483647;
-			files = (
-			);
-			inputPaths = (
-				"${PODS_ROOT}/Target Support Files/Pods-PrimerSDK_Example/Pods-PrimerSDK_Example-frameworks.sh",
-<<<<<<< HEAD
-				"${BUILT_PRODUCTS_DIR}/Primer3DS/Primer3DS.framework",
-				"${BUILT_PRODUCTS_DIR}/PrimerSDK/PrimerSDK.framework",
-=======
-				"${BUILT_PRODUCTS_DIR}/Primer3DS_SDK/Primer3DS_SDK.framework",
->>>>>>> 0f31967e
-				"${PODS_XCFRAMEWORKS_BUILD_DIR}/ThreeDS_SDK/ThreeDS_SDK.framework/ThreeDS_SDK",
-			);
-			name = "[CP] Embed Pods Frameworks";
-			outputPaths = (
-<<<<<<< HEAD
-				"${TARGET_BUILD_DIR}/${FRAMEWORKS_FOLDER_PATH}/Primer3DS.framework",
-				"${TARGET_BUILD_DIR}/${FRAMEWORKS_FOLDER_PATH}/PrimerSDK.framework",
-=======
-				"${TARGET_BUILD_DIR}/${FRAMEWORKS_FOLDER_PATH}/Primer3DS_SDK.framework",
->>>>>>> 0f31967e
-				"${TARGET_BUILD_DIR}/${FRAMEWORKS_FOLDER_PATH}/ThreeDS_SDK.framework",
-			);
-			runOnlyForDeploymentPostprocessing = 0;
-			shellPath = /bin/sh;
-			shellScript = "\"${PODS_ROOT}/Target Support Files/Pods-PrimerSDK_Example/Pods-PrimerSDK_Example-frameworks.sh\"\n";
-			showEnvVarsInLog = 0;
-		};
-		9C2C161E9D41B29E12C9042E /* [CP] Check Pods Manifest.lock */ = {
+		3BEAFDB8F33020CDCA5E1E89 /* [CP] Check Pods Manifest.lock */ = {
 			isa = PBXShellScriptBuildPhase;
 			buildActionMask = 2147483647;
 			files = (
@@ -930,7 +922,7 @@
 		};
 		607FACF01AFB9204008FA782 /* Debug */ = {
 			isa = XCBuildConfiguration;
-			baseConfigurationReference = C4B79E0264F748950301395D /* Pods-PrimerSDK_Example.debug.xcconfig */;
+			baseConfigurationReference = 5F1A501FD7CA99E2AF5911B6 /* Pods-PrimerSDK_Example.debug.xcconfig */;
 			buildSettings = {
 				ASSETCATALOG_COMPILER_APPICON_NAME = AppIcon;
 				CODE_SIGN_ENTITLEMENTS = PrimerSDK_Example.entitlements;
@@ -954,7 +946,7 @@
 		};
 		607FACF11AFB9204008FA782 /* Release */ = {
 			isa = XCBuildConfiguration;
-			baseConfigurationReference = DECC9EB9858112D9C3CB4CB6 /* Pods-PrimerSDK_Example.release.xcconfig */;
+			baseConfigurationReference = 312432E53A9C2E38482D2552 /* Pods-PrimerSDK_Example.release.xcconfig */;
 			buildSettings = {
 				ASSETCATALOG_COMPILER_APPICON_NAME = AppIcon;
 				CODE_SIGN_ENTITLEMENTS = PrimerSDK_Example.entitlements;
@@ -978,7 +970,7 @@
 		};
 		607FACF31AFB9204008FA782 /* Debug */ = {
 			isa = XCBuildConfiguration;
-			baseConfigurationReference = CB1A8E9DB8A4E43083E7E64A /* Pods-PrimerSDK_Tests.debug.xcconfig */;
+			baseConfigurationReference = 3D55FCB4D20200D1A445F412 /* Pods-PrimerSDK_Tests.debug.xcconfig */;
 			buildSettings = {
 				CODE_SIGN_STYLE = Automatic;
 				FRAMEWORK_SEARCH_PATHS = (
@@ -1002,7 +994,7 @@
 		};
 		607FACF41AFB9204008FA782 /* Release */ = {
 			isa = XCBuildConfiguration;
-			baseConfigurationReference = B368379026D3B3CD56E955D3 /* Pods-PrimerSDK_Tests.release.xcconfig */;
+			baseConfigurationReference = 6577897C45C9697CBBA9CF12 /* Pods-PrimerSDK_Tests.release.xcconfig */;
 			buildSettings = {
 				CODE_SIGN_STYLE = Automatic;
 				FRAMEWORK_SEARCH_PATHS = (
