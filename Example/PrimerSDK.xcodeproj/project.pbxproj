// !$*UTF8*$!
{
	archiveVersion = 1;
	classes = {
	};
	objectVersion = 46;
	objects = {

/* Begin PBXBuildFile section */
		151B098C267A276100FB49B8 /* Vault.swift in Sources */ = {isa = PBXBuildFile; fileRef = 15300DB8267A1211009A1B9C /* Vault.swift */; };
		15300DBB267A1646009A1B9C /* VaultKlarna.swift in Sources */ = {isa = PBXBuildFile; fileRef = 15300DBA267A1646009A1B9C /* VaultKlarna.swift */; };
		1582B97D260A3F2900C80BD7 /* VaultCheckoutViewModel.swift in Sources */ = {isa = PBXBuildFile; fileRef = 1582B95F260A3F2900C80BD7 /* VaultCheckoutViewModel.swift */; };
		1582B97F260A3F2900C80BD7 /* Mocks.swift in Sources */ = {isa = PBXBuildFile; fileRef = 1582B961260A3F2900C80BD7 /* Mocks.swift */; };
		1582B980260A3F2900C80BD7 /* PaymentMethodConfigService.swift in Sources */ = {isa = PBXBuildFile; fileRef = 1582B963260A3F2900C80BD7 /* PaymentMethodConfigService.swift */; };
		1582B981260A3F2900C80BD7 /* PayPalService.swift in Sources */ = {isa = PBXBuildFile; fileRef = 1582B964260A3F2900C80BD7 /* PayPalService.swift */; };
		1582B982260A3F2900C80BD7 /* VaultService.swift in Sources */ = {isa = PBXBuildFile; fileRef = 1582B965260A3F2900C80BD7 /* VaultService.swift */; };
		1582B983260A3F2900C80BD7 /* ClientTokenService.swift in Sources */ = {isa = PBXBuildFile; fileRef = 1582B966260A3F2900C80BD7 /* ClientTokenService.swift */; };
		1582B984260A3F2900C80BD7 /* TokenizationService.swift in Sources */ = {isa = PBXBuildFile; fileRef = 1582B967260A3F2900C80BD7 /* TokenizationService.swift */; };
		1582B987260A3F2900C80BD7 /* VaultPaymentMethodViewModelTests.swift in Sources */ = {isa = PBXBuildFile; fileRef = 1582B96B260A3F2900C80BD7 /* VaultPaymentMethodViewModelTests.swift */; };
		1582B988260A3F2900C80BD7 /* VaultCheckoutViewModelTests.swift in Sources */ = {isa = PBXBuildFile; fileRef = 1582B96C260A3F2900C80BD7 /* VaultCheckoutViewModelTests.swift */; };
		1582B98B260A3F2900C80BD7 /* MaskTests.swift in Sources */ = {isa = PBXBuildFile; fileRef = 1582B970260A3F2900C80BD7 /* MaskTests.swift */; };
		1582B98E260A3F2900C80BD7 /* PaymentMethodConfigServiceTests.swift in Sources */ = {isa = PBXBuildFile; fileRef = 1582B974260A3F2900C80BD7 /* PaymentMethodConfigServiceTests.swift */; };
		1582B990260A3F2900C80BD7 /* TokenizationServiceTests.swift in Sources */ = {isa = PBXBuildFile; fileRef = 1582B976260A3F2900C80BD7 /* TokenizationServiceTests.swift */; };
		1582B991260A3F2900C80BD7 /* ClientTokenServiceTests.swift in Sources */ = {isa = PBXBuildFile; fileRef = 1582B977260A3F2900C80BD7 /* ClientTokenServiceTests.swift */; };
		1582B992260A3F2900C80BD7 /* PayPalServiceTests.swift in Sources */ = {isa = PBXBuildFile; fileRef = 1582B978260A3F2900C80BD7 /* PayPalServiceTests.swift */; };
		1582B9A2260A3FD300C80BD7 /* PrimerSDKExample_UITests.swift in Sources */ = {isa = PBXBuildFile; fileRef = 1582B9A1260A3FD300C80BD7 /* PrimerSDKExample_UITests.swift */; };
		1582B9AD260A402E00C80BD7 /* Base.swift in Sources */ = {isa = PBXBuildFile; fileRef = 1582B9AC260A402E00C80BD7 /* Base.swift */; };
		15ACE9652614B186004C3EAA /* chocolate_bar_demo.otf in Resources */ = {isa = PBXBuildFile; fileRef = 15ACE9642614B186004C3EAA /* chocolate_bar_demo.otf */; };
		15B2E64826F8A9EE005B8343 /* Apaya.swift in Sources */ = {isa = PBXBuildFile; fileRef = 15B2E64726F8A9EE005B8343 /* Apaya.swift */; };
		15ED91782718975500581CD7 /* MockAsyncPaymentMethodTokenizationViewModel.swift in Sources */ = {isa = PBXBuildFile; fileRef = 15ED91772718975500581CD7 /* MockAsyncPaymentMethodTokenizationViewModel.swift */; };
		15F32E1D26FDA8E4004B3903 /* PrimerTests.swift in Sources */ = {isa = PBXBuildFile; fileRef = 15F32E1C26FDA8E4004B3903 /* PrimerTests.swift */; };
		15F5E2FF26982B21003AFF8A /* CardComponentManagerTests.swift in Sources */ = {isa = PBXBuildFile; fileRef = 15F5E2FE26982B21003AFF8A /* CardComponentManagerTests.swift */; };
		15F97C632624480500DCB3BA /* AppViewController.swift in Sources */ = {isa = PBXBuildFile; fileRef = 15F97C622624480500DCB3BA /* AppViewController.swift */; };
		15F97C682624488700DCB3BA /* MerchantCheckoutViewController.swift in Sources */ = {isa = PBXBuildFile; fileRef = 15F97C672624488700DCB3BA /* MerchantCheckoutViewController.swift */; };
		15F97C6D26246FD300DCB3BA /* MerchantCheckoutViewController+Primer.swift in Sources */ = {isa = PBXBuildFile; fileRef = 15F97C6C26246FD300DCB3BA /* MerchantCheckoutViewController+Primer.swift */; };
		15F97C72262470CB00DCB3BA /* MerchantCheckoutViewController+Helpers.swift in Sources */ = {isa = PBXBuildFile; fileRef = 15F97C71262470CB00DCB3BA /* MerchantCheckoutViewController+Helpers.swift */; };
		15F97C772624718800DCB3BA /* PaymentMethodCell.swift in Sources */ = {isa = PBXBuildFile; fileRef = 15F97C762624718800DCB3BA /* PaymentMethodCell.swift */; };
		15F97C7D2624730800DCB3BA /* UIViewController+API.swift in Sources */ = {isa = PBXBuildFile; fileRef = 15F97C7C2624730800DCB3BA /* UIViewController+API.swift */; };
		15F9E67D2678C88000F6B6C1 /* UniversalCheckout.swift in Sources */ = {isa = PBXBuildFile; fileRef = 15F9E67C2678C88000F6B6C1 /* UniversalCheckout.swift */; };
		1DC7EE0C261FA39200BCBFFC /* SpinnerViewController.swift in Sources */ = {isa = PBXBuildFile; fileRef = 1DC7EE0B261FA39200BCBFFC /* SpinnerViewController.swift */; };
		1DC7EE14261FA3D400BCBFFC /* CreateClientToken.swift in Sources */ = {isa = PBXBuildFile; fileRef = 1DC7EE13261FA3D400BCBFFC /* CreateClientToken.swift */; };
		1DEBE0DF26B6FD06004E3064 /* ApayaTests.swift in Sources */ = {isa = PBXBuildFile; fileRef = 1DEBE0DE26B6FD06004E3064 /* ApayaTests.swift */; };
		607FACD61AFB9204008FA782 /* AppDelegate.swift in Sources */ = {isa = PBXBuildFile; fileRef = 607FACD51AFB9204008FA782 /* AppDelegate.swift */; };
		607FACDB1AFB9204008FA782 /* Main.storyboard in Resources */ = {isa = PBXBuildFile; fileRef = 607FACD91AFB9204008FA782 /* Main.storyboard */; };
		607FACDD1AFB9204008FA782 /* Images.xcassets in Resources */ = {isa = PBXBuildFile; fileRef = 607FACDC1AFB9204008FA782 /* Images.xcassets */; };
		607FACE01AFB9204008FA782 /* LaunchScreen.xib in Resources */ = {isa = PBXBuildFile; fileRef = 607FACDE1AFB9204008FA782 /* LaunchScreen.xib */; };
		BB49EBCDD802D6A2E1C64712 /* Pods_PrimerSDK_Example.framework in Frameworks */ = {isa = PBXBuildFile; fileRef = 3BF480EBB4AC8FD04D0BACAD /* Pods_PrimerSDK_Example.framework */; };
		E45A6021D56955DB9F645AAB /* Pods_PrimerSDK_Tests.framework in Frameworks */ = {isa = PBXBuildFile; fileRef = 55E27AF58B15CC2C856DCF4E /* Pods_PrimerSDK_Tests.framework */; };
/* End PBXBuildFile section */

/* Begin PBXContainerItemProxy section */
		1582B9A4260A3FD300C80BD7 /* PBXContainerItemProxy */ = {
			isa = PBXContainerItemProxy;
			containerPortal = 607FACC81AFB9204008FA782 /* Project object */;
			proxyType = 1;
			remoteGlobalIDString = 607FACCF1AFB9204008FA782;
			remoteInfo = PrimerSDK_Example;
		};
		607FACE61AFB9204008FA782 /* PBXContainerItemProxy */ = {
			isa = PBXContainerItemProxy;
			containerPortal = 607FACC81AFB9204008FA782 /* Project object */;
			proxyType = 1;
			remoteGlobalIDString = 607FACCF1AFB9204008FA782;
			remoteInfo = PrimerSDK;
		};
/* End PBXContainerItemProxy section */

/* Begin PBXFileReference section */
		0BEFFA023E994EF5B370A80C /* PrimerSDK.podspec */ = {isa = PBXFileReference; includeInIndex = 1; lastKnownFileType = text; name = PrimerSDK.podspec; path = ../PrimerSDK.podspec; sourceTree = "<group>"; xcLanguageSpecificationIdentifier = xcode.lang.ruby; };
		110495F57F9C7386BF6573B2 /* Pods-PrimerSDK_Tests.debug.xcconfig */ = {isa = PBXFileReference; includeInIndex = 1; lastKnownFileType = text.xcconfig; name = "Pods-PrimerSDK_Tests.debug.xcconfig"; path = "Target Support Files/Pods-PrimerSDK_Tests/Pods-PrimerSDK_Tests.debug.xcconfig"; sourceTree = "<group>"; };
		151B09F4267B7F9400FB49B8 /* 3DSTests.swift */ = {isa = PBXFileReference; lastKnownFileType = sourcecode.swift; path = 3DSTests.swift; sourceTree = "<group>"; };
		151B0A1B267CE24B00FB49B8 /* 3DSConstants.swift */ = {isa = PBXFileReference; lastKnownFileType = sourcecode.swift; path = 3DSConstants.swift; sourceTree = "<group>"; };
		15300DB8267A1211009A1B9C /* Vault.swift */ = {isa = PBXFileReference; lastKnownFileType = sourcecode.swift; path = Vault.swift; sourceTree = "<group>"; };
		15300DBA267A1646009A1B9C /* VaultKlarna.swift */ = {isa = PBXFileReference; lastKnownFileType = sourcecode.swift; path = VaultKlarna.swift; sourceTree = "<group>"; };
		1582B95F260A3F2900C80BD7 /* VaultCheckoutViewModel.swift */ = {isa = PBXFileReference; fileEncoding = 4; lastKnownFileType = sourcecode.swift; path = VaultCheckoutViewModel.swift; sourceTree = "<group>"; };
		1582B961260A3F2900C80BD7 /* Mocks.swift */ = {isa = PBXFileReference; fileEncoding = 4; lastKnownFileType = sourcecode.swift; path = Mocks.swift; sourceTree = "<group>"; };
		1582B963260A3F2900C80BD7 /* PaymentMethodConfigService.swift */ = {isa = PBXFileReference; fileEncoding = 4; lastKnownFileType = sourcecode.swift; path = PaymentMethodConfigService.swift; sourceTree = "<group>"; };
		1582B964260A3F2900C80BD7 /* PayPalService.swift */ = {isa = PBXFileReference; fileEncoding = 4; lastKnownFileType = sourcecode.swift; path = PayPalService.swift; sourceTree = "<group>"; };
		1582B965260A3F2900C80BD7 /* VaultService.swift */ = {isa = PBXFileReference; fileEncoding = 4; lastKnownFileType = sourcecode.swift; path = VaultService.swift; sourceTree = "<group>"; };
		1582B966260A3F2900C80BD7 /* ClientTokenService.swift */ = {isa = PBXFileReference; fileEncoding = 4; lastKnownFileType = sourcecode.swift; path = ClientTokenService.swift; sourceTree = "<group>"; };
		1582B967260A3F2900C80BD7 /* TokenizationService.swift */ = {isa = PBXFileReference; fileEncoding = 4; lastKnownFileType = sourcecode.swift; path = TokenizationService.swift; sourceTree = "<group>"; };
		1582B96B260A3F2900C80BD7 /* VaultPaymentMethodViewModelTests.swift */ = {isa = PBXFileReference; fileEncoding = 4; lastKnownFileType = sourcecode.swift; path = VaultPaymentMethodViewModelTests.swift; sourceTree = "<group>"; };
		1582B96C260A3F2900C80BD7 /* VaultCheckoutViewModelTests.swift */ = {isa = PBXFileReference; fileEncoding = 4; lastKnownFileType = sourcecode.swift; path = VaultCheckoutViewModelTests.swift; sourceTree = "<group>"; };
		1582B970260A3F2900C80BD7 /* MaskTests.swift */ = {isa = PBXFileReference; fileEncoding = 4; lastKnownFileType = sourcecode.swift; path = MaskTests.swift; sourceTree = "<group>"; };
		1582B972260A3F2900C80BD7 /* Info.plist */ = {isa = PBXFileReference; fileEncoding = 4; lastKnownFileType = text.plist.xml; path = Info.plist; sourceTree = "<group>"; };
		1582B974260A3F2900C80BD7 /* PaymentMethodConfigServiceTests.swift */ = {isa = PBXFileReference; fileEncoding = 4; lastKnownFileType = sourcecode.swift; path = PaymentMethodConfigServiceTests.swift; sourceTree = "<group>"; };
		1582B976260A3F2900C80BD7 /* TokenizationServiceTests.swift */ = {isa = PBXFileReference; fileEncoding = 4; lastKnownFileType = sourcecode.swift; path = TokenizationServiceTests.swift; sourceTree = "<group>"; };
		1582B977260A3F2900C80BD7 /* ClientTokenServiceTests.swift */ = {isa = PBXFileReference; fileEncoding = 4; lastKnownFileType = sourcecode.swift; path = ClientTokenServiceTests.swift; sourceTree = "<group>"; };
		1582B978260A3F2900C80BD7 /* PayPalServiceTests.swift */ = {isa = PBXFileReference; fileEncoding = 4; lastKnownFileType = sourcecode.swift; path = PayPalServiceTests.swift; sourceTree = "<group>"; };
		1582B99F260A3FD300C80BD7 /* PrimerSDKExample_UITests.xctest */ = {isa = PBXFileReference; explicitFileType = wrapper.cfbundle; includeInIndex = 0; path = PrimerSDKExample_UITests.xctest; sourceTree = BUILT_PRODUCTS_DIR; };
		1582B9A1260A3FD300C80BD7 /* PrimerSDKExample_UITests.swift */ = {isa = PBXFileReference; lastKnownFileType = sourcecode.swift; path = PrimerSDKExample_UITests.swift; sourceTree = "<group>"; };
		1582B9A3260A3FD300C80BD7 /* Info.plist */ = {isa = PBXFileReference; lastKnownFileType = text.plist.xml; path = Info.plist; sourceTree = "<group>"; };
		1582B9AC260A402E00C80BD7 /* Base.swift */ = {isa = PBXFileReference; fileEncoding = 4; lastKnownFileType = sourcecode.swift; path = Base.swift; sourceTree = "<group>"; };
		15ACE9642614B186004C3EAA /* chocolate_bar_demo.otf */ = {isa = PBXFileReference; lastKnownFileType = file; path = chocolate_bar_demo.otf; sourceTree = "<group>"; };
		15ACEA6E2615C722004C3EAA /* fr */ = {isa = PBXFileReference; lastKnownFileType = text.plist.strings; name = fr; path = fr.lproj/LaunchScreen.strings; sourceTree = "<group>"; };
		15ACEA6F2615C723004C3EAA /* fr */ = {isa = PBXFileReference; lastKnownFileType = text.plist.strings; name = fr; path = fr.lproj/Main.strings; sourceTree = "<group>"; };
		15ACEA702615C741004C3EAA /* tr */ = {isa = PBXFileReference; lastKnownFileType = text.plist.strings; name = tr; path = tr.lproj/LaunchScreen.strings; sourceTree = "<group>"; };
		15ACEA712615C741004C3EAA /* tr */ = {isa = PBXFileReference; lastKnownFileType = text.plist.strings; name = tr; path = tr.lproj/Main.strings; sourceTree = "<group>"; };
		15ACEA722615C75D004C3EAA /* de */ = {isa = PBXFileReference; lastKnownFileType = text.plist.strings; name = de; path = de.lproj/LaunchScreen.strings; sourceTree = "<group>"; };
		15ACEA732615C75D004C3EAA /* de */ = {isa = PBXFileReference; lastKnownFileType = text.plist.strings; name = de; path = de.lproj/Main.strings; sourceTree = "<group>"; };
		15ACEA742615C77E004C3EAA /* ka */ = {isa = PBXFileReference; lastKnownFileType = text.plist.strings; name = ka; path = ka.lproj/LaunchScreen.strings; sourceTree = "<group>"; };
		15ACEA752615C77E004C3EAA /* ka */ = {isa = PBXFileReference; lastKnownFileType = text.plist.strings; name = ka; path = ka.lproj/Main.strings; sourceTree = "<group>"; };
		15ACEA762615C791004C3EAA /* sv */ = {isa = PBXFileReference; lastKnownFileType = text.plist.strings; name = sv; path = sv.lproj/LaunchScreen.strings; sourceTree = "<group>"; };
		15ACEA772615C791004C3EAA /* sv */ = {isa = PBXFileReference; lastKnownFileType = text.plist.strings; name = sv; path = sv.lproj/Main.strings; sourceTree = "<group>"; };
		15B2E64726F8A9EE005B8343 /* Apaya.swift */ = {isa = PBXFileReference; lastKnownFileType = sourcecode.swift; path = Apaya.swift; sourceTree = "<group>"; };
		15ED91772718975500581CD7 /* MockAsyncPaymentMethodTokenizationViewModel.swift */ = {isa = PBXFileReference; lastKnownFileType = sourcecode.swift; path = MockAsyncPaymentMethodTokenizationViewModel.swift; sourceTree = "<group>"; };
		15F32E1C26FDA8E4004B3903 /* PrimerTests.swift */ = {isa = PBXFileReference; lastKnownFileType = sourcecode.swift; path = PrimerTests.swift; sourceTree = "<group>"; };
		15F5BFFE25FBAFDB00426B1C /* PrimerSDK_Example.entitlements */ = {isa = PBXFileReference; lastKnownFileType = text.plist.entitlements; path = PrimerSDK_Example.entitlements; sourceTree = "<group>"; };
		15F5E2FE26982B21003AFF8A /* CardComponentManagerTests.swift */ = {isa = PBXFileReference; lastKnownFileType = sourcecode.swift; path = CardComponentManagerTests.swift; sourceTree = "<group>"; };
		15F97C622624480500DCB3BA /* AppViewController.swift */ = {isa = PBXFileReference; lastKnownFileType = sourcecode.swift; path = AppViewController.swift; sourceTree = "<group>"; };
		15F97C672624488700DCB3BA /* MerchantCheckoutViewController.swift */ = {isa = PBXFileReference; lastKnownFileType = sourcecode.swift; path = MerchantCheckoutViewController.swift; sourceTree = "<group>"; };
		15F97C6C26246FD300DCB3BA /* MerchantCheckoutViewController+Primer.swift */ = {isa = PBXFileReference; lastKnownFileType = sourcecode.swift; path = "MerchantCheckoutViewController+Primer.swift"; sourceTree = "<group>"; };
		15F97C71262470CB00DCB3BA /* MerchantCheckoutViewController+Helpers.swift */ = {isa = PBXFileReference; lastKnownFileType = sourcecode.swift; path = "MerchantCheckoutViewController+Helpers.swift"; sourceTree = "<group>"; };
		15F97C762624718800DCB3BA /* PaymentMethodCell.swift */ = {isa = PBXFileReference; lastKnownFileType = sourcecode.swift; path = PaymentMethodCell.swift; sourceTree = "<group>"; };
		15F97C7C2624730800DCB3BA /* UIViewController+API.swift */ = {isa = PBXFileReference; lastKnownFileType = sourcecode.swift; path = "UIViewController+API.swift"; sourceTree = "<group>"; };
		15F9E67C2678C88000F6B6C1 /* UniversalCheckout.swift */ = {isa = PBXFileReference; lastKnownFileType = sourcecode.swift; path = UniversalCheckout.swift; sourceTree = "<group>"; };
		1D3922C9270DEC2F001BDCCA /* WebViewUtilTests.swift */ = {isa = PBXFileReference; lastKnownFileType = sourcecode.swift; path = WebViewUtilTests.swift; sourceTree = "<group>"; };
		1DC7EE0B261FA39200BCBFFC /* SpinnerViewController.swift */ = {isa = PBXFileReference; lastKnownFileType = sourcecode.swift; path = SpinnerViewController.swift; sourceTree = "<group>"; };
		1DC7EE13261FA3D400BCBFFC /* CreateClientToken.swift */ = {isa = PBXFileReference; lastKnownFileType = sourcecode.swift; path = CreateClientToken.swift; sourceTree = "<group>"; };
		1DEBE0DE26B6FD06004E3064 /* ApayaTests.swift */ = {isa = PBXFileReference; fileEncoding = 4; lastKnownFileType = sourcecode.swift; path = ApayaTests.swift; sourceTree = "<group>"; };
		2E8AAE40233DF782FAA249A8 /* Pods-PrimerSDK_Tests.release.xcconfig */ = {isa = PBXFileReference; includeInIndex = 1; lastKnownFileType = text.xcconfig; name = "Pods-PrimerSDK_Tests.release.xcconfig"; path = "Target Support Files/Pods-PrimerSDK_Tests/Pods-PrimerSDK_Tests.release.xcconfig"; sourceTree = "<group>"; };
		3B55FBF1D40BE6B25F29A5D9 /* LICENSE */ = {isa = PBXFileReference; includeInIndex = 1; lastKnownFileType = text; name = LICENSE; path = ../LICENSE; sourceTree = "<group>"; };
		3BF480EBB4AC8FD04D0BACAD /* Pods_PrimerSDK_Example.framework */ = {isa = PBXFileReference; explicitFileType = wrapper.framework; includeInIndex = 0; path = Pods_PrimerSDK_Example.framework; sourceTree = BUILT_PRODUCTS_DIR; };
		43F3B44588B706528468105C /* Pods-PrimerSDK_Example.release.xcconfig */ = {isa = PBXFileReference; includeInIndex = 1; lastKnownFileType = text.xcconfig; name = "Pods-PrimerSDK_Example.release.xcconfig"; path = "Target Support Files/Pods-PrimerSDK_Example/Pods-PrimerSDK_Example.release.xcconfig"; sourceTree = "<group>"; };
		45CA532A34F52954A21835C5 /* README.md */ = {isa = PBXFileReference; includeInIndex = 1; lastKnownFileType = net.daringfireball.markdown; name = README.md; path = ../README.md; sourceTree = "<group>"; };
		55E27AF58B15CC2C856DCF4E /* Pods_PrimerSDK_Tests.framework */ = {isa = PBXFileReference; explicitFileType = wrapper.framework; includeInIndex = 0; path = Pods_PrimerSDK_Tests.framework; sourceTree = BUILT_PRODUCTS_DIR; };
		607FACD01AFB9204008FA782 /* PrimerSDK_Example.app */ = {isa = PBXFileReference; explicitFileType = wrapper.application; includeInIndex = 0; path = PrimerSDK_Example.app; sourceTree = BUILT_PRODUCTS_DIR; };
		607FACD41AFB9204008FA782 /* Info.plist */ = {isa = PBXFileReference; lastKnownFileType = text.plist.xml; path = Info.plist; sourceTree = "<group>"; };
		607FACD51AFB9204008FA782 /* AppDelegate.swift */ = {isa = PBXFileReference; lastKnownFileType = sourcecode.swift; path = AppDelegate.swift; sourceTree = "<group>"; };
		607FACDA1AFB9204008FA782 /* Base */ = {isa = PBXFileReference; lastKnownFileType = file.storyboard; name = Base; path = Base.lproj/Main.storyboard; sourceTree = "<group>"; };
		607FACDC1AFB9204008FA782 /* Images.xcassets */ = {isa = PBXFileReference; lastKnownFileType = folder.assetcatalog; path = Images.xcassets; sourceTree = "<group>"; };
		607FACDF1AFB9204008FA782 /* Base */ = {isa = PBXFileReference; lastKnownFileType = file.xib; name = Base; path = Base.lproj/LaunchScreen.xib; sourceTree = "<group>"; };
		607FACE51AFB9204008FA782 /* PrimerSDK_Tests.xctest */ = {isa = PBXFileReference; explicitFileType = wrapper.cfbundle; includeInIndex = 0; path = PrimerSDK_Tests.xctest; sourceTree = BUILT_PRODUCTS_DIR; };
		934190B38EA42B8D7A641337 /* Pods-PrimerSDK_Example.debug.xcconfig */ = {isa = PBXFileReference; includeInIndex = 1; lastKnownFileType = text.xcconfig; name = "Pods-PrimerSDK_Example.debug.xcconfig"; path = "Target Support Files/Pods-PrimerSDK_Example/Pods-PrimerSDK_Example.debug.xcconfig"; sourceTree = "<group>"; };
/* End PBXFileReference section */

/* Begin PBXFrameworksBuildPhase section */
		1582B99C260A3FD300C80BD7 /* Frameworks */ = {
			isa = PBXFrameworksBuildPhase;
			buildActionMask = 2147483647;
			files = (
			);
			runOnlyForDeploymentPostprocessing = 0;
		};
		607FACCD1AFB9204008FA782 /* Frameworks */ = {
			isa = PBXFrameworksBuildPhase;
			buildActionMask = 2147483647;
			files = (
				BB49EBCDD802D6A2E1C64712 /* Pods_PrimerSDK_Example.framework in Frameworks */,
			);
			runOnlyForDeploymentPostprocessing = 0;
		};
		607FACE21AFB9204008FA782 /* Frameworks */ = {
			isa = PBXFrameworksBuildPhase;
			buildActionMask = 2147483647;
			files = (
				E45A6021D56955DB9F645AAB /* Pods_PrimerSDK_Tests.framework in Frameworks */,
			);
			runOnlyForDeploymentPostprocessing = 0;
		};
/* End PBXFrameworksBuildPhase section */

/* Begin PBXGroup section */
		151219E426E5F4EC007EFEA1 /* Recovered References */ = {
			isa = PBXGroup;
			children = (
				151B0A1B267CE24B00FB49B8 /* 3DSConstants.swift */,
				151B09F4267B7F9400FB49B8 /* 3DSTests.swift */,
			);
			name = "Recovered References";
			sourceTree = "<group>";
		};
		1582B958260A3F2900C80BD7 /* PrimerSDK_Tests */ = {
			isa = PBXGroup;
			children = (
				15F32E1B26FDA8CF004B3903 /* Primer */,
				1DEBE0DD26B6FC92004E3064 /* Data Models */,
				1582B959260A3F2900C80BD7 /* Mocks */,
				1582B969260A3F2900C80BD7 /* ViewModels */,
				1582B96F260A3F2900C80BD7 /* Utils */,
				1582B972260A3F2900C80BD7 /* Info.plist */,
				1582B973260A3F2900C80BD7 /* Services */,
			);
			name = PrimerSDK_Tests;
			path = ../Tests/PrimerSDK_Tests;
			sourceTree = "<group>";
		};
		1582B959260A3F2900C80BD7 /* Mocks */ = {
			isa = PBXGroup;
			children = (
				1582B95A260A3F2900C80BD7 /* ViewModels */,
				1582B961260A3F2900C80BD7 /* Mocks.swift */,
				1582B962260A3F2900C80BD7 /* Services */,
			);
			path = Mocks;
			sourceTree = "<group>";
		};
		1582B95A260A3F2900C80BD7 /* ViewModels */ = {
			isa = PBXGroup;
			children = (
				1582B95F260A3F2900C80BD7 /* VaultCheckoutViewModel.swift */,
				15ED91772718975500581CD7 /* MockAsyncPaymentMethodTokenizationViewModel.swift */,
			);
			path = ViewModels;
			sourceTree = "<group>";
		};
		1582B962260A3F2900C80BD7 /* Services */ = {
			isa = PBXGroup;
			children = (
				1582B963260A3F2900C80BD7 /* PaymentMethodConfigService.swift */,
				1582B964260A3F2900C80BD7 /* PayPalService.swift */,
				1582B965260A3F2900C80BD7 /* VaultService.swift */,
				1582B966260A3F2900C80BD7 /* ClientTokenService.swift */,
				1582B967260A3F2900C80BD7 /* TokenizationService.swift */,
			);
			path = Services;
			sourceTree = "<group>";
		};
		1582B969260A3F2900C80BD7 /* ViewModels */ = {
			isa = PBXGroup;
			children = (
				1582B96C260A3F2900C80BD7 /* VaultCheckoutViewModelTests.swift */,
				1582B96B260A3F2900C80BD7 /* VaultPaymentMethodViewModelTests.swift */,
			);
			path = ViewModels;
			sourceTree = "<group>";
		};
		1582B96F260A3F2900C80BD7 /* Utils */ = {
			isa = PBXGroup;
			children = (
				1582B970260A3F2900C80BD7 /* MaskTests.swift */,
				1D3922C9270DEC2F001BDCCA /* WebViewUtilTests.swift */,
			);
			path = Utils;
			sourceTree = "<group>";
		};
		1582B973260A3F2900C80BD7 /* Services */ = {
			isa = PBXGroup;
			children = (
				1582B977260A3F2900C80BD7 /* ClientTokenServiceTests.swift */,
				1582B974260A3F2900C80BD7 /* PaymentMethodConfigServiceTests.swift */,
				1582B978260A3F2900C80BD7 /* PayPalServiceTests.swift */,
				1582B976260A3F2900C80BD7 /* TokenizationServiceTests.swift */,
				15F5E2FE26982B21003AFF8A /* CardComponentManagerTests.swift */,
			);
			path = Services;
			sourceTree = "<group>";
		};
		1582B9A0260A3FD300C80BD7 /* PrimerSDKExample_UITests */ = {
			isa = PBXGroup;
			children = (
				1582B9A1260A3FD300C80BD7 /* PrimerSDKExample_UITests.swift */,
				1582B9AC260A402E00C80BD7 /* Base.swift */,
				1582B9A3260A3FD300C80BD7 /* Info.plist */,
				15F9E67C2678C88000F6B6C1 /* UniversalCheckout.swift */,
				15300DB8267A1211009A1B9C /* Vault.swift */,
				15300DBA267A1646009A1B9C /* VaultKlarna.swift */,
			);
			path = PrimerSDKExample_UITests;
			sourceTree = "<group>";
		};
		15ACE9632614B186004C3EAA /* Fonts */ = {
			isa = PBXGroup;
			children = (
				15ACE9642614B186004C3EAA /* chocolate_bar_demo.otf */,
			);
			name = Fonts;
			path = Resources/Fonts;
			sourceTree = "<group>";
		};
		15F32E1B26FDA8CF004B3903 /* Primer */ = {
			isa = PBXGroup;
			children = (
				15F32E1C26FDA8E4004B3903 /* PrimerTests.swift */,
			);
			path = Primer;
			sourceTree = "<group>";
		};
		15F5BFB025FBA35600426B1C /* User Interface */ = {
			isa = PBXGroup;
			children = (
				607FACDE1AFB9204008FA782 /* LaunchScreen.xib */,
				607FACD91AFB9204008FA782 /* Main.storyboard */,
				1DC7EE0A261FA37800BCBFFC /* ViewControllers */,
				1DC7EE01261FA2BD00BCBFFC /* Views */,
				15F97C7B262472F200DCB3BA /* Extensions */,
			);
			name = "User Interface";
			sourceTree = "<group>";
		};
		15F5BFBD25FBA44D00426B1C /* Resources */ = {
			isa = PBXGroup;
			children = (
				15ACE9632614B186004C3EAA /* Fonts */,
				607FACDC1AFB9204008FA782 /* Images.xcassets */,
			);
			name = Resources;
			sourceTree = "<group>";
		};
		15F97C7B262472F200DCB3BA /* Extensions */ = {
			isa = PBXGroup;
			children = (
				15F97C7C2624730800DCB3BA /* UIViewController+API.swift */,
			);
			name = Extensions;
			sourceTree = "<group>";
		};
		1DC7EE00261FA2A800BCBFFC /* Data Models */ = {
			isa = PBXGroup;
			children = (
				1DC7EE13261FA3D400BCBFFC /* CreateClientToken.swift */,
				15B2E64726F8A9EE005B8343 /* Apaya.swift */,
			);
			name = "Data Models";
			sourceTree = "<group>";
		};
		1DC7EE01261FA2BD00BCBFFC /* Views */ = {
			isa = PBXGroup;
			children = (
				15F97C762624718800DCB3BA /* PaymentMethodCell.swift */,
			);
			name = Views;
			sourceTree = "<group>";
		};
		1DC7EE0A261FA37800BCBFFC /* ViewControllers */ = {
			isa = PBXGroup;
			children = (
				15F97C622624480500DCB3BA /* AppViewController.swift */,
				15F97C672624488700DCB3BA /* MerchantCheckoutViewController.swift */,
				15F97C71262470CB00DCB3BA /* MerchantCheckoutViewController+Helpers.swift */,
				15F97C6C26246FD300DCB3BA /* MerchantCheckoutViewController+Primer.swift */,
				1DC7EE0B261FA39200BCBFFC /* SpinnerViewController.swift */,
			);
			name = ViewControllers;
			sourceTree = "<group>";
		};
		1DEBE0DD26B6FC92004E3064 /* Data Models */ = {
			isa = PBXGroup;
			children = (
				1DEBE0DE26B6FD06004E3064 /* ApayaTests.swift */,
			);
			path = "Data Models";
			sourceTree = "<group>";
		};
		607FACC71AFB9204008FA782 = {
			isa = PBXGroup;
			children = (
				607FACF51AFB993E008FA782 /* Podspec Metadata */,
				607FACD21AFB9204008FA782 /* Example for PrimerSDK */,
				1582B958260A3F2900C80BD7 /* PrimerSDK_Tests */,
				1582B9A0260A3FD300C80BD7 /* PrimerSDKExample_UITests */,
				607FACD11AFB9204008FA782 /* Products */,
				714FB3DC2580A763B394EB27 /* Pods */,
				151219E426E5F4EC007EFEA1 /* Recovered References */,
				E468D1DA53226068EEB46B1C /* Frameworks */,
			);
			sourceTree = "<group>";
		};
		607FACD11AFB9204008FA782 /* Products */ = {
			isa = PBXGroup;
			children = (
				607FACD01AFB9204008FA782 /* PrimerSDK_Example.app */,
				607FACE51AFB9204008FA782 /* PrimerSDK_Tests.xctest */,
				1582B99F260A3FD300C80BD7 /* PrimerSDKExample_UITests.xctest */,
			);
			name = Products;
			sourceTree = "<group>";
		};
		607FACD21AFB9204008FA782 /* Example for PrimerSDK */ = {
			isa = PBXGroup;
			children = (
				607FACD51AFB9204008FA782 /* AppDelegate.swift */,
				15F5BFFE25FBAFDB00426B1C /* PrimerSDK_Example.entitlements */,
				607FACD41AFB9204008FA782 /* Info.plist */,
				1DC7EE00261FA2A800BCBFFC /* Data Models */,
				15F5BFB025FBA35600426B1C /* User Interface */,
				15F5BFBD25FBA44D00426B1C /* Resources */,
			);
			name = "Example for PrimerSDK";
			path = PrimerSDK;
			sourceTree = "<group>";
		};
		607FACF51AFB993E008FA782 /* Podspec Metadata */ = {
			isa = PBXGroup;
			children = (
				0BEFFA023E994EF5B370A80C /* PrimerSDK.podspec */,
				45CA532A34F52954A21835C5 /* README.md */,
				3B55FBF1D40BE6B25F29A5D9 /* LICENSE */,
			);
			name = "Podspec Metadata";
			sourceTree = "<group>";
		};
		714FB3DC2580A763B394EB27 /* Pods */ = {
			isa = PBXGroup;
			children = (
				934190B38EA42B8D7A641337 /* Pods-PrimerSDK_Example.debug.xcconfig */,
				43F3B44588B706528468105C /* Pods-PrimerSDK_Example.release.xcconfig */,
				110495F57F9C7386BF6573B2 /* Pods-PrimerSDK_Tests.debug.xcconfig */,
				2E8AAE40233DF782FAA249A8 /* Pods-PrimerSDK_Tests.release.xcconfig */,
			);
			path = Pods;
			sourceTree = "<group>";
		};
		E468D1DA53226068EEB46B1C /* Frameworks */ = {
			isa = PBXGroup;
			children = (
				3BF480EBB4AC8FD04D0BACAD /* Pods_PrimerSDK_Example.framework */,
				55E27AF58B15CC2C856DCF4E /* Pods_PrimerSDK_Tests.framework */,
			);
			name = Frameworks;
			sourceTree = "<group>";
		};
/* End PBXGroup section */

/* Begin PBXNativeTarget section */
		1582B99E260A3FD300C80BD7 /* PrimerSDKExample_UITests */ = {
			isa = PBXNativeTarget;
			buildConfigurationList = 1582B9A6260A3FD300C80BD7 /* Build configuration list for PBXNativeTarget "PrimerSDKExample_UITests" */;
			buildPhases = (
				1582B99B260A3FD300C80BD7 /* Sources */,
				1582B99C260A3FD300C80BD7 /* Frameworks */,
				1582B99D260A3FD300C80BD7 /* Resources */,
			);
			buildRules = (
			);
			dependencies = (
				1582B9A5260A3FD300C80BD7 /* PBXTargetDependency */,
			);
			name = PrimerSDKExample_UITests;
			productName = PrimerSDKExample_UITests;
			productReference = 1582B99F260A3FD300C80BD7 /* PrimerSDKExample_UITests.xctest */;
			productType = "com.apple.product-type.bundle.ui-testing";
		};
		607FACCF1AFB9204008FA782 /* PrimerSDK_Example */ = {
			isa = PBXNativeTarget;
			buildConfigurationList = 607FACEF1AFB9204008FA782 /* Build configuration list for PBXNativeTarget "PrimerSDK_Example" */;
			buildPhases = (
				F17D6F01E7A356E541411783 /* [CP] Check Pods Manifest.lock */,
				607FACCC1AFB9204008FA782 /* Sources */,
				607FACCD1AFB9204008FA782 /* Frameworks */,
				607FACCE1AFB9204008FA782 /* Resources */,
				1614DBA90EE003463D3A105C /* ShellScript */,
				AAC7DCC7FF98D74950D02BF3 /* [CP] Embed Pods Frameworks */,
			);
			buildRules = (
			);
			dependencies = (
			);
			name = PrimerSDK_Example;
			productName = PrimerSDK;
			productReference = 607FACD01AFB9204008FA782 /* PrimerSDK_Example.app */;
			productType = "com.apple.product-type.application";
		};
		607FACE41AFB9204008FA782 /* PrimerSDK_Tests */ = {
			isa = PBXNativeTarget;
			buildConfigurationList = 607FACF21AFB9204008FA782 /* Build configuration list for PBXNativeTarget "PrimerSDK_Tests" */;
			buildPhases = (
				D5B5099DA6B0C9607E96E49A /* [CP] Check Pods Manifest.lock */,
				607FACE11AFB9204008FA782 /* Sources */,
				607FACE21AFB9204008FA782 /* Frameworks */,
				607FACE31AFB9204008FA782 /* Resources */,
			);
			buildRules = (
			);
			dependencies = (
				607FACE71AFB9204008FA782 /* PBXTargetDependency */,
			);
			name = PrimerSDK_Tests;
			productName = Tests;
			productReference = 607FACE51AFB9204008FA782 /* PrimerSDK_Tests.xctest */;
			productType = "com.apple.product-type.bundle.unit-test";
		};
/* End PBXNativeTarget section */

/* Begin PBXProject section */
		607FACC81AFB9204008FA782 /* Project object */ = {
			isa = PBXProject;
			attributes = {
				LastSwiftUpdateCheck = 1240;
				LastUpgradeCheck = 1240;
				ORGANIZATIONNAME = CocoaPods;
				TargetAttributes = {
					1582B99E260A3FD300C80BD7 = {
						CreatedOnToolsVersion = 12.4;
						DevelopmentTeam = N8UN9TR5DY;
						ProvisioningStyle = Automatic;
						TestTargetID = 607FACCF1AFB9204008FA782;
					};
					607FACCF1AFB9204008FA782 = {
						CreatedOnToolsVersion = 6.3.1;
						DevelopmentTeam = N8UN9TR5DY;
						LastSwiftMigration = 0900;
						ProvisioningStyle = Manual;
					};
					607FACE41AFB9204008FA782 = {
						CreatedOnToolsVersion = 6.3.1;
						DevelopmentTeam = N8UN9TR5DY;
						LastSwiftMigration = 0900;
						ProvisioningStyle = Manual;
						TestTargetID = 607FACCF1AFB9204008FA782;
					};
				};
			};
			buildConfigurationList = 607FACCB1AFB9204008FA782 /* Build configuration list for PBXProject "PrimerSDK" */;
			compatibilityVersion = "Xcode 3.2";
			developmentRegion = en;
			hasScannedForEncodings = 0;
			knownRegions = (
				en,
				Base,
				fr,
				tr,
				de,
				ka,
				sv,
			);
			mainGroup = 607FACC71AFB9204008FA782;
			productRefGroup = 607FACD11AFB9204008FA782 /* Products */;
			projectDirPath = "";
			projectRoot = "";
			targets = (
				607FACCF1AFB9204008FA782 /* PrimerSDK_Example */,
				607FACE41AFB9204008FA782 /* PrimerSDK_Tests */,
				1582B99E260A3FD300C80BD7 /* PrimerSDKExample_UITests */,
			);
		};
/* End PBXProject section */

/* Begin PBXResourcesBuildPhase section */
		1582B99D260A3FD300C80BD7 /* Resources */ = {
			isa = PBXResourcesBuildPhase;
			buildActionMask = 2147483647;
			files = (
			);
			runOnlyForDeploymentPostprocessing = 0;
		};
		607FACCE1AFB9204008FA782 /* Resources */ = {
			isa = PBXResourcesBuildPhase;
			buildActionMask = 2147483647;
			files = (
				607FACDB1AFB9204008FA782 /* Main.storyboard in Resources */,
				607FACE01AFB9204008FA782 /* LaunchScreen.xib in Resources */,
				607FACDD1AFB9204008FA782 /* Images.xcassets in Resources */,
				15ACE9652614B186004C3EAA /* chocolate_bar_demo.otf in Resources */,
			);
			runOnlyForDeploymentPostprocessing = 0;
		};
		607FACE31AFB9204008FA782 /* Resources */ = {
			isa = PBXResourcesBuildPhase;
			buildActionMask = 2147483647;
			files = (
			);
			runOnlyForDeploymentPostprocessing = 0;
		};
/* End PBXResourcesBuildPhase section */

/* Begin PBXShellScriptBuildPhase section */
		1614DBA90EE003463D3A105C /* ShellScript */ = {
			isa = PBXShellScriptBuildPhase;
			buildActionMask = 2147483647;
			files = (
			);
			inputFileListPaths = (
			);
			inputPaths = (
				"${PODS_ROOT}/Target Support Files/Pods-PrimerSDK_Example/Pods-PrimerSDK_Example-frameworks.sh",
				"${BUILT_PRODUCTS_DIR}/Primer3DS/Primer3DS.framework",
				"${BUILT_PRODUCTS_DIR}/PrimerSDK/PrimerSDK.framework",
				"${PODS_XCFRAMEWORKS_BUILD_DIR}/Primer3DS/ThreeDS_SDK.framework/ThreeDS_SDK",
			);
			outputFileListPaths = (
			);
			outputPaths = (
			);
			runOnlyForDeploymentPostprocessing = 0;
			shellPath = /bin/sh;
			shellScript = "if which swiftlint >/dev/null; then\n  swiftlint lint\nelse\n  echo \"warning: SwiftLint not installed, download from https://github.com/realm/SwiftLint\"\nfi\n";
		};
		AAC7DCC7FF98D74950D02BF3 /* [CP] Embed Pods Frameworks */ = {
			isa = PBXShellScriptBuildPhase;
			buildActionMask = 2147483647;
			files = (
			);
			inputPaths = (
				"${PODS_ROOT}/Target Support Files/Pods-PrimerSDK_Example/Pods-PrimerSDK_Example-frameworks.sh",
				"${BUILT_PRODUCTS_DIR}/PrimerSDK/PrimerSDK.framework",
<<<<<<< HEAD
				"${PODS_XCFRAMEWORKS_BUILD_DIR}/Primer3DS/ThreeDS_SDK.framework/ThreeDS_SDK",
=======
>>>>>>> b07eeae9
			);
			name = "[CP] Embed Pods Frameworks";
			outputPaths = (
				"${TARGET_BUILD_DIR}/${FRAMEWORKS_FOLDER_PATH}/PrimerSDK.framework",
			);
			runOnlyForDeploymentPostprocessing = 0;
			shellPath = /bin/sh;
			shellScript = "\"${PODS_ROOT}/Target Support Files/Pods-PrimerSDK_Example/Pods-PrimerSDK_Example-frameworks.sh\"\n";
			showEnvVarsInLog = 0;
		};
		D5B5099DA6B0C9607E96E49A /* [CP] Check Pods Manifest.lock */ = {
			isa = PBXShellScriptBuildPhase;
			buildActionMask = 2147483647;
			files = (
			);
			inputFileListPaths = (
			);
			inputPaths = (
				"${PODS_PODFILE_DIR_PATH}/Podfile.lock",
				"${PODS_ROOT}/Manifest.lock",
			);
			name = "[CP] Check Pods Manifest.lock";
			outputFileListPaths = (
			);
			outputPaths = (
				"$(DERIVED_FILE_DIR)/Pods-PrimerSDK_Tests-checkManifestLockResult.txt",
			);
			runOnlyForDeploymentPostprocessing = 0;
			shellPath = /bin/sh;
			shellScript = "diff \"${PODS_PODFILE_DIR_PATH}/Podfile.lock\" \"${PODS_ROOT}/Manifest.lock\" > /dev/null\nif [ $? != 0 ] ; then\n    # print error to STDERR\n    echo \"error: The sandbox is not in sync with the Podfile.lock. Run 'pod install' or update your CocoaPods installation.\" >&2\n    exit 1\nfi\n# This output is used by Xcode 'outputs' to avoid re-running this script phase.\necho \"SUCCESS\" > \"${SCRIPT_OUTPUT_FILE_0}\"\n";
			showEnvVarsInLog = 0;
		};
		F17D6F01E7A356E541411783 /* [CP] Check Pods Manifest.lock */ = {
			isa = PBXShellScriptBuildPhase;
			buildActionMask = 2147483647;
			files = (
			);
			inputFileListPaths = (
			);
			inputPaths = (
				"${PODS_PODFILE_DIR_PATH}/Podfile.lock",
				"${PODS_ROOT}/Manifest.lock",
			);
			name = "[CP] Check Pods Manifest.lock";
			outputFileListPaths = (
			);
			outputPaths = (
				"$(DERIVED_FILE_DIR)/Pods-PrimerSDK_Example-checkManifestLockResult.txt",
			);
			runOnlyForDeploymentPostprocessing = 0;
			shellPath = /bin/sh;
			shellScript = "diff \"${PODS_PODFILE_DIR_PATH}/Podfile.lock\" \"${PODS_ROOT}/Manifest.lock\" > /dev/null\nif [ $? != 0 ] ; then\n    # print error to STDERR\n    echo \"error: The sandbox is not in sync with the Podfile.lock. Run 'pod install' or update your CocoaPods installation.\" >&2\n    exit 1\nfi\n# This output is used by Xcode 'outputs' to avoid re-running this script phase.\necho \"SUCCESS\" > \"${SCRIPT_OUTPUT_FILE_0}\"\n";
			showEnvVarsInLog = 0;
		};
/* End PBXShellScriptBuildPhase section */

/* Begin PBXSourcesBuildPhase section */
		1582B99B260A3FD300C80BD7 /* Sources */ = {
			isa = PBXSourcesBuildPhase;
			buildActionMask = 2147483647;
			files = (
				15F9E67D2678C88000F6B6C1 /* UniversalCheckout.swift in Sources */,
				1582B9AD260A402E00C80BD7 /* Base.swift in Sources */,
				1582B9A2260A3FD300C80BD7 /* PrimerSDKExample_UITests.swift in Sources */,
				15300DBB267A1646009A1B9C /* VaultKlarna.swift in Sources */,
				151B098C267A276100FB49B8 /* Vault.swift in Sources */,
			);
			runOnlyForDeploymentPostprocessing = 0;
		};
		607FACCC1AFB9204008FA782 /* Sources */ = {
			isa = PBXSourcesBuildPhase;
			buildActionMask = 2147483647;
			files = (
				15F97C682624488700DCB3BA /* MerchantCheckoutViewController.swift in Sources */,
				15F97C632624480500DCB3BA /* AppViewController.swift in Sources */,
				15F97C7D2624730800DCB3BA /* UIViewController+API.swift in Sources */,
				15F97C772624718800DCB3BA /* PaymentMethodCell.swift in Sources */,
				15B2E64826F8A9EE005B8343 /* Apaya.swift in Sources */,
				15F97C6D26246FD300DCB3BA /* MerchantCheckoutViewController+Primer.swift in Sources */,
				1DC7EE0C261FA39200BCBFFC /* SpinnerViewController.swift in Sources */,
				15F97C72262470CB00DCB3BA /* MerchantCheckoutViewController+Helpers.swift in Sources */,
				607FACD61AFB9204008FA782 /* AppDelegate.swift in Sources */,
				1DC7EE14261FA3D400BCBFFC /* CreateClientToken.swift in Sources */,
			);
			runOnlyForDeploymentPostprocessing = 0;
		};
		607FACE11AFB9204008FA782 /* Sources */ = {
			isa = PBXSourcesBuildPhase;
			buildActionMask = 2147483647;
			files = (
				1582B981260A3F2900C80BD7 /* PayPalService.swift in Sources */,
				1582B991260A3F2900C80BD7 /* ClientTokenServiceTests.swift in Sources */,
				1582B98E260A3F2900C80BD7 /* PaymentMethodConfigServiceTests.swift in Sources */,
				15F5E2FF26982B21003AFF8A /* CardComponentManagerTests.swift in Sources */,
				1582B98B260A3F2900C80BD7 /* MaskTests.swift in Sources */,
				1582B983260A3F2900C80BD7 /* ClientTokenService.swift in Sources */,
				1582B980260A3F2900C80BD7 /* PaymentMethodConfigService.swift in Sources */,
				15F32E1D26FDA8E4004B3903 /* PrimerTests.swift in Sources */,
				1582B988260A3F2900C80BD7 /* VaultCheckoutViewModelTests.swift in Sources */,
				1582B97F260A3F2900C80BD7 /* Mocks.swift in Sources */,
				15ED91782718975500581CD7 /* MockAsyncPaymentMethodTokenizationViewModel.swift in Sources */,
				1582B992260A3F2900C80BD7 /* PayPalServiceTests.swift in Sources */,
				1582B984260A3F2900C80BD7 /* TokenizationService.swift in Sources */,
				1DEBE0DF26B6FD06004E3064 /* ApayaTests.swift in Sources */,
				1582B982260A3F2900C80BD7 /* VaultService.swift in Sources */,
				1582B97D260A3F2900C80BD7 /* VaultCheckoutViewModel.swift in Sources */,
				1582B987260A3F2900C80BD7 /* VaultPaymentMethodViewModelTests.swift in Sources */,
				1582B990260A3F2900C80BD7 /* TokenizationServiceTests.swift in Sources */,
			);
			runOnlyForDeploymentPostprocessing = 0;
		};
/* End PBXSourcesBuildPhase section */

/* Begin PBXTargetDependency section */
		1582B9A5260A3FD300C80BD7 /* PBXTargetDependency */ = {
			isa = PBXTargetDependency;
			target = 607FACCF1AFB9204008FA782 /* PrimerSDK_Example */;
			targetProxy = 1582B9A4260A3FD300C80BD7 /* PBXContainerItemProxy */;
		};
		607FACE71AFB9204008FA782 /* PBXTargetDependency */ = {
			isa = PBXTargetDependency;
			target = 607FACCF1AFB9204008FA782 /* PrimerSDK_Example */;
			targetProxy = 607FACE61AFB9204008FA782 /* PBXContainerItemProxy */;
		};
/* End PBXTargetDependency section */

/* Begin PBXVariantGroup section */
		607FACD91AFB9204008FA782 /* Main.storyboard */ = {
			isa = PBXVariantGroup;
			children = (
				607FACDA1AFB9204008FA782 /* Base */,
				15ACEA6F2615C723004C3EAA /* fr */,
				15ACEA712615C741004C3EAA /* tr */,
				15ACEA732615C75D004C3EAA /* de */,
				15ACEA752615C77E004C3EAA /* ka */,
				15ACEA772615C791004C3EAA /* sv */,
			);
			name = Main.storyboard;
			sourceTree = "<group>";
		};
		607FACDE1AFB9204008FA782 /* LaunchScreen.xib */ = {
			isa = PBXVariantGroup;
			children = (
				607FACDF1AFB9204008FA782 /* Base */,
				15ACEA6E2615C722004C3EAA /* fr */,
				15ACEA702615C741004C3EAA /* tr */,
				15ACEA722615C75D004C3EAA /* de */,
				15ACEA742615C77E004C3EAA /* ka */,
				15ACEA762615C791004C3EAA /* sv */,
			);
			name = LaunchScreen.xib;
			sourceTree = "<group>";
		};
/* End PBXVariantGroup section */

/* Begin XCBuildConfiguration section */
		1582B9A7260A3FD300C80BD7 /* Debug */ = {
			isa = XCBuildConfiguration;
			buildSettings = {
				CLANG_ANALYZER_NONNULL = YES;
				CLANG_ANALYZER_NUMBER_OBJECT_CONVERSION = YES_AGGRESSIVE;
				CLANG_CXX_LANGUAGE_STANDARD = "gnu++14";
				CLANG_ENABLE_OBJC_WEAK = YES;
				CLANG_WARN_DOCUMENTATION_COMMENTS = YES;
				CLANG_WARN_UNGUARDED_AVAILABILITY = YES_AGGRESSIVE;
				CODE_SIGN_STYLE = Automatic;
				DEBUG_INFORMATION_FORMAT = dwarf;
				DEVELOPMENT_TEAM = N8UN9TR5DY;
				GCC_C_LANGUAGE_STANDARD = gnu11;
				INFOPLIST_FILE = PrimerSDKExample_UITests/Info.plist;
				IPHONEOS_DEPLOYMENT_TARGET = 14.4;
				LD_RUNPATH_SEARCH_PATHS = "$(inherited) @executable_path/Frameworks @loader_path/Frameworks";
				MTL_ENABLE_DEBUG_INFO = INCLUDE_SOURCE;
				MTL_FAST_MATH = YES;
				PRODUCT_BUNDLE_IDENTIFIER = "com.primer.PrimerSDKExample-UITests";
				PRODUCT_NAME = "$(TARGET_NAME)";
				SWIFT_ACTIVE_COMPILATION_CONDITIONS = DEBUG;
				SWIFT_VERSION = 5.0;
				TARGETED_DEVICE_FAMILY = "1,2";
				TEST_TARGET_NAME = PrimerSDK_Example;
			};
			name = Debug;
		};
		1582B9A8260A3FD300C80BD7 /* Release */ = {
			isa = XCBuildConfiguration;
			buildSettings = {
				CLANG_ANALYZER_NONNULL = YES;
				CLANG_ANALYZER_NUMBER_OBJECT_CONVERSION = YES_AGGRESSIVE;
				CLANG_CXX_LANGUAGE_STANDARD = "gnu++14";
				CLANG_ENABLE_OBJC_WEAK = YES;
				CLANG_WARN_DOCUMENTATION_COMMENTS = YES;
				CLANG_WARN_UNGUARDED_AVAILABILITY = YES_AGGRESSIVE;
				CODE_SIGN_STYLE = Automatic;
				DEVELOPMENT_TEAM = N8UN9TR5DY;
				GCC_C_LANGUAGE_STANDARD = gnu11;
				INFOPLIST_FILE = PrimerSDKExample_UITests/Info.plist;
				IPHONEOS_DEPLOYMENT_TARGET = 14.4;
				LD_RUNPATH_SEARCH_PATHS = "$(inherited) @executable_path/Frameworks @loader_path/Frameworks";
				MTL_FAST_MATH = YES;
				PRODUCT_BUNDLE_IDENTIFIER = "com.primer.PrimerSDKExample-UITests";
				PRODUCT_NAME = "$(TARGET_NAME)";
				SWIFT_VERSION = 5.0;
				TARGETED_DEVICE_FAMILY = "1,2";
				TEST_TARGET_NAME = PrimerSDK_Example;
			};
			name = Release;
		};
		607FACED1AFB9204008FA782 /* Debug */ = {
			isa = XCBuildConfiguration;
			buildSettings = {
				ALWAYS_SEARCH_USER_PATHS = NO;
				CLANG_ANALYZER_LOCALIZABILITY_NONLOCALIZED = YES;
				CLANG_CXX_LANGUAGE_STANDARD = "gnu++0x";
				CLANG_CXX_LIBRARY = "libc++";
				CLANG_ENABLE_MODULES = YES;
				CLANG_ENABLE_OBJC_ARC = YES;
				CLANG_WARN_BLOCK_CAPTURE_AUTORELEASING = YES;
				CLANG_WARN_BOOL_CONVERSION = YES;
				CLANG_WARN_COMMA = YES;
				CLANG_WARN_CONSTANT_CONVERSION = YES;
				CLANG_WARN_DEPRECATED_OBJC_IMPLEMENTATIONS = YES;
				CLANG_WARN_DIRECT_OBJC_ISA_USAGE = YES_ERROR;
				CLANG_WARN_EMPTY_BODY = YES;
				CLANG_WARN_ENUM_CONVERSION = YES;
				CLANG_WARN_INFINITE_RECURSION = YES;
				CLANG_WARN_INT_CONVERSION = YES;
				CLANG_WARN_NON_LITERAL_NULL_CONVERSION = YES;
				CLANG_WARN_OBJC_IMPLICIT_RETAIN_SELF = YES;
				CLANG_WARN_OBJC_LITERAL_CONVERSION = YES;
				CLANG_WARN_OBJC_ROOT_CLASS = YES_ERROR;
				CLANG_WARN_QUOTED_INCLUDE_IN_FRAMEWORK_HEADER = YES;
				CLANG_WARN_RANGE_LOOP_ANALYSIS = YES;
				CLANG_WARN_STRICT_PROTOTYPES = YES;
				CLANG_WARN_SUSPICIOUS_MOVE = YES;
				CLANG_WARN_UNREACHABLE_CODE = YES;
				CLANG_WARN__DUPLICATE_METHOD_MATCH = YES;
				CODE_SIGN_IDENTITY = "iPhone Developer";
				"CODE_SIGN_IDENTITY[sdk=iphoneos*]" = "iPhone Developer";
				CODE_SIGN_STYLE = Manual;
				COPY_PHASE_STRIP = NO;
				CURRENT_PROJECT_VERSION = 1633887881;
				DEBUG_INFORMATION_FORMAT = "dwarf-with-dsym";
				DEVELOPMENT_TEAM = N8UN9TR5DY;
				ENABLE_STRICT_OBJC_MSGSEND = YES;
				ENABLE_TESTABILITY = YES;
				GCC_C_LANGUAGE_STANDARD = gnu99;
				GCC_DYNAMIC_NO_PIC = NO;
				GCC_NO_COMMON_BLOCKS = YES;
				GCC_OPTIMIZATION_LEVEL = 0;
				GCC_PREPROCESSOR_DEFINITIONS = (
					"DEBUG=1",
					"$(inherited)",
				);
				GCC_SYMBOLS_PRIVATE_EXTERN = NO;
				GCC_WARN_64_TO_32_BIT_CONVERSION = YES;
				GCC_WARN_ABOUT_RETURN_TYPE = YES_ERROR;
				GCC_WARN_UNDECLARED_SELECTOR = YES;
				GCC_WARN_UNINITIALIZED_AUTOS = YES_AGGRESSIVE;
				GCC_WARN_UNUSED_FUNCTION = YES;
				GCC_WARN_UNUSED_VARIABLE = YES;
				IPHONEOS_DEPLOYMENT_TARGET = 9.3;
				MARKETING_VERSION = 1.8.0;
				MTL_ENABLE_DEBUG_INFO = YES;
				ONLY_ACTIVE_ARCH = YES;
				SDKROOT = iphoneos;
				SWIFT_OPTIMIZATION_LEVEL = "-Onone";
				SWIFT_VERSION = "";
				VERSIONING_SYSTEM = "apple-generic";
			};
			name = Debug;
		};
		607FACEE1AFB9204008FA782 /* Release */ = {
			isa = XCBuildConfiguration;
			buildSettings = {
				ALWAYS_SEARCH_USER_PATHS = NO;
				CLANG_ANALYZER_LOCALIZABILITY_NONLOCALIZED = YES;
				CLANG_CXX_LANGUAGE_STANDARD = "gnu++0x";
				CLANG_CXX_LIBRARY = "libc++";
				CLANG_ENABLE_MODULES = YES;
				CLANG_ENABLE_OBJC_ARC = YES;
				CLANG_WARN_BLOCK_CAPTURE_AUTORELEASING = YES;
				CLANG_WARN_BOOL_CONVERSION = YES;
				CLANG_WARN_COMMA = YES;
				CLANG_WARN_CONSTANT_CONVERSION = YES;
				CLANG_WARN_DEPRECATED_OBJC_IMPLEMENTATIONS = YES;
				CLANG_WARN_DIRECT_OBJC_ISA_USAGE = YES_ERROR;
				CLANG_WARN_EMPTY_BODY = YES;
				CLANG_WARN_ENUM_CONVERSION = YES;
				CLANG_WARN_INFINITE_RECURSION = YES;
				CLANG_WARN_INT_CONVERSION = YES;
				CLANG_WARN_NON_LITERAL_NULL_CONVERSION = YES;
				CLANG_WARN_OBJC_IMPLICIT_RETAIN_SELF = YES;
				CLANG_WARN_OBJC_LITERAL_CONVERSION = YES;
				CLANG_WARN_OBJC_ROOT_CLASS = YES_ERROR;
				CLANG_WARN_QUOTED_INCLUDE_IN_FRAMEWORK_HEADER = YES;
				CLANG_WARN_RANGE_LOOP_ANALYSIS = YES;
				CLANG_WARN_STRICT_PROTOTYPES = YES;
				CLANG_WARN_SUSPICIOUS_MOVE = YES;
				CLANG_WARN_UNREACHABLE_CODE = YES;
				CLANG_WARN__DUPLICATE_METHOD_MATCH = YES;
				CODE_SIGN_IDENTITY = "iPhone Developer";
				"CODE_SIGN_IDENTITY[sdk=iphoneos*]" = "iPhone Developer";
				CODE_SIGN_STYLE = Manual;
				COPY_PHASE_STRIP = NO;
				CURRENT_PROJECT_VERSION = 1633887881;
				DEBUG_INFORMATION_FORMAT = "dwarf-with-dsym";
				DEVELOPMENT_TEAM = N8UN9TR5DY;
				ENABLE_NS_ASSERTIONS = NO;
				ENABLE_STRICT_OBJC_MSGSEND = YES;
				GCC_C_LANGUAGE_STANDARD = gnu99;
				GCC_NO_COMMON_BLOCKS = YES;
				GCC_WARN_64_TO_32_BIT_CONVERSION = YES;
				GCC_WARN_ABOUT_RETURN_TYPE = YES_ERROR;
				GCC_WARN_UNDECLARED_SELECTOR = YES;
				GCC_WARN_UNINITIALIZED_AUTOS = YES_AGGRESSIVE;
				GCC_WARN_UNUSED_FUNCTION = YES;
				GCC_WARN_UNUSED_VARIABLE = YES;
				IPHONEOS_DEPLOYMENT_TARGET = 9.3;
				MARKETING_VERSION = 1.8.0;
				MTL_ENABLE_DEBUG_INFO = NO;
				SDKROOT = iphoneos;
				SWIFT_OPTIMIZATION_LEVEL = "-Owholemodule";
				SWIFT_VERSION = "";
				VALIDATE_PRODUCT = YES;
				VERSIONING_SYSTEM = "apple-generic";
			};
			name = Release;
		};
		607FACF01AFB9204008FA782 /* Debug */ = {
			isa = XCBuildConfiguration;
			baseConfigurationReference = 934190B38EA42B8D7A641337 /* Pods-PrimerSDK_Example.debug.xcconfig */;
			buildSettings = {
				ASSETCATALOG_COMPILER_APPICON_NAME = AppIcon;
				CODE_SIGN_ENTITLEMENTS = PrimerSDK_Example.entitlements;
				CODE_SIGN_IDENTITY = "Apple Development";
				"CODE_SIGN_IDENTITY[sdk=iphoneos*]" = "iPhone Developer";
				CODE_SIGN_STYLE = Manual;
				CURRENT_PROJECT_VERSION = 1633887881;
				DEVELOPMENT_TEAM = N8UN9TR5DY;
				INFOPLIST_FILE = PrimerSDK/Info.plist;
				IPHONEOS_DEPLOYMENT_TARGET = 12.1;
				LD_RUNPATH_SEARCH_PATHS = "$(inherited) @executable_path/Frameworks";
				MARKETING_VERSION = "CHE-377 PR-1_3DS";
				MODULE_NAME = ExampleApp;
				PRODUCT_BUNDLE_IDENTIFIER = com.primerapi.PrimerSDKExample;
				PRODUCT_NAME = "$(TARGET_NAME)";
				PROVISIONING_PROFILE_SPECIFIER = "match Development com.primerapi.PrimerSDKExample 1626869707";
				SWIFT_SWIFT3_OBJC_INFERENCE = Default;
				SWIFT_VERSION = 4.2;
			};
			name = Debug;
		};
		607FACF11AFB9204008FA782 /* Release */ = {
			isa = XCBuildConfiguration;
			baseConfigurationReference = 43F3B44588B706528468105C /* Pods-PrimerSDK_Example.release.xcconfig */;
			buildSettings = {
				ASSETCATALOG_COMPILER_APPICON_NAME = AppIcon;
				CODE_SIGN_ENTITLEMENTS = PrimerSDK_Example.entitlements;
				CODE_SIGN_IDENTITY = "Apple Development";
				"CODE_SIGN_IDENTITY[sdk=iphoneos*]" = "iPhone Developer";
				CODE_SIGN_STYLE = Manual;
				CURRENT_PROJECT_VERSION = 1633887881;
				DEVELOPMENT_TEAM = N8UN9TR5DY;
				INFOPLIST_FILE = PrimerSDK/Info.plist;
				IPHONEOS_DEPLOYMENT_TARGET = 12.1;
				LD_RUNPATH_SEARCH_PATHS = "$(inherited) @executable_path/Frameworks";
				MARKETING_VERSION = "CHE-377 PR-1_3DS";
				MODULE_NAME = ExampleApp;
				PRODUCT_BUNDLE_IDENTIFIER = com.primerapi.PrimerSDKExample;
				PRODUCT_NAME = "$(TARGET_NAME)";
				PROVISIONING_PROFILE_SPECIFIER = "match Development com.primerapi.PrimerSDKExample 1626869707";
				SWIFT_SWIFT3_OBJC_INFERENCE = Default;
				SWIFT_VERSION = 4.2;
			};
			name = Release;
		};
		607FACF31AFB9204008FA782 /* Debug */ = {
			isa = XCBuildConfiguration;
			baseConfigurationReference = 110495F57F9C7386BF6573B2 /* Pods-PrimerSDK_Tests.debug.xcconfig */;
			buildSettings = {
				CODE_SIGN_IDENTITY = "iPhone Developer";
				"CODE_SIGN_IDENTITY[sdk=macosx*]" = "-";
				CODE_SIGN_STYLE = Manual;
				DEVELOPMENT_TEAM = N8UN9TR5DY;
				FRAMEWORK_SEARCH_PATHS = (
					"$(PLATFORM_DIR)/Developer/Library/Frameworks",
					"$(inherited)",
				);
				GCC_PREPROCESSOR_DEFINITIONS = (
					"DEBUG=1",
					"$(inherited)",
				);
				INFOPLIST_FILE = ../Tests/PrimerSDK_Tests/Info.plist;
				IPHONEOS_DEPLOYMENT_TARGET = 10.0;
				LD_RUNPATH_SEARCH_PATHS = "$(inherited) @executable_path/Frameworks @loader_path/Frameworks";
				PRODUCT_BUNDLE_IDENTIFIER = "org.cocoapods.$(PRODUCT_NAME:rfc1034identifier)";
				PRODUCT_NAME = "$(TARGET_NAME)";
				PROVISIONING_PROFILE_SPECIFIER = "";
				"PROVISIONING_PROFILE_SPECIFIER[sdk=macosx*]" = "";
				SWIFT_SWIFT3_OBJC_INFERENCE = Default;
				SWIFT_VERSION = 4.0;
				TEST_HOST = "$(BUILT_PRODUCTS_DIR)/PrimerSDK_Example.app/PrimerSDK_Example";
			};
			name = Debug;
		};
		607FACF41AFB9204008FA782 /* Release */ = {
			isa = XCBuildConfiguration;
			baseConfigurationReference = 2E8AAE40233DF782FAA249A8 /* Pods-PrimerSDK_Tests.release.xcconfig */;
			buildSettings = {
				CODE_SIGN_IDENTITY = "iPhone Developer";
				"CODE_SIGN_IDENTITY[sdk=macosx*]" = "-";
				CODE_SIGN_STYLE = Manual;
				DEVELOPMENT_TEAM = N8UN9TR5DY;
				FRAMEWORK_SEARCH_PATHS = (
					"$(PLATFORM_DIR)/Developer/Library/Frameworks",
					"$(inherited)",
				);
				INFOPLIST_FILE = ../Tests/PrimerSDK_Tests/Info.plist;
				IPHONEOS_DEPLOYMENT_TARGET = 10.0;
				LD_RUNPATH_SEARCH_PATHS = "$(inherited) @executable_path/Frameworks @loader_path/Frameworks";
				PRODUCT_BUNDLE_IDENTIFIER = "org.cocoapods.$(PRODUCT_NAME:rfc1034identifier)";
				PRODUCT_NAME = "$(TARGET_NAME)";
				PROVISIONING_PROFILE_SPECIFIER = "";
				"PROVISIONING_PROFILE_SPECIFIER[sdk=macosx*]" = "";
				SWIFT_SWIFT3_OBJC_INFERENCE = Default;
				SWIFT_VERSION = 4.0;
				TEST_HOST = "$(BUILT_PRODUCTS_DIR)/PrimerSDK_Example.app/PrimerSDK_Example";
			};
			name = Release;
		};
/* End XCBuildConfiguration section */

/* Begin XCConfigurationList section */
		1582B9A6260A3FD300C80BD7 /* Build configuration list for PBXNativeTarget "PrimerSDKExample_UITests" */ = {
			isa = XCConfigurationList;
			buildConfigurations = (
				1582B9A7260A3FD300C80BD7 /* Debug */,
				1582B9A8260A3FD300C80BD7 /* Release */,
			);
			defaultConfigurationIsVisible = 0;
			defaultConfigurationName = Release;
		};
		607FACCB1AFB9204008FA782 /* Build configuration list for PBXProject "PrimerSDK" */ = {
			isa = XCConfigurationList;
			buildConfigurations = (
				607FACED1AFB9204008FA782 /* Debug */,
				607FACEE1AFB9204008FA782 /* Release */,
			);
			defaultConfigurationIsVisible = 0;
			defaultConfigurationName = Release;
		};
		607FACEF1AFB9204008FA782 /* Build configuration list for PBXNativeTarget "PrimerSDK_Example" */ = {
			isa = XCConfigurationList;
			buildConfigurations = (
				607FACF01AFB9204008FA782 /* Debug */,
				607FACF11AFB9204008FA782 /* Release */,
			);
			defaultConfigurationIsVisible = 0;
			defaultConfigurationName = Release;
		};
		607FACF21AFB9204008FA782 /* Build configuration list for PBXNativeTarget "PrimerSDK_Tests" */ = {
			isa = XCConfigurationList;
			buildConfigurations = (
				607FACF31AFB9204008FA782 /* Debug */,
				607FACF41AFB9204008FA782 /* Release */,
			);
			defaultConfigurationIsVisible = 0;
			defaultConfigurationName = Release;
		};
/* End XCConfigurationList section */
	};
	rootObject = 607FACC81AFB9204008FA782 /* Project object */;
}<|MERGE_RESOLUTION|>--- conflicted
+++ resolved
@@ -44,8 +44,8 @@
 		607FACDB1AFB9204008FA782 /* Main.storyboard in Resources */ = {isa = PBXBuildFile; fileRef = 607FACD91AFB9204008FA782 /* Main.storyboard */; };
 		607FACDD1AFB9204008FA782 /* Images.xcassets in Resources */ = {isa = PBXBuildFile; fileRef = 607FACDC1AFB9204008FA782 /* Images.xcassets */; };
 		607FACE01AFB9204008FA782 /* LaunchScreen.xib in Resources */ = {isa = PBXBuildFile; fileRef = 607FACDE1AFB9204008FA782 /* LaunchScreen.xib */; };
-		BB49EBCDD802D6A2E1C64712 /* Pods_PrimerSDK_Example.framework in Frameworks */ = {isa = PBXBuildFile; fileRef = 3BF480EBB4AC8FD04D0BACAD /* Pods_PrimerSDK_Example.framework */; };
-		E45A6021D56955DB9F645AAB /* Pods_PrimerSDK_Tests.framework in Frameworks */ = {isa = PBXBuildFile; fileRef = 55E27AF58B15CC2C856DCF4E /* Pods_PrimerSDK_Tests.framework */; };
+		9CD7F64E0F62F5BF2930EAB9 /* Pods_PrimerSDK_Tests.framework in Frameworks */ = {isa = PBXBuildFile; fileRef = FB104C536254364C941B1829 /* Pods_PrimerSDK_Tests.framework */; };
+		E9FD189DF25F2AD21321AF42 /* Pods_PrimerSDK_Example.framework in Frameworks */ = {isa = PBXBuildFile; fileRef = 833F7B9C5F81BAC07386C3E9 /* Pods_PrimerSDK_Example.framework */; };
 /* End PBXBuildFile section */
 
 /* Begin PBXContainerItemProxy section */
@@ -66,8 +66,8 @@
 /* End PBXContainerItemProxy section */
 
 /* Begin PBXFileReference section */
+		05729F230075F1BF7A79CFA5 /* Pods-PrimerSDK_Example.debug.xcconfig */ = {isa = PBXFileReference; includeInIndex = 1; lastKnownFileType = text.xcconfig; name = "Pods-PrimerSDK_Example.debug.xcconfig"; path = "Target Support Files/Pods-PrimerSDK_Example/Pods-PrimerSDK_Example.debug.xcconfig"; sourceTree = "<group>"; };
 		0BEFFA023E994EF5B370A80C /* PrimerSDK.podspec */ = {isa = PBXFileReference; includeInIndex = 1; lastKnownFileType = text; name = PrimerSDK.podspec; path = ../PrimerSDK.podspec; sourceTree = "<group>"; xcLanguageSpecificationIdentifier = xcode.lang.ruby; };
-		110495F57F9C7386BF6573B2 /* Pods-PrimerSDK_Tests.debug.xcconfig */ = {isa = PBXFileReference; includeInIndex = 1; lastKnownFileType = text.xcconfig; name = "Pods-PrimerSDK_Tests.debug.xcconfig"; path = "Target Support Files/Pods-PrimerSDK_Tests/Pods-PrimerSDK_Tests.debug.xcconfig"; sourceTree = "<group>"; };
 		151B09F4267B7F9400FB49B8 /* 3DSTests.swift */ = {isa = PBXFileReference; lastKnownFileType = sourcecode.swift; path = 3DSTests.swift; sourceTree = "<group>"; };
 		151B0A1B267CE24B00FB49B8 /* 3DSConstants.swift */ = {isa = PBXFileReference; lastKnownFileType = sourcecode.swift; path = 3DSConstants.swift; sourceTree = "<group>"; };
 		15300DB8267A1211009A1B9C /* Vault.swift */ = {isa = PBXFileReference; lastKnownFileType = sourcecode.swift; path = Vault.swift; sourceTree = "<group>"; };
@@ -118,12 +118,9 @@
 		1DC7EE0B261FA39200BCBFFC /* SpinnerViewController.swift */ = {isa = PBXFileReference; lastKnownFileType = sourcecode.swift; path = SpinnerViewController.swift; sourceTree = "<group>"; };
 		1DC7EE13261FA3D400BCBFFC /* CreateClientToken.swift */ = {isa = PBXFileReference; lastKnownFileType = sourcecode.swift; path = CreateClientToken.swift; sourceTree = "<group>"; };
 		1DEBE0DE26B6FD06004E3064 /* ApayaTests.swift */ = {isa = PBXFileReference; fileEncoding = 4; lastKnownFileType = sourcecode.swift; path = ApayaTests.swift; sourceTree = "<group>"; };
-		2E8AAE40233DF782FAA249A8 /* Pods-PrimerSDK_Tests.release.xcconfig */ = {isa = PBXFileReference; includeInIndex = 1; lastKnownFileType = text.xcconfig; name = "Pods-PrimerSDK_Tests.release.xcconfig"; path = "Target Support Files/Pods-PrimerSDK_Tests/Pods-PrimerSDK_Tests.release.xcconfig"; sourceTree = "<group>"; };
+		25653CF0F06C07C91B7DDBE0 /* Pods-PrimerSDK_Tests.debug.xcconfig */ = {isa = PBXFileReference; includeInIndex = 1; lastKnownFileType = text.xcconfig; name = "Pods-PrimerSDK_Tests.debug.xcconfig"; path = "Target Support Files/Pods-PrimerSDK_Tests/Pods-PrimerSDK_Tests.debug.xcconfig"; sourceTree = "<group>"; };
 		3B55FBF1D40BE6B25F29A5D9 /* LICENSE */ = {isa = PBXFileReference; includeInIndex = 1; lastKnownFileType = text; name = LICENSE; path = ../LICENSE; sourceTree = "<group>"; };
-		3BF480EBB4AC8FD04D0BACAD /* Pods_PrimerSDK_Example.framework */ = {isa = PBXFileReference; explicitFileType = wrapper.framework; includeInIndex = 0; path = Pods_PrimerSDK_Example.framework; sourceTree = BUILT_PRODUCTS_DIR; };
-		43F3B44588B706528468105C /* Pods-PrimerSDK_Example.release.xcconfig */ = {isa = PBXFileReference; includeInIndex = 1; lastKnownFileType = text.xcconfig; name = "Pods-PrimerSDK_Example.release.xcconfig"; path = "Target Support Files/Pods-PrimerSDK_Example/Pods-PrimerSDK_Example.release.xcconfig"; sourceTree = "<group>"; };
 		45CA532A34F52954A21835C5 /* README.md */ = {isa = PBXFileReference; includeInIndex = 1; lastKnownFileType = net.daringfireball.markdown; name = README.md; path = ../README.md; sourceTree = "<group>"; };
-		55E27AF58B15CC2C856DCF4E /* Pods_PrimerSDK_Tests.framework */ = {isa = PBXFileReference; explicitFileType = wrapper.framework; includeInIndex = 0; path = Pods_PrimerSDK_Tests.framework; sourceTree = BUILT_PRODUCTS_DIR; };
 		607FACD01AFB9204008FA782 /* PrimerSDK_Example.app */ = {isa = PBXFileReference; explicitFileType = wrapper.application; includeInIndex = 0; path = PrimerSDK_Example.app; sourceTree = BUILT_PRODUCTS_DIR; };
 		607FACD41AFB9204008FA782 /* Info.plist */ = {isa = PBXFileReference; lastKnownFileType = text.plist.xml; path = Info.plist; sourceTree = "<group>"; };
 		607FACD51AFB9204008FA782 /* AppDelegate.swift */ = {isa = PBXFileReference; lastKnownFileType = sourcecode.swift; path = AppDelegate.swift; sourceTree = "<group>"; };
@@ -131,7 +128,10 @@
 		607FACDC1AFB9204008FA782 /* Images.xcassets */ = {isa = PBXFileReference; lastKnownFileType = folder.assetcatalog; path = Images.xcassets; sourceTree = "<group>"; };
 		607FACDF1AFB9204008FA782 /* Base */ = {isa = PBXFileReference; lastKnownFileType = file.xib; name = Base; path = Base.lproj/LaunchScreen.xib; sourceTree = "<group>"; };
 		607FACE51AFB9204008FA782 /* PrimerSDK_Tests.xctest */ = {isa = PBXFileReference; explicitFileType = wrapper.cfbundle; includeInIndex = 0; path = PrimerSDK_Tests.xctest; sourceTree = BUILT_PRODUCTS_DIR; };
-		934190B38EA42B8D7A641337 /* Pods-PrimerSDK_Example.debug.xcconfig */ = {isa = PBXFileReference; includeInIndex = 1; lastKnownFileType = text.xcconfig; name = "Pods-PrimerSDK_Example.debug.xcconfig"; path = "Target Support Files/Pods-PrimerSDK_Example/Pods-PrimerSDK_Example.debug.xcconfig"; sourceTree = "<group>"; };
+		6F5434DA7CBBF1526A211383 /* Pods-PrimerSDK_Tests.release.xcconfig */ = {isa = PBXFileReference; includeInIndex = 1; lastKnownFileType = text.xcconfig; name = "Pods-PrimerSDK_Tests.release.xcconfig"; path = "Target Support Files/Pods-PrimerSDK_Tests/Pods-PrimerSDK_Tests.release.xcconfig"; sourceTree = "<group>"; };
+		833F7B9C5F81BAC07386C3E9 /* Pods_PrimerSDK_Example.framework */ = {isa = PBXFileReference; explicitFileType = wrapper.framework; includeInIndex = 0; path = Pods_PrimerSDK_Example.framework; sourceTree = BUILT_PRODUCTS_DIR; };
+		9B650301C659EE76CB7CACFB /* Pods-PrimerSDK_Example.release.xcconfig */ = {isa = PBXFileReference; includeInIndex = 1; lastKnownFileType = text.xcconfig; name = "Pods-PrimerSDK_Example.release.xcconfig"; path = "Target Support Files/Pods-PrimerSDK_Example/Pods-PrimerSDK_Example.release.xcconfig"; sourceTree = "<group>"; };
+		FB104C536254364C941B1829 /* Pods_PrimerSDK_Tests.framework */ = {isa = PBXFileReference; explicitFileType = wrapper.framework; includeInIndex = 0; path = Pods_PrimerSDK_Tests.framework; sourceTree = BUILT_PRODUCTS_DIR; };
 /* End PBXFileReference section */
 
 /* Begin PBXFrameworksBuildPhase section */
@@ -146,7 +146,7 @@
 			isa = PBXFrameworksBuildPhase;
 			buildActionMask = 2147483647;
 			files = (
-				BB49EBCDD802D6A2E1C64712 /* Pods_PrimerSDK_Example.framework in Frameworks */,
+				E9FD189DF25F2AD21321AF42 /* Pods_PrimerSDK_Example.framework in Frameworks */,
 			);
 			runOnlyForDeploymentPostprocessing = 0;
 		};
@@ -154,7 +154,7 @@
 			isa = PBXFrameworksBuildPhase;
 			buildActionMask = 2147483647;
 			files = (
-				E45A6021D56955DB9F645AAB /* Pods_PrimerSDK_Tests.framework in Frameworks */,
+				9CD7F64E0F62F5BF2930EAB9 /* Pods_PrimerSDK_Tests.framework in Frameworks */,
 			);
 			runOnlyForDeploymentPostprocessing = 0;
 		};
@@ -352,7 +352,7 @@
 				607FACD11AFB9204008FA782 /* Products */,
 				714FB3DC2580A763B394EB27 /* Pods */,
 				151219E426E5F4EC007EFEA1 /* Recovered References */,
-				E468D1DA53226068EEB46B1C /* Frameworks */,
+				CB9674C3C55C9C3D67869A12 /* Frameworks */,
 			);
 			sourceTree = "<group>";
 		};
@@ -393,19 +393,19 @@
 		714FB3DC2580A763B394EB27 /* Pods */ = {
 			isa = PBXGroup;
 			children = (
-				934190B38EA42B8D7A641337 /* Pods-PrimerSDK_Example.debug.xcconfig */,
-				43F3B44588B706528468105C /* Pods-PrimerSDK_Example.release.xcconfig */,
-				110495F57F9C7386BF6573B2 /* Pods-PrimerSDK_Tests.debug.xcconfig */,
-				2E8AAE40233DF782FAA249A8 /* Pods-PrimerSDK_Tests.release.xcconfig */,
+				05729F230075F1BF7A79CFA5 /* Pods-PrimerSDK_Example.debug.xcconfig */,
+				9B650301C659EE76CB7CACFB /* Pods-PrimerSDK_Example.release.xcconfig */,
+				25653CF0F06C07C91B7DDBE0 /* Pods-PrimerSDK_Tests.debug.xcconfig */,
+				6F5434DA7CBBF1526A211383 /* Pods-PrimerSDK_Tests.release.xcconfig */,
 			);
 			path = Pods;
 			sourceTree = "<group>";
 		};
-		E468D1DA53226068EEB46B1C /* Frameworks */ = {
-			isa = PBXGroup;
-			children = (
-				3BF480EBB4AC8FD04D0BACAD /* Pods_PrimerSDK_Example.framework */,
-				55E27AF58B15CC2C856DCF4E /* Pods_PrimerSDK_Tests.framework */,
+		CB9674C3C55C9C3D67869A12 /* Frameworks */ = {
+			isa = PBXGroup;
+			children = (
+				833F7B9C5F81BAC07386C3E9 /* Pods_PrimerSDK_Example.framework */,
+				FB104C536254364C941B1829 /* Pods_PrimerSDK_Tests.framework */,
 			);
 			name = Frameworks;
 			sourceTree = "<group>";
@@ -435,12 +435,12 @@
 			isa = PBXNativeTarget;
 			buildConfigurationList = 607FACEF1AFB9204008FA782 /* Build configuration list for PBXNativeTarget "PrimerSDK_Example" */;
 			buildPhases = (
-				F17D6F01E7A356E541411783 /* [CP] Check Pods Manifest.lock */,
+				5CFCB1D490700379D290A083 /* [CP] Check Pods Manifest.lock */,
 				607FACCC1AFB9204008FA782 /* Sources */,
 				607FACCD1AFB9204008FA782 /* Frameworks */,
 				607FACCE1AFB9204008FA782 /* Resources */,
 				1614DBA90EE003463D3A105C /* ShellScript */,
-				AAC7DCC7FF98D74950D02BF3 /* [CP] Embed Pods Frameworks */,
+				11EDA35E33CB3705B35A030E /* [CP] Embed Pods Frameworks */,
 			);
 			buildRules = (
 			);
@@ -455,7 +455,7 @@
 			isa = PBXNativeTarget;
 			buildConfigurationList = 607FACF21AFB9204008FA782 /* Build configuration list for PBXNativeTarget "PrimerSDK_Tests" */;
 			buildPhases = (
-				D5B5099DA6B0C9607E96E49A /* [CP] Check Pods Manifest.lock */,
+				D7310019C5D01388D356A066 /* [CP] Check Pods Manifest.lock */,
 				607FACE11AFB9204008FA782 /* Sources */,
 				607FACE21AFB9204008FA782 /* Frameworks */,
 				607FACE31AFB9204008FA782 /* Resources */,
@@ -555,12 +555,10 @@
 /* End PBXResourcesBuildPhase section */
 
 /* Begin PBXShellScriptBuildPhase section */
-		1614DBA90EE003463D3A105C /* ShellScript */ = {
+		11EDA35E33CB3705B35A030E /* [CP] Embed Pods Frameworks */ = {
 			isa = PBXShellScriptBuildPhase;
 			buildActionMask = 2147483647;
 			files = (
-			);
-			inputFileListPaths = (
 			);
 			inputPaths = (
 				"${PODS_ROOT}/Target Support Files/Pods-PrimerSDK_Example/Pods-PrimerSDK_Example-frameworks.sh",
@@ -568,37 +566,39 @@
 				"${BUILT_PRODUCTS_DIR}/PrimerSDK/PrimerSDK.framework",
 				"${PODS_XCFRAMEWORKS_BUILD_DIR}/Primer3DS/ThreeDS_SDK.framework/ThreeDS_SDK",
 			);
-			outputFileListPaths = (
-			);
-			outputPaths = (
-			);
-			runOnlyForDeploymentPostprocessing = 0;
-			shellPath = /bin/sh;
-			shellScript = "if which swiftlint >/dev/null; then\n  swiftlint lint\nelse\n  echo \"warning: SwiftLint not installed, download from https://github.com/realm/SwiftLint\"\nfi\n";
-		};
-		AAC7DCC7FF98D74950D02BF3 /* [CP] Embed Pods Frameworks */ = {
-			isa = PBXShellScriptBuildPhase;
-			buildActionMask = 2147483647;
-			files = (
-			);
-			inputPaths = (
-				"${PODS_ROOT}/Target Support Files/Pods-PrimerSDK_Example/Pods-PrimerSDK_Example-frameworks.sh",
-				"${BUILT_PRODUCTS_DIR}/PrimerSDK/PrimerSDK.framework",
-<<<<<<< HEAD
-				"${PODS_XCFRAMEWORKS_BUILD_DIR}/Primer3DS/ThreeDS_SDK.framework/ThreeDS_SDK",
-=======
->>>>>>> b07eeae9
-			);
 			name = "[CP] Embed Pods Frameworks";
 			outputPaths = (
+				"${TARGET_BUILD_DIR}/${FRAMEWORKS_FOLDER_PATH}/Primer3DS.framework",
 				"${TARGET_BUILD_DIR}/${FRAMEWORKS_FOLDER_PATH}/PrimerSDK.framework",
+				"${TARGET_BUILD_DIR}/${FRAMEWORKS_FOLDER_PATH}/ThreeDS_SDK.framework",
 			);
 			runOnlyForDeploymentPostprocessing = 0;
 			shellPath = /bin/sh;
 			shellScript = "\"${PODS_ROOT}/Target Support Files/Pods-PrimerSDK_Example/Pods-PrimerSDK_Example-frameworks.sh\"\n";
 			showEnvVarsInLog = 0;
 		};
-		D5B5099DA6B0C9607E96E49A /* [CP] Check Pods Manifest.lock */ = {
+		1614DBA90EE003463D3A105C /* ShellScript */ = {
+			isa = PBXShellScriptBuildPhase;
+			buildActionMask = 2147483647;
+			files = (
+			);
+			inputFileListPaths = (
+			);
+			inputPaths = (
+				"${PODS_ROOT}/Target Support Files/Pods-PrimerSDK_Example/Pods-PrimerSDK_Example-frameworks.sh",
+				"${BUILT_PRODUCTS_DIR}/Primer3DS/Primer3DS.framework",
+				"${BUILT_PRODUCTS_DIR}/PrimerSDK/PrimerSDK.framework",
+				"${PODS_XCFRAMEWORKS_BUILD_DIR}/Primer3DS/ThreeDS_SDK.framework/ThreeDS_SDK",
+			);
+			outputFileListPaths = (
+			);
+			outputPaths = (
+			);
+			runOnlyForDeploymentPostprocessing = 0;
+			shellPath = /bin/sh;
+			shellScript = "if which swiftlint >/dev/null; then\n  swiftlint lint\nelse\n  echo \"warning: SwiftLint not installed, download from https://github.com/realm/SwiftLint\"\nfi\n";
+		};
+		5CFCB1D490700379D290A083 /* [CP] Check Pods Manifest.lock */ = {
 			isa = PBXShellScriptBuildPhase;
 			buildActionMask = 2147483647;
 			files = (
@@ -613,14 +613,14 @@
 			outputFileListPaths = (
 			);
 			outputPaths = (
-				"$(DERIVED_FILE_DIR)/Pods-PrimerSDK_Tests-checkManifestLockResult.txt",
+				"$(DERIVED_FILE_DIR)/Pods-PrimerSDK_Example-checkManifestLockResult.txt",
 			);
 			runOnlyForDeploymentPostprocessing = 0;
 			shellPath = /bin/sh;
 			shellScript = "diff \"${PODS_PODFILE_DIR_PATH}/Podfile.lock\" \"${PODS_ROOT}/Manifest.lock\" > /dev/null\nif [ $? != 0 ] ; then\n    # print error to STDERR\n    echo \"error: The sandbox is not in sync with the Podfile.lock. Run 'pod install' or update your CocoaPods installation.\" >&2\n    exit 1\nfi\n# This output is used by Xcode 'outputs' to avoid re-running this script phase.\necho \"SUCCESS\" > \"${SCRIPT_OUTPUT_FILE_0}\"\n";
 			showEnvVarsInLog = 0;
 		};
-		F17D6F01E7A356E541411783 /* [CP] Check Pods Manifest.lock */ = {
+		D7310019C5D01388D356A066 /* [CP] Check Pods Manifest.lock */ = {
 			isa = PBXShellScriptBuildPhase;
 			buildActionMask = 2147483647;
 			files = (
@@ -635,7 +635,7 @@
 			outputFileListPaths = (
 			);
 			outputPaths = (
-				"$(DERIVED_FILE_DIR)/Pods-PrimerSDK_Example-checkManifestLockResult.txt",
+				"$(DERIVED_FILE_DIR)/Pods-PrimerSDK_Tests-checkManifestLockResult.txt",
 			);
 			runOnlyForDeploymentPostprocessing = 0;
 			shellPath = /bin/sh;
@@ -918,7 +918,7 @@
 		};
 		607FACF01AFB9204008FA782 /* Debug */ = {
 			isa = XCBuildConfiguration;
-			baseConfigurationReference = 934190B38EA42B8D7A641337 /* Pods-PrimerSDK_Example.debug.xcconfig */;
+			baseConfigurationReference = 05729F230075F1BF7A79CFA5 /* Pods-PrimerSDK_Example.debug.xcconfig */;
 			buildSettings = {
 				ASSETCATALOG_COMPILER_APPICON_NAME = AppIcon;
 				CODE_SIGN_ENTITLEMENTS = PrimerSDK_Example.entitlements;
@@ -942,7 +942,7 @@
 		};
 		607FACF11AFB9204008FA782 /* Release */ = {
 			isa = XCBuildConfiguration;
-			baseConfigurationReference = 43F3B44588B706528468105C /* Pods-PrimerSDK_Example.release.xcconfig */;
+			baseConfigurationReference = 9B650301C659EE76CB7CACFB /* Pods-PrimerSDK_Example.release.xcconfig */;
 			buildSettings = {
 				ASSETCATALOG_COMPILER_APPICON_NAME = AppIcon;
 				CODE_SIGN_ENTITLEMENTS = PrimerSDK_Example.entitlements;
@@ -966,7 +966,7 @@
 		};
 		607FACF31AFB9204008FA782 /* Debug */ = {
 			isa = XCBuildConfiguration;
-			baseConfigurationReference = 110495F57F9C7386BF6573B2 /* Pods-PrimerSDK_Tests.debug.xcconfig */;
+			baseConfigurationReference = 25653CF0F06C07C91B7DDBE0 /* Pods-PrimerSDK_Tests.debug.xcconfig */;
 			buildSettings = {
 				CODE_SIGN_IDENTITY = "iPhone Developer";
 				"CODE_SIGN_IDENTITY[sdk=macosx*]" = "-";
@@ -995,7 +995,7 @@
 		};
 		607FACF41AFB9204008FA782 /* Release */ = {
 			isa = XCBuildConfiguration;
-			baseConfigurationReference = 2E8AAE40233DF782FAA249A8 /* Pods-PrimerSDK_Tests.release.xcconfig */;
+			baseConfigurationReference = 6F5434DA7CBBF1526A211383 /* Pods-PrimerSDK_Tests.release.xcconfig */;
 			buildSettings = {
 				CODE_SIGN_IDENTITY = "iPhone Developer";
 				"CODE_SIGN_IDENTITY[sdk=macosx*]" = "-";
