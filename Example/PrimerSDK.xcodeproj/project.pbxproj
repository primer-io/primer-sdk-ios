// !$*UTF8*$!
{
	archiveVersion = 1;
	classes = {
	};
	objectVersion = 46;
	objects = {

/* Begin PBXBuildFile section */
		151B098C267A276100FB49B8 /* Vault.swift in Sources */ = {isa = PBXBuildFile; fileRef = 15300DB8267A1211009A1B9C /* Vault.swift */; };
		15300DBB267A1646009A1B9C /* VaultKlarna.swift in Sources */ = {isa = PBXBuildFile; fileRef = 15300DBA267A1646009A1B9C /* VaultKlarna.swift */; };
<<<<<<< HEAD
		156F97092706DDE6004503C0 /* PaymentMethodConfigTests.swift in Sources */ = {isa = PBXBuildFile; fileRef = 156F97082706DDE6004503C0 /* PaymentMethodConfigTests.swift */; };
		1582B979260A3F2900C80BD7 /* OAuthViewModel.swift in Sources */ = {isa = PBXBuildFile; fileRef = 1582B95B260A3F2900C80BD7 /* OAuthViewModel.swift */; };
		1582B97C260A3F2900C80BD7 /* DirectCheckoutViewModel.swift in Sources */ = {isa = PBXBuildFile; fileRef = 1582B95E260A3F2900C80BD7 /* DirectCheckoutViewModel.swift */; };
=======
>>>>>>> 58dfa912
		1582B97D260A3F2900C80BD7 /* VaultCheckoutViewModel.swift in Sources */ = {isa = PBXBuildFile; fileRef = 1582B95F260A3F2900C80BD7 /* VaultCheckoutViewModel.swift */; };
		1582B97F260A3F2900C80BD7 /* Mocks.swift in Sources */ = {isa = PBXBuildFile; fileRef = 1582B961260A3F2900C80BD7 /* Mocks.swift */; };
		1582B980260A3F2900C80BD7 /* PaymentMethodConfigService.swift in Sources */ = {isa = PBXBuildFile; fileRef = 1582B963260A3F2900C80BD7 /* PaymentMethodConfigService.swift */; };
		1582B981260A3F2900C80BD7 /* PayPalService.swift in Sources */ = {isa = PBXBuildFile; fileRef = 1582B964260A3F2900C80BD7 /* PayPalService.swift */; };
		1582B982260A3F2900C80BD7 /* VaultService.swift in Sources */ = {isa = PBXBuildFile; fileRef = 1582B965260A3F2900C80BD7 /* VaultService.swift */; };
		1582B983260A3F2900C80BD7 /* ClientTokenService.swift in Sources */ = {isa = PBXBuildFile; fileRef = 1582B966260A3F2900C80BD7 /* ClientTokenService.swift */; };
		1582B984260A3F2900C80BD7 /* TokenizationService.swift in Sources */ = {isa = PBXBuildFile; fileRef = 1582B967260A3F2900C80BD7 /* TokenizationService.swift */; };
		1582B987260A3F2900C80BD7 /* VaultPaymentMethodViewModelTests.swift in Sources */ = {isa = PBXBuildFile; fileRef = 1582B96B260A3F2900C80BD7 /* VaultPaymentMethodViewModelTests.swift */; };
		1582B988260A3F2900C80BD7 /* VaultCheckoutViewModelTests.swift in Sources */ = {isa = PBXBuildFile; fileRef = 1582B96C260A3F2900C80BD7 /* VaultCheckoutViewModelTests.swift */; };
		1582B98B260A3F2900C80BD7 /* MaskTests.swift in Sources */ = {isa = PBXBuildFile; fileRef = 1582B970260A3F2900C80BD7 /* MaskTests.swift */; };
		1582B98E260A3F2900C80BD7 /* PaymentMethodConfigServiceTests.swift in Sources */ = {isa = PBXBuildFile; fileRef = 1582B974260A3F2900C80BD7 /* PaymentMethodConfigServiceTests.swift */; };
		1582B990260A3F2900C80BD7 /* TokenizationServiceTests.swift in Sources */ = {isa = PBXBuildFile; fileRef = 1582B976260A3F2900C80BD7 /* TokenizationServiceTests.swift */; };
		1582B991260A3F2900C80BD7 /* ClientTokenServiceTests.swift in Sources */ = {isa = PBXBuildFile; fileRef = 1582B977260A3F2900C80BD7 /* ClientTokenServiceTests.swift */; };
		1582B992260A3F2900C80BD7 /* PayPalServiceTests.swift in Sources */ = {isa = PBXBuildFile; fileRef = 1582B978260A3F2900C80BD7 /* PayPalServiceTests.swift */; };
		1582B9A2260A3FD300C80BD7 /* PrimerSDKExample_UITests.swift in Sources */ = {isa = PBXBuildFile; fileRef = 1582B9A1260A3FD300C80BD7 /* PrimerSDKExample_UITests.swift */; };
		1582B9AD260A402E00C80BD7 /* Base.swift in Sources */ = {isa = PBXBuildFile; fileRef = 1582B9AC260A402E00C80BD7 /* Base.swift */; };
		15ACE9652614B186004C3EAA /* chocolate_bar_demo.otf in Resources */ = {isa = PBXBuildFile; fileRef = 15ACE9642614B186004C3EAA /* chocolate_bar_demo.otf */; };
		15B2E64826F8A9EE005B8343 /* Apaya.swift in Sources */ = {isa = PBXBuildFile; fileRef = 15B2E64726F8A9EE005B8343 /* Apaya.swift */; };
<<<<<<< HEAD
=======
		15ED91782718975500581CD7 /* MockAsyncPaymentMethodTokenizationViewModel.swift in Sources */ = {isa = PBXBuildFile; fileRef = 15ED91772718975500581CD7 /* MockAsyncPaymentMethodTokenizationViewModel.swift */; };
>>>>>>> 58dfa912
		15F32E1D26FDA8E4004B3903 /* PrimerTests.swift in Sources */ = {isa = PBXBuildFile; fileRef = 15F32E1C26FDA8E4004B3903 /* PrimerTests.swift */; };
		15F5E2FF26982B21003AFF8A /* CardComponentManagerTests.swift in Sources */ = {isa = PBXBuildFile; fileRef = 15F5E2FE26982B21003AFF8A /* CardComponentManagerTests.swift */; };
		15F97C632624480500DCB3BA /* AppViewController.swift in Sources */ = {isa = PBXBuildFile; fileRef = 15F97C622624480500DCB3BA /* AppViewController.swift */; };
		15F97C682624488700DCB3BA /* MerchantCheckoutViewController.swift in Sources */ = {isa = PBXBuildFile; fileRef = 15F97C672624488700DCB3BA /* MerchantCheckoutViewController.swift */; };
		15F97C6D26246FD300DCB3BA /* MerchantCheckoutViewController+Primer.swift in Sources */ = {isa = PBXBuildFile; fileRef = 15F97C6C26246FD300DCB3BA /* MerchantCheckoutViewController+Primer.swift */; };
		15F97C72262470CB00DCB3BA /* MerchantCheckoutViewController+Helpers.swift in Sources */ = {isa = PBXBuildFile; fileRef = 15F97C71262470CB00DCB3BA /* MerchantCheckoutViewController+Helpers.swift */; };
		15F97C772624718800DCB3BA /* PaymentMethodCell.swift in Sources */ = {isa = PBXBuildFile; fileRef = 15F97C762624718800DCB3BA /* PaymentMethodCell.swift */; };
		15F97C7D2624730800DCB3BA /* UIViewController+API.swift in Sources */ = {isa = PBXBuildFile; fileRef = 15F97C7C2624730800DCB3BA /* UIViewController+API.swift */; };
		15F9E67D2678C88000F6B6C1 /* UniversalCheckout.swift in Sources */ = {isa = PBXBuildFile; fileRef = 15F9E67C2678C88000F6B6C1 /* UniversalCheckout.swift */; };
		1DC7EE0C261FA39200BCBFFC /* SpinnerViewController.swift in Sources */ = {isa = PBXBuildFile; fileRef = 1DC7EE0B261FA39200BCBFFC /* SpinnerViewController.swift */; };
		1DC7EE14261FA3D400BCBFFC /* CreateClientToken.swift in Sources */ = {isa = PBXBuildFile; fileRef = 1DC7EE13261FA3D400BCBFFC /* CreateClientToken.swift */; };
		1DEBE0DF26B6FD06004E3064 /* ApayaTests.swift in Sources */ = {isa = PBXBuildFile; fileRef = 1DEBE0DE26B6FD06004E3064 /* ApayaTests.swift */; };
<<<<<<< HEAD
		1DEBE0E126B75EBF004E3064 /* ApayaServiceTests.swift in Sources */ = {isa = PBXBuildFile; fileRef = 1DEBE0E026B75EBF004E3064 /* ApayaServiceTests.swift */; };
		1DEBE0EF26BACE77004E3064 /* ApayaService.swift in Sources */ = {isa = PBXBuildFile; fileRef = 1DEBE0EE26BACE76004E3064 /* ApayaService.swift */; };
		1DEBE0F326BC4097004E3064 /* ApayaWebViewModelTests.swift in Sources */ = {isa = PBXBuildFile; fileRef = 1DEBE0F226BC4097004E3064 /* ApayaWebViewModelTests.swift */; };
		4A189D1794637B793640C335 /* Pods_PrimerSDK_Example.framework in Frameworks */ = {isa = PBXBuildFile; fileRef = 4ABA557D311C48871D3C7BBB /* Pods_PrimerSDK_Example.framework */; };
=======
>>>>>>> 58dfa912
		607FACD61AFB9204008FA782 /* AppDelegate.swift in Sources */ = {isa = PBXBuildFile; fileRef = 607FACD51AFB9204008FA782 /* AppDelegate.swift */; };
		607FACDB1AFB9204008FA782 /* Main.storyboard in Resources */ = {isa = PBXBuildFile; fileRef = 607FACD91AFB9204008FA782 /* Main.storyboard */; };
		607FACDD1AFB9204008FA782 /* Images.xcassets in Resources */ = {isa = PBXBuildFile; fileRef = 607FACDC1AFB9204008FA782 /* Images.xcassets */; };
		607FACE01AFB9204008FA782 /* LaunchScreen.xib in Resources */ = {isa = PBXBuildFile; fileRef = 607FACDE1AFB9204008FA782 /* LaunchScreen.xib */; };
<<<<<<< HEAD
		74E9AA24434A03F288B0D4BE /* Pods_PrimerSDK_Tests.framework in Frameworks */ = {isa = PBXBuildFile; fileRef = F8B763C4058F7D3D79F7DFD1 /* Pods_PrimerSDK_Tests.framework */; };
=======
		9CD7F64E0F62F5BF2930EAB9 /* Pods_PrimerSDK_Tests.framework in Frameworks */ = {isa = PBXBuildFile; fileRef = FB104C536254364C941B1829 /* Pods_PrimerSDK_Tests.framework */; };
		E9FD189DF25F2AD21321AF42 /* Pods_PrimerSDK_Example.framework in Frameworks */ = {isa = PBXBuildFile; fileRef = 833F7B9C5F81BAC07386C3E9 /* Pods_PrimerSDK_Example.framework */; };
>>>>>>> 58dfa912
/* End PBXBuildFile section */

/* Begin PBXContainerItemProxy section */
		1582B9A4260A3FD300C80BD7 /* PBXContainerItemProxy */ = {
			isa = PBXContainerItemProxy;
			containerPortal = 607FACC81AFB9204008FA782 /* Project object */;
			proxyType = 1;
			remoteGlobalIDString = 607FACCF1AFB9204008FA782;
			remoteInfo = PrimerSDK_Example;
		};
		607FACE61AFB9204008FA782 /* PBXContainerItemProxy */ = {
			isa = PBXContainerItemProxy;
			containerPortal = 607FACC81AFB9204008FA782 /* Project object */;
			proxyType = 1;
			remoteGlobalIDString = 607FACCF1AFB9204008FA782;
			remoteInfo = PrimerSDK;
		};
/* End PBXContainerItemProxy section */

/* Begin PBXFileReference section */
		05729F230075F1BF7A79CFA5 /* Pods-PrimerSDK_Example.debug.xcconfig */ = {isa = PBXFileReference; includeInIndex = 1; lastKnownFileType = text.xcconfig; name = "Pods-PrimerSDK_Example.debug.xcconfig"; path = "Target Support Files/Pods-PrimerSDK_Example/Pods-PrimerSDK_Example.debug.xcconfig"; sourceTree = "<group>"; };
		0BEFFA023E994EF5B370A80C /* PrimerSDK.podspec */ = {isa = PBXFileReference; includeInIndex = 1; lastKnownFileType = text; name = PrimerSDK.podspec; path = ../PrimerSDK.podspec; sourceTree = "<group>"; xcLanguageSpecificationIdentifier = xcode.lang.ruby; };
		151B09F4267B7F9400FB49B8 /* 3DSTests.swift */ = {isa = PBXFileReference; lastKnownFileType = sourcecode.swift; path = 3DSTests.swift; sourceTree = "<group>"; };
		151B0A1B267CE24B00FB49B8 /* 3DSConstants.swift */ = {isa = PBXFileReference; lastKnownFileType = sourcecode.swift; path = 3DSConstants.swift; sourceTree = "<group>"; };
		15300DB8267A1211009A1B9C /* Vault.swift */ = {isa = PBXFileReference; lastKnownFileType = sourcecode.swift; path = Vault.swift; sourceTree = "<group>"; };
		15300DBA267A1646009A1B9C /* VaultKlarna.swift */ = {isa = PBXFileReference; lastKnownFileType = sourcecode.swift; path = VaultKlarna.swift; sourceTree = "<group>"; };
<<<<<<< HEAD
		156F97082706DDE6004503C0 /* PaymentMethodConfigTests.swift */ = {isa = PBXFileReference; lastKnownFileType = sourcecode.swift; path = PaymentMethodConfigTests.swift; sourceTree = "<group>"; };
		1582B95B260A3F2900C80BD7 /* OAuthViewModel.swift */ = {isa = PBXFileReference; fileEncoding = 4; lastKnownFileType = sourcecode.swift; path = OAuthViewModel.swift; sourceTree = "<group>"; };
		1582B95E260A3F2900C80BD7 /* DirectCheckoutViewModel.swift */ = {isa = PBXFileReference; fileEncoding = 4; lastKnownFileType = sourcecode.swift; path = DirectCheckoutViewModel.swift; sourceTree = "<group>"; };
=======
>>>>>>> 58dfa912
		1582B95F260A3F2900C80BD7 /* VaultCheckoutViewModel.swift */ = {isa = PBXFileReference; fileEncoding = 4; lastKnownFileType = sourcecode.swift; path = VaultCheckoutViewModel.swift; sourceTree = "<group>"; };
		1582B961260A3F2900C80BD7 /* Mocks.swift */ = {isa = PBXFileReference; fileEncoding = 4; lastKnownFileType = sourcecode.swift; path = Mocks.swift; sourceTree = "<group>"; };
		1582B963260A3F2900C80BD7 /* PaymentMethodConfigService.swift */ = {isa = PBXFileReference; fileEncoding = 4; lastKnownFileType = sourcecode.swift; path = PaymentMethodConfigService.swift; sourceTree = "<group>"; };
		1582B964260A3F2900C80BD7 /* PayPalService.swift */ = {isa = PBXFileReference; fileEncoding = 4; lastKnownFileType = sourcecode.swift; path = PayPalService.swift; sourceTree = "<group>"; };
		1582B965260A3F2900C80BD7 /* VaultService.swift */ = {isa = PBXFileReference; fileEncoding = 4; lastKnownFileType = sourcecode.swift; path = VaultService.swift; sourceTree = "<group>"; };
		1582B966260A3F2900C80BD7 /* ClientTokenService.swift */ = {isa = PBXFileReference; fileEncoding = 4; lastKnownFileType = sourcecode.swift; path = ClientTokenService.swift; sourceTree = "<group>"; };
		1582B967260A3F2900C80BD7 /* TokenizationService.swift */ = {isa = PBXFileReference; fileEncoding = 4; lastKnownFileType = sourcecode.swift; path = TokenizationService.swift; sourceTree = "<group>"; };
		1582B96B260A3F2900C80BD7 /* VaultPaymentMethodViewModelTests.swift */ = {isa = PBXFileReference; fileEncoding = 4; lastKnownFileType = sourcecode.swift; path = VaultPaymentMethodViewModelTests.swift; sourceTree = "<group>"; };
		1582B96C260A3F2900C80BD7 /* VaultCheckoutViewModelTests.swift */ = {isa = PBXFileReference; fileEncoding = 4; lastKnownFileType = sourcecode.swift; path = VaultCheckoutViewModelTests.swift; sourceTree = "<group>"; };
		1582B970260A3F2900C80BD7 /* MaskTests.swift */ = {isa = PBXFileReference; fileEncoding = 4; lastKnownFileType = sourcecode.swift; path = MaskTests.swift; sourceTree = "<group>"; };
		1582B972260A3F2900C80BD7 /* Info.plist */ = {isa = PBXFileReference; fileEncoding = 4; lastKnownFileType = text.plist.xml; path = Info.plist; sourceTree = "<group>"; };
		1582B974260A3F2900C80BD7 /* PaymentMethodConfigServiceTests.swift */ = {isa = PBXFileReference; fileEncoding = 4; lastKnownFileType = sourcecode.swift; path = PaymentMethodConfigServiceTests.swift; sourceTree = "<group>"; };
		1582B976260A3F2900C80BD7 /* TokenizationServiceTests.swift */ = {isa = PBXFileReference; fileEncoding = 4; lastKnownFileType = sourcecode.swift; path = TokenizationServiceTests.swift; sourceTree = "<group>"; };
		1582B977260A3F2900C80BD7 /* ClientTokenServiceTests.swift */ = {isa = PBXFileReference; fileEncoding = 4; lastKnownFileType = sourcecode.swift; path = ClientTokenServiceTests.swift; sourceTree = "<group>"; };
		1582B978260A3F2900C80BD7 /* PayPalServiceTests.swift */ = {isa = PBXFileReference; fileEncoding = 4; lastKnownFileType = sourcecode.swift; path = PayPalServiceTests.swift; sourceTree = "<group>"; };
		1582B99F260A3FD300C80BD7 /* PrimerSDKExample_UITests.xctest */ = {isa = PBXFileReference; explicitFileType = wrapper.cfbundle; includeInIndex = 0; path = PrimerSDKExample_UITests.xctest; sourceTree = BUILT_PRODUCTS_DIR; };
		1582B9A1260A3FD300C80BD7 /* PrimerSDKExample_UITests.swift */ = {isa = PBXFileReference; lastKnownFileType = sourcecode.swift; path = PrimerSDKExample_UITests.swift; sourceTree = "<group>"; };
		1582B9A3260A3FD300C80BD7 /* Info.plist */ = {isa = PBXFileReference; lastKnownFileType = text.plist.xml; path = Info.plist; sourceTree = "<group>"; };
		1582B9AC260A402E00C80BD7 /* Base.swift */ = {isa = PBXFileReference; fileEncoding = 4; lastKnownFileType = sourcecode.swift; path = Base.swift; sourceTree = "<group>"; };
		15ACE9642614B186004C3EAA /* chocolate_bar_demo.otf */ = {isa = PBXFileReference; lastKnownFileType = file; path = chocolate_bar_demo.otf; sourceTree = "<group>"; };
		15ACEA6E2615C722004C3EAA /* fr */ = {isa = PBXFileReference; lastKnownFileType = text.plist.strings; name = fr; path = fr.lproj/LaunchScreen.strings; sourceTree = "<group>"; };
		15ACEA6F2615C723004C3EAA /* fr */ = {isa = PBXFileReference; lastKnownFileType = text.plist.strings; name = fr; path = fr.lproj/Main.strings; sourceTree = "<group>"; };
		15ACEA702615C741004C3EAA /* tr */ = {isa = PBXFileReference; lastKnownFileType = text.plist.strings; name = tr; path = tr.lproj/LaunchScreen.strings; sourceTree = "<group>"; };
		15ACEA712615C741004C3EAA /* tr */ = {isa = PBXFileReference; lastKnownFileType = text.plist.strings; name = tr; path = tr.lproj/Main.strings; sourceTree = "<group>"; };
		15ACEA722615C75D004C3EAA /* de */ = {isa = PBXFileReference; lastKnownFileType = text.plist.strings; name = de; path = de.lproj/LaunchScreen.strings; sourceTree = "<group>"; };
		15ACEA732615C75D004C3EAA /* de */ = {isa = PBXFileReference; lastKnownFileType = text.plist.strings; name = de; path = de.lproj/Main.strings; sourceTree = "<group>"; };
		15ACEA742615C77E004C3EAA /* ka */ = {isa = PBXFileReference; lastKnownFileType = text.plist.strings; name = ka; path = ka.lproj/LaunchScreen.strings; sourceTree = "<group>"; };
		15ACEA752615C77E004C3EAA /* ka */ = {isa = PBXFileReference; lastKnownFileType = text.plist.strings; name = ka; path = ka.lproj/Main.strings; sourceTree = "<group>"; };
		15ACEA762615C791004C3EAA /* sv */ = {isa = PBXFileReference; lastKnownFileType = text.plist.strings; name = sv; path = sv.lproj/LaunchScreen.strings; sourceTree = "<group>"; };
		15ACEA772615C791004C3EAA /* sv */ = {isa = PBXFileReference; lastKnownFileType = text.plist.strings; name = sv; path = sv.lproj/Main.strings; sourceTree = "<group>"; };
		15B2E64726F8A9EE005B8343 /* Apaya.swift */ = {isa = PBXFileReference; lastKnownFileType = sourcecode.swift; path = Apaya.swift; sourceTree = "<group>"; };
		15ED91772718975500581CD7 /* MockAsyncPaymentMethodTokenizationViewModel.swift */ = {isa = PBXFileReference; lastKnownFileType = sourcecode.swift; path = MockAsyncPaymentMethodTokenizationViewModel.swift; sourceTree = "<group>"; };
		15F32E1C26FDA8E4004B3903 /* PrimerTests.swift */ = {isa = PBXFileReference; lastKnownFileType = sourcecode.swift; path = PrimerTests.swift; sourceTree = "<group>"; };
		15F5BFFE25FBAFDB00426B1C /* PrimerSDK_Example.entitlements */ = {isa = PBXFileReference; lastKnownFileType = text.plist.entitlements; path = PrimerSDK_Example.entitlements; sourceTree = "<group>"; };
		15F5E2FE26982B21003AFF8A /* CardComponentManagerTests.swift */ = {isa = PBXFileReference; lastKnownFileType = sourcecode.swift; path = CardComponentManagerTests.swift; sourceTree = "<group>"; };
		15F97C622624480500DCB3BA /* AppViewController.swift */ = {isa = PBXFileReference; lastKnownFileType = sourcecode.swift; path = AppViewController.swift; sourceTree = "<group>"; };
		15F97C672624488700DCB3BA /* MerchantCheckoutViewController.swift */ = {isa = PBXFileReference; lastKnownFileType = sourcecode.swift; path = MerchantCheckoutViewController.swift; sourceTree = "<group>"; };
		15F97C6C26246FD300DCB3BA /* MerchantCheckoutViewController+Primer.swift */ = {isa = PBXFileReference; lastKnownFileType = sourcecode.swift; path = "MerchantCheckoutViewController+Primer.swift"; sourceTree = "<group>"; };
		15F97C71262470CB00DCB3BA /* MerchantCheckoutViewController+Helpers.swift */ = {isa = PBXFileReference; lastKnownFileType = sourcecode.swift; path = "MerchantCheckoutViewController+Helpers.swift"; sourceTree = "<group>"; };
		15F97C762624718800DCB3BA /* PaymentMethodCell.swift */ = {isa = PBXFileReference; lastKnownFileType = sourcecode.swift; path = PaymentMethodCell.swift; sourceTree = "<group>"; };
		15F97C7C2624730800DCB3BA /* UIViewController+API.swift */ = {isa = PBXFileReference; lastKnownFileType = sourcecode.swift; path = "UIViewController+API.swift"; sourceTree = "<group>"; };
		15F9E67C2678C88000F6B6C1 /* UniversalCheckout.swift */ = {isa = PBXFileReference; lastKnownFileType = sourcecode.swift; path = UniversalCheckout.swift; sourceTree = "<group>"; };
		1D3922C9270DEC2F001BDCCA /* WebViewUtilTests.swift */ = {isa = PBXFileReference; lastKnownFileType = sourcecode.swift; path = WebViewUtilTests.swift; sourceTree = "<group>"; };
		1DC7EE0B261FA39200BCBFFC /* SpinnerViewController.swift */ = {isa = PBXFileReference; lastKnownFileType = sourcecode.swift; path = SpinnerViewController.swift; sourceTree = "<group>"; };
		1DC7EE13261FA3D400BCBFFC /* CreateClientToken.swift */ = {isa = PBXFileReference; lastKnownFileType = sourcecode.swift; path = CreateClientToken.swift; sourceTree = "<group>"; };
		1DEBE0DE26B6FD06004E3064 /* ApayaTests.swift */ = {isa = PBXFileReference; fileEncoding = 4; lastKnownFileType = sourcecode.swift; path = ApayaTests.swift; sourceTree = "<group>"; };
		25653CF0F06C07C91B7DDBE0 /* Pods-PrimerSDK_Tests.debug.xcconfig */ = {isa = PBXFileReference; includeInIndex = 1; lastKnownFileType = text.xcconfig; name = "Pods-PrimerSDK_Tests.debug.xcconfig"; path = "Target Support Files/Pods-PrimerSDK_Tests/Pods-PrimerSDK_Tests.debug.xcconfig"; sourceTree = "<group>"; };
		3B55FBF1D40BE6B25F29A5D9 /* LICENSE */ = {isa = PBXFileReference; includeInIndex = 1; lastKnownFileType = text; name = LICENSE; path = ../LICENSE; sourceTree = "<group>"; };
		45CA532A34F52954A21835C5 /* README.md */ = {isa = PBXFileReference; includeInIndex = 1; lastKnownFileType = net.daringfireball.markdown; name = README.md; path = ../README.md; sourceTree = "<group>"; };
		4ABA557D311C48871D3C7BBB /* Pods_PrimerSDK_Example.framework */ = {isa = PBXFileReference; explicitFileType = wrapper.framework; includeInIndex = 0; path = Pods_PrimerSDK_Example.framework; sourceTree = BUILT_PRODUCTS_DIR; };
		607FACD01AFB9204008FA782 /* PrimerSDK_Example.app */ = {isa = PBXFileReference; explicitFileType = wrapper.application; includeInIndex = 0; path = PrimerSDK_Example.app; sourceTree = BUILT_PRODUCTS_DIR; };
		607FACD41AFB9204008FA782 /* Info.plist */ = {isa = PBXFileReference; lastKnownFileType = text.plist.xml; path = Info.plist; sourceTree = "<group>"; };
		607FACD51AFB9204008FA782 /* AppDelegate.swift */ = {isa = PBXFileReference; lastKnownFileType = sourcecode.swift; path = AppDelegate.swift; sourceTree = "<group>"; };
		607FACDA1AFB9204008FA782 /* Base */ = {isa = PBXFileReference; lastKnownFileType = file.storyboard; name = Base; path = Base.lproj/Main.storyboard; sourceTree = "<group>"; };
		607FACDC1AFB9204008FA782 /* Images.xcassets */ = {isa = PBXFileReference; lastKnownFileType = folder.assetcatalog; path = Images.xcassets; sourceTree = "<group>"; };
		607FACDF1AFB9204008FA782 /* Base */ = {isa = PBXFileReference; lastKnownFileType = file.xib; name = Base; path = Base.lproj/LaunchScreen.xib; sourceTree = "<group>"; };
		607FACE51AFB9204008FA782 /* PrimerSDK_Tests.xctest */ = {isa = PBXFileReference; explicitFileType = wrapper.cfbundle; includeInIndex = 0; path = PrimerSDK_Tests.xctest; sourceTree = BUILT_PRODUCTS_DIR; };
<<<<<<< HEAD
		88178F35A1C3D475CDF405DD /* Pods-PrimerSDK_Tests.release.xcconfig */ = {isa = PBXFileReference; includeInIndex = 1; lastKnownFileType = text.xcconfig; name = "Pods-PrimerSDK_Tests.release.xcconfig"; path = "Target Support Files/Pods-PrimerSDK_Tests/Pods-PrimerSDK_Tests.release.xcconfig"; sourceTree = "<group>"; };
		BFC4D356A928FFF91559EA65 /* Pods-PrimerSDK_Example.debug.xcconfig */ = {isa = PBXFileReference; includeInIndex = 1; lastKnownFileType = text.xcconfig; name = "Pods-PrimerSDK_Example.debug.xcconfig"; path = "Target Support Files/Pods-PrimerSDK_Example/Pods-PrimerSDK_Example.debug.xcconfig"; sourceTree = "<group>"; };
		E7206678E35D68E0F8865BFB /* Pods-PrimerSDK_Tests.debug.xcconfig */ = {isa = PBXFileReference; includeInIndex = 1; lastKnownFileType = text.xcconfig; name = "Pods-PrimerSDK_Tests.debug.xcconfig"; path = "Target Support Files/Pods-PrimerSDK_Tests/Pods-PrimerSDK_Tests.debug.xcconfig"; sourceTree = "<group>"; };
		F6577484CC1C8CDB59C99F59 /* Pods-PrimerSDK_Example.release.xcconfig */ = {isa = PBXFileReference; includeInIndex = 1; lastKnownFileType = text.xcconfig; name = "Pods-PrimerSDK_Example.release.xcconfig"; path = "Target Support Files/Pods-PrimerSDK_Example/Pods-PrimerSDK_Example.release.xcconfig"; sourceTree = "<group>"; };
		F8B763C4058F7D3D79F7DFD1 /* Pods_PrimerSDK_Tests.framework */ = {isa = PBXFileReference; explicitFileType = wrapper.framework; includeInIndex = 0; path = Pods_PrimerSDK_Tests.framework; sourceTree = BUILT_PRODUCTS_DIR; };
=======
		6F5434DA7CBBF1526A211383 /* Pods-PrimerSDK_Tests.release.xcconfig */ = {isa = PBXFileReference; includeInIndex = 1; lastKnownFileType = text.xcconfig; name = "Pods-PrimerSDK_Tests.release.xcconfig"; path = "Target Support Files/Pods-PrimerSDK_Tests/Pods-PrimerSDK_Tests.release.xcconfig"; sourceTree = "<group>"; };
		833F7B9C5F81BAC07386C3E9 /* Pods_PrimerSDK_Example.framework */ = {isa = PBXFileReference; explicitFileType = wrapper.framework; includeInIndex = 0; path = Pods_PrimerSDK_Example.framework; sourceTree = BUILT_PRODUCTS_DIR; };
		9B650301C659EE76CB7CACFB /* Pods-PrimerSDK_Example.release.xcconfig */ = {isa = PBXFileReference; includeInIndex = 1; lastKnownFileType = text.xcconfig; name = "Pods-PrimerSDK_Example.release.xcconfig"; path = "Target Support Files/Pods-PrimerSDK_Example/Pods-PrimerSDK_Example.release.xcconfig"; sourceTree = "<group>"; };
		FB104C536254364C941B1829 /* Pods_PrimerSDK_Tests.framework */ = {isa = PBXFileReference; explicitFileType = wrapper.framework; includeInIndex = 0; path = Pods_PrimerSDK_Tests.framework; sourceTree = BUILT_PRODUCTS_DIR; };
>>>>>>> 58dfa912
/* End PBXFileReference section */

/* Begin PBXFrameworksBuildPhase section */
		1582B99C260A3FD300C80BD7 /* Frameworks */ = {
			isa = PBXFrameworksBuildPhase;
			buildActionMask = 2147483647;
			files = (
			);
			runOnlyForDeploymentPostprocessing = 0;
		};
		607FACCD1AFB9204008FA782 /* Frameworks */ = {
			isa = PBXFrameworksBuildPhase;
			buildActionMask = 2147483647;
			files = (
<<<<<<< HEAD
				4A189D1794637B793640C335 /* Pods_PrimerSDK_Example.framework in Frameworks */,
=======
				E9FD189DF25F2AD21321AF42 /* Pods_PrimerSDK_Example.framework in Frameworks */,
>>>>>>> 58dfa912
			);
			runOnlyForDeploymentPostprocessing = 0;
		};
		607FACE21AFB9204008FA782 /* Frameworks */ = {
			isa = PBXFrameworksBuildPhase;
			buildActionMask = 2147483647;
			files = (
<<<<<<< HEAD
				74E9AA24434A03F288B0D4BE /* Pods_PrimerSDK_Tests.framework in Frameworks */,
=======
				9CD7F64E0F62F5BF2930EAB9 /* Pods_PrimerSDK_Tests.framework in Frameworks */,
>>>>>>> 58dfa912
			);
			runOnlyForDeploymentPostprocessing = 0;
		};
/* End PBXFrameworksBuildPhase section */

/* Begin PBXGroup section */
		151219E426E5F4EC007EFEA1 /* Recovered References */ = {
			isa = PBXGroup;
			children = (
				151B0A1B267CE24B00FB49B8 /* 3DSConstants.swift */,
				151B09F4267B7F9400FB49B8 /* 3DSTests.swift */,
			);
			name = "Recovered References";
			sourceTree = "<group>";
		};
		1582B958260A3F2900C80BD7 /* PrimerSDK_Tests */ = {
			isa = PBXGroup;
			children = (
				15F32E1B26FDA8CF004B3903 /* Primer */,
				1DEBE0DD26B6FC92004E3064 /* Data Models */,
				1582B959260A3F2900C80BD7 /* Mocks */,
				1582B969260A3F2900C80BD7 /* ViewModels */,
				1582B96F260A3F2900C80BD7 /* Utils */,
				1582B972260A3F2900C80BD7 /* Info.plist */,
				1582B973260A3F2900C80BD7 /* Services */,
			);
			name = PrimerSDK_Tests;
			path = ../Tests/PrimerSDK_Tests;
			sourceTree = "<group>";
		};
		1582B959260A3F2900C80BD7 /* Mocks */ = {
			isa = PBXGroup;
			children = (
				1582B95A260A3F2900C80BD7 /* ViewModels */,
				1582B961260A3F2900C80BD7 /* Mocks.swift */,
				1582B962260A3F2900C80BD7 /* Services */,
			);
			path = Mocks;
			sourceTree = "<group>";
		};
		1582B95A260A3F2900C80BD7 /* ViewModels */ = {
			isa = PBXGroup;
			children = (
				1582B95F260A3F2900C80BD7 /* VaultCheckoutViewModel.swift */,
				15ED91772718975500581CD7 /* MockAsyncPaymentMethodTokenizationViewModel.swift */,
			);
			path = ViewModels;
			sourceTree = "<group>";
		};
		1582B962260A3F2900C80BD7 /* Services */ = {
			isa = PBXGroup;
			children = (
				1582B963260A3F2900C80BD7 /* PaymentMethodConfigService.swift */,
				1582B964260A3F2900C80BD7 /* PayPalService.swift */,
				1582B965260A3F2900C80BD7 /* VaultService.swift */,
				1582B966260A3F2900C80BD7 /* ClientTokenService.swift */,
				1582B967260A3F2900C80BD7 /* TokenizationService.swift */,
			);
			path = Services;
			sourceTree = "<group>";
		};
		1582B969260A3F2900C80BD7 /* ViewModels */ = {
			isa = PBXGroup;
			children = (
				1582B96C260A3F2900C80BD7 /* VaultCheckoutViewModelTests.swift */,
				1582B96B260A3F2900C80BD7 /* VaultPaymentMethodViewModelTests.swift */,
			);
			path = ViewModels;
			sourceTree = "<group>";
		};
		1582B96F260A3F2900C80BD7 /* Utils */ = {
			isa = PBXGroup;
			children = (
				1582B970260A3F2900C80BD7 /* MaskTests.swift */,
				1D3922C9270DEC2F001BDCCA /* WebViewUtilTests.swift */,
			);
			path = Utils;
			sourceTree = "<group>";
		};
		1582B973260A3F2900C80BD7 /* Services */ = {
			isa = PBXGroup;
			children = (
				1582B977260A3F2900C80BD7 /* ClientTokenServiceTests.swift */,
				1582B974260A3F2900C80BD7 /* PaymentMethodConfigServiceTests.swift */,
				1582B978260A3F2900C80BD7 /* PayPalServiceTests.swift */,
				1582B976260A3F2900C80BD7 /* TokenizationServiceTests.swift */,
				15F5E2FE26982B21003AFF8A /* CardComponentManagerTests.swift */,
			);
			path = Services;
			sourceTree = "<group>";
		};
		1582B9A0260A3FD300C80BD7 /* PrimerSDKExample_UITests */ = {
			isa = PBXGroup;
			children = (
				1582B9A1260A3FD300C80BD7 /* PrimerSDKExample_UITests.swift */,
				1582B9AC260A402E00C80BD7 /* Base.swift */,
				1582B9A3260A3FD300C80BD7 /* Info.plist */,
				15F9E67C2678C88000F6B6C1 /* UniversalCheckout.swift */,
				15300DB8267A1211009A1B9C /* Vault.swift */,
				15300DBA267A1646009A1B9C /* VaultKlarna.swift */,
			);
			path = PrimerSDKExample_UITests;
			sourceTree = "<group>";
		};
		15ACE9632614B186004C3EAA /* Fonts */ = {
			isa = PBXGroup;
			children = (
				15ACE9642614B186004C3EAA /* chocolate_bar_demo.otf */,
			);
			name = Fonts;
			path = Resources/Fonts;
			sourceTree = "<group>";
		};
		15F32E1B26FDA8CF004B3903 /* Primer */ = {
			isa = PBXGroup;
			children = (
				15F32E1C26FDA8E4004B3903 /* PrimerTests.swift */,
			);
			path = Primer;
			sourceTree = "<group>";
		};
		15F5BFB025FBA35600426B1C /* User Interface */ = {
			isa = PBXGroup;
			children = (
				607FACDE1AFB9204008FA782 /* LaunchScreen.xib */,
				607FACD91AFB9204008FA782 /* Main.storyboard */,
				1DC7EE0A261FA37800BCBFFC /* ViewControllers */,
				1DC7EE01261FA2BD00BCBFFC /* Views */,
				15F97C7B262472F200DCB3BA /* Extensions */,
			);
			name = "User Interface";
			sourceTree = "<group>";
		};
		15F5BFBD25FBA44D00426B1C /* Resources */ = {
			isa = PBXGroup;
			children = (
				15ACE9632614B186004C3EAA /* Fonts */,
				607FACDC1AFB9204008FA782 /* Images.xcassets */,
			);
			name = Resources;
			sourceTree = "<group>";
		};
		15F97C7B262472F200DCB3BA /* Extensions */ = {
			isa = PBXGroup;
			children = (
				15F97C7C2624730800DCB3BA /* UIViewController+API.swift */,
			);
			name = Extensions;
			sourceTree = "<group>";
		};
		1DC7EE00261FA2A800BCBFFC /* Data Models */ = {
			isa = PBXGroup;
			children = (
				1DC7EE13261FA3D400BCBFFC /* CreateClientToken.swift */,
				15B2E64726F8A9EE005B8343 /* Apaya.swift */,
			);
			name = "Data Models";
			sourceTree = "<group>";
		};
		1DC7EE01261FA2BD00BCBFFC /* Views */ = {
			isa = PBXGroup;
			children = (
				15F97C762624718800DCB3BA /* PaymentMethodCell.swift */,
			);
			name = Views;
			sourceTree = "<group>";
		};
		1DC7EE0A261FA37800BCBFFC /* ViewControllers */ = {
			isa = PBXGroup;
			children = (
				15F97C622624480500DCB3BA /* AppViewController.swift */,
				15F97C672624488700DCB3BA /* MerchantCheckoutViewController.swift */,
				15F97C71262470CB00DCB3BA /* MerchantCheckoutViewController+Helpers.swift */,
				15F97C6C26246FD300DCB3BA /* MerchantCheckoutViewController+Primer.swift */,
				1DC7EE0B261FA39200BCBFFC /* SpinnerViewController.swift */,
			);
			name = ViewControllers;
			sourceTree = "<group>";
		};
		1DEBE0DD26B6FC92004E3064 /* Data Models */ = {
			isa = PBXGroup;
			children = (
				1DEBE0DE26B6FD06004E3064 /* ApayaTests.swift */,
				156F97082706DDE6004503C0 /* PaymentMethodConfigTests.swift */,
			);
			path = "Data Models";
			sourceTree = "<group>";
		};
		607FACC71AFB9204008FA782 = {
			isa = PBXGroup;
			children = (
				607FACF51AFB993E008FA782 /* Podspec Metadata */,
				607FACD21AFB9204008FA782 /* Example for PrimerSDK */,
				1582B958260A3F2900C80BD7 /* PrimerSDK_Tests */,
				1582B9A0260A3FD300C80BD7 /* PrimerSDKExample_UITests */,
				607FACD11AFB9204008FA782 /* Products */,
				714FB3DC2580A763B394EB27 /* Pods */,
				151219E426E5F4EC007EFEA1 /* Recovered References */,
<<<<<<< HEAD
				A0140C52099C068D492593B3 /* Frameworks */,
=======
				CB9674C3C55C9C3D67869A12 /* Frameworks */,
>>>>>>> 58dfa912
			);
			sourceTree = "<group>";
		};
		607FACD11AFB9204008FA782 /* Products */ = {
			isa = PBXGroup;
			children = (
				607FACD01AFB9204008FA782 /* PrimerSDK_Example.app */,
				607FACE51AFB9204008FA782 /* PrimerSDK_Tests.xctest */,
				1582B99F260A3FD300C80BD7 /* PrimerSDKExample_UITests.xctest */,
			);
			name = Products;
			sourceTree = "<group>";
		};
		607FACD21AFB9204008FA782 /* Example for PrimerSDK */ = {
			isa = PBXGroup;
			children = (
				607FACD51AFB9204008FA782 /* AppDelegate.swift */,
				15F5BFFE25FBAFDB00426B1C /* PrimerSDK_Example.entitlements */,
				607FACD41AFB9204008FA782 /* Info.plist */,
				1DC7EE00261FA2A800BCBFFC /* Data Models */,
				15F5BFB025FBA35600426B1C /* User Interface */,
				15F5BFBD25FBA44D00426B1C /* Resources */,
			);
			name = "Example for PrimerSDK";
			path = PrimerSDK;
			sourceTree = "<group>";
		};
		607FACF51AFB993E008FA782 /* Podspec Metadata */ = {
			isa = PBXGroup;
			children = (
				0BEFFA023E994EF5B370A80C /* PrimerSDK.podspec */,
				45CA532A34F52954A21835C5 /* README.md */,
				3B55FBF1D40BE6B25F29A5D9 /* LICENSE */,
			);
			name = "Podspec Metadata";
			sourceTree = "<group>";
		};
		714FB3DC2580A763B394EB27 /* Pods */ = {
			isa = PBXGroup;
			children = (
<<<<<<< HEAD
				BFC4D356A928FFF91559EA65 /* Pods-PrimerSDK_Example.debug.xcconfig */,
				F6577484CC1C8CDB59C99F59 /* Pods-PrimerSDK_Example.release.xcconfig */,
				E7206678E35D68E0F8865BFB /* Pods-PrimerSDK_Tests.debug.xcconfig */,
				88178F35A1C3D475CDF405DD /* Pods-PrimerSDK_Tests.release.xcconfig */,
=======
				05729F230075F1BF7A79CFA5 /* Pods-PrimerSDK_Example.debug.xcconfig */,
				9B650301C659EE76CB7CACFB /* Pods-PrimerSDK_Example.release.xcconfig */,
				25653CF0F06C07C91B7DDBE0 /* Pods-PrimerSDK_Tests.debug.xcconfig */,
				6F5434DA7CBBF1526A211383 /* Pods-PrimerSDK_Tests.release.xcconfig */,
>>>>>>> 58dfa912
			);
			path = Pods;
			sourceTree = "<group>";
		};
<<<<<<< HEAD
		A0140C52099C068D492593B3 /* Frameworks */ = {
			isa = PBXGroup;
			children = (
				4ABA557D311C48871D3C7BBB /* Pods_PrimerSDK_Example.framework */,
				F8B763C4058F7D3D79F7DFD1 /* Pods_PrimerSDK_Tests.framework */,
=======
		CB9674C3C55C9C3D67869A12 /* Frameworks */ = {
			isa = PBXGroup;
			children = (
				833F7B9C5F81BAC07386C3E9 /* Pods_PrimerSDK_Example.framework */,
				FB104C536254364C941B1829 /* Pods_PrimerSDK_Tests.framework */,
>>>>>>> 58dfa912
			);
			name = Frameworks;
			sourceTree = "<group>";
		};
/* End PBXGroup section */

/* Begin PBXNativeTarget section */
		1582B99E260A3FD300C80BD7 /* PrimerSDKExample_UITests */ = {
			isa = PBXNativeTarget;
			buildConfigurationList = 1582B9A6260A3FD300C80BD7 /* Build configuration list for PBXNativeTarget "PrimerSDKExample_UITests" */;
			buildPhases = (
				1582B99B260A3FD300C80BD7 /* Sources */,
				1582B99C260A3FD300C80BD7 /* Frameworks */,
				1582B99D260A3FD300C80BD7 /* Resources */,
			);
			buildRules = (
			);
			dependencies = (
				1582B9A5260A3FD300C80BD7 /* PBXTargetDependency */,
			);
			name = PrimerSDKExample_UITests;
			productName = PrimerSDKExample_UITests;
			productReference = 1582B99F260A3FD300C80BD7 /* PrimerSDKExample_UITests.xctest */;
			productType = "com.apple.product-type.bundle.ui-testing";
		};
		607FACCF1AFB9204008FA782 /* PrimerSDK_Example */ = {
			isa = PBXNativeTarget;
			buildConfigurationList = 607FACEF1AFB9204008FA782 /* Build configuration list for PBXNativeTarget "PrimerSDK_Example" */;
			buildPhases = (
<<<<<<< HEAD
				560C2F4635618D7DF9E52943 /* [CP] Check Pods Manifest.lock */,
				607FACCC1AFB9204008FA782 /* Sources */,
				607FACCD1AFB9204008FA782 /* Frameworks */,
				607FACCE1AFB9204008FA782 /* Resources */,
				831FDDEFC454098B7C86790A /* [CP] Embed Pods Frameworks */,
=======
				5CFCB1D490700379D290A083 /* [CP] Check Pods Manifest.lock */,
				607FACCC1AFB9204008FA782 /* Sources */,
				607FACCD1AFB9204008FA782 /* Frameworks */,
				607FACCE1AFB9204008FA782 /* Resources */,
				1614DBA90EE003463D3A105C /* ShellScript */,
				11EDA35E33CB3705B35A030E /* [CP] Embed Pods Frameworks */,
>>>>>>> 58dfa912
			);
			buildRules = (
			);
			dependencies = (
			);
			name = PrimerSDK_Example;
			productName = PrimerSDK;
			productReference = 607FACD01AFB9204008FA782 /* PrimerSDK_Example.app */;
			productType = "com.apple.product-type.application";
		};
		607FACE41AFB9204008FA782 /* PrimerSDK_Tests */ = {
			isa = PBXNativeTarget;
			buildConfigurationList = 607FACF21AFB9204008FA782 /* Build configuration list for PBXNativeTarget "PrimerSDK_Tests" */;
			buildPhases = (
<<<<<<< HEAD
				4743F0C901B61CFB674F84E3 /* [CP] Check Pods Manifest.lock */,
=======
				D7310019C5D01388D356A066 /* [CP] Check Pods Manifest.lock */,
>>>>>>> 58dfa912
				607FACE11AFB9204008FA782 /* Sources */,
				607FACE21AFB9204008FA782 /* Frameworks */,
				607FACE31AFB9204008FA782 /* Resources */,
			);
			buildRules = (
			);
			dependencies = (
				607FACE71AFB9204008FA782 /* PBXTargetDependency */,
			);
			name = PrimerSDK_Tests;
			productName = Tests;
			productReference = 607FACE51AFB9204008FA782 /* PrimerSDK_Tests.xctest */;
			productType = "com.apple.product-type.bundle.unit-test";
		};
/* End PBXNativeTarget section */

/* Begin PBXProject section */
		607FACC81AFB9204008FA782 /* Project object */ = {
			isa = PBXProject;
			attributes = {
				LastSwiftUpdateCheck = 1240;
				LastUpgradeCheck = 1240;
				ORGANIZATIONNAME = CocoaPods;
				TargetAttributes = {
					1582B99E260A3FD300C80BD7 = {
						CreatedOnToolsVersion = 12.4;
						DevelopmentTeam = N8UN9TR5DY;
						ProvisioningStyle = Automatic;
						TestTargetID = 607FACCF1AFB9204008FA782;
					};
					607FACCF1AFB9204008FA782 = {
						CreatedOnToolsVersion = 6.3.1;
						DevelopmentTeam = N8UN9TR5DY;
						LastSwiftMigration = 0900;
						ProvisioningStyle = Manual;
					};
					607FACE41AFB9204008FA782 = {
						CreatedOnToolsVersion = 6.3.1;
						DevelopmentTeam = N8UN9TR5DY;
						LastSwiftMigration = 0900;
						ProvisioningStyle = Manual;
						TestTargetID = 607FACCF1AFB9204008FA782;
					};
				};
			};
			buildConfigurationList = 607FACCB1AFB9204008FA782 /* Build configuration list for PBXProject "PrimerSDK" */;
			compatibilityVersion = "Xcode 3.2";
			developmentRegion = en;
			hasScannedForEncodings = 0;
			knownRegions = (
				en,
				Base,
				fr,
				tr,
				de,
				ka,
				sv,
			);
			mainGroup = 607FACC71AFB9204008FA782;
			productRefGroup = 607FACD11AFB9204008FA782 /* Products */;
			projectDirPath = "";
			projectRoot = "";
			targets = (
				607FACCF1AFB9204008FA782 /* PrimerSDK_Example */,
				607FACE41AFB9204008FA782 /* PrimerSDK_Tests */,
				1582B99E260A3FD300C80BD7 /* PrimerSDKExample_UITests */,
			);
		};
/* End PBXProject section */

/* Begin PBXResourcesBuildPhase section */
		1582B99D260A3FD300C80BD7 /* Resources */ = {
			isa = PBXResourcesBuildPhase;
			buildActionMask = 2147483647;
			files = (
			);
			runOnlyForDeploymentPostprocessing = 0;
		};
		607FACCE1AFB9204008FA782 /* Resources */ = {
			isa = PBXResourcesBuildPhase;
			buildActionMask = 2147483647;
			files = (
				607FACDB1AFB9204008FA782 /* Main.storyboard in Resources */,
				607FACE01AFB9204008FA782 /* LaunchScreen.xib in Resources */,
				607FACDD1AFB9204008FA782 /* Images.xcassets in Resources */,
				15ACE9652614B186004C3EAA /* chocolate_bar_demo.otf in Resources */,
			);
			runOnlyForDeploymentPostprocessing = 0;
		};
		607FACE31AFB9204008FA782 /* Resources */ = {
			isa = PBXResourcesBuildPhase;
			buildActionMask = 2147483647;
			files = (
			);
			runOnlyForDeploymentPostprocessing = 0;
		};
/* End PBXResourcesBuildPhase section */

/* Begin PBXShellScriptBuildPhase section */
<<<<<<< HEAD
		4743F0C901B61CFB674F84E3 /* [CP] Check Pods Manifest.lock */ = {
=======
		11EDA35E33CB3705B35A030E /* [CP] Embed Pods Frameworks */ = {
>>>>>>> 58dfa912
			isa = PBXShellScriptBuildPhase;
			buildActionMask = 2147483647;
			files = (
			);
			inputPaths = (
<<<<<<< HEAD
				"${PODS_PODFILE_DIR_PATH}/Podfile.lock",
				"${PODS_ROOT}/Manifest.lock",
			);
			name = "[CP] Check Pods Manifest.lock";
			outputFileListPaths = (
			);
			outputPaths = (
				"$(DERIVED_FILE_DIR)/Pods-PrimerSDK_Tests-checkManifestLockResult.txt",
			);
			runOnlyForDeploymentPostprocessing = 0;
			shellPath = /bin/sh;
			shellScript = "diff \"${PODS_PODFILE_DIR_PATH}/Podfile.lock\" \"${PODS_ROOT}/Manifest.lock\" > /dev/null\nif [ $? != 0 ] ; then\n    # print error to STDERR\n    echo \"error: The sandbox is not in sync with the Podfile.lock. Run 'pod install' or update your CocoaPods installation.\" >&2\n    exit 1\nfi\n# This output is used by Xcode 'outputs' to avoid re-running this script phase.\necho \"SUCCESS\" > \"${SCRIPT_OUTPUT_FILE_0}\"\n";
			showEnvVarsInLog = 0;
		};
		560C2F4635618D7DF9E52943 /* [CP] Check Pods Manifest.lock */ = {
=======
				"${PODS_ROOT}/Target Support Files/Pods-PrimerSDK_Example/Pods-PrimerSDK_Example-frameworks.sh",
				"${BUILT_PRODUCTS_DIR}/Primer3DS/Primer3DS.framework",
				"${BUILT_PRODUCTS_DIR}/PrimerSDK/PrimerSDK.framework",
				"${PODS_XCFRAMEWORKS_BUILD_DIR}/Primer3DS/ThreeDS_SDK.framework/ThreeDS_SDK",
			);
			name = "[CP] Embed Pods Frameworks";
			outputPaths = (
				"${TARGET_BUILD_DIR}/${FRAMEWORKS_FOLDER_PATH}/Primer3DS.framework",
				"${TARGET_BUILD_DIR}/${FRAMEWORKS_FOLDER_PATH}/PrimerSDK.framework",
				"${TARGET_BUILD_DIR}/${FRAMEWORKS_FOLDER_PATH}/ThreeDS_SDK.framework",
			);
			runOnlyForDeploymentPostprocessing = 0;
			shellPath = /bin/sh;
			shellScript = "\"${PODS_ROOT}/Target Support Files/Pods-PrimerSDK_Example/Pods-PrimerSDK_Example-frameworks.sh\"\n";
			showEnvVarsInLog = 0;
		};
		1614DBA90EE003463D3A105C /* ShellScript */ = {
			isa = PBXShellScriptBuildPhase;
			buildActionMask = 2147483647;
			files = (
			);
			inputFileListPaths = (
			);
			inputPaths = (
				"${PODS_ROOT}/Target Support Files/Pods-PrimerSDK_Example/Pods-PrimerSDK_Example-frameworks.sh",
				"${BUILT_PRODUCTS_DIR}/Primer3DS/Primer3DS.framework",
				"${BUILT_PRODUCTS_DIR}/PrimerSDK/PrimerSDK.framework",
				"${PODS_XCFRAMEWORKS_BUILD_DIR}/Primer3DS/ThreeDS_SDK.framework/ThreeDS_SDK",
			);
			outputFileListPaths = (
			);
			outputPaths = (
			);
			runOnlyForDeploymentPostprocessing = 0;
			shellPath = /bin/sh;
			shellScript = "if which swiftlint >/dev/null; then\n  swiftlint lint\nelse\n  echo \"warning: SwiftLint not installed, download from https://github.com/realm/SwiftLint\"\nfi\n";
		};
		5CFCB1D490700379D290A083 /* [CP] Check Pods Manifest.lock */ = {
>>>>>>> 58dfa912
			isa = PBXShellScriptBuildPhase;
			buildActionMask = 2147483647;
			files = (
			);
			inputFileListPaths = (
			);
			inputPaths = (
				"${PODS_PODFILE_DIR_PATH}/Podfile.lock",
				"${PODS_ROOT}/Manifest.lock",
			);
			name = "[CP] Check Pods Manifest.lock";
			outputFileListPaths = (
			);
			outputPaths = (
				"$(DERIVED_FILE_DIR)/Pods-PrimerSDK_Example-checkManifestLockResult.txt",
			);
			runOnlyForDeploymentPostprocessing = 0;
			shellPath = /bin/sh;
			shellScript = "diff \"${PODS_PODFILE_DIR_PATH}/Podfile.lock\" \"${PODS_ROOT}/Manifest.lock\" > /dev/null\nif [ $? != 0 ] ; then\n    # print error to STDERR\n    echo \"error: The sandbox is not in sync with the Podfile.lock. Run 'pod install' or update your CocoaPods installation.\" >&2\n    exit 1\nfi\n# This output is used by Xcode 'outputs' to avoid re-running this script phase.\necho \"SUCCESS\" > \"${SCRIPT_OUTPUT_FILE_0}\"\n";
			showEnvVarsInLog = 0;
		};
<<<<<<< HEAD
		831FDDEFC454098B7C86790A /* [CP] Embed Pods Frameworks */ = {
=======
		D7310019C5D01388D356A066 /* [CP] Check Pods Manifest.lock */ = {
>>>>>>> 58dfa912
			isa = PBXShellScriptBuildPhase;
			buildActionMask = 2147483647;
			files = (
			);
			inputPaths = (
				"${PODS_ROOT}/Target Support Files/Pods-PrimerSDK_Example/Pods-PrimerSDK_Example-frameworks.sh",
				"${BUILT_PRODUCTS_DIR}/Primer3DS/Primer3DS.framework",
				"${BUILT_PRODUCTS_DIR}/PrimerSDK/PrimerSDK.framework",
				"${PODS_XCFRAMEWORKS_BUILD_DIR}/ThreeDS_SDK/ThreeDS_SDK.framework/ThreeDS_SDK",
			);
			name = "[CP] Embed Pods Frameworks";
			outputPaths = (
				"${TARGET_BUILD_DIR}/${FRAMEWORKS_FOLDER_PATH}/Primer3DS.framework",
				"${TARGET_BUILD_DIR}/${FRAMEWORKS_FOLDER_PATH}/PrimerSDK.framework",
				"${TARGET_BUILD_DIR}/${FRAMEWORKS_FOLDER_PATH}/ThreeDS_SDK.framework",
			);
			runOnlyForDeploymentPostprocessing = 0;
			shellPath = /bin/sh;
			shellScript = "\"${PODS_ROOT}/Target Support Files/Pods-PrimerSDK_Example/Pods-PrimerSDK_Example-frameworks.sh\"\n";
			showEnvVarsInLog = 0;
		};
/* End PBXShellScriptBuildPhase section */

/* Begin PBXSourcesBuildPhase section */
		1582B99B260A3FD300C80BD7 /* Sources */ = {
			isa = PBXSourcesBuildPhase;
			buildActionMask = 2147483647;
			files = (
				15F9E67D2678C88000F6B6C1 /* UniversalCheckout.swift in Sources */,
				1582B9AD260A402E00C80BD7 /* Base.swift in Sources */,
				1582B9A2260A3FD300C80BD7 /* PrimerSDKExample_UITests.swift in Sources */,
				15300DBB267A1646009A1B9C /* VaultKlarna.swift in Sources */,
				151B098C267A276100FB49B8 /* Vault.swift in Sources */,
			);
			runOnlyForDeploymentPostprocessing = 0;
		};
		607FACCC1AFB9204008FA782 /* Sources */ = {
			isa = PBXSourcesBuildPhase;
			buildActionMask = 2147483647;
			files = (
				15F97C682624488700DCB3BA /* MerchantCheckoutViewController.swift in Sources */,
				15F97C632624480500DCB3BA /* AppViewController.swift in Sources */,
				15F97C7D2624730800DCB3BA /* UIViewController+API.swift in Sources */,
				15F97C772624718800DCB3BA /* PaymentMethodCell.swift in Sources */,
				15B2E64826F8A9EE005B8343 /* Apaya.swift in Sources */,
				15F97C6D26246FD300DCB3BA /* MerchantCheckoutViewController+Primer.swift in Sources */,
				1DC7EE0C261FA39200BCBFFC /* SpinnerViewController.swift in Sources */,
				15F97C72262470CB00DCB3BA /* MerchantCheckoutViewController+Helpers.swift in Sources */,
				607FACD61AFB9204008FA782 /* AppDelegate.swift in Sources */,
				1DC7EE14261FA3D400BCBFFC /* CreateClientToken.swift in Sources */,
			);
			runOnlyForDeploymentPostprocessing = 0;
		};
		607FACE11AFB9204008FA782 /* Sources */ = {
			isa = PBXSourcesBuildPhase;
			buildActionMask = 2147483647;
			files = (
				1582B981260A3F2900C80BD7 /* PayPalService.swift in Sources */,
				1582B991260A3F2900C80BD7 /* ClientTokenServiceTests.swift in Sources */,
				1582B98E260A3F2900C80BD7 /* PaymentMethodConfigServiceTests.swift in Sources */,
				15F5E2FF26982B21003AFF8A /* CardComponentManagerTests.swift in Sources */,
				1582B98B260A3F2900C80BD7 /* MaskTests.swift in Sources */,
				1582B983260A3F2900C80BD7 /* ClientTokenService.swift in Sources */,
				1582B980260A3F2900C80BD7 /* PaymentMethodConfigService.swift in Sources */,
				15F32E1D26FDA8E4004B3903 /* PrimerTests.swift in Sources */,
				1582B988260A3F2900C80BD7 /* VaultCheckoutViewModelTests.swift in Sources */,
				1582B97F260A3F2900C80BD7 /* Mocks.swift in Sources */,
				15ED91782718975500581CD7 /* MockAsyncPaymentMethodTokenizationViewModel.swift in Sources */,
				1582B992260A3F2900C80BD7 /* PayPalServiceTests.swift in Sources */,
				156F97092706DDE6004503C0 /* PaymentMethodConfigTests.swift in Sources */,
				1582B984260A3F2900C80BD7 /* TokenizationService.swift in Sources */,
				1DEBE0DF26B6FD06004E3064 /* ApayaTests.swift in Sources */,
				1582B982260A3F2900C80BD7 /* VaultService.swift in Sources */,
				1582B97D260A3F2900C80BD7 /* VaultCheckoutViewModel.swift in Sources */,
				1582B987260A3F2900C80BD7 /* VaultPaymentMethodViewModelTests.swift in Sources */,
				1582B990260A3F2900C80BD7 /* TokenizationServiceTests.swift in Sources */,
			);
			runOnlyForDeploymentPostprocessing = 0;
		};
/* End PBXSourcesBuildPhase section */

/* Begin PBXTargetDependency section */
		1582B9A5260A3FD300C80BD7 /* PBXTargetDependency */ = {
			isa = PBXTargetDependency;
			target = 607FACCF1AFB9204008FA782 /* PrimerSDK_Example */;
			targetProxy = 1582B9A4260A3FD300C80BD7 /* PBXContainerItemProxy */;
		};
		607FACE71AFB9204008FA782 /* PBXTargetDependency */ = {
			isa = PBXTargetDependency;
			target = 607FACCF1AFB9204008FA782 /* PrimerSDK_Example */;
			targetProxy = 607FACE61AFB9204008FA782 /* PBXContainerItemProxy */;
		};
/* End PBXTargetDependency section */

/* Begin PBXVariantGroup section */
		607FACD91AFB9204008FA782 /* Main.storyboard */ = {
			isa = PBXVariantGroup;
			children = (
				607FACDA1AFB9204008FA782 /* Base */,
				15ACEA6F2615C723004C3EAA /* fr */,
				15ACEA712615C741004C3EAA /* tr */,
				15ACEA732615C75D004C3EAA /* de */,
				15ACEA752615C77E004C3EAA /* ka */,
				15ACEA772615C791004C3EAA /* sv */,
			);
			name = Main.storyboard;
			sourceTree = "<group>";
		};
		607FACDE1AFB9204008FA782 /* LaunchScreen.xib */ = {
			isa = PBXVariantGroup;
			children = (
				607FACDF1AFB9204008FA782 /* Base */,
				15ACEA6E2615C722004C3EAA /* fr */,
				15ACEA702615C741004C3EAA /* tr */,
				15ACEA722615C75D004C3EAA /* de */,
				15ACEA742615C77E004C3EAA /* ka */,
				15ACEA762615C791004C3EAA /* sv */,
			);
			name = LaunchScreen.xib;
			sourceTree = "<group>";
		};
/* End PBXVariantGroup section */

/* Begin XCBuildConfiguration section */
		1582B9A7260A3FD300C80BD7 /* Debug */ = {
			isa = XCBuildConfiguration;
			buildSettings = {
				CLANG_ANALYZER_NONNULL = YES;
				CLANG_ANALYZER_NUMBER_OBJECT_CONVERSION = YES_AGGRESSIVE;
				CLANG_CXX_LANGUAGE_STANDARD = "gnu++14";
				CLANG_ENABLE_OBJC_WEAK = YES;
				CLANG_WARN_DOCUMENTATION_COMMENTS = YES;
				CLANG_WARN_UNGUARDED_AVAILABILITY = YES_AGGRESSIVE;
				CODE_SIGN_STYLE = Automatic;
				DEBUG_INFORMATION_FORMAT = dwarf;
				DEVELOPMENT_TEAM = N8UN9TR5DY;
				GCC_C_LANGUAGE_STANDARD = gnu11;
				INFOPLIST_FILE = PrimerSDKExample_UITests/Info.plist;
				IPHONEOS_DEPLOYMENT_TARGET = 14.4;
				LD_RUNPATH_SEARCH_PATHS = "$(inherited) @executable_path/Frameworks @loader_path/Frameworks";
				MTL_ENABLE_DEBUG_INFO = INCLUDE_SOURCE;
				MTL_FAST_MATH = YES;
				PRODUCT_BUNDLE_IDENTIFIER = "com.primer.PrimerSDKExample-UITests";
				PRODUCT_NAME = "$(TARGET_NAME)";
				SWIFT_ACTIVE_COMPILATION_CONDITIONS = DEBUG;
				SWIFT_VERSION = 5.0;
				TARGETED_DEVICE_FAMILY = "1,2";
				TEST_TARGET_NAME = PrimerSDK_Example;
			};
			name = Debug;
		};
		1582B9A8260A3FD300C80BD7 /* Release */ = {
			isa = XCBuildConfiguration;
			buildSettings = {
				CLANG_ANALYZER_NONNULL = YES;
				CLANG_ANALYZER_NUMBER_OBJECT_CONVERSION = YES_AGGRESSIVE;
				CLANG_CXX_LANGUAGE_STANDARD = "gnu++14";
				CLANG_ENABLE_OBJC_WEAK = YES;
				CLANG_WARN_DOCUMENTATION_COMMENTS = YES;
				CLANG_WARN_UNGUARDED_AVAILABILITY = YES_AGGRESSIVE;
				CODE_SIGN_STYLE = Automatic;
				DEVELOPMENT_TEAM = N8UN9TR5DY;
				GCC_C_LANGUAGE_STANDARD = gnu11;
				INFOPLIST_FILE = PrimerSDKExample_UITests/Info.plist;
				IPHONEOS_DEPLOYMENT_TARGET = 14.4;
				LD_RUNPATH_SEARCH_PATHS = "$(inherited) @executable_path/Frameworks @loader_path/Frameworks";
				MTL_FAST_MATH = YES;
				PRODUCT_BUNDLE_IDENTIFIER = "com.primer.PrimerSDKExample-UITests";
				PRODUCT_NAME = "$(TARGET_NAME)";
				SWIFT_VERSION = 5.0;
				TARGETED_DEVICE_FAMILY = "1,2";
				TEST_TARGET_NAME = PrimerSDK_Example;
			};
			name = Release;
		};
		607FACED1AFB9204008FA782 /* Debug */ = {
			isa = XCBuildConfiguration;
			buildSettings = {
				ALWAYS_SEARCH_USER_PATHS = NO;
				CLANG_ANALYZER_LOCALIZABILITY_NONLOCALIZED = YES;
				CLANG_CXX_LANGUAGE_STANDARD = "gnu++0x";
				CLANG_CXX_LIBRARY = "libc++";
				CLANG_ENABLE_MODULES = YES;
				CLANG_ENABLE_OBJC_ARC = YES;
				CLANG_WARN_BLOCK_CAPTURE_AUTORELEASING = YES;
				CLANG_WARN_BOOL_CONVERSION = YES;
				CLANG_WARN_COMMA = YES;
				CLANG_WARN_CONSTANT_CONVERSION = YES;
				CLANG_WARN_DEPRECATED_OBJC_IMPLEMENTATIONS = YES;
				CLANG_WARN_DIRECT_OBJC_ISA_USAGE = YES_ERROR;
				CLANG_WARN_EMPTY_BODY = YES;
				CLANG_WARN_ENUM_CONVERSION = YES;
				CLANG_WARN_INFINITE_RECURSION = YES;
				CLANG_WARN_INT_CONVERSION = YES;
				CLANG_WARN_NON_LITERAL_NULL_CONVERSION = YES;
				CLANG_WARN_OBJC_IMPLICIT_RETAIN_SELF = YES;
				CLANG_WARN_OBJC_LITERAL_CONVERSION = YES;
				CLANG_WARN_OBJC_ROOT_CLASS = YES_ERROR;
				CLANG_WARN_QUOTED_INCLUDE_IN_FRAMEWORK_HEADER = YES;
				CLANG_WARN_RANGE_LOOP_ANALYSIS = YES;
				CLANG_WARN_STRICT_PROTOTYPES = YES;
				CLANG_WARN_SUSPICIOUS_MOVE = YES;
				CLANG_WARN_UNREACHABLE_CODE = YES;
				CLANG_WARN__DUPLICATE_METHOD_MATCH = YES;
				CODE_SIGN_IDENTITY = "iPhone Developer";
				"CODE_SIGN_IDENTITY[sdk=iphoneos*]" = "iPhone Developer";
				CODE_SIGN_STYLE = Manual;
				COPY_PHASE_STRIP = NO;
				CURRENT_PROJECT_VERSION = 1633887881;
				DEBUG_INFORMATION_FORMAT = "dwarf-with-dsym";
				DEVELOPMENT_TEAM = N8UN9TR5DY;
				ENABLE_STRICT_OBJC_MSGSEND = YES;
				ENABLE_TESTABILITY = YES;
				GCC_C_LANGUAGE_STANDARD = gnu99;
				GCC_DYNAMIC_NO_PIC = NO;
				GCC_NO_COMMON_BLOCKS = YES;
				GCC_OPTIMIZATION_LEVEL = 0;
				GCC_PREPROCESSOR_DEFINITIONS = (
					"DEBUG=1",
					"$(inherited)",
				);
				GCC_SYMBOLS_PRIVATE_EXTERN = NO;
				GCC_WARN_64_TO_32_BIT_CONVERSION = YES;
				GCC_WARN_ABOUT_RETURN_TYPE = YES_ERROR;
				GCC_WARN_UNDECLARED_SELECTOR = YES;
				GCC_WARN_UNINITIALIZED_AUTOS = YES_AGGRESSIVE;
				GCC_WARN_UNUSED_FUNCTION = YES;
				GCC_WARN_UNUSED_VARIABLE = YES;
				IPHONEOS_DEPLOYMENT_TARGET = 9.3;
				MARKETING_VERSION = 1.8.0;
				MTL_ENABLE_DEBUG_INFO = YES;
				ONLY_ACTIVE_ARCH = YES;
				SDKROOT = iphoneos;
				SWIFT_OPTIMIZATION_LEVEL = "-Onone";
				SWIFT_VERSION = "";
				VERSIONING_SYSTEM = "apple-generic";
			};
			name = Debug;
		};
		607FACEE1AFB9204008FA782 /* Release */ = {
			isa = XCBuildConfiguration;
			buildSettings = {
				ALWAYS_SEARCH_USER_PATHS = NO;
				CLANG_ANALYZER_LOCALIZABILITY_NONLOCALIZED = YES;
				CLANG_CXX_LANGUAGE_STANDARD = "gnu++0x";
				CLANG_CXX_LIBRARY = "libc++";
				CLANG_ENABLE_MODULES = YES;
				CLANG_ENABLE_OBJC_ARC = YES;
				CLANG_WARN_BLOCK_CAPTURE_AUTORELEASING = YES;
				CLANG_WARN_BOOL_CONVERSION = YES;
				CLANG_WARN_COMMA = YES;
				CLANG_WARN_CONSTANT_CONVERSION = YES;
				CLANG_WARN_DEPRECATED_OBJC_IMPLEMENTATIONS = YES;
				CLANG_WARN_DIRECT_OBJC_ISA_USAGE = YES_ERROR;
				CLANG_WARN_EMPTY_BODY = YES;
				CLANG_WARN_ENUM_CONVERSION = YES;
				CLANG_WARN_INFINITE_RECURSION = YES;
				CLANG_WARN_INT_CONVERSION = YES;
				CLANG_WARN_NON_LITERAL_NULL_CONVERSION = YES;
				CLANG_WARN_OBJC_IMPLICIT_RETAIN_SELF = YES;
				CLANG_WARN_OBJC_LITERAL_CONVERSION = YES;
				CLANG_WARN_OBJC_ROOT_CLASS = YES_ERROR;
				CLANG_WARN_QUOTED_INCLUDE_IN_FRAMEWORK_HEADER = YES;
				CLANG_WARN_RANGE_LOOP_ANALYSIS = YES;
				CLANG_WARN_STRICT_PROTOTYPES = YES;
				CLANG_WARN_SUSPICIOUS_MOVE = YES;
				CLANG_WARN_UNREACHABLE_CODE = YES;
				CLANG_WARN__DUPLICATE_METHOD_MATCH = YES;
				CODE_SIGN_IDENTITY = "iPhone Developer";
				"CODE_SIGN_IDENTITY[sdk=iphoneos*]" = "iPhone Developer";
				CODE_SIGN_STYLE = Manual;
				COPY_PHASE_STRIP = NO;
				CURRENT_PROJECT_VERSION = 1633887881;
				DEBUG_INFORMATION_FORMAT = "dwarf-with-dsym";
				DEVELOPMENT_TEAM = N8UN9TR5DY;
				ENABLE_NS_ASSERTIONS = NO;
				ENABLE_STRICT_OBJC_MSGSEND = YES;
				GCC_C_LANGUAGE_STANDARD = gnu99;
				GCC_NO_COMMON_BLOCKS = YES;
				GCC_WARN_64_TO_32_BIT_CONVERSION = YES;
				GCC_WARN_ABOUT_RETURN_TYPE = YES_ERROR;
				GCC_WARN_UNDECLARED_SELECTOR = YES;
				GCC_WARN_UNINITIALIZED_AUTOS = YES_AGGRESSIVE;
				GCC_WARN_UNUSED_FUNCTION = YES;
				GCC_WARN_UNUSED_VARIABLE = YES;
				IPHONEOS_DEPLOYMENT_TARGET = 9.3;
				MARKETING_VERSION = 1.8.0;
				MTL_ENABLE_DEBUG_INFO = NO;
				SDKROOT = iphoneos;
				SWIFT_OPTIMIZATION_LEVEL = "-Owholemodule";
				SWIFT_VERSION = "";
				VALIDATE_PRODUCT = YES;
				VERSIONING_SYSTEM = "apple-generic";
			};
			name = Release;
		};
		607FACF01AFB9204008FA782 /* Debug */ = {
			isa = XCBuildConfiguration;
<<<<<<< HEAD
			baseConfigurationReference = BFC4D356A928FFF91559EA65 /* Pods-PrimerSDK_Example.debug.xcconfig */;
=======
			baseConfigurationReference = 05729F230075F1BF7A79CFA5 /* Pods-PrimerSDK_Example.debug.xcconfig */;
>>>>>>> 58dfa912
			buildSettings = {
				ASSETCATALOG_COMPILER_APPICON_NAME = AppIcon;
				CODE_SIGN_ENTITLEMENTS = PrimerSDK_Example.entitlements;
				CODE_SIGN_IDENTITY = "Apple Development";
				"CODE_SIGN_IDENTITY[sdk=iphoneos*]" = "iPhone Developer";
				CODE_SIGN_STYLE = Manual;
				CURRENT_PROJECT_VERSION = 1633887881;
				DEVELOPMENT_TEAM = N8UN9TR5DY;
				INFOPLIST_FILE = PrimerSDK/Info.plist;
				IPHONEOS_DEPLOYMENT_TARGET = 12.1;
				LD_RUNPATH_SEARCH_PATHS = "$(inherited) @executable_path/Frameworks";
				MARKETING_VERSION = "CHE-377 PR-1_3DS";
				MODULE_NAME = ExampleApp;
				PRODUCT_BUNDLE_IDENTIFIER = com.primerapi.PrimerSDKExample;
				PRODUCT_NAME = "$(TARGET_NAME)";
				PROVISIONING_PROFILE_SPECIFIER = "match Development com.primerapi.PrimerSDKExample 1626869707";
				SWIFT_SWIFT3_OBJC_INFERENCE = Default;
				SWIFT_VERSION = 4.2;
			};
			name = Debug;
		};
		607FACF11AFB9204008FA782 /* Release */ = {
			isa = XCBuildConfiguration;
<<<<<<< HEAD
			baseConfigurationReference = F6577484CC1C8CDB59C99F59 /* Pods-PrimerSDK_Example.release.xcconfig */;
=======
			baseConfigurationReference = 9B650301C659EE76CB7CACFB /* Pods-PrimerSDK_Example.release.xcconfig */;
>>>>>>> 58dfa912
			buildSettings = {
				ASSETCATALOG_COMPILER_APPICON_NAME = AppIcon;
				CODE_SIGN_ENTITLEMENTS = PrimerSDK_Example.entitlements;
				CODE_SIGN_IDENTITY = "Apple Development";
				"CODE_SIGN_IDENTITY[sdk=iphoneos*]" = "iPhone Developer";
				CODE_SIGN_STYLE = Manual;
				CURRENT_PROJECT_VERSION = 1633887881;
				DEVELOPMENT_TEAM = N8UN9TR5DY;
				INFOPLIST_FILE = PrimerSDK/Info.plist;
				IPHONEOS_DEPLOYMENT_TARGET = 12.1;
				LD_RUNPATH_SEARCH_PATHS = "$(inherited) @executable_path/Frameworks";
				MARKETING_VERSION = "CHE-377 PR-1_3DS";
				MODULE_NAME = ExampleApp;
				PRODUCT_BUNDLE_IDENTIFIER = com.primerapi.PrimerSDKExample;
				PRODUCT_NAME = "$(TARGET_NAME)";
				PROVISIONING_PROFILE_SPECIFIER = "match Development com.primerapi.PrimerSDKExample 1626869707";
				SWIFT_SWIFT3_OBJC_INFERENCE = Default;
				SWIFT_VERSION = 4.2;
			};
			name = Release;
		};
		607FACF31AFB9204008FA782 /* Debug */ = {
			isa = XCBuildConfiguration;
<<<<<<< HEAD
			baseConfigurationReference = E7206678E35D68E0F8865BFB /* Pods-PrimerSDK_Tests.debug.xcconfig */;
=======
			baseConfigurationReference = 25653CF0F06C07C91B7DDBE0 /* Pods-PrimerSDK_Tests.debug.xcconfig */;
>>>>>>> 58dfa912
			buildSettings = {
				CODE_SIGN_IDENTITY = "iPhone Developer";
				"CODE_SIGN_IDENTITY[sdk=macosx*]" = "-";
				CODE_SIGN_STYLE = Manual;
				DEVELOPMENT_TEAM = N8UN9TR5DY;
				FRAMEWORK_SEARCH_PATHS = (
					"$(PLATFORM_DIR)/Developer/Library/Frameworks",
					"$(inherited)",
				);
				GCC_PREPROCESSOR_DEFINITIONS = (
					"DEBUG=1",
					"$(inherited)",
				);
				INFOPLIST_FILE = ../Tests/PrimerSDK_Tests/Info.plist;
				IPHONEOS_DEPLOYMENT_TARGET = 10.0;
				LD_RUNPATH_SEARCH_PATHS = "$(inherited) @executable_path/Frameworks @loader_path/Frameworks";
				PRODUCT_BUNDLE_IDENTIFIER = "org.cocoapods.$(PRODUCT_NAME:rfc1034identifier)";
				PRODUCT_NAME = "$(TARGET_NAME)";
				PROVISIONING_PROFILE_SPECIFIER = "";
				"PROVISIONING_PROFILE_SPECIFIER[sdk=macosx*]" = "";
				SWIFT_SWIFT3_OBJC_INFERENCE = Default;
				SWIFT_VERSION = 4.0;
				TEST_HOST = "$(BUILT_PRODUCTS_DIR)/PrimerSDK_Example.app/PrimerSDK_Example";
			};
			name = Debug;
		};
		607FACF41AFB9204008FA782 /* Release */ = {
			isa = XCBuildConfiguration;
<<<<<<< HEAD
			baseConfigurationReference = 88178F35A1C3D475CDF405DD /* Pods-PrimerSDK_Tests.release.xcconfig */;
=======
			baseConfigurationReference = 6F5434DA7CBBF1526A211383 /* Pods-PrimerSDK_Tests.release.xcconfig */;
>>>>>>> 58dfa912
			buildSettings = {
				CODE_SIGN_IDENTITY = "iPhone Developer";
				"CODE_SIGN_IDENTITY[sdk=macosx*]" = "-";
				CODE_SIGN_STYLE = Manual;
				DEVELOPMENT_TEAM = N8UN9TR5DY;
				FRAMEWORK_SEARCH_PATHS = (
					"$(PLATFORM_DIR)/Developer/Library/Frameworks",
					"$(inherited)",
				);
				INFOPLIST_FILE = ../Tests/PrimerSDK_Tests/Info.plist;
				IPHONEOS_DEPLOYMENT_TARGET = 10.0;
				LD_RUNPATH_SEARCH_PATHS = "$(inherited) @executable_path/Frameworks @loader_path/Frameworks";
				PRODUCT_BUNDLE_IDENTIFIER = "org.cocoapods.$(PRODUCT_NAME:rfc1034identifier)";
				PRODUCT_NAME = "$(TARGET_NAME)";
				PROVISIONING_PROFILE_SPECIFIER = "";
				"PROVISIONING_PROFILE_SPECIFIER[sdk=macosx*]" = "";
				SWIFT_SWIFT3_OBJC_INFERENCE = Default;
				SWIFT_VERSION = 4.0;
				TEST_HOST = "$(BUILT_PRODUCTS_DIR)/PrimerSDK_Example.app/PrimerSDK_Example";
			};
			name = Release;
		};
/* End XCBuildConfiguration section */

/* Begin XCConfigurationList section */
		1582B9A6260A3FD300C80BD7 /* Build configuration list for PBXNativeTarget "PrimerSDKExample_UITests" */ = {
			isa = XCConfigurationList;
			buildConfigurations = (
				1582B9A7260A3FD300C80BD7 /* Debug */,
				1582B9A8260A3FD300C80BD7 /* Release */,
			);
			defaultConfigurationIsVisible = 0;
			defaultConfigurationName = Release;
		};
		607FACCB1AFB9204008FA782 /* Build configuration list for PBXProject "PrimerSDK" */ = {
			isa = XCConfigurationList;
			buildConfigurations = (
				607FACED1AFB9204008FA782 /* Debug */,
				607FACEE1AFB9204008FA782 /* Release */,
			);
			defaultConfigurationIsVisible = 0;
			defaultConfigurationName = Release;
		};
		607FACEF1AFB9204008FA782 /* Build configuration list for PBXNativeTarget "PrimerSDK_Example" */ = {
			isa = XCConfigurationList;
			buildConfigurations = (
				607FACF01AFB9204008FA782 /* Debug */,
				607FACF11AFB9204008FA782 /* Release */,
			);
			defaultConfigurationIsVisible = 0;
			defaultConfigurationName = Release;
		};
		607FACF21AFB9204008FA782 /* Build configuration list for PBXNativeTarget "PrimerSDK_Tests" */ = {
			isa = XCConfigurationList;
			buildConfigurations = (
				607FACF31AFB9204008FA782 /* Debug */,
				607FACF41AFB9204008FA782 /* Release */,
			);
			defaultConfigurationIsVisible = 0;
			defaultConfigurationName = Release;
		};
/* End XCConfigurationList section */
	};
	rootObject = 607FACC81AFB9204008FA782 /* Project object */;
}<|MERGE_RESOLUTION|>--- conflicted
+++ resolved
@@ -9,12 +9,7 @@
 /* Begin PBXBuildFile section */
 		151B098C267A276100FB49B8 /* Vault.swift in Sources */ = {isa = PBXBuildFile; fileRef = 15300DB8267A1211009A1B9C /* Vault.swift */; };
 		15300DBB267A1646009A1B9C /* VaultKlarna.swift in Sources */ = {isa = PBXBuildFile; fileRef = 15300DBA267A1646009A1B9C /* VaultKlarna.swift */; };
-<<<<<<< HEAD
 		156F97092706DDE6004503C0 /* PaymentMethodConfigTests.swift in Sources */ = {isa = PBXBuildFile; fileRef = 156F97082706DDE6004503C0 /* PaymentMethodConfigTests.swift */; };
-		1582B979260A3F2900C80BD7 /* OAuthViewModel.swift in Sources */ = {isa = PBXBuildFile; fileRef = 1582B95B260A3F2900C80BD7 /* OAuthViewModel.swift */; };
-		1582B97C260A3F2900C80BD7 /* DirectCheckoutViewModel.swift in Sources */ = {isa = PBXBuildFile; fileRef = 1582B95E260A3F2900C80BD7 /* DirectCheckoutViewModel.swift */; };
-=======
->>>>>>> 58dfa912
 		1582B97D260A3F2900C80BD7 /* VaultCheckoutViewModel.swift in Sources */ = {isa = PBXBuildFile; fileRef = 1582B95F260A3F2900C80BD7 /* VaultCheckoutViewModel.swift */; };
 		1582B97F260A3F2900C80BD7 /* Mocks.swift in Sources */ = {isa = PBXBuildFile; fileRef = 1582B961260A3F2900C80BD7 /* Mocks.swift */; };
 		1582B980260A3F2900C80BD7 /* PaymentMethodConfigService.swift in Sources */ = {isa = PBXBuildFile; fileRef = 1582B963260A3F2900C80BD7 /* PaymentMethodConfigService.swift */; };
@@ -33,10 +28,6 @@
 		1582B9AD260A402E00C80BD7 /* Base.swift in Sources */ = {isa = PBXBuildFile; fileRef = 1582B9AC260A402E00C80BD7 /* Base.swift */; };
 		15ACE9652614B186004C3EAA /* chocolate_bar_demo.otf in Resources */ = {isa = PBXBuildFile; fileRef = 15ACE9642614B186004C3EAA /* chocolate_bar_demo.otf */; };
 		15B2E64826F8A9EE005B8343 /* Apaya.swift in Sources */ = {isa = PBXBuildFile; fileRef = 15B2E64726F8A9EE005B8343 /* Apaya.swift */; };
-<<<<<<< HEAD
-=======
-		15ED91782718975500581CD7 /* MockAsyncPaymentMethodTokenizationViewModel.swift in Sources */ = {isa = PBXBuildFile; fileRef = 15ED91772718975500581CD7 /* MockAsyncPaymentMethodTokenizationViewModel.swift */; };
->>>>>>> 58dfa912
 		15F32E1D26FDA8E4004B3903 /* PrimerTests.swift in Sources */ = {isa = PBXBuildFile; fileRef = 15F32E1C26FDA8E4004B3903 /* PrimerTests.swift */; };
 		15F5E2FF26982B21003AFF8A /* CardComponentManagerTests.swift in Sources */ = {isa = PBXBuildFile; fileRef = 15F5E2FE26982B21003AFF8A /* CardComponentManagerTests.swift */; };
 		15F97C632624480500DCB3BA /* AppViewController.swift in Sources */ = {isa = PBXBuildFile; fileRef = 15F97C622624480500DCB3BA /* AppViewController.swift */; };
@@ -49,23 +40,12 @@
 		1DC7EE0C261FA39200BCBFFC /* SpinnerViewController.swift in Sources */ = {isa = PBXBuildFile; fileRef = 1DC7EE0B261FA39200BCBFFC /* SpinnerViewController.swift */; };
 		1DC7EE14261FA3D400BCBFFC /* CreateClientToken.swift in Sources */ = {isa = PBXBuildFile; fileRef = 1DC7EE13261FA3D400BCBFFC /* CreateClientToken.swift */; };
 		1DEBE0DF26B6FD06004E3064 /* ApayaTests.swift in Sources */ = {isa = PBXBuildFile; fileRef = 1DEBE0DE26B6FD06004E3064 /* ApayaTests.swift */; };
-<<<<<<< HEAD
-		1DEBE0E126B75EBF004E3064 /* ApayaServiceTests.swift in Sources */ = {isa = PBXBuildFile; fileRef = 1DEBE0E026B75EBF004E3064 /* ApayaServiceTests.swift */; };
-		1DEBE0EF26BACE77004E3064 /* ApayaService.swift in Sources */ = {isa = PBXBuildFile; fileRef = 1DEBE0EE26BACE76004E3064 /* ApayaService.swift */; };
-		1DEBE0F326BC4097004E3064 /* ApayaWebViewModelTests.swift in Sources */ = {isa = PBXBuildFile; fileRef = 1DEBE0F226BC4097004E3064 /* ApayaWebViewModelTests.swift */; };
-		4A189D1794637B793640C335 /* Pods_PrimerSDK_Example.framework in Frameworks */ = {isa = PBXBuildFile; fileRef = 4ABA557D311C48871D3C7BBB /* Pods_PrimerSDK_Example.framework */; };
-=======
->>>>>>> 58dfa912
 		607FACD61AFB9204008FA782 /* AppDelegate.swift in Sources */ = {isa = PBXBuildFile; fileRef = 607FACD51AFB9204008FA782 /* AppDelegate.swift */; };
 		607FACDB1AFB9204008FA782 /* Main.storyboard in Resources */ = {isa = PBXBuildFile; fileRef = 607FACD91AFB9204008FA782 /* Main.storyboard */; };
 		607FACDD1AFB9204008FA782 /* Images.xcassets in Resources */ = {isa = PBXBuildFile; fileRef = 607FACDC1AFB9204008FA782 /* Images.xcassets */; };
 		607FACE01AFB9204008FA782 /* LaunchScreen.xib in Resources */ = {isa = PBXBuildFile; fileRef = 607FACDE1AFB9204008FA782 /* LaunchScreen.xib */; };
-<<<<<<< HEAD
-		74E9AA24434A03F288B0D4BE /* Pods_PrimerSDK_Tests.framework in Frameworks */ = {isa = PBXBuildFile; fileRef = F8B763C4058F7D3D79F7DFD1 /* Pods_PrimerSDK_Tests.framework */; };
-=======
-		9CD7F64E0F62F5BF2930EAB9 /* Pods_PrimerSDK_Tests.framework in Frameworks */ = {isa = PBXBuildFile; fileRef = FB104C536254364C941B1829 /* Pods_PrimerSDK_Tests.framework */; };
-		E9FD189DF25F2AD21321AF42 /* Pods_PrimerSDK_Example.framework in Frameworks */ = {isa = PBXBuildFile; fileRef = 833F7B9C5F81BAC07386C3E9 /* Pods_PrimerSDK_Example.framework */; };
->>>>>>> 58dfa912
+		BF35CB0122D7571B6167BE74 /* Pods_PrimerSDK_Example.framework in Frameworks */ = {isa = PBXBuildFile; fileRef = AC2B5A1BE99679BEF2442429 /* Pods_PrimerSDK_Example.framework */; };
+		E73BE4C7AABFD86BCE2C77E9 /* Pods_PrimerSDK_Tests.framework in Frameworks */ = {isa = PBXBuildFile; fileRef = AED8E5B1A3836C42416189F1 /* Pods_PrimerSDK_Tests.framework */; };
 /* End PBXBuildFile section */
 
 /* Begin PBXContainerItemProxy section */
@@ -86,18 +66,13 @@
 /* End PBXContainerItemProxy section */
 
 /* Begin PBXFileReference section */
-		05729F230075F1BF7A79CFA5 /* Pods-PrimerSDK_Example.debug.xcconfig */ = {isa = PBXFileReference; includeInIndex = 1; lastKnownFileType = text.xcconfig; name = "Pods-PrimerSDK_Example.debug.xcconfig"; path = "Target Support Files/Pods-PrimerSDK_Example/Pods-PrimerSDK_Example.debug.xcconfig"; sourceTree = "<group>"; };
+		03ADFE2D4FCF3A920E197658 /* Pods-PrimerSDK_Tests.debug.xcconfig */ = {isa = PBXFileReference; includeInIndex = 1; lastKnownFileType = text.xcconfig; name = "Pods-PrimerSDK_Tests.debug.xcconfig"; path = "Target Support Files/Pods-PrimerSDK_Tests/Pods-PrimerSDK_Tests.debug.xcconfig"; sourceTree = "<group>"; };
 		0BEFFA023E994EF5B370A80C /* PrimerSDK.podspec */ = {isa = PBXFileReference; includeInIndex = 1; lastKnownFileType = text; name = PrimerSDK.podspec; path = ../PrimerSDK.podspec; sourceTree = "<group>"; xcLanguageSpecificationIdentifier = xcode.lang.ruby; };
 		151B09F4267B7F9400FB49B8 /* 3DSTests.swift */ = {isa = PBXFileReference; lastKnownFileType = sourcecode.swift; path = 3DSTests.swift; sourceTree = "<group>"; };
 		151B0A1B267CE24B00FB49B8 /* 3DSConstants.swift */ = {isa = PBXFileReference; lastKnownFileType = sourcecode.swift; path = 3DSConstants.swift; sourceTree = "<group>"; };
 		15300DB8267A1211009A1B9C /* Vault.swift */ = {isa = PBXFileReference; lastKnownFileType = sourcecode.swift; path = Vault.swift; sourceTree = "<group>"; };
 		15300DBA267A1646009A1B9C /* VaultKlarna.swift */ = {isa = PBXFileReference; lastKnownFileType = sourcecode.swift; path = VaultKlarna.swift; sourceTree = "<group>"; };
-<<<<<<< HEAD
 		156F97082706DDE6004503C0 /* PaymentMethodConfigTests.swift */ = {isa = PBXFileReference; lastKnownFileType = sourcecode.swift; path = PaymentMethodConfigTests.swift; sourceTree = "<group>"; };
-		1582B95B260A3F2900C80BD7 /* OAuthViewModel.swift */ = {isa = PBXFileReference; fileEncoding = 4; lastKnownFileType = sourcecode.swift; path = OAuthViewModel.swift; sourceTree = "<group>"; };
-		1582B95E260A3F2900C80BD7 /* DirectCheckoutViewModel.swift */ = {isa = PBXFileReference; fileEncoding = 4; lastKnownFileType = sourcecode.swift; path = DirectCheckoutViewModel.swift; sourceTree = "<group>"; };
-=======
->>>>>>> 58dfa912
 		1582B95F260A3F2900C80BD7 /* VaultCheckoutViewModel.swift */ = {isa = PBXFileReference; fileEncoding = 4; lastKnownFileType = sourcecode.swift; path = VaultCheckoutViewModel.swift; sourceTree = "<group>"; };
 		1582B961260A3F2900C80BD7 /* Mocks.swift */ = {isa = PBXFileReference; fileEncoding = 4; lastKnownFileType = sourcecode.swift; path = Mocks.swift; sourceTree = "<group>"; };
 		1582B963260A3F2900C80BD7 /* PaymentMethodConfigService.swift */ = {isa = PBXFileReference; fileEncoding = 4; lastKnownFileType = sourcecode.swift; path = PaymentMethodConfigService.swift; sourceTree = "<group>"; };
@@ -144,10 +119,8 @@
 		1DC7EE0B261FA39200BCBFFC /* SpinnerViewController.swift */ = {isa = PBXFileReference; lastKnownFileType = sourcecode.swift; path = SpinnerViewController.swift; sourceTree = "<group>"; };
 		1DC7EE13261FA3D400BCBFFC /* CreateClientToken.swift */ = {isa = PBXFileReference; lastKnownFileType = sourcecode.swift; path = CreateClientToken.swift; sourceTree = "<group>"; };
 		1DEBE0DE26B6FD06004E3064 /* ApayaTests.swift */ = {isa = PBXFileReference; fileEncoding = 4; lastKnownFileType = sourcecode.swift; path = ApayaTests.swift; sourceTree = "<group>"; };
-		25653CF0F06C07C91B7DDBE0 /* Pods-PrimerSDK_Tests.debug.xcconfig */ = {isa = PBXFileReference; includeInIndex = 1; lastKnownFileType = text.xcconfig; name = "Pods-PrimerSDK_Tests.debug.xcconfig"; path = "Target Support Files/Pods-PrimerSDK_Tests/Pods-PrimerSDK_Tests.debug.xcconfig"; sourceTree = "<group>"; };
 		3B55FBF1D40BE6B25F29A5D9 /* LICENSE */ = {isa = PBXFileReference; includeInIndex = 1; lastKnownFileType = text; name = LICENSE; path = ../LICENSE; sourceTree = "<group>"; };
 		45CA532A34F52954A21835C5 /* README.md */ = {isa = PBXFileReference; includeInIndex = 1; lastKnownFileType = net.daringfireball.markdown; name = README.md; path = ../README.md; sourceTree = "<group>"; };
-		4ABA557D311C48871D3C7BBB /* Pods_PrimerSDK_Example.framework */ = {isa = PBXFileReference; explicitFileType = wrapper.framework; includeInIndex = 0; path = Pods_PrimerSDK_Example.framework; sourceTree = BUILT_PRODUCTS_DIR; };
 		607FACD01AFB9204008FA782 /* PrimerSDK_Example.app */ = {isa = PBXFileReference; explicitFileType = wrapper.application; includeInIndex = 0; path = PrimerSDK_Example.app; sourceTree = BUILT_PRODUCTS_DIR; };
 		607FACD41AFB9204008FA782 /* Info.plist */ = {isa = PBXFileReference; lastKnownFileType = text.plist.xml; path = Info.plist; sourceTree = "<group>"; };
 		607FACD51AFB9204008FA782 /* AppDelegate.swift */ = {isa = PBXFileReference; lastKnownFileType = sourcecode.swift; path = AppDelegate.swift; sourceTree = "<group>"; };
@@ -155,18 +128,11 @@
 		607FACDC1AFB9204008FA782 /* Images.xcassets */ = {isa = PBXFileReference; lastKnownFileType = folder.assetcatalog; path = Images.xcassets; sourceTree = "<group>"; };
 		607FACDF1AFB9204008FA782 /* Base */ = {isa = PBXFileReference; lastKnownFileType = file.xib; name = Base; path = Base.lproj/LaunchScreen.xib; sourceTree = "<group>"; };
 		607FACE51AFB9204008FA782 /* PrimerSDK_Tests.xctest */ = {isa = PBXFileReference; explicitFileType = wrapper.cfbundle; includeInIndex = 0; path = PrimerSDK_Tests.xctest; sourceTree = BUILT_PRODUCTS_DIR; };
-<<<<<<< HEAD
-		88178F35A1C3D475CDF405DD /* Pods-PrimerSDK_Tests.release.xcconfig */ = {isa = PBXFileReference; includeInIndex = 1; lastKnownFileType = text.xcconfig; name = "Pods-PrimerSDK_Tests.release.xcconfig"; path = "Target Support Files/Pods-PrimerSDK_Tests/Pods-PrimerSDK_Tests.release.xcconfig"; sourceTree = "<group>"; };
-		BFC4D356A928FFF91559EA65 /* Pods-PrimerSDK_Example.debug.xcconfig */ = {isa = PBXFileReference; includeInIndex = 1; lastKnownFileType = text.xcconfig; name = "Pods-PrimerSDK_Example.debug.xcconfig"; path = "Target Support Files/Pods-PrimerSDK_Example/Pods-PrimerSDK_Example.debug.xcconfig"; sourceTree = "<group>"; };
-		E7206678E35D68E0F8865BFB /* Pods-PrimerSDK_Tests.debug.xcconfig */ = {isa = PBXFileReference; includeInIndex = 1; lastKnownFileType = text.xcconfig; name = "Pods-PrimerSDK_Tests.debug.xcconfig"; path = "Target Support Files/Pods-PrimerSDK_Tests/Pods-PrimerSDK_Tests.debug.xcconfig"; sourceTree = "<group>"; };
-		F6577484CC1C8CDB59C99F59 /* Pods-PrimerSDK_Example.release.xcconfig */ = {isa = PBXFileReference; includeInIndex = 1; lastKnownFileType = text.xcconfig; name = "Pods-PrimerSDK_Example.release.xcconfig"; path = "Target Support Files/Pods-PrimerSDK_Example/Pods-PrimerSDK_Example.release.xcconfig"; sourceTree = "<group>"; };
-		F8B763C4058F7D3D79F7DFD1 /* Pods_PrimerSDK_Tests.framework */ = {isa = PBXFileReference; explicitFileType = wrapper.framework; includeInIndex = 0; path = Pods_PrimerSDK_Tests.framework; sourceTree = BUILT_PRODUCTS_DIR; };
-=======
-		6F5434DA7CBBF1526A211383 /* Pods-PrimerSDK_Tests.release.xcconfig */ = {isa = PBXFileReference; includeInIndex = 1; lastKnownFileType = text.xcconfig; name = "Pods-PrimerSDK_Tests.release.xcconfig"; path = "Target Support Files/Pods-PrimerSDK_Tests/Pods-PrimerSDK_Tests.release.xcconfig"; sourceTree = "<group>"; };
-		833F7B9C5F81BAC07386C3E9 /* Pods_PrimerSDK_Example.framework */ = {isa = PBXFileReference; explicitFileType = wrapper.framework; includeInIndex = 0; path = Pods_PrimerSDK_Example.framework; sourceTree = BUILT_PRODUCTS_DIR; };
-		9B650301C659EE76CB7CACFB /* Pods-PrimerSDK_Example.release.xcconfig */ = {isa = PBXFileReference; includeInIndex = 1; lastKnownFileType = text.xcconfig; name = "Pods-PrimerSDK_Example.release.xcconfig"; path = "Target Support Files/Pods-PrimerSDK_Example/Pods-PrimerSDK_Example.release.xcconfig"; sourceTree = "<group>"; };
-		FB104C536254364C941B1829 /* Pods_PrimerSDK_Tests.framework */ = {isa = PBXFileReference; explicitFileType = wrapper.framework; includeInIndex = 0; path = Pods_PrimerSDK_Tests.framework; sourceTree = BUILT_PRODUCTS_DIR; };
->>>>>>> 58dfa912
+		78A1FA21A3A6EB479233D1B2 /* Pods-PrimerSDK_Example.release.xcconfig */ = {isa = PBXFileReference; includeInIndex = 1; lastKnownFileType = text.xcconfig; name = "Pods-PrimerSDK_Example.release.xcconfig"; path = "Target Support Files/Pods-PrimerSDK_Example/Pods-PrimerSDK_Example.release.xcconfig"; sourceTree = "<group>"; };
+		931BD8D1DE1FE9F011AEE24B /* Pods-PrimerSDK_Example.debug.xcconfig */ = {isa = PBXFileReference; includeInIndex = 1; lastKnownFileType = text.xcconfig; name = "Pods-PrimerSDK_Example.debug.xcconfig"; path = "Target Support Files/Pods-PrimerSDK_Example/Pods-PrimerSDK_Example.debug.xcconfig"; sourceTree = "<group>"; };
+		9D117F31D6CF410A5E8D53FC /* Pods-PrimerSDK_Tests.release.xcconfig */ = {isa = PBXFileReference; includeInIndex = 1; lastKnownFileType = text.xcconfig; name = "Pods-PrimerSDK_Tests.release.xcconfig"; path = "Target Support Files/Pods-PrimerSDK_Tests/Pods-PrimerSDK_Tests.release.xcconfig"; sourceTree = "<group>"; };
+		AC2B5A1BE99679BEF2442429 /* Pods_PrimerSDK_Example.framework */ = {isa = PBXFileReference; explicitFileType = wrapper.framework; includeInIndex = 0; path = Pods_PrimerSDK_Example.framework; sourceTree = BUILT_PRODUCTS_DIR; };
+		AED8E5B1A3836C42416189F1 /* Pods_PrimerSDK_Tests.framework */ = {isa = PBXFileReference; explicitFileType = wrapper.framework; includeInIndex = 0; path = Pods_PrimerSDK_Tests.framework; sourceTree = BUILT_PRODUCTS_DIR; };
 /* End PBXFileReference section */
 
 /* Begin PBXFrameworksBuildPhase section */
@@ -181,11 +147,7 @@
 			isa = PBXFrameworksBuildPhase;
 			buildActionMask = 2147483647;
 			files = (
-<<<<<<< HEAD
-				4A189D1794637B793640C335 /* Pods_PrimerSDK_Example.framework in Frameworks */,
-=======
-				E9FD189DF25F2AD21321AF42 /* Pods_PrimerSDK_Example.framework in Frameworks */,
->>>>>>> 58dfa912
+				BF35CB0122D7571B6167BE74 /* Pods_PrimerSDK_Example.framework in Frameworks */,
 			);
 			runOnlyForDeploymentPostprocessing = 0;
 		};
@@ -193,11 +155,7 @@
 			isa = PBXFrameworksBuildPhase;
 			buildActionMask = 2147483647;
 			files = (
-<<<<<<< HEAD
-				74E9AA24434A03F288B0D4BE /* Pods_PrimerSDK_Tests.framework in Frameworks */,
-=======
-				9CD7F64E0F62F5BF2930EAB9 /* Pods_PrimerSDK_Tests.framework in Frameworks */,
->>>>>>> 58dfa912
+				E73BE4C7AABFD86BCE2C77E9 /* Pods_PrimerSDK_Tests.framework in Frameworks */,
 			);
 			runOnlyForDeploymentPostprocessing = 0;
 		};
@@ -396,11 +354,7 @@
 				607FACD11AFB9204008FA782 /* Products */,
 				714FB3DC2580A763B394EB27 /* Pods */,
 				151219E426E5F4EC007EFEA1 /* Recovered References */,
-<<<<<<< HEAD
-				A0140C52099C068D492593B3 /* Frameworks */,
-=======
-				CB9674C3C55C9C3D67869A12 /* Frameworks */,
->>>>>>> 58dfa912
+				7C52DBAB33FCBAA60A254435 /* Frameworks */,
 			);
 			sourceTree = "<group>";
 		};
@@ -441,34 +395,19 @@
 		714FB3DC2580A763B394EB27 /* Pods */ = {
 			isa = PBXGroup;
 			children = (
-<<<<<<< HEAD
-				BFC4D356A928FFF91559EA65 /* Pods-PrimerSDK_Example.debug.xcconfig */,
-				F6577484CC1C8CDB59C99F59 /* Pods-PrimerSDK_Example.release.xcconfig */,
-				E7206678E35D68E0F8865BFB /* Pods-PrimerSDK_Tests.debug.xcconfig */,
-				88178F35A1C3D475CDF405DD /* Pods-PrimerSDK_Tests.release.xcconfig */,
-=======
-				05729F230075F1BF7A79CFA5 /* Pods-PrimerSDK_Example.debug.xcconfig */,
-				9B650301C659EE76CB7CACFB /* Pods-PrimerSDK_Example.release.xcconfig */,
-				25653CF0F06C07C91B7DDBE0 /* Pods-PrimerSDK_Tests.debug.xcconfig */,
-				6F5434DA7CBBF1526A211383 /* Pods-PrimerSDK_Tests.release.xcconfig */,
->>>>>>> 58dfa912
+				931BD8D1DE1FE9F011AEE24B /* Pods-PrimerSDK_Example.debug.xcconfig */,
+				78A1FA21A3A6EB479233D1B2 /* Pods-PrimerSDK_Example.release.xcconfig */,
+				03ADFE2D4FCF3A920E197658 /* Pods-PrimerSDK_Tests.debug.xcconfig */,
+				9D117F31D6CF410A5E8D53FC /* Pods-PrimerSDK_Tests.release.xcconfig */,
 			);
 			path = Pods;
 			sourceTree = "<group>";
 		};
-<<<<<<< HEAD
-		A0140C52099C068D492593B3 /* Frameworks */ = {
-			isa = PBXGroup;
-			children = (
-				4ABA557D311C48871D3C7BBB /* Pods_PrimerSDK_Example.framework */,
-				F8B763C4058F7D3D79F7DFD1 /* Pods_PrimerSDK_Tests.framework */,
-=======
-		CB9674C3C55C9C3D67869A12 /* Frameworks */ = {
-			isa = PBXGroup;
-			children = (
-				833F7B9C5F81BAC07386C3E9 /* Pods_PrimerSDK_Example.framework */,
-				FB104C536254364C941B1829 /* Pods_PrimerSDK_Tests.framework */,
->>>>>>> 58dfa912
+		7C52DBAB33FCBAA60A254435 /* Frameworks */ = {
+			isa = PBXGroup;
+			children = (
+				AC2B5A1BE99679BEF2442429 /* Pods_PrimerSDK_Example.framework */,
+				AED8E5B1A3836C42416189F1 /* Pods_PrimerSDK_Tests.framework */,
 			);
 			name = Frameworks;
 			sourceTree = "<group>";
@@ -498,20 +437,11 @@
 			isa = PBXNativeTarget;
 			buildConfigurationList = 607FACEF1AFB9204008FA782 /* Build configuration list for PBXNativeTarget "PrimerSDK_Example" */;
 			buildPhases = (
-<<<<<<< HEAD
-				560C2F4635618D7DF9E52943 /* [CP] Check Pods Manifest.lock */,
+				428A8E09C48AE3485B658FF9 /* [CP] Check Pods Manifest.lock */,
 				607FACCC1AFB9204008FA782 /* Sources */,
 				607FACCD1AFB9204008FA782 /* Frameworks */,
 				607FACCE1AFB9204008FA782 /* Resources */,
-				831FDDEFC454098B7C86790A /* [CP] Embed Pods Frameworks */,
-=======
-				5CFCB1D490700379D290A083 /* [CP] Check Pods Manifest.lock */,
-				607FACCC1AFB9204008FA782 /* Sources */,
-				607FACCD1AFB9204008FA782 /* Frameworks */,
-				607FACCE1AFB9204008FA782 /* Resources */,
-				1614DBA90EE003463D3A105C /* ShellScript */,
-				11EDA35E33CB3705B35A030E /* [CP] Embed Pods Frameworks */,
->>>>>>> 58dfa912
+				B42D7895A491E75E0C60FABC /* [CP] Embed Pods Frameworks */,
 			);
 			buildRules = (
 			);
@@ -526,11 +456,7 @@
 			isa = PBXNativeTarget;
 			buildConfigurationList = 607FACF21AFB9204008FA782 /* Build configuration list for PBXNativeTarget "PrimerSDK_Tests" */;
 			buildPhases = (
-<<<<<<< HEAD
-				4743F0C901B61CFB674F84E3 /* [CP] Check Pods Manifest.lock */,
-=======
-				D7310019C5D01388D356A066 /* [CP] Check Pods Manifest.lock */,
->>>>>>> 58dfa912
+				6B7BFD146977AFD3D5DE04AA /* [CP] Check Pods Manifest.lock */,
 				607FACE11AFB9204008FA782 /* Sources */,
 				607FACE21AFB9204008FA782 /* Frameworks */,
 				607FACE31AFB9204008FA782 /* Resources */,
@@ -630,17 +556,14 @@
 /* End PBXResourcesBuildPhase section */
 
 /* Begin PBXShellScriptBuildPhase section */
-<<<<<<< HEAD
-		4743F0C901B61CFB674F84E3 /* [CP] Check Pods Manifest.lock */ = {
-=======
-		11EDA35E33CB3705B35A030E /* [CP] Embed Pods Frameworks */ = {
->>>>>>> 58dfa912
+		428A8E09C48AE3485B658FF9 /* [CP] Check Pods Manifest.lock */ = {
 			isa = PBXShellScriptBuildPhase;
 			buildActionMask = 2147483647;
 			files = (
 			);
+			inputFileListPaths = (
+			);
 			inputPaths = (
-<<<<<<< HEAD
 				"${PODS_PODFILE_DIR_PATH}/Podfile.lock",
 				"${PODS_ROOT}/Manifest.lock",
 			);
@@ -648,89 +571,45 @@
 			outputFileListPaths = (
 			);
 			outputPaths = (
-				"$(DERIVED_FILE_DIR)/Pods-PrimerSDK_Tests-checkManifestLockResult.txt",
+				"$(DERIVED_FILE_DIR)/Pods-PrimerSDK_Example-checkManifestLockResult.txt",
 			);
 			runOnlyForDeploymentPostprocessing = 0;
 			shellPath = /bin/sh;
 			shellScript = "diff \"${PODS_PODFILE_DIR_PATH}/Podfile.lock\" \"${PODS_ROOT}/Manifest.lock\" > /dev/null\nif [ $? != 0 ] ; then\n    # print error to STDERR\n    echo \"error: The sandbox is not in sync with the Podfile.lock. Run 'pod install' or update your CocoaPods installation.\" >&2\n    exit 1\nfi\n# This output is used by Xcode 'outputs' to avoid re-running this script phase.\necho \"SUCCESS\" > \"${SCRIPT_OUTPUT_FILE_0}\"\n";
 			showEnvVarsInLog = 0;
 		};
-		560C2F4635618D7DF9E52943 /* [CP] Check Pods Manifest.lock */ = {
-=======
-				"${PODS_ROOT}/Target Support Files/Pods-PrimerSDK_Example/Pods-PrimerSDK_Example-frameworks.sh",
-				"${BUILT_PRODUCTS_DIR}/Primer3DS/Primer3DS.framework",
-				"${BUILT_PRODUCTS_DIR}/PrimerSDK/PrimerSDK.framework",
-				"${PODS_XCFRAMEWORKS_BUILD_DIR}/Primer3DS/ThreeDS_SDK.framework/ThreeDS_SDK",
-			);
-			name = "[CP] Embed Pods Frameworks";
+		6B7BFD146977AFD3D5DE04AA /* [CP] Check Pods Manifest.lock */ = {
+			isa = PBXShellScriptBuildPhase;
+			buildActionMask = 2147483647;
+			files = (
+			);
+			inputFileListPaths = (
+			);
+			inputPaths = (
+				"${PODS_PODFILE_DIR_PATH}/Podfile.lock",
+				"${PODS_ROOT}/Manifest.lock",
+			);
+			name = "[CP] Check Pods Manifest.lock";
+			outputFileListPaths = (
+			);
 			outputPaths = (
-				"${TARGET_BUILD_DIR}/${FRAMEWORKS_FOLDER_PATH}/Primer3DS.framework",
-				"${TARGET_BUILD_DIR}/${FRAMEWORKS_FOLDER_PATH}/PrimerSDK.framework",
-				"${TARGET_BUILD_DIR}/${FRAMEWORKS_FOLDER_PATH}/ThreeDS_SDK.framework",
+				"$(DERIVED_FILE_DIR)/Pods-PrimerSDK_Tests-checkManifestLockResult.txt",
 			);
 			runOnlyForDeploymentPostprocessing = 0;
 			shellPath = /bin/sh;
-			shellScript = "\"${PODS_ROOT}/Target Support Files/Pods-PrimerSDK_Example/Pods-PrimerSDK_Example-frameworks.sh\"\n";
+			shellScript = "diff \"${PODS_PODFILE_DIR_PATH}/Podfile.lock\" \"${PODS_ROOT}/Manifest.lock\" > /dev/null\nif [ $? != 0 ] ; then\n    # print error to STDERR\n    echo \"error: The sandbox is not in sync with the Podfile.lock. Run 'pod install' or update your CocoaPods installation.\" >&2\n    exit 1\nfi\n# This output is used by Xcode 'outputs' to avoid re-running this script phase.\necho \"SUCCESS\" > \"${SCRIPT_OUTPUT_FILE_0}\"\n";
 			showEnvVarsInLog = 0;
 		};
-		1614DBA90EE003463D3A105C /* ShellScript */ = {
+		B42D7895A491E75E0C60FABC /* [CP] Embed Pods Frameworks */ = {
 			isa = PBXShellScriptBuildPhase;
 			buildActionMask = 2147483647;
 			files = (
-			);
-			inputFileListPaths = (
 			);
 			inputPaths = (
 				"${PODS_ROOT}/Target Support Files/Pods-PrimerSDK_Example/Pods-PrimerSDK_Example-frameworks.sh",
 				"${BUILT_PRODUCTS_DIR}/Primer3DS/Primer3DS.framework",
 				"${BUILT_PRODUCTS_DIR}/PrimerSDK/PrimerSDK.framework",
 				"${PODS_XCFRAMEWORKS_BUILD_DIR}/Primer3DS/ThreeDS_SDK.framework/ThreeDS_SDK",
-			);
-			outputFileListPaths = (
-			);
-			outputPaths = (
-			);
-			runOnlyForDeploymentPostprocessing = 0;
-			shellPath = /bin/sh;
-			shellScript = "if which swiftlint >/dev/null; then\n  swiftlint lint\nelse\n  echo \"warning: SwiftLint not installed, download from https://github.com/realm/SwiftLint\"\nfi\n";
-		};
-		5CFCB1D490700379D290A083 /* [CP] Check Pods Manifest.lock */ = {
->>>>>>> 58dfa912
-			isa = PBXShellScriptBuildPhase;
-			buildActionMask = 2147483647;
-			files = (
-			);
-			inputFileListPaths = (
-			);
-			inputPaths = (
-				"${PODS_PODFILE_DIR_PATH}/Podfile.lock",
-				"${PODS_ROOT}/Manifest.lock",
-			);
-			name = "[CP] Check Pods Manifest.lock";
-			outputFileListPaths = (
-			);
-			outputPaths = (
-				"$(DERIVED_FILE_DIR)/Pods-PrimerSDK_Example-checkManifestLockResult.txt",
-			);
-			runOnlyForDeploymentPostprocessing = 0;
-			shellPath = /bin/sh;
-			shellScript = "diff \"${PODS_PODFILE_DIR_PATH}/Podfile.lock\" \"${PODS_ROOT}/Manifest.lock\" > /dev/null\nif [ $? != 0 ] ; then\n    # print error to STDERR\n    echo \"error: The sandbox is not in sync with the Podfile.lock. Run 'pod install' or update your CocoaPods installation.\" >&2\n    exit 1\nfi\n# This output is used by Xcode 'outputs' to avoid re-running this script phase.\necho \"SUCCESS\" > \"${SCRIPT_OUTPUT_FILE_0}\"\n";
-			showEnvVarsInLog = 0;
-		};
-<<<<<<< HEAD
-		831FDDEFC454098B7C86790A /* [CP] Embed Pods Frameworks */ = {
-=======
-		D7310019C5D01388D356A066 /* [CP] Check Pods Manifest.lock */ = {
->>>>>>> 58dfa912
-			isa = PBXShellScriptBuildPhase;
-			buildActionMask = 2147483647;
-			files = (
-			);
-			inputPaths = (
-				"${PODS_ROOT}/Target Support Files/Pods-PrimerSDK_Example/Pods-PrimerSDK_Example-frameworks.sh",
-				"${BUILT_PRODUCTS_DIR}/Primer3DS/Primer3DS.framework",
-				"${BUILT_PRODUCTS_DIR}/PrimerSDK/PrimerSDK.framework",
-				"${PODS_XCFRAMEWORKS_BUILD_DIR}/ThreeDS_SDK/ThreeDS_SDK.framework/ThreeDS_SDK",
 			);
 			name = "[CP] Embed Pods Frameworks";
 			outputPaths = (
@@ -789,7 +668,6 @@
 				15F32E1D26FDA8E4004B3903 /* PrimerTests.swift in Sources */,
 				1582B988260A3F2900C80BD7 /* VaultCheckoutViewModelTests.swift in Sources */,
 				1582B97F260A3F2900C80BD7 /* Mocks.swift in Sources */,
-				15ED91782718975500581CD7 /* MockAsyncPaymentMethodTokenizationViewModel.swift in Sources */,
 				1582B992260A3F2900C80BD7 /* PayPalServiceTests.swift in Sources */,
 				156F97092706DDE6004503C0 /* PaymentMethodConfigTests.swift in Sources */,
 				1582B984260A3F2900C80BD7 /* TokenizationService.swift in Sources */,
@@ -1020,11 +898,7 @@
 		};
 		607FACF01AFB9204008FA782 /* Debug */ = {
 			isa = XCBuildConfiguration;
-<<<<<<< HEAD
-			baseConfigurationReference = BFC4D356A928FFF91559EA65 /* Pods-PrimerSDK_Example.debug.xcconfig */;
-=======
-			baseConfigurationReference = 05729F230075F1BF7A79CFA5 /* Pods-PrimerSDK_Example.debug.xcconfig */;
->>>>>>> 58dfa912
+			baseConfigurationReference = 931BD8D1DE1FE9F011AEE24B /* Pods-PrimerSDK_Example.debug.xcconfig */;
 			buildSettings = {
 				ASSETCATALOG_COMPILER_APPICON_NAME = AppIcon;
 				CODE_SIGN_ENTITLEMENTS = PrimerSDK_Example.entitlements;
@@ -1048,11 +922,7 @@
 		};
 		607FACF11AFB9204008FA782 /* Release */ = {
 			isa = XCBuildConfiguration;
-<<<<<<< HEAD
-			baseConfigurationReference = F6577484CC1C8CDB59C99F59 /* Pods-PrimerSDK_Example.release.xcconfig */;
-=======
-			baseConfigurationReference = 9B650301C659EE76CB7CACFB /* Pods-PrimerSDK_Example.release.xcconfig */;
->>>>>>> 58dfa912
+			baseConfigurationReference = 78A1FA21A3A6EB479233D1B2 /* Pods-PrimerSDK_Example.release.xcconfig */;
 			buildSettings = {
 				ASSETCATALOG_COMPILER_APPICON_NAME = AppIcon;
 				CODE_SIGN_ENTITLEMENTS = PrimerSDK_Example.entitlements;
@@ -1076,11 +946,7 @@
 		};
 		607FACF31AFB9204008FA782 /* Debug */ = {
 			isa = XCBuildConfiguration;
-<<<<<<< HEAD
-			baseConfigurationReference = E7206678E35D68E0F8865BFB /* Pods-PrimerSDK_Tests.debug.xcconfig */;
-=======
-			baseConfigurationReference = 25653CF0F06C07C91B7DDBE0 /* Pods-PrimerSDK_Tests.debug.xcconfig */;
->>>>>>> 58dfa912
+			baseConfigurationReference = 03ADFE2D4FCF3A920E197658 /* Pods-PrimerSDK_Tests.debug.xcconfig */;
 			buildSettings = {
 				CODE_SIGN_IDENTITY = "iPhone Developer";
 				"CODE_SIGN_IDENTITY[sdk=macosx*]" = "-";
@@ -1109,11 +975,7 @@
 		};
 		607FACF41AFB9204008FA782 /* Release */ = {
 			isa = XCBuildConfiguration;
-<<<<<<< HEAD
-			baseConfigurationReference = 88178F35A1C3D475CDF405DD /* Pods-PrimerSDK_Tests.release.xcconfig */;
-=======
-			baseConfigurationReference = 6F5434DA7CBBF1526A211383 /* Pods-PrimerSDK_Tests.release.xcconfig */;
->>>>>>> 58dfa912
+			baseConfigurationReference = 9D117F31D6CF410A5E8D53FC /* Pods-PrimerSDK_Tests.release.xcconfig */;
 			buildSettings = {
 				CODE_SIGN_IDENTITY = "iPhone Developer";
 				"CODE_SIGN_IDENTITY[sdk=macosx*]" = "-";
