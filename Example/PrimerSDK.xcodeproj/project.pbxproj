// !$*UTF8*$!
{
	archiveVersion = 1;
	classes = {
	};
	objectVersion = 46;
	objects = {

/* Begin PBXBuildFile section */
		013A26A14D53CADC02833BDF /* Pods_PrimerSDK_Tests.framework in Frameworks */ = {isa = PBXBuildFile; fileRef = 3BA9C61C3BAED4A69F784DFE /* Pods_PrimerSDK_Tests.framework */; };
		151B098C267A276100FB49B8 /* Vault.swift in Sources */ = {isa = PBXBuildFile; fileRef = 15300DB8267A1211009A1B9C /* Vault.swift */; };
		152A42CE26A2B0BD0036D3D6 /* ThreeDS.swift in Sources */ = {isa = PBXBuildFile; fileRef = 152A42CD26A2B0BD0036D3D6 /* ThreeDS.swift */; };
		15300DBB267A1646009A1B9C /* VaultKlarna.swift in Sources */ = {isa = PBXBuildFile; fileRef = 15300DBA267A1646009A1B9C /* VaultKlarna.swift */; };
		156F97092706DDE6004503C0 /* PaymentMethodConfigTests.swift in Sources */ = {isa = PBXBuildFile; fileRef = 156F97082706DDE6004503C0 /* PaymentMethodConfigTests.swift */; };
		1582B979260A3F2900C80BD7 /* OAuthViewModel.swift in Sources */ = {isa = PBXBuildFile; fileRef = 1582B95B260A3F2900C80BD7 /* OAuthViewModel.swift */; };
		1582B97C260A3F2900C80BD7 /* DirectCheckoutViewModel.swift in Sources */ = {isa = PBXBuildFile; fileRef = 1582B95E260A3F2900C80BD7 /* DirectCheckoutViewModel.swift */; };
		1582B97D260A3F2900C80BD7 /* VaultCheckoutViewModel.swift in Sources */ = {isa = PBXBuildFile; fileRef = 1582B95F260A3F2900C80BD7 /* VaultCheckoutViewModel.swift */; };
		1582B97E260A3F2900C80BD7 /* ApplePayViewModel.swift in Sources */ = {isa = PBXBuildFile; fileRef = 1582B960260A3F2900C80BD7 /* ApplePayViewModel.swift */; };
		1582B97F260A3F2900C80BD7 /* Mocks.swift in Sources */ = {isa = PBXBuildFile; fileRef = 1582B961260A3F2900C80BD7 /* Mocks.swift */; };
		1582B980260A3F2900C80BD7 /* PaymentMethodConfigService.swift in Sources */ = {isa = PBXBuildFile; fileRef = 1582B963260A3F2900C80BD7 /* PaymentMethodConfigService.swift */; };
		1582B981260A3F2900C80BD7 /* PayPalService.swift in Sources */ = {isa = PBXBuildFile; fileRef = 1582B964260A3F2900C80BD7 /* PayPalService.swift */; };
		1582B982260A3F2900C80BD7 /* VaultService.swift in Sources */ = {isa = PBXBuildFile; fileRef = 1582B965260A3F2900C80BD7 /* VaultService.swift */; };
		1582B983260A3F2900C80BD7 /* ClientTokenService.swift in Sources */ = {isa = PBXBuildFile; fileRef = 1582B966260A3F2900C80BD7 /* ClientTokenService.swift */; };
		1582B984260A3F2900C80BD7 /* TokenizationService.swift in Sources */ = {isa = PBXBuildFile; fileRef = 1582B967260A3F2900C80BD7 /* TokenizationService.swift */; };
		1582B985260A3F2900C80BD7 /* KlarnaService.swift in Sources */ = {isa = PBXBuildFile; fileRef = 1582B968260A3F2900C80BD7 /* KlarnaService.swift */; };
		1582B987260A3F2900C80BD7 /* VaultPaymentMethodViewModelTests.swift in Sources */ = {isa = PBXBuildFile; fileRef = 1582B96B260A3F2900C80BD7 /* VaultPaymentMethodViewModelTests.swift */; };
		1582B988260A3F2900C80BD7 /* VaultCheckoutViewModelTests.swift in Sources */ = {isa = PBXBuildFile; fileRef = 1582B96C260A3F2900C80BD7 /* VaultCheckoutViewModelTests.swift */; };
		1582B989260A3F2900C80BD7 /* DirectCheckoutViewModelTests.swift in Sources */ = {isa = PBXBuildFile; fileRef = 1582B96D260A3F2900C80BD7 /* DirectCheckoutViewModelTests.swift */; };
		1582B98A260A3F2900C80BD7 /* OAuthViewModelTests.swift in Sources */ = {isa = PBXBuildFile; fileRef = 1582B96E260A3F2900C80BD7 /* OAuthViewModelTests.swift */; };
		1582B98B260A3F2900C80BD7 /* MaskTests.swift in Sources */ = {isa = PBXBuildFile; fileRef = 1582B970260A3F2900C80BD7 /* MaskTests.swift */; };
		1582B98E260A3F2900C80BD7 /* PaymentMethodConfigServiceTests.swift in Sources */ = {isa = PBXBuildFile; fileRef = 1582B974260A3F2900C80BD7 /* PaymentMethodConfigServiceTests.swift */; };
		1582B98F260A3F2900C80BD7 /* KlarnaServiceTests.swift in Sources */ = {isa = PBXBuildFile; fileRef = 1582B975260A3F2900C80BD7 /* KlarnaServiceTests.swift */; };
		1582B990260A3F2900C80BD7 /* TokenizationServiceTests.swift in Sources */ = {isa = PBXBuildFile; fileRef = 1582B976260A3F2900C80BD7 /* TokenizationServiceTests.swift */; };
		1582B991260A3F2900C80BD7 /* ClientTokenServiceTests.swift in Sources */ = {isa = PBXBuildFile; fileRef = 1582B977260A3F2900C80BD7 /* ClientTokenServiceTests.swift */; };
		1582B992260A3F2900C80BD7 /* PayPalServiceTests.swift in Sources */ = {isa = PBXBuildFile; fileRef = 1582B978260A3F2900C80BD7 /* PayPalServiceTests.swift */; };
		1582B9A2260A3FD300C80BD7 /* PrimerSDKExample_UITests.swift in Sources */ = {isa = PBXBuildFile; fileRef = 1582B9A1260A3FD300C80BD7 /* PrimerSDKExample_UITests.swift */; };
		1582B9AD260A402E00C80BD7 /* Base.swift in Sources */ = {isa = PBXBuildFile; fileRef = 1582B9AC260A402E00C80BD7 /* Base.swift */; };
		15ACE9652614B186004C3EAA /* chocolate_bar_demo.otf in Resources */ = {isa = PBXBuildFile; fileRef = 15ACE9642614B186004C3EAA /* chocolate_bar_demo.otf */; };
		15B2E64826F8A9EE005B8343 /* Apaya.swift in Sources */ = {isa = PBXBuildFile; fileRef = 15B2E64726F8A9EE005B8343 /* Apaya.swift */; };
		15F32E1D26FDA8E4004B3903 /* PrimerTests.swift in Sources */ = {isa = PBXBuildFile; fileRef = 15F32E1C26FDA8E4004B3903 /* PrimerTests.swift */; };
		15F5E2FF26982B21003AFF8A /* CardComponentManagerTests.swift in Sources */ = {isa = PBXBuildFile; fileRef = 15F5E2FE26982B21003AFF8A /* CardComponentManagerTests.swift */; };
		15F97C632624480500DCB3BA /* AppViewController.swift in Sources */ = {isa = PBXBuildFile; fileRef = 15F97C622624480500DCB3BA /* AppViewController.swift */; };
		15F97C682624488700DCB3BA /* MerchantCheckoutViewController.swift in Sources */ = {isa = PBXBuildFile; fileRef = 15F97C672624488700DCB3BA /* MerchantCheckoutViewController.swift */; };
		15F97C6D26246FD300DCB3BA /* MerchantCheckoutViewController+Primer.swift in Sources */ = {isa = PBXBuildFile; fileRef = 15F97C6C26246FD300DCB3BA /* MerchantCheckoutViewController+Primer.swift */; };
		15F97C72262470CB00DCB3BA /* MerchantCheckoutViewController+Helpers.swift in Sources */ = {isa = PBXBuildFile; fileRef = 15F97C71262470CB00DCB3BA /* MerchantCheckoutViewController+Helpers.swift */; };
		15F97C772624718800DCB3BA /* PaymentMethodCell.swift in Sources */ = {isa = PBXBuildFile; fileRef = 15F97C762624718800DCB3BA /* PaymentMethodCell.swift */; };
		15F97C7D2624730800DCB3BA /* UIViewController+API.swift in Sources */ = {isa = PBXBuildFile; fileRef = 15F97C7C2624730800DCB3BA /* UIViewController+API.swift */; };
		15F9E67D2678C88000F6B6C1 /* UniversalCheckout.swift in Sources */ = {isa = PBXBuildFile; fileRef = 15F9E67C2678C88000F6B6C1 /* UniversalCheckout.swift */; };
		1DC7EE0C261FA39200BCBFFC /* SpinnerViewController.swift in Sources */ = {isa = PBXBuildFile; fileRef = 1DC7EE0B261FA39200BCBFFC /* SpinnerViewController.swift */; };
		1DC7EE14261FA3D400BCBFFC /* CreateClientToken.swift in Sources */ = {isa = PBXBuildFile; fileRef = 1DC7EE13261FA3D400BCBFFC /* CreateClientToken.swift */; };
		1DEBE0DF26B6FD06004E3064 /* ApayaTests.swift in Sources */ = {isa = PBXBuildFile; fileRef = 1DEBE0DE26B6FD06004E3064 /* ApayaTests.swift */; };
		1DEBE0E126B75EBF004E3064 /* ApayaServiceTests.swift in Sources */ = {isa = PBXBuildFile; fileRef = 1DEBE0E026B75EBF004E3064 /* ApayaServiceTests.swift */; };
		1DEBE0EF26BACE77004E3064 /* ApayaService.swift in Sources */ = {isa = PBXBuildFile; fileRef = 1DEBE0EE26BACE76004E3064 /* ApayaService.swift */; };
		1DEBE0F326BC4097004E3064 /* ApayaWebViewModelTests.swift in Sources */ = {isa = PBXBuildFile; fileRef = 1DEBE0F226BC4097004E3064 /* ApayaWebViewModelTests.swift */; };
<<<<<<< HEAD
		3A15C48FB6494676EC7929BF /* Pods_PrimerSDK_Tests.framework in Frameworks */ = {isa = PBXBuildFile; fileRef = 3DA256B8E2E2581E7297F6CE /* Pods_PrimerSDK_Tests.framework */; };
=======
>>>>>>> a92ee56a
		607FACD61AFB9204008FA782 /* AppDelegate.swift in Sources */ = {isa = PBXBuildFile; fileRef = 607FACD51AFB9204008FA782 /* AppDelegate.swift */; };
		607FACDB1AFB9204008FA782 /* Main.storyboard in Resources */ = {isa = PBXBuildFile; fileRef = 607FACD91AFB9204008FA782 /* Main.storyboard */; };
		607FACDD1AFB9204008FA782 /* Images.xcassets in Resources */ = {isa = PBXBuildFile; fileRef = 607FACDC1AFB9204008FA782 /* Images.xcassets */; };
		607FACE01AFB9204008FA782 /* LaunchScreen.xib in Resources */ = {isa = PBXBuildFile; fileRef = 607FACDE1AFB9204008FA782 /* LaunchScreen.xib */; };
<<<<<<< HEAD
		AB519E96B33B792B9C1B10D1 /* Pods_PrimerSDK_Example.framework in Frameworks */ = {isa = PBXBuildFile; fileRef = C8E6C717DC6EF5D641F52C35 /* Pods_PrimerSDK_Example.framework */; };
=======
		95D42127373054AA27456FAD /* Pods_PrimerSDK_Example.framework in Frameworks */ = {isa = PBXBuildFile; fileRef = DAE12AFAAEB29A042E4672A4 /* Pods_PrimerSDK_Example.framework */; };
>>>>>>> a92ee56a
/* End PBXBuildFile section */

/* Begin PBXContainerItemProxy section */
		1582B9A4260A3FD300C80BD7 /* PBXContainerItemProxy */ = {
			isa = PBXContainerItemProxy;
			containerPortal = 607FACC81AFB9204008FA782 /* Project object */;
			proxyType = 1;
			remoteGlobalIDString = 607FACCF1AFB9204008FA782;
			remoteInfo = PrimerSDK_Example;
		};
		607FACE61AFB9204008FA782 /* PBXContainerItemProxy */ = {
			isa = PBXContainerItemProxy;
			containerPortal = 607FACC81AFB9204008FA782 /* Project object */;
			proxyType = 1;
			remoteGlobalIDString = 607FACCF1AFB9204008FA782;
			remoteInfo = PrimerSDK;
		};
/* End PBXContainerItemProxy section */

/* Begin PBXFileReference section */
		0AA909E555970EC98A04E05C /* Pods-PrimerSDK_Example.release.xcconfig */ = {isa = PBXFileReference; includeInIndex = 1; lastKnownFileType = text.xcconfig; name = "Pods-PrimerSDK_Example.release.xcconfig"; path = "Target Support Files/Pods-PrimerSDK_Example/Pods-PrimerSDK_Example.release.xcconfig"; sourceTree = "<group>"; };
		0B72DBBEA446CC7D9C94EBEF /* Pods-PrimerSDK_Example.debug.xcconfig */ = {isa = PBXFileReference; includeInIndex = 1; lastKnownFileType = text.xcconfig; name = "Pods-PrimerSDK_Example.debug.xcconfig"; path = "Target Support Files/Pods-PrimerSDK_Example/Pods-PrimerSDK_Example.debug.xcconfig"; sourceTree = "<group>"; };
		0BEFFA023E994EF5B370A80C /* PrimerSDK.podspec */ = {isa = PBXFileReference; includeInIndex = 1; lastKnownFileType = text; name = PrimerSDK.podspec; path = ../PrimerSDK.podspec; sourceTree = "<group>"; xcLanguageSpecificationIdentifier = xcode.lang.ruby; };
		151B09F4267B7F9400FB49B8 /* 3DSTests.swift */ = {isa = PBXFileReference; lastKnownFileType = sourcecode.swift; path = 3DSTests.swift; sourceTree = "<group>"; };
		151B0A1B267CE24B00FB49B8 /* 3DSConstants.swift */ = {isa = PBXFileReference; lastKnownFileType = sourcecode.swift; path = 3DSConstants.swift; sourceTree = "<group>"; };
		152A42CD26A2B0BD0036D3D6 /* ThreeDS.swift */ = {isa = PBXFileReference; lastKnownFileType = sourcecode.swift; path = ThreeDS.swift; sourceTree = "<group>"; };
		15300DB8267A1211009A1B9C /* Vault.swift */ = {isa = PBXFileReference; lastKnownFileType = sourcecode.swift; path = Vault.swift; sourceTree = "<group>"; };
		15300DBA267A1646009A1B9C /* VaultKlarna.swift */ = {isa = PBXFileReference; lastKnownFileType = sourcecode.swift; path = VaultKlarna.swift; sourceTree = "<group>"; };
		156F97082706DDE6004503C0 /* PaymentMethodConfigTests.swift */ = {isa = PBXFileReference; lastKnownFileType = sourcecode.swift; path = PaymentMethodConfigTests.swift; sourceTree = "<group>"; };
		1582B95B260A3F2900C80BD7 /* OAuthViewModel.swift */ = {isa = PBXFileReference; fileEncoding = 4; lastKnownFileType = sourcecode.swift; path = OAuthViewModel.swift; sourceTree = "<group>"; };
		1582B95E260A3F2900C80BD7 /* DirectCheckoutViewModel.swift */ = {isa = PBXFileReference; fileEncoding = 4; lastKnownFileType = sourcecode.swift; path = DirectCheckoutViewModel.swift; sourceTree = "<group>"; };
		1582B95F260A3F2900C80BD7 /* VaultCheckoutViewModel.swift */ = {isa = PBXFileReference; fileEncoding = 4; lastKnownFileType = sourcecode.swift; path = VaultCheckoutViewModel.swift; sourceTree = "<group>"; };
		1582B960260A3F2900C80BD7 /* ApplePayViewModel.swift */ = {isa = PBXFileReference; fileEncoding = 4; lastKnownFileType = sourcecode.swift; path = ApplePayViewModel.swift; sourceTree = "<group>"; };
		1582B961260A3F2900C80BD7 /* Mocks.swift */ = {isa = PBXFileReference; fileEncoding = 4; lastKnownFileType = sourcecode.swift; path = Mocks.swift; sourceTree = "<group>"; };
		1582B963260A3F2900C80BD7 /* PaymentMethodConfigService.swift */ = {isa = PBXFileReference; fileEncoding = 4; lastKnownFileType = sourcecode.swift; path = PaymentMethodConfigService.swift; sourceTree = "<group>"; };
		1582B964260A3F2900C80BD7 /* PayPalService.swift */ = {isa = PBXFileReference; fileEncoding = 4; lastKnownFileType = sourcecode.swift; path = PayPalService.swift; sourceTree = "<group>"; };
		1582B965260A3F2900C80BD7 /* VaultService.swift */ = {isa = PBXFileReference; fileEncoding = 4; lastKnownFileType = sourcecode.swift; path = VaultService.swift; sourceTree = "<group>"; };
		1582B966260A3F2900C80BD7 /* ClientTokenService.swift */ = {isa = PBXFileReference; fileEncoding = 4; lastKnownFileType = sourcecode.swift; path = ClientTokenService.swift; sourceTree = "<group>"; };
		1582B967260A3F2900C80BD7 /* TokenizationService.swift */ = {isa = PBXFileReference; fileEncoding = 4; lastKnownFileType = sourcecode.swift; path = TokenizationService.swift; sourceTree = "<group>"; };
		1582B968260A3F2900C80BD7 /* KlarnaService.swift */ = {isa = PBXFileReference; fileEncoding = 4; lastKnownFileType = sourcecode.swift; path = KlarnaService.swift; sourceTree = "<group>"; };
		1582B96B260A3F2900C80BD7 /* VaultPaymentMethodViewModelTests.swift */ = {isa = PBXFileReference; fileEncoding = 4; lastKnownFileType = sourcecode.swift; path = VaultPaymentMethodViewModelTests.swift; sourceTree = "<group>"; };
		1582B96C260A3F2900C80BD7 /* VaultCheckoutViewModelTests.swift */ = {isa = PBXFileReference; fileEncoding = 4; lastKnownFileType = sourcecode.swift; path = VaultCheckoutViewModelTests.swift; sourceTree = "<group>"; };
		1582B96D260A3F2900C80BD7 /* DirectCheckoutViewModelTests.swift */ = {isa = PBXFileReference; fileEncoding = 4; lastKnownFileType = sourcecode.swift; path = DirectCheckoutViewModelTests.swift; sourceTree = "<group>"; };
		1582B96E260A3F2900C80BD7 /* OAuthViewModelTests.swift */ = {isa = PBXFileReference; fileEncoding = 4; lastKnownFileType = sourcecode.swift; path = OAuthViewModelTests.swift; sourceTree = "<group>"; };
		1582B970260A3F2900C80BD7 /* MaskTests.swift */ = {isa = PBXFileReference; fileEncoding = 4; lastKnownFileType = sourcecode.swift; path = MaskTests.swift; sourceTree = "<group>"; };
		1582B972260A3F2900C80BD7 /* Info.plist */ = {isa = PBXFileReference; fileEncoding = 4; lastKnownFileType = text.plist.xml; path = Info.plist; sourceTree = "<group>"; };
		1582B974260A3F2900C80BD7 /* PaymentMethodConfigServiceTests.swift */ = {isa = PBXFileReference; fileEncoding = 4; lastKnownFileType = sourcecode.swift; path = PaymentMethodConfigServiceTests.swift; sourceTree = "<group>"; };
		1582B975260A3F2900C80BD7 /* KlarnaServiceTests.swift */ = {isa = PBXFileReference; fileEncoding = 4; lastKnownFileType = sourcecode.swift; path = KlarnaServiceTests.swift; sourceTree = "<group>"; };
		1582B976260A3F2900C80BD7 /* TokenizationServiceTests.swift */ = {isa = PBXFileReference; fileEncoding = 4; lastKnownFileType = sourcecode.swift; path = TokenizationServiceTests.swift; sourceTree = "<group>"; };
		1582B977260A3F2900C80BD7 /* ClientTokenServiceTests.swift */ = {isa = PBXFileReference; fileEncoding = 4; lastKnownFileType = sourcecode.swift; path = ClientTokenServiceTests.swift; sourceTree = "<group>"; };
		1582B978260A3F2900C80BD7 /* PayPalServiceTests.swift */ = {isa = PBXFileReference; fileEncoding = 4; lastKnownFileType = sourcecode.swift; path = PayPalServiceTests.swift; sourceTree = "<group>"; };
		1582B99F260A3FD300C80BD7 /* PrimerSDKExample_UITests.xctest */ = {isa = PBXFileReference; explicitFileType = wrapper.cfbundle; includeInIndex = 0; path = PrimerSDKExample_UITests.xctest; sourceTree = BUILT_PRODUCTS_DIR; };
		1582B9A1260A3FD300C80BD7 /* PrimerSDKExample_UITests.swift */ = {isa = PBXFileReference; lastKnownFileType = sourcecode.swift; path = PrimerSDKExample_UITests.swift; sourceTree = "<group>"; };
		1582B9A3260A3FD300C80BD7 /* Info.plist */ = {isa = PBXFileReference; lastKnownFileType = text.plist.xml; path = Info.plist; sourceTree = "<group>"; };
		1582B9AC260A402E00C80BD7 /* Base.swift */ = {isa = PBXFileReference; fileEncoding = 4; lastKnownFileType = sourcecode.swift; path = Base.swift; sourceTree = "<group>"; };
		15ACE9642614B186004C3EAA /* chocolate_bar_demo.otf */ = {isa = PBXFileReference; lastKnownFileType = file; path = chocolate_bar_demo.otf; sourceTree = "<group>"; };
		15ACEA6E2615C722004C3EAA /* fr */ = {isa = PBXFileReference; lastKnownFileType = text.plist.strings; name = fr; path = fr.lproj/LaunchScreen.strings; sourceTree = "<group>"; };
		15ACEA6F2615C723004C3EAA /* fr */ = {isa = PBXFileReference; lastKnownFileType = text.plist.strings; name = fr; path = fr.lproj/Main.strings; sourceTree = "<group>"; };
		15ACEA702615C741004C3EAA /* tr */ = {isa = PBXFileReference; lastKnownFileType = text.plist.strings; name = tr; path = tr.lproj/LaunchScreen.strings; sourceTree = "<group>"; };
		15ACEA712615C741004C3EAA /* tr */ = {isa = PBXFileReference; lastKnownFileType = text.plist.strings; name = tr; path = tr.lproj/Main.strings; sourceTree = "<group>"; };
		15ACEA722615C75D004C3EAA /* de */ = {isa = PBXFileReference; lastKnownFileType = text.plist.strings; name = de; path = de.lproj/LaunchScreen.strings; sourceTree = "<group>"; };
		15ACEA732615C75D004C3EAA /* de */ = {isa = PBXFileReference; lastKnownFileType = text.plist.strings; name = de; path = de.lproj/Main.strings; sourceTree = "<group>"; };
		15ACEA742615C77E004C3EAA /* ka */ = {isa = PBXFileReference; lastKnownFileType = text.plist.strings; name = ka; path = ka.lproj/LaunchScreen.strings; sourceTree = "<group>"; };
		15ACEA752615C77E004C3EAA /* ka */ = {isa = PBXFileReference; lastKnownFileType = text.plist.strings; name = ka; path = ka.lproj/Main.strings; sourceTree = "<group>"; };
		15ACEA762615C791004C3EAA /* sv */ = {isa = PBXFileReference; lastKnownFileType = text.plist.strings; name = sv; path = sv.lproj/LaunchScreen.strings; sourceTree = "<group>"; };
		15ACEA772615C791004C3EAA /* sv */ = {isa = PBXFileReference; lastKnownFileType = text.plist.strings; name = sv; path = sv.lproj/Main.strings; sourceTree = "<group>"; };
		15B2E64726F8A9EE005B8343 /* Apaya.swift */ = {isa = PBXFileReference; lastKnownFileType = sourcecode.swift; path = Apaya.swift; sourceTree = "<group>"; };
		15F32E1C26FDA8E4004B3903 /* PrimerTests.swift */ = {isa = PBXFileReference; lastKnownFileType = sourcecode.swift; path = PrimerTests.swift; sourceTree = "<group>"; };
		15F5BFFE25FBAFDB00426B1C /* PrimerSDK_Example.entitlements */ = {isa = PBXFileReference; lastKnownFileType = text.plist.entitlements; path = PrimerSDK_Example.entitlements; sourceTree = "<group>"; };
		15F5E2FE26982B21003AFF8A /* CardComponentManagerTests.swift */ = {isa = PBXFileReference; lastKnownFileType = sourcecode.swift; path = CardComponentManagerTests.swift; sourceTree = "<group>"; };
		15F97C622624480500DCB3BA /* AppViewController.swift */ = {isa = PBXFileReference; lastKnownFileType = sourcecode.swift; path = AppViewController.swift; sourceTree = "<group>"; };
		15F97C672624488700DCB3BA /* MerchantCheckoutViewController.swift */ = {isa = PBXFileReference; lastKnownFileType = sourcecode.swift; path = MerchantCheckoutViewController.swift; sourceTree = "<group>"; };
		15F97C6C26246FD300DCB3BA /* MerchantCheckoutViewController+Primer.swift */ = {isa = PBXFileReference; lastKnownFileType = sourcecode.swift; path = "MerchantCheckoutViewController+Primer.swift"; sourceTree = "<group>"; };
		15F97C71262470CB00DCB3BA /* MerchantCheckoutViewController+Helpers.swift */ = {isa = PBXFileReference; lastKnownFileType = sourcecode.swift; path = "MerchantCheckoutViewController+Helpers.swift"; sourceTree = "<group>"; };
		15F97C762624718800DCB3BA /* PaymentMethodCell.swift */ = {isa = PBXFileReference; lastKnownFileType = sourcecode.swift; path = PaymentMethodCell.swift; sourceTree = "<group>"; };
		15F97C7C2624730800DCB3BA /* UIViewController+API.swift */ = {isa = PBXFileReference; lastKnownFileType = sourcecode.swift; path = "UIViewController+API.swift"; sourceTree = "<group>"; };
		15F9E67C2678C88000F6B6C1 /* UniversalCheckout.swift */ = {isa = PBXFileReference; lastKnownFileType = sourcecode.swift; path = UniversalCheckout.swift; sourceTree = "<group>"; };
		168A465A8EFA63AECC5F1089 /* Pods-PrimerSDK_Tests.debug.xcconfig */ = {isa = PBXFileReference; includeInIndex = 1; lastKnownFileType = text.xcconfig; name = "Pods-PrimerSDK_Tests.debug.xcconfig"; path = "Target Support Files/Pods-PrimerSDK_Tests/Pods-PrimerSDK_Tests.debug.xcconfig"; sourceTree = "<group>"; };
		1DC7EE0B261FA39200BCBFFC /* SpinnerViewController.swift */ = {isa = PBXFileReference; lastKnownFileType = sourcecode.swift; path = SpinnerViewController.swift; sourceTree = "<group>"; };
		1DC7EE13261FA3D400BCBFFC /* CreateClientToken.swift */ = {isa = PBXFileReference; lastKnownFileType = sourcecode.swift; path = CreateClientToken.swift; sourceTree = "<group>"; };
		1DEBE0DE26B6FD06004E3064 /* ApayaTests.swift */ = {isa = PBXFileReference; fileEncoding = 4; lastKnownFileType = sourcecode.swift; path = ApayaTests.swift; sourceTree = "<group>"; };
		1DEBE0E026B75EBF004E3064 /* ApayaServiceTests.swift */ = {isa = PBXFileReference; lastKnownFileType = sourcecode.swift; path = ApayaServiceTests.swift; sourceTree = "<group>"; };
		1DEBE0EE26BACE76004E3064 /* ApayaService.swift */ = {isa = PBXFileReference; lastKnownFileType = sourcecode.swift; path = ApayaService.swift; sourceTree = "<group>"; };
		1DEBE0F226BC4097004E3064 /* ApayaWebViewModelTests.swift */ = {isa = PBXFileReference; lastKnownFileType = sourcecode.swift; path = ApayaWebViewModelTests.swift; sourceTree = "<group>"; };
		345DCF7CBE17A1CE6D67A4C3 /* Pods-PrimerSDK_Tests.debug.xcconfig */ = {isa = PBXFileReference; includeInIndex = 1; lastKnownFileType = text.xcconfig; name = "Pods-PrimerSDK_Tests.debug.xcconfig"; path = "Target Support Files/Pods-PrimerSDK_Tests/Pods-PrimerSDK_Tests.debug.xcconfig"; sourceTree = "<group>"; };
		3B55FBF1D40BE6B25F29A5D9 /* LICENSE */ = {isa = PBXFileReference; includeInIndex = 1; lastKnownFileType = text; name = LICENSE; path = ../LICENSE; sourceTree = "<group>"; };
<<<<<<< HEAD
		3DA256B8E2E2581E7297F6CE /* Pods_PrimerSDK_Tests.framework */ = {isa = PBXFileReference; explicitFileType = wrapper.framework; includeInIndex = 0; path = Pods_PrimerSDK_Tests.framework; sourceTree = BUILT_PRODUCTS_DIR; };
=======
		3BA9C61C3BAED4A69F784DFE /* Pods_PrimerSDK_Tests.framework */ = {isa = PBXFileReference; explicitFileType = wrapper.framework; includeInIndex = 0; path = Pods_PrimerSDK_Tests.framework; sourceTree = BUILT_PRODUCTS_DIR; };
>>>>>>> a92ee56a
		45CA532A34F52954A21835C5 /* README.md */ = {isa = PBXFileReference; includeInIndex = 1; lastKnownFileType = net.daringfireball.markdown; name = README.md; path = ../README.md; sourceTree = "<group>"; };
		607FACD01AFB9204008FA782 /* PrimerSDK_Example.app */ = {isa = PBXFileReference; explicitFileType = wrapper.application; includeInIndex = 0; path = PrimerSDK_Example.app; sourceTree = BUILT_PRODUCTS_DIR; };
		607FACD41AFB9204008FA782 /* Info.plist */ = {isa = PBXFileReference; lastKnownFileType = text.plist.xml; path = Info.plist; sourceTree = "<group>"; };
		607FACD51AFB9204008FA782 /* AppDelegate.swift */ = {isa = PBXFileReference; lastKnownFileType = sourcecode.swift; path = AppDelegate.swift; sourceTree = "<group>"; };
		607FACDA1AFB9204008FA782 /* Base */ = {isa = PBXFileReference; lastKnownFileType = file.storyboard; name = Base; path = Base.lproj/Main.storyboard; sourceTree = "<group>"; };
		607FACDC1AFB9204008FA782 /* Images.xcassets */ = {isa = PBXFileReference; lastKnownFileType = folder.assetcatalog; path = Images.xcassets; sourceTree = "<group>"; };
		607FACDF1AFB9204008FA782 /* Base */ = {isa = PBXFileReference; lastKnownFileType = file.xib; name = Base; path = Base.lproj/LaunchScreen.xib; sourceTree = "<group>"; };
		607FACE51AFB9204008FA782 /* PrimerSDK_Tests.xctest */ = {isa = PBXFileReference; explicitFileType = wrapper.cfbundle; includeInIndex = 0; path = PrimerSDK_Tests.xctest; sourceTree = BUILT_PRODUCTS_DIR; };
<<<<<<< HEAD
		A1C1B2EE4DC8A081885A6D1E /* Pods-PrimerSDK_Example.release.xcconfig */ = {isa = PBXFileReference; includeInIndex = 1; lastKnownFileType = text.xcconfig; name = "Pods-PrimerSDK_Example.release.xcconfig"; path = "Target Support Files/Pods-PrimerSDK_Example/Pods-PrimerSDK_Example.release.xcconfig"; sourceTree = "<group>"; };
		A2CF7DB4ED3535AC71B5B284 /* Pods-PrimerSDK_Tests.release.xcconfig */ = {isa = PBXFileReference; includeInIndex = 1; lastKnownFileType = text.xcconfig; name = "Pods-PrimerSDK_Tests.release.xcconfig"; path = "Target Support Files/Pods-PrimerSDK_Tests/Pods-PrimerSDK_Tests.release.xcconfig"; sourceTree = "<group>"; };
		C8E6C717DC6EF5D641F52C35 /* Pods_PrimerSDK_Example.framework */ = {isa = PBXFileReference; explicitFileType = wrapper.framework; includeInIndex = 0; path = Pods_PrimerSDK_Example.framework; sourceTree = BUILT_PRODUCTS_DIR; };
		D83217F904B505FE041A47F3 /* Pods-PrimerSDK_Example.debug.xcconfig */ = {isa = PBXFileReference; includeInIndex = 1; lastKnownFileType = text.xcconfig; name = "Pods-PrimerSDK_Example.debug.xcconfig"; path = "Target Support Files/Pods-PrimerSDK_Example/Pods-PrimerSDK_Example.debug.xcconfig"; sourceTree = "<group>"; };
=======
		8C7C2739ED3ECA0304436F79 /* Pods-PrimerSDK_Tests.release.xcconfig */ = {isa = PBXFileReference; includeInIndex = 1; lastKnownFileType = text.xcconfig; name = "Pods-PrimerSDK_Tests.release.xcconfig"; path = "Target Support Files/Pods-PrimerSDK_Tests/Pods-PrimerSDK_Tests.release.xcconfig"; sourceTree = "<group>"; };
		DAE12AFAAEB29A042E4672A4 /* Pods_PrimerSDK_Example.framework */ = {isa = PBXFileReference; explicitFileType = wrapper.framework; includeInIndex = 0; path = Pods_PrimerSDK_Example.framework; sourceTree = BUILT_PRODUCTS_DIR; };
>>>>>>> a92ee56a
/* End PBXFileReference section */

/* Begin PBXFrameworksBuildPhase section */
		1582B99C260A3FD300C80BD7 /* Frameworks */ = {
			isa = PBXFrameworksBuildPhase;
			buildActionMask = 2147483647;
			files = (
			);
			runOnlyForDeploymentPostprocessing = 0;
		};
		607FACCD1AFB9204008FA782 /* Frameworks */ = {
			isa = PBXFrameworksBuildPhase;
			buildActionMask = 2147483647;
			files = (
<<<<<<< HEAD
				AB519E96B33B792B9C1B10D1 /* Pods_PrimerSDK_Example.framework in Frameworks */,
=======
				95D42127373054AA27456FAD /* Pods_PrimerSDK_Example.framework in Frameworks */,
>>>>>>> a92ee56a
			);
			runOnlyForDeploymentPostprocessing = 0;
		};
		607FACE21AFB9204008FA782 /* Frameworks */ = {
			isa = PBXFrameworksBuildPhase;
			buildActionMask = 2147483647;
			files = (
<<<<<<< HEAD
				3A15C48FB6494676EC7929BF /* Pods_PrimerSDK_Tests.framework in Frameworks */,
=======
				013A26A14D53CADC02833BDF /* Pods_PrimerSDK_Tests.framework in Frameworks */,
>>>>>>> a92ee56a
			);
			runOnlyForDeploymentPostprocessing = 0;
		};
/* End PBXFrameworksBuildPhase section */

/* Begin PBXGroup section */
		10C53E96AA33A8D130070757 /* Frameworks */ = {
			isa = PBXGroup;
			children = (
				DAE12AFAAEB29A042E4672A4 /* Pods_PrimerSDK_Example.framework */,
				3BA9C61C3BAED4A69F784DFE /* Pods_PrimerSDK_Tests.framework */,
			);
			name = Frameworks;
			sourceTree = "<group>";
		};
		151219E426E5F4EC007EFEA1 /* Recovered References */ = {
			isa = PBXGroup;
			children = (
				151B0A1B267CE24B00FB49B8 /* 3DSConstants.swift */,
				151B09F4267B7F9400FB49B8 /* 3DSTests.swift */,
			);
			name = "Recovered References";
			sourceTree = "<group>";
		};
		1582B958260A3F2900C80BD7 /* PrimerSDK_Tests */ = {
			isa = PBXGroup;
			children = (
				15F32E1B26FDA8CF004B3903 /* Primer */,
				1DEBE0DD26B6FC92004E3064 /* Data Models */,
				1582B959260A3F2900C80BD7 /* Mocks */,
				1582B969260A3F2900C80BD7 /* ViewModels */,
				1582B96F260A3F2900C80BD7 /* Utils */,
				1582B972260A3F2900C80BD7 /* Info.plist */,
				1582B973260A3F2900C80BD7 /* Services */,
			);
			name = PrimerSDK_Tests;
			path = ../Tests/PrimerSDK_Tests;
			sourceTree = "<group>";
		};
		1582B959260A3F2900C80BD7 /* Mocks */ = {
			isa = PBXGroup;
			children = (
				1582B95A260A3F2900C80BD7 /* ViewModels */,
				1582B961260A3F2900C80BD7 /* Mocks.swift */,
				1582B962260A3F2900C80BD7 /* Services */,
			);
			path = Mocks;
			sourceTree = "<group>";
		};
		1582B95A260A3F2900C80BD7 /* ViewModels */ = {
			isa = PBXGroup;
			children = (
				1582B95B260A3F2900C80BD7 /* OAuthViewModel.swift */,
				1582B95E260A3F2900C80BD7 /* DirectCheckoutViewModel.swift */,
				1582B95F260A3F2900C80BD7 /* VaultCheckoutViewModel.swift */,
				1582B960260A3F2900C80BD7 /* ApplePayViewModel.swift */,
			);
			path = ViewModels;
			sourceTree = "<group>";
		};
		1582B962260A3F2900C80BD7 /* Services */ = {
			isa = PBXGroup;
			children = (
				1582B963260A3F2900C80BD7 /* PaymentMethodConfigService.swift */,
				1582B964260A3F2900C80BD7 /* PayPalService.swift */,
				1582B965260A3F2900C80BD7 /* VaultService.swift */,
				1582B966260A3F2900C80BD7 /* ClientTokenService.swift */,
				1582B967260A3F2900C80BD7 /* TokenizationService.swift */,
				1582B968260A3F2900C80BD7 /* KlarnaService.swift */,
				1DEBE0EE26BACE76004E3064 /* ApayaService.swift */,
			);
			path = Services;
			sourceTree = "<group>";
		};
		1582B969260A3F2900C80BD7 /* ViewModels */ = {
			isa = PBXGroup;
			children = (
				1582B96D260A3F2900C80BD7 /* DirectCheckoutViewModelTests.swift */,
				1582B96E260A3F2900C80BD7 /* OAuthViewModelTests.swift */,
				1582B96C260A3F2900C80BD7 /* VaultCheckoutViewModelTests.swift */,
				1582B96B260A3F2900C80BD7 /* VaultPaymentMethodViewModelTests.swift */,
				1DEBE0F226BC4097004E3064 /* ApayaWebViewModelTests.swift */,
			);
			path = ViewModels;
			sourceTree = "<group>";
		};
		1582B96F260A3F2900C80BD7 /* Utils */ = {
			isa = PBXGroup;
			children = (
				1582B970260A3F2900C80BD7 /* MaskTests.swift */,
			);
			path = Utils;
			sourceTree = "<group>";
		};
		1582B973260A3F2900C80BD7 /* Services */ = {
			isa = PBXGroup;
			children = (
				1DEBE0E026B75EBF004E3064 /* ApayaServiceTests.swift */,
				1582B977260A3F2900C80BD7 /* ClientTokenServiceTests.swift */,
				1582B975260A3F2900C80BD7 /* KlarnaServiceTests.swift */,
				1582B974260A3F2900C80BD7 /* PaymentMethodConfigServiceTests.swift */,
				1582B978260A3F2900C80BD7 /* PayPalServiceTests.swift */,
				1582B976260A3F2900C80BD7 /* TokenizationServiceTests.swift */,
				15F5E2FE26982B21003AFF8A /* CardComponentManagerTests.swift */,
			);
			path = Services;
			sourceTree = "<group>";
		};
		1582B9A0260A3FD300C80BD7 /* PrimerSDKExample_UITests */ = {
			isa = PBXGroup;
			children = (
				1582B9A1260A3FD300C80BD7 /* PrimerSDKExample_UITests.swift */,
				1582B9AC260A402E00C80BD7 /* Base.swift */,
				1582B9A3260A3FD300C80BD7 /* Info.plist */,
				15F9E67C2678C88000F6B6C1 /* UniversalCheckout.swift */,
				152A42CD26A2B0BD0036D3D6 /* ThreeDS.swift */,
				15300DB8267A1211009A1B9C /* Vault.swift */,
				15300DBA267A1646009A1B9C /* VaultKlarna.swift */,
			);
			path = PrimerSDKExample_UITests;
			sourceTree = "<group>";
		};
		15ACE9632614B186004C3EAA /* Fonts */ = {
			isa = PBXGroup;
			children = (
				15ACE9642614B186004C3EAA /* chocolate_bar_demo.otf */,
			);
			name = Fonts;
			path = Resources/Fonts;
			sourceTree = "<group>";
		};
		15F32E1B26FDA8CF004B3903 /* Primer */ = {
			isa = PBXGroup;
			children = (
				15F32E1C26FDA8E4004B3903 /* PrimerTests.swift */,
			);
			path = Primer;
			sourceTree = "<group>";
		};
		15F5BFB025FBA35600426B1C /* User Interface */ = {
			isa = PBXGroup;
			children = (
				607FACDE1AFB9204008FA782 /* LaunchScreen.xib */,
				607FACD91AFB9204008FA782 /* Main.storyboard */,
				1DC7EE0A261FA37800BCBFFC /* ViewControllers */,
				1DC7EE01261FA2BD00BCBFFC /* Views */,
				15F97C7B262472F200DCB3BA /* Extensions */,
			);
			name = "User Interface";
			sourceTree = "<group>";
		};
		15F5BFBD25FBA44D00426B1C /* Resources */ = {
			isa = PBXGroup;
			children = (
				15ACE9632614B186004C3EAA /* Fonts */,
				607FACDC1AFB9204008FA782 /* Images.xcassets */,
			);
			name = Resources;
			sourceTree = "<group>";
		};
		15F97C7B262472F200DCB3BA /* Extensions */ = {
			isa = PBXGroup;
			children = (
				15F97C7C2624730800DCB3BA /* UIViewController+API.swift */,
			);
			name = Extensions;
			sourceTree = "<group>";
		};
		1DC7EE00261FA2A800BCBFFC /* Data Models */ = {
			isa = PBXGroup;
			children = (
				1DC7EE13261FA3D400BCBFFC /* CreateClientToken.swift */,
				15B2E64726F8A9EE005B8343 /* Apaya.swift */,
			);
			name = "Data Models";
			sourceTree = "<group>";
		};
		1DC7EE01261FA2BD00BCBFFC /* Views */ = {
			isa = PBXGroup;
			children = (
				15F97C762624718800DCB3BA /* PaymentMethodCell.swift */,
			);
			name = Views;
			sourceTree = "<group>";
		};
		1DC7EE0A261FA37800BCBFFC /* ViewControllers */ = {
			isa = PBXGroup;
			children = (
				15F97C622624480500DCB3BA /* AppViewController.swift */,
				15F97C672624488700DCB3BA /* MerchantCheckoutViewController.swift */,
				15F97C71262470CB00DCB3BA /* MerchantCheckoutViewController+Helpers.swift */,
				15F97C6C26246FD300DCB3BA /* MerchantCheckoutViewController+Primer.swift */,
				1DC7EE0B261FA39200BCBFFC /* SpinnerViewController.swift */,
			);
			name = ViewControllers;
			sourceTree = "<group>";
		};
		1DEBE0DD26B6FC92004E3064 /* Data Models */ = {
			isa = PBXGroup;
			children = (
				1DEBE0DE26B6FD06004E3064 /* ApayaTests.swift */,
				156F97082706DDE6004503C0 /* PaymentMethodConfigTests.swift */,
			);
			path = "Data Models";
			sourceTree = "<group>";
		};
		607FACC71AFB9204008FA782 = {
			isa = PBXGroup;
			children = (
				607FACF51AFB993E008FA782 /* Podspec Metadata */,
				607FACD21AFB9204008FA782 /* Example for PrimerSDK */,
				1582B958260A3F2900C80BD7 /* PrimerSDK_Tests */,
				1582B9A0260A3FD300C80BD7 /* PrimerSDKExample_UITests */,
				607FACD11AFB9204008FA782 /* Products */,
				714FB3DC2580A763B394EB27 /* Pods */,
				151219E426E5F4EC007EFEA1 /* Recovered References */,
<<<<<<< HEAD
				B89288D766C33CEDE26A069D /* Frameworks */,
=======
				10C53E96AA33A8D130070757 /* Frameworks */,
>>>>>>> a92ee56a
			);
			sourceTree = "<group>";
		};
		607FACD11AFB9204008FA782 /* Products */ = {
			isa = PBXGroup;
			children = (
				607FACD01AFB9204008FA782 /* PrimerSDK_Example.app */,
				607FACE51AFB9204008FA782 /* PrimerSDK_Tests.xctest */,
				1582B99F260A3FD300C80BD7 /* PrimerSDKExample_UITests.xctest */,
			);
			name = Products;
			sourceTree = "<group>";
		};
		607FACD21AFB9204008FA782 /* Example for PrimerSDK */ = {
			isa = PBXGroup;
			children = (
				607FACD51AFB9204008FA782 /* AppDelegate.swift */,
				15F5BFFE25FBAFDB00426B1C /* PrimerSDK_Example.entitlements */,
				607FACD41AFB9204008FA782 /* Info.plist */,
				1DC7EE00261FA2A800BCBFFC /* Data Models */,
				15F5BFB025FBA35600426B1C /* User Interface */,
				15F5BFBD25FBA44D00426B1C /* Resources */,
			);
			name = "Example for PrimerSDK";
			path = PrimerSDK;
			sourceTree = "<group>";
		};
		607FACF51AFB993E008FA782 /* Podspec Metadata */ = {
			isa = PBXGroup;
			children = (
				0BEFFA023E994EF5B370A80C /* PrimerSDK.podspec */,
				45CA532A34F52954A21835C5 /* README.md */,
				3B55FBF1D40BE6B25F29A5D9 /* LICENSE */,
			);
			name = "Podspec Metadata";
			sourceTree = "<group>";
		};
		714FB3DC2580A763B394EB27 /* Pods */ = {
			isa = PBXGroup;
			children = (
<<<<<<< HEAD
				D83217F904B505FE041A47F3 /* Pods-PrimerSDK_Example.debug.xcconfig */,
				A1C1B2EE4DC8A081885A6D1E /* Pods-PrimerSDK_Example.release.xcconfig */,
				345DCF7CBE17A1CE6D67A4C3 /* Pods-PrimerSDK_Tests.debug.xcconfig */,
				A2CF7DB4ED3535AC71B5B284 /* Pods-PrimerSDK_Tests.release.xcconfig */,
=======
				0B72DBBEA446CC7D9C94EBEF /* Pods-PrimerSDK_Example.debug.xcconfig */,
				0AA909E555970EC98A04E05C /* Pods-PrimerSDK_Example.release.xcconfig */,
				168A465A8EFA63AECC5F1089 /* Pods-PrimerSDK_Tests.debug.xcconfig */,
				8C7C2739ED3ECA0304436F79 /* Pods-PrimerSDK_Tests.release.xcconfig */,
>>>>>>> a92ee56a
			);
			path = Pods;
			sourceTree = "<group>";
		};
		B89288D766C33CEDE26A069D /* Frameworks */ = {
			isa = PBXGroup;
			children = (
				C8E6C717DC6EF5D641F52C35 /* Pods_PrimerSDK_Example.framework */,
				3DA256B8E2E2581E7297F6CE /* Pods_PrimerSDK_Tests.framework */,
			);
			name = Frameworks;
			sourceTree = "<group>";
		};
/* End PBXGroup section */

/* Begin PBXNativeTarget section */
		1582B99E260A3FD300C80BD7 /* PrimerSDKExample_UITests */ = {
			isa = PBXNativeTarget;
			buildConfigurationList = 1582B9A6260A3FD300C80BD7 /* Build configuration list for PBXNativeTarget "PrimerSDKExample_UITests" */;
			buildPhases = (
				1582B99B260A3FD300C80BD7 /* Sources */,
				1582B99C260A3FD300C80BD7 /* Frameworks */,
				1582B99D260A3FD300C80BD7 /* Resources */,
			);
			buildRules = (
			);
			dependencies = (
				1582B9A5260A3FD300C80BD7 /* PBXTargetDependency */,
			);
			name = PrimerSDKExample_UITests;
			productName = PrimerSDKExample_UITests;
			productReference = 1582B99F260A3FD300C80BD7 /* PrimerSDKExample_UITests.xctest */;
			productType = "com.apple.product-type.bundle.ui-testing";
		};
		607FACCF1AFB9204008FA782 /* PrimerSDK_Example */ = {
			isa = PBXNativeTarget;
			buildConfigurationList = 607FACEF1AFB9204008FA782 /* Build configuration list for PBXNativeTarget "PrimerSDK_Example" */;
			buildPhases = (
<<<<<<< HEAD
				B45B791999D0EB8F6DD38A79 /* [CP] Check Pods Manifest.lock */,
=======
				DF74F33715563451F2E12D2D /* [CP] Check Pods Manifest.lock */,
>>>>>>> a92ee56a
				151B62B5260CA08E00D0521B /* ShellScript */,
				607FACCC1AFB9204008FA782 /* Sources */,
				607FACCD1AFB9204008FA782 /* Frameworks */,
				607FACCE1AFB9204008FA782 /* Resources */,
<<<<<<< HEAD
				006507A41FE4176F3EEDA7BB /* [CP] Embed Pods Frameworks */,
=======
				95E87E57459FFA7CDE494E24 /* [CP] Embed Pods Frameworks */,
>>>>>>> a92ee56a
			);
			buildRules = (
			);
			dependencies = (
			);
			name = PrimerSDK_Example;
			productName = PrimerSDK;
			productReference = 607FACD01AFB9204008FA782 /* PrimerSDK_Example.app */;
			productType = "com.apple.product-type.application";
		};
		607FACE41AFB9204008FA782 /* PrimerSDK_Tests */ = {
			isa = PBXNativeTarget;
			buildConfigurationList = 607FACF21AFB9204008FA782 /* Build configuration list for PBXNativeTarget "PrimerSDK_Tests" */;
			buildPhases = (
<<<<<<< HEAD
				A6CE339A94E3B9E45AE3B3B0 /* [CP] Check Pods Manifest.lock */,
=======
				BA59B1F47DBEB71658BA6796 /* [CP] Check Pods Manifest.lock */,
>>>>>>> a92ee56a
				607FACE11AFB9204008FA782 /* Sources */,
				607FACE21AFB9204008FA782 /* Frameworks */,
				607FACE31AFB9204008FA782 /* Resources */,
			);
			buildRules = (
			);
			dependencies = (
				607FACE71AFB9204008FA782 /* PBXTargetDependency */,
			);
			name = PrimerSDK_Tests;
			productName = Tests;
			productReference = 607FACE51AFB9204008FA782 /* PrimerSDK_Tests.xctest */;
			productType = "com.apple.product-type.bundle.unit-test";
		};
/* End PBXNativeTarget section */

/* Begin PBXProject section */
		607FACC81AFB9204008FA782 /* Project object */ = {
			isa = PBXProject;
			attributes = {
				LastSwiftUpdateCheck = 1240;
				LastUpgradeCheck = 1240;
				ORGANIZATIONNAME = CocoaPods;
				TargetAttributes = {
					1582B99E260A3FD300C80BD7 = {
						CreatedOnToolsVersion = 12.4;
						DevelopmentTeam = N8UN9TR5DY;
						ProvisioningStyle = Automatic;
						TestTargetID = 607FACCF1AFB9204008FA782;
					};
					607FACCF1AFB9204008FA782 = {
						CreatedOnToolsVersion = 6.3.1;
						DevelopmentTeam = N8UN9TR5DY;
						LastSwiftMigration = 0900;
						ProvisioningStyle = Manual;
					};
					607FACE41AFB9204008FA782 = {
						CreatedOnToolsVersion = 6.3.1;
						DevelopmentTeam = N8UN9TR5DY;
						LastSwiftMigration = 0900;
						ProvisioningStyle = Manual;
						TestTargetID = 607FACCF1AFB9204008FA782;
					};
				};
			};
			buildConfigurationList = 607FACCB1AFB9204008FA782 /* Build configuration list for PBXProject "PrimerSDK" */;
			compatibilityVersion = "Xcode 3.2";
			developmentRegion = en;
			hasScannedForEncodings = 0;
			knownRegions = (
				en,
				Base,
				fr,
				tr,
				de,
				ka,
				sv,
			);
			mainGroup = 607FACC71AFB9204008FA782;
			productRefGroup = 607FACD11AFB9204008FA782 /* Products */;
			projectDirPath = "";
			projectRoot = "";
			targets = (
				607FACCF1AFB9204008FA782 /* PrimerSDK_Example */,
				607FACE41AFB9204008FA782 /* PrimerSDK_Tests */,
				1582B99E260A3FD300C80BD7 /* PrimerSDKExample_UITests */,
			);
		};
/* End PBXProject section */

/* Begin PBXResourcesBuildPhase section */
		1582B99D260A3FD300C80BD7 /* Resources */ = {
			isa = PBXResourcesBuildPhase;
			buildActionMask = 2147483647;
			files = (
			);
			runOnlyForDeploymentPostprocessing = 0;
		};
		607FACCE1AFB9204008FA782 /* Resources */ = {
			isa = PBXResourcesBuildPhase;
			buildActionMask = 2147483647;
			files = (
				607FACDB1AFB9204008FA782 /* Main.storyboard in Resources */,
				607FACE01AFB9204008FA782 /* LaunchScreen.xib in Resources */,
				607FACDD1AFB9204008FA782 /* Images.xcassets in Resources */,
				15ACE9652614B186004C3EAA /* chocolate_bar_demo.otf in Resources */,
			);
			runOnlyForDeploymentPostprocessing = 0;
		};
		607FACE31AFB9204008FA782 /* Resources */ = {
			isa = PBXResourcesBuildPhase;
			buildActionMask = 2147483647;
			files = (
			);
			runOnlyForDeploymentPostprocessing = 0;
		};
/* End PBXResourcesBuildPhase section */

/* Begin PBXShellScriptBuildPhase section */
		006507A41FE4176F3EEDA7BB /* [CP] Embed Pods Frameworks */ = {
			isa = PBXShellScriptBuildPhase;
			buildActionMask = 2147483647;
			files = (
			);
			inputPaths = (
				"${PODS_ROOT}/Target Support Files/Pods-PrimerSDK_Example/Pods-PrimerSDK_Example-frameworks.sh",
				"${BUILT_PRODUCTS_DIR}/Primer3DS/Primer3DS.framework",
				"${BUILT_PRODUCTS_DIR}/PrimerSDK/PrimerSDK.framework",
				"${PODS_XCFRAMEWORKS_BUILD_DIR}/ThreeDS_SDK/ThreeDS_SDK.framework/ThreeDS_SDK",
			);
			name = "[CP] Embed Pods Frameworks";
			outputPaths = (
				"${TARGET_BUILD_DIR}/${FRAMEWORKS_FOLDER_PATH}/Primer3DS.framework",
				"${TARGET_BUILD_DIR}/${FRAMEWORKS_FOLDER_PATH}/PrimerSDK.framework",
				"${TARGET_BUILD_DIR}/${FRAMEWORKS_FOLDER_PATH}/ThreeDS_SDK.framework",
			);
			runOnlyForDeploymentPostprocessing = 0;
			shellPath = /bin/sh;
			shellScript = "\"${PODS_ROOT}/Target Support Files/Pods-PrimerSDK_Example/Pods-PrimerSDK_Example-frameworks.sh\"\n";
			showEnvVarsInLog = 0;
		};
<<<<<<< HEAD
		151B62B5260CA08E00D0521B /* ShellScript */ = {
=======
		95E87E57459FFA7CDE494E24 /* [CP] Embed Pods Frameworks */ = {
>>>>>>> a92ee56a
			isa = PBXShellScriptBuildPhase;
			buildActionMask = 2147483647;
			files = (
			);
			inputPaths = (
<<<<<<< HEAD
			);
			outputFileListPaths = (
=======
				"${PODS_ROOT}/Target Support Files/Pods-PrimerSDK_Example/Pods-PrimerSDK_Example-frameworks.sh",
				"${BUILT_PRODUCTS_DIR}/Primer3DS/Primer3DS.framework",
				"${BUILT_PRODUCTS_DIR}/PrimerSDK/PrimerSDK.framework",
				"${PODS_XCFRAMEWORKS_BUILD_DIR}/ThreeDS_SDK/ThreeDS_SDK.framework/ThreeDS_SDK",
>>>>>>> a92ee56a
			);
			name = "[CP] Embed Pods Frameworks";
			outputPaths = (
<<<<<<< HEAD
			);
			runOnlyForDeploymentPostprocessing = 0;
			shellPath = /bin/sh;
			shellScript = "if which swiftlint >/dev/null; then\n  swiftlint lint\nelse\n  echo \"warning: SwiftLint not installed, download from https://github.com/realm/SwiftLint\"\nfi\n";
		};
		A6CE339A94E3B9E45AE3B3B0 /* [CP] Check Pods Manifest.lock */ = {
=======
				"${TARGET_BUILD_DIR}/${FRAMEWORKS_FOLDER_PATH}/Primer3DS.framework",
				"${TARGET_BUILD_DIR}/${FRAMEWORKS_FOLDER_PATH}/PrimerSDK.framework",
				"${TARGET_BUILD_DIR}/${FRAMEWORKS_FOLDER_PATH}/ThreeDS_SDK.framework",
			);
			runOnlyForDeploymentPostprocessing = 0;
			shellPath = /bin/sh;
			shellScript = "\"${PODS_ROOT}/Target Support Files/Pods-PrimerSDK_Example/Pods-PrimerSDK_Example-frameworks.sh\"\n";
			showEnvVarsInLog = 0;
		};
		BA59B1F47DBEB71658BA6796 /* [CP] Check Pods Manifest.lock */ = {
>>>>>>> a92ee56a
			isa = PBXShellScriptBuildPhase;
			buildActionMask = 2147483647;
			files = (
			);
			inputFileListPaths = (
			);
			inputPaths = (
				"${PODS_PODFILE_DIR_PATH}/Podfile.lock",
				"${PODS_ROOT}/Manifest.lock",
			);
			name = "[CP] Check Pods Manifest.lock";
			outputFileListPaths = (
			);
			outputPaths = (
				"$(DERIVED_FILE_DIR)/Pods-PrimerSDK_Tests-checkManifestLockResult.txt",
			);
			runOnlyForDeploymentPostprocessing = 0;
			shellPath = /bin/sh;
			shellScript = "diff \"${PODS_PODFILE_DIR_PATH}/Podfile.lock\" \"${PODS_ROOT}/Manifest.lock\" > /dev/null\nif [ $? != 0 ] ; then\n    # print error to STDERR\n    echo \"error: The sandbox is not in sync with the Podfile.lock. Run 'pod install' or update your CocoaPods installation.\" >&2\n    exit 1\nfi\n# This output is used by Xcode 'outputs' to avoid re-running this script phase.\necho \"SUCCESS\" > \"${SCRIPT_OUTPUT_FILE_0}\"\n";
			showEnvVarsInLog = 0;
		};
<<<<<<< HEAD
		B45B791999D0EB8F6DD38A79 /* [CP] Check Pods Manifest.lock */ = {
=======
		DF74F33715563451F2E12D2D /* [CP] Check Pods Manifest.lock */ = {
>>>>>>> a92ee56a
			isa = PBXShellScriptBuildPhase;
			buildActionMask = 2147483647;
			files = (
			);
			inputFileListPaths = (
			);
			inputPaths = (
				"${PODS_PODFILE_DIR_PATH}/Podfile.lock",
				"${PODS_ROOT}/Manifest.lock",
			);
			name = "[CP] Check Pods Manifest.lock";
			outputFileListPaths = (
			);
			outputPaths = (
				"$(DERIVED_FILE_DIR)/Pods-PrimerSDK_Example-checkManifestLockResult.txt",
			);
			runOnlyForDeploymentPostprocessing = 0;
			shellPath = /bin/sh;
			shellScript = "diff \"${PODS_PODFILE_DIR_PATH}/Podfile.lock\" \"${PODS_ROOT}/Manifest.lock\" > /dev/null\nif [ $? != 0 ] ; then\n    # print error to STDERR\n    echo \"error: The sandbox is not in sync with the Podfile.lock. Run 'pod install' or update your CocoaPods installation.\" >&2\n    exit 1\nfi\n# This output is used by Xcode 'outputs' to avoid re-running this script phase.\necho \"SUCCESS\" > \"${SCRIPT_OUTPUT_FILE_0}\"\n";
			showEnvVarsInLog = 0;
		};
/* End PBXShellScriptBuildPhase section */

/* Begin PBXSourcesBuildPhase section */
		1582B99B260A3FD300C80BD7 /* Sources */ = {
			isa = PBXSourcesBuildPhase;
			buildActionMask = 2147483647;
			files = (
				15F9E67D2678C88000F6B6C1 /* UniversalCheckout.swift in Sources */,
				1582B9AD260A402E00C80BD7 /* Base.swift in Sources */,
				1582B9A2260A3FD300C80BD7 /* PrimerSDKExample_UITests.swift in Sources */,
				152A42CE26A2B0BD0036D3D6 /* ThreeDS.swift in Sources */,
				15300DBB267A1646009A1B9C /* VaultKlarna.swift in Sources */,
				151B098C267A276100FB49B8 /* Vault.swift in Sources */,
			);
			runOnlyForDeploymentPostprocessing = 0;
		};
		607FACCC1AFB9204008FA782 /* Sources */ = {
			isa = PBXSourcesBuildPhase;
			buildActionMask = 2147483647;
			files = (
				15F97C682624488700DCB3BA /* MerchantCheckoutViewController.swift in Sources */,
				15F97C632624480500DCB3BA /* AppViewController.swift in Sources */,
				15F97C7D2624730800DCB3BA /* UIViewController+API.swift in Sources */,
				15F97C772624718800DCB3BA /* PaymentMethodCell.swift in Sources */,
				15B2E64826F8A9EE005B8343 /* Apaya.swift in Sources */,
				15F97C6D26246FD300DCB3BA /* MerchantCheckoutViewController+Primer.swift in Sources */,
				1DC7EE0C261FA39200BCBFFC /* SpinnerViewController.swift in Sources */,
				15F97C72262470CB00DCB3BA /* MerchantCheckoutViewController+Helpers.swift in Sources */,
				607FACD61AFB9204008FA782 /* AppDelegate.swift in Sources */,
				1DC7EE14261FA3D400BCBFFC /* CreateClientToken.swift in Sources */,
			);
			runOnlyForDeploymentPostprocessing = 0;
		};
		607FACE11AFB9204008FA782 /* Sources */ = {
			isa = PBXSourcesBuildPhase;
			buildActionMask = 2147483647;
			files = (
				1582B981260A3F2900C80BD7 /* PayPalService.swift in Sources */,
				1582B991260A3F2900C80BD7 /* ClientTokenServiceTests.swift in Sources */,
				1582B98E260A3F2900C80BD7 /* PaymentMethodConfigServiceTests.swift in Sources */,
				15F5E2FF26982B21003AFF8A /* CardComponentManagerTests.swift in Sources */,
				1DEBE0EF26BACE77004E3064 /* ApayaService.swift in Sources */,
				1582B97C260A3F2900C80BD7 /* DirectCheckoutViewModel.swift in Sources */,
				1582B98F260A3F2900C80BD7 /* KlarnaServiceTests.swift in Sources */,
				1DEBE0E126B75EBF004E3064 /* ApayaServiceTests.swift in Sources */,
				1582B98A260A3F2900C80BD7 /* OAuthViewModelTests.swift in Sources */,
				1582B98B260A3F2900C80BD7 /* MaskTests.swift in Sources */,
				1582B983260A3F2900C80BD7 /* ClientTokenService.swift in Sources */,
				1582B980260A3F2900C80BD7 /* PaymentMethodConfigService.swift in Sources */,
				1582B979260A3F2900C80BD7 /* OAuthViewModel.swift in Sources */,
				15F32E1D26FDA8E4004B3903 /* PrimerTests.swift in Sources */,
				1582B988260A3F2900C80BD7 /* VaultCheckoutViewModelTests.swift in Sources */,
				1582B97F260A3F2900C80BD7 /* Mocks.swift in Sources */,
				1582B985260A3F2900C80BD7 /* KlarnaService.swift in Sources */,
				1582B992260A3F2900C80BD7 /* PayPalServiceTests.swift in Sources */,
				156F97092706DDE6004503C0 /* PaymentMethodConfigTests.swift in Sources */,
				1582B984260A3F2900C80BD7 /* TokenizationService.swift in Sources */,
				1582B989260A3F2900C80BD7 /* DirectCheckoutViewModelTests.swift in Sources */,
				1DEBE0DF26B6FD06004E3064 /* ApayaTests.swift in Sources */,
				1582B97E260A3F2900C80BD7 /* ApplePayViewModel.swift in Sources */,
				1582B982260A3F2900C80BD7 /* VaultService.swift in Sources */,
				1582B97D260A3F2900C80BD7 /* VaultCheckoutViewModel.swift in Sources */,
				1582B987260A3F2900C80BD7 /* VaultPaymentMethodViewModelTests.swift in Sources */,
				1DEBE0F326BC4097004E3064 /* ApayaWebViewModelTests.swift in Sources */,
				1582B990260A3F2900C80BD7 /* TokenizationServiceTests.swift in Sources */,
			);
			runOnlyForDeploymentPostprocessing = 0;
		};
/* End PBXSourcesBuildPhase section */

/* Begin PBXTargetDependency section */
		1582B9A5260A3FD300C80BD7 /* PBXTargetDependency */ = {
			isa = PBXTargetDependency;
			target = 607FACCF1AFB9204008FA782 /* PrimerSDK_Example */;
			targetProxy = 1582B9A4260A3FD300C80BD7 /* PBXContainerItemProxy */;
		};
		607FACE71AFB9204008FA782 /* PBXTargetDependency */ = {
			isa = PBXTargetDependency;
			target = 607FACCF1AFB9204008FA782 /* PrimerSDK_Example */;
			targetProxy = 607FACE61AFB9204008FA782 /* PBXContainerItemProxy */;
		};
/* End PBXTargetDependency section */

/* Begin PBXVariantGroup section */
		607FACD91AFB9204008FA782 /* Main.storyboard */ = {
			isa = PBXVariantGroup;
			children = (
				607FACDA1AFB9204008FA782 /* Base */,
				15ACEA6F2615C723004C3EAA /* fr */,
				15ACEA712615C741004C3EAA /* tr */,
				15ACEA732615C75D004C3EAA /* de */,
				15ACEA752615C77E004C3EAA /* ka */,
				15ACEA772615C791004C3EAA /* sv */,
			);
			name = Main.storyboard;
			sourceTree = "<group>";
		};
		607FACDE1AFB9204008FA782 /* LaunchScreen.xib */ = {
			isa = PBXVariantGroup;
			children = (
				607FACDF1AFB9204008FA782 /* Base */,
				15ACEA6E2615C722004C3EAA /* fr */,
				15ACEA702615C741004C3EAA /* tr */,
				15ACEA722615C75D004C3EAA /* de */,
				15ACEA742615C77E004C3EAA /* ka */,
				15ACEA762615C791004C3EAA /* sv */,
			);
			name = LaunchScreen.xib;
			sourceTree = "<group>";
		};
/* End PBXVariantGroup section */

/* Begin XCBuildConfiguration section */
		1582B9A7260A3FD300C80BD7 /* Debug */ = {
			isa = XCBuildConfiguration;
			buildSettings = {
				CLANG_ANALYZER_NONNULL = YES;
				CLANG_ANALYZER_NUMBER_OBJECT_CONVERSION = YES_AGGRESSIVE;
				CLANG_CXX_LANGUAGE_STANDARD = "gnu++14";
				CLANG_ENABLE_OBJC_WEAK = YES;
				CLANG_WARN_DOCUMENTATION_COMMENTS = YES;
				CLANG_WARN_UNGUARDED_AVAILABILITY = YES_AGGRESSIVE;
				CODE_SIGN_STYLE = Automatic;
				DEBUG_INFORMATION_FORMAT = dwarf;
				DEVELOPMENT_TEAM = N8UN9TR5DY;
				GCC_C_LANGUAGE_STANDARD = gnu11;
				INFOPLIST_FILE = PrimerSDKExample_UITests/Info.plist;
				IPHONEOS_DEPLOYMENT_TARGET = 14.4;
				LD_RUNPATH_SEARCH_PATHS = "$(inherited) @executable_path/Frameworks @loader_path/Frameworks";
				MTL_ENABLE_DEBUG_INFO = INCLUDE_SOURCE;
				MTL_FAST_MATH = YES;
				PRODUCT_BUNDLE_IDENTIFIER = "com.primer.PrimerSDKExample-UITests";
				PRODUCT_NAME = "$(TARGET_NAME)";
				SWIFT_ACTIVE_COMPILATION_CONDITIONS = DEBUG;
				SWIFT_VERSION = 5.0;
				TARGETED_DEVICE_FAMILY = "1,2";
				TEST_TARGET_NAME = PrimerSDK_Example;
			};
			name = Debug;
		};
		1582B9A8260A3FD300C80BD7 /* Release */ = {
			isa = XCBuildConfiguration;
			buildSettings = {
				CLANG_ANALYZER_NONNULL = YES;
				CLANG_ANALYZER_NUMBER_OBJECT_CONVERSION = YES_AGGRESSIVE;
				CLANG_CXX_LANGUAGE_STANDARD = "gnu++14";
				CLANG_ENABLE_OBJC_WEAK = YES;
				CLANG_WARN_DOCUMENTATION_COMMENTS = YES;
				CLANG_WARN_UNGUARDED_AVAILABILITY = YES_AGGRESSIVE;
				CODE_SIGN_STYLE = Automatic;
				DEVELOPMENT_TEAM = N8UN9TR5DY;
				GCC_C_LANGUAGE_STANDARD = gnu11;
				INFOPLIST_FILE = PrimerSDKExample_UITests/Info.plist;
				IPHONEOS_DEPLOYMENT_TARGET = 14.4;
				LD_RUNPATH_SEARCH_PATHS = "$(inherited) @executable_path/Frameworks @loader_path/Frameworks";
				MTL_FAST_MATH = YES;
				PRODUCT_BUNDLE_IDENTIFIER = "com.primer.PrimerSDKExample-UITests";
				PRODUCT_NAME = "$(TARGET_NAME)";
				SWIFT_VERSION = 5.0;
				TARGETED_DEVICE_FAMILY = "1,2";
				TEST_TARGET_NAME = PrimerSDK_Example;
			};
			name = Release;
		};
		607FACED1AFB9204008FA782 /* Debug */ = {
			isa = XCBuildConfiguration;
			buildSettings = {
				ALWAYS_SEARCH_USER_PATHS = NO;
				CLANG_ANALYZER_LOCALIZABILITY_NONLOCALIZED = YES;
				CLANG_CXX_LANGUAGE_STANDARD = "gnu++0x";
				CLANG_CXX_LIBRARY = "libc++";
				CLANG_ENABLE_MODULES = YES;
				CLANG_ENABLE_OBJC_ARC = YES;
				CLANG_WARN_BLOCK_CAPTURE_AUTORELEASING = YES;
				CLANG_WARN_BOOL_CONVERSION = YES;
				CLANG_WARN_COMMA = YES;
				CLANG_WARN_CONSTANT_CONVERSION = YES;
				CLANG_WARN_DEPRECATED_OBJC_IMPLEMENTATIONS = YES;
				CLANG_WARN_DIRECT_OBJC_ISA_USAGE = YES_ERROR;
				CLANG_WARN_EMPTY_BODY = YES;
				CLANG_WARN_ENUM_CONVERSION = YES;
				CLANG_WARN_INFINITE_RECURSION = YES;
				CLANG_WARN_INT_CONVERSION = YES;
				CLANG_WARN_NON_LITERAL_NULL_CONVERSION = YES;
				CLANG_WARN_OBJC_IMPLICIT_RETAIN_SELF = YES;
				CLANG_WARN_OBJC_LITERAL_CONVERSION = YES;
				CLANG_WARN_OBJC_ROOT_CLASS = YES_ERROR;
				CLANG_WARN_QUOTED_INCLUDE_IN_FRAMEWORK_HEADER = YES;
				CLANG_WARN_RANGE_LOOP_ANALYSIS = YES;
				CLANG_WARN_STRICT_PROTOTYPES = YES;
				CLANG_WARN_SUSPICIOUS_MOVE = YES;
				CLANG_WARN_UNREACHABLE_CODE = YES;
				CLANG_WARN__DUPLICATE_METHOD_MATCH = YES;
				CODE_SIGN_IDENTITY = "iPhone Developer";
				"CODE_SIGN_IDENTITY[sdk=iphoneos*]" = "iPhone Developer";
				CODE_SIGN_STYLE = Manual;
				COPY_PHASE_STRIP = NO;
				CURRENT_PROJECT_VERSION = 1;
				DEBUG_INFORMATION_FORMAT = "dwarf-with-dsym";
				DEVELOPMENT_TEAM = N8UN9TR5DY;
				ENABLE_STRICT_OBJC_MSGSEND = YES;
				ENABLE_TESTABILITY = YES;
				GCC_C_LANGUAGE_STANDARD = gnu99;
				GCC_DYNAMIC_NO_PIC = NO;
				GCC_NO_COMMON_BLOCKS = YES;
				GCC_OPTIMIZATION_LEVEL = 0;
				GCC_PREPROCESSOR_DEFINITIONS = (
					"DEBUG=1",
					"$(inherited)",
				);
				GCC_SYMBOLS_PRIVATE_EXTERN = NO;
				GCC_WARN_64_TO_32_BIT_CONVERSION = YES;
				GCC_WARN_ABOUT_RETURN_TYPE = YES_ERROR;
				GCC_WARN_UNDECLARED_SELECTOR = YES;
				GCC_WARN_UNINITIALIZED_AUTOS = YES_AGGRESSIVE;
				GCC_WARN_UNUSED_FUNCTION = YES;
				GCC_WARN_UNUSED_VARIABLE = YES;
				IPHONEOS_DEPLOYMENT_TARGET = 9.3;
				MARKETING_VERSION = 1.8.0;
				MTL_ENABLE_DEBUG_INFO = YES;
				ONLY_ACTIVE_ARCH = YES;
				SDKROOT = iphoneos;
				SWIFT_OPTIMIZATION_LEVEL = "-Onone";
				SWIFT_VERSION = "";
				VERSIONING_SYSTEM = "apple-generic";
			};
			name = Debug;
		};
		607FACEE1AFB9204008FA782 /* Release */ = {
			isa = XCBuildConfiguration;
			buildSettings = {
				ALWAYS_SEARCH_USER_PATHS = NO;
				CLANG_ANALYZER_LOCALIZABILITY_NONLOCALIZED = YES;
				CLANG_CXX_LANGUAGE_STANDARD = "gnu++0x";
				CLANG_CXX_LIBRARY = "libc++";
				CLANG_ENABLE_MODULES = YES;
				CLANG_ENABLE_OBJC_ARC = YES;
				CLANG_WARN_BLOCK_CAPTURE_AUTORELEASING = YES;
				CLANG_WARN_BOOL_CONVERSION = YES;
				CLANG_WARN_COMMA = YES;
				CLANG_WARN_CONSTANT_CONVERSION = YES;
				CLANG_WARN_DEPRECATED_OBJC_IMPLEMENTATIONS = YES;
				CLANG_WARN_DIRECT_OBJC_ISA_USAGE = YES_ERROR;
				CLANG_WARN_EMPTY_BODY = YES;
				CLANG_WARN_ENUM_CONVERSION = YES;
				CLANG_WARN_INFINITE_RECURSION = YES;
				CLANG_WARN_INT_CONVERSION = YES;
				CLANG_WARN_NON_LITERAL_NULL_CONVERSION = YES;
				CLANG_WARN_OBJC_IMPLICIT_RETAIN_SELF = YES;
				CLANG_WARN_OBJC_LITERAL_CONVERSION = YES;
				CLANG_WARN_OBJC_ROOT_CLASS = YES_ERROR;
				CLANG_WARN_QUOTED_INCLUDE_IN_FRAMEWORK_HEADER = YES;
				CLANG_WARN_RANGE_LOOP_ANALYSIS = YES;
				CLANG_WARN_STRICT_PROTOTYPES = YES;
				CLANG_WARN_SUSPICIOUS_MOVE = YES;
				CLANG_WARN_UNREACHABLE_CODE = YES;
				CLANG_WARN__DUPLICATE_METHOD_MATCH = YES;
				CODE_SIGN_IDENTITY = "iPhone Developer";
				"CODE_SIGN_IDENTITY[sdk=iphoneos*]" = "iPhone Developer";
				CODE_SIGN_STYLE = Manual;
				COPY_PHASE_STRIP = NO;
				CURRENT_PROJECT_VERSION = 1;
				DEBUG_INFORMATION_FORMAT = "dwarf-with-dsym";
				DEVELOPMENT_TEAM = N8UN9TR5DY;
				ENABLE_NS_ASSERTIONS = NO;
				ENABLE_STRICT_OBJC_MSGSEND = YES;
				GCC_C_LANGUAGE_STANDARD = gnu99;
				GCC_NO_COMMON_BLOCKS = YES;
				GCC_WARN_64_TO_32_BIT_CONVERSION = YES;
				GCC_WARN_ABOUT_RETURN_TYPE = YES_ERROR;
				GCC_WARN_UNDECLARED_SELECTOR = YES;
				GCC_WARN_UNINITIALIZED_AUTOS = YES_AGGRESSIVE;
				GCC_WARN_UNUSED_FUNCTION = YES;
				GCC_WARN_UNUSED_VARIABLE = YES;
				IPHONEOS_DEPLOYMENT_TARGET = 9.3;
				MARKETING_VERSION = 1.8.0;
				MTL_ENABLE_DEBUG_INFO = NO;
				SDKROOT = iphoneos;
				SWIFT_OPTIMIZATION_LEVEL = "-Owholemodule";
				SWIFT_VERSION = "";
				VALIDATE_PRODUCT = YES;
				VERSIONING_SYSTEM = "apple-generic";
			};
			name = Release;
		};
		607FACF01AFB9204008FA782 /* Debug */ = {
			isa = XCBuildConfiguration;
<<<<<<< HEAD
			baseConfigurationReference = D83217F904B505FE041A47F3 /* Pods-PrimerSDK_Example.debug.xcconfig */;
=======
			baseConfigurationReference = 0B72DBBEA446CC7D9C94EBEF /* Pods-PrimerSDK_Example.debug.xcconfig */;
>>>>>>> a92ee56a
			buildSettings = {
				ASSETCATALOG_COMPILER_APPICON_NAME = AppIcon;
				CODE_SIGN_ENTITLEMENTS = PrimerSDK_Example.entitlements;
				CODE_SIGN_IDENTITY = "Apple Development";
				"CODE_SIGN_IDENTITY[sdk=iphoneos*]" = "iPhone Developer";
				CODE_SIGN_STYLE = Manual;
				CURRENT_PROJECT_VERSION = 207;
				DEVELOPMENT_TEAM = N8UN9TR5DY;
				INFOPLIST_FILE = PrimerSDK/Info.plist;
				IPHONEOS_DEPLOYMENT_TARGET = 12.1;
				LD_RUNPATH_SEARCH_PATHS = "$(inherited) @executable_path/Frameworks";
				MARKETING_VERSION = "CHE-377 PR-1_3DS";
				MODULE_NAME = ExampleApp;
				PRODUCT_BUNDLE_IDENTIFIER = com.primerapi.PrimerSDKExample;
				PRODUCT_NAME = "$(TARGET_NAME)";
				PROVISIONING_PROFILE_SPECIFIER = "match Development com.primerapi.PrimerSDKExample 1626869707";
				SWIFT_SWIFT3_OBJC_INFERENCE = Default;
				SWIFT_VERSION = 4.2;
			};
			name = Debug;
		};
		607FACF11AFB9204008FA782 /* Release */ = {
			isa = XCBuildConfiguration;
<<<<<<< HEAD
			baseConfigurationReference = A1C1B2EE4DC8A081885A6D1E /* Pods-PrimerSDK_Example.release.xcconfig */;
=======
			baseConfigurationReference = 0AA909E555970EC98A04E05C /* Pods-PrimerSDK_Example.release.xcconfig */;
>>>>>>> a92ee56a
			buildSettings = {
				ASSETCATALOG_COMPILER_APPICON_NAME = AppIcon;
				CODE_SIGN_ENTITLEMENTS = PrimerSDK_Example.entitlements;
				CODE_SIGN_IDENTITY = "Apple Development";
				"CODE_SIGN_IDENTITY[sdk=iphoneos*]" = "iPhone Developer";
				CODE_SIGN_STYLE = Manual;
				CURRENT_PROJECT_VERSION = 207;
				DEVELOPMENT_TEAM = N8UN9TR5DY;
				INFOPLIST_FILE = PrimerSDK/Info.plist;
				IPHONEOS_DEPLOYMENT_TARGET = 12.1;
				LD_RUNPATH_SEARCH_PATHS = "$(inherited) @executable_path/Frameworks";
				MARKETING_VERSION = "CHE-377 PR-1_3DS";
				MODULE_NAME = ExampleApp;
				PRODUCT_BUNDLE_IDENTIFIER = com.primerapi.PrimerSDKExample;
				PRODUCT_NAME = "$(TARGET_NAME)";
				PROVISIONING_PROFILE_SPECIFIER = "match Development com.primerapi.PrimerSDKExample 1626869707";
				SWIFT_SWIFT3_OBJC_INFERENCE = Default;
				SWIFT_VERSION = 4.2;
			};
			name = Release;
		};
		607FACF31AFB9204008FA782 /* Debug */ = {
			isa = XCBuildConfiguration;
<<<<<<< HEAD
			baseConfigurationReference = 345DCF7CBE17A1CE6D67A4C3 /* Pods-PrimerSDK_Tests.debug.xcconfig */;
=======
			baseConfigurationReference = 168A465A8EFA63AECC5F1089 /* Pods-PrimerSDK_Tests.debug.xcconfig */;
>>>>>>> a92ee56a
			buildSettings = {
				CODE_SIGN_IDENTITY = "iPhone Developer";
				"CODE_SIGN_IDENTITY[sdk=macosx*]" = "-";
				CODE_SIGN_STYLE = Manual;
				DEVELOPMENT_TEAM = N8UN9TR5DY;
				FRAMEWORK_SEARCH_PATHS = (
					"$(PLATFORM_DIR)/Developer/Library/Frameworks",
					"$(inherited)",
				);
				GCC_PREPROCESSOR_DEFINITIONS = (
					"DEBUG=1",
					"$(inherited)",
				);
				INFOPLIST_FILE = "$(SRCROOT)/../Tests/PrimerSDK_Tests/Info.plist";
				IPHONEOS_DEPLOYMENT_TARGET = 10.0;
				LD_RUNPATH_SEARCH_PATHS = "$(inherited) @executable_path/Frameworks @loader_path/Frameworks";
				PRODUCT_BUNDLE_IDENTIFIER = "org.cocoapods.$(PRODUCT_NAME:rfc1034identifier)";
				PRODUCT_NAME = "$(TARGET_NAME)";
				PROVISIONING_PROFILE_SPECIFIER = "";
				"PROVISIONING_PROFILE_SPECIFIER[sdk=macosx*]" = "";
				SWIFT_SWIFT3_OBJC_INFERENCE = Default;
				SWIFT_VERSION = 4.0;
				TEST_HOST = "$(BUILT_PRODUCTS_DIR)/PrimerSDK_Example.app/PrimerSDK_Example";
			};
			name = Debug;
		};
		607FACF41AFB9204008FA782 /* Release */ = {
			isa = XCBuildConfiguration;
<<<<<<< HEAD
			baseConfigurationReference = A2CF7DB4ED3535AC71B5B284 /* Pods-PrimerSDK_Tests.release.xcconfig */;
=======
			baseConfigurationReference = 8C7C2739ED3ECA0304436F79 /* Pods-PrimerSDK_Tests.release.xcconfig */;
>>>>>>> a92ee56a
			buildSettings = {
				CODE_SIGN_IDENTITY = "iPhone Developer";
				"CODE_SIGN_IDENTITY[sdk=macosx*]" = "-";
				CODE_SIGN_STYLE = Manual;
				DEVELOPMENT_TEAM = N8UN9TR5DY;
				FRAMEWORK_SEARCH_PATHS = (
					"$(PLATFORM_DIR)/Developer/Library/Frameworks",
					"$(inherited)",
				);
				INFOPLIST_FILE = "$(SRCROOT)/../Tests/PrimerSDK_Tests/Info.plist";
				IPHONEOS_DEPLOYMENT_TARGET = 10.0;
				LD_RUNPATH_SEARCH_PATHS = "$(inherited) @executable_path/Frameworks @loader_path/Frameworks";
				PRODUCT_BUNDLE_IDENTIFIER = "org.cocoapods.$(PRODUCT_NAME:rfc1034identifier)";
				PRODUCT_NAME = "$(TARGET_NAME)";
				PROVISIONING_PROFILE_SPECIFIER = "";
				"PROVISIONING_PROFILE_SPECIFIER[sdk=macosx*]" = "";
				SWIFT_SWIFT3_OBJC_INFERENCE = Default;
				SWIFT_VERSION = 4.0;
				TEST_HOST = "$(BUILT_PRODUCTS_DIR)/PrimerSDK_Example.app/PrimerSDK_Example";
			};
			name = Release;
		};
/* End XCBuildConfiguration section */

/* Begin XCConfigurationList section */
		1582B9A6260A3FD300C80BD7 /* Build configuration list for PBXNativeTarget "PrimerSDKExample_UITests" */ = {
			isa = XCConfigurationList;
			buildConfigurations = (
				1582B9A7260A3FD300C80BD7 /* Debug */,
				1582B9A8260A3FD300C80BD7 /* Release */,
			);
			defaultConfigurationIsVisible = 0;
			defaultConfigurationName = Release;
		};
		607FACCB1AFB9204008FA782 /* Build configuration list for PBXProject "PrimerSDK" */ = {
			isa = XCConfigurationList;
			buildConfigurations = (
				607FACED1AFB9204008FA782 /* Debug */,
				607FACEE1AFB9204008FA782 /* Release */,
			);
			defaultConfigurationIsVisible = 0;
			defaultConfigurationName = Release;
		};
		607FACEF1AFB9204008FA782 /* Build configuration list for PBXNativeTarget "PrimerSDK_Example" */ = {
			isa = XCConfigurationList;
			buildConfigurations = (
				607FACF01AFB9204008FA782 /* Debug */,
				607FACF11AFB9204008FA782 /* Release */,
			);
			defaultConfigurationIsVisible = 0;
			defaultConfigurationName = Release;
		};
		607FACF21AFB9204008FA782 /* Build configuration list for PBXNativeTarget "PrimerSDK_Tests" */ = {
			isa = XCConfigurationList;
			buildConfigurations = (
				607FACF31AFB9204008FA782 /* Debug */,
				607FACF41AFB9204008FA782 /* Release */,
			);
			defaultConfigurationIsVisible = 0;
			defaultConfigurationName = Release;
		};
/* End XCConfigurationList section */
	};
	rootObject = 607FACC81AFB9204008FA782 /* Project object */;
}<|MERGE_RESOLUTION|>--- conflicted
+++ resolved
@@ -7,7 +7,6 @@
 	objects = {
 
 /* Begin PBXBuildFile section */
-		013A26A14D53CADC02833BDF /* Pods_PrimerSDK_Tests.framework in Frameworks */ = {isa = PBXBuildFile; fileRef = 3BA9C61C3BAED4A69F784DFE /* Pods_PrimerSDK_Tests.framework */; };
 		151B098C267A276100FB49B8 /* Vault.swift in Sources */ = {isa = PBXBuildFile; fileRef = 15300DB8267A1211009A1B9C /* Vault.swift */; };
 		152A42CE26A2B0BD0036D3D6 /* ThreeDS.swift in Sources */ = {isa = PBXBuildFile; fileRef = 152A42CD26A2B0BD0036D3D6 /* ThreeDS.swift */; };
 		15300DBB267A1646009A1B9C /* VaultKlarna.swift in Sources */ = {isa = PBXBuildFile; fileRef = 15300DBA267A1646009A1B9C /* VaultKlarna.swift */; };
@@ -52,19 +51,12 @@
 		1DEBE0E126B75EBF004E3064 /* ApayaServiceTests.swift in Sources */ = {isa = PBXBuildFile; fileRef = 1DEBE0E026B75EBF004E3064 /* ApayaServiceTests.swift */; };
 		1DEBE0EF26BACE77004E3064 /* ApayaService.swift in Sources */ = {isa = PBXBuildFile; fileRef = 1DEBE0EE26BACE76004E3064 /* ApayaService.swift */; };
 		1DEBE0F326BC4097004E3064 /* ApayaWebViewModelTests.swift in Sources */ = {isa = PBXBuildFile; fileRef = 1DEBE0F226BC4097004E3064 /* ApayaWebViewModelTests.swift */; };
-<<<<<<< HEAD
-		3A15C48FB6494676EC7929BF /* Pods_PrimerSDK_Tests.framework in Frameworks */ = {isa = PBXBuildFile; fileRef = 3DA256B8E2E2581E7297F6CE /* Pods_PrimerSDK_Tests.framework */; };
-=======
->>>>>>> a92ee56a
+		4A189D1794637B793640C335 /* Pods_PrimerSDK_Example.framework in Frameworks */ = {isa = PBXBuildFile; fileRef = 4ABA557D311C48871D3C7BBB /* Pods_PrimerSDK_Example.framework */; };
 		607FACD61AFB9204008FA782 /* AppDelegate.swift in Sources */ = {isa = PBXBuildFile; fileRef = 607FACD51AFB9204008FA782 /* AppDelegate.swift */; };
 		607FACDB1AFB9204008FA782 /* Main.storyboard in Resources */ = {isa = PBXBuildFile; fileRef = 607FACD91AFB9204008FA782 /* Main.storyboard */; };
 		607FACDD1AFB9204008FA782 /* Images.xcassets in Resources */ = {isa = PBXBuildFile; fileRef = 607FACDC1AFB9204008FA782 /* Images.xcassets */; };
 		607FACE01AFB9204008FA782 /* LaunchScreen.xib in Resources */ = {isa = PBXBuildFile; fileRef = 607FACDE1AFB9204008FA782 /* LaunchScreen.xib */; };
-<<<<<<< HEAD
-		AB519E96B33B792B9C1B10D1 /* Pods_PrimerSDK_Example.framework in Frameworks */ = {isa = PBXBuildFile; fileRef = C8E6C717DC6EF5D641F52C35 /* Pods_PrimerSDK_Example.framework */; };
-=======
-		95D42127373054AA27456FAD /* Pods_PrimerSDK_Example.framework in Frameworks */ = {isa = PBXBuildFile; fileRef = DAE12AFAAEB29A042E4672A4 /* Pods_PrimerSDK_Example.framework */; };
->>>>>>> a92ee56a
+		74E9AA24434A03F288B0D4BE /* Pods_PrimerSDK_Tests.framework in Frameworks */ = {isa = PBXBuildFile; fileRef = F8B763C4058F7D3D79F7DFD1 /* Pods_PrimerSDK_Tests.framework */; };
 /* End PBXBuildFile section */
 
 /* Begin PBXContainerItemProxy section */
@@ -85,8 +77,6 @@
 /* End PBXContainerItemProxy section */
 
 /* Begin PBXFileReference section */
-		0AA909E555970EC98A04E05C /* Pods-PrimerSDK_Example.release.xcconfig */ = {isa = PBXFileReference; includeInIndex = 1; lastKnownFileType = text.xcconfig; name = "Pods-PrimerSDK_Example.release.xcconfig"; path = "Target Support Files/Pods-PrimerSDK_Example/Pods-PrimerSDK_Example.release.xcconfig"; sourceTree = "<group>"; };
-		0B72DBBEA446CC7D9C94EBEF /* Pods-PrimerSDK_Example.debug.xcconfig */ = {isa = PBXFileReference; includeInIndex = 1; lastKnownFileType = text.xcconfig; name = "Pods-PrimerSDK_Example.debug.xcconfig"; path = "Target Support Files/Pods-PrimerSDK_Example/Pods-PrimerSDK_Example.debug.xcconfig"; sourceTree = "<group>"; };
 		0BEFFA023E994EF5B370A80C /* PrimerSDK.podspec */ = {isa = PBXFileReference; includeInIndex = 1; lastKnownFileType = text; name = PrimerSDK.podspec; path = ../PrimerSDK.podspec; sourceTree = "<group>"; xcLanguageSpecificationIdentifier = xcode.lang.ruby; };
 		151B09F4267B7F9400FB49B8 /* 3DSTests.swift */ = {isa = PBXFileReference; lastKnownFileType = sourcecode.swift; path = 3DSTests.swift; sourceTree = "<group>"; };
 		151B0A1B267CE24B00FB49B8 /* 3DSConstants.swift */ = {isa = PBXFileReference; lastKnownFileType = sourcecode.swift; path = 3DSConstants.swift; sourceTree = "<group>"; };
@@ -142,21 +132,15 @@
 		15F97C762624718800DCB3BA /* PaymentMethodCell.swift */ = {isa = PBXFileReference; lastKnownFileType = sourcecode.swift; path = PaymentMethodCell.swift; sourceTree = "<group>"; };
 		15F97C7C2624730800DCB3BA /* UIViewController+API.swift */ = {isa = PBXFileReference; lastKnownFileType = sourcecode.swift; path = "UIViewController+API.swift"; sourceTree = "<group>"; };
 		15F9E67C2678C88000F6B6C1 /* UniversalCheckout.swift */ = {isa = PBXFileReference; lastKnownFileType = sourcecode.swift; path = UniversalCheckout.swift; sourceTree = "<group>"; };
-		168A465A8EFA63AECC5F1089 /* Pods-PrimerSDK_Tests.debug.xcconfig */ = {isa = PBXFileReference; includeInIndex = 1; lastKnownFileType = text.xcconfig; name = "Pods-PrimerSDK_Tests.debug.xcconfig"; path = "Target Support Files/Pods-PrimerSDK_Tests/Pods-PrimerSDK_Tests.debug.xcconfig"; sourceTree = "<group>"; };
 		1DC7EE0B261FA39200BCBFFC /* SpinnerViewController.swift */ = {isa = PBXFileReference; lastKnownFileType = sourcecode.swift; path = SpinnerViewController.swift; sourceTree = "<group>"; };
 		1DC7EE13261FA3D400BCBFFC /* CreateClientToken.swift */ = {isa = PBXFileReference; lastKnownFileType = sourcecode.swift; path = CreateClientToken.swift; sourceTree = "<group>"; };
 		1DEBE0DE26B6FD06004E3064 /* ApayaTests.swift */ = {isa = PBXFileReference; fileEncoding = 4; lastKnownFileType = sourcecode.swift; path = ApayaTests.swift; sourceTree = "<group>"; };
 		1DEBE0E026B75EBF004E3064 /* ApayaServiceTests.swift */ = {isa = PBXFileReference; lastKnownFileType = sourcecode.swift; path = ApayaServiceTests.swift; sourceTree = "<group>"; };
 		1DEBE0EE26BACE76004E3064 /* ApayaService.swift */ = {isa = PBXFileReference; lastKnownFileType = sourcecode.swift; path = ApayaService.swift; sourceTree = "<group>"; };
 		1DEBE0F226BC4097004E3064 /* ApayaWebViewModelTests.swift */ = {isa = PBXFileReference; lastKnownFileType = sourcecode.swift; path = ApayaWebViewModelTests.swift; sourceTree = "<group>"; };
-		345DCF7CBE17A1CE6D67A4C3 /* Pods-PrimerSDK_Tests.debug.xcconfig */ = {isa = PBXFileReference; includeInIndex = 1; lastKnownFileType = text.xcconfig; name = "Pods-PrimerSDK_Tests.debug.xcconfig"; path = "Target Support Files/Pods-PrimerSDK_Tests/Pods-PrimerSDK_Tests.debug.xcconfig"; sourceTree = "<group>"; };
 		3B55FBF1D40BE6B25F29A5D9 /* LICENSE */ = {isa = PBXFileReference; includeInIndex = 1; lastKnownFileType = text; name = LICENSE; path = ../LICENSE; sourceTree = "<group>"; };
-<<<<<<< HEAD
-		3DA256B8E2E2581E7297F6CE /* Pods_PrimerSDK_Tests.framework */ = {isa = PBXFileReference; explicitFileType = wrapper.framework; includeInIndex = 0; path = Pods_PrimerSDK_Tests.framework; sourceTree = BUILT_PRODUCTS_DIR; };
-=======
-		3BA9C61C3BAED4A69F784DFE /* Pods_PrimerSDK_Tests.framework */ = {isa = PBXFileReference; explicitFileType = wrapper.framework; includeInIndex = 0; path = Pods_PrimerSDK_Tests.framework; sourceTree = BUILT_PRODUCTS_DIR; };
->>>>>>> a92ee56a
 		45CA532A34F52954A21835C5 /* README.md */ = {isa = PBXFileReference; includeInIndex = 1; lastKnownFileType = net.daringfireball.markdown; name = README.md; path = ../README.md; sourceTree = "<group>"; };
+		4ABA557D311C48871D3C7BBB /* Pods_PrimerSDK_Example.framework */ = {isa = PBXFileReference; explicitFileType = wrapper.framework; includeInIndex = 0; path = Pods_PrimerSDK_Example.framework; sourceTree = BUILT_PRODUCTS_DIR; };
 		607FACD01AFB9204008FA782 /* PrimerSDK_Example.app */ = {isa = PBXFileReference; explicitFileType = wrapper.application; includeInIndex = 0; path = PrimerSDK_Example.app; sourceTree = BUILT_PRODUCTS_DIR; };
 		607FACD41AFB9204008FA782 /* Info.plist */ = {isa = PBXFileReference; lastKnownFileType = text.plist.xml; path = Info.plist; sourceTree = "<group>"; };
 		607FACD51AFB9204008FA782 /* AppDelegate.swift */ = {isa = PBXFileReference; lastKnownFileType = sourcecode.swift; path = AppDelegate.swift; sourceTree = "<group>"; };
@@ -164,15 +148,11 @@
 		607FACDC1AFB9204008FA782 /* Images.xcassets */ = {isa = PBXFileReference; lastKnownFileType = folder.assetcatalog; path = Images.xcassets; sourceTree = "<group>"; };
 		607FACDF1AFB9204008FA782 /* Base */ = {isa = PBXFileReference; lastKnownFileType = file.xib; name = Base; path = Base.lproj/LaunchScreen.xib; sourceTree = "<group>"; };
 		607FACE51AFB9204008FA782 /* PrimerSDK_Tests.xctest */ = {isa = PBXFileReference; explicitFileType = wrapper.cfbundle; includeInIndex = 0; path = PrimerSDK_Tests.xctest; sourceTree = BUILT_PRODUCTS_DIR; };
-<<<<<<< HEAD
-		A1C1B2EE4DC8A081885A6D1E /* Pods-PrimerSDK_Example.release.xcconfig */ = {isa = PBXFileReference; includeInIndex = 1; lastKnownFileType = text.xcconfig; name = "Pods-PrimerSDK_Example.release.xcconfig"; path = "Target Support Files/Pods-PrimerSDK_Example/Pods-PrimerSDK_Example.release.xcconfig"; sourceTree = "<group>"; };
-		A2CF7DB4ED3535AC71B5B284 /* Pods-PrimerSDK_Tests.release.xcconfig */ = {isa = PBXFileReference; includeInIndex = 1; lastKnownFileType = text.xcconfig; name = "Pods-PrimerSDK_Tests.release.xcconfig"; path = "Target Support Files/Pods-PrimerSDK_Tests/Pods-PrimerSDK_Tests.release.xcconfig"; sourceTree = "<group>"; };
-		C8E6C717DC6EF5D641F52C35 /* Pods_PrimerSDK_Example.framework */ = {isa = PBXFileReference; explicitFileType = wrapper.framework; includeInIndex = 0; path = Pods_PrimerSDK_Example.framework; sourceTree = BUILT_PRODUCTS_DIR; };
-		D83217F904B505FE041A47F3 /* Pods-PrimerSDK_Example.debug.xcconfig */ = {isa = PBXFileReference; includeInIndex = 1; lastKnownFileType = text.xcconfig; name = "Pods-PrimerSDK_Example.debug.xcconfig"; path = "Target Support Files/Pods-PrimerSDK_Example/Pods-PrimerSDK_Example.debug.xcconfig"; sourceTree = "<group>"; };
-=======
-		8C7C2739ED3ECA0304436F79 /* Pods-PrimerSDK_Tests.release.xcconfig */ = {isa = PBXFileReference; includeInIndex = 1; lastKnownFileType = text.xcconfig; name = "Pods-PrimerSDK_Tests.release.xcconfig"; path = "Target Support Files/Pods-PrimerSDK_Tests/Pods-PrimerSDK_Tests.release.xcconfig"; sourceTree = "<group>"; };
-		DAE12AFAAEB29A042E4672A4 /* Pods_PrimerSDK_Example.framework */ = {isa = PBXFileReference; explicitFileType = wrapper.framework; includeInIndex = 0; path = Pods_PrimerSDK_Example.framework; sourceTree = BUILT_PRODUCTS_DIR; };
->>>>>>> a92ee56a
+		88178F35A1C3D475CDF405DD /* Pods-PrimerSDK_Tests.release.xcconfig */ = {isa = PBXFileReference; includeInIndex = 1; lastKnownFileType = text.xcconfig; name = "Pods-PrimerSDK_Tests.release.xcconfig"; path = "Target Support Files/Pods-PrimerSDK_Tests/Pods-PrimerSDK_Tests.release.xcconfig"; sourceTree = "<group>"; };
+		BFC4D356A928FFF91559EA65 /* Pods-PrimerSDK_Example.debug.xcconfig */ = {isa = PBXFileReference; includeInIndex = 1; lastKnownFileType = text.xcconfig; name = "Pods-PrimerSDK_Example.debug.xcconfig"; path = "Target Support Files/Pods-PrimerSDK_Example/Pods-PrimerSDK_Example.debug.xcconfig"; sourceTree = "<group>"; };
+		E7206678E35D68E0F8865BFB /* Pods-PrimerSDK_Tests.debug.xcconfig */ = {isa = PBXFileReference; includeInIndex = 1; lastKnownFileType = text.xcconfig; name = "Pods-PrimerSDK_Tests.debug.xcconfig"; path = "Target Support Files/Pods-PrimerSDK_Tests/Pods-PrimerSDK_Tests.debug.xcconfig"; sourceTree = "<group>"; };
+		F6577484CC1C8CDB59C99F59 /* Pods-PrimerSDK_Example.release.xcconfig */ = {isa = PBXFileReference; includeInIndex = 1; lastKnownFileType = text.xcconfig; name = "Pods-PrimerSDK_Example.release.xcconfig"; path = "Target Support Files/Pods-PrimerSDK_Example/Pods-PrimerSDK_Example.release.xcconfig"; sourceTree = "<group>"; };
+		F8B763C4058F7D3D79F7DFD1 /* Pods_PrimerSDK_Tests.framework */ = {isa = PBXFileReference; explicitFileType = wrapper.framework; includeInIndex = 0; path = Pods_PrimerSDK_Tests.framework; sourceTree = BUILT_PRODUCTS_DIR; };
 /* End PBXFileReference section */
 
 /* Begin PBXFrameworksBuildPhase section */
@@ -187,11 +167,7 @@
 			isa = PBXFrameworksBuildPhase;
 			buildActionMask = 2147483647;
 			files = (
-<<<<<<< HEAD
-				AB519E96B33B792B9C1B10D1 /* Pods_PrimerSDK_Example.framework in Frameworks */,
-=======
-				95D42127373054AA27456FAD /* Pods_PrimerSDK_Example.framework in Frameworks */,
->>>>>>> a92ee56a
+				4A189D1794637B793640C335 /* Pods_PrimerSDK_Example.framework in Frameworks */,
 			);
 			runOnlyForDeploymentPostprocessing = 0;
 		};
@@ -199,26 +175,13 @@
 			isa = PBXFrameworksBuildPhase;
 			buildActionMask = 2147483647;
 			files = (
-<<<<<<< HEAD
-				3A15C48FB6494676EC7929BF /* Pods_PrimerSDK_Tests.framework in Frameworks */,
-=======
-				013A26A14D53CADC02833BDF /* Pods_PrimerSDK_Tests.framework in Frameworks */,
->>>>>>> a92ee56a
+				74E9AA24434A03F288B0D4BE /* Pods_PrimerSDK_Tests.framework in Frameworks */,
 			);
 			runOnlyForDeploymentPostprocessing = 0;
 		};
 /* End PBXFrameworksBuildPhase section */
 
 /* Begin PBXGroup section */
-		10C53E96AA33A8D130070757 /* Frameworks */ = {
-			isa = PBXGroup;
-			children = (
-				DAE12AFAAEB29A042E4672A4 /* Pods_PrimerSDK_Example.framework */,
-				3BA9C61C3BAED4A69F784DFE /* Pods_PrimerSDK_Tests.framework */,
-			);
-			name = Frameworks;
-			sourceTree = "<group>";
-		};
 		151219E426E5F4EC007EFEA1 /* Recovered References */ = {
 			isa = PBXGroup;
 			children = (
@@ -420,11 +383,7 @@
 				607FACD11AFB9204008FA782 /* Products */,
 				714FB3DC2580A763B394EB27 /* Pods */,
 				151219E426E5F4EC007EFEA1 /* Recovered References */,
-<<<<<<< HEAD
-				B89288D766C33CEDE26A069D /* Frameworks */,
-=======
-				10C53E96AA33A8D130070757 /* Frameworks */,
->>>>>>> a92ee56a
+				A0140C52099C068D492593B3 /* Frameworks */,
 			);
 			sourceTree = "<group>";
 		};
@@ -465,26 +424,19 @@
 		714FB3DC2580A763B394EB27 /* Pods */ = {
 			isa = PBXGroup;
 			children = (
-<<<<<<< HEAD
-				D83217F904B505FE041A47F3 /* Pods-PrimerSDK_Example.debug.xcconfig */,
-				A1C1B2EE4DC8A081885A6D1E /* Pods-PrimerSDK_Example.release.xcconfig */,
-				345DCF7CBE17A1CE6D67A4C3 /* Pods-PrimerSDK_Tests.debug.xcconfig */,
-				A2CF7DB4ED3535AC71B5B284 /* Pods-PrimerSDK_Tests.release.xcconfig */,
-=======
-				0B72DBBEA446CC7D9C94EBEF /* Pods-PrimerSDK_Example.debug.xcconfig */,
-				0AA909E555970EC98A04E05C /* Pods-PrimerSDK_Example.release.xcconfig */,
-				168A465A8EFA63AECC5F1089 /* Pods-PrimerSDK_Tests.debug.xcconfig */,
-				8C7C2739ED3ECA0304436F79 /* Pods-PrimerSDK_Tests.release.xcconfig */,
->>>>>>> a92ee56a
+				BFC4D356A928FFF91559EA65 /* Pods-PrimerSDK_Example.debug.xcconfig */,
+				F6577484CC1C8CDB59C99F59 /* Pods-PrimerSDK_Example.release.xcconfig */,
+				E7206678E35D68E0F8865BFB /* Pods-PrimerSDK_Tests.debug.xcconfig */,
+				88178F35A1C3D475CDF405DD /* Pods-PrimerSDK_Tests.release.xcconfig */,
 			);
 			path = Pods;
 			sourceTree = "<group>";
 		};
-		B89288D766C33CEDE26A069D /* Frameworks */ = {
-			isa = PBXGroup;
-			children = (
-				C8E6C717DC6EF5D641F52C35 /* Pods_PrimerSDK_Example.framework */,
-				3DA256B8E2E2581E7297F6CE /* Pods_PrimerSDK_Tests.framework */,
+		A0140C52099C068D492593B3 /* Frameworks */ = {
+			isa = PBXGroup;
+			children = (
+				4ABA557D311C48871D3C7BBB /* Pods_PrimerSDK_Example.framework */,
+				F8B763C4058F7D3D79F7DFD1 /* Pods_PrimerSDK_Tests.framework */,
 			);
 			name = Frameworks;
 			sourceTree = "<group>";
@@ -514,20 +466,11 @@
 			isa = PBXNativeTarget;
 			buildConfigurationList = 607FACEF1AFB9204008FA782 /* Build configuration list for PBXNativeTarget "PrimerSDK_Example" */;
 			buildPhases = (
-<<<<<<< HEAD
-				B45B791999D0EB8F6DD38A79 /* [CP] Check Pods Manifest.lock */,
-=======
-				DF74F33715563451F2E12D2D /* [CP] Check Pods Manifest.lock */,
->>>>>>> a92ee56a
-				151B62B5260CA08E00D0521B /* ShellScript */,
+				560C2F4635618D7DF9E52943 /* [CP] Check Pods Manifest.lock */,
 				607FACCC1AFB9204008FA782 /* Sources */,
 				607FACCD1AFB9204008FA782 /* Frameworks */,
 				607FACCE1AFB9204008FA782 /* Resources */,
-<<<<<<< HEAD
-				006507A41FE4176F3EEDA7BB /* [CP] Embed Pods Frameworks */,
-=======
-				95E87E57459FFA7CDE494E24 /* [CP] Embed Pods Frameworks */,
->>>>>>> a92ee56a
+				831FDDEFC454098B7C86790A /* [CP] Embed Pods Frameworks */,
 			);
 			buildRules = (
 			);
@@ -542,11 +485,7 @@
 			isa = PBXNativeTarget;
 			buildConfigurationList = 607FACF21AFB9204008FA782 /* Build configuration list for PBXNativeTarget "PrimerSDK_Tests" */;
 			buildPhases = (
-<<<<<<< HEAD
-				A6CE339A94E3B9E45AE3B3B0 /* [CP] Check Pods Manifest.lock */,
-=======
-				BA59B1F47DBEB71658BA6796 /* [CP] Check Pods Manifest.lock */,
->>>>>>> a92ee56a
+				4743F0C901B61CFB674F84E3 /* [CP] Check Pods Manifest.lock */,
 				607FACE11AFB9204008FA782 /* Sources */,
 				607FACE21AFB9204008FA782 /* Frameworks */,
 				607FACE31AFB9204008FA782 /* Resources */,
@@ -646,7 +585,51 @@
 /* End PBXResourcesBuildPhase section */
 
 /* Begin PBXShellScriptBuildPhase section */
-		006507A41FE4176F3EEDA7BB /* [CP] Embed Pods Frameworks */ = {
+		4743F0C901B61CFB674F84E3 /* [CP] Check Pods Manifest.lock */ = {
+			isa = PBXShellScriptBuildPhase;
+			buildActionMask = 2147483647;
+			files = (
+			);
+			inputFileListPaths = (
+			);
+			inputPaths = (
+				"${PODS_PODFILE_DIR_PATH}/Podfile.lock",
+				"${PODS_ROOT}/Manifest.lock",
+			);
+			name = "[CP] Check Pods Manifest.lock";
+			outputFileListPaths = (
+			);
+			outputPaths = (
+				"$(DERIVED_FILE_DIR)/Pods-PrimerSDK_Tests-checkManifestLockResult.txt",
+			);
+			runOnlyForDeploymentPostprocessing = 0;
+			shellPath = /bin/sh;
+			shellScript = "diff \"${PODS_PODFILE_DIR_PATH}/Podfile.lock\" \"${PODS_ROOT}/Manifest.lock\" > /dev/null\nif [ $? != 0 ] ; then\n    # print error to STDERR\n    echo \"error: The sandbox is not in sync with the Podfile.lock. Run 'pod install' or update your CocoaPods installation.\" >&2\n    exit 1\nfi\n# This output is used by Xcode 'outputs' to avoid re-running this script phase.\necho \"SUCCESS\" > \"${SCRIPT_OUTPUT_FILE_0}\"\n";
+			showEnvVarsInLog = 0;
+		};
+		560C2F4635618D7DF9E52943 /* [CP] Check Pods Manifest.lock */ = {
+			isa = PBXShellScriptBuildPhase;
+			buildActionMask = 2147483647;
+			files = (
+			);
+			inputFileListPaths = (
+			);
+			inputPaths = (
+				"${PODS_PODFILE_DIR_PATH}/Podfile.lock",
+				"${PODS_ROOT}/Manifest.lock",
+			);
+			name = "[CP] Check Pods Manifest.lock";
+			outputFileListPaths = (
+			);
+			outputPaths = (
+				"$(DERIVED_FILE_DIR)/Pods-PrimerSDK_Example-checkManifestLockResult.txt",
+			);
+			runOnlyForDeploymentPostprocessing = 0;
+			shellPath = /bin/sh;
+			shellScript = "diff \"${PODS_PODFILE_DIR_PATH}/Podfile.lock\" \"${PODS_ROOT}/Manifest.lock\" > /dev/null\nif [ $? != 0 ] ; then\n    # print error to STDERR\n    echo \"error: The sandbox is not in sync with the Podfile.lock. Run 'pod install' or update your CocoaPods installation.\" >&2\n    exit 1\nfi\n# This output is used by Xcode 'outputs' to avoid re-running this script phase.\necho \"SUCCESS\" > \"${SCRIPT_OUTPUT_FILE_0}\"\n";
+			showEnvVarsInLog = 0;
+		};
+		831FDDEFC454098B7C86790A /* [CP] Embed Pods Frameworks */ = {
 			isa = PBXShellScriptBuildPhase;
 			buildActionMask = 2147483647;
 			files = (
@@ -666,94 +649,6 @@
 			runOnlyForDeploymentPostprocessing = 0;
 			shellPath = /bin/sh;
 			shellScript = "\"${PODS_ROOT}/Target Support Files/Pods-PrimerSDK_Example/Pods-PrimerSDK_Example-frameworks.sh\"\n";
-			showEnvVarsInLog = 0;
-		};
-<<<<<<< HEAD
-		151B62B5260CA08E00D0521B /* ShellScript */ = {
-=======
-		95E87E57459FFA7CDE494E24 /* [CP] Embed Pods Frameworks */ = {
->>>>>>> a92ee56a
-			isa = PBXShellScriptBuildPhase;
-			buildActionMask = 2147483647;
-			files = (
-			);
-			inputPaths = (
-<<<<<<< HEAD
-			);
-			outputFileListPaths = (
-=======
-				"${PODS_ROOT}/Target Support Files/Pods-PrimerSDK_Example/Pods-PrimerSDK_Example-frameworks.sh",
-				"${BUILT_PRODUCTS_DIR}/Primer3DS/Primer3DS.framework",
-				"${BUILT_PRODUCTS_DIR}/PrimerSDK/PrimerSDK.framework",
-				"${PODS_XCFRAMEWORKS_BUILD_DIR}/ThreeDS_SDK/ThreeDS_SDK.framework/ThreeDS_SDK",
->>>>>>> a92ee56a
-			);
-			name = "[CP] Embed Pods Frameworks";
-			outputPaths = (
-<<<<<<< HEAD
-			);
-			runOnlyForDeploymentPostprocessing = 0;
-			shellPath = /bin/sh;
-			shellScript = "if which swiftlint >/dev/null; then\n  swiftlint lint\nelse\n  echo \"warning: SwiftLint not installed, download from https://github.com/realm/SwiftLint\"\nfi\n";
-		};
-		A6CE339A94E3B9E45AE3B3B0 /* [CP] Check Pods Manifest.lock */ = {
-=======
-				"${TARGET_BUILD_DIR}/${FRAMEWORKS_FOLDER_PATH}/Primer3DS.framework",
-				"${TARGET_BUILD_DIR}/${FRAMEWORKS_FOLDER_PATH}/PrimerSDK.framework",
-				"${TARGET_BUILD_DIR}/${FRAMEWORKS_FOLDER_PATH}/ThreeDS_SDK.framework",
-			);
-			runOnlyForDeploymentPostprocessing = 0;
-			shellPath = /bin/sh;
-			shellScript = "\"${PODS_ROOT}/Target Support Files/Pods-PrimerSDK_Example/Pods-PrimerSDK_Example-frameworks.sh\"\n";
-			showEnvVarsInLog = 0;
-		};
-		BA59B1F47DBEB71658BA6796 /* [CP] Check Pods Manifest.lock */ = {
->>>>>>> a92ee56a
-			isa = PBXShellScriptBuildPhase;
-			buildActionMask = 2147483647;
-			files = (
-			);
-			inputFileListPaths = (
-			);
-			inputPaths = (
-				"${PODS_PODFILE_DIR_PATH}/Podfile.lock",
-				"${PODS_ROOT}/Manifest.lock",
-			);
-			name = "[CP] Check Pods Manifest.lock";
-			outputFileListPaths = (
-			);
-			outputPaths = (
-				"$(DERIVED_FILE_DIR)/Pods-PrimerSDK_Tests-checkManifestLockResult.txt",
-			);
-			runOnlyForDeploymentPostprocessing = 0;
-			shellPath = /bin/sh;
-			shellScript = "diff \"${PODS_PODFILE_DIR_PATH}/Podfile.lock\" \"${PODS_ROOT}/Manifest.lock\" > /dev/null\nif [ $? != 0 ] ; then\n    # print error to STDERR\n    echo \"error: The sandbox is not in sync with the Podfile.lock. Run 'pod install' or update your CocoaPods installation.\" >&2\n    exit 1\nfi\n# This output is used by Xcode 'outputs' to avoid re-running this script phase.\necho \"SUCCESS\" > \"${SCRIPT_OUTPUT_FILE_0}\"\n";
-			showEnvVarsInLog = 0;
-		};
-<<<<<<< HEAD
-		B45B791999D0EB8F6DD38A79 /* [CP] Check Pods Manifest.lock */ = {
-=======
-		DF74F33715563451F2E12D2D /* [CP] Check Pods Manifest.lock */ = {
->>>>>>> a92ee56a
-			isa = PBXShellScriptBuildPhase;
-			buildActionMask = 2147483647;
-			files = (
-			);
-			inputFileListPaths = (
-			);
-			inputPaths = (
-				"${PODS_PODFILE_DIR_PATH}/Podfile.lock",
-				"${PODS_ROOT}/Manifest.lock",
-			);
-			name = "[CP] Check Pods Manifest.lock";
-			outputFileListPaths = (
-			);
-			outputPaths = (
-				"$(DERIVED_FILE_DIR)/Pods-PrimerSDK_Example-checkManifestLockResult.txt",
-			);
-			runOnlyForDeploymentPostprocessing = 0;
-			shellPath = /bin/sh;
-			shellScript = "diff \"${PODS_PODFILE_DIR_PATH}/Podfile.lock\" \"${PODS_ROOT}/Manifest.lock\" > /dev/null\nif [ $? != 0 ] ; then\n    # print error to STDERR\n    echo \"error: The sandbox is not in sync with the Podfile.lock. Run 'pod install' or update your CocoaPods installation.\" >&2\n    exit 1\nfi\n# This output is used by Xcode 'outputs' to avoid re-running this script phase.\necho \"SUCCESS\" > \"${SCRIPT_OUTPUT_FILE_0}\"\n";
 			showEnvVarsInLog = 0;
 		};
 /* End PBXShellScriptBuildPhase section */
@@ -1043,11 +938,7 @@
 		};
 		607FACF01AFB9204008FA782 /* Debug */ = {
 			isa = XCBuildConfiguration;
-<<<<<<< HEAD
-			baseConfigurationReference = D83217F904B505FE041A47F3 /* Pods-PrimerSDK_Example.debug.xcconfig */;
-=======
-			baseConfigurationReference = 0B72DBBEA446CC7D9C94EBEF /* Pods-PrimerSDK_Example.debug.xcconfig */;
->>>>>>> a92ee56a
+			baseConfigurationReference = BFC4D356A928FFF91559EA65 /* Pods-PrimerSDK_Example.debug.xcconfig */;
 			buildSettings = {
 				ASSETCATALOG_COMPILER_APPICON_NAME = AppIcon;
 				CODE_SIGN_ENTITLEMENTS = PrimerSDK_Example.entitlements;
@@ -1071,11 +962,7 @@
 		};
 		607FACF11AFB9204008FA782 /* Release */ = {
 			isa = XCBuildConfiguration;
-<<<<<<< HEAD
-			baseConfigurationReference = A1C1B2EE4DC8A081885A6D1E /* Pods-PrimerSDK_Example.release.xcconfig */;
-=======
-			baseConfigurationReference = 0AA909E555970EC98A04E05C /* Pods-PrimerSDK_Example.release.xcconfig */;
->>>>>>> a92ee56a
+			baseConfigurationReference = F6577484CC1C8CDB59C99F59 /* Pods-PrimerSDK_Example.release.xcconfig */;
 			buildSettings = {
 				ASSETCATALOG_COMPILER_APPICON_NAME = AppIcon;
 				CODE_SIGN_ENTITLEMENTS = PrimerSDK_Example.entitlements;
@@ -1099,11 +986,7 @@
 		};
 		607FACF31AFB9204008FA782 /* Debug */ = {
 			isa = XCBuildConfiguration;
-<<<<<<< HEAD
-			baseConfigurationReference = 345DCF7CBE17A1CE6D67A4C3 /* Pods-PrimerSDK_Tests.debug.xcconfig */;
-=======
-			baseConfigurationReference = 168A465A8EFA63AECC5F1089 /* Pods-PrimerSDK_Tests.debug.xcconfig */;
->>>>>>> a92ee56a
+			baseConfigurationReference = E7206678E35D68E0F8865BFB /* Pods-PrimerSDK_Tests.debug.xcconfig */;
 			buildSettings = {
 				CODE_SIGN_IDENTITY = "iPhone Developer";
 				"CODE_SIGN_IDENTITY[sdk=macosx*]" = "-";
@@ -1132,11 +1015,7 @@
 		};
 		607FACF41AFB9204008FA782 /* Release */ = {
 			isa = XCBuildConfiguration;
-<<<<<<< HEAD
-			baseConfigurationReference = A2CF7DB4ED3535AC71B5B284 /* Pods-PrimerSDK_Tests.release.xcconfig */;
-=======
-			baseConfigurationReference = 8C7C2739ED3ECA0304436F79 /* Pods-PrimerSDK_Tests.release.xcconfig */;
->>>>>>> a92ee56a
+			baseConfigurationReference = 88178F35A1C3D475CDF405DD /* Pods-PrimerSDK_Tests.release.xcconfig */;
 			buildSettings = {
 				CODE_SIGN_IDENTITY = "iPhone Developer";
 				"CODE_SIGN_IDENTITY[sdk=macosx*]" = "-";
