--- conflicted
+++ resolved
@@ -7,7 +7,7 @@
 	objects = {
 
 /* Begin PBXBuildFile section */
-		0B166162159979E9456E6B30 /* Pods_PrimerSDK_Tests.framework in Frameworks */ = {isa = PBXBuildFile; fileRef = 16FB5E238C05488095C92BBD /* Pods_PrimerSDK_Tests.framework */; };
+		14045922A56322626EDBAB88 /* Pods_PrimerSDK_Example.framework in Frameworks */ = {isa = PBXBuildFile; fileRef = 733960634F1169D5FE0D1178 /* Pods_PrimerSDK_Example.framework */; };
 		151B098C267A276100FB49B8 /* Vault.swift in Sources */ = {isa = PBXBuildFile; fileRef = 15300DB8267A1211009A1B9C /* Vault.swift */; };
 		15300DBB267A1646009A1B9C /* VaultKlarna.swift in Sources */ = {isa = PBXBuildFile; fileRef = 15300DBA267A1646009A1B9C /* VaultKlarna.swift */; };
 		156F97092706DDE6004503C0 /* PaymentMethodConfigTests.swift in Sources */ = {isa = PBXBuildFile; fileRef = 156F97082706DDE6004503C0 /* PaymentMethodConfigTests.swift */; };
@@ -38,19 +38,6 @@
 		1DE0355C2716E4D1007BADAB /* CheckoutTheme.swift in Sources */ = {isa = PBXBuildFile; fileRef = 1DE0355B2716E4D1007BADAB /* CheckoutTheme.swift */; };
 		1DEBE0DF26B6FD06004E3064 /* ApayaTests.swift in Sources */ = {isa = PBXBuildFile; fileRef = 1DEBE0DE26B6FD06004E3064 /* ApayaTests.swift */; };
 		1DED53B02739561800CD9DE6 /* ThemeTests.swift in Sources */ = {isa = PBXBuildFile; fileRef = 1DED53AF2739561800CD9DE6 /* ThemeTests.swift */; };
-<<<<<<< HEAD
-		2C4480D52819755700BD431A /* CreateResumePaymentService.swift in Sources */ = {isa = PBXBuildFile; fileRef = 2C4480D42819755700BD431A /* CreateResumePaymentService.swift */; };
-		2C4480D728197F7E00BD431A /* CreateResumePaymentServiceTests.swift in Sources */ = {isa = PBXBuildFile; fileRef = 2C4480D628197F7E00BD431A /* CreateResumePaymentServiceTests.swift */; };
-		2C6091192847AB0200543412 /* UniversalCheckout+PrimerTestPaymentMethods.swift in Sources */ = {isa = PBXBuildFile; fileRef = 2C6091182847AB0200543412 /* UniversalCheckout+PrimerTestPaymentMethods.swift */; };
-		2CCD4DB5282A8DB800F9BD2E /* ManualPaymentMerchantCheckoutViewController.swift in Sources */ = {isa = PBXBuildFile; fileRef = 2CCD4DB4282A8DB800F9BD2E /* ManualPaymentMerchantCheckoutViewController.swift */; };
-		2CCD4DB7282A906C00F9BD2E /* Networking+Models.swift in Sources */ = {isa = PBXBuildFile; fileRef = 2CCD4DB6282A906C00F9BD2E /* Networking+Models.swift */; };
-		2CE2888A2818665400649E61 /* AsyncPaymentMethodTokenizationViewModel.swift in Sources */ = {isa = PBXBuildFile; fileRef = 2CE288892818665400649E61 /* AsyncPaymentMethodTokenizationViewModel.swift */; };
-		2CE2888C2819547500649E61 /* HUCResultViewController.swift in Sources */ = {isa = PBXBuildFile; fileRef = 2CE2888B2819547500649E61 /* HUCResultViewController.swift */; };
-		2CE2888E281954FE00649E61 /* String+Extensions.swift in Sources */ = {isa = PBXBuildFile; fileRef = 2CE2888D281954FE00649E61 /* String+Extensions.swift */; };
-		2CE288902819550400649E61 /* Data+Extensions.swift in Sources */ = {isa = PBXBuildFile; fileRef = 2CE2888F2819550400649E61 /* Data+Extensions.swift */; };
-		2CE288922819553100649E61 /* Range+Extensions.swift in Sources */ = {isa = PBXBuildFile; fileRef = 2CE288912819553100649E61 /* Range+Extensions.swift */; };
-		2CEBAEB82847C71C0023A253 /* UniversalCheckout+PrimerTestPaymentMethods.swift in Sources */ = {isa = PBXBuildFile; fileRef = 2CEBAEB72847C71C0023A253 /* UniversalCheckout+PrimerTestPaymentMethods.swift */; };
-=======
 		2C10D1152840C1A60059B9E1 /* MerchantCheckoutViewController.swift in Sources */ = {isa = PBXBuildFile; fileRef = 2C10D10E2840C1A60059B9E1 /* MerchantCheckoutViewController.swift */; };
 		2C10D1162840C1A60059B9E1 /* MerchantPaymentMethodsViewController.swift in Sources */ = {isa = PBXBuildFile; fileRef = 2C10D10F2840C1A60059B9E1 /* MerchantPaymentMethodsViewController.swift */; };
 		2C10D1172840C1A60059B9E1 /* AppViewController.swift in Sources */ = {isa = PBXBuildFile; fileRef = 2C10D1102840C1A60059B9E1 /* AppViewController.swift */; };
@@ -67,14 +54,14 @@
 		2C10D1292840C1C90059B9E1 /* MerchantAssetsViewController.swift in Sources */ = {isa = PBXBuildFile; fileRef = 2C10D1282840C1C90059B9E1 /* MerchantAssetsViewController.swift */; };
 		2C10D12B2840C1D70059B9E1 /* SpinnerViewController.swift in Sources */ = {isa = PBXBuildFile; fileRef = 2C10D12A2840C1D70059B9E1 /* SpinnerViewController.swift */; };
 		2C10D12E2840C42F0059B9E1 /* CreateResumePaymentService.swift in Sources */ = {isa = PBXBuildFile; fileRef = 2C10D12C2840C41B0059B9E1 /* CreateResumePaymentService.swift */; };
->>>>>>> fb03dd3d
+		2CA8F218284E11AB0070717B /* UniversalCheckout+PrimerTestPaymentMethods.swift in Sources */ = {isa = PBXBuildFile; fileRef = 2CA8F217284E11AB0070717B /* UniversalCheckout+PrimerTestPaymentMethods.swift */; };
 		607FACD61AFB9204008FA782 /* AppDelegate.swift in Sources */ = {isa = PBXBuildFile; fileRef = 607FACD51AFB9204008FA782 /* AppDelegate.swift */; };
 		607FACDB1AFB9204008FA782 /* Main.storyboard in Resources */ = {isa = PBXBuildFile; fileRef = 607FACD91AFB9204008FA782 /* Main.storyboard */; };
 		607FACDD1AFB9204008FA782 /* Images.xcassets in Resources */ = {isa = PBXBuildFile; fileRef = 607FACDC1AFB9204008FA782 /* Images.xcassets */; };
 		607FACE01AFB9204008FA782 /* LaunchScreen.xib in Resources */ = {isa = PBXBuildFile; fileRef = 607FACDE1AFB9204008FA782 /* LaunchScreen.xib */; };
 		849A28EB275614070037C2D1 /* Networking.swift in Sources */ = {isa = PBXBuildFile; fileRef = 849A28EA275614070037C2D1 /* Networking.swift */; };
 		849A28ED275788040037C2D1 /* ExternalPaymentMethods.swift in Sources */ = {isa = PBXBuildFile; fileRef = 849A28EC275788040037C2D1 /* ExternalPaymentMethods.swift */; };
-		E8A3616DF612BD2011D8495F /* Pods_PrimerSDK_Example.framework in Frameworks */ = {isa = PBXBuildFile; fileRef = C2ED0A2D714B8FA56BB5B4EA /* Pods_PrimerSDK_Example.framework */; };
+		F186389A97A5F5FD455469E7 /* Pods_PrimerSDK_Tests.framework in Frameworks */ = {isa = PBXBuildFile; fileRef = 88AED87A62F0BA6B49A4D71B /* Pods_PrimerSDK_Tests.framework */; };
 /* End PBXBuildFile section */
 
 /* Begin PBXContainerItemProxy section */
@@ -95,6 +82,8 @@
 /* End PBXContainerItemProxy section */
 
 /* Begin PBXFileReference section */
+		00DDD7A854C751355052C70F /* Pods-PrimerSDK_Tests.debug.xcconfig */ = {isa = PBXFileReference; includeInIndex = 1; lastKnownFileType = text.xcconfig; name = "Pods-PrimerSDK_Tests.debug.xcconfig"; path = "Target Support Files/Pods-PrimerSDK_Tests/Pods-PrimerSDK_Tests.debug.xcconfig"; sourceTree = "<group>"; };
+		0A21CCAAAF3F2DE16F7BAAA6 /* Pods-PrimerSDK_Example.debug.xcconfig */ = {isa = PBXFileReference; includeInIndex = 1; lastKnownFileType = text.xcconfig; name = "Pods-PrimerSDK_Example.debug.xcconfig"; path = "Target Support Files/Pods-PrimerSDK_Example/Pods-PrimerSDK_Example.debug.xcconfig"; sourceTree = "<group>"; };
 		0BEFFA023E994EF5B370A80C /* PrimerSDK.podspec */ = {isa = PBXFileReference; includeInIndex = 1; lastKnownFileType = text; name = PrimerSDK.podspec; path = ../PrimerSDK.podspec; sourceTree = "<group>"; xcLanguageSpecificationIdentifier = xcode.lang.ruby; };
 		151B09F4267B7F9400FB49B8 /* 3DSTests.swift */ = {isa = PBXFileReference; lastKnownFileType = sourcecode.swift; path = 3DSTests.swift; sourceTree = "<group>"; };
 		151B0A1B267CE24B00FB49B8 /* 3DSConstants.swift */ = {isa = PBXFileReference; lastKnownFileType = sourcecode.swift; path = 3DSConstants.swift; sourceTree = "<group>"; };
@@ -137,26 +126,11 @@
 		15F97C762624718800DCB3BA /* PaymentMethodCell.swift */ = {isa = PBXFileReference; lastKnownFileType = sourcecode.swift; path = PaymentMethodCell.swift; sourceTree = "<group>"; };
 		15F97C7C2624730800DCB3BA /* UIViewController+API.swift */ = {isa = PBXFileReference; lastKnownFileType = sourcecode.swift; path = "UIViewController+API.swift"; sourceTree = "<group>"; };
 		15F9E67C2678C88000F6B6C1 /* UniversalCheckout.swift */ = {isa = PBXFileReference; lastKnownFileType = sourcecode.swift; path = UniversalCheckout.swift; sourceTree = "<group>"; };
-		16FB5E238C05488095C92BBD /* Pods_PrimerSDK_Tests.framework */ = {isa = PBXFileReference; explicitFileType = wrapper.framework; includeInIndex = 0; path = Pods_PrimerSDK_Tests.framework; sourceTree = BUILT_PRODUCTS_DIR; };
 		1D3922C9270DEC2F001BDCCA /* WebViewUtilTests.swift */ = {isa = PBXFileReference; lastKnownFileType = sourcecode.swift; path = WebViewUtilTests.swift; sourceTree = "<group>"; };
 		1DC7EE13261FA3D400BCBFFC /* CreateClientToken.swift */ = {isa = PBXFileReference; lastKnownFileType = sourcecode.swift; path = CreateClientToken.swift; sourceTree = "<group>"; };
 		1DE0355B2716E4D1007BADAB /* CheckoutTheme.swift */ = {isa = PBXFileReference; lastKnownFileType = sourcecode.swift; path = CheckoutTheme.swift; sourceTree = "<group>"; };
 		1DEBE0DE26B6FD06004E3064 /* ApayaTests.swift */ = {isa = PBXFileReference; fileEncoding = 4; lastKnownFileType = sourcecode.swift; path = ApayaTests.swift; sourceTree = "<group>"; };
 		1DED53AF2739561800CD9DE6 /* ThemeTests.swift */ = {isa = PBXFileReference; fileEncoding = 4; lastKnownFileType = sourcecode.swift; path = ThemeTests.swift; sourceTree = "<group>"; };
-<<<<<<< HEAD
-		283DA7B53B613F340147E214 /* Pods-PrimerSDK_Example.debug.xcconfig */ = {isa = PBXFileReference; includeInIndex = 1; lastKnownFileType = text.xcconfig; name = "Pods-PrimerSDK_Example.debug.xcconfig"; path = "Target Support Files/Pods-PrimerSDK_Example/Pods-PrimerSDK_Example.debug.xcconfig"; sourceTree = "<group>"; };
-		2C4480D42819755700BD431A /* CreateResumePaymentService.swift */ = {isa = PBXFileReference; lastKnownFileType = sourcecode.swift; path = CreateResumePaymentService.swift; sourceTree = "<group>"; };
-		2C4480D628197F7E00BD431A /* CreateResumePaymentServiceTests.swift */ = {isa = PBXFileReference; lastKnownFileType = sourcecode.swift; path = CreateResumePaymentServiceTests.swift; sourceTree = "<group>"; };
-		2C6091182847AB0200543412 /* UniversalCheckout+PrimerTestPaymentMethods.swift */ = {isa = PBXFileReference; lastKnownFileType = sourcecode.swift; path = "UniversalCheckout+PrimerTestPaymentMethods.swift"; sourceTree = "<group>"; };
-		2CCD4DB4282A8DB800F9BD2E /* ManualPaymentMerchantCheckoutViewController.swift */ = {isa = PBXFileReference; fileEncoding = 4; lastKnownFileType = sourcecode.swift; path = ManualPaymentMerchantCheckoutViewController.swift; sourceTree = "<group>"; };
-		2CCD4DB6282A906C00F9BD2E /* Networking+Models.swift */ = {isa = PBXFileReference; lastKnownFileType = sourcecode.swift; path = "Networking+Models.swift"; sourceTree = "<group>"; };
-		2CE288892818665400649E61 /* AsyncPaymentMethodTokenizationViewModel.swift */ = {isa = PBXFileReference; lastKnownFileType = sourcecode.swift; path = AsyncPaymentMethodTokenizationViewModel.swift; sourceTree = "<group>"; };
-		2CE2888B2819547500649E61 /* HUCResultViewController.swift */ = {isa = PBXFileReference; fileEncoding = 4; lastKnownFileType = sourcecode.swift; path = HUCResultViewController.swift; sourceTree = "<group>"; };
-		2CE2888D281954FE00649E61 /* String+Extensions.swift */ = {isa = PBXFileReference; lastKnownFileType = sourcecode.swift; path = "String+Extensions.swift"; sourceTree = "<group>"; };
-		2CE2888F2819550400649E61 /* Data+Extensions.swift */ = {isa = PBXFileReference; lastKnownFileType = sourcecode.swift; path = "Data+Extensions.swift"; sourceTree = "<group>"; };
-		2CE288912819553100649E61 /* Range+Extensions.swift */ = {isa = PBXFileReference; lastKnownFileType = sourcecode.swift; path = "Range+Extensions.swift"; sourceTree = "<group>"; };
-		2CEBAEB72847C71C0023A253 /* UniversalCheckout+PrimerTestPaymentMethods.swift */ = {isa = PBXFileReference; fileEncoding = 4; lastKnownFileType = sourcecode.swift; path = "UniversalCheckout+PrimerTestPaymentMethods.swift"; sourceTree = "<group>"; };
-=======
 		2C10D10E2840C1A60059B9E1 /* MerchantCheckoutViewController.swift */ = {isa = PBXFileReference; fileEncoding = 4; lastKnownFileType = sourcecode.swift; path = MerchantCheckoutViewController.swift; sourceTree = "<group>"; };
 		2C10D10F2840C1A60059B9E1 /* MerchantPaymentMethodsViewController.swift */ = {isa = PBXFileReference; fileEncoding = 4; lastKnownFileType = sourcecode.swift; path = MerchantPaymentMethodsViewController.swift; sourceTree = "<group>"; };
 		2C10D1102840C1A60059B9E1 /* AppViewController.swift */ = {isa = PBXFileReference; fileEncoding = 4; lastKnownFileType = sourcecode.swift; path = AppViewController.swift; sourceTree = "<group>"; };
@@ -173,10 +147,9 @@
 		2C10D1282840C1C90059B9E1 /* MerchantAssetsViewController.swift */ = {isa = PBXFileReference; fileEncoding = 4; lastKnownFileType = sourcecode.swift; path = MerchantAssetsViewController.swift; sourceTree = "<group>"; };
 		2C10D12A2840C1D70059B9E1 /* SpinnerViewController.swift */ = {isa = PBXFileReference; fileEncoding = 4; lastKnownFileType = sourcecode.swift; path = SpinnerViewController.swift; sourceTree = "<group>"; };
 		2C10D12C2840C41B0059B9E1 /* CreateResumePaymentService.swift */ = {isa = PBXFileReference; fileEncoding = 4; lastKnownFileType = sourcecode.swift; path = CreateResumePaymentService.swift; sourceTree = "<group>"; };
->>>>>>> fb03dd3d
+		2CA8F217284E11AB0070717B /* UniversalCheckout+PrimerTestPaymentMethods.swift */ = {isa = PBXFileReference; fileEncoding = 4; lastKnownFileType = sourcecode.swift; path = "UniversalCheckout+PrimerTestPaymentMethods.swift"; sourceTree = "<group>"; };
 		3B55FBF1D40BE6B25F29A5D9 /* LICENSE */ = {isa = PBXFileReference; includeInIndex = 1; lastKnownFileType = text; name = LICENSE; path = ../LICENSE; sourceTree = "<group>"; };
 		45CA532A34F52954A21835C5 /* README.md */ = {isa = PBXFileReference; includeInIndex = 1; lastKnownFileType = net.daringfireball.markdown; name = README.md; path = ../README.md; sourceTree = "<group>"; };
-		4F90B8A725681E4FE7C18463 /* Pods-PrimerSDK_Tests.release.xcconfig */ = {isa = PBXFileReference; includeInIndex = 1; lastKnownFileType = text.xcconfig; name = "Pods-PrimerSDK_Tests.release.xcconfig"; path = "Target Support Files/Pods-PrimerSDK_Tests/Pods-PrimerSDK_Tests.release.xcconfig"; sourceTree = "<group>"; };
 		607FACD01AFB9204008FA782 /* PrimerSDK_Example.app */ = {isa = PBXFileReference; explicitFileType = wrapper.application; includeInIndex = 0; path = PrimerSDK_Example.app; sourceTree = BUILT_PRODUCTS_DIR; };
 		607FACD41AFB9204008FA782 /* Info.plist */ = {isa = PBXFileReference; lastKnownFileType = text.plist.xml; path = Info.plist; sourceTree = "<group>"; };
 		607FACD51AFB9204008FA782 /* AppDelegate.swift */ = {isa = PBXFileReference; lastKnownFileType = sourcecode.swift; path = AppDelegate.swift; sourceTree = "<group>"; };
@@ -184,6 +157,7 @@
 		607FACDC1AFB9204008FA782 /* Images.xcassets */ = {isa = PBXFileReference; lastKnownFileType = folder.assetcatalog; path = Images.xcassets; sourceTree = "<group>"; };
 		607FACDF1AFB9204008FA782 /* Base */ = {isa = PBXFileReference; lastKnownFileType = file.xib; name = Base; path = Base.lproj/LaunchScreen.xib; sourceTree = "<group>"; };
 		607FACE51AFB9204008FA782 /* PrimerSDK_Tests.xctest */ = {isa = PBXFileReference; explicitFileType = wrapper.cfbundle; includeInIndex = 0; path = PrimerSDK_Tests.xctest; sourceTree = BUILT_PRODUCTS_DIR; };
+		733960634F1169D5FE0D1178 /* Pods_PrimerSDK_Example.framework */ = {isa = PBXFileReference; explicitFileType = wrapper.framework; includeInIndex = 0; path = Pods_PrimerSDK_Example.framework; sourceTree = BUILT_PRODUCTS_DIR; };
 		846BE6C8280FEE5F0052E4DB /* el */ = {isa = PBXFileReference; lastKnownFileType = text.plist.strings; name = el; path = el.lproj/Main.strings; sourceTree = "<group>"; };
 		846BE6C9280FEE620052E4DB /* it */ = {isa = PBXFileReference; lastKnownFileType = text.plist.strings; name = it; path = it.lproj/Main.strings; sourceTree = "<group>"; };
 		846BE6CA280FEE640052E4DB /* nb */ = {isa = PBXFileReference; lastKnownFileType = text.plist.strings; name = nb; path = nb.lproj/Main.strings; sourceTree = "<group>"; };
@@ -196,10 +170,9 @@
 		846BE6D2280FEE760052E4DB /* en */ = {isa = PBXFileReference; lastKnownFileType = text.plist.strings; name = en; path = en.lproj/Main.strings; sourceTree = "<group>"; };
 		849A28EA275614070037C2D1 /* Networking.swift */ = {isa = PBXFileReference; lastKnownFileType = sourcecode.swift; path = Networking.swift; sourceTree = "<group>"; };
 		849A28EC275788040037C2D1 /* ExternalPaymentMethods.swift */ = {isa = PBXFileReference; lastKnownFileType = sourcecode.swift; path = ExternalPaymentMethods.swift; sourceTree = "<group>"; };
-		978EE2E0C0D206047330ECE8 /* Pods-PrimerSDK_Example.debug.xcconfig */ = {isa = PBXFileReference; includeInIndex = 1; lastKnownFileType = text.xcconfig; name = "Pods-PrimerSDK_Example.debug.xcconfig"; path = "Target Support Files/Pods-PrimerSDK_Example/Pods-PrimerSDK_Example.debug.xcconfig"; sourceTree = "<group>"; };
-		AFAE9B187B9F3CBBDE6FBC8E /* Pods-PrimerSDK_Tests.debug.xcconfig */ = {isa = PBXFileReference; includeInIndex = 1; lastKnownFileType = text.xcconfig; name = "Pods-PrimerSDK_Tests.debug.xcconfig"; path = "Target Support Files/Pods-PrimerSDK_Tests/Pods-PrimerSDK_Tests.debug.xcconfig"; sourceTree = "<group>"; };
-		C2ED0A2D714B8FA56BB5B4EA /* Pods_PrimerSDK_Example.framework */ = {isa = PBXFileReference; explicitFileType = wrapper.framework; includeInIndex = 0; path = Pods_PrimerSDK_Example.framework; sourceTree = BUILT_PRODUCTS_DIR; };
-		E7B924889661C0DC2346D80D /* Pods-PrimerSDK_Example.release.xcconfig */ = {isa = PBXFileReference; includeInIndex = 1; lastKnownFileType = text.xcconfig; name = "Pods-PrimerSDK_Example.release.xcconfig"; path = "Target Support Files/Pods-PrimerSDK_Example/Pods-PrimerSDK_Example.release.xcconfig"; sourceTree = "<group>"; };
+		88AED87A62F0BA6B49A4D71B /* Pods_PrimerSDK_Tests.framework */ = {isa = PBXFileReference; explicitFileType = wrapper.framework; includeInIndex = 0; path = Pods_PrimerSDK_Tests.framework; sourceTree = BUILT_PRODUCTS_DIR; };
+		B8E1067DF947C01CECAD4C40 /* Pods-PrimerSDK_Example.release.xcconfig */ = {isa = PBXFileReference; includeInIndex = 1; lastKnownFileType = text.xcconfig; name = "Pods-PrimerSDK_Example.release.xcconfig"; path = "Target Support Files/Pods-PrimerSDK_Example/Pods-PrimerSDK_Example.release.xcconfig"; sourceTree = "<group>"; };
+		ECECC2E4B16C1E7FC7B7ACE2 /* Pods-PrimerSDK_Tests.release.xcconfig */ = {isa = PBXFileReference; includeInIndex = 1; lastKnownFileType = text.xcconfig; name = "Pods-PrimerSDK_Tests.release.xcconfig"; path = "Target Support Files/Pods-PrimerSDK_Tests/Pods-PrimerSDK_Tests.release.xcconfig"; sourceTree = "<group>"; };
 /* End PBXFileReference section */
 
 /* Begin PBXFrameworksBuildPhase section */
@@ -214,7 +187,7 @@
 			isa = PBXFrameworksBuildPhase;
 			buildActionMask = 2147483647;
 			files = (
-				E8A3616DF612BD2011D8495F /* Pods_PrimerSDK_Example.framework in Frameworks */,
+				14045922A56322626EDBAB88 /* Pods_PrimerSDK_Example.framework in Frameworks */,
 			);
 			runOnlyForDeploymentPostprocessing = 0;
 		};
@@ -222,13 +195,22 @@
 			isa = PBXFrameworksBuildPhase;
 			buildActionMask = 2147483647;
 			files = (
-				0B166162159979E9456E6B30 /* Pods_PrimerSDK_Tests.framework in Frameworks */,
+				F186389A97A5F5FD455469E7 /* Pods_PrimerSDK_Tests.framework in Frameworks */,
 			);
 			runOnlyForDeploymentPostprocessing = 0;
 		};
 /* End PBXFrameworksBuildPhase section */
 
 /* Begin PBXGroup section */
+		150006148C516651DAEE3004 /* Frameworks */ = {
+			isa = PBXGroup;
+			children = (
+				733960634F1169D5FE0D1178 /* Pods_PrimerSDK_Example.framework */,
+				88AED87A62F0BA6B49A4D71B /* Pods_PrimerSDK_Tests.framework */,
+			);
+			name = Frameworks;
+			sourceTree = "<group>";
+		};
 		151219E426E5F4EC007EFEA1 /* Recovered References */ = {
 			isa = PBXGroup;
 			children = (
@@ -318,12 +300,11 @@
 		1582B9A0260A3FD300C80BD7 /* PrimerSDKExample_UITests */ = {
 			isa = PBXGroup;
 			children = (
-				2CEBAEB72847C71C0023A253 /* UniversalCheckout+PrimerTestPaymentMethods.swift */,
 				1582B9A1260A3FD300C80BD7 /* PrimerSDKExample_UITests.swift */,
 				1582B9AC260A402E00C80BD7 /* Base.swift */,
 				1582B9A3260A3FD300C80BD7 /* Info.plist */,
 				15F9E67C2678C88000F6B6C1 /* UniversalCheckout.swift */,
-				2C6091182847AB0200543412 /* UniversalCheckout+PrimerTestPaymentMethods.swift */,
+				2CA8F217284E11AB0070717B /* UniversalCheckout+PrimerTestPaymentMethods.swift */,
 				15300DB8267A1211009A1B9C /* Vault.swift */,
 				15300DBA267A1646009A1B9C /* VaultKlarna.swift */,
 				849A28EC275788040037C2D1 /* ExternalPaymentMethods.swift */,
@@ -438,7 +419,7 @@
 				607FACD11AFB9204008FA782 /* Products */,
 				151219E426E5F4EC007EFEA1 /* Recovered References */,
 				CAECC3F22E94EA70F1F01CFC /* Pods */,
-				61320F3FADD3D41A7E92303D /* Frameworks */,
+				150006148C516651DAEE3004 /* Frameworks */,
 			);
 			sourceTree = "<group>";
 		};
@@ -476,22 +457,13 @@
 			name = "Podspec Metadata";
 			sourceTree = "<group>";
 		};
-		61320F3FADD3D41A7E92303D /* Frameworks */ = {
-			isa = PBXGroup;
-			children = (
-				C2ED0A2D714B8FA56BB5B4EA /* Pods_PrimerSDK_Example.framework */,
-				16FB5E238C05488095C92BBD /* Pods_PrimerSDK_Tests.framework */,
-			);
-			name = Frameworks;
-			sourceTree = "<group>";
-		};
 		CAECC3F22E94EA70F1F01CFC /* Pods */ = {
 			isa = PBXGroup;
 			children = (
-				978EE2E0C0D206047330ECE8 /* Pods-PrimerSDK_Example.debug.xcconfig */,
-				E7B924889661C0DC2346D80D /* Pods-PrimerSDK_Example.release.xcconfig */,
-				AFAE9B187B9F3CBBDE6FBC8E /* Pods-PrimerSDK_Tests.debug.xcconfig */,
-				4F90B8A725681E4FE7C18463 /* Pods-PrimerSDK_Tests.release.xcconfig */,
+				0A21CCAAAF3F2DE16F7BAAA6 /* Pods-PrimerSDK_Example.debug.xcconfig */,
+				B8E1067DF947C01CECAD4C40 /* Pods-PrimerSDK_Example.release.xcconfig */,
+				00DDD7A854C751355052C70F /* Pods-PrimerSDK_Tests.debug.xcconfig */,
+				ECECC2E4B16C1E7FC7B7ACE2 /* Pods-PrimerSDK_Tests.release.xcconfig */,
 			);
 			path = Pods;
 			sourceTree = "<group>";
@@ -521,11 +493,11 @@
 			isa = PBXNativeTarget;
 			buildConfigurationList = 607FACEF1AFB9204008FA782 /* Build configuration list for PBXNativeTarget "PrimerSDK_Example" */;
 			buildPhases = (
-				D28CC3A9480E95830A0DED86 /* [CP] Check Pods Manifest.lock */,
+				327728A22A758EF93283446E /* [CP] Check Pods Manifest.lock */,
 				607FACCC1AFB9204008FA782 /* Sources */,
 				607FACCD1AFB9204008FA782 /* Frameworks */,
 				607FACCE1AFB9204008FA782 /* Resources */,
-				962DA7396B3E2853E0845FB0 /* [CP] Embed Pods Frameworks */,
+				280A1E2B664254D44CFECD01 /* [CP] Embed Pods Frameworks */,
 			);
 			buildRules = (
 			);
@@ -540,7 +512,7 @@
 			isa = PBXNativeTarget;
 			buildConfigurationList = 607FACF21AFB9204008FA782 /* Build configuration list for PBXNativeTarget "PrimerSDK_Tests" */;
 			buildPhases = (
-				56865A8DE8887D430EC70D3C /* [CP] Check Pods Manifest.lock */,
+				E43928BF8239D2FD813CF083 /* [CP] Check Pods Manifest.lock */,
 				607FACE11AFB9204008FA782 /* Sources */,
 				607FACE21AFB9204008FA782 /* Frameworks */,
 				607FACE31AFB9204008FA782 /* Resources */,
@@ -648,11 +620,29 @@
 /* End PBXResourcesBuildPhase section */
 
 /* Begin PBXShellScriptBuildPhase section */
-		56865A8DE8887D430EC70D3C /* [CP] Check Pods Manifest.lock */ = {
+		280A1E2B664254D44CFECD01 /* [CP] Embed Pods Frameworks */ = {
 			isa = PBXShellScriptBuildPhase;
 			buildActionMask = 2147483647;
 			files = (
 			);
+			inputPaths = (
+				"${PODS_ROOT}/Target Support Files/Pods-PrimerSDK_Example/Pods-PrimerSDK_Example-frameworks.sh",
+				"${BUILT_PRODUCTS_DIR}/PrimerSDK/PrimerSDK.framework",
+			);
+			name = "[CP] Embed Pods Frameworks";
+			outputPaths = (
+				"${TARGET_BUILD_DIR}/${FRAMEWORKS_FOLDER_PATH}/PrimerSDK.framework",
+			);
+			runOnlyForDeploymentPostprocessing = 0;
+			shellPath = /bin/sh;
+			shellScript = "\"${PODS_ROOT}/Target Support Files/Pods-PrimerSDK_Example/Pods-PrimerSDK_Example-frameworks.sh\"\n";
+			showEnvVarsInLog = 0;
+		};
+		327728A22A758EF93283446E /* [CP] Check Pods Manifest.lock */ = {
+			isa = PBXShellScriptBuildPhase;
+			buildActionMask = 2147483647;
+			files = (
+			);
 			inputFileListPaths = (
 			);
 			inputPaths = (
@@ -663,36 +653,18 @@
 			outputFileListPaths = (
 			);
 			outputPaths = (
-				"$(DERIVED_FILE_DIR)/Pods-PrimerSDK_Tests-checkManifestLockResult.txt",
+				"$(DERIVED_FILE_DIR)/Pods-PrimerSDK_Example-checkManifestLockResult.txt",
 			);
 			runOnlyForDeploymentPostprocessing = 0;
 			shellPath = /bin/sh;
 			shellScript = "diff \"${PODS_PODFILE_DIR_PATH}/Podfile.lock\" \"${PODS_ROOT}/Manifest.lock\" > /dev/null\nif [ $? != 0 ] ; then\n    # print error to STDERR\n    echo \"error: The sandbox is not in sync with the Podfile.lock. Run 'pod install' or update your CocoaPods installation.\" >&2\n    exit 1\nfi\n# This output is used by Xcode 'outputs' to avoid re-running this script phase.\necho \"SUCCESS\" > \"${SCRIPT_OUTPUT_FILE_0}\"\n";
 			showEnvVarsInLog = 0;
 		};
-		962DA7396B3E2853E0845FB0 /* [CP] Embed Pods Frameworks */ = {
+		E43928BF8239D2FD813CF083 /* [CP] Check Pods Manifest.lock */ = {
 			isa = PBXShellScriptBuildPhase;
 			buildActionMask = 2147483647;
 			files = (
 			);
-			inputPaths = (
-				"${PODS_ROOT}/Target Support Files/Pods-PrimerSDK_Example/Pods-PrimerSDK_Example-frameworks.sh",
-				"${BUILT_PRODUCTS_DIR}/PrimerSDK/PrimerSDK.framework",
-			);
-			name = "[CP] Embed Pods Frameworks";
-			outputPaths = (
-				"${TARGET_BUILD_DIR}/${FRAMEWORKS_FOLDER_PATH}/PrimerSDK.framework",
-			);
-			runOnlyForDeploymentPostprocessing = 0;
-			shellPath = /bin/sh;
-			shellScript = "\"${PODS_ROOT}/Target Support Files/Pods-PrimerSDK_Example/Pods-PrimerSDK_Example-frameworks.sh\"\n";
-			showEnvVarsInLog = 0;
-		};
-		D28CC3A9480E95830A0DED86 /* [CP] Check Pods Manifest.lock */ = {
-			isa = PBXShellScriptBuildPhase;
-			buildActionMask = 2147483647;
-			files = (
-			);
 			inputFileListPaths = (
 			);
 			inputPaths = (
@@ -703,7 +675,7 @@
 			outputFileListPaths = (
 			);
 			outputPaths = (
-				"$(DERIVED_FILE_DIR)/Pods-PrimerSDK_Example-checkManifestLockResult.txt",
+				"$(DERIVED_FILE_DIR)/Pods-PrimerSDK_Tests-checkManifestLockResult.txt",
 			);
 			runOnlyForDeploymentPostprocessing = 0;
 			shellPath = /bin/sh;
@@ -720,10 +692,9 @@
 				15F9E67D2678C88000F6B6C1 /* UniversalCheckout.swift in Sources */,
 				1582B9AD260A402E00C80BD7 /* Base.swift in Sources */,
 				849A28ED275788040037C2D1 /* ExternalPaymentMethods.swift in Sources */,
-				2C6091192847AB0200543412 /* UniversalCheckout+PrimerTestPaymentMethods.swift in Sources */,
 				1582B9A2260A3FD300C80BD7 /* PrimerSDKExample_UITests.swift in Sources */,
 				15300DBB267A1646009A1B9C /* VaultKlarna.swift in Sources */,
-				2CEBAEB82847C71C0023A253 /* UniversalCheckout+PrimerTestPaymentMethods.swift in Sources */,
+				2CA8F218284E11AB0070717B /* UniversalCheckout+PrimerTestPaymentMethods.swift in Sources */,
 				151B098C267A276100FB49B8 /* Vault.swift in Sources */,
 			);
 			runOnlyForDeploymentPostprocessing = 0;
@@ -1011,7 +982,7 @@
 		};
 		607FACF01AFB9204008FA782 /* Debug */ = {
 			isa = XCBuildConfiguration;
-			baseConfigurationReference = 978EE2E0C0D206047330ECE8 /* Pods-PrimerSDK_Example.debug.xcconfig */;
+			baseConfigurationReference = 0A21CCAAAF3F2DE16F7BAAA6 /* Pods-PrimerSDK_Example.debug.xcconfig */;
 			buildSettings = {
 				ASSETCATALOG_COMPILER_APPICON_NAME = AppIcon;
 				CODE_SIGN_ENTITLEMENTS = PrimerSDK_Example.entitlements;
@@ -1036,7 +1007,7 @@
 		};
 		607FACF11AFB9204008FA782 /* Release */ = {
 			isa = XCBuildConfiguration;
-			baseConfigurationReference = E7B924889661C0DC2346D80D /* Pods-PrimerSDK_Example.release.xcconfig */;
+			baseConfigurationReference = B8E1067DF947C01CECAD4C40 /* Pods-PrimerSDK_Example.release.xcconfig */;
 			buildSettings = {
 				ASSETCATALOG_COMPILER_APPICON_NAME = AppIcon;
 				CODE_SIGN_ENTITLEMENTS = PrimerSDK_Example.entitlements;
@@ -1061,7 +1032,7 @@
 		};
 		607FACF31AFB9204008FA782 /* Debug */ = {
 			isa = XCBuildConfiguration;
-			baseConfigurationReference = AFAE9B187B9F3CBBDE6FBC8E /* Pods-PrimerSDK_Tests.debug.xcconfig */;
+			baseConfigurationReference = 00DDD7A854C751355052C70F /* Pods-PrimerSDK_Tests.debug.xcconfig */;
 			buildSettings = {
 				CODE_SIGN_IDENTITY = "iPhone Developer";
 				"CODE_SIGN_IDENTITY[sdk=macosx*]" = "-";
@@ -1090,7 +1061,7 @@
 		};
 		607FACF41AFB9204008FA782 /* Release */ = {
 			isa = XCBuildConfiguration;
-			baseConfigurationReference = 4F90B8A725681E4FE7C18463 /* Pods-PrimerSDK_Tests.release.xcconfig */;
+			baseConfigurationReference = ECECC2E4B16C1E7FC7B7ACE2 /* Pods-PrimerSDK_Tests.release.xcconfig */;
 			buildSettings = {
 				CODE_SIGN_IDENTITY = "iPhone Developer";
 				"CODE_SIGN_IDENTITY[sdk=macosx*]" = "-";
