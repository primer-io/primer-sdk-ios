--- conflicted
+++ resolved
@@ -9,36 +9,6 @@
 /* Begin PBXBuildFile section */
 		02649E1454B45B4734203AA8 /* Pods_PrimerSDK_Tests.framework in Frameworks */ = {isa = PBXBuildFile; fileRef = A3E2B9F0EEB0FC652048698C /* Pods_PrimerSDK_Tests.framework */; };
 		114CC137BE5BC42F8D710E67 /* Pods_PrimerSDK_Example.framework in Frameworks */ = {isa = PBXBuildFile; fileRef = 499E75D9430ECD366D47499A /* Pods_PrimerSDK_Example.framework */; };
-<<<<<<< HEAD
-		158D8E5E260A1DA5002B1D7F /* OAuthViewModel.swift in Sources */ = {isa = PBXBuildFile; fileRef = 158D8E40260A1DA5002B1D7F /* OAuthViewModel.swift */; };
-		158D8E5F260A1DA5002B1D7F /* ConfirmMandateViewModel.swift in Sources */ = {isa = PBXBuildFile; fileRef = 158D8E41260A1DA5002B1D7F /* ConfirmMandateViewModel.swift */; };
-		158D8E60260A1DA5002B1D7F /* CardFormViewModel.swift in Sources */ = {isa = PBXBuildFile; fileRef = 158D8E42260A1DA5002B1D7F /* CardFormViewModel.swift */; };
-		158D8E61260A1DA5002B1D7F /* DirectCheckoutViewModel.swift in Sources */ = {isa = PBXBuildFile; fileRef = 158D8E43260A1DA5002B1D7F /* DirectCheckoutViewModel.swift */; };
-		158D8E62260A1DA5002B1D7F /* VaultCheckoutViewModel.swift in Sources */ = {isa = PBXBuildFile; fileRef = 158D8E44260A1DA5002B1D7F /* VaultCheckoutViewModel.swift */; };
-		158D8E63260A1DA5002B1D7F /* ApplePayViewModel.swift in Sources */ = {isa = PBXBuildFile; fileRef = 158D8E45260A1DA5002B1D7F /* ApplePayViewModel.swift */; };
-		158D8E64260A1DA5002B1D7F /* Mocks.swift in Sources */ = {isa = PBXBuildFile; fileRef = 158D8E46260A1DA5002B1D7F /* Mocks.swift */; };
-		158D8E65260A1DA5002B1D7F /* PaymentMethodConfigService.swift in Sources */ = {isa = PBXBuildFile; fileRef = 158D8E48260A1DA5002B1D7F /* PaymentMethodConfigService.swift */; };
-		158D8E66260A1DA5002B1D7F /* PayPalService.swift in Sources */ = {isa = PBXBuildFile; fileRef = 158D8E49260A1DA5002B1D7F /* PayPalService.swift */; };
-		158D8E67260A1DA5002B1D7F /* VaultService.swift in Sources */ = {isa = PBXBuildFile; fileRef = 158D8E4A260A1DA5002B1D7F /* VaultService.swift */; };
-		158D8E68260A1DA5002B1D7F /* ClientTokenService.swift in Sources */ = {isa = PBXBuildFile; fileRef = 158D8E4B260A1DA5002B1D7F /* ClientTokenService.swift */; };
-		158D8E69260A1DA5002B1D7F /* TokenizationService.swift in Sources */ = {isa = PBXBuildFile; fileRef = 158D8E4C260A1DA5002B1D7F /* TokenizationService.swift */; };
-		158D8E6A260A1DA5002B1D7F /* KlarnaService.swift in Sources */ = {isa = PBXBuildFile; fileRef = 158D8E4D260A1DA5002B1D7F /* KlarnaService.swift */; };
-		158D8E6B260A1DA5002B1D7F /* ApplePayViewModelTests.swift in Sources */ = {isa = PBXBuildFile; fileRef = 158D8E4F260A1DA5002B1D7F /* ApplePayViewModelTests.swift */; };
-		158D8E6C260A1DA5002B1D7F /* VaultPaymentMethodViewModelTests.swift in Sources */ = {isa = PBXBuildFile; fileRef = 158D8E50260A1DA5002B1D7F /* VaultPaymentMethodViewModelTests.swift */; };
-		158D8E6D260A1DA5002B1D7F /* VaultCheckoutViewModelTests.swift in Sources */ = {isa = PBXBuildFile; fileRef = 158D8E51260A1DA5002B1D7F /* VaultCheckoutViewModelTests.swift */; };
-		158D8E6E260A1DA5002B1D7F /* DirectCheckoutViewModelTests.swift in Sources */ = {isa = PBXBuildFile; fileRef = 158D8E52260A1DA5002B1D7F /* DirectCheckoutViewModelTests.swift */; };
-		158D8E6F260A1DA5002B1D7F /* OAuthViewModelTests.swift in Sources */ = {isa = PBXBuildFile; fileRef = 158D8E53260A1DA5002B1D7F /* OAuthViewModelTests.swift */; };
-		158D8E70260A1DA5002B1D7F /* MaskTests.swift in Sources */ = {isa = PBXBuildFile; fileRef = 158D8E55260A1DA5002B1D7F /* MaskTests.swift */; };
-		158D8E71260A1DA5002B1D7F /* Tests.swift in Sources */ = {isa = PBXBuildFile; fileRef = 158D8E56260A1DA5002B1D7F /* Tests.swift */; };
-		158D8E73260A1DA5002B1D7F /* PaymentMethodConfigServiceTests.swift in Sources */ = {isa = PBXBuildFile; fileRef = 158D8E59260A1DA5002B1D7F /* PaymentMethodConfigServiceTests.swift */; };
-		158D8E74260A1DA5002B1D7F /* KlarnaServiceTests.swift in Sources */ = {isa = PBXBuildFile; fileRef = 158D8E5A260A1DA5002B1D7F /* KlarnaServiceTests.swift */; };
-		158D8E75260A1DA5002B1D7F /* TokenizationServiceTests.swift in Sources */ = {isa = PBXBuildFile; fileRef = 158D8E5B260A1DA5002B1D7F /* TokenizationServiceTests.swift */; };
-		158D8E76260A1DA5002B1D7F /* ClientTokenServiceTests.swift in Sources */ = {isa = PBXBuildFile; fileRef = 158D8E5C260A1DA5002B1D7F /* ClientTokenServiceTests.swift */; };
-		158D8E77260A1DA5002B1D7F /* PayPalServiceTests.swift in Sources */ = {isa = PBXBuildFile; fileRef = 158D8E5D260A1DA5002B1D7F /* PayPalServiceTests.swift */; };
-=======
-		15830FB42608E7B7001160C9 /* PrimerSDK_ExampleUITests.swift in Sources */ = {isa = PBXBuildFile; fileRef = 15830FB32608E7B7001160C9 /* PrimerSDK_ExampleUITests.swift */; };
-		15830FBF2608E898001160C9 /* Base.swift in Sources */ = {isa = PBXBuildFile; fileRef = 15830FBE2608E898001160C9 /* Base.swift */; };
->>>>>>> e92d6312
 		15F5BFB225FBA37900426B1C /* ViewController.swift in Sources */ = {isa = PBXBuildFile; fileRef = 15F5BFB125FBA37900426B1C /* ViewController.swift */; };
 		15F5BFB825FBA3C000426B1C /* CapturePaymentViewController.swift in Sources */ = {isa = PBXBuildFile; fileRef = 15F5BFB725FBA3C000426B1C /* CapturePaymentViewController.swift */; };
 		607FACD61AFB9204008FA782 /* AppDelegate.swift in Sources */ = {isa = PBXBuildFile; fileRef = 607FACD51AFB9204008FA782 /* AppDelegate.swift */; };
@@ -49,13 +19,6 @@
 /* End PBXBuildFile section */
 
 /* Begin PBXContainerItemProxy section */
-		15830FB62608E7B7001160C9 /* PBXContainerItemProxy */ = {
-			isa = PBXContainerItemProxy;
-			containerPortal = 607FACC81AFB9204008FA782 /* Project object */;
-			proxyType = 1;
-			remoteGlobalIDString = 607FACCF1AFB9204008FA782;
-			remoteInfo = PrimerSDK_Example;
-		};
 		607FACE61AFB9204008FA782 /* PBXContainerItemProxy */ = {
 			isa = PBXContainerItemProxy;
 			containerPortal = 607FACC81AFB9204008FA782 /* Project object */;
@@ -68,39 +31,9 @@
 /* Begin PBXFileReference section */
 		0BEFFA023E994EF5B370A80C /* PrimerSDK.podspec */ = {isa = PBXFileReference; includeInIndex = 1; lastKnownFileType = text; name = PrimerSDK.podspec; path = ../PrimerSDK.podspec; sourceTree = "<group>"; xcLanguageSpecificationIdentifier = xcode.lang.ruby; };
 		0EE7E9E43C5D5190EAB3D8CD /* Pods-PrimerSDK_Example.debug.xcconfig */ = {isa = PBXFileReference; includeInIndex = 1; lastKnownFileType = text.xcconfig; name = "Pods-PrimerSDK_Example.debug.xcconfig"; path = "Target Support Files/Pods-PrimerSDK_Example/Pods-PrimerSDK_Example.debug.xcconfig"; sourceTree = "<group>"; };
-<<<<<<< HEAD
-		158D8E40260A1DA5002B1D7F /* OAuthViewModel.swift */ = {isa = PBXFileReference; fileEncoding = 4; lastKnownFileType = sourcecode.swift; path = OAuthViewModel.swift; sourceTree = "<group>"; };
-		158D8E41260A1DA5002B1D7F /* ConfirmMandateViewModel.swift */ = {isa = PBXFileReference; fileEncoding = 4; lastKnownFileType = sourcecode.swift; path = ConfirmMandateViewModel.swift; sourceTree = "<group>"; };
-		158D8E42260A1DA5002B1D7F /* CardFormViewModel.swift */ = {isa = PBXFileReference; fileEncoding = 4; lastKnownFileType = sourcecode.swift; path = CardFormViewModel.swift; sourceTree = "<group>"; };
-		158D8E43260A1DA5002B1D7F /* DirectCheckoutViewModel.swift */ = {isa = PBXFileReference; fileEncoding = 4; lastKnownFileType = sourcecode.swift; path = DirectCheckoutViewModel.swift; sourceTree = "<group>"; };
-		158D8E44260A1DA5002B1D7F /* VaultCheckoutViewModel.swift */ = {isa = PBXFileReference; fileEncoding = 4; lastKnownFileType = sourcecode.swift; path = VaultCheckoutViewModel.swift; sourceTree = "<group>"; };
-		158D8E45260A1DA5002B1D7F /* ApplePayViewModel.swift */ = {isa = PBXFileReference; fileEncoding = 4; lastKnownFileType = sourcecode.swift; path = ApplePayViewModel.swift; sourceTree = "<group>"; };
-		158D8E46260A1DA5002B1D7F /* Mocks.swift */ = {isa = PBXFileReference; fileEncoding = 4; lastKnownFileType = sourcecode.swift; path = Mocks.swift; sourceTree = "<group>"; };
-		158D8E48260A1DA5002B1D7F /* PaymentMethodConfigService.swift */ = {isa = PBXFileReference; fileEncoding = 4; lastKnownFileType = sourcecode.swift; path = PaymentMethodConfigService.swift; sourceTree = "<group>"; };
-		158D8E49260A1DA5002B1D7F /* PayPalService.swift */ = {isa = PBXFileReference; fileEncoding = 4; lastKnownFileType = sourcecode.swift; path = PayPalService.swift; sourceTree = "<group>"; };
-		158D8E4A260A1DA5002B1D7F /* VaultService.swift */ = {isa = PBXFileReference; fileEncoding = 4; lastKnownFileType = sourcecode.swift; path = VaultService.swift; sourceTree = "<group>"; };
-		158D8E4B260A1DA5002B1D7F /* ClientTokenService.swift */ = {isa = PBXFileReference; fileEncoding = 4; lastKnownFileType = sourcecode.swift; path = ClientTokenService.swift; sourceTree = "<group>"; };
-		158D8E4C260A1DA5002B1D7F /* TokenizationService.swift */ = {isa = PBXFileReference; fileEncoding = 4; lastKnownFileType = sourcecode.swift; path = TokenizationService.swift; sourceTree = "<group>"; };
-		158D8E4D260A1DA5002B1D7F /* KlarnaService.swift */ = {isa = PBXFileReference; fileEncoding = 4; lastKnownFileType = sourcecode.swift; path = KlarnaService.swift; sourceTree = "<group>"; };
-		158D8E4F260A1DA5002B1D7F /* ApplePayViewModelTests.swift */ = {isa = PBXFileReference; fileEncoding = 4; lastKnownFileType = sourcecode.swift; path = ApplePayViewModelTests.swift; sourceTree = "<group>"; };
-		158D8E50260A1DA5002B1D7F /* VaultPaymentMethodViewModelTests.swift */ = {isa = PBXFileReference; fileEncoding = 4; lastKnownFileType = sourcecode.swift; path = VaultPaymentMethodViewModelTests.swift; sourceTree = "<group>"; };
-		158D8E51260A1DA5002B1D7F /* VaultCheckoutViewModelTests.swift */ = {isa = PBXFileReference; fileEncoding = 4; lastKnownFileType = sourcecode.swift; path = VaultCheckoutViewModelTests.swift; sourceTree = "<group>"; };
-		158D8E52260A1DA5002B1D7F /* DirectCheckoutViewModelTests.swift */ = {isa = PBXFileReference; fileEncoding = 4; lastKnownFileType = sourcecode.swift; path = DirectCheckoutViewModelTests.swift; sourceTree = "<group>"; };
-		158D8E53260A1DA5002B1D7F /* OAuthViewModelTests.swift */ = {isa = PBXFileReference; fileEncoding = 4; lastKnownFileType = sourcecode.swift; path = OAuthViewModelTests.swift; sourceTree = "<group>"; };
-		158D8E55260A1DA5002B1D7F /* MaskTests.swift */ = {isa = PBXFileReference; fileEncoding = 4; lastKnownFileType = sourcecode.swift; path = MaskTests.swift; sourceTree = "<group>"; };
-		158D8E56260A1DA5002B1D7F /* Tests.swift */ = {isa = PBXFileReference; fileEncoding = 4; lastKnownFileType = sourcecode.swift; path = Tests.swift; sourceTree = "<group>"; };
-		158D8E57260A1DA5002B1D7F /* Info.plist */ = {isa = PBXFileReference; fileEncoding = 4; lastKnownFileType = text.plist.xml; path = Info.plist; sourceTree = "<group>"; };
-		158D8E59260A1DA5002B1D7F /* PaymentMethodConfigServiceTests.swift */ = {isa = PBXFileReference; fileEncoding = 4; lastKnownFileType = sourcecode.swift; path = PaymentMethodConfigServiceTests.swift; sourceTree = "<group>"; };
-		158D8E5A260A1DA5002B1D7F /* KlarnaServiceTests.swift */ = {isa = PBXFileReference; fileEncoding = 4; lastKnownFileType = sourcecode.swift; path = KlarnaServiceTests.swift; sourceTree = "<group>"; };
-		158D8E5B260A1DA5002B1D7F /* TokenizationServiceTests.swift */ = {isa = PBXFileReference; fileEncoding = 4; lastKnownFileType = sourcecode.swift; path = TokenizationServiceTests.swift; sourceTree = "<group>"; };
-		158D8E5C260A1DA5002B1D7F /* ClientTokenServiceTests.swift */ = {isa = PBXFileReference; fileEncoding = 4; lastKnownFileType = sourcecode.swift; path = ClientTokenServiceTests.swift; sourceTree = "<group>"; };
-		158D8E5D260A1DA5002B1D7F /* PayPalServiceTests.swift */ = {isa = PBXFileReference; fileEncoding = 4; lastKnownFileType = sourcecode.swift; path = PayPalServiceTests.swift; sourceTree = "<group>"; };
-=======
-		15830FB12608E7B7001160C9 /* PrimerSDK_ExampleUITests.xctest */ = {isa = PBXFileReference; explicitFileType = wrapper.cfbundle; includeInIndex = 0; path = PrimerSDK_ExampleUITests.xctest; sourceTree = BUILT_PRODUCTS_DIR; };
-		15830FB32608E7B7001160C9 /* PrimerSDK_ExampleUITests.swift */ = {isa = PBXFileReference; lastKnownFileType = sourcecode.swift; path = PrimerSDK_ExampleUITests.swift; sourceTree = "<group>"; };
-		15830FB52608E7B7001160C9 /* Info.plist */ = {isa = PBXFileReference; lastKnownFileType = text.plist.xml; path = Info.plist; sourceTree = "<group>"; };
-		15830FBE2608E898001160C9 /* Base.swift */ = {isa = PBXFileReference; lastKnownFileType = sourcecode.swift; path = Base.swift; sourceTree = "<group>"; };
->>>>>>> e92d6312
+		158D8FBA260A37EC002B1D7F /* PrimerSDK_ExampleUITests.swift */ = {isa = PBXFileReference; fileEncoding = 4; lastKnownFileType = sourcecode.swift; path = PrimerSDK_ExampleUITests.swift; sourceTree = "<group>"; };
+		158D8FBB260A37EC002B1D7F /* Base.swift */ = {isa = PBXFileReference; fileEncoding = 4; lastKnownFileType = sourcecode.swift; path = Base.swift; sourceTree = "<group>"; };
+		158D8FBC260A37EC002B1D7F /* Info.plist */ = {isa = PBXFileReference; fileEncoding = 4; lastKnownFileType = text.plist.xml; path = Info.plist; sourceTree = "<group>"; };
 		15F5BFB125FBA37900426B1C /* ViewController.swift */ = {isa = PBXFileReference; lastKnownFileType = sourcecode.swift; path = ViewController.swift; sourceTree = "<group>"; };
 		15F5BFB725FBA3C000426B1C /* CapturePaymentViewController.swift */ = {isa = PBXFileReference; lastKnownFileType = sourcecode.swift; path = CapturePaymentViewController.swift; sourceTree = "<group>"; };
 		15F5BFFE25FBAFDB00426B1C /* PrimerSDK_Example.entitlements */ = {isa = PBXFileReference; lastKnownFileType = text.plist.entitlements; path = PrimerSDK_Example.entitlements; sourceTree = "<group>"; };
@@ -122,13 +55,6 @@
 /* End PBXFileReference section */
 
 /* Begin PBXFrameworksBuildPhase section */
-		15830FAE2608E7B7001160C9 /* Frameworks */ = {
-			isa = PBXFrameworksBuildPhase;
-			buildActionMask = 2147483647;
-			files = (
-			);
-			runOnlyForDeploymentPostprocessing = 0;
-		};
 		607FACCD1AFB9204008FA782 /* Frameworks */ = {
 			isa = PBXFrameworksBuildPhase;
 			buildActionMask = 2147483647;
@@ -157,101 +83,15 @@
 			name = Frameworks;
 			sourceTree = "<group>";
 		};
-<<<<<<< HEAD
-		158D8E3D260A1DA5002B1D7F /* PrimerSDKTests */ = {
-=======
-		15830FB22608E7B7001160C9 /* PrimerSDK_ExampleUITests */ = {
-			isa = PBXGroup;
-			children = (
-				15830FB32608E7B7001160C9 /* PrimerSDK_ExampleUITests.swift */,
-				15830FB52608E7B7001160C9 /* Info.plist */,
-				15830FBE2608E898001160C9 /* Base.swift */,
+		158D8FB9260A37EC002B1D7F /* PrimerSDK_ExampleUITests */ = {
+			isa = PBXGroup;
+			children = (
+				158D8FBA260A37EC002B1D7F /* PrimerSDK_ExampleUITests.swift */,
+				158D8FBB260A37EC002B1D7F /* Base.swift */,
+				158D8FBC260A37EC002B1D7F /* Info.plist */,
 			);
 			path = PrimerSDK_ExampleUITests;
-			sourceTree = "<group>";
-		};
-		15F5BFB025FBA35600426B1C /* User Interface */ = {
->>>>>>> e92d6312
-			isa = PBXGroup;
-			children = (
-				158D8E57260A1DA5002B1D7F /* Info.plist */,
-				158D8E56260A1DA5002B1D7F /* Tests.swift */,
-				158D8E3E260A1DA5002B1D7F /* Mocks */,
-				158D8E58260A1DA5002B1D7F /* Services */,
-				158D8E54260A1DA5002B1D7F /* Utils */,
-				158D8E4E260A1DA5002B1D7F /* ViewModels */,
-			);
-			name = PrimerSDKTests;
-			path = ../Tests/PrimerSDKTests;
-			sourceTree = "<group>";
-		};
-		158D8E3E260A1DA5002B1D7F /* Mocks */ = {
-			isa = PBXGroup;
-			children = (
-				158D8E3F260A1DA5002B1D7F /* ViewModels */,
-				158D8E46260A1DA5002B1D7F /* Mocks.swift */,
-				158D8E47260A1DA5002B1D7F /* Services */,
-			);
-			path = Mocks;
-			sourceTree = "<group>";
-		};
-		158D8E3F260A1DA5002B1D7F /* ViewModels */ = {
-			isa = PBXGroup;
-			children = (
-				158D8E40260A1DA5002B1D7F /* OAuthViewModel.swift */,
-				158D8E41260A1DA5002B1D7F /* ConfirmMandateViewModel.swift */,
-				158D8E42260A1DA5002B1D7F /* CardFormViewModel.swift */,
-				158D8E43260A1DA5002B1D7F /* DirectCheckoutViewModel.swift */,
-				158D8E44260A1DA5002B1D7F /* VaultCheckoutViewModel.swift */,
-				158D8E45260A1DA5002B1D7F /* ApplePayViewModel.swift */,
-			);
-			path = ViewModels;
-			sourceTree = "<group>";
-		};
-		158D8E47260A1DA5002B1D7F /* Services */ = {
-			isa = PBXGroup;
-			children = (
-				158D8E48260A1DA5002B1D7F /* PaymentMethodConfigService.swift */,
-				158D8E49260A1DA5002B1D7F /* PayPalService.swift */,
-				158D8E4A260A1DA5002B1D7F /* VaultService.swift */,
-				158D8E4B260A1DA5002B1D7F /* ClientTokenService.swift */,
-				158D8E4C260A1DA5002B1D7F /* TokenizationService.swift */,
-				158D8E4D260A1DA5002B1D7F /* KlarnaService.swift */,
-			);
-			path = Services;
-			sourceTree = "<group>";
-		};
-		158D8E4E260A1DA5002B1D7F /* ViewModels */ = {
-			isa = PBXGroup;
-			children = (
-				158D8E4F260A1DA5002B1D7F /* ApplePayViewModelTests.swift */,
-				158D8E50260A1DA5002B1D7F /* VaultPaymentMethodViewModelTests.swift */,
-				158D8E51260A1DA5002B1D7F /* VaultCheckoutViewModelTests.swift */,
-				158D8E52260A1DA5002B1D7F /* DirectCheckoutViewModelTests.swift */,
-				158D8E53260A1DA5002B1D7F /* OAuthViewModelTests.swift */,
-			);
-			path = ViewModels;
-			sourceTree = "<group>";
-		};
-		158D8E54260A1DA5002B1D7F /* Utils */ = {
-			isa = PBXGroup;
-			children = (
-				158D8E55260A1DA5002B1D7F /* MaskTests.swift */,
-			);
-			path = Utils;
-			sourceTree = "<group>";
-		};
-		158D8E58260A1DA5002B1D7F /* Services */ = {
-			isa = PBXGroup;
-			children = (
-				158D8E59260A1DA5002B1D7F /* PaymentMethodConfigServiceTests.swift */,
-				158D8E5A260A1DA5002B1D7F /* KlarnaServiceTests.swift */,
-				158D8E5B260A1DA5002B1D7F /* TokenizationServiceTests.swift */,
-				158D8E5C260A1DA5002B1D7F /* ClientTokenServiceTests.swift */,
-				158D8E5D260A1DA5002B1D7F /* PayPalServiceTests.swift */,
-			);
-			path = Services;
-			sourceTree = "<group>";
+			sourceTree = SOURCE_ROOT;
 		};
 		15F5BFB025FBA35600426B1C /* User Interface */ = {
 			isa = PBXGroup;
@@ -278,12 +118,7 @@
 			children = (
 				607FACF51AFB993E008FA782 /* Podspec Metadata */,
 				607FACD21AFB9204008FA782 /* Example for PrimerSDK */,
-<<<<<<< HEAD
-				158D8E3D260A1DA5002B1D7F /* PrimerSDKTests */,
-=======
-				607FACE81AFB9204008FA782 /* Tests */,
-				15830FB22608E7B7001160C9 /* PrimerSDK_ExampleUITests */,
->>>>>>> e92d6312
+				158D8FB9260A37EC002B1D7F /* PrimerSDK_ExampleUITests */,
 				607FACD11AFB9204008FA782 /* Products */,
 				714FB3DC2580A763B394EB27 /* Pods */,
 				0573E20129715E33CAB2B649 /* Frameworks */,
@@ -295,7 +130,6 @@
 			children = (
 				607FACD01AFB9204008FA782 /* PrimerSDK_Example.app */,
 				607FACE51AFB9204008FA782 /* PrimerSDK_Tests.xctest */,
-				15830FB12608E7B7001160C9 /* PrimerSDK_ExampleUITests.xctest */,
 			);
 			name = Products;
 			sourceTree = "<group>";
@@ -313,30 +147,6 @@
 			path = PrimerSDK;
 			sourceTree = "<group>";
 		};
-<<<<<<< HEAD
-=======
-		607FACE81AFB9204008FA782 /* Tests */ = {
-			isa = PBXGroup;
-			children = (
-				607FACEB1AFB9204008FA782 /* Tests.swift */,
-				15F5BFC925FBA7A200426B1C /* Mocks */,
-				15F5BFD925FBA7A200426B1C /* Services */,
-				15F5BFC025FBA7A200426B1C /* Utils */,
-				15F5BFC225FBA7A200426B1C /* ViewModels */,
-				607FACE91AFB9204008FA782 /* Supporting Files */,
-			);
-			path = Tests;
-			sourceTree = "<group>";
-		};
-		607FACE91AFB9204008FA782 /* Supporting Files */ = {
-			isa = PBXGroup;
-			children = (
-				607FACEA1AFB9204008FA782 /* Info.plist */,
-			);
-			name = "Supporting Files";
-			sourceTree = "<group>";
-		};
->>>>>>> e92d6312
 		607FACF51AFB993E008FA782 /* Podspec Metadata */ = {
 			isa = PBXGroup;
 			children = (
@@ -361,24 +171,6 @@
 /* End PBXGroup section */
 
 /* Begin PBXNativeTarget section */
-		15830FB02608E7B7001160C9 /* PrimerSDK_ExampleUITests */ = {
-			isa = PBXNativeTarget;
-			buildConfigurationList = 15830FB82608E7B7001160C9 /* Build configuration list for PBXNativeTarget "PrimerSDK_ExampleUITests" */;
-			buildPhases = (
-				15830FAD2608E7B7001160C9 /* Sources */,
-				15830FAE2608E7B7001160C9 /* Frameworks */,
-				15830FAF2608E7B7001160C9 /* Resources */,
-			);
-			buildRules = (
-			);
-			dependencies = (
-				15830FB72608E7B7001160C9 /* PBXTargetDependency */,
-			);
-			name = PrimerSDK_ExampleUITests;
-			productName = PrimerSDK_ExampleUITests;
-			productReference = 15830FB12608E7B7001160C9 /* PrimerSDK_ExampleUITests.xctest */;
-			productType = "com.apple.product-type.bundle.ui-testing";
-		};
 		607FACCF1AFB9204008FA782 /* PrimerSDK_Example */ = {
 			isa = PBXNativeTarget;
 			buildConfigurationList = 607FACEF1AFB9204008FA782 /* Build configuration list for PBXNativeTarget "PrimerSDK_Example" */;
@@ -427,12 +219,6 @@
 				LastUpgradeCheck = 1240;
 				ORGANIZATIONNAME = CocoaPods;
 				TargetAttributes = {
-					15830FB02608E7B7001160C9 = {
-						CreatedOnToolsVersion = 12.4;
-						DevelopmentTeam = N8UN9TR5DY;
-						ProvisioningStyle = Automatic;
-						TestTargetID = 607FACCF1AFB9204008FA782;
-					};
 					607FACCF1AFB9204008FA782 = {
 						CreatedOnToolsVersion = 6.3.1;
 						DevelopmentTeam = N8UN9TR5DY;
@@ -460,19 +246,11 @@
 			targets = (
 				607FACCF1AFB9204008FA782 /* PrimerSDK_Example */,
 				607FACE41AFB9204008FA782 /* PrimerSDK_Tests */,
-				15830FB02608E7B7001160C9 /* PrimerSDK_ExampleUITests */,
 			);
 		};
 /* End PBXProject section */
 
 /* Begin PBXResourcesBuildPhase section */
-		15830FAF2608E7B7001160C9 /* Resources */ = {
-			isa = PBXResourcesBuildPhase;
-			buildActionMask = 2147483647;
-			files = (
-			);
-			runOnlyForDeploymentPostprocessing = 0;
-		};
 		607FACCE1AFB9204008FA782 /* Resources */ = {
 			isa = PBXResourcesBuildPhase;
 			buildActionMask = 2147483647;
@@ -558,15 +336,6 @@
 /* End PBXShellScriptBuildPhase section */
 
 /* Begin PBXSourcesBuildPhase section */
-		15830FAD2608E7B7001160C9 /* Sources */ = {
-			isa = PBXSourcesBuildPhase;
-			buildActionMask = 2147483647;
-			files = (
-				15830FBF2608E898001160C9 /* Base.swift in Sources */,
-				15830FB42608E7B7001160C9 /* PrimerSDK_ExampleUITests.swift in Sources */,
-			);
-			runOnlyForDeploymentPostprocessing = 0;
-		};
 		607FACCC1AFB9204008FA782 /* Sources */ = {
 			isa = PBXSourcesBuildPhase;
 			buildActionMask = 2147483647;
@@ -582,42 +351,12 @@
 			isa = PBXSourcesBuildPhase;
 			buildActionMask = 2147483647;
 			files = (
-				158D8E5F260A1DA5002B1D7F /* ConfirmMandateViewModel.swift in Sources */,
-				158D8E71260A1DA5002B1D7F /* Tests.swift in Sources */,
-				158D8E66260A1DA5002B1D7F /* PayPalService.swift in Sources */,
-				158D8E6B260A1DA5002B1D7F /* ApplePayViewModelTests.swift in Sources */,
-				158D8E76260A1DA5002B1D7F /* ClientTokenServiceTests.swift in Sources */,
-				158D8E73260A1DA5002B1D7F /* PaymentMethodConfigServiceTests.swift in Sources */,
-				158D8E61260A1DA5002B1D7F /* DirectCheckoutViewModel.swift in Sources */,
-				158D8E74260A1DA5002B1D7F /* KlarnaServiceTests.swift in Sources */,
-				158D8E6F260A1DA5002B1D7F /* OAuthViewModelTests.swift in Sources */,
-				158D8E70260A1DA5002B1D7F /* MaskTests.swift in Sources */,
-				158D8E68260A1DA5002B1D7F /* ClientTokenService.swift in Sources */,
-				158D8E65260A1DA5002B1D7F /* PaymentMethodConfigService.swift in Sources */,
-				158D8E5E260A1DA5002B1D7F /* OAuthViewModel.swift in Sources */,
-				158D8E6D260A1DA5002B1D7F /* VaultCheckoutViewModelTests.swift in Sources */,
-				158D8E60260A1DA5002B1D7F /* CardFormViewModel.swift in Sources */,
-				158D8E64260A1DA5002B1D7F /* Mocks.swift in Sources */,
-				158D8E6A260A1DA5002B1D7F /* KlarnaService.swift in Sources */,
-				158D8E77260A1DA5002B1D7F /* PayPalServiceTests.swift in Sources */,
-				158D8E69260A1DA5002B1D7F /* TokenizationService.swift in Sources */,
-				158D8E6E260A1DA5002B1D7F /* DirectCheckoutViewModelTests.swift in Sources */,
-				158D8E63260A1DA5002B1D7F /* ApplePayViewModel.swift in Sources */,
-				158D8E67260A1DA5002B1D7F /* VaultService.swift in Sources */,
-				158D8E62260A1DA5002B1D7F /* VaultCheckoutViewModel.swift in Sources */,
-				158D8E6C260A1DA5002B1D7F /* VaultPaymentMethodViewModelTests.swift in Sources */,
-				158D8E75260A1DA5002B1D7F /* TokenizationServiceTests.swift in Sources */,
 			);
 			runOnlyForDeploymentPostprocessing = 0;
 		};
 /* End PBXSourcesBuildPhase section */
 
 /* Begin PBXTargetDependency section */
-		15830FB72608E7B7001160C9 /* PBXTargetDependency */ = {
-			isa = PBXTargetDependency;
-			target = 607FACCF1AFB9204008FA782 /* PrimerSDK_Example */;
-			targetProxy = 15830FB62608E7B7001160C9 /* PBXContainerItemProxy */;
-		};
 		607FACE71AFB9204008FA782 /* PBXTargetDependency */ = {
 			isa = PBXTargetDependency;
 			target = 607FACCF1AFB9204008FA782 /* PrimerSDK_Example */;
@@ -645,57 +384,6 @@
 /* End PBXVariantGroup section */
 
 /* Begin XCBuildConfiguration section */
-		15830FB92608E7B7001160C9 /* Debug */ = {
-			isa = XCBuildConfiguration;
-			buildSettings = {
-				CLANG_ANALYZER_NONNULL = YES;
-				CLANG_ANALYZER_NUMBER_OBJECT_CONVERSION = YES_AGGRESSIVE;
-				CLANG_CXX_LANGUAGE_STANDARD = "gnu++14";
-				CLANG_ENABLE_OBJC_WEAK = YES;
-				CLANG_WARN_DOCUMENTATION_COMMENTS = YES;
-				CLANG_WARN_UNGUARDED_AVAILABILITY = YES_AGGRESSIVE;
-				CODE_SIGN_STYLE = Automatic;
-				DEBUG_INFORMATION_FORMAT = dwarf;
-				DEVELOPMENT_TEAM = N8UN9TR5DY;
-				GCC_C_LANGUAGE_STANDARD = gnu11;
-				INFOPLIST_FILE = PrimerSDK_ExampleUITests/Info.plist;
-				IPHONEOS_DEPLOYMENT_TARGET = 14.4;
-				LD_RUNPATH_SEARCH_PATHS = "$(inherited) @executable_path/Frameworks @loader_path/Frameworks";
-				MTL_ENABLE_DEBUG_INFO = INCLUDE_SOURCE;
-				MTL_FAST_MATH = YES;
-				PRODUCT_BUNDLE_IDENTIFIER = "com.primer.PrimerSDK-ExampleUITests";
-				PRODUCT_NAME = "$(TARGET_NAME)";
-				SWIFT_ACTIVE_COMPILATION_CONDITIONS = DEBUG;
-				SWIFT_VERSION = 5.0;
-				TARGETED_DEVICE_FAMILY = "1,2";
-				TEST_TARGET_NAME = PrimerSDK_Example;
-			};
-			name = Debug;
-		};
-		15830FBA2608E7B7001160C9 /* Release */ = {
-			isa = XCBuildConfiguration;
-			buildSettings = {
-				CLANG_ANALYZER_NONNULL = YES;
-				CLANG_ANALYZER_NUMBER_OBJECT_CONVERSION = YES_AGGRESSIVE;
-				CLANG_CXX_LANGUAGE_STANDARD = "gnu++14";
-				CLANG_ENABLE_OBJC_WEAK = YES;
-				CLANG_WARN_DOCUMENTATION_COMMENTS = YES;
-				CLANG_WARN_UNGUARDED_AVAILABILITY = YES_AGGRESSIVE;
-				CODE_SIGN_STYLE = Automatic;
-				DEVELOPMENT_TEAM = N8UN9TR5DY;
-				GCC_C_LANGUAGE_STANDARD = gnu11;
-				INFOPLIST_FILE = PrimerSDK_ExampleUITests/Info.plist;
-				IPHONEOS_DEPLOYMENT_TARGET = 14.4;
-				LD_RUNPATH_SEARCH_PATHS = "$(inherited) @executable_path/Frameworks @loader_path/Frameworks";
-				MTL_FAST_MATH = YES;
-				PRODUCT_BUNDLE_IDENTIFIER = "com.primer.PrimerSDK-ExampleUITests";
-				PRODUCT_NAME = "$(TARGET_NAME)";
-				SWIFT_VERSION = 5.0;
-				TARGETED_DEVICE_FAMILY = "1,2";
-				TEST_TARGET_NAME = PrimerSDK_Example;
-			};
-			name = Release;
-		};
 		607FACED1AFB9204008FA782 /* Debug */ = {
 			isa = XCBuildConfiguration;
 			buildSettings = {
@@ -851,7 +539,7 @@
 					"DEBUG=1",
 					"$(inherited)",
 				);
-				INFOPLIST_FILE = ../Tests/PrimerSDKTests/Info.plist;
+				INFOPLIST_FILE = "$(SRCROOT)/../Tests/PrimerSDKTests/Info.plist";
 				IPHONEOS_DEPLOYMENT_TARGET = 10.0;
 				LD_RUNPATH_SEARCH_PATHS = "$(inherited) @executable_path/Frameworks @loader_path/Frameworks";
 				PRODUCT_BUNDLE_IDENTIFIER = "org.cocoapods.$(PRODUCT_NAME:rfc1034identifier)";
@@ -870,7 +558,7 @@
 					"$(PLATFORM_DIR)/Developer/Library/Frameworks",
 					"$(inherited)",
 				);
-				INFOPLIST_FILE = ../Tests/PrimerSDKTests/Info.plist;
+				INFOPLIST_FILE = "$(SRCROOT)/../Tests/PrimerSDKTests/Info.plist";
 				IPHONEOS_DEPLOYMENT_TARGET = 10.0;
 				LD_RUNPATH_SEARCH_PATHS = "$(inherited) @executable_path/Frameworks @loader_path/Frameworks";
 				PRODUCT_BUNDLE_IDENTIFIER = "org.cocoapods.$(PRODUCT_NAME:rfc1034identifier)";
@@ -884,15 +572,6 @@
 /* End XCBuildConfiguration section */
 
 /* Begin XCConfigurationList section */
-		15830FB82608E7B7001160C9 /* Build configuration list for PBXNativeTarget "PrimerSDK_ExampleUITests" */ = {
-			isa = XCConfigurationList;
-			buildConfigurations = (
-				15830FB92608E7B7001160C9 /* Debug */,
-				15830FBA2608E7B7001160C9 /* Release */,
-			);
-			defaultConfigurationIsVisible = 0;
-			defaultConfigurationName = Release;
-		};
 		607FACCB1AFB9204008FA782 /* Build configuration list for PBXProject "PrimerSDK" */ = {
 			isa = XCConfigurationList;
 			buildConfigurations = (
