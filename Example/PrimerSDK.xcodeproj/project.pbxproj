--- conflicted
+++ resolved
@@ -37,20 +37,15 @@
 		15F97C772624718800DCB3BA /* PaymentMethodCell.swift in Sources */ = {isa = PBXBuildFile; fileRef = 15F97C762624718800DCB3BA /* PaymentMethodCell.swift */; };
 		15F97C7D2624730800DCB3BA /* UIViewController+API.swift in Sources */ = {isa = PBXBuildFile; fileRef = 15F97C7C2624730800DCB3BA /* UIViewController+API.swift */; };
 		15F9E67D2678C88000F6B6C1 /* UniversalCheckout.swift in Sources */ = {isa = PBXBuildFile; fileRef = 15F9E67C2678C88000F6B6C1 /* UniversalCheckout.swift */; };
+		1759DBC3EC415EBBE457D270 /* Pods_PrimerSDK_Tests.framework in Frameworks */ = {isa = PBXBuildFile; fileRef = F335E5926B1F21379A4AD8CB /* Pods_PrimerSDK_Tests.framework */; };
 		1DC7EE0C261FA39200BCBFFC /* SpinnerViewController.swift in Sources */ = {isa = PBXBuildFile; fileRef = 1DC7EE0B261FA39200BCBFFC /* SpinnerViewController.swift */; };
 		1DC7EE14261FA3D400BCBFFC /* CreateClientToken.swift in Sources */ = {isa = PBXBuildFile; fileRef = 1DC7EE13261FA3D400BCBFFC /* CreateClientToken.swift */; };
 		1DEBE0DF26B6FD06004E3064 /* ApayaTests.swift in Sources */ = {isa = PBXBuildFile; fileRef = 1DEBE0DE26B6FD06004E3064 /* ApayaTests.swift */; };
-		211A97046F2CCD807F447F13 /* Pods_PrimerSDK_Tests.framework in Frameworks */ = {isa = PBXBuildFile; fileRef = CCC01259D9B0116F72F3882C /* Pods_PrimerSDK_Tests.framework */; };
 		607FACD61AFB9204008FA782 /* AppDelegate.swift in Sources */ = {isa = PBXBuildFile; fileRef = 607FACD51AFB9204008FA782 /* AppDelegate.swift */; };
 		607FACDB1AFB9204008FA782 /* Main.storyboard in Resources */ = {isa = PBXBuildFile; fileRef = 607FACD91AFB9204008FA782 /* Main.storyboard */; };
 		607FACDD1AFB9204008FA782 /* Images.xcassets in Resources */ = {isa = PBXBuildFile; fileRef = 607FACDC1AFB9204008FA782 /* Images.xcassets */; };
 		607FACE01AFB9204008FA782 /* LaunchScreen.xib in Resources */ = {isa = PBXBuildFile; fileRef = 607FACDE1AFB9204008FA782 /* LaunchScreen.xib */; };
-<<<<<<< HEAD
-		D3E7E5C4EB8E140F0309B683 /* Pods_PrimerSDK_Example.framework in Frameworks */ = {isa = PBXBuildFile; fileRef = EA2830B469110BEB4BF455B9 /* Pods_PrimerSDK_Example.framework */; };
-		F83AE56702F66E2796A3EC39 /* Pods_PrimerSDK_Tests.framework in Frameworks */ = {isa = PBXBuildFile; fileRef = 8788B44FC42A2C8E3546BD9C /* Pods_PrimerSDK_Tests.framework */; };
-=======
-		9CF24E32326B97712CE2EB2E /* Pods_PrimerSDK_Example.framework in Frameworks */ = {isa = PBXBuildFile; fileRef = 929756388B919ACE3B4DA6D6 /* Pods_PrimerSDK_Example.framework */; };
->>>>>>> 2abcf03b
+		63BC7C1AA77FAA13044ED7A3 /* Pods_PrimerSDK_Example.framework in Frameworks */ = {isa = PBXBuildFile; fileRef = AC823E06A5B4A3C5B2D4C93C /* Pods_PrimerSDK_Example.framework */; };
 /* End PBXBuildFile section */
 
 /* Begin PBXContainerItemProxy section */
@@ -71,10 +66,6 @@
 /* End PBXContainerItemProxy section */
 
 /* Begin PBXFileReference section */
-<<<<<<< HEAD
-		05EAC4ECE77B297BA7063BFD /* Pods-PrimerSDK_Example.release.xcconfig */ = {isa = PBXFileReference; includeInIndex = 1; lastKnownFileType = text.xcconfig; name = "Pods-PrimerSDK_Example.release.xcconfig"; path = "Target Support Files/Pods-PrimerSDK_Example/Pods-PrimerSDK_Example.release.xcconfig"; sourceTree = "<group>"; };
-=======
->>>>>>> 2abcf03b
 		0BEFFA023E994EF5B370A80C /* PrimerSDK.podspec */ = {isa = PBXFileReference; includeInIndex = 1; lastKnownFileType = text; name = PrimerSDK.podspec; path = ../PrimerSDK.podspec; sourceTree = "<group>"; xcLanguageSpecificationIdentifier = xcode.lang.ruby; };
 		151B09F4267B7F9400FB49B8 /* 3DSTests.swift */ = {isa = PBXFileReference; lastKnownFileType = sourcecode.swift; path = 3DSTests.swift; sourceTree = "<group>"; };
 		151B0A1B267CE24B00FB49B8 /* 3DSConstants.swift */ = {isa = PBXFileReference; lastKnownFileType = sourcecode.swift; path = 3DSConstants.swift; sourceTree = "<group>"; };
@@ -127,15 +118,8 @@
 		1DC7EE0B261FA39200BCBFFC /* SpinnerViewController.swift */ = {isa = PBXFileReference; lastKnownFileType = sourcecode.swift; path = SpinnerViewController.swift; sourceTree = "<group>"; };
 		1DC7EE13261FA3D400BCBFFC /* CreateClientToken.swift */ = {isa = PBXFileReference; lastKnownFileType = sourcecode.swift; path = CreateClientToken.swift; sourceTree = "<group>"; };
 		1DEBE0DE26B6FD06004E3064 /* ApayaTests.swift */ = {isa = PBXFileReference; fileEncoding = 4; lastKnownFileType = sourcecode.swift; path = ApayaTests.swift; sourceTree = "<group>"; };
-<<<<<<< HEAD
-		23D0EB13095632502BDBBAF8 /* Pods-PrimerSDK_Example.debug.xcconfig */ = {isa = PBXFileReference; includeInIndex = 1; lastKnownFileType = text.xcconfig; name = "Pods-PrimerSDK_Example.debug.xcconfig"; path = "Target Support Files/Pods-PrimerSDK_Example/Pods-PrimerSDK_Example.debug.xcconfig"; sourceTree = "<group>"; };
-=======
-		244836183CC84E1FD4B4BB2B /* Pods-PrimerSDK_Example.release.xcconfig */ = {isa = PBXFileReference; includeInIndex = 1; lastKnownFileType = text.xcconfig; name = "Pods-PrimerSDK_Example.release.xcconfig"; path = "Target Support Files/Pods-PrimerSDK_Example/Pods-PrimerSDK_Example.release.xcconfig"; sourceTree = "<group>"; };
->>>>>>> 2abcf03b
 		3B55FBF1D40BE6B25F29A5D9 /* LICENSE */ = {isa = PBXFileReference; includeInIndex = 1; lastKnownFileType = text; name = LICENSE; path = ../LICENSE; sourceTree = "<group>"; };
-		41BBAA09D9B1B63C71C80B3D /* Pods-PrimerSDK_Tests.release.xcconfig */ = {isa = PBXFileReference; includeInIndex = 1; lastKnownFileType = text.xcconfig; name = "Pods-PrimerSDK_Tests.release.xcconfig"; path = "Target Support Files/Pods-PrimerSDK_Tests/Pods-PrimerSDK_Tests.release.xcconfig"; sourceTree = "<group>"; };
 		45CA532A34F52954A21835C5 /* README.md */ = {isa = PBXFileReference; includeInIndex = 1; lastKnownFileType = net.daringfireball.markdown; name = README.md; path = ../README.md; sourceTree = "<group>"; };
-		541F867630527E97DE66BA66 /* Pods-PrimerSDK_Tests.release.xcconfig */ = {isa = PBXFileReference; includeInIndex = 1; lastKnownFileType = text.xcconfig; name = "Pods-PrimerSDK_Tests.release.xcconfig"; path = "Target Support Files/Pods-PrimerSDK_Tests/Pods-PrimerSDK_Tests.release.xcconfig"; sourceTree = "<group>"; };
 		607FACD01AFB9204008FA782 /* PrimerSDK_Example.app */ = {isa = PBXFileReference; explicitFileType = wrapper.application; includeInIndex = 0; path = PrimerSDK_Example.app; sourceTree = BUILT_PRODUCTS_DIR; };
 		607FACD41AFB9204008FA782 /* Info.plist */ = {isa = PBXFileReference; lastKnownFileType = text.plist.xml; path = Info.plist; sourceTree = "<group>"; };
 		607FACD51AFB9204008FA782 /* AppDelegate.swift */ = {isa = PBXFileReference; lastKnownFileType = sourcecode.swift; path = AppDelegate.swift; sourceTree = "<group>"; };
@@ -143,16 +127,12 @@
 		607FACDC1AFB9204008FA782 /* Images.xcassets */ = {isa = PBXFileReference; lastKnownFileType = folder.assetcatalog; path = Images.xcassets; sourceTree = "<group>"; };
 		607FACDF1AFB9204008FA782 /* Base */ = {isa = PBXFileReference; lastKnownFileType = file.xib; name = Base; path = Base.lproj/LaunchScreen.xib; sourceTree = "<group>"; };
 		607FACE51AFB9204008FA782 /* PrimerSDK_Tests.xctest */ = {isa = PBXFileReference; explicitFileType = wrapper.cfbundle; includeInIndex = 0; path = PrimerSDK_Tests.xctest; sourceTree = BUILT_PRODUCTS_DIR; };
-<<<<<<< HEAD
-		8788B44FC42A2C8E3546BD9C /* Pods_PrimerSDK_Tests.framework */ = {isa = PBXFileReference; explicitFileType = wrapper.framework; includeInIndex = 0; path = Pods_PrimerSDK_Tests.framework; sourceTree = BUILT_PRODUCTS_DIR; };
-		C4C2444EA531006FBA66993B /* Pods-PrimerSDK_Tests.debug.xcconfig */ = {isa = PBXFileReference; includeInIndex = 1; lastKnownFileType = text.xcconfig; name = "Pods-PrimerSDK_Tests.debug.xcconfig"; path = "Target Support Files/Pods-PrimerSDK_Tests/Pods-PrimerSDK_Tests.debug.xcconfig"; sourceTree = "<group>"; };
-		EA2830B469110BEB4BF455B9 /* Pods_PrimerSDK_Example.framework */ = {isa = PBXFileReference; explicitFileType = wrapper.framework; includeInIndex = 0; path = Pods_PrimerSDK_Example.framework; sourceTree = BUILT_PRODUCTS_DIR; };
-=======
-		836F9D0A52451045BFDAE31B /* Pods-PrimerSDK_Example.debug.xcconfig */ = {isa = PBXFileReference; includeInIndex = 1; lastKnownFileType = text.xcconfig; name = "Pods-PrimerSDK_Example.debug.xcconfig"; path = "Target Support Files/Pods-PrimerSDK_Example/Pods-PrimerSDK_Example.debug.xcconfig"; sourceTree = "<group>"; };
-		929756388B919ACE3B4DA6D6 /* Pods_PrimerSDK_Example.framework */ = {isa = PBXFileReference; explicitFileType = wrapper.framework; includeInIndex = 0; path = Pods_PrimerSDK_Example.framework; sourceTree = BUILT_PRODUCTS_DIR; };
-		CCC01259D9B0116F72F3882C /* Pods_PrimerSDK_Tests.framework */ = {isa = PBXFileReference; explicitFileType = wrapper.framework; includeInIndex = 0; path = Pods_PrimerSDK_Tests.framework; sourceTree = BUILT_PRODUCTS_DIR; };
-		F9482F9D9C5A2B5300BA0A0B /* Pods-PrimerSDK_Tests.debug.xcconfig */ = {isa = PBXFileReference; includeInIndex = 1; lastKnownFileType = text.xcconfig; name = "Pods-PrimerSDK_Tests.debug.xcconfig"; path = "Target Support Files/Pods-PrimerSDK_Tests/Pods-PrimerSDK_Tests.debug.xcconfig"; sourceTree = "<group>"; };
->>>>>>> 2abcf03b
+		6ED63D40A865C1EFC11AE391 /* Pods-PrimerSDK_Tests.release.xcconfig */ = {isa = PBXFileReference; includeInIndex = 1; lastKnownFileType = text.xcconfig; name = "Pods-PrimerSDK_Tests.release.xcconfig"; path = "Target Support Files/Pods-PrimerSDK_Tests/Pods-PrimerSDK_Tests.release.xcconfig"; sourceTree = "<group>"; };
+		7ABB6FEFE52D07C83383CD0A /* Pods-PrimerSDK_Tests.debug.xcconfig */ = {isa = PBXFileReference; includeInIndex = 1; lastKnownFileType = text.xcconfig; name = "Pods-PrimerSDK_Tests.debug.xcconfig"; path = "Target Support Files/Pods-PrimerSDK_Tests/Pods-PrimerSDK_Tests.debug.xcconfig"; sourceTree = "<group>"; };
+		AC823E06A5B4A3C5B2D4C93C /* Pods_PrimerSDK_Example.framework */ = {isa = PBXFileReference; explicitFileType = wrapper.framework; includeInIndex = 0; path = Pods_PrimerSDK_Example.framework; sourceTree = BUILT_PRODUCTS_DIR; };
+		C12BA40C771E84EAE073C9BF /* Pods-PrimerSDK_Example.release.xcconfig */ = {isa = PBXFileReference; includeInIndex = 1; lastKnownFileType = text.xcconfig; name = "Pods-PrimerSDK_Example.release.xcconfig"; path = "Target Support Files/Pods-PrimerSDK_Example/Pods-PrimerSDK_Example.release.xcconfig"; sourceTree = "<group>"; };
+		E74CE1C6615D6554CE8B846B /* Pods-PrimerSDK_Example.debug.xcconfig */ = {isa = PBXFileReference; includeInIndex = 1; lastKnownFileType = text.xcconfig; name = "Pods-PrimerSDK_Example.debug.xcconfig"; path = "Target Support Files/Pods-PrimerSDK_Example/Pods-PrimerSDK_Example.debug.xcconfig"; sourceTree = "<group>"; };
+		F335E5926B1F21379A4AD8CB /* Pods_PrimerSDK_Tests.framework */ = {isa = PBXFileReference; explicitFileType = wrapper.framework; includeInIndex = 0; path = Pods_PrimerSDK_Tests.framework; sourceTree = BUILT_PRODUCTS_DIR; };
 /* End PBXFileReference section */
 
 /* Begin PBXFrameworksBuildPhase section */
@@ -167,11 +147,7 @@
 			isa = PBXFrameworksBuildPhase;
 			buildActionMask = 2147483647;
 			files = (
-<<<<<<< HEAD
-				D3E7E5C4EB8E140F0309B683 /* Pods_PrimerSDK_Example.framework in Frameworks */,
-=======
-				9CF24E32326B97712CE2EB2E /* Pods_PrimerSDK_Example.framework in Frameworks */,
->>>>>>> 2abcf03b
+				63BC7C1AA77FAA13044ED7A3 /* Pods_PrimerSDK_Example.framework in Frameworks */,
 			);
 			runOnlyForDeploymentPostprocessing = 0;
 		};
@@ -179,11 +155,7 @@
 			isa = PBXFrameworksBuildPhase;
 			buildActionMask = 2147483647;
 			files = (
-<<<<<<< HEAD
-				F83AE56702F66E2796A3EC39 /* Pods_PrimerSDK_Tests.framework in Frameworks */,
-=======
-				211A97046F2CCD807F447F13 /* Pods_PrimerSDK_Tests.framework in Frameworks */,
->>>>>>> 2abcf03b
+				1759DBC3EC415EBBE457D270 /* Pods_PrimerSDK_Tests.framework in Frameworks */,
 			);
 			runOnlyForDeploymentPostprocessing = 0;
 		};
@@ -382,11 +354,7 @@
 				607FACD11AFB9204008FA782 /* Products */,
 				714FB3DC2580A763B394EB27 /* Pods */,
 				151219E426E5F4EC007EFEA1 /* Recovered References */,
-<<<<<<< HEAD
-				7EB366D93945F292A0E6DCE7 /* Frameworks */,
-=======
-				F4377861E924C0876A4C5F2D /* Frameworks */,
->>>>>>> 2abcf03b
+				641F75B9262F51739BD5260A /* Frameworks */,
 			);
 			sourceTree = "<group>";
 		};
@@ -424,39 +392,24 @@
 			name = "Podspec Metadata";
 			sourceTree = "<group>";
 		};
+		641F75B9262F51739BD5260A /* Frameworks */ = {
+			isa = PBXGroup;
+			children = (
+				AC823E06A5B4A3C5B2D4C93C /* Pods_PrimerSDK_Example.framework */,
+				F335E5926B1F21379A4AD8CB /* Pods_PrimerSDK_Tests.framework */,
+			);
+			name = Frameworks;
+			sourceTree = "<group>";
+		};
 		714FB3DC2580A763B394EB27 /* Pods */ = {
 			isa = PBXGroup;
 			children = (
-<<<<<<< HEAD
-				23D0EB13095632502BDBBAF8 /* Pods-PrimerSDK_Example.debug.xcconfig */,
-				05EAC4ECE77B297BA7063BFD /* Pods-PrimerSDK_Example.release.xcconfig */,
-				C4C2444EA531006FBA66993B /* Pods-PrimerSDK_Tests.debug.xcconfig */,
-				541F867630527E97DE66BA66 /* Pods-PrimerSDK_Tests.release.xcconfig */,
-=======
-				836F9D0A52451045BFDAE31B /* Pods-PrimerSDK_Example.debug.xcconfig */,
-				244836183CC84E1FD4B4BB2B /* Pods-PrimerSDK_Example.release.xcconfig */,
-				F9482F9D9C5A2B5300BA0A0B /* Pods-PrimerSDK_Tests.debug.xcconfig */,
-				41BBAA09D9B1B63C71C80B3D /* Pods-PrimerSDK_Tests.release.xcconfig */,
->>>>>>> 2abcf03b
+				E74CE1C6615D6554CE8B846B /* Pods-PrimerSDK_Example.debug.xcconfig */,
+				C12BA40C771E84EAE073C9BF /* Pods-PrimerSDK_Example.release.xcconfig */,
+				7ABB6FEFE52D07C83383CD0A /* Pods-PrimerSDK_Tests.debug.xcconfig */,
+				6ED63D40A865C1EFC11AE391 /* Pods-PrimerSDK_Tests.release.xcconfig */,
 			);
 			path = Pods;
-			sourceTree = "<group>";
-		};
-<<<<<<< HEAD
-		7EB366D93945F292A0E6DCE7 /* Frameworks */ = {
-			isa = PBXGroup;
-			children = (
-				EA2830B469110BEB4BF455B9 /* Pods_PrimerSDK_Example.framework */,
-				8788B44FC42A2C8E3546BD9C /* Pods_PrimerSDK_Tests.framework */,
-=======
-		F4377861E924C0876A4C5F2D /* Frameworks */ = {
-			isa = PBXGroup;
-			children = (
-				929756388B919ACE3B4DA6D6 /* Pods_PrimerSDK_Example.framework */,
-				CCC01259D9B0116F72F3882C /* Pods_PrimerSDK_Tests.framework */,
->>>>>>> 2abcf03b
-			);
-			name = Frameworks;
 			sourceTree = "<group>";
 		};
 /* End PBXGroup section */
@@ -484,20 +437,11 @@
 			isa = PBXNativeTarget;
 			buildConfigurationList = 607FACEF1AFB9204008FA782 /* Build configuration list for PBXNativeTarget "PrimerSDK_Example" */;
 			buildPhases = (
-<<<<<<< HEAD
-				4819FE4C9C29FA292C909ED2 /* [CP] Check Pods Manifest.lock */,
+				F6F12E6620C339C8682706B7 /* [CP] Check Pods Manifest.lock */,
 				607FACCC1AFB9204008FA782 /* Sources */,
 				607FACCD1AFB9204008FA782 /* Frameworks */,
 				607FACCE1AFB9204008FA782 /* Resources */,
-				A19503F411A3A3CA9461E7A0 /* [CP] Embed Pods Frameworks */,
-=======
-				532B6C026C55801E7CA07144 /* [CP] Check Pods Manifest.lock */,
-				607FACCC1AFB9204008FA782 /* Sources */,
-				607FACCD1AFB9204008FA782 /* Frameworks */,
-				607FACCE1AFB9204008FA782 /* Resources */,
-				1614DBA90EE003463D3A105C /* ShellScript */,
-				D727BF84405AD164CB24959D /* [CP] Embed Pods Frameworks */,
->>>>>>> 2abcf03b
+				38770256069CB14E354F3E59 /* [CP] Embed Pods Frameworks */,
 			);
 			buildRules = (
 			);
@@ -512,11 +456,7 @@
 			isa = PBXNativeTarget;
 			buildConfigurationList = 607FACF21AFB9204008FA782 /* Build configuration list for PBXNativeTarget "PrimerSDK_Tests" */;
 			buildPhases = (
-<<<<<<< HEAD
-				16E8D3E19E750CFAC2202546 /* [CP] Check Pods Manifest.lock */,
-=======
-				A50B99D7BA1B9B8FF067AD71 /* [CP] Check Pods Manifest.lock */,
->>>>>>> 2abcf03b
+				ECA6AFFCA080FC0CAFE8DF3B /* [CP] Check Pods Manifest.lock */,
 				607FACE11AFB9204008FA782 /* Sources */,
 				607FACE21AFB9204008FA782 /* Frameworks */,
 				607FACE31AFB9204008FA782 /* Resources */,
@@ -616,11 +556,25 @@
 /* End PBXResourcesBuildPhase section */
 
 /* Begin PBXShellScriptBuildPhase section */
-<<<<<<< HEAD
-		16E8D3E19E750CFAC2202546 /* [CP] Check Pods Manifest.lock */ = {
-=======
-		1614DBA90EE003463D3A105C /* ShellScript */ = {
->>>>>>> 2abcf03b
+		38770256069CB14E354F3E59 /* [CP] Embed Pods Frameworks */ = {
+			isa = PBXShellScriptBuildPhase;
+			buildActionMask = 2147483647;
+			files = (
+			);
+			inputPaths = (
+				"${PODS_ROOT}/Target Support Files/Pods-PrimerSDK_Example/Pods-PrimerSDK_Example-frameworks.sh",
+				"${BUILT_PRODUCTS_DIR}/PrimerSDK/PrimerSDK.framework",
+			);
+			name = "[CP] Embed Pods Frameworks";
+			outputPaths = (
+				"${TARGET_BUILD_DIR}/${FRAMEWORKS_FOLDER_PATH}/PrimerSDK.framework",
+			);
+			runOnlyForDeploymentPostprocessing = 0;
+			shellPath = /bin/sh;
+			shellScript = "\"${PODS_ROOT}/Target Support Files/Pods-PrimerSDK_Example/Pods-PrimerSDK_Example-frameworks.sh\"\n";
+			showEnvVarsInLog = 0;
+		};
+		ECA6AFFCA080FC0CAFE8DF3B /* [CP] Check Pods Manifest.lock */ = {
 			isa = PBXShellScriptBuildPhase;
 			buildActionMask = 2147483647;
 			files = (
@@ -642,11 +596,7 @@
 			shellScript = "diff \"${PODS_PODFILE_DIR_PATH}/Podfile.lock\" \"${PODS_ROOT}/Manifest.lock\" > /dev/null\nif [ $? != 0 ] ; then\n    # print error to STDERR\n    echo \"error: The sandbox is not in sync with the Podfile.lock. Run 'pod install' or update your CocoaPods installation.\" >&2\n    exit 1\nfi\n# This output is used by Xcode 'outputs' to avoid re-running this script phase.\necho \"SUCCESS\" > \"${SCRIPT_OUTPUT_FILE_0}\"\n";
 			showEnvVarsInLog = 0;
 		};
-<<<<<<< HEAD
-		4819FE4C9C29FA292C909ED2 /* [CP] Check Pods Manifest.lock */ = {
-=======
-		532B6C026C55801E7CA07144 /* [CP] Check Pods Manifest.lock */ = {
->>>>>>> 2abcf03b
+		F6F12E6620C339C8682706B7 /* [CP] Check Pods Manifest.lock */ = {
 			isa = PBXShellScriptBuildPhase;
 			buildActionMask = 2147483647;
 			files = (
@@ -666,50 +616,6 @@
 			runOnlyForDeploymentPostprocessing = 0;
 			shellPath = /bin/sh;
 			shellScript = "diff \"${PODS_PODFILE_DIR_PATH}/Podfile.lock\" \"${PODS_ROOT}/Manifest.lock\" > /dev/null\nif [ $? != 0 ] ; then\n    # print error to STDERR\n    echo \"error: The sandbox is not in sync with the Podfile.lock. Run 'pod install' or update your CocoaPods installation.\" >&2\n    exit 1\nfi\n# This output is used by Xcode 'outputs' to avoid re-running this script phase.\necho \"SUCCESS\" > \"${SCRIPT_OUTPUT_FILE_0}\"\n";
-			showEnvVarsInLog = 0;
-		};
-<<<<<<< HEAD
-		A19503F411A3A3CA9461E7A0 /* [CP] Embed Pods Frameworks */ = {
-=======
-		A50B99D7BA1B9B8FF067AD71 /* [CP] Check Pods Manifest.lock */ = {
->>>>>>> 2abcf03b
-			isa = PBXShellScriptBuildPhase;
-			buildActionMask = 2147483647;
-			files = (
-			);
-			inputPaths = (
-				"${PODS_ROOT}/Target Support Files/Pods-PrimerSDK_Example/Pods-PrimerSDK_Example-frameworks.sh",
-				"${BUILT_PRODUCTS_DIR}/Primer3DS/Primer3DS.framework",
-				"${BUILT_PRODUCTS_DIR}/PrimerSDK/PrimerSDK.framework",
-				"${PODS_XCFRAMEWORKS_BUILD_DIR}/Primer3DS/ThreeDS_SDK.framework/ThreeDS_SDK",
-			);
-			name = "[CP] Embed Pods Frameworks";
-			outputPaths = (
-				"${TARGET_BUILD_DIR}/${FRAMEWORKS_FOLDER_PATH}/Primer3DS.framework",
-				"${TARGET_BUILD_DIR}/${FRAMEWORKS_FOLDER_PATH}/PrimerSDK.framework",
-				"${TARGET_BUILD_DIR}/${FRAMEWORKS_FOLDER_PATH}/ThreeDS_SDK.framework",
-			);
-			runOnlyForDeploymentPostprocessing = 0;
-			shellPath = /bin/sh;
-			shellScript = "\"${PODS_ROOT}/Target Support Files/Pods-PrimerSDK_Example/Pods-PrimerSDK_Example-frameworks.sh\"\n";
-			showEnvVarsInLog = 0;
-		};
-		D727BF84405AD164CB24959D /* [CP] Embed Pods Frameworks */ = {
-			isa = PBXShellScriptBuildPhase;
-			buildActionMask = 2147483647;
-			files = (
-			);
-			inputPaths = (
-				"${PODS_ROOT}/Target Support Files/Pods-PrimerSDK_Example/Pods-PrimerSDK_Example-frameworks.sh",
-				"${BUILT_PRODUCTS_DIR}/PrimerSDK/PrimerSDK.framework",
-			);
-			name = "[CP] Embed Pods Frameworks";
-			outputPaths = (
-				"${TARGET_BUILD_DIR}/${FRAMEWORKS_FOLDER_PATH}/PrimerSDK.framework",
-			);
-			runOnlyForDeploymentPostprocessing = 0;
-			shellPath = /bin/sh;
-			shellScript = "\"${PODS_ROOT}/Target Support Files/Pods-PrimerSDK_Example/Pods-PrimerSDK_Example-frameworks.sh\"\n";
 			showEnvVarsInLog = 0;
 		};
 /* End PBXShellScriptBuildPhase section */
@@ -988,11 +894,7 @@
 		};
 		607FACF01AFB9204008FA782 /* Debug */ = {
 			isa = XCBuildConfiguration;
-<<<<<<< HEAD
-			baseConfigurationReference = 23D0EB13095632502BDBBAF8 /* Pods-PrimerSDK_Example.debug.xcconfig */;
-=======
-			baseConfigurationReference = 836F9D0A52451045BFDAE31B /* Pods-PrimerSDK_Example.debug.xcconfig */;
->>>>>>> 2abcf03b
+			baseConfigurationReference = E74CE1C6615D6554CE8B846B /* Pods-PrimerSDK_Example.debug.xcconfig */;
 			buildSettings = {
 				ASSETCATALOG_COMPILER_APPICON_NAME = AppIcon;
 				CODE_SIGN_ENTITLEMENTS = PrimerSDK_Example.entitlements;
@@ -1016,11 +918,7 @@
 		};
 		607FACF11AFB9204008FA782 /* Release */ = {
 			isa = XCBuildConfiguration;
-<<<<<<< HEAD
-			baseConfigurationReference = 05EAC4ECE77B297BA7063BFD /* Pods-PrimerSDK_Example.release.xcconfig */;
-=======
-			baseConfigurationReference = 244836183CC84E1FD4B4BB2B /* Pods-PrimerSDK_Example.release.xcconfig */;
->>>>>>> 2abcf03b
+			baseConfigurationReference = C12BA40C771E84EAE073C9BF /* Pods-PrimerSDK_Example.release.xcconfig */;
 			buildSettings = {
 				ASSETCATALOG_COMPILER_APPICON_NAME = AppIcon;
 				CODE_SIGN_ENTITLEMENTS = PrimerSDK_Example.entitlements;
@@ -1044,11 +942,7 @@
 		};
 		607FACF31AFB9204008FA782 /* Debug */ = {
 			isa = XCBuildConfiguration;
-<<<<<<< HEAD
-			baseConfigurationReference = C4C2444EA531006FBA66993B /* Pods-PrimerSDK_Tests.debug.xcconfig */;
-=======
-			baseConfigurationReference = F9482F9D9C5A2B5300BA0A0B /* Pods-PrimerSDK_Tests.debug.xcconfig */;
->>>>>>> 2abcf03b
+			baseConfigurationReference = 7ABB6FEFE52D07C83383CD0A /* Pods-PrimerSDK_Tests.debug.xcconfig */;
 			buildSettings = {
 				CODE_SIGN_IDENTITY = "iPhone Developer";
 				"CODE_SIGN_IDENTITY[sdk=macosx*]" = "-";
@@ -1077,11 +971,7 @@
 		};
 		607FACF41AFB9204008FA782 /* Release */ = {
 			isa = XCBuildConfiguration;
-<<<<<<< HEAD
-			baseConfigurationReference = 541F867630527E97DE66BA66 /* Pods-PrimerSDK_Tests.release.xcconfig */;
-=======
-			baseConfigurationReference = 41BBAA09D9B1B63C71C80B3D /* Pods-PrimerSDK_Tests.release.xcconfig */;
->>>>>>> 2abcf03b
+			baseConfigurationReference = 6ED63D40A865C1EFC11AE391 /* Pods-PrimerSDK_Tests.release.xcconfig */;
 			buildSettings = {
 				CODE_SIGN_IDENTITY = "iPhone Developer";
 				"CODE_SIGN_IDENTITY[sdk=macosx*]" = "-";
