--- conflicted
+++ resolved
@@ -7,7 +7,7 @@
 	objects = {
 
 /* Begin PBXBuildFile section */
-		031150BD8FE79BFD0DE90763 /* Pods_PrimerSDK_Tests.framework in Frameworks */ = {isa = PBXBuildFile; fileRef = 678470FB89208CB8F8139EF0 /* Pods_PrimerSDK_Tests.framework */; };
+		047DEDA22F29F877537AFE96 /* Pods_PrimerSDK_Tests.framework in Frameworks */ = {isa = PBXBuildFile; fileRef = BDB6727596FBE93194A76D99 /* Pods_PrimerSDK_Tests.framework */; };
 		151B098C267A276100FB49B8 /* Vault.swift in Sources */ = {isa = PBXBuildFile; fileRef = 15300DB8267A1211009A1B9C /* Vault.swift */; };
 		15300DBB267A1646009A1B9C /* VaultKlarna.swift in Sources */ = {isa = PBXBuildFile; fileRef = 15300DBA267A1646009A1B9C /* VaultKlarna.swift */; };
 		156F97092706DDE6004503C0 /* PaymentMethodConfigTests.swift in Sources */ = {isa = PBXBuildFile; fileRef = 156F97082706DDE6004503C0 /* PaymentMethodConfigTests.swift */; };
@@ -43,17 +43,14 @@
 		1DE0355C2716E4D1007BADAB /* CheckoutTheme.swift in Sources */ = {isa = PBXBuildFile; fileRef = 1DE0355B2716E4D1007BADAB /* CheckoutTheme.swift */; };
 		1DEBE0DF26B6FD06004E3064 /* ApayaTests.swift in Sources */ = {isa = PBXBuildFile; fileRef = 1DEBE0DE26B6FD06004E3064 /* ApayaTests.swift */; };
 		1DED53B02739561800CD9DE6 /* ThemeTests.swift in Sources */ = {isa = PBXBuildFile; fileRef = 1DED53AF2739561800CD9DE6 /* ThemeTests.swift */; };
+		3F28D090FB40899BE9AFDD03 /* Pods_PrimerSDK_Example.framework in Frameworks */ = {isa = PBXBuildFile; fileRef = FB586B50D10F67BC1553E766 /* Pods_PrimerSDK_Example.framework */; };
 		607FACD61AFB9204008FA782 /* AppDelegate.swift in Sources */ = {isa = PBXBuildFile; fileRef = 607FACD51AFB9204008FA782 /* AppDelegate.swift */; };
 		607FACDB1AFB9204008FA782 /* Main.storyboard in Resources */ = {isa = PBXBuildFile; fileRef = 607FACD91AFB9204008FA782 /* Main.storyboard */; };
 		607FACDD1AFB9204008FA782 /* Images.xcassets in Resources */ = {isa = PBXBuildFile; fileRef = 607FACDC1AFB9204008FA782 /* Images.xcassets */; };
 		607FACE01AFB9204008FA782 /* LaunchScreen.xib in Resources */ = {isa = PBXBuildFile; fileRef = 607FACDE1AFB9204008FA782 /* LaunchScreen.xib */; };
 		849A28EB275614070037C2D1 /* Networking.swift in Sources */ = {isa = PBXBuildFile; fileRef = 849A28EA275614070037C2D1 /* Networking.swift */; };
-<<<<<<< HEAD
 		849A28ED275788040037C2D1 /* ExternalPaymentMethods.swift in Sources */ = {isa = PBXBuildFile; fileRef = 849A28EC275788040037C2D1 /* ExternalPaymentMethods.swift */; };
 		849A28EF2757A9070037C2D1 /* PaymentCard.swift in Sources */ = {isa = PBXBuildFile; fileRef = 849A28EE2757A9070037C2D1 /* PaymentCard.swift */; };
-=======
-		E1A0BAB4300E081649A8ABB1 /* Pods_PrimerSDK_Example.framework in Frameworks */ = {isa = PBXBuildFile; fileRef = F5FF3A3EDBCB7FB36341B192 /* Pods_PrimerSDK_Example.framework */; };
->>>>>>> 51310fa6
 /* End PBXBuildFile section */
 
 /* Begin PBXContainerItemProxy section */
@@ -74,6 +71,7 @@
 /* End PBXContainerItemProxy section */
 
 /* Begin PBXFileReference section */
+		0116B518A966037433CEF2D8 /* Pods-PrimerSDK_Example.release.xcconfig */ = {isa = PBXFileReference; includeInIndex = 1; lastKnownFileType = text.xcconfig; name = "Pods-PrimerSDK_Example.release.xcconfig"; path = "Target Support Files/Pods-PrimerSDK_Example/Pods-PrimerSDK_Example.release.xcconfig"; sourceTree = "<group>"; };
 		0BEFFA023E994EF5B370A80C /* PrimerSDK.podspec */ = {isa = PBXFileReference; includeInIndex = 1; lastKnownFileType = text; name = PrimerSDK.podspec; path = ../PrimerSDK.podspec; sourceTree = "<group>"; xcLanguageSpecificationIdentifier = xcode.lang.ruby; };
 		151B09F4267B7F9400FB49B8 /* 3DSTests.swift */ = {isa = PBXFileReference; lastKnownFileType = sourcecode.swift; path = 3DSTests.swift; sourceTree = "<group>"; };
 		151B0A1B267CE24B00FB49B8 /* 3DSConstants.swift */ = {isa = PBXFileReference; lastKnownFileType = sourcecode.swift; path = 3DSConstants.swift; sourceTree = "<group>"; };
@@ -129,8 +127,9 @@
 		1DEBE0DE26B6FD06004E3064 /* ApayaTests.swift */ = {isa = PBXFileReference; fileEncoding = 4; lastKnownFileType = sourcecode.swift; path = ApayaTests.swift; sourceTree = "<group>"; };
 		1DED53AF2739561800CD9DE6 /* ThemeTests.swift */ = {isa = PBXFileReference; fileEncoding = 4; lastKnownFileType = sourcecode.swift; path = ThemeTests.swift; sourceTree = "<group>"; };
 		3B55FBF1D40BE6B25F29A5D9 /* LICENSE */ = {isa = PBXFileReference; includeInIndex = 1; lastKnownFileType = text; name = LICENSE; path = ../LICENSE; sourceTree = "<group>"; };
-		45ACAB5D3BD6644D2373E303 /* Pods-PrimerSDK_Example.debug.xcconfig */ = {isa = PBXFileReference; includeInIndex = 1; lastKnownFileType = text.xcconfig; name = "Pods-PrimerSDK_Example.debug.xcconfig"; path = "Target Support Files/Pods-PrimerSDK_Example/Pods-PrimerSDK_Example.debug.xcconfig"; sourceTree = "<group>"; };
+		4333C60B618F2E3ABED07AFE /* Pods-PrimerSDK_Example.debug.xcconfig */ = {isa = PBXFileReference; includeInIndex = 1; lastKnownFileType = text.xcconfig; name = "Pods-PrimerSDK_Example.debug.xcconfig"; path = "Target Support Files/Pods-PrimerSDK_Example/Pods-PrimerSDK_Example.debug.xcconfig"; sourceTree = "<group>"; };
 		45CA532A34F52954A21835C5 /* README.md */ = {isa = PBXFileReference; includeInIndex = 1; lastKnownFileType = net.daringfireball.markdown; name = README.md; path = ../README.md; sourceTree = "<group>"; };
+		5F0CD2416409329AA3F7CD7E /* Pods-PrimerSDK_Tests.release.xcconfig */ = {isa = PBXFileReference; includeInIndex = 1; lastKnownFileType = text.xcconfig; name = "Pods-PrimerSDK_Tests.release.xcconfig"; path = "Target Support Files/Pods-PrimerSDK_Tests/Pods-PrimerSDK_Tests.release.xcconfig"; sourceTree = "<group>"; };
 		607FACD01AFB9204008FA782 /* PrimerSDK_Example.app */ = {isa = PBXFileReference; explicitFileType = wrapper.application; includeInIndex = 0; path = PrimerSDK_Example.app; sourceTree = BUILT_PRODUCTS_DIR; };
 		607FACD41AFB9204008FA782 /* Info.plist */ = {isa = PBXFileReference; lastKnownFileType = text.plist.xml; path = Info.plist; sourceTree = "<group>"; };
 		607FACD51AFB9204008FA782 /* AppDelegate.swift */ = {isa = PBXFileReference; lastKnownFileType = sourcecode.swift; path = AppDelegate.swift; sourceTree = "<group>"; };
@@ -138,21 +137,12 @@
 		607FACDC1AFB9204008FA782 /* Images.xcassets */ = {isa = PBXFileReference; lastKnownFileType = folder.assetcatalog; path = Images.xcassets; sourceTree = "<group>"; };
 		607FACDF1AFB9204008FA782 /* Base */ = {isa = PBXFileReference; lastKnownFileType = file.xib; name = Base; path = Base.lproj/LaunchScreen.xib; sourceTree = "<group>"; };
 		607FACE51AFB9204008FA782 /* PrimerSDK_Tests.xctest */ = {isa = PBXFileReference; explicitFileType = wrapper.cfbundle; includeInIndex = 0; path = PrimerSDK_Tests.xctest; sourceTree = BUILT_PRODUCTS_DIR; };
-		678470FB89208CB8F8139EF0 /* Pods_PrimerSDK_Tests.framework */ = {isa = PBXFileReference; explicitFileType = wrapper.framework; includeInIndex = 0; path = Pods_PrimerSDK_Tests.framework; sourceTree = BUILT_PRODUCTS_DIR; };
 		849A28EA275614070037C2D1 /* Networking.swift */ = {isa = PBXFileReference; lastKnownFileType = sourcecode.swift; path = Networking.swift; sourceTree = "<group>"; };
-<<<<<<< HEAD
 		849A28EC275788040037C2D1 /* ExternalPaymentMethods.swift */ = {isa = PBXFileReference; lastKnownFileType = sourcecode.swift; path = ExternalPaymentMethods.swift; sourceTree = "<group>"; };
 		849A28EE2757A9070037C2D1 /* PaymentCard.swift */ = {isa = PBXFileReference; lastKnownFileType = sourcecode.swift; path = PaymentCard.swift; sourceTree = "<group>"; };
-		8F5988CB146317F5C6E2C306 /* Pods_PrimerSDK_Example.framework */ = {isa = PBXFileReference; explicitFileType = wrapper.framework; includeInIndex = 0; path = Pods_PrimerSDK_Example.framework; sourceTree = BUILT_PRODUCTS_DIR; };
-		9FC808D60F9740765D223369 /* Pods-PrimerSDK_Tests.release.xcconfig */ = {isa = PBXFileReference; includeInIndex = 1; lastKnownFileType = text.xcconfig; name = "Pods-PrimerSDK_Tests.release.xcconfig"; path = "Target Support Files/Pods-PrimerSDK_Tests/Pods-PrimerSDK_Tests.release.xcconfig"; sourceTree = "<group>"; };
-		BB0D42009796741AAD1AC5C1 /* Pods-PrimerSDK_Example.release.xcconfig */ = {isa = PBXFileReference; includeInIndex = 1; lastKnownFileType = text.xcconfig; name = "Pods-PrimerSDK_Example.release.xcconfig"; path = "Target Support Files/Pods-PrimerSDK_Example/Pods-PrimerSDK_Example.release.xcconfig"; sourceTree = "<group>"; };
-		EEE894318DC7BD464D4A61DE /* Pods_PrimerSDK_Tests.framework */ = {isa = PBXFileReference; explicitFileType = wrapper.framework; includeInIndex = 0; path = Pods_PrimerSDK_Tests.framework; sourceTree = BUILT_PRODUCTS_DIR; };
-=======
-		9B72C71C631E4297A04671EC /* Pods-PrimerSDK_Tests.debug.xcconfig */ = {isa = PBXFileReference; includeInIndex = 1; lastKnownFileType = text.xcconfig; name = "Pods-PrimerSDK_Tests.debug.xcconfig"; path = "Target Support Files/Pods-PrimerSDK_Tests/Pods-PrimerSDK_Tests.debug.xcconfig"; sourceTree = "<group>"; };
-		A22E3E8D0F2E390343B41B8E /* Pods-PrimerSDK_Tests.release.xcconfig */ = {isa = PBXFileReference; includeInIndex = 1; lastKnownFileType = text.xcconfig; name = "Pods-PrimerSDK_Tests.release.xcconfig"; path = "Target Support Files/Pods-PrimerSDK_Tests/Pods-PrimerSDK_Tests.release.xcconfig"; sourceTree = "<group>"; };
-		E3343FBCF3859D02C610773A /* Pods-PrimerSDK_Example.release.xcconfig */ = {isa = PBXFileReference; includeInIndex = 1; lastKnownFileType = text.xcconfig; name = "Pods-PrimerSDK_Example.release.xcconfig"; path = "Target Support Files/Pods-PrimerSDK_Example/Pods-PrimerSDK_Example.release.xcconfig"; sourceTree = "<group>"; };
-		F5FF3A3EDBCB7FB36341B192 /* Pods_PrimerSDK_Example.framework */ = {isa = PBXFileReference; explicitFileType = wrapper.framework; includeInIndex = 0; path = Pods_PrimerSDK_Example.framework; sourceTree = BUILT_PRODUCTS_DIR; };
->>>>>>> 51310fa6
+		BDB6727596FBE93194A76D99 /* Pods_PrimerSDK_Tests.framework */ = {isa = PBXFileReference; explicitFileType = wrapper.framework; includeInIndex = 0; path = Pods_PrimerSDK_Tests.framework; sourceTree = BUILT_PRODUCTS_DIR; };
+		CCC65183F2B88605F2686721 /* Pods-PrimerSDK_Tests.debug.xcconfig */ = {isa = PBXFileReference; includeInIndex = 1; lastKnownFileType = text.xcconfig; name = "Pods-PrimerSDK_Tests.debug.xcconfig"; path = "Target Support Files/Pods-PrimerSDK_Tests/Pods-PrimerSDK_Tests.debug.xcconfig"; sourceTree = "<group>"; };
+		FB586B50D10F67BC1553E766 /* Pods_PrimerSDK_Example.framework */ = {isa = PBXFileReference; explicitFileType = wrapper.framework; includeInIndex = 0; path = Pods_PrimerSDK_Example.framework; sourceTree = BUILT_PRODUCTS_DIR; };
 /* End PBXFileReference section */
 
 /* Begin PBXFrameworksBuildPhase section */
@@ -167,7 +157,7 @@
 			isa = PBXFrameworksBuildPhase;
 			buildActionMask = 2147483647;
 			files = (
-				E1A0BAB4300E081649A8ABB1 /* Pods_PrimerSDK_Example.framework in Frameworks */,
+				3F28D090FB40899BE9AFDD03 /* Pods_PrimerSDK_Example.framework in Frameworks */,
 			);
 			runOnlyForDeploymentPostprocessing = 0;
 		};
@@ -175,7 +165,7 @@
 			isa = PBXFrameworksBuildPhase;
 			buildActionMask = 2147483647;
 			files = (
-				031150BD8FE79BFD0DE90763 /* Pods_PrimerSDK_Tests.framework in Frameworks */,
+				047DEDA22F29F877537AFE96 /* Pods_PrimerSDK_Tests.framework in Frameworks */,
 			);
 			runOnlyForDeploymentPostprocessing = 0;
 		};
@@ -379,7 +369,7 @@
 				607FACD11AFB9204008FA782 /* Products */,
 				151219E426E5F4EC007EFEA1 /* Recovered References */,
 				CAECC3F22E94EA70F1F01CFC /* Pods */,
-				799CC1410E46BB410C4724D6 /* Frameworks */,
+				87184C3C783AC7AC364D4BD8 /* Frameworks */,
 			);
 			sourceTree = "<group>";
 		};
@@ -417,11 +407,11 @@
 			name = "Podspec Metadata";
 			sourceTree = "<group>";
 		};
-		799CC1410E46BB410C4724D6 /* Frameworks */ = {
-			isa = PBXGroup;
-			children = (
-				F5FF3A3EDBCB7FB36341B192 /* Pods_PrimerSDK_Example.framework */,
-				678470FB89208CB8F8139EF0 /* Pods_PrimerSDK_Tests.framework */,
+		87184C3C783AC7AC364D4BD8 /* Frameworks */ = {
+			isa = PBXGroup;
+			children = (
+				FB586B50D10F67BC1553E766 /* Pods_PrimerSDK_Example.framework */,
+				BDB6727596FBE93194A76D99 /* Pods_PrimerSDK_Tests.framework */,
 			);
 			name = Frameworks;
 			sourceTree = "<group>";
@@ -429,10 +419,10 @@
 		CAECC3F22E94EA70F1F01CFC /* Pods */ = {
 			isa = PBXGroup;
 			children = (
-				45ACAB5D3BD6644D2373E303 /* Pods-PrimerSDK_Example.debug.xcconfig */,
-				E3343FBCF3859D02C610773A /* Pods-PrimerSDK_Example.release.xcconfig */,
-				9B72C71C631E4297A04671EC /* Pods-PrimerSDK_Tests.debug.xcconfig */,
-				A22E3E8D0F2E390343B41B8E /* Pods-PrimerSDK_Tests.release.xcconfig */,
+				4333C60B618F2E3ABED07AFE /* Pods-PrimerSDK_Example.debug.xcconfig */,
+				0116B518A966037433CEF2D8 /* Pods-PrimerSDK_Example.release.xcconfig */,
+				CCC65183F2B88605F2686721 /* Pods-PrimerSDK_Tests.debug.xcconfig */,
+				5F0CD2416409329AA3F7CD7E /* Pods-PrimerSDK_Tests.release.xcconfig */,
 			);
 			path = Pods;
 			sourceTree = "<group>";
@@ -462,11 +452,11 @@
 			isa = PBXNativeTarget;
 			buildConfigurationList = 607FACEF1AFB9204008FA782 /* Build configuration list for PBXNativeTarget "PrimerSDK_Example" */;
 			buildPhases = (
-				B31E0C1A339439573E67D2DB /* [CP] Check Pods Manifest.lock */,
+				A5CE21FF2FBEB4982C39B9C7 /* [CP] Check Pods Manifest.lock */,
 				607FACCC1AFB9204008FA782 /* Sources */,
 				607FACCD1AFB9204008FA782 /* Frameworks */,
 				607FACCE1AFB9204008FA782 /* Resources */,
-				80851DF983543F0B034B6B9B /* [CP] Embed Pods Frameworks */,
+				ED6C275BADB75EB51B019B9C /* [CP] Embed Pods Frameworks */,
 			);
 			buildRules = (
 			);
@@ -481,7 +471,7 @@
 			isa = PBXNativeTarget;
 			buildConfigurationList = 607FACF21AFB9204008FA782 /* Build configuration list for PBXNativeTarget "PrimerSDK_Tests" */;
 			buildPhases = (
-				34AB273363C1845E41B184BB /* [CP] Check Pods Manifest.lock */,
+				7830EC6E7BFA6F7DB0976579 /* [CP] Check Pods Manifest.lock */,
 				607FACE11AFB9204008FA782 /* Sources */,
 				607FACE21AFB9204008FA782 /* Frameworks */,
 				607FACE31AFB9204008FA782 /* Resources */,
@@ -581,7 +571,7 @@
 /* End PBXResourcesBuildPhase section */
 
 /* Begin PBXShellScriptBuildPhase section */
-		34AB273363C1845E41B184BB /* [CP] Check Pods Manifest.lock */ = {
+		7830EC6E7BFA6F7DB0976579 /* [CP] Check Pods Manifest.lock */ = {
 			isa = PBXShellScriptBuildPhase;
 			buildActionMask = 2147483647;
 			files = (
@@ -603,7 +593,29 @@
 			shellScript = "diff \"${PODS_PODFILE_DIR_PATH}/Podfile.lock\" \"${PODS_ROOT}/Manifest.lock\" > /dev/null\nif [ $? != 0 ] ; then\n    # print error to STDERR\n    echo \"error: The sandbox is not in sync with the Podfile.lock. Run 'pod install' or update your CocoaPods installation.\" >&2\n    exit 1\nfi\n# This output is used by Xcode 'outputs' to avoid re-running this script phase.\necho \"SUCCESS\" > \"${SCRIPT_OUTPUT_FILE_0}\"\n";
 			showEnvVarsInLog = 0;
 		};
-		80851DF983543F0B034B6B9B /* [CP] Embed Pods Frameworks */ = {
+		A5CE21FF2FBEB4982C39B9C7 /* [CP] Check Pods Manifest.lock */ = {
+			isa = PBXShellScriptBuildPhase;
+			buildActionMask = 2147483647;
+			files = (
+			);
+			inputFileListPaths = (
+			);
+			inputPaths = (
+				"${PODS_PODFILE_DIR_PATH}/Podfile.lock",
+				"${PODS_ROOT}/Manifest.lock",
+			);
+			name = "[CP] Check Pods Manifest.lock";
+			outputFileListPaths = (
+			);
+			outputPaths = (
+				"$(DERIVED_FILE_DIR)/Pods-PrimerSDK_Example-checkManifestLockResult.txt",
+			);
+			runOnlyForDeploymentPostprocessing = 0;
+			shellPath = /bin/sh;
+			shellScript = "diff \"${PODS_PODFILE_DIR_PATH}/Podfile.lock\" \"${PODS_ROOT}/Manifest.lock\" > /dev/null\nif [ $? != 0 ] ; then\n    # print error to STDERR\n    echo \"error: The sandbox is not in sync with the Podfile.lock. Run 'pod install' or update your CocoaPods installation.\" >&2\n    exit 1\nfi\n# This output is used by Xcode 'outputs' to avoid re-running this script phase.\necho \"SUCCESS\" > \"${SCRIPT_OUTPUT_FILE_0}\"\n";
+			showEnvVarsInLog = 0;
+		};
+		ED6C275BADB75EB51B019B9C /* [CP] Embed Pods Frameworks */ = {
 			isa = PBXShellScriptBuildPhase;
 			buildActionMask = 2147483647;
 			files = (
@@ -623,41 +635,6 @@
 			runOnlyForDeploymentPostprocessing = 0;
 			shellPath = /bin/sh;
 			shellScript = "\"${PODS_ROOT}/Target Support Files/Pods-PrimerSDK_Example/Pods-PrimerSDK_Example-frameworks.sh\"\n";
-			showEnvVarsInLog = 0;
-		};
-		B31E0C1A339439573E67D2DB /* [CP] Check Pods Manifest.lock */ = {
-			isa = PBXShellScriptBuildPhase;
-			buildActionMask = 2147483647;
-			files = (
-			);
-			inputFileListPaths = (
-			);
-			inputPaths = (
-<<<<<<< HEAD
-				"${PODS_ROOT}/Target Support Files/Pods-PrimerSDK_Example/Pods-PrimerSDK_Example-frameworks.sh",
-				"${BUILT_PRODUCTS_DIR}/Primer3DS/Primer3DS.framework",
-				"${BUILT_PRODUCTS_DIR}/PrimerSDK/PrimerSDK.framework",
-				"${PODS_XCFRAMEWORKS_BUILD_DIR}/Primer3DS/ThreeDS_SDK.framework/ThreeDS_SDK",
-=======
-				"${PODS_PODFILE_DIR_PATH}/Podfile.lock",
-				"${PODS_ROOT}/Manifest.lock",
-			);
-			name = "[CP] Check Pods Manifest.lock";
-			outputFileListPaths = (
->>>>>>> 51310fa6
-			);
-			outputPaths = (
-<<<<<<< HEAD
-				"${TARGET_BUILD_DIR}/${FRAMEWORKS_FOLDER_PATH}/Primer3DS.framework",
-				"${TARGET_BUILD_DIR}/${FRAMEWORKS_FOLDER_PATH}/PrimerSDK.framework",
-				"${TARGET_BUILD_DIR}/${FRAMEWORKS_FOLDER_PATH}/ThreeDS_SDK.framework",
-=======
-				"$(DERIVED_FILE_DIR)/Pods-PrimerSDK_Example-checkManifestLockResult.txt",
->>>>>>> 51310fa6
-			);
-			runOnlyForDeploymentPostprocessing = 0;
-			shellPath = /bin/sh;
-			shellScript = "diff \"${PODS_PODFILE_DIR_PATH}/Podfile.lock\" \"${PODS_ROOT}/Manifest.lock\" > /dev/null\nif [ $? != 0 ] ; then\n    # print error to STDERR\n    echo \"error: The sandbox is not in sync with the Podfile.lock. Run 'pod install' or update your CocoaPods installation.\" >&2\n    exit 1\nfi\n# This output is used by Xcode 'outputs' to avoid re-running this script phase.\necho \"SUCCESS\" > \"${SCRIPT_OUTPUT_FILE_0}\"\n";
 			showEnvVarsInLog = 0;
 		};
 /* End PBXShellScriptBuildPhase section */
@@ -941,7 +918,7 @@
 		};
 		607FACF01AFB9204008FA782 /* Debug */ = {
 			isa = XCBuildConfiguration;
-			baseConfigurationReference = 45ACAB5D3BD6644D2373E303 /* Pods-PrimerSDK_Example.debug.xcconfig */;
+			baseConfigurationReference = 4333C60B618F2E3ABED07AFE /* Pods-PrimerSDK_Example.debug.xcconfig */;
 			buildSettings = {
 				ASSETCATALOG_COMPILER_APPICON_NAME = AppIcon;
 				CODE_SIGN_ENTITLEMENTS = PrimerSDK_Example.entitlements;
@@ -966,7 +943,7 @@
 		};
 		607FACF11AFB9204008FA782 /* Release */ = {
 			isa = XCBuildConfiguration;
-			baseConfigurationReference = E3343FBCF3859D02C610773A /* Pods-PrimerSDK_Example.release.xcconfig */;
+			baseConfigurationReference = 0116B518A966037433CEF2D8 /* Pods-PrimerSDK_Example.release.xcconfig */;
 			buildSettings = {
 				ASSETCATALOG_COMPILER_APPICON_NAME = AppIcon;
 				CODE_SIGN_ENTITLEMENTS = PrimerSDK_Example.entitlements;
@@ -991,7 +968,7 @@
 		};
 		607FACF31AFB9204008FA782 /* Debug */ = {
 			isa = XCBuildConfiguration;
-			baseConfigurationReference = 9B72C71C631E4297A04671EC /* Pods-PrimerSDK_Tests.debug.xcconfig */;
+			baseConfigurationReference = CCC65183F2B88605F2686721 /* Pods-PrimerSDK_Tests.debug.xcconfig */;
 			buildSettings = {
 				CODE_SIGN_IDENTITY = "iPhone Developer";
 				"CODE_SIGN_IDENTITY[sdk=macosx*]" = "-";
@@ -1020,7 +997,7 @@
 		};
 		607FACF41AFB9204008FA782 /* Release */ = {
 			isa = XCBuildConfiguration;
-			baseConfigurationReference = A22E3E8D0F2E390343B41B8E /* Pods-PrimerSDK_Tests.release.xcconfig */;
+			baseConfigurationReference = 5F0CD2416409329AA3F7CD7E /* Pods-PrimerSDK_Tests.release.xcconfig */;
 			buildSettings = {
 				CODE_SIGN_IDENTITY = "iPhone Developer";
 				"CODE_SIGN_IDENTITY[sdk=macosx*]" = "-";
