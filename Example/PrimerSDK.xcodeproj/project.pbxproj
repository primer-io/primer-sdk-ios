// !$*UTF8*$!
{
	archiveVersion = 1;
	classes = {
	};
	objectVersion = 46;
	objects = {

/* Begin PBXBuildFile section */
		0549067E286CDE7AB2B9F229 /* Pods_PrimerSDK_Tests.framework in Frameworks */ = {isa = PBXBuildFile; fileRef = A6E0BFDDE1BC69760D448981 /* Pods_PrimerSDK_Tests.framework */; };
		151B098C267A276100FB49B8 /* Vault.swift in Sources */ = {isa = PBXBuildFile; fileRef = 15300DB8267A1211009A1B9C /* Vault.swift */; };
		15300DBB267A1646009A1B9C /* VaultKlarna.swift in Sources */ = {isa = PBXBuildFile; fileRef = 15300DBA267A1646009A1B9C /* VaultKlarna.swift */; };
		156F97092706DDE6004503C0 /* PaymentMethodConfigTests.swift in Sources */ = {isa = PBXBuildFile; fileRef = 156F97082706DDE6004503C0 /* PaymentMethodConfigTests.swift */; };
		1582B97D260A3F2900C80BD7 /* MockVaultCheckoutViewModel.swift in Sources */ = {isa = PBXBuildFile; fileRef = 1582B95F260A3F2900C80BD7 /* MockVaultCheckoutViewModel.swift */; };
		1582B97F260A3F2900C80BD7 /* Mocks.swift in Sources */ = {isa = PBXBuildFile; fileRef = 1582B961260A3F2900C80BD7 /* Mocks.swift */; };
		1582B980260A3F2900C80BD7 /* PaymentMethodConfigService.swift in Sources */ = {isa = PBXBuildFile; fileRef = 1582B963260A3F2900C80BD7 /* PaymentMethodConfigService.swift */; };
		1582B981260A3F2900C80BD7 /* PayPalService.swift in Sources */ = {isa = PBXBuildFile; fileRef = 1582B964260A3F2900C80BD7 /* PayPalService.swift */; };
		1582B982260A3F2900C80BD7 /* VaultService.swift in Sources */ = {isa = PBXBuildFile; fileRef = 1582B965260A3F2900C80BD7 /* VaultService.swift */; };
		1582B983260A3F2900C80BD7 /* ClientTokenService.swift in Sources */ = {isa = PBXBuildFile; fileRef = 1582B966260A3F2900C80BD7 /* ClientTokenService.swift */; };
		1582B984260A3F2900C80BD7 /* TokenizationService.swift in Sources */ = {isa = PBXBuildFile; fileRef = 1582B967260A3F2900C80BD7 /* TokenizationService.swift */; };
		1582B987260A3F2900C80BD7 /* VaultPaymentMethodViewModelTests.swift in Sources */ = {isa = PBXBuildFile; fileRef = 1582B96B260A3F2900C80BD7 /* VaultPaymentMethodViewModelTests.swift */; };
		1582B988260A3F2900C80BD7 /* VaultCheckoutViewModelTests.swift in Sources */ = {isa = PBXBuildFile; fileRef = 1582B96C260A3F2900C80BD7 /* VaultCheckoutViewModelTests.swift */; };
		1582B98B260A3F2900C80BD7 /* MaskTests.swift in Sources */ = {isa = PBXBuildFile; fileRef = 1582B970260A3F2900C80BD7 /* MaskTests.swift */; };
		1582B98E260A3F2900C80BD7 /* PaymentMethodConfigServiceTests.swift in Sources */ = {isa = PBXBuildFile; fileRef = 1582B974260A3F2900C80BD7 /* PaymentMethodConfigServiceTests.swift */; };
		1582B990260A3F2900C80BD7 /* TokenizationServiceTests.swift in Sources */ = {isa = PBXBuildFile; fileRef = 1582B976260A3F2900C80BD7 /* TokenizationServiceTests.swift */; };
		1582B991260A3F2900C80BD7 /* ClientTokenServiceTests.swift in Sources */ = {isa = PBXBuildFile; fileRef = 1582B977260A3F2900C80BD7 /* ClientTokenServiceTests.swift */; };
		1582B992260A3F2900C80BD7 /* PayPalServiceTests.swift in Sources */ = {isa = PBXBuildFile; fileRef = 1582B978260A3F2900C80BD7 /* PayPalServiceTests.swift */; };
		1582B9A2260A3FD300C80BD7 /* PrimerSDKExample_UITests.swift in Sources */ = {isa = PBXBuildFile; fileRef = 1582B9A1260A3FD300C80BD7 /* PrimerSDKExample_UITests.swift */; };
		1582B9AD260A402E00C80BD7 /* Base.swift in Sources */ = {isa = PBXBuildFile; fileRef = 1582B9AC260A402E00C80BD7 /* Base.swift */; };
		15ACE9652614B186004C3EAA /* chocolate_bar_demo.otf in Resources */ = {isa = PBXBuildFile; fileRef = 15ACE9642614B186004C3EAA /* chocolate_bar_demo.otf */; };
		15B2E64826F8A9EE005B8343 /* Apaya.swift in Sources */ = {isa = PBXBuildFile; fileRef = 15B2E64726F8A9EE005B8343 /* Apaya.swift */; };
		15F32E1D26FDA8E4004B3903 /* PrimerTests.swift in Sources */ = {isa = PBXBuildFile; fileRef = 15F32E1C26FDA8E4004B3903 /* PrimerTests.swift */; };
		15F5E2FF26982B21003AFF8A /* CardComponentManagerTests.swift in Sources */ = {isa = PBXBuildFile; fileRef = 15F5E2FE26982B21003AFF8A /* CardComponentManagerTests.swift */; };
		15F97C632624480500DCB3BA /* AppViewController.swift in Sources */ = {isa = PBXBuildFile; fileRef = 15F97C622624480500DCB3BA /* AppViewController.swift */; };
		15F97C682624488700DCB3BA /* MerchantCheckoutViewController.swift in Sources */ = {isa = PBXBuildFile; fileRef = 15F97C672624488700DCB3BA /* MerchantCheckoutViewController.swift */; };
		15F97C6D26246FD300DCB3BA /* ViewController+Primer.swift in Sources */ = {isa = PBXBuildFile; fileRef = 15F97C6C26246FD300DCB3BA /* ViewController+Primer.swift */; };
		15F97C72262470CB00DCB3BA /* ViewController+PrimerUIHelpers.swift in Sources */ = {isa = PBXBuildFile; fileRef = 15F97C71262470CB00DCB3BA /* ViewController+PrimerUIHelpers.swift */; };
		15F97C772624718800DCB3BA /* PaymentMethodCell.swift in Sources */ = {isa = PBXBuildFile; fileRef = 15F97C762624718800DCB3BA /* PaymentMethodCell.swift */; };
		15F97C7D2624730800DCB3BA /* UIViewController+API.swift in Sources */ = {isa = PBXBuildFile; fileRef = 15F97C7C2624730800DCB3BA /* UIViewController+API.swift */; };
		15F9E67D2678C88000F6B6C1 /* UniversalCheckout.swift in Sources */ = {isa = PBXBuildFile; fileRef = 15F9E67C2678C88000F6B6C1 /* UniversalCheckout.swift */; };
		1DC7EE0C261FA39200BCBFFC /* SpinnerViewController.swift in Sources */ = {isa = PBXBuildFile; fileRef = 1DC7EE0B261FA39200BCBFFC /* SpinnerViewController.swift */; };
		1DC7EE14261FA3D400BCBFFC /* CreateClientToken.swift in Sources */ = {isa = PBXBuildFile; fileRef = 1DC7EE13261FA3D400BCBFFC /* CreateClientToken.swift */; };
		1DE0355C2716E4D1007BADAB /* CheckoutTheme.swift in Sources */ = {isa = PBXBuildFile; fileRef = 1DE0355B2716E4D1007BADAB /* CheckoutTheme.swift */; };
		1DEBE0DF26B6FD06004E3064 /* ApayaTests.swift in Sources */ = {isa = PBXBuildFile; fileRef = 1DEBE0DE26B6FD06004E3064 /* ApayaTests.swift */; };
		1DED53B02739561800CD9DE6 /* ThemeTests.swift in Sources */ = {isa = PBXBuildFile; fileRef = 1DED53AF2739561800CD9DE6 /* ThemeTests.swift */; };
<<<<<<< HEAD
=======
		24331F3FFFF9160851A7ABBC /* Pods_PrimerSDK_Example.framework in Frameworks */ = {isa = PBXBuildFile; fileRef = E367D282BFC959568937D8D0 /* Pods_PrimerSDK_Example.framework */; };
>>>>>>> be13ad23
		2C4480D52819755700BD431A /* CreateResumePaymentService.swift in Sources */ = {isa = PBXBuildFile; fileRef = 2C4480D42819755700BD431A /* CreateResumePaymentService.swift */; };
		2C4480D728197F7E00BD431A /* CreateResumePaymentServiceTests.swift in Sources */ = {isa = PBXBuildFile; fileRef = 2C4480D628197F7E00BD431A /* CreateResumePaymentServiceTests.swift */; };
		2CCD4DB5282A8DB800F9BD2E /* ManualPaymentMerchantCheckoutViewController.swift in Sources */ = {isa = PBXBuildFile; fileRef = 2CCD4DB4282A8DB800F9BD2E /* ManualPaymentMerchantCheckoutViewController.swift */; };
		2CCD4DB7282A906C00F9BD2E /* Networking+Models.swift in Sources */ = {isa = PBXBuildFile; fileRef = 2CCD4DB6282A906C00F9BD2E /* Networking+Models.swift */; };
		2CE2888A2818665400649E61 /* AsyncPaymentMethodTokenizationViewModel.swift in Sources */ = {isa = PBXBuildFile; fileRef = 2CE288892818665400649E61 /* AsyncPaymentMethodTokenizationViewModel.swift */; };
		2CE2888C2819547500649E61 /* HUCResultViewController.swift in Sources */ = {isa = PBXBuildFile; fileRef = 2CE2888B2819547500649E61 /* HUCResultViewController.swift */; };
		2CE2888E281954FE00649E61 /* String+Extensions.swift in Sources */ = {isa = PBXBuildFile; fileRef = 2CE2888D281954FE00649E61 /* String+Extensions.swift */; };
		2CE288902819550400649E61 /* Data+Extensions.swift in Sources */ = {isa = PBXBuildFile; fileRef = 2CE2888F2819550400649E61 /* Data+Extensions.swift */; };
		2CE288922819553100649E61 /* Range+Extensions.swift in Sources */ = {isa = PBXBuildFile; fileRef = 2CE288912819553100649E61 /* Range+Extensions.swift */; };
		607FACD61AFB9204008FA782 /* AppDelegate.swift in Sources */ = {isa = PBXBuildFile; fileRef = 607FACD51AFB9204008FA782 /* AppDelegate.swift */; };
		607FACDB1AFB9204008FA782 /* Main.storyboard in Resources */ = {isa = PBXBuildFile; fileRef = 607FACD91AFB9204008FA782 /* Main.storyboard */; };
		607FACDD1AFB9204008FA782 /* Images.xcassets in Resources */ = {isa = PBXBuildFile; fileRef = 607FACDC1AFB9204008FA782 /* Images.xcassets */; };
		607FACE01AFB9204008FA782 /* LaunchScreen.xib in Resources */ = {isa = PBXBuildFile; fileRef = 607FACDE1AFB9204008FA782 /* LaunchScreen.xib */; };
		849A28EB275614070037C2D1 /* Networking.swift in Sources */ = {isa = PBXBuildFile; fileRef = 849A28EA275614070037C2D1 /* Networking.swift */; };
		849A28ED275788040037C2D1 /* ExternalPaymentMethods.swift in Sources */ = {isa = PBXBuildFile; fileRef = 849A28EC275788040037C2D1 /* ExternalPaymentMethods.swift */; };
		849AFD14275A725600A1F4CB /* ResultViewController.swift in Sources */ = {isa = PBXBuildFile; fileRef = 849AFD13275A725600A1F4CB /* ResultViewController.swift */; };
		849D5BC027B105CA002953C2 /* MerchantCardFormViewController.swift in Sources */ = {isa = PBXBuildFile; fileRef = 849D5BBF27B105CA002953C2 /* MerchantCardFormViewController.swift */; };
		849D5BC227B105E5002953C2 /* MerchantPaymentMethodsViewController.swift in Sources */ = {isa = PBXBuildFile; fileRef = 849D5BC127B105E5002953C2 /* MerchantPaymentMethodsViewController.swift */; };
		849D5BC427B12E57002953C2 /* MerchantAssetsViewController.swift in Sources */ = {isa = PBXBuildFile; fileRef = 849D5BC327B12E57002953C2 /* MerchantAssetsViewController.swift */; };
<<<<<<< HEAD
		9AF3329155C02A1C1EB0B7C5 /* Pods_PrimerSDK_Example.framework in Frameworks */ = {isa = PBXBuildFile; fileRef = D032ADEC4DF9B9D494FB242D /* Pods_PrimerSDK_Example.framework */; };
=======
		84DE08AC2767306E00AC9D52 /* DirectCheckout.swift in Sources */ = {isa = PBXBuildFile; fileRef = 84DE08AB2767306E00AC9D52 /* DirectCheckout.swift */; };
		BDD7E5E72466DD76B5424053 /* Pods_PrimerSDK_Tests.framework in Frameworks */ = {isa = PBXBuildFile; fileRef = 451FBFD720C3FB4F94DAF265 /* Pods_PrimerSDK_Tests.framework */; };
>>>>>>> be13ad23
/* End PBXBuildFile section */

/* Begin PBXContainerItemProxy section */
		1582B9A4260A3FD300C80BD7 /* PBXContainerItemProxy */ = {
			isa = PBXContainerItemProxy;
			containerPortal = 607FACC81AFB9204008FA782 /* Project object */;
			proxyType = 1;
			remoteGlobalIDString = 607FACCF1AFB9204008FA782;
			remoteInfo = PrimerSDK_Example;
		};
		607FACE61AFB9204008FA782 /* PBXContainerItemProxy */ = {
			isa = PBXContainerItemProxy;
			containerPortal = 607FACC81AFB9204008FA782 /* Project object */;
			proxyType = 1;
			remoteGlobalIDString = 607FACCF1AFB9204008FA782;
			remoteInfo = PrimerSDK;
		};
/* End PBXContainerItemProxy section */

/* Begin PBXFileReference section */
		01DE85438BCBC6CDB9243DAD /* Pods-PrimerSDK_Tests.debug.xcconfig */ = {isa = PBXFileReference; includeInIndex = 1; lastKnownFileType = text.xcconfig; name = "Pods-PrimerSDK_Tests.debug.xcconfig"; path = "Target Support Files/Pods-PrimerSDK_Tests/Pods-PrimerSDK_Tests.debug.xcconfig"; sourceTree = "<group>"; };
		0BEFFA023E994EF5B370A80C /* PrimerSDK.podspec */ = {isa = PBXFileReference; includeInIndex = 1; lastKnownFileType = text; name = PrimerSDK.podspec; path = ../PrimerSDK.podspec; sourceTree = "<group>"; xcLanguageSpecificationIdentifier = xcode.lang.ruby; };
		151B09F4267B7F9400FB49B8 /* 3DSTests.swift */ = {isa = PBXFileReference; lastKnownFileType = sourcecode.swift; path = 3DSTests.swift; sourceTree = "<group>"; };
		151B0A1B267CE24B00FB49B8 /* 3DSConstants.swift */ = {isa = PBXFileReference; lastKnownFileType = sourcecode.swift; path = 3DSConstants.swift; sourceTree = "<group>"; };
		15300DB8267A1211009A1B9C /* Vault.swift */ = {isa = PBXFileReference; lastKnownFileType = sourcecode.swift; path = Vault.swift; sourceTree = "<group>"; };
		15300DBA267A1646009A1B9C /* VaultKlarna.swift */ = {isa = PBXFileReference; lastKnownFileType = sourcecode.swift; path = VaultKlarna.swift; sourceTree = "<group>"; };
		156F97082706DDE6004503C0 /* PaymentMethodConfigTests.swift */ = {isa = PBXFileReference; lastKnownFileType = sourcecode.swift; path = PaymentMethodConfigTests.swift; sourceTree = "<group>"; };
		1582B95F260A3F2900C80BD7 /* MockVaultCheckoutViewModel.swift */ = {isa = PBXFileReference; fileEncoding = 4; lastKnownFileType = sourcecode.swift; path = MockVaultCheckoutViewModel.swift; sourceTree = "<group>"; };
		1582B961260A3F2900C80BD7 /* Mocks.swift */ = {isa = PBXFileReference; fileEncoding = 4; lastKnownFileType = sourcecode.swift; path = Mocks.swift; sourceTree = "<group>"; };
		1582B963260A3F2900C80BD7 /* PaymentMethodConfigService.swift */ = {isa = PBXFileReference; fileEncoding = 4; lastKnownFileType = sourcecode.swift; path = PaymentMethodConfigService.swift; sourceTree = "<group>"; };
		1582B964260A3F2900C80BD7 /* PayPalService.swift */ = {isa = PBXFileReference; fileEncoding = 4; lastKnownFileType = sourcecode.swift; path = PayPalService.swift; sourceTree = "<group>"; };
		1582B965260A3F2900C80BD7 /* VaultService.swift */ = {isa = PBXFileReference; fileEncoding = 4; lastKnownFileType = sourcecode.swift; path = VaultService.swift; sourceTree = "<group>"; };
		1582B966260A3F2900C80BD7 /* ClientTokenService.swift */ = {isa = PBXFileReference; fileEncoding = 4; lastKnownFileType = sourcecode.swift; path = ClientTokenService.swift; sourceTree = "<group>"; };
		1582B967260A3F2900C80BD7 /* TokenizationService.swift */ = {isa = PBXFileReference; fileEncoding = 4; lastKnownFileType = sourcecode.swift; path = TokenizationService.swift; sourceTree = "<group>"; };
		1582B96B260A3F2900C80BD7 /* VaultPaymentMethodViewModelTests.swift */ = {isa = PBXFileReference; fileEncoding = 4; lastKnownFileType = sourcecode.swift; path = VaultPaymentMethodViewModelTests.swift; sourceTree = "<group>"; };
		1582B96C260A3F2900C80BD7 /* VaultCheckoutViewModelTests.swift */ = {isa = PBXFileReference; fileEncoding = 4; lastKnownFileType = sourcecode.swift; path = VaultCheckoutViewModelTests.swift; sourceTree = "<group>"; };
		1582B970260A3F2900C80BD7 /* MaskTests.swift */ = {isa = PBXFileReference; fileEncoding = 4; lastKnownFileType = sourcecode.swift; path = MaskTests.swift; sourceTree = "<group>"; };
		1582B972260A3F2900C80BD7 /* Info.plist */ = {isa = PBXFileReference; fileEncoding = 4; lastKnownFileType = text.plist.xml; path = Info.plist; sourceTree = "<group>"; };
		1582B974260A3F2900C80BD7 /* PaymentMethodConfigServiceTests.swift */ = {isa = PBXFileReference; fileEncoding = 4; lastKnownFileType = sourcecode.swift; path = PaymentMethodConfigServiceTests.swift; sourceTree = "<group>"; };
		1582B976260A3F2900C80BD7 /* TokenizationServiceTests.swift */ = {isa = PBXFileReference; fileEncoding = 4; lastKnownFileType = sourcecode.swift; path = TokenizationServiceTests.swift; sourceTree = "<group>"; };
		1582B977260A3F2900C80BD7 /* ClientTokenServiceTests.swift */ = {isa = PBXFileReference; fileEncoding = 4; lastKnownFileType = sourcecode.swift; path = ClientTokenServiceTests.swift; sourceTree = "<group>"; };
		1582B978260A3F2900C80BD7 /* PayPalServiceTests.swift */ = {isa = PBXFileReference; fileEncoding = 4; lastKnownFileType = sourcecode.swift; path = PayPalServiceTests.swift; sourceTree = "<group>"; };
		1582B99F260A3FD300C80BD7 /* PrimerSDKExample_UITests.xctest */ = {isa = PBXFileReference; explicitFileType = wrapper.cfbundle; includeInIndex = 0; path = PrimerSDKExample_UITests.xctest; sourceTree = BUILT_PRODUCTS_DIR; };
		1582B9A1260A3FD300C80BD7 /* PrimerSDKExample_UITests.swift */ = {isa = PBXFileReference; lastKnownFileType = sourcecode.swift; path = PrimerSDKExample_UITests.swift; sourceTree = "<group>"; };
		1582B9A3260A3FD300C80BD7 /* Info.plist */ = {isa = PBXFileReference; lastKnownFileType = text.plist.xml; path = Info.plist; sourceTree = "<group>"; };
		1582B9AC260A402E00C80BD7 /* Base.swift */ = {isa = PBXFileReference; fileEncoding = 4; lastKnownFileType = sourcecode.swift; path = Base.swift; sourceTree = "<group>"; };
		15ACE9642614B186004C3EAA /* chocolate_bar_demo.otf */ = {isa = PBXFileReference; lastKnownFileType = file; path = chocolate_bar_demo.otf; sourceTree = "<group>"; };
		15ACEA6E2615C722004C3EAA /* fr */ = {isa = PBXFileReference; lastKnownFileType = text.plist.strings; name = fr; path = fr.lproj/LaunchScreen.strings; sourceTree = "<group>"; };
		15ACEA6F2615C723004C3EAA /* fr */ = {isa = PBXFileReference; lastKnownFileType = text.plist.strings; name = fr; path = fr.lproj/Main.strings; sourceTree = "<group>"; };
		15ACEA702615C741004C3EAA /* tr */ = {isa = PBXFileReference; lastKnownFileType = text.plist.strings; name = tr; path = tr.lproj/LaunchScreen.strings; sourceTree = "<group>"; };
		15ACEA712615C741004C3EAA /* tr */ = {isa = PBXFileReference; lastKnownFileType = text.plist.strings; name = tr; path = tr.lproj/Main.strings; sourceTree = "<group>"; };
		15ACEA722615C75D004C3EAA /* de */ = {isa = PBXFileReference; lastKnownFileType = text.plist.strings; name = de; path = de.lproj/LaunchScreen.strings; sourceTree = "<group>"; };
		15ACEA732615C75D004C3EAA /* de */ = {isa = PBXFileReference; lastKnownFileType = text.plist.strings; name = de; path = de.lproj/Main.strings; sourceTree = "<group>"; };
		15ACEA762615C791004C3EAA /* sv */ = {isa = PBXFileReference; lastKnownFileType = text.plist.strings; name = sv; path = sv.lproj/LaunchScreen.strings; sourceTree = "<group>"; };
		15ACEA772615C791004C3EAA /* sv */ = {isa = PBXFileReference; lastKnownFileType = text.plist.strings; name = sv; path = sv.lproj/Main.strings; sourceTree = "<group>"; };
		15B2E64726F8A9EE005B8343 /* Apaya.swift */ = {isa = PBXFileReference; lastKnownFileType = sourcecode.swift; path = Apaya.swift; sourceTree = "<group>"; };
		15ED91772718975500581CD7 /* MockAsyncPaymentMethodTokenizationViewModel.swift */ = {isa = PBXFileReference; lastKnownFileType = sourcecode.swift; path = MockAsyncPaymentMethodTokenizationViewModel.swift; sourceTree = "<group>"; };
		15F32E1C26FDA8E4004B3903 /* PrimerTests.swift */ = {isa = PBXFileReference; lastKnownFileType = sourcecode.swift; path = PrimerTests.swift; sourceTree = "<group>"; };
		15F5BFFE25FBAFDB00426B1C /* PrimerSDK_Example.entitlements */ = {isa = PBXFileReference; lastKnownFileType = text.plist.entitlements; path = PrimerSDK_Example.entitlements; sourceTree = "<group>"; };
		15F5E2FE26982B21003AFF8A /* CardComponentManagerTests.swift */ = {isa = PBXFileReference; lastKnownFileType = sourcecode.swift; path = CardComponentManagerTests.swift; sourceTree = "<group>"; };
		15F97C622624480500DCB3BA /* AppViewController.swift */ = {isa = PBXFileReference; lastKnownFileType = sourcecode.swift; path = AppViewController.swift; sourceTree = "<group>"; };
		15F97C672624488700DCB3BA /* MerchantCheckoutViewController.swift */ = {isa = PBXFileReference; lastKnownFileType = sourcecode.swift; path = MerchantCheckoutViewController.swift; sourceTree = "<group>"; };
		15F97C6C26246FD300DCB3BA /* ViewController+Primer.swift */ = {isa = PBXFileReference; lastKnownFileType = sourcecode.swift; path = "ViewController+Primer.swift"; sourceTree = "<group>"; };
		15F97C71262470CB00DCB3BA /* ViewController+PrimerUIHelpers.swift */ = {isa = PBXFileReference; lastKnownFileType = sourcecode.swift; path = "ViewController+PrimerUIHelpers.swift"; sourceTree = "<group>"; };
		15F97C762624718800DCB3BA /* PaymentMethodCell.swift */ = {isa = PBXFileReference; lastKnownFileType = sourcecode.swift; path = PaymentMethodCell.swift; sourceTree = "<group>"; };
		15F97C7C2624730800DCB3BA /* UIViewController+API.swift */ = {isa = PBXFileReference; lastKnownFileType = sourcecode.swift; path = "UIViewController+API.swift"; sourceTree = "<group>"; };
		15F9E67C2678C88000F6B6C1 /* UniversalCheckout.swift */ = {isa = PBXFileReference; lastKnownFileType = sourcecode.swift; path = UniversalCheckout.swift; sourceTree = "<group>"; };
		1CCF78D14D46E3B304A5A70C /* Pods-PrimerSDK_Tests.release.xcconfig */ = {isa = PBXFileReference; includeInIndex = 1; lastKnownFileType = text.xcconfig; name = "Pods-PrimerSDK_Tests.release.xcconfig"; path = "Target Support Files/Pods-PrimerSDK_Tests/Pods-PrimerSDK_Tests.release.xcconfig"; sourceTree = "<group>"; };
		1D3922C9270DEC2F001BDCCA /* WebViewUtilTests.swift */ = {isa = PBXFileReference; lastKnownFileType = sourcecode.swift; path = WebViewUtilTests.swift; sourceTree = "<group>"; };
		1DC7EE0B261FA39200BCBFFC /* SpinnerViewController.swift */ = {isa = PBXFileReference; lastKnownFileType = sourcecode.swift; path = SpinnerViewController.swift; sourceTree = "<group>"; };
		1DC7EE13261FA3D400BCBFFC /* CreateClientToken.swift */ = {isa = PBXFileReference; lastKnownFileType = sourcecode.swift; path = CreateClientToken.swift; sourceTree = "<group>"; };
		1DE0355B2716E4D1007BADAB /* CheckoutTheme.swift */ = {isa = PBXFileReference; lastKnownFileType = sourcecode.swift; path = CheckoutTheme.swift; sourceTree = "<group>"; };
		1DEBE0DE26B6FD06004E3064 /* ApayaTests.swift */ = {isa = PBXFileReference; fileEncoding = 4; lastKnownFileType = sourcecode.swift; path = ApayaTests.swift; sourceTree = "<group>"; };
		1DED53AF2739561800CD9DE6 /* ThemeTests.swift */ = {isa = PBXFileReference; fileEncoding = 4; lastKnownFileType = sourcecode.swift; path = ThemeTests.swift; sourceTree = "<group>"; };
<<<<<<< HEAD
		283DA7B53B613F340147E214 /* Pods-PrimerSDK_Example.debug.xcconfig */ = {isa = PBXFileReference; includeInIndex = 1; lastKnownFileType = text.xcconfig; name = "Pods-PrimerSDK_Example.debug.xcconfig"; path = "Target Support Files/Pods-PrimerSDK_Example/Pods-PrimerSDK_Example.debug.xcconfig"; sourceTree = "<group>"; };
=======
>>>>>>> be13ad23
		2C4480D42819755700BD431A /* CreateResumePaymentService.swift */ = {isa = PBXFileReference; lastKnownFileType = sourcecode.swift; path = CreateResumePaymentService.swift; sourceTree = "<group>"; };
		2C4480D628197F7E00BD431A /* CreateResumePaymentServiceTests.swift */ = {isa = PBXFileReference; lastKnownFileType = sourcecode.swift; path = CreateResumePaymentServiceTests.swift; sourceTree = "<group>"; };
		2CCD4DB4282A8DB800F9BD2E /* ManualPaymentMerchantCheckoutViewController.swift */ = {isa = PBXFileReference; fileEncoding = 4; lastKnownFileType = sourcecode.swift; path = ManualPaymentMerchantCheckoutViewController.swift; sourceTree = "<group>"; };
		2CCD4DB6282A906C00F9BD2E /* Networking+Models.swift */ = {isa = PBXFileReference; lastKnownFileType = sourcecode.swift; path = "Networking+Models.swift"; sourceTree = "<group>"; };
		2CE288892818665400649E61 /* AsyncPaymentMethodTokenizationViewModel.swift */ = {isa = PBXFileReference; lastKnownFileType = sourcecode.swift; path = AsyncPaymentMethodTokenizationViewModel.swift; sourceTree = "<group>"; };
		2CE2888B2819547500649E61 /* HUCResultViewController.swift */ = {isa = PBXFileReference; fileEncoding = 4; lastKnownFileType = sourcecode.swift; path = HUCResultViewController.swift; sourceTree = "<group>"; };
		2CE2888D281954FE00649E61 /* String+Extensions.swift */ = {isa = PBXFileReference; lastKnownFileType = sourcecode.swift; path = "String+Extensions.swift"; sourceTree = "<group>"; };
		2CE2888F2819550400649E61 /* Data+Extensions.swift */ = {isa = PBXFileReference; lastKnownFileType = sourcecode.swift; path = "Data+Extensions.swift"; sourceTree = "<group>"; };
		2CE288912819553100649E61 /* Range+Extensions.swift */ = {isa = PBXFileReference; lastKnownFileType = sourcecode.swift; path = "Range+Extensions.swift"; sourceTree = "<group>"; };
		3B55FBF1D40BE6B25F29A5D9 /* LICENSE */ = {isa = PBXFileReference; includeInIndex = 1; lastKnownFileType = text; name = LICENSE; path = ../LICENSE; sourceTree = "<group>"; };
<<<<<<< HEAD
=======
		451FBFD720C3FB4F94DAF265 /* Pods_PrimerSDK_Tests.framework */ = {isa = PBXFileReference; explicitFileType = wrapper.framework; includeInIndex = 0; path = Pods_PrimerSDK_Tests.framework; sourceTree = BUILT_PRODUCTS_DIR; };
>>>>>>> be13ad23
		45CA532A34F52954A21835C5 /* README.md */ = {isa = PBXFileReference; includeInIndex = 1; lastKnownFileType = net.daringfireball.markdown; name = README.md; path = ../README.md; sourceTree = "<group>"; };
		4F3B749BB20A6F917EB6D5CC /* Pods-PrimerSDK_Example.debug.xcconfig */ = {isa = PBXFileReference; includeInIndex = 1; lastKnownFileType = text.xcconfig; name = "Pods-PrimerSDK_Example.debug.xcconfig"; path = "Target Support Files/Pods-PrimerSDK_Example/Pods-PrimerSDK_Example.debug.xcconfig"; sourceTree = "<group>"; };
		523C3FE0CC2A2F3181ED4793 /* Pods-PrimerSDK_Tests.debug.xcconfig */ = {isa = PBXFileReference; includeInIndex = 1; lastKnownFileType = text.xcconfig; name = "Pods-PrimerSDK_Tests.debug.xcconfig"; path = "Target Support Files/Pods-PrimerSDK_Tests/Pods-PrimerSDK_Tests.debug.xcconfig"; sourceTree = "<group>"; };
		607FACD01AFB9204008FA782 /* PrimerSDK_Example.app */ = {isa = PBXFileReference; explicitFileType = wrapper.application; includeInIndex = 0; path = PrimerSDK_Example.app; sourceTree = BUILT_PRODUCTS_DIR; };
		607FACD41AFB9204008FA782 /* Info.plist */ = {isa = PBXFileReference; lastKnownFileType = text.plist.xml; path = Info.plist; sourceTree = "<group>"; };
		607FACD51AFB9204008FA782 /* AppDelegate.swift */ = {isa = PBXFileReference; lastKnownFileType = sourcecode.swift; path = AppDelegate.swift; sourceTree = "<group>"; };
		607FACDA1AFB9204008FA782 /* Base */ = {isa = PBXFileReference; lastKnownFileType = file.storyboard; name = Base; path = Base.lproj/Main.storyboard; sourceTree = "<group>"; };
		607FACDC1AFB9204008FA782 /* Images.xcassets */ = {isa = PBXFileReference; lastKnownFileType = folder.assetcatalog; path = Images.xcassets; sourceTree = "<group>"; };
		607FACDF1AFB9204008FA782 /* Base */ = {isa = PBXFileReference; lastKnownFileType = file.xib; name = Base; path = Base.lproj/LaunchScreen.xib; sourceTree = "<group>"; };
		607FACE51AFB9204008FA782 /* PrimerSDK_Tests.xctest */ = {isa = PBXFileReference; explicitFileType = wrapper.cfbundle; includeInIndex = 0; path = PrimerSDK_Tests.xctest; sourceTree = BUILT_PRODUCTS_DIR; };
		846BE6C8280FEE5F0052E4DB /* el */ = {isa = PBXFileReference; lastKnownFileType = text.plist.strings; name = el; path = el.lproj/Main.strings; sourceTree = "<group>"; };
		846BE6C9280FEE620052E4DB /* it */ = {isa = PBXFileReference; lastKnownFileType = text.plist.strings; name = it; path = it.lproj/Main.strings; sourceTree = "<group>"; };
		846BE6CA280FEE640052E4DB /* nb */ = {isa = PBXFileReference; lastKnownFileType = text.plist.strings; name = nb; path = nb.lproj/Main.strings; sourceTree = "<group>"; };
		846BE6CB280FEE670052E4DB /* pl */ = {isa = PBXFileReference; lastKnownFileType = text.plist.strings; name = pl; path = pl.lproj/Main.strings; sourceTree = "<group>"; };
		846BE6CC280FEE6A0052E4DB /* pt-PT */ = {isa = PBXFileReference; lastKnownFileType = text.plist.strings; name = "pt-PT"; path = "pt-PT.lproj/Main.strings"; sourceTree = "<group>"; };
		846BE6CD280FEE6C0052E4DB /* es */ = {isa = PBXFileReference; lastKnownFileType = text.plist.strings; name = es; path = es.lproj/Main.strings; sourceTree = "<group>"; };
		846BE6CE280FEE6F0052E4DB /* nl */ = {isa = PBXFileReference; lastKnownFileType = text.plist.strings; name = nl; path = nl.lproj/Main.strings; sourceTree = "<group>"; };
		846BE6CF280FEE720052E4DB /* da */ = {isa = PBXFileReference; lastKnownFileType = text.plist.strings; name = da; path = da.lproj/Main.strings; sourceTree = "<group>"; };
		846BE6D0280FEE740052E4DB /* ar */ = {isa = PBXFileReference; lastKnownFileType = text.plist.strings; name = ar; path = ar.lproj/Main.strings; sourceTree = "<group>"; };
		846BE6D2280FEE760052E4DB /* en */ = {isa = PBXFileReference; lastKnownFileType = text.plist.strings; name = en; path = en.lproj/Main.strings; sourceTree = "<group>"; };
		849A28EA275614070037C2D1 /* Networking.swift */ = {isa = PBXFileReference; lastKnownFileType = sourcecode.swift; path = Networking.swift; sourceTree = "<group>"; };
		849A28EC275788040037C2D1 /* ExternalPaymentMethods.swift */ = {isa = PBXFileReference; lastKnownFileType = sourcecode.swift; path = ExternalPaymentMethods.swift; sourceTree = "<group>"; };
		849AFD13275A725600A1F4CB /* ResultViewController.swift */ = {isa = PBXFileReference; lastKnownFileType = sourcecode.swift; path = ResultViewController.swift; sourceTree = "<group>"; };
		849D5BBF27B105CA002953C2 /* MerchantCardFormViewController.swift */ = {isa = PBXFileReference; fileEncoding = 4; lastKnownFileType = sourcecode.swift; path = MerchantCardFormViewController.swift; sourceTree = "<group>"; };
		849D5BC127B105E5002953C2 /* MerchantPaymentMethodsViewController.swift */ = {isa = PBXFileReference; fileEncoding = 4; lastKnownFileType = sourcecode.swift; path = MerchantPaymentMethodsViewController.swift; sourceTree = "<group>"; };
		849D5BC327B12E57002953C2 /* MerchantAssetsViewController.swift */ = {isa = PBXFileReference; lastKnownFileType = sourcecode.swift; path = MerchantAssetsViewController.swift; sourceTree = "<group>"; };
<<<<<<< HEAD
		9C7EF75CC1CC4A8190A594C2 /* Pods-PrimerSDK_Tests.release.xcconfig */ = {isa = PBXFileReference; includeInIndex = 1; lastKnownFileType = text.xcconfig; name = "Pods-PrimerSDK_Tests.release.xcconfig"; path = "Target Support Files/Pods-PrimerSDK_Tests/Pods-PrimerSDK_Tests.release.xcconfig"; sourceTree = "<group>"; };
		A6E0BFDDE1BC69760D448981 /* Pods_PrimerSDK_Tests.framework */ = {isa = PBXFileReference; explicitFileType = wrapper.framework; includeInIndex = 0; path = Pods_PrimerSDK_Tests.framework; sourceTree = BUILT_PRODUCTS_DIR; };
		D032ADEC4DF9B9D494FB242D /* Pods_PrimerSDK_Example.framework */ = {isa = PBXFileReference; explicitFileType = wrapper.framework; includeInIndex = 0; path = Pods_PrimerSDK_Example.framework; sourceTree = BUILT_PRODUCTS_DIR; };
		DF0BD472FD6668418D280BF5 /* Pods-PrimerSDK_Example.release.xcconfig */ = {isa = PBXFileReference; includeInIndex = 1; lastKnownFileType = text.xcconfig; name = "Pods-PrimerSDK_Example.release.xcconfig"; path = "Target Support Files/Pods-PrimerSDK_Example/Pods-PrimerSDK_Example.release.xcconfig"; sourceTree = "<group>"; };
=======
		84DE08AB2767306E00AC9D52 /* DirectCheckout.swift */ = {isa = PBXFileReference; lastKnownFileType = sourcecode.swift; path = DirectCheckout.swift; sourceTree = "<group>"; };
		A76A7951A2FC93C8DD6F5498 /* Pods-PrimerSDK_Example.release.xcconfig */ = {isa = PBXFileReference; includeInIndex = 1; lastKnownFileType = text.xcconfig; name = "Pods-PrimerSDK_Example.release.xcconfig"; path = "Target Support Files/Pods-PrimerSDK_Example/Pods-PrimerSDK_Example.release.xcconfig"; sourceTree = "<group>"; };
		E367D282BFC959568937D8D0 /* Pods_PrimerSDK_Example.framework */ = {isa = PBXFileReference; explicitFileType = wrapper.framework; includeInIndex = 0; path = Pods_PrimerSDK_Example.framework; sourceTree = BUILT_PRODUCTS_DIR; };
>>>>>>> be13ad23
/* End PBXFileReference section */

/* Begin PBXFrameworksBuildPhase section */
		1582B99C260A3FD300C80BD7 /* Frameworks */ = {
			isa = PBXFrameworksBuildPhase;
			buildActionMask = 2147483647;
			files = (
			);
			runOnlyForDeploymentPostprocessing = 0;
		};
		607FACCD1AFB9204008FA782 /* Frameworks */ = {
			isa = PBXFrameworksBuildPhase;
			buildActionMask = 2147483647;
			files = (
<<<<<<< HEAD
				9AF3329155C02A1C1EB0B7C5 /* Pods_PrimerSDK_Example.framework in Frameworks */,
=======
				24331F3FFFF9160851A7ABBC /* Pods_PrimerSDK_Example.framework in Frameworks */,
>>>>>>> be13ad23
			);
			runOnlyForDeploymentPostprocessing = 0;
		};
		607FACE21AFB9204008FA782 /* Frameworks */ = {
			isa = PBXFrameworksBuildPhase;
			buildActionMask = 2147483647;
			files = (
<<<<<<< HEAD
				0549067E286CDE7AB2B9F229 /* Pods_PrimerSDK_Tests.framework in Frameworks */,
=======
				BDD7E5E72466DD76B5424053 /* Pods_PrimerSDK_Tests.framework in Frameworks */,
>>>>>>> be13ad23
			);
			runOnlyForDeploymentPostprocessing = 0;
		};
/* End PBXFrameworksBuildPhase section */

/* Begin PBXGroup section */
		061BE299D08EE6D33D8C2822 /* Frameworks */ = {
			isa = PBXGroup;
			children = (
				D032ADEC4DF9B9D494FB242D /* Pods_PrimerSDK_Example.framework */,
				A6E0BFDDE1BC69760D448981 /* Pods_PrimerSDK_Tests.framework */,
			);
			name = Frameworks;
			sourceTree = "<group>";
		};
		151219E426E5F4EC007EFEA1 /* Recovered References */ = {
			isa = PBXGroup;
			children = (
				151B0A1B267CE24B00FB49B8 /* 3DSConstants.swift */,
				151B09F4267B7F9400FB49B8 /* 3DSTests.swift */,
			);
			name = "Recovered References";
			sourceTree = "<group>";
		};
		1582B958260A3F2900C80BD7 /* PrimerSDK_Tests */ = {
			isa = PBXGroup;
			children = (
				15F32E1B26FDA8CF004B3903 /* Primer */,
				1DEBE0DD26B6FC92004E3064 /* Data Models */,
				1582B959260A3F2900C80BD7 /* Mocks */,
				1582B969260A3F2900C80BD7 /* ViewModels */,
				1582B96F260A3F2900C80BD7 /* Utils */,
				1582B972260A3F2900C80BD7 /* Info.plist */,
				1582B973260A3F2900C80BD7 /* Services */,
			);
			name = PrimerSDK_Tests;
			path = ../Tests/PrimerSDK_Tests;
			sourceTree = "<group>";
		};
		1582B959260A3F2900C80BD7 /* Mocks */ = {
			isa = PBXGroup;
			children = (
				1582B95A260A3F2900C80BD7 /* ViewModels */,
				1582B961260A3F2900C80BD7 /* Mocks.swift */,
				1582B962260A3F2900C80BD7 /* Services */,
			);
			path = Mocks;
			sourceTree = "<group>";
		};
		1582B95A260A3F2900C80BD7 /* ViewModels */ = {
			isa = PBXGroup;
			children = (
				1582B95F260A3F2900C80BD7 /* MockVaultCheckoutViewModel.swift */,
				15ED91772718975500581CD7 /* MockAsyncPaymentMethodTokenizationViewModel.swift */,
			);
			path = ViewModels;
			sourceTree = "<group>";
		};
		1582B962260A3F2900C80BD7 /* Services */ = {
			isa = PBXGroup;
			children = (
				1582B963260A3F2900C80BD7 /* PaymentMethodConfigService.swift */,
				1582B964260A3F2900C80BD7 /* PayPalService.swift */,
				1582B965260A3F2900C80BD7 /* VaultService.swift */,
				1582B966260A3F2900C80BD7 /* ClientTokenService.swift */,
				1582B967260A3F2900C80BD7 /* TokenizationService.swift */,
				2C4480D42819755700BD431A /* CreateResumePaymentService.swift */,
			);
			path = Services;
			sourceTree = "<group>";
		};
		1582B969260A3F2900C80BD7 /* ViewModels */ = {
			isa = PBXGroup;
			children = (
				1582B96C260A3F2900C80BD7 /* VaultCheckoutViewModelTests.swift */,
				1582B96B260A3F2900C80BD7 /* VaultPaymentMethodViewModelTests.swift */,
				2CE288892818665400649E61 /* AsyncPaymentMethodTokenizationViewModel.swift */,
			);
			path = ViewModels;
			sourceTree = "<group>";
		};
		1582B96F260A3F2900C80BD7 /* Utils */ = {
			isa = PBXGroup;
			children = (
				1582B970260A3F2900C80BD7 /* MaskTests.swift */,
				1D3922C9270DEC2F001BDCCA /* WebViewUtilTests.swift */,
			);
			path = Utils;
			sourceTree = "<group>";
		};
		1582B973260A3F2900C80BD7 /* Services */ = {
			isa = PBXGroup;
			children = (
				1582B977260A3F2900C80BD7 /* ClientTokenServiceTests.swift */,
				1582B974260A3F2900C80BD7 /* PaymentMethodConfigServiceTests.swift */,
				1582B978260A3F2900C80BD7 /* PayPalServiceTests.swift */,
				1582B976260A3F2900C80BD7 /* TokenizationServiceTests.swift */,
				15F5E2FE26982B21003AFF8A /* CardComponentManagerTests.swift */,
				2C4480D628197F7E00BD431A /* CreateResumePaymentServiceTests.swift */,
			);
			path = Services;
			sourceTree = "<group>";
		};
		1582B9A0260A3FD300C80BD7 /* PrimerSDKExample_UITests */ = {
			isa = PBXGroup;
			children = (
				1582B9A1260A3FD300C80BD7 /* PrimerSDKExample_UITests.swift */,
				1582B9AC260A402E00C80BD7 /* Base.swift */,
				1582B9A3260A3FD300C80BD7 /* Info.plist */,
				15F9E67C2678C88000F6B6C1 /* UniversalCheckout.swift */,
				15300DB8267A1211009A1B9C /* Vault.swift */,
				15300DBA267A1646009A1B9C /* VaultKlarna.swift */,
				849A28EC275788040037C2D1 /* ExternalPaymentMethods.swift */,
			);
			path = PrimerSDKExample_UITests;
			sourceTree = "<group>";
		};
		15ACE9632614B186004C3EAA /* Fonts */ = {
			isa = PBXGroup;
			children = (
				15ACE9642614B186004C3EAA /* chocolate_bar_demo.otf */,
			);
			name = Fonts;
			path = Resources/Fonts;
			sourceTree = "<group>";
		};
		15F32E1B26FDA8CF004B3903 /* Primer */ = {
			isa = PBXGroup;
			children = (
				15F32E1C26FDA8E4004B3903 /* PrimerTests.swift */,
			);
			path = Primer;
			sourceTree = "<group>";
		};
		15F5BFB025FBA35600426B1C /* User Interface */ = {
			isa = PBXGroup;
			children = (
				607FACDE1AFB9204008FA782 /* LaunchScreen.xib */,
				607FACD91AFB9204008FA782 /* Main.storyboard */,
				1DC7EE0A261FA37800BCBFFC /* ViewControllers */,
				1DC7EE01261FA2BD00BCBFFC /* Views */,
				15F97C7B262472F200DCB3BA /* Extensions */,
			);
			name = "User Interface";
			sourceTree = "<group>";
		};
		15F5BFBD25FBA44D00426B1C /* Resources */ = {
			isa = PBXGroup;
			children = (
				15ACE9632614B186004C3EAA /* Fonts */,
				607FACDC1AFB9204008FA782 /* Images.xcassets */,
			);
			name = Resources;
			sourceTree = "<group>";
		};
		15F97C7B262472F200DCB3BA /* Extensions */ = {
			isa = PBXGroup;
			children = (
				15F97C7C2624730800DCB3BA /* UIViewController+API.swift */,
				2CE2888D281954FE00649E61 /* String+Extensions.swift */,
				2CE2888F2819550400649E61 /* Data+Extensions.swift */,
				2CE288912819553100649E61 /* Range+Extensions.swift */,
			);
			name = Extensions;
			sourceTree = "<group>";
		};
		1DC7EE00261FA2A800BCBFFC /* Data Models */ = {
			isa = PBXGroup;
			children = (
				1DC7EE13261FA3D400BCBFFC /* CreateClientToken.swift */,
				15B2E64726F8A9EE005B8343 /* Apaya.swift */,
				1DE0355B2716E4D1007BADAB /* CheckoutTheme.swift */,
				849A28EA275614070037C2D1 /* Networking.swift */,
				2CCD4DB6282A906C00F9BD2E /* Networking+Models.swift */,
			);
			name = "Data Models";
			sourceTree = "<group>";
		};
		1DC7EE01261FA2BD00BCBFFC /* Views */ = {
			isa = PBXGroup;
			children = (
				15F97C762624718800DCB3BA /* PaymentMethodCell.swift */,
			);
			name = Views;
			sourceTree = "<group>";
		};
		1DC7EE0A261FA37800BCBFFC /* ViewControllers */ = {
			isa = PBXGroup;
			children = (
				2CE2888B2819547500649E61 /* HUCResultViewController.swift */,
				15F97C622624480500DCB3BA /* AppViewController.swift */,
				15F97C672624488700DCB3BA /* MerchantCheckoutViewController.swift */,
				2CCD4DB4282A8DB800F9BD2E /* ManualPaymentMerchantCheckoutViewController.swift */,
				15F97C71262470CB00DCB3BA /* ViewController+PrimerUIHelpers.swift */,
				15F97C6C26246FD300DCB3BA /* ViewController+Primer.swift */,
				1DC7EE0B261FA39200BCBFFC /* SpinnerViewController.swift */,
				849D5BC127B105E5002953C2 /* MerchantPaymentMethodsViewController.swift */,
				849D5BBF27B105CA002953C2 /* MerchantCardFormViewController.swift */,
				849AFD13275A725600A1F4CB /* ResultViewController.swift */,
				849D5BC327B12E57002953C2 /* MerchantAssetsViewController.swift */,
			);
			name = ViewControllers;
			sourceTree = "<group>";
		};
		1DEBE0DD26B6FC92004E3064 /* Data Models */ = {
			isa = PBXGroup;
			children = (
				1DED53AF2739561800CD9DE6 /* ThemeTests.swift */,
				1DEBE0DE26B6FD06004E3064 /* ApayaTests.swift */,
				156F97082706DDE6004503C0 /* PaymentMethodConfigTests.swift */,
			);
			path = "Data Models";
			sourceTree = "<group>";
		};
		41AB262A9C0705836F4B2A0B /* Frameworks */ = {
			isa = PBXGroup;
			children = (
				E367D282BFC959568937D8D0 /* Pods_PrimerSDK_Example.framework */,
				451FBFD720C3FB4F94DAF265 /* Pods_PrimerSDK_Tests.framework */,
			);
			name = Frameworks;
			sourceTree = "<group>";
		};
		607FACC71AFB9204008FA782 = {
			isa = PBXGroup;
			children = (
				607FACF51AFB993E008FA782 /* Podspec Metadata */,
				607FACD21AFB9204008FA782 /* Example for PrimerSDK */,
				1582B958260A3F2900C80BD7 /* PrimerSDK_Tests */,
				1582B9A0260A3FD300C80BD7 /* PrimerSDKExample_UITests */,
				607FACD11AFB9204008FA782 /* Products */,
				151219E426E5F4EC007EFEA1 /* Recovered References */,
				CAECC3F22E94EA70F1F01CFC /* Pods */,
<<<<<<< HEAD
				061BE299D08EE6D33D8C2822 /* Frameworks */,
=======
				41AB262A9C0705836F4B2A0B /* Frameworks */,
>>>>>>> be13ad23
			);
			sourceTree = "<group>";
		};
		607FACD11AFB9204008FA782 /* Products */ = {
			isa = PBXGroup;
			children = (
				607FACD01AFB9204008FA782 /* PrimerSDK_Example.app */,
				607FACE51AFB9204008FA782 /* PrimerSDK_Tests.xctest */,
				1582B99F260A3FD300C80BD7 /* PrimerSDKExample_UITests.xctest */,
			);
			name = Products;
			sourceTree = "<group>";
		};
		607FACD21AFB9204008FA782 /* Example for PrimerSDK */ = {
			isa = PBXGroup;
			children = (
				607FACD51AFB9204008FA782 /* AppDelegate.swift */,
				15F5BFFE25FBAFDB00426B1C /* PrimerSDK_Example.entitlements */,
				607FACD41AFB9204008FA782 /* Info.plist */,
				1DC7EE00261FA2A800BCBFFC /* Data Models */,
				15F5BFB025FBA35600426B1C /* User Interface */,
				15F5BFBD25FBA44D00426B1C /* Resources */,
			);
			name = "Example for PrimerSDK";
			path = PrimerSDK;
			sourceTree = "<group>";
		};
		607FACF51AFB993E008FA782 /* Podspec Metadata */ = {
			isa = PBXGroup;
			children = (
				0BEFFA023E994EF5B370A80C /* PrimerSDK.podspec */,
				45CA532A34F52954A21835C5 /* README.md */,
				3B55FBF1D40BE6B25F29A5D9 /* LICENSE */,
			);
			name = "Podspec Metadata";
			sourceTree = "<group>";
		};
		CAECC3F22E94EA70F1F01CFC /* Pods */ = {
			isa = PBXGroup;
			children = (
<<<<<<< HEAD
				283DA7B53B613F340147E214 /* Pods-PrimerSDK_Example.debug.xcconfig */,
				DF0BD472FD6668418D280BF5 /* Pods-PrimerSDK_Example.release.xcconfig */,
				01DE85438BCBC6CDB9243DAD /* Pods-PrimerSDK_Tests.debug.xcconfig */,
				9C7EF75CC1CC4A8190A594C2 /* Pods-PrimerSDK_Tests.release.xcconfig */,
=======
				4F3B749BB20A6F917EB6D5CC /* Pods-PrimerSDK_Example.debug.xcconfig */,
				A76A7951A2FC93C8DD6F5498 /* Pods-PrimerSDK_Example.release.xcconfig */,
				523C3FE0CC2A2F3181ED4793 /* Pods-PrimerSDK_Tests.debug.xcconfig */,
				1CCF78D14D46E3B304A5A70C /* Pods-PrimerSDK_Tests.release.xcconfig */,
>>>>>>> be13ad23
			);
			path = Pods;
			sourceTree = "<group>";
		};
/* End PBXGroup section */

/* Begin PBXNativeTarget section */
		1582B99E260A3FD300C80BD7 /* PrimerSDKExample_UITests */ = {
			isa = PBXNativeTarget;
			buildConfigurationList = 1582B9A6260A3FD300C80BD7 /* Build configuration list for PBXNativeTarget "PrimerSDKExample_UITests" */;
			buildPhases = (
				1582B99B260A3FD300C80BD7 /* Sources */,
				1582B99C260A3FD300C80BD7 /* Frameworks */,
				1582B99D260A3FD300C80BD7 /* Resources */,
			);
			buildRules = (
			);
			dependencies = (
				1582B9A5260A3FD300C80BD7 /* PBXTargetDependency */,
			);
			name = PrimerSDKExample_UITests;
			productName = PrimerSDKExample_UITests;
			productReference = 1582B99F260A3FD300C80BD7 /* PrimerSDKExample_UITests.xctest */;
			productType = "com.apple.product-type.bundle.ui-testing";
		};
		607FACCF1AFB9204008FA782 /* PrimerSDK_Example */ = {
			isa = PBXNativeTarget;
			buildConfigurationList = 607FACEF1AFB9204008FA782 /* Build configuration list for PBXNativeTarget "PrimerSDK_Example" */;
			buildPhases = (
<<<<<<< HEAD
				FDC40767EFCD67CF51C3A446 /* [CP] Check Pods Manifest.lock */,
				607FACCC1AFB9204008FA782 /* Sources */,
				607FACCD1AFB9204008FA782 /* Frameworks */,
				607FACCE1AFB9204008FA782 /* Resources */,
				421E81E68A99F486642C68B0 /* [CP] Embed Pods Frameworks */,
=======
				43D568C6E670148F53DBD46F /* [CP] Check Pods Manifest.lock */,
				607FACCC1AFB9204008FA782 /* Sources */,
				607FACCD1AFB9204008FA782 /* Frameworks */,
				607FACCE1AFB9204008FA782 /* Resources */,
				D5A5FF95BAAE999D4EEA1B33 /* [CP] Embed Pods Frameworks */,
>>>>>>> be13ad23
			);
			buildRules = (
			);
			dependencies = (
			);
			name = PrimerSDK_Example;
			productName = PrimerSDK;
			productReference = 607FACD01AFB9204008FA782 /* PrimerSDK_Example.app */;
			productType = "com.apple.product-type.application";
		};
		607FACE41AFB9204008FA782 /* PrimerSDK_Tests */ = {
			isa = PBXNativeTarget;
			buildConfigurationList = 607FACF21AFB9204008FA782 /* Build configuration list for PBXNativeTarget "PrimerSDK_Tests" */;
			buildPhases = (
<<<<<<< HEAD
				6E6E3559A5698552CEBA4148 /* [CP] Check Pods Manifest.lock */,
=======
				B98900ABCE1F1DDCFBA0382D /* [CP] Check Pods Manifest.lock */,
>>>>>>> be13ad23
				607FACE11AFB9204008FA782 /* Sources */,
				607FACE21AFB9204008FA782 /* Frameworks */,
				607FACE31AFB9204008FA782 /* Resources */,
			);
			buildRules = (
			);
			dependencies = (
				607FACE71AFB9204008FA782 /* PBXTargetDependency */,
			);
			name = PrimerSDK_Tests;
			productName = Tests;
			productReference = 607FACE51AFB9204008FA782 /* PrimerSDK_Tests.xctest */;
			productType = "com.apple.product-type.bundle.unit-test";
		};
/* End PBXNativeTarget section */

/* Begin PBXProject section */
		607FACC81AFB9204008FA782 /* Project object */ = {
			isa = PBXProject;
			attributes = {
				LastSwiftUpdateCheck = 1240;
				LastUpgradeCheck = 1240;
				ORGANIZATIONNAME = CocoaPods;
				TargetAttributes = {
					1582B99E260A3FD300C80BD7 = {
						CreatedOnToolsVersion = 12.4;
						DevelopmentTeam = N8UN9TR5DY;
						ProvisioningStyle = Automatic;
						TestTargetID = 607FACCF1AFB9204008FA782;
					};
					607FACCF1AFB9204008FA782 = {
						CreatedOnToolsVersion = 6.3.1;
						DevelopmentTeam = N8UN9TR5DY;
						LastSwiftMigration = 0900;
						ProvisioningStyle = Automatic;
					};
					607FACE41AFB9204008FA782 = {
						CreatedOnToolsVersion = 6.3.1;
						DevelopmentTeam = N8UN9TR5DY;
						LastSwiftMigration = 0900;
						ProvisioningStyle = Manual;
						TestTargetID = 607FACCF1AFB9204008FA782;
					};
				};
			};
			buildConfigurationList = 607FACCB1AFB9204008FA782 /* Build configuration list for PBXProject "PrimerSDK" */;
			compatibilityVersion = "Xcode 3.2";
			developmentRegion = en;
			hasScannedForEncodings = 0;
			knownRegions = (
				en,
				Base,
				fr,
				tr,
				de,
				sv,
				el,
				it,
				da,
				nl,
				nb,
				pl,
				"pt-PT",
				es,
				ar,
			);
			mainGroup = 607FACC71AFB9204008FA782;
			productRefGroup = 607FACD11AFB9204008FA782 /* Products */;
			projectDirPath = "";
			projectRoot = "";
			targets = (
				607FACCF1AFB9204008FA782 /* PrimerSDK_Example */,
				607FACE41AFB9204008FA782 /* PrimerSDK_Tests */,
				1582B99E260A3FD300C80BD7 /* PrimerSDKExample_UITests */,
			);
		};
/* End PBXProject section */

/* Begin PBXResourcesBuildPhase section */
		1582B99D260A3FD300C80BD7 /* Resources */ = {
			isa = PBXResourcesBuildPhase;
			buildActionMask = 2147483647;
			files = (
			);
			runOnlyForDeploymentPostprocessing = 0;
		};
		607FACCE1AFB9204008FA782 /* Resources */ = {
			isa = PBXResourcesBuildPhase;
			buildActionMask = 2147483647;
			files = (
				607FACDB1AFB9204008FA782 /* Main.storyboard in Resources */,
				607FACE01AFB9204008FA782 /* LaunchScreen.xib in Resources */,
				607FACDD1AFB9204008FA782 /* Images.xcassets in Resources */,
				15ACE9652614B186004C3EAA /* chocolate_bar_demo.otf in Resources */,
			);
			runOnlyForDeploymentPostprocessing = 0;
		};
		607FACE31AFB9204008FA782 /* Resources */ = {
			isa = PBXResourcesBuildPhase;
			buildActionMask = 2147483647;
			files = (
			);
			runOnlyForDeploymentPostprocessing = 0;
		};
/* End PBXResourcesBuildPhase section */

/* Begin PBXShellScriptBuildPhase section */
<<<<<<< HEAD
		421E81E68A99F486642C68B0 /* [CP] Embed Pods Frameworks */ = {
=======
		43D568C6E670148F53DBD46F /* [CP] Check Pods Manifest.lock */ = {
>>>>>>> be13ad23
			isa = PBXShellScriptBuildPhase;
			buildActionMask = 2147483647;
			files = (
			);
			inputFileListPaths = (
			);
			inputPaths = (
				"${PODS_PODFILE_DIR_PATH}/Podfile.lock",
				"${PODS_ROOT}/Manifest.lock",
			);
			name = "[CP] Check Pods Manifest.lock";
			outputFileListPaths = (
			);
			outputPaths = (
				"$(DERIVED_FILE_DIR)/Pods-PrimerSDK_Example-checkManifestLockResult.txt",
			);
			runOnlyForDeploymentPostprocessing = 0;
			shellPath = /bin/sh;
			shellScript = "diff \"${PODS_PODFILE_DIR_PATH}/Podfile.lock\" \"${PODS_ROOT}/Manifest.lock\" > /dev/null\nif [ $? != 0 ] ; then\n    # print error to STDERR\n    echo \"error: The sandbox is not in sync with the Podfile.lock. Run 'pod install' or update your CocoaPods installation.\" >&2\n    exit 1\nfi\n# This output is used by Xcode 'outputs' to avoid re-running this script phase.\necho \"SUCCESS\" > \"${SCRIPT_OUTPUT_FILE_0}\"\n";
			showEnvVarsInLog = 0;
		};
<<<<<<< HEAD
		6E6E3559A5698552CEBA4148 /* [CP] Check Pods Manifest.lock */ = {
=======
		B98900ABCE1F1DDCFBA0382D /* [CP] Check Pods Manifest.lock */ = {
>>>>>>> be13ad23
			isa = PBXShellScriptBuildPhase;
			buildActionMask = 2147483647;
			files = (
			);
			inputFileListPaths = (
			);
			inputPaths = (
				"${PODS_PODFILE_DIR_PATH}/Podfile.lock",
				"${PODS_ROOT}/Manifest.lock",
			);
			name = "[CP] Check Pods Manifest.lock";
			outputFileListPaths = (
			);
			outputPaths = (
				"$(DERIVED_FILE_DIR)/Pods-PrimerSDK_Tests-checkManifestLockResult.txt",
			);
			runOnlyForDeploymentPostprocessing = 0;
			shellPath = /bin/sh;
			shellScript = "diff \"${PODS_PODFILE_DIR_PATH}/Podfile.lock\" \"${PODS_ROOT}/Manifest.lock\" > /dev/null\nif [ $? != 0 ] ; then\n    # print error to STDERR\n    echo \"error: The sandbox is not in sync with the Podfile.lock. Run 'pod install' or update your CocoaPods installation.\" >&2\n    exit 1\nfi\n# This output is used by Xcode 'outputs' to avoid re-running this script phase.\necho \"SUCCESS\" > \"${SCRIPT_OUTPUT_FILE_0}\"\n";
			showEnvVarsInLog = 0;
		};
<<<<<<< HEAD
		FDC40767EFCD67CF51C3A446 /* [CP] Check Pods Manifest.lock */ = {
=======
		D5A5FF95BAAE999D4EEA1B33 /* [CP] Embed Pods Frameworks */ = {
>>>>>>> be13ad23
			isa = PBXShellScriptBuildPhase;
			buildActionMask = 2147483647;
			files = (
			);
			inputPaths = (
				"${PODS_ROOT}/Target Support Files/Pods-PrimerSDK_Example/Pods-PrimerSDK_Example-frameworks.sh",
				"${BUILT_PRODUCTS_DIR}/Primer3DS/Primer3DS.framework",
				"${BUILT_PRODUCTS_DIR}/PrimerSDK/PrimerSDK.framework",
				"${PODS_XCFRAMEWORKS_BUILD_DIR}/Primer3DS/ThreeDS_SDK.framework/ThreeDS_SDK",
			);
			name = "[CP] Embed Pods Frameworks";
			outputPaths = (
				"${TARGET_BUILD_DIR}/${FRAMEWORKS_FOLDER_PATH}/Primer3DS.framework",
				"${TARGET_BUILD_DIR}/${FRAMEWORKS_FOLDER_PATH}/PrimerSDK.framework",
				"${TARGET_BUILD_DIR}/${FRAMEWORKS_FOLDER_PATH}/ThreeDS_SDK.framework",
			);
			runOnlyForDeploymentPostprocessing = 0;
			shellPath = /bin/sh;
			shellScript = "\"${PODS_ROOT}/Target Support Files/Pods-PrimerSDK_Example/Pods-PrimerSDK_Example-frameworks.sh\"\n";
			showEnvVarsInLog = 0;
		};
/* End PBXShellScriptBuildPhase section */

/* Begin PBXSourcesBuildPhase section */
		1582B99B260A3FD300C80BD7 /* Sources */ = {
			isa = PBXSourcesBuildPhase;
			buildActionMask = 2147483647;
			files = (
				15F9E67D2678C88000F6B6C1 /* UniversalCheckout.swift in Sources */,
				1582B9AD260A402E00C80BD7 /* Base.swift in Sources */,
				849A28ED275788040037C2D1 /* ExternalPaymentMethods.swift in Sources */,
				1582B9A2260A3FD300C80BD7 /* PrimerSDKExample_UITests.swift in Sources */,
				15300DBB267A1646009A1B9C /* VaultKlarna.swift in Sources */,
				151B098C267A276100FB49B8 /* Vault.swift in Sources */,
			);
			runOnlyForDeploymentPostprocessing = 0;
		};
		607FACCC1AFB9204008FA782 /* Sources */ = {
			isa = PBXSourcesBuildPhase;
			buildActionMask = 2147483647;
			files = (
				2CE288902819550400649E61 /* Data+Extensions.swift in Sources */,
				15F97C682624488700DCB3BA /* MerchantCheckoutViewController.swift in Sources */,
				15F97C632624480500DCB3BA /* AppViewController.swift in Sources */,
				15F97C7D2624730800DCB3BA /* UIViewController+API.swift in Sources */,
				849A28EB275614070037C2D1 /* Networking.swift in Sources */,
				2CE2888E281954FE00649E61 /* String+Extensions.swift in Sources */,
				15F97C772624718800DCB3BA /* PaymentMethodCell.swift in Sources */,
				849D5BC427B12E57002953C2 /* MerchantAssetsViewController.swift in Sources */,
				15B2E64826F8A9EE005B8343 /* Apaya.swift in Sources */,
				1DE0355C2716E4D1007BADAB /* CheckoutTheme.swift in Sources */,
				2CE2888C2819547500649E61 /* HUCResultViewController.swift in Sources */,
				15F97C6D26246FD300DCB3BA /* ViewController+Primer.swift in Sources */,
				1DC7EE0C261FA39200BCBFFC /* SpinnerViewController.swift in Sources */,
				15F97C72262470CB00DCB3BA /* ViewController+PrimerUIHelpers.swift in Sources */,
				607FACD61AFB9204008FA782 /* AppDelegate.swift in Sources */,
				849D5BC227B105E5002953C2 /* MerchantPaymentMethodsViewController.swift in Sources */,
				1DC7EE14261FA3D400BCBFFC /* CreateClientToken.swift in Sources */,
				2CE288922819553100649E61 /* Range+Extensions.swift in Sources */,
				2CCD4DB5282A8DB800F9BD2E /* ManualPaymentMerchantCheckoutViewController.swift in Sources */,
				849D5BC027B105CA002953C2 /* MerchantCardFormViewController.swift in Sources */,
				849AFD14275A725600A1F4CB /* ResultViewController.swift in Sources */,
				2CCD4DB7282A906C00F9BD2E /* Networking+Models.swift in Sources */,
			);
			runOnlyForDeploymentPostprocessing = 0;
		};
		607FACE11AFB9204008FA782 /* Sources */ = {
			isa = PBXSourcesBuildPhase;
			buildActionMask = 2147483647;
			files = (
				1DED53B02739561800CD9DE6 /* ThemeTests.swift in Sources */,
				1582B981260A3F2900C80BD7 /* PayPalService.swift in Sources */,
				1582B991260A3F2900C80BD7 /* ClientTokenServiceTests.swift in Sources */,
				2C4480D728197F7E00BD431A /* CreateResumePaymentServiceTests.swift in Sources */,
				1582B98E260A3F2900C80BD7 /* PaymentMethodConfigServiceTests.swift in Sources */,
				15F5E2FF26982B21003AFF8A /* CardComponentManagerTests.swift in Sources */,
				2CE2888A2818665400649E61 /* AsyncPaymentMethodTokenizationViewModel.swift in Sources */,
				1582B98B260A3F2900C80BD7 /* MaskTests.swift in Sources */,
				1582B983260A3F2900C80BD7 /* ClientTokenService.swift in Sources */,
				2C4480D52819755700BD431A /* CreateResumePaymentService.swift in Sources */,
				1582B980260A3F2900C80BD7 /* PaymentMethodConfigService.swift in Sources */,
				15F32E1D26FDA8E4004B3903 /* PrimerTests.swift in Sources */,
				1582B988260A3F2900C80BD7 /* VaultCheckoutViewModelTests.swift in Sources */,
				1582B97F260A3F2900C80BD7 /* Mocks.swift in Sources */,
				1582B992260A3F2900C80BD7 /* PayPalServiceTests.swift in Sources */,
				156F97092706DDE6004503C0 /* PaymentMethodConfigTests.swift in Sources */,
				1582B984260A3F2900C80BD7 /* TokenizationService.swift in Sources */,
				1DEBE0DF26B6FD06004E3064 /* ApayaTests.swift in Sources */,
				1582B982260A3F2900C80BD7 /* VaultService.swift in Sources */,
				1582B97D260A3F2900C80BD7 /* MockVaultCheckoutViewModel.swift in Sources */,
				1582B987260A3F2900C80BD7 /* VaultPaymentMethodViewModelTests.swift in Sources */,
				1582B990260A3F2900C80BD7 /* TokenizationServiceTests.swift in Sources */,
			);
			runOnlyForDeploymentPostprocessing = 0;
		};
/* End PBXSourcesBuildPhase section */

/* Begin PBXTargetDependency section */
		1582B9A5260A3FD300C80BD7 /* PBXTargetDependency */ = {
			isa = PBXTargetDependency;
			target = 607FACCF1AFB9204008FA782 /* PrimerSDK_Example */;
			targetProxy = 1582B9A4260A3FD300C80BD7 /* PBXContainerItemProxy */;
		};
		607FACE71AFB9204008FA782 /* PBXTargetDependency */ = {
			isa = PBXTargetDependency;
			target = 607FACCF1AFB9204008FA782 /* PrimerSDK_Example */;
			targetProxy = 607FACE61AFB9204008FA782 /* PBXContainerItemProxy */;
		};
/* End PBXTargetDependency section */

/* Begin PBXVariantGroup section */
		607FACD91AFB9204008FA782 /* Main.storyboard */ = {
			isa = PBXVariantGroup;
			children = (
				607FACDA1AFB9204008FA782 /* Base */,
				15ACEA6F2615C723004C3EAA /* fr */,
				15ACEA712615C741004C3EAA /* tr */,
				15ACEA732615C75D004C3EAA /* de */,
				15ACEA772615C791004C3EAA /* sv */,
				846BE6C8280FEE5F0052E4DB /* el */,
				846BE6C9280FEE620052E4DB /* it */,
				846BE6CA280FEE640052E4DB /* nb */,
				846BE6CB280FEE670052E4DB /* pl */,
				846BE6CC280FEE6A0052E4DB /* pt-PT */,
				846BE6CD280FEE6C0052E4DB /* es */,
				846BE6CE280FEE6F0052E4DB /* nl */,
				846BE6CF280FEE720052E4DB /* da */,
				846BE6D0280FEE740052E4DB /* ar */,
				846BE6D2280FEE760052E4DB /* en */,
			);
			name = Main.storyboard;
			sourceTree = "<group>";
		};
		607FACDE1AFB9204008FA782 /* LaunchScreen.xib */ = {
			isa = PBXVariantGroup;
			children = (
				607FACDF1AFB9204008FA782 /* Base */,
				15ACEA6E2615C722004C3EAA /* fr */,
				15ACEA702615C741004C3EAA /* tr */,
				15ACEA722615C75D004C3EAA /* de */,
				15ACEA762615C791004C3EAA /* sv */,
			);
			name = LaunchScreen.xib;
			sourceTree = "<group>";
		};
/* End PBXVariantGroup section */

/* Begin XCBuildConfiguration section */
		1582B9A7260A3FD300C80BD7 /* Debug */ = {
			isa = XCBuildConfiguration;
			buildSettings = {
				CLANG_ANALYZER_NONNULL = YES;
				CLANG_ANALYZER_NUMBER_OBJECT_CONVERSION = YES_AGGRESSIVE;
				CLANG_CXX_LANGUAGE_STANDARD = "gnu++14";
				CLANG_ENABLE_OBJC_WEAK = YES;
				CLANG_WARN_DOCUMENTATION_COMMENTS = YES;
				CLANG_WARN_UNGUARDED_AVAILABILITY = YES_AGGRESSIVE;
				CODE_SIGN_STYLE = Automatic;
				DEBUG_INFORMATION_FORMAT = dwarf;
				DEVELOPMENT_TEAM = N8UN9TR5DY;
				GCC_C_LANGUAGE_STANDARD = gnu11;
				INFOPLIST_FILE = PrimerSDKExample_UITests/Info.plist;
				IPHONEOS_DEPLOYMENT_TARGET = 14.4;
				LD_RUNPATH_SEARCH_PATHS = "$(inherited) @executable_path/Frameworks @loader_path/Frameworks";
				MTL_ENABLE_DEBUG_INFO = INCLUDE_SOURCE;
				MTL_FAST_MATH = YES;
				PRODUCT_BUNDLE_IDENTIFIER = "com.primer.PrimerSDKExample-UITests";
				PRODUCT_NAME = "$(TARGET_NAME)";
				SWIFT_ACTIVE_COMPILATION_CONDITIONS = DEBUG;
				SWIFT_VERSION = 5.0;
				TARGETED_DEVICE_FAMILY = "1,2";
				TEST_TARGET_NAME = PrimerSDK_Example;
			};
			name = Debug;
		};
		1582B9A8260A3FD300C80BD7 /* Release */ = {
			isa = XCBuildConfiguration;
			buildSettings = {
				CLANG_ANALYZER_NONNULL = YES;
				CLANG_ANALYZER_NUMBER_OBJECT_CONVERSION = YES_AGGRESSIVE;
				CLANG_CXX_LANGUAGE_STANDARD = "gnu++14";
				CLANG_ENABLE_OBJC_WEAK = YES;
				CLANG_WARN_DOCUMENTATION_COMMENTS = YES;
				CLANG_WARN_UNGUARDED_AVAILABILITY = YES_AGGRESSIVE;
				CODE_SIGN_STYLE = Automatic;
				DEVELOPMENT_TEAM = N8UN9TR5DY;
				GCC_C_LANGUAGE_STANDARD = gnu11;
				INFOPLIST_FILE = PrimerSDKExample_UITests/Info.plist;
				IPHONEOS_DEPLOYMENT_TARGET = 14.4;
				LD_RUNPATH_SEARCH_PATHS = "$(inherited) @executable_path/Frameworks @loader_path/Frameworks";
				MTL_FAST_MATH = YES;
				PRODUCT_BUNDLE_IDENTIFIER = "com.primer.PrimerSDKExample-UITests";
				PRODUCT_NAME = "$(TARGET_NAME)";
				SWIFT_VERSION = 5.0;
				TARGETED_DEVICE_FAMILY = "1,2";
				TEST_TARGET_NAME = PrimerSDK_Example;
			};
			name = Release;
		};
		607FACED1AFB9204008FA782 /* Debug */ = {
			isa = XCBuildConfiguration;
			buildSettings = {
				ALWAYS_SEARCH_USER_PATHS = NO;
				CLANG_ANALYZER_LOCALIZABILITY_NONLOCALIZED = YES;
				CLANG_CXX_LANGUAGE_STANDARD = "gnu++0x";
				CLANG_CXX_LIBRARY = "libc++";
				CLANG_ENABLE_MODULES = YES;
				CLANG_ENABLE_OBJC_ARC = YES;
				CLANG_WARN_BLOCK_CAPTURE_AUTORELEASING = YES;
				CLANG_WARN_BOOL_CONVERSION = YES;
				CLANG_WARN_COMMA = YES;
				CLANG_WARN_CONSTANT_CONVERSION = YES;
				CLANG_WARN_DEPRECATED_OBJC_IMPLEMENTATIONS = YES;
				CLANG_WARN_DIRECT_OBJC_ISA_USAGE = YES_ERROR;
				CLANG_WARN_EMPTY_BODY = YES;
				CLANG_WARN_ENUM_CONVERSION = YES;
				CLANG_WARN_INFINITE_RECURSION = YES;
				CLANG_WARN_INT_CONVERSION = YES;
				CLANG_WARN_NON_LITERAL_NULL_CONVERSION = YES;
				CLANG_WARN_OBJC_IMPLICIT_RETAIN_SELF = YES;
				CLANG_WARN_OBJC_LITERAL_CONVERSION = YES;
				CLANG_WARN_OBJC_ROOT_CLASS = YES_ERROR;
				CLANG_WARN_QUOTED_INCLUDE_IN_FRAMEWORK_HEADER = YES;
				CLANG_WARN_RANGE_LOOP_ANALYSIS = YES;
				CLANG_WARN_STRICT_PROTOTYPES = YES;
				CLANG_WARN_SUSPICIOUS_MOVE = YES;
				CLANG_WARN_UNREACHABLE_CODE = YES;
				CLANG_WARN__DUPLICATE_METHOD_MATCH = YES;
				CODE_SIGN_IDENTITY = "iPhone Developer";
				"CODE_SIGN_IDENTITY[sdk=iphoneos*]" = "iPhone Developer";
				CODE_SIGN_STYLE = Manual;
				COPY_PHASE_STRIP = NO;
				CURRENT_PROJECT_VERSION = 1633887881;
				DEBUG_INFORMATION_FORMAT = "dwarf-with-dsym";
				DEVELOPMENT_TEAM = N8UN9TR5DY;
				ENABLE_STRICT_OBJC_MSGSEND = YES;
				ENABLE_TESTABILITY = YES;
				GCC_C_LANGUAGE_STANDARD = gnu99;
				GCC_DYNAMIC_NO_PIC = NO;
				GCC_NO_COMMON_BLOCKS = YES;
				GCC_OPTIMIZATION_LEVEL = 0;
				GCC_PREPROCESSOR_DEFINITIONS = (
					"DEBUG=1",
					"$(inherited)",
				);
				GCC_SYMBOLS_PRIVATE_EXTERN = NO;
				GCC_WARN_64_TO_32_BIT_CONVERSION = YES;
				GCC_WARN_ABOUT_RETURN_TYPE = YES_ERROR;
				GCC_WARN_UNDECLARED_SELECTOR = YES;
				GCC_WARN_UNINITIALIZED_AUTOS = YES_AGGRESSIVE;
				GCC_WARN_UNUSED_FUNCTION = YES;
				GCC_WARN_UNUSED_VARIABLE = YES;
				IPHONEOS_DEPLOYMENT_TARGET = 9.3;
				MARKETING_VERSION = 1.8.0;
				MTL_ENABLE_DEBUG_INFO = YES;
				ONLY_ACTIVE_ARCH = YES;
				SDKROOT = iphoneos;
				SWIFT_OPTIMIZATION_LEVEL = "-Onone";
				SWIFT_VERSION = "";
				VERSIONING_SYSTEM = "apple-generic";
			};
			name = Debug;
		};
		607FACEE1AFB9204008FA782 /* Release */ = {
			isa = XCBuildConfiguration;
			buildSettings = {
				ALWAYS_SEARCH_USER_PATHS = NO;
				CLANG_ANALYZER_LOCALIZABILITY_NONLOCALIZED = YES;
				CLANG_CXX_LANGUAGE_STANDARD = "gnu++0x";
				CLANG_CXX_LIBRARY = "libc++";
				CLANG_ENABLE_MODULES = YES;
				CLANG_ENABLE_OBJC_ARC = YES;
				CLANG_WARN_BLOCK_CAPTURE_AUTORELEASING = YES;
				CLANG_WARN_BOOL_CONVERSION = YES;
				CLANG_WARN_COMMA = YES;
				CLANG_WARN_CONSTANT_CONVERSION = YES;
				CLANG_WARN_DEPRECATED_OBJC_IMPLEMENTATIONS = YES;
				CLANG_WARN_DIRECT_OBJC_ISA_USAGE = YES_ERROR;
				CLANG_WARN_EMPTY_BODY = YES;
				CLANG_WARN_ENUM_CONVERSION = YES;
				CLANG_WARN_INFINITE_RECURSION = YES;
				CLANG_WARN_INT_CONVERSION = YES;
				CLANG_WARN_NON_LITERAL_NULL_CONVERSION = YES;
				CLANG_WARN_OBJC_IMPLICIT_RETAIN_SELF = YES;
				CLANG_WARN_OBJC_LITERAL_CONVERSION = YES;
				CLANG_WARN_OBJC_ROOT_CLASS = YES_ERROR;
				CLANG_WARN_QUOTED_INCLUDE_IN_FRAMEWORK_HEADER = YES;
				CLANG_WARN_RANGE_LOOP_ANALYSIS = YES;
				CLANG_WARN_STRICT_PROTOTYPES = YES;
				CLANG_WARN_SUSPICIOUS_MOVE = YES;
				CLANG_WARN_UNREACHABLE_CODE = YES;
				CLANG_WARN__DUPLICATE_METHOD_MATCH = YES;
				CODE_SIGN_IDENTITY = "iPhone Developer";
				"CODE_SIGN_IDENTITY[sdk=iphoneos*]" = "iPhone Developer";
				CODE_SIGN_STYLE = Manual;
				COPY_PHASE_STRIP = NO;
				CURRENT_PROJECT_VERSION = 1633887881;
				DEBUG_INFORMATION_FORMAT = "dwarf-with-dsym";
				DEVELOPMENT_TEAM = N8UN9TR5DY;
				ENABLE_NS_ASSERTIONS = NO;
				ENABLE_STRICT_OBJC_MSGSEND = YES;
				GCC_C_LANGUAGE_STANDARD = gnu99;
				GCC_NO_COMMON_BLOCKS = YES;
				GCC_WARN_64_TO_32_BIT_CONVERSION = YES;
				GCC_WARN_ABOUT_RETURN_TYPE = YES_ERROR;
				GCC_WARN_UNDECLARED_SELECTOR = YES;
				GCC_WARN_UNINITIALIZED_AUTOS = YES_AGGRESSIVE;
				GCC_WARN_UNUSED_FUNCTION = YES;
				GCC_WARN_UNUSED_VARIABLE = YES;
				IPHONEOS_DEPLOYMENT_TARGET = 9.3;
				MARKETING_VERSION = 1.8.0;
				MTL_ENABLE_DEBUG_INFO = NO;
				SDKROOT = iphoneos;
				SWIFT_OPTIMIZATION_LEVEL = "-Owholemodule";
				SWIFT_VERSION = "";
				VALIDATE_PRODUCT = YES;
				VERSIONING_SYSTEM = "apple-generic";
			};
			name = Release;
		};
		607FACF01AFB9204008FA782 /* Debug */ = {
			isa = XCBuildConfiguration;
<<<<<<< HEAD
			baseConfigurationReference = 283DA7B53B613F340147E214 /* Pods-PrimerSDK_Example.debug.xcconfig */;
=======
			baseConfigurationReference = 4F3B749BB20A6F917EB6D5CC /* Pods-PrimerSDK_Example.debug.xcconfig */;
>>>>>>> be13ad23
			buildSettings = {
				ASSETCATALOG_COMPILER_APPICON_NAME = AppIcon;
				CODE_SIGN_ENTITLEMENTS = PrimerSDK_Example.entitlements;
				CODE_SIGN_IDENTITY = "Apple Development";
				"CODE_SIGN_IDENTITY[sdk=iphoneos*]" = "iPhone Developer";
				CODE_SIGN_STYLE = Automatic;
				CURRENT_PROJECT_VERSION = 1652387287;
				DEVELOPMENT_TEAM = "";
				INFOPLIST_FILE = PrimerSDK/Info.plist;
				IPHONEOS_DEPLOYMENT_TARGET = 12.1;
				LD_RUNPATH_SEARCH_PATHS = "$(inherited) @executable_path/Frameworks";
				MARKETING_VERSION = "2.0.0-1";
				MODULE_NAME = ExampleApp;
				ONLY_ACTIVE_ARCH = YES;
				PRODUCT_BUNDLE_IDENTIFIER = com.primerapi.PrimerSDKExample;
				PRODUCT_NAME = "$(TARGET_NAME)";
				PROVISIONING_PROFILE_SPECIFIER = "";
				SWIFT_SWIFT3_OBJC_INFERENCE = Default;
				SWIFT_VERSION = 4.2;
			};
			name = Debug;
		};
		607FACF11AFB9204008FA782 /* Release */ = {
			isa = XCBuildConfiguration;
<<<<<<< HEAD
			baseConfigurationReference = DF0BD472FD6668418D280BF5 /* Pods-PrimerSDK_Example.release.xcconfig */;
=======
			baseConfigurationReference = A76A7951A2FC93C8DD6F5498 /* Pods-PrimerSDK_Example.release.xcconfig */;
>>>>>>> be13ad23
			buildSettings = {
				ASSETCATALOG_COMPILER_APPICON_NAME = AppIcon;
				CODE_SIGN_ENTITLEMENTS = PrimerSDK_Example.entitlements;
				CODE_SIGN_IDENTITY = "Apple Development";
				"CODE_SIGN_IDENTITY[sdk=iphoneos*]" = "iPhone Developer";
				CODE_SIGN_STYLE = Automatic;
				CURRENT_PROJECT_VERSION = 1652387287;
				DEVELOPMENT_TEAM = "";
				INFOPLIST_FILE = PrimerSDK/Info.plist;
				IPHONEOS_DEPLOYMENT_TARGET = 12.1;
				LD_RUNPATH_SEARCH_PATHS = "$(inherited) @executable_path/Frameworks";
				MARKETING_VERSION = "2.0.0-1";
				MODULE_NAME = ExampleApp;
				ONLY_ACTIVE_ARCH = YES;
				PRODUCT_BUNDLE_IDENTIFIER = com.primerapi.PrimerSDKExample;
				PRODUCT_NAME = "$(TARGET_NAME)";
				PROVISIONING_PROFILE_SPECIFIER = "";
				SWIFT_SWIFT3_OBJC_INFERENCE = Default;
				SWIFT_VERSION = 4.2;
			};
			name = Release;
		};
		607FACF31AFB9204008FA782 /* Debug */ = {
			isa = XCBuildConfiguration;
<<<<<<< HEAD
			baseConfigurationReference = 01DE85438BCBC6CDB9243DAD /* Pods-PrimerSDK_Tests.debug.xcconfig */;
=======
			baseConfigurationReference = 523C3FE0CC2A2F3181ED4793 /* Pods-PrimerSDK_Tests.debug.xcconfig */;
>>>>>>> be13ad23
			buildSettings = {
				CODE_SIGN_IDENTITY = "iPhone Developer";
				"CODE_SIGN_IDENTITY[sdk=macosx*]" = "-";
				CODE_SIGN_STYLE = Manual;
				DEVELOPMENT_TEAM = N8UN9TR5DY;
				FRAMEWORK_SEARCH_PATHS = (
					"$(PLATFORM_DIR)/Developer/Library/Frameworks",
					"$(inherited)",
				);
				GCC_PREPROCESSOR_DEFINITIONS = (
					"DEBUG=1",
					"$(inherited)",
				);
				INFOPLIST_FILE = ../Tests/PrimerSDK_Tests/Info.plist;
				IPHONEOS_DEPLOYMENT_TARGET = 10.0;
				LD_RUNPATH_SEARCH_PATHS = "$(inherited) @executable_path/Frameworks @loader_path/Frameworks";
				PRODUCT_BUNDLE_IDENTIFIER = "org.cocoapods.$(PRODUCT_NAME:rfc1034identifier)";
				PRODUCT_NAME = "$(TARGET_NAME)";
				PROVISIONING_PROFILE_SPECIFIER = "";
				"PROVISIONING_PROFILE_SPECIFIER[sdk=macosx*]" = "";
				SWIFT_SWIFT3_OBJC_INFERENCE = Default;
				SWIFT_VERSION = 4.0;
				TEST_HOST = "$(BUILT_PRODUCTS_DIR)/PrimerSDK_Example.app/PrimerSDK_Example";
			};
			name = Debug;
		};
		607FACF41AFB9204008FA782 /* Release */ = {
			isa = XCBuildConfiguration;
<<<<<<< HEAD
			baseConfigurationReference = 9C7EF75CC1CC4A8190A594C2 /* Pods-PrimerSDK_Tests.release.xcconfig */;
=======
			baseConfigurationReference = 1CCF78D14D46E3B304A5A70C /* Pods-PrimerSDK_Tests.release.xcconfig */;
>>>>>>> be13ad23
			buildSettings = {
				CODE_SIGN_IDENTITY = "iPhone Developer";
				"CODE_SIGN_IDENTITY[sdk=macosx*]" = "-";
				CODE_SIGN_STYLE = Manual;
				DEVELOPMENT_TEAM = N8UN9TR5DY;
				FRAMEWORK_SEARCH_PATHS = (
					"$(PLATFORM_DIR)/Developer/Library/Frameworks",
					"$(inherited)",
				);
				INFOPLIST_FILE = ../Tests/PrimerSDK_Tests/Info.plist;
				IPHONEOS_DEPLOYMENT_TARGET = 10.0;
				LD_RUNPATH_SEARCH_PATHS = "$(inherited) @executable_path/Frameworks @loader_path/Frameworks";
				PRODUCT_BUNDLE_IDENTIFIER = "org.cocoapods.$(PRODUCT_NAME:rfc1034identifier)";
				PRODUCT_NAME = "$(TARGET_NAME)";
				PROVISIONING_PROFILE_SPECIFIER = "";
				"PROVISIONING_PROFILE_SPECIFIER[sdk=macosx*]" = "";
				SWIFT_SWIFT3_OBJC_INFERENCE = Default;
				SWIFT_VERSION = 4.0;
				TEST_HOST = "$(BUILT_PRODUCTS_DIR)/PrimerSDK_Example.app/PrimerSDK_Example";
			};
			name = Release;
		};
/* End XCBuildConfiguration section */

/* Begin XCConfigurationList section */
		1582B9A6260A3FD300C80BD7 /* Build configuration list for PBXNativeTarget "PrimerSDKExample_UITests" */ = {
			isa = XCConfigurationList;
			buildConfigurations = (
				1582B9A7260A3FD300C80BD7 /* Debug */,
				1582B9A8260A3FD300C80BD7 /* Release */,
			);
			defaultConfigurationIsVisible = 0;
			defaultConfigurationName = Release;
		};
		607FACCB1AFB9204008FA782 /* Build configuration list for PBXProject "PrimerSDK" */ = {
			isa = XCConfigurationList;
			buildConfigurations = (
				607FACED1AFB9204008FA782 /* Debug */,
				607FACEE1AFB9204008FA782 /* Release */,
			);
			defaultConfigurationIsVisible = 0;
			defaultConfigurationName = Release;
		};
		607FACEF1AFB9204008FA782 /* Build configuration list for PBXNativeTarget "PrimerSDK_Example" */ = {
			isa = XCConfigurationList;
			buildConfigurations = (
				607FACF01AFB9204008FA782 /* Debug */,
				607FACF11AFB9204008FA782 /* Release */,
			);
			defaultConfigurationIsVisible = 0;
			defaultConfigurationName = Release;
		};
		607FACF21AFB9204008FA782 /* Build configuration list for PBXNativeTarget "PrimerSDK_Tests" */ = {
			isa = XCConfigurationList;
			buildConfigurations = (
				607FACF31AFB9204008FA782 /* Debug */,
				607FACF41AFB9204008FA782 /* Release */,
			);
			defaultConfigurationIsVisible = 0;
			defaultConfigurationName = Release;
		};
/* End XCConfigurationList section */
	};
	rootObject = 607FACC81AFB9204008FA782 /* Project object */;
}<|MERGE_RESOLUTION|>--- conflicted
+++ resolved
@@ -43,10 +43,6 @@
 		1DE0355C2716E4D1007BADAB /* CheckoutTheme.swift in Sources */ = {isa = PBXBuildFile; fileRef = 1DE0355B2716E4D1007BADAB /* CheckoutTheme.swift */; };
 		1DEBE0DF26B6FD06004E3064 /* ApayaTests.swift in Sources */ = {isa = PBXBuildFile; fileRef = 1DEBE0DE26B6FD06004E3064 /* ApayaTests.swift */; };
 		1DED53B02739561800CD9DE6 /* ThemeTests.swift in Sources */ = {isa = PBXBuildFile; fileRef = 1DED53AF2739561800CD9DE6 /* ThemeTests.swift */; };
-<<<<<<< HEAD
-=======
-		24331F3FFFF9160851A7ABBC /* Pods_PrimerSDK_Example.framework in Frameworks */ = {isa = PBXBuildFile; fileRef = E367D282BFC959568937D8D0 /* Pods_PrimerSDK_Example.framework */; };
->>>>>>> be13ad23
 		2C4480D52819755700BD431A /* CreateResumePaymentService.swift in Sources */ = {isa = PBXBuildFile; fileRef = 2C4480D42819755700BD431A /* CreateResumePaymentService.swift */; };
 		2C4480D728197F7E00BD431A /* CreateResumePaymentServiceTests.swift in Sources */ = {isa = PBXBuildFile; fileRef = 2C4480D628197F7E00BD431A /* CreateResumePaymentServiceTests.swift */; };
 		2CCD4DB5282A8DB800F9BD2E /* ManualPaymentMerchantCheckoutViewController.swift in Sources */ = {isa = PBXBuildFile; fileRef = 2CCD4DB4282A8DB800F9BD2E /* ManualPaymentMerchantCheckoutViewController.swift */; };
@@ -56,6 +52,7 @@
 		2CE2888E281954FE00649E61 /* String+Extensions.swift in Sources */ = {isa = PBXBuildFile; fileRef = 2CE2888D281954FE00649E61 /* String+Extensions.swift */; };
 		2CE288902819550400649E61 /* Data+Extensions.swift in Sources */ = {isa = PBXBuildFile; fileRef = 2CE2888F2819550400649E61 /* Data+Extensions.swift */; };
 		2CE288922819553100649E61 /* Range+Extensions.swift in Sources */ = {isa = PBXBuildFile; fileRef = 2CE288912819553100649E61 /* Range+Extensions.swift */; };
+		2CEBAEB82847C71C0023A253 /* UniversalCheckout+PrimerTestPaymentMethods.swift in Sources */ = {isa = PBXBuildFile; fileRef = 2CEBAEB72847C71C0023A253 /* UniversalCheckout+PrimerTestPaymentMethods.swift */; };
 		607FACD61AFB9204008FA782 /* AppDelegate.swift in Sources */ = {isa = PBXBuildFile; fileRef = 607FACD51AFB9204008FA782 /* AppDelegate.swift */; };
 		607FACDB1AFB9204008FA782 /* Main.storyboard in Resources */ = {isa = PBXBuildFile; fileRef = 607FACD91AFB9204008FA782 /* Main.storyboard */; };
 		607FACDD1AFB9204008FA782 /* Images.xcassets in Resources */ = {isa = PBXBuildFile; fileRef = 607FACDC1AFB9204008FA782 /* Images.xcassets */; };
@@ -66,12 +63,7 @@
 		849D5BC027B105CA002953C2 /* MerchantCardFormViewController.swift in Sources */ = {isa = PBXBuildFile; fileRef = 849D5BBF27B105CA002953C2 /* MerchantCardFormViewController.swift */; };
 		849D5BC227B105E5002953C2 /* MerchantPaymentMethodsViewController.swift in Sources */ = {isa = PBXBuildFile; fileRef = 849D5BC127B105E5002953C2 /* MerchantPaymentMethodsViewController.swift */; };
 		849D5BC427B12E57002953C2 /* MerchantAssetsViewController.swift in Sources */ = {isa = PBXBuildFile; fileRef = 849D5BC327B12E57002953C2 /* MerchantAssetsViewController.swift */; };
-<<<<<<< HEAD
 		9AF3329155C02A1C1EB0B7C5 /* Pods_PrimerSDK_Example.framework in Frameworks */ = {isa = PBXBuildFile; fileRef = D032ADEC4DF9B9D494FB242D /* Pods_PrimerSDK_Example.framework */; };
-=======
-		84DE08AC2767306E00AC9D52 /* DirectCheckout.swift in Sources */ = {isa = PBXBuildFile; fileRef = 84DE08AB2767306E00AC9D52 /* DirectCheckout.swift */; };
-		BDD7E5E72466DD76B5424053 /* Pods_PrimerSDK_Tests.framework in Frameworks */ = {isa = PBXBuildFile; fileRef = 451FBFD720C3FB4F94DAF265 /* Pods_PrimerSDK_Tests.framework */; };
->>>>>>> be13ad23
 /* End PBXBuildFile section */
 
 /* Begin PBXContainerItemProxy section */
@@ -139,17 +131,13 @@
 		15F97C762624718800DCB3BA /* PaymentMethodCell.swift */ = {isa = PBXFileReference; lastKnownFileType = sourcecode.swift; path = PaymentMethodCell.swift; sourceTree = "<group>"; };
 		15F97C7C2624730800DCB3BA /* UIViewController+API.swift */ = {isa = PBXFileReference; lastKnownFileType = sourcecode.swift; path = "UIViewController+API.swift"; sourceTree = "<group>"; };
 		15F9E67C2678C88000F6B6C1 /* UniversalCheckout.swift */ = {isa = PBXFileReference; lastKnownFileType = sourcecode.swift; path = UniversalCheckout.swift; sourceTree = "<group>"; };
-		1CCF78D14D46E3B304A5A70C /* Pods-PrimerSDK_Tests.release.xcconfig */ = {isa = PBXFileReference; includeInIndex = 1; lastKnownFileType = text.xcconfig; name = "Pods-PrimerSDK_Tests.release.xcconfig"; path = "Target Support Files/Pods-PrimerSDK_Tests/Pods-PrimerSDK_Tests.release.xcconfig"; sourceTree = "<group>"; };
 		1D3922C9270DEC2F001BDCCA /* WebViewUtilTests.swift */ = {isa = PBXFileReference; lastKnownFileType = sourcecode.swift; path = WebViewUtilTests.swift; sourceTree = "<group>"; };
 		1DC7EE0B261FA39200BCBFFC /* SpinnerViewController.swift */ = {isa = PBXFileReference; lastKnownFileType = sourcecode.swift; path = SpinnerViewController.swift; sourceTree = "<group>"; };
 		1DC7EE13261FA3D400BCBFFC /* CreateClientToken.swift */ = {isa = PBXFileReference; lastKnownFileType = sourcecode.swift; path = CreateClientToken.swift; sourceTree = "<group>"; };
 		1DE0355B2716E4D1007BADAB /* CheckoutTheme.swift */ = {isa = PBXFileReference; lastKnownFileType = sourcecode.swift; path = CheckoutTheme.swift; sourceTree = "<group>"; };
 		1DEBE0DE26B6FD06004E3064 /* ApayaTests.swift */ = {isa = PBXFileReference; fileEncoding = 4; lastKnownFileType = sourcecode.swift; path = ApayaTests.swift; sourceTree = "<group>"; };
 		1DED53AF2739561800CD9DE6 /* ThemeTests.swift */ = {isa = PBXFileReference; fileEncoding = 4; lastKnownFileType = sourcecode.swift; path = ThemeTests.swift; sourceTree = "<group>"; };
-<<<<<<< HEAD
 		283DA7B53B613F340147E214 /* Pods-PrimerSDK_Example.debug.xcconfig */ = {isa = PBXFileReference; includeInIndex = 1; lastKnownFileType = text.xcconfig; name = "Pods-PrimerSDK_Example.debug.xcconfig"; path = "Target Support Files/Pods-PrimerSDK_Example/Pods-PrimerSDK_Example.debug.xcconfig"; sourceTree = "<group>"; };
-=======
->>>>>>> be13ad23
 		2C4480D42819755700BD431A /* CreateResumePaymentService.swift */ = {isa = PBXFileReference; lastKnownFileType = sourcecode.swift; path = CreateResumePaymentService.swift; sourceTree = "<group>"; };
 		2C4480D628197F7E00BD431A /* CreateResumePaymentServiceTests.swift */ = {isa = PBXFileReference; lastKnownFileType = sourcecode.swift; path = CreateResumePaymentServiceTests.swift; sourceTree = "<group>"; };
 		2CCD4DB4282A8DB800F9BD2E /* ManualPaymentMerchantCheckoutViewController.swift */ = {isa = PBXFileReference; fileEncoding = 4; lastKnownFileType = sourcecode.swift; path = ManualPaymentMerchantCheckoutViewController.swift; sourceTree = "<group>"; };
@@ -159,14 +147,9 @@
 		2CE2888D281954FE00649E61 /* String+Extensions.swift */ = {isa = PBXFileReference; lastKnownFileType = sourcecode.swift; path = "String+Extensions.swift"; sourceTree = "<group>"; };
 		2CE2888F2819550400649E61 /* Data+Extensions.swift */ = {isa = PBXFileReference; lastKnownFileType = sourcecode.swift; path = "Data+Extensions.swift"; sourceTree = "<group>"; };
 		2CE288912819553100649E61 /* Range+Extensions.swift */ = {isa = PBXFileReference; lastKnownFileType = sourcecode.swift; path = "Range+Extensions.swift"; sourceTree = "<group>"; };
+		2CEBAEB72847C71C0023A253 /* UniversalCheckout+PrimerTestPaymentMethods.swift */ = {isa = PBXFileReference; fileEncoding = 4; lastKnownFileType = sourcecode.swift; path = "UniversalCheckout+PrimerTestPaymentMethods.swift"; sourceTree = "<group>"; };
 		3B55FBF1D40BE6B25F29A5D9 /* LICENSE */ = {isa = PBXFileReference; includeInIndex = 1; lastKnownFileType = text; name = LICENSE; path = ../LICENSE; sourceTree = "<group>"; };
-<<<<<<< HEAD
-=======
-		451FBFD720C3FB4F94DAF265 /* Pods_PrimerSDK_Tests.framework */ = {isa = PBXFileReference; explicitFileType = wrapper.framework; includeInIndex = 0; path = Pods_PrimerSDK_Tests.framework; sourceTree = BUILT_PRODUCTS_DIR; };
->>>>>>> be13ad23
 		45CA532A34F52954A21835C5 /* README.md */ = {isa = PBXFileReference; includeInIndex = 1; lastKnownFileType = net.daringfireball.markdown; name = README.md; path = ../README.md; sourceTree = "<group>"; };
-		4F3B749BB20A6F917EB6D5CC /* Pods-PrimerSDK_Example.debug.xcconfig */ = {isa = PBXFileReference; includeInIndex = 1; lastKnownFileType = text.xcconfig; name = "Pods-PrimerSDK_Example.debug.xcconfig"; path = "Target Support Files/Pods-PrimerSDK_Example/Pods-PrimerSDK_Example.debug.xcconfig"; sourceTree = "<group>"; };
-		523C3FE0CC2A2F3181ED4793 /* Pods-PrimerSDK_Tests.debug.xcconfig */ = {isa = PBXFileReference; includeInIndex = 1; lastKnownFileType = text.xcconfig; name = "Pods-PrimerSDK_Tests.debug.xcconfig"; path = "Target Support Files/Pods-PrimerSDK_Tests/Pods-PrimerSDK_Tests.debug.xcconfig"; sourceTree = "<group>"; };
 		607FACD01AFB9204008FA782 /* PrimerSDK_Example.app */ = {isa = PBXFileReference; explicitFileType = wrapper.application; includeInIndex = 0; path = PrimerSDK_Example.app; sourceTree = BUILT_PRODUCTS_DIR; };
 		607FACD41AFB9204008FA782 /* Info.plist */ = {isa = PBXFileReference; lastKnownFileType = text.plist.xml; path = Info.plist; sourceTree = "<group>"; };
 		607FACD51AFB9204008FA782 /* AppDelegate.swift */ = {isa = PBXFileReference; lastKnownFileType = sourcecode.swift; path = AppDelegate.swift; sourceTree = "<group>"; };
@@ -190,16 +173,10 @@
 		849D5BBF27B105CA002953C2 /* MerchantCardFormViewController.swift */ = {isa = PBXFileReference; fileEncoding = 4; lastKnownFileType = sourcecode.swift; path = MerchantCardFormViewController.swift; sourceTree = "<group>"; };
 		849D5BC127B105E5002953C2 /* MerchantPaymentMethodsViewController.swift */ = {isa = PBXFileReference; fileEncoding = 4; lastKnownFileType = sourcecode.swift; path = MerchantPaymentMethodsViewController.swift; sourceTree = "<group>"; };
 		849D5BC327B12E57002953C2 /* MerchantAssetsViewController.swift */ = {isa = PBXFileReference; lastKnownFileType = sourcecode.swift; path = MerchantAssetsViewController.swift; sourceTree = "<group>"; };
-<<<<<<< HEAD
 		9C7EF75CC1CC4A8190A594C2 /* Pods-PrimerSDK_Tests.release.xcconfig */ = {isa = PBXFileReference; includeInIndex = 1; lastKnownFileType = text.xcconfig; name = "Pods-PrimerSDK_Tests.release.xcconfig"; path = "Target Support Files/Pods-PrimerSDK_Tests/Pods-PrimerSDK_Tests.release.xcconfig"; sourceTree = "<group>"; };
 		A6E0BFDDE1BC69760D448981 /* Pods_PrimerSDK_Tests.framework */ = {isa = PBXFileReference; explicitFileType = wrapper.framework; includeInIndex = 0; path = Pods_PrimerSDK_Tests.framework; sourceTree = BUILT_PRODUCTS_DIR; };
 		D032ADEC4DF9B9D494FB242D /* Pods_PrimerSDK_Example.framework */ = {isa = PBXFileReference; explicitFileType = wrapper.framework; includeInIndex = 0; path = Pods_PrimerSDK_Example.framework; sourceTree = BUILT_PRODUCTS_DIR; };
 		DF0BD472FD6668418D280BF5 /* Pods-PrimerSDK_Example.release.xcconfig */ = {isa = PBXFileReference; includeInIndex = 1; lastKnownFileType = text.xcconfig; name = "Pods-PrimerSDK_Example.release.xcconfig"; path = "Target Support Files/Pods-PrimerSDK_Example/Pods-PrimerSDK_Example.release.xcconfig"; sourceTree = "<group>"; };
-=======
-		84DE08AB2767306E00AC9D52 /* DirectCheckout.swift */ = {isa = PBXFileReference; lastKnownFileType = sourcecode.swift; path = DirectCheckout.swift; sourceTree = "<group>"; };
-		A76A7951A2FC93C8DD6F5498 /* Pods-PrimerSDK_Example.release.xcconfig */ = {isa = PBXFileReference; includeInIndex = 1; lastKnownFileType = text.xcconfig; name = "Pods-PrimerSDK_Example.release.xcconfig"; path = "Target Support Files/Pods-PrimerSDK_Example/Pods-PrimerSDK_Example.release.xcconfig"; sourceTree = "<group>"; };
-		E367D282BFC959568937D8D0 /* Pods_PrimerSDK_Example.framework */ = {isa = PBXFileReference; explicitFileType = wrapper.framework; includeInIndex = 0; path = Pods_PrimerSDK_Example.framework; sourceTree = BUILT_PRODUCTS_DIR; };
->>>>>>> be13ad23
 /* End PBXFileReference section */
 
 /* Begin PBXFrameworksBuildPhase section */
@@ -214,11 +191,7 @@
 			isa = PBXFrameworksBuildPhase;
 			buildActionMask = 2147483647;
 			files = (
-<<<<<<< HEAD
 				9AF3329155C02A1C1EB0B7C5 /* Pods_PrimerSDK_Example.framework in Frameworks */,
-=======
-				24331F3FFFF9160851A7ABBC /* Pods_PrimerSDK_Example.framework in Frameworks */,
->>>>>>> be13ad23
 			);
 			runOnlyForDeploymentPostprocessing = 0;
 		};
@@ -226,11 +199,7 @@
 			isa = PBXFrameworksBuildPhase;
 			buildActionMask = 2147483647;
 			files = (
-<<<<<<< HEAD
 				0549067E286CDE7AB2B9F229 /* Pods_PrimerSDK_Tests.framework in Frameworks */,
-=======
-				BDD7E5E72466DD76B5424053 /* Pods_PrimerSDK_Tests.framework in Frameworks */,
->>>>>>> be13ad23
 			);
 			runOnlyForDeploymentPostprocessing = 0;
 		};
@@ -337,6 +306,7 @@
 		1582B9A0260A3FD300C80BD7 /* PrimerSDKExample_UITests */ = {
 			isa = PBXGroup;
 			children = (
+				2CEBAEB72847C71C0023A253 /* UniversalCheckout+PrimerTestPaymentMethods.swift */,
 				1582B9A1260A3FD300C80BD7 /* PrimerSDKExample_UITests.swift */,
 				1582B9AC260A402E00C80BD7 /* Base.swift */,
 				1582B9A3260A3FD300C80BD7 /* Info.plist */,
@@ -445,15 +415,6 @@
 			path = "Data Models";
 			sourceTree = "<group>";
 		};
-		41AB262A9C0705836F4B2A0B /* Frameworks */ = {
-			isa = PBXGroup;
-			children = (
-				E367D282BFC959568937D8D0 /* Pods_PrimerSDK_Example.framework */,
-				451FBFD720C3FB4F94DAF265 /* Pods_PrimerSDK_Tests.framework */,
-			);
-			name = Frameworks;
-			sourceTree = "<group>";
-		};
 		607FACC71AFB9204008FA782 = {
 			isa = PBXGroup;
 			children = (
@@ -464,11 +425,7 @@
 				607FACD11AFB9204008FA782 /* Products */,
 				151219E426E5F4EC007EFEA1 /* Recovered References */,
 				CAECC3F22E94EA70F1F01CFC /* Pods */,
-<<<<<<< HEAD
 				061BE299D08EE6D33D8C2822 /* Frameworks */,
-=======
-				41AB262A9C0705836F4B2A0B /* Frameworks */,
->>>>>>> be13ad23
 			);
 			sourceTree = "<group>";
 		};
@@ -509,17 +466,10 @@
 		CAECC3F22E94EA70F1F01CFC /* Pods */ = {
 			isa = PBXGroup;
 			children = (
-<<<<<<< HEAD
 				283DA7B53B613F340147E214 /* Pods-PrimerSDK_Example.debug.xcconfig */,
 				DF0BD472FD6668418D280BF5 /* Pods-PrimerSDK_Example.release.xcconfig */,
 				01DE85438BCBC6CDB9243DAD /* Pods-PrimerSDK_Tests.debug.xcconfig */,
 				9C7EF75CC1CC4A8190A594C2 /* Pods-PrimerSDK_Tests.release.xcconfig */,
-=======
-				4F3B749BB20A6F917EB6D5CC /* Pods-PrimerSDK_Example.debug.xcconfig */,
-				A76A7951A2FC93C8DD6F5498 /* Pods-PrimerSDK_Example.release.xcconfig */,
-				523C3FE0CC2A2F3181ED4793 /* Pods-PrimerSDK_Tests.debug.xcconfig */,
-				1CCF78D14D46E3B304A5A70C /* Pods-PrimerSDK_Tests.release.xcconfig */,
->>>>>>> be13ad23
 			);
 			path = Pods;
 			sourceTree = "<group>";
@@ -549,19 +499,11 @@
 			isa = PBXNativeTarget;
 			buildConfigurationList = 607FACEF1AFB9204008FA782 /* Build configuration list for PBXNativeTarget "PrimerSDK_Example" */;
 			buildPhases = (
-<<<<<<< HEAD
 				FDC40767EFCD67CF51C3A446 /* [CP] Check Pods Manifest.lock */,
 				607FACCC1AFB9204008FA782 /* Sources */,
 				607FACCD1AFB9204008FA782 /* Frameworks */,
 				607FACCE1AFB9204008FA782 /* Resources */,
 				421E81E68A99F486642C68B0 /* [CP] Embed Pods Frameworks */,
-=======
-				43D568C6E670148F53DBD46F /* [CP] Check Pods Manifest.lock */,
-				607FACCC1AFB9204008FA782 /* Sources */,
-				607FACCD1AFB9204008FA782 /* Frameworks */,
-				607FACCE1AFB9204008FA782 /* Resources */,
-				D5A5FF95BAAE999D4EEA1B33 /* [CP] Embed Pods Frameworks */,
->>>>>>> be13ad23
 			);
 			buildRules = (
 			);
@@ -576,11 +518,7 @@
 			isa = PBXNativeTarget;
 			buildConfigurationList = 607FACF21AFB9204008FA782 /* Build configuration list for PBXNativeTarget "PrimerSDK_Tests" */;
 			buildPhases = (
-<<<<<<< HEAD
 				6E6E3559A5698552CEBA4148 /* [CP] Check Pods Manifest.lock */,
-=======
-				B98900ABCE1F1DDCFBA0382D /* [CP] Check Pods Manifest.lock */,
->>>>>>> be13ad23
 				607FACE11AFB9204008FA782 /* Sources */,
 				607FACE21AFB9204008FA782 /* Frameworks */,
 				607FACE31AFB9204008FA782 /* Resources */,
@@ -688,15 +626,29 @@
 /* End PBXResourcesBuildPhase section */
 
 /* Begin PBXShellScriptBuildPhase section */
-<<<<<<< HEAD
 		421E81E68A99F486642C68B0 /* [CP] Embed Pods Frameworks */ = {
-=======
-		43D568C6E670148F53DBD46F /* [CP] Check Pods Manifest.lock */ = {
->>>>>>> be13ad23
 			isa = PBXShellScriptBuildPhase;
 			buildActionMask = 2147483647;
 			files = (
 			);
+			inputPaths = (
+				"${PODS_ROOT}/Target Support Files/Pods-PrimerSDK_Example/Pods-PrimerSDK_Example-frameworks.sh",
+				"${BUILT_PRODUCTS_DIR}/PrimerSDK/PrimerSDK.framework",
+			);
+			name = "[CP] Embed Pods Frameworks";
+			outputPaths = (
+				"${TARGET_BUILD_DIR}/${FRAMEWORKS_FOLDER_PATH}/PrimerSDK.framework",
+			);
+			runOnlyForDeploymentPostprocessing = 0;
+			shellPath = /bin/sh;
+			shellScript = "\"${PODS_ROOT}/Target Support Files/Pods-PrimerSDK_Example/Pods-PrimerSDK_Example-frameworks.sh\"\n";
+			showEnvVarsInLog = 0;
+		};
+		6E6E3559A5698552CEBA4148 /* [CP] Check Pods Manifest.lock */ = {
+			isa = PBXShellScriptBuildPhase;
+			buildActionMask = 2147483647;
+			files = (
+			);
 			inputFileListPaths = (
 			);
 			inputPaths = (
@@ -707,18 +659,14 @@
 			outputFileListPaths = (
 			);
 			outputPaths = (
-				"$(DERIVED_FILE_DIR)/Pods-PrimerSDK_Example-checkManifestLockResult.txt",
+				"$(DERIVED_FILE_DIR)/Pods-PrimerSDK_Tests-checkManifestLockResult.txt",
 			);
 			runOnlyForDeploymentPostprocessing = 0;
 			shellPath = /bin/sh;
 			shellScript = "diff \"${PODS_PODFILE_DIR_PATH}/Podfile.lock\" \"${PODS_ROOT}/Manifest.lock\" > /dev/null\nif [ $? != 0 ] ; then\n    # print error to STDERR\n    echo \"error: The sandbox is not in sync with the Podfile.lock. Run 'pod install' or update your CocoaPods installation.\" >&2\n    exit 1\nfi\n# This output is used by Xcode 'outputs' to avoid re-running this script phase.\necho \"SUCCESS\" > \"${SCRIPT_OUTPUT_FILE_0}\"\n";
 			showEnvVarsInLog = 0;
 		};
-<<<<<<< HEAD
-		6E6E3559A5698552CEBA4148 /* [CP] Check Pods Manifest.lock */ = {
-=======
-		B98900ABCE1F1DDCFBA0382D /* [CP] Check Pods Manifest.lock */ = {
->>>>>>> be13ad23
+		FDC40767EFCD67CF51C3A446 /* [CP] Check Pods Manifest.lock */ = {
 			isa = PBXShellScriptBuildPhase;
 			buildActionMask = 2147483647;
 			files = (
@@ -733,37 +681,11 @@
 			outputFileListPaths = (
 			);
 			outputPaths = (
-				"$(DERIVED_FILE_DIR)/Pods-PrimerSDK_Tests-checkManifestLockResult.txt",
+				"$(DERIVED_FILE_DIR)/Pods-PrimerSDK_Example-checkManifestLockResult.txt",
 			);
 			runOnlyForDeploymentPostprocessing = 0;
 			shellPath = /bin/sh;
 			shellScript = "diff \"${PODS_PODFILE_DIR_PATH}/Podfile.lock\" \"${PODS_ROOT}/Manifest.lock\" > /dev/null\nif [ $? != 0 ] ; then\n    # print error to STDERR\n    echo \"error: The sandbox is not in sync with the Podfile.lock. Run 'pod install' or update your CocoaPods installation.\" >&2\n    exit 1\nfi\n# This output is used by Xcode 'outputs' to avoid re-running this script phase.\necho \"SUCCESS\" > \"${SCRIPT_OUTPUT_FILE_0}\"\n";
-			showEnvVarsInLog = 0;
-		};
-<<<<<<< HEAD
-		FDC40767EFCD67CF51C3A446 /* [CP] Check Pods Manifest.lock */ = {
-=======
-		D5A5FF95BAAE999D4EEA1B33 /* [CP] Embed Pods Frameworks */ = {
->>>>>>> be13ad23
-			isa = PBXShellScriptBuildPhase;
-			buildActionMask = 2147483647;
-			files = (
-			);
-			inputPaths = (
-				"${PODS_ROOT}/Target Support Files/Pods-PrimerSDK_Example/Pods-PrimerSDK_Example-frameworks.sh",
-				"${BUILT_PRODUCTS_DIR}/Primer3DS/Primer3DS.framework",
-				"${BUILT_PRODUCTS_DIR}/PrimerSDK/PrimerSDK.framework",
-				"${PODS_XCFRAMEWORKS_BUILD_DIR}/Primer3DS/ThreeDS_SDK.framework/ThreeDS_SDK",
-			);
-			name = "[CP] Embed Pods Frameworks";
-			outputPaths = (
-				"${TARGET_BUILD_DIR}/${FRAMEWORKS_FOLDER_PATH}/Primer3DS.framework",
-				"${TARGET_BUILD_DIR}/${FRAMEWORKS_FOLDER_PATH}/PrimerSDK.framework",
-				"${TARGET_BUILD_DIR}/${FRAMEWORKS_FOLDER_PATH}/ThreeDS_SDK.framework",
-			);
-			runOnlyForDeploymentPostprocessing = 0;
-			shellPath = /bin/sh;
-			shellScript = "\"${PODS_ROOT}/Target Support Files/Pods-PrimerSDK_Example/Pods-PrimerSDK_Example-frameworks.sh\"\n";
 			showEnvVarsInLog = 0;
 		};
 /* End PBXShellScriptBuildPhase section */
@@ -778,6 +700,7 @@
 				849A28ED275788040037C2D1 /* ExternalPaymentMethods.swift in Sources */,
 				1582B9A2260A3FD300C80BD7 /* PrimerSDKExample_UITests.swift in Sources */,
 				15300DBB267A1646009A1B9C /* VaultKlarna.swift in Sources */,
+				2CEBAEB82847C71C0023A253 /* UniversalCheckout+PrimerTestPaymentMethods.swift in Sources */,
 				151B098C267A276100FB49B8 /* Vault.swift in Sources */,
 			);
 			runOnlyForDeploymentPostprocessing = 0;
@@ -1067,11 +990,7 @@
 		};
 		607FACF01AFB9204008FA782 /* Debug */ = {
 			isa = XCBuildConfiguration;
-<<<<<<< HEAD
 			baseConfigurationReference = 283DA7B53B613F340147E214 /* Pods-PrimerSDK_Example.debug.xcconfig */;
-=======
-			baseConfigurationReference = 4F3B749BB20A6F917EB6D5CC /* Pods-PrimerSDK_Example.debug.xcconfig */;
->>>>>>> be13ad23
 			buildSettings = {
 				ASSETCATALOG_COMPILER_APPICON_NAME = AppIcon;
 				CODE_SIGN_ENTITLEMENTS = PrimerSDK_Example.entitlements;
@@ -1096,11 +1015,7 @@
 		};
 		607FACF11AFB9204008FA782 /* Release */ = {
 			isa = XCBuildConfiguration;
-<<<<<<< HEAD
 			baseConfigurationReference = DF0BD472FD6668418D280BF5 /* Pods-PrimerSDK_Example.release.xcconfig */;
-=======
-			baseConfigurationReference = A76A7951A2FC93C8DD6F5498 /* Pods-PrimerSDK_Example.release.xcconfig */;
->>>>>>> be13ad23
 			buildSettings = {
 				ASSETCATALOG_COMPILER_APPICON_NAME = AppIcon;
 				CODE_SIGN_ENTITLEMENTS = PrimerSDK_Example.entitlements;
@@ -1125,11 +1040,7 @@
 		};
 		607FACF31AFB9204008FA782 /* Debug */ = {
 			isa = XCBuildConfiguration;
-<<<<<<< HEAD
 			baseConfigurationReference = 01DE85438BCBC6CDB9243DAD /* Pods-PrimerSDK_Tests.debug.xcconfig */;
-=======
-			baseConfigurationReference = 523C3FE0CC2A2F3181ED4793 /* Pods-PrimerSDK_Tests.debug.xcconfig */;
->>>>>>> be13ad23
 			buildSettings = {
 				CODE_SIGN_IDENTITY = "iPhone Developer";
 				"CODE_SIGN_IDENTITY[sdk=macosx*]" = "-";
@@ -1158,11 +1069,7 @@
 		};
 		607FACF41AFB9204008FA782 /* Release */ = {
 			isa = XCBuildConfiguration;
-<<<<<<< HEAD
 			baseConfigurationReference = 9C7EF75CC1CC4A8190A594C2 /* Pods-PrimerSDK_Tests.release.xcconfig */;
-=======
-			baseConfigurationReference = 1CCF78D14D46E3B304A5A70C /* Pods-PrimerSDK_Tests.release.xcconfig */;
->>>>>>> be13ad23
 			buildSettings = {
 				CODE_SIGN_IDENTITY = "iPhone Developer";
 				"CODE_SIGN_IDENTITY[sdk=macosx*]" = "-";
