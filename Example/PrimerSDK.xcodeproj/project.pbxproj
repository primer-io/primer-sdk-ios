// !$*UTF8*$!
{
	archiveVersion = 1;
	classes = {
	};
	objectVersion = 46;
	objects = {

/* Begin PBXBuildFile section */
		151B098C267A276100FB49B8 /* Vault.swift in Sources */ = {isa = PBXBuildFile; fileRef = 15300DB8267A1211009A1B9C /* Vault.swift */; };
		15300DBB267A1646009A1B9C /* VaultKlarna.swift in Sources */ = {isa = PBXBuildFile; fileRef = 15300DBA267A1646009A1B9C /* VaultKlarna.swift */; };
		156F97092706DDE6004503C0 /* PaymentMethodConfigTests.swift in Sources */ = {isa = PBXBuildFile; fileRef = 156F97082706DDE6004503C0 /* PaymentMethodConfigTests.swift */; };
		1582B97D260A3F2900C80BD7 /* VaultCheckoutViewModel.swift in Sources */ = {isa = PBXBuildFile; fileRef = 1582B95F260A3F2900C80BD7 /* VaultCheckoutViewModel.swift */; };
		1582B97F260A3F2900C80BD7 /* Mocks.swift in Sources */ = {isa = PBXBuildFile; fileRef = 1582B961260A3F2900C80BD7 /* Mocks.swift */; };
		1582B980260A3F2900C80BD7 /* PaymentMethodConfigService.swift in Sources */ = {isa = PBXBuildFile; fileRef = 1582B963260A3F2900C80BD7 /* PaymentMethodConfigService.swift */; };
		1582B981260A3F2900C80BD7 /* PayPalService.swift in Sources */ = {isa = PBXBuildFile; fileRef = 1582B964260A3F2900C80BD7 /* PayPalService.swift */; };
		1582B982260A3F2900C80BD7 /* VaultService.swift in Sources */ = {isa = PBXBuildFile; fileRef = 1582B965260A3F2900C80BD7 /* VaultService.swift */; };
		1582B983260A3F2900C80BD7 /* ClientTokenService.swift in Sources */ = {isa = PBXBuildFile; fileRef = 1582B966260A3F2900C80BD7 /* ClientTokenService.swift */; };
		1582B984260A3F2900C80BD7 /* TokenizationService.swift in Sources */ = {isa = PBXBuildFile; fileRef = 1582B967260A3F2900C80BD7 /* TokenizationService.swift */; };
		1582B987260A3F2900C80BD7 /* VaultPaymentMethodViewModelTests.swift in Sources */ = {isa = PBXBuildFile; fileRef = 1582B96B260A3F2900C80BD7 /* VaultPaymentMethodViewModelTests.swift */; };
		1582B988260A3F2900C80BD7 /* VaultCheckoutViewModelTests.swift in Sources */ = {isa = PBXBuildFile; fileRef = 1582B96C260A3F2900C80BD7 /* VaultCheckoutViewModelTests.swift */; };
		1582B98B260A3F2900C80BD7 /* MaskTests.swift in Sources */ = {isa = PBXBuildFile; fileRef = 1582B970260A3F2900C80BD7 /* MaskTests.swift */; };
		1582B98E260A3F2900C80BD7 /* PaymentMethodConfigServiceTests.swift in Sources */ = {isa = PBXBuildFile; fileRef = 1582B974260A3F2900C80BD7 /* PaymentMethodConfigServiceTests.swift */; };
		1582B990260A3F2900C80BD7 /* TokenizationServiceTests.swift in Sources */ = {isa = PBXBuildFile; fileRef = 1582B976260A3F2900C80BD7 /* TokenizationServiceTests.swift */; };
		1582B991260A3F2900C80BD7 /* ClientTokenServiceTests.swift in Sources */ = {isa = PBXBuildFile; fileRef = 1582B977260A3F2900C80BD7 /* ClientTokenServiceTests.swift */; };
		1582B992260A3F2900C80BD7 /* PayPalServiceTests.swift in Sources */ = {isa = PBXBuildFile; fileRef = 1582B978260A3F2900C80BD7 /* PayPalServiceTests.swift */; };
		1582B9A2260A3FD300C80BD7 /* PrimerSDKExample_UITests.swift in Sources */ = {isa = PBXBuildFile; fileRef = 1582B9A1260A3FD300C80BD7 /* PrimerSDKExample_UITests.swift */; };
		1582B9AD260A402E00C80BD7 /* Base.swift in Sources */ = {isa = PBXBuildFile; fileRef = 1582B9AC260A402E00C80BD7 /* Base.swift */; };
		15ACE9652614B186004C3EAA /* chocolate_bar_demo.otf in Resources */ = {isa = PBXBuildFile; fileRef = 15ACE9642614B186004C3EAA /* chocolate_bar_demo.otf */; };
		15B2E64826F8A9EE005B8343 /* Apaya.swift in Sources */ = {isa = PBXBuildFile; fileRef = 15B2E64726F8A9EE005B8343 /* Apaya.swift */; };
		15F32E1D26FDA8E4004B3903 /* PrimerTests.swift in Sources */ = {isa = PBXBuildFile; fileRef = 15F32E1C26FDA8E4004B3903 /* PrimerTests.swift */; };
		15F5E2FF26982B21003AFF8A /* CardComponentManagerTests.swift in Sources */ = {isa = PBXBuildFile; fileRef = 15F5E2FE26982B21003AFF8A /* CardComponentManagerTests.swift */; };
		15F97C632624480500DCB3BA /* AppViewController.swift in Sources */ = {isa = PBXBuildFile; fileRef = 15F97C622624480500DCB3BA /* AppViewController.swift */; };
		15F97C682624488700DCB3BA /* MerchantCheckoutViewController.swift in Sources */ = {isa = PBXBuildFile; fileRef = 15F97C672624488700DCB3BA /* MerchantCheckoutViewController.swift */; };
		15F97C6D26246FD300DCB3BA /* MerchantCheckoutViewController+Primer.swift in Sources */ = {isa = PBXBuildFile; fileRef = 15F97C6C26246FD300DCB3BA /* MerchantCheckoutViewController+Primer.swift */; };
		15F97C72262470CB00DCB3BA /* MerchantCheckoutViewController+Helpers.swift in Sources */ = {isa = PBXBuildFile; fileRef = 15F97C71262470CB00DCB3BA /* MerchantCheckoutViewController+Helpers.swift */; };
		15F97C772624718800DCB3BA /* PaymentMethodCell.swift in Sources */ = {isa = PBXBuildFile; fileRef = 15F97C762624718800DCB3BA /* PaymentMethodCell.swift */; };
		15F97C7D2624730800DCB3BA /* UIViewController+API.swift in Sources */ = {isa = PBXBuildFile; fileRef = 15F97C7C2624730800DCB3BA /* UIViewController+API.swift */; };
		15F9E67D2678C88000F6B6C1 /* UniversalCheckout.swift in Sources */ = {isa = PBXBuildFile; fileRef = 15F9E67C2678C88000F6B6C1 /* UniversalCheckout.swift */; };
		1759DBC3EC415EBBE457D270 /* Pods_PrimerSDK_Tests.framework in Frameworks */ = {isa = PBXBuildFile; fileRef = F335E5926B1F21379A4AD8CB /* Pods_PrimerSDK_Tests.framework */; };
		1DC7EE0C261FA39200BCBFFC /* SpinnerViewController.swift in Sources */ = {isa = PBXBuildFile; fileRef = 1DC7EE0B261FA39200BCBFFC /* SpinnerViewController.swift */; };
		1DC7EE14261FA3D400BCBFFC /* CreateClientToken.swift in Sources */ = {isa = PBXBuildFile; fileRef = 1DC7EE13261FA3D400BCBFFC /* CreateClientToken.swift */; };
		1DE0355C2716E4D1007BADAB /* CheckoutTheme.swift in Sources */ = {isa = PBXBuildFile; fileRef = 1DE0355B2716E4D1007BADAB /* CheckoutTheme.swift */; };
		1DEBE0DF26B6FD06004E3064 /* ApayaTests.swift in Sources */ = {isa = PBXBuildFile; fileRef = 1DEBE0DE26B6FD06004E3064 /* ApayaTests.swift */; };
<<<<<<< HEAD
=======
		1DED53B02739561800CD9DE6 /* ThemeTests.swift in Sources */ = {isa = PBXBuildFile; fileRef = 1DED53AF2739561800CD9DE6 /* ThemeTests.swift */; };
		47DD3A624F5B1DE127774DD9 /* Pods_PrimerSDK_Tests.framework in Frameworks */ = {isa = PBXBuildFile; fileRef = 3892C7628B880DF9E6B92AC3 /* Pods_PrimerSDK_Tests.framework */; };
		4EFEBEBCD527CEB12A366AE0 /* Pods_PrimerSDK_Example.framework in Frameworks */ = {isa = PBXBuildFile; fileRef = 4BC4503D108DF878BA3AF9C1 /* Pods_PrimerSDK_Example.framework */; };
>>>>>>> b78333d7
		607FACD61AFB9204008FA782 /* AppDelegate.swift in Sources */ = {isa = PBXBuildFile; fileRef = 607FACD51AFB9204008FA782 /* AppDelegate.swift */; };
		607FACDB1AFB9204008FA782 /* Main.storyboard in Resources */ = {isa = PBXBuildFile; fileRef = 607FACD91AFB9204008FA782 /* Main.storyboard */; };
		607FACDD1AFB9204008FA782 /* Images.xcassets in Resources */ = {isa = PBXBuildFile; fileRef = 607FACDC1AFB9204008FA782 /* Images.xcassets */; };
		607FACE01AFB9204008FA782 /* LaunchScreen.xib in Resources */ = {isa = PBXBuildFile; fileRef = 607FACDE1AFB9204008FA782 /* LaunchScreen.xib */; };
<<<<<<< HEAD
		63BC7C1AA77FAA13044ED7A3 /* Pods_PrimerSDK_Example.framework in Frameworks */ = {isa = PBXBuildFile; fileRef = AC823E06A5B4A3C5B2D4C93C /* Pods_PrimerSDK_Example.framework */; };
=======
>>>>>>> b78333d7
/* End PBXBuildFile section */

/* Begin PBXContainerItemProxy section */
		1582B9A4260A3FD300C80BD7 /* PBXContainerItemProxy */ = {
			isa = PBXContainerItemProxy;
			containerPortal = 607FACC81AFB9204008FA782 /* Project object */;
			proxyType = 1;
			remoteGlobalIDString = 607FACCF1AFB9204008FA782;
			remoteInfo = PrimerSDK_Example;
		};
		607FACE61AFB9204008FA782 /* PBXContainerItemProxy */ = {
			isa = PBXContainerItemProxy;
			containerPortal = 607FACC81AFB9204008FA782 /* Project object */;
			proxyType = 1;
			remoteGlobalIDString = 607FACCF1AFB9204008FA782;
			remoteInfo = PrimerSDK;
		};
/* End PBXContainerItemProxy section */

/* Begin PBXFileReference section */
		0BEFFA023E994EF5B370A80C /* PrimerSDK.podspec */ = {isa = PBXFileReference; includeInIndex = 1; lastKnownFileType = text; name = PrimerSDK.podspec; path = ../PrimerSDK.podspec; sourceTree = "<group>"; xcLanguageSpecificationIdentifier = xcode.lang.ruby; };
		0FE7C125284D067891FDDA9F /* Pods-PrimerSDK_Tests.debug.xcconfig */ = {isa = PBXFileReference; includeInIndex = 1; lastKnownFileType = text.xcconfig; name = "Pods-PrimerSDK_Tests.debug.xcconfig"; path = "Target Support Files/Pods-PrimerSDK_Tests/Pods-PrimerSDK_Tests.debug.xcconfig"; sourceTree = "<group>"; };
		151B09F4267B7F9400FB49B8 /* 3DSTests.swift */ = {isa = PBXFileReference; lastKnownFileType = sourcecode.swift; path = 3DSTests.swift; sourceTree = "<group>"; };
		151B0A1B267CE24B00FB49B8 /* 3DSConstants.swift */ = {isa = PBXFileReference; lastKnownFileType = sourcecode.swift; path = 3DSConstants.swift; sourceTree = "<group>"; };
		15300DB8267A1211009A1B9C /* Vault.swift */ = {isa = PBXFileReference; lastKnownFileType = sourcecode.swift; path = Vault.swift; sourceTree = "<group>"; };
		15300DBA267A1646009A1B9C /* VaultKlarna.swift */ = {isa = PBXFileReference; lastKnownFileType = sourcecode.swift; path = VaultKlarna.swift; sourceTree = "<group>"; };
		156F97082706DDE6004503C0 /* PaymentMethodConfigTests.swift */ = {isa = PBXFileReference; lastKnownFileType = sourcecode.swift; path = PaymentMethodConfigTests.swift; sourceTree = "<group>"; };
		1582B95F260A3F2900C80BD7 /* VaultCheckoutViewModel.swift */ = {isa = PBXFileReference; fileEncoding = 4; lastKnownFileType = sourcecode.swift; path = VaultCheckoutViewModel.swift; sourceTree = "<group>"; };
		1582B961260A3F2900C80BD7 /* Mocks.swift */ = {isa = PBXFileReference; fileEncoding = 4; lastKnownFileType = sourcecode.swift; path = Mocks.swift; sourceTree = "<group>"; };
		1582B963260A3F2900C80BD7 /* PaymentMethodConfigService.swift */ = {isa = PBXFileReference; fileEncoding = 4; lastKnownFileType = sourcecode.swift; path = PaymentMethodConfigService.swift; sourceTree = "<group>"; };
		1582B964260A3F2900C80BD7 /* PayPalService.swift */ = {isa = PBXFileReference; fileEncoding = 4; lastKnownFileType = sourcecode.swift; path = PayPalService.swift; sourceTree = "<group>"; };
		1582B965260A3F2900C80BD7 /* VaultService.swift */ = {isa = PBXFileReference; fileEncoding = 4; lastKnownFileType = sourcecode.swift; path = VaultService.swift; sourceTree = "<group>"; };
		1582B966260A3F2900C80BD7 /* ClientTokenService.swift */ = {isa = PBXFileReference; fileEncoding = 4; lastKnownFileType = sourcecode.swift; path = ClientTokenService.swift; sourceTree = "<group>"; };
		1582B967260A3F2900C80BD7 /* TokenizationService.swift */ = {isa = PBXFileReference; fileEncoding = 4; lastKnownFileType = sourcecode.swift; path = TokenizationService.swift; sourceTree = "<group>"; };
		1582B96B260A3F2900C80BD7 /* VaultPaymentMethodViewModelTests.swift */ = {isa = PBXFileReference; fileEncoding = 4; lastKnownFileType = sourcecode.swift; path = VaultPaymentMethodViewModelTests.swift; sourceTree = "<group>"; };
		1582B96C260A3F2900C80BD7 /* VaultCheckoutViewModelTests.swift */ = {isa = PBXFileReference; fileEncoding = 4; lastKnownFileType = sourcecode.swift; path = VaultCheckoutViewModelTests.swift; sourceTree = "<group>"; };
		1582B970260A3F2900C80BD7 /* MaskTests.swift */ = {isa = PBXFileReference; fileEncoding = 4; lastKnownFileType = sourcecode.swift; path = MaskTests.swift; sourceTree = "<group>"; };
		1582B972260A3F2900C80BD7 /* Info.plist */ = {isa = PBXFileReference; fileEncoding = 4; lastKnownFileType = text.plist.xml; path = Info.plist; sourceTree = "<group>"; };
		1582B974260A3F2900C80BD7 /* PaymentMethodConfigServiceTests.swift */ = {isa = PBXFileReference; fileEncoding = 4; lastKnownFileType = sourcecode.swift; path = PaymentMethodConfigServiceTests.swift; sourceTree = "<group>"; };
		1582B976260A3F2900C80BD7 /* TokenizationServiceTests.swift */ = {isa = PBXFileReference; fileEncoding = 4; lastKnownFileType = sourcecode.swift; path = TokenizationServiceTests.swift; sourceTree = "<group>"; };
		1582B977260A3F2900C80BD7 /* ClientTokenServiceTests.swift */ = {isa = PBXFileReference; fileEncoding = 4; lastKnownFileType = sourcecode.swift; path = ClientTokenServiceTests.swift; sourceTree = "<group>"; };
		1582B978260A3F2900C80BD7 /* PayPalServiceTests.swift */ = {isa = PBXFileReference; fileEncoding = 4; lastKnownFileType = sourcecode.swift; path = PayPalServiceTests.swift; sourceTree = "<group>"; };
		1582B99F260A3FD300C80BD7 /* PrimerSDKExample_UITests.xctest */ = {isa = PBXFileReference; explicitFileType = wrapper.cfbundle; includeInIndex = 0; path = PrimerSDKExample_UITests.xctest; sourceTree = BUILT_PRODUCTS_DIR; };
		1582B9A1260A3FD300C80BD7 /* PrimerSDKExample_UITests.swift */ = {isa = PBXFileReference; lastKnownFileType = sourcecode.swift; path = PrimerSDKExample_UITests.swift; sourceTree = "<group>"; };
		1582B9A3260A3FD300C80BD7 /* Info.plist */ = {isa = PBXFileReference; lastKnownFileType = text.plist.xml; path = Info.plist; sourceTree = "<group>"; };
		1582B9AC260A402E00C80BD7 /* Base.swift */ = {isa = PBXFileReference; fileEncoding = 4; lastKnownFileType = sourcecode.swift; path = Base.swift; sourceTree = "<group>"; };
		15ACE9642614B186004C3EAA /* chocolate_bar_demo.otf */ = {isa = PBXFileReference; lastKnownFileType = file; path = chocolate_bar_demo.otf; sourceTree = "<group>"; };
		15ACEA6E2615C722004C3EAA /* fr */ = {isa = PBXFileReference; lastKnownFileType = text.plist.strings; name = fr; path = fr.lproj/LaunchScreen.strings; sourceTree = "<group>"; };
		15ACEA6F2615C723004C3EAA /* fr */ = {isa = PBXFileReference; lastKnownFileType = text.plist.strings; name = fr; path = fr.lproj/Main.strings; sourceTree = "<group>"; };
		15ACEA702615C741004C3EAA /* tr */ = {isa = PBXFileReference; lastKnownFileType = text.plist.strings; name = tr; path = tr.lproj/LaunchScreen.strings; sourceTree = "<group>"; };
		15ACEA712615C741004C3EAA /* tr */ = {isa = PBXFileReference; lastKnownFileType = text.plist.strings; name = tr; path = tr.lproj/Main.strings; sourceTree = "<group>"; };
		15ACEA722615C75D004C3EAA /* de */ = {isa = PBXFileReference; lastKnownFileType = text.plist.strings; name = de; path = de.lproj/LaunchScreen.strings; sourceTree = "<group>"; };
		15ACEA732615C75D004C3EAA /* de */ = {isa = PBXFileReference; lastKnownFileType = text.plist.strings; name = de; path = de.lproj/Main.strings; sourceTree = "<group>"; };
		15ACEA742615C77E004C3EAA /* ka */ = {isa = PBXFileReference; lastKnownFileType = text.plist.strings; name = ka; path = ka.lproj/LaunchScreen.strings; sourceTree = "<group>"; };
		15ACEA752615C77E004C3EAA /* ka */ = {isa = PBXFileReference; lastKnownFileType = text.plist.strings; name = ka; path = ka.lproj/Main.strings; sourceTree = "<group>"; };
		15ACEA762615C791004C3EAA /* sv */ = {isa = PBXFileReference; lastKnownFileType = text.plist.strings; name = sv; path = sv.lproj/LaunchScreen.strings; sourceTree = "<group>"; };
		15ACEA772615C791004C3EAA /* sv */ = {isa = PBXFileReference; lastKnownFileType = text.plist.strings; name = sv; path = sv.lproj/Main.strings; sourceTree = "<group>"; };
		15B2E64726F8A9EE005B8343 /* Apaya.swift */ = {isa = PBXFileReference; lastKnownFileType = sourcecode.swift; path = Apaya.swift; sourceTree = "<group>"; };
		15ED91772718975500581CD7 /* MockAsyncPaymentMethodTokenizationViewModel.swift */ = {isa = PBXFileReference; lastKnownFileType = sourcecode.swift; path = MockAsyncPaymentMethodTokenizationViewModel.swift; sourceTree = "<group>"; };
		15F32E1C26FDA8E4004B3903 /* PrimerTests.swift */ = {isa = PBXFileReference; lastKnownFileType = sourcecode.swift; path = PrimerTests.swift; sourceTree = "<group>"; };
		15F5BFFE25FBAFDB00426B1C /* PrimerSDK_Example.entitlements */ = {isa = PBXFileReference; lastKnownFileType = text.plist.entitlements; path = PrimerSDK_Example.entitlements; sourceTree = "<group>"; };
		15F5E2FE26982B21003AFF8A /* CardComponentManagerTests.swift */ = {isa = PBXFileReference; lastKnownFileType = sourcecode.swift; path = CardComponentManagerTests.swift; sourceTree = "<group>"; };
		15F97C622624480500DCB3BA /* AppViewController.swift */ = {isa = PBXFileReference; lastKnownFileType = sourcecode.swift; path = AppViewController.swift; sourceTree = "<group>"; };
		15F97C672624488700DCB3BA /* MerchantCheckoutViewController.swift */ = {isa = PBXFileReference; lastKnownFileType = sourcecode.swift; path = MerchantCheckoutViewController.swift; sourceTree = "<group>"; };
		15F97C6C26246FD300DCB3BA /* MerchantCheckoutViewController+Primer.swift */ = {isa = PBXFileReference; lastKnownFileType = sourcecode.swift; path = "MerchantCheckoutViewController+Primer.swift"; sourceTree = "<group>"; };
		15F97C71262470CB00DCB3BA /* MerchantCheckoutViewController+Helpers.swift */ = {isa = PBXFileReference; lastKnownFileType = sourcecode.swift; path = "MerchantCheckoutViewController+Helpers.swift"; sourceTree = "<group>"; };
		15F97C762624718800DCB3BA /* PaymentMethodCell.swift */ = {isa = PBXFileReference; lastKnownFileType = sourcecode.swift; path = PaymentMethodCell.swift; sourceTree = "<group>"; };
		15F97C7C2624730800DCB3BA /* UIViewController+API.swift */ = {isa = PBXFileReference; lastKnownFileType = sourcecode.swift; path = "UIViewController+API.swift"; sourceTree = "<group>"; };
		15F9E67C2678C88000F6B6C1 /* UniversalCheckout.swift */ = {isa = PBXFileReference; lastKnownFileType = sourcecode.swift; path = UniversalCheckout.swift; sourceTree = "<group>"; };
		1D3922C9270DEC2F001BDCCA /* WebViewUtilTests.swift */ = {isa = PBXFileReference; lastKnownFileType = sourcecode.swift; path = WebViewUtilTests.swift; sourceTree = "<group>"; };
		1DC7EE0B261FA39200BCBFFC /* SpinnerViewController.swift */ = {isa = PBXFileReference; lastKnownFileType = sourcecode.swift; path = SpinnerViewController.swift; sourceTree = "<group>"; };
		1DC7EE13261FA3D400BCBFFC /* CreateClientToken.swift */ = {isa = PBXFileReference; lastKnownFileType = sourcecode.swift; path = CreateClientToken.swift; sourceTree = "<group>"; };
		1DE0355B2716E4D1007BADAB /* CheckoutTheme.swift */ = {isa = PBXFileReference; lastKnownFileType = sourcecode.swift; path = CheckoutTheme.swift; sourceTree = "<group>"; };
		1DEBE0DE26B6FD06004E3064 /* ApayaTests.swift */ = {isa = PBXFileReference; fileEncoding = 4; lastKnownFileType = sourcecode.swift; path = ApayaTests.swift; sourceTree = "<group>"; };
<<<<<<< HEAD
=======
		1DED53AF2739561800CD9DE6 /* ThemeTests.swift */ = {isa = PBXFileReference; fileEncoding = 4; lastKnownFileType = sourcecode.swift; path = ThemeTests.swift; sourceTree = "<group>"; };
		1F2EF4BB7CE94A2BBF202E6A /* Pods-PrimerSDK_Example.release.xcconfig */ = {isa = PBXFileReference; includeInIndex = 1; lastKnownFileType = text.xcconfig; name = "Pods-PrimerSDK_Example.release.xcconfig"; path = "Target Support Files/Pods-PrimerSDK_Example/Pods-PrimerSDK_Example.release.xcconfig"; sourceTree = "<group>"; };
		3892C7628B880DF9E6B92AC3 /* Pods_PrimerSDK_Tests.framework */ = {isa = PBXFileReference; explicitFileType = wrapper.framework; includeInIndex = 0; path = Pods_PrimerSDK_Tests.framework; sourceTree = BUILT_PRODUCTS_DIR; };
>>>>>>> b78333d7
		3B55FBF1D40BE6B25F29A5D9 /* LICENSE */ = {isa = PBXFileReference; includeInIndex = 1; lastKnownFileType = text; name = LICENSE; path = ../LICENSE; sourceTree = "<group>"; };
		45CA532A34F52954A21835C5 /* README.md */ = {isa = PBXFileReference; includeInIndex = 1; lastKnownFileType = net.daringfireball.markdown; name = README.md; path = ../README.md; sourceTree = "<group>"; };
		4BC4503D108DF878BA3AF9C1 /* Pods_PrimerSDK_Example.framework */ = {isa = PBXFileReference; explicitFileType = wrapper.framework; includeInIndex = 0; path = Pods_PrimerSDK_Example.framework; sourceTree = BUILT_PRODUCTS_DIR; };
		607FACD01AFB9204008FA782 /* PrimerSDK_Example.app */ = {isa = PBXFileReference; explicitFileType = wrapper.application; includeInIndex = 0; path = PrimerSDK_Example.app; sourceTree = BUILT_PRODUCTS_DIR; };
		607FACD41AFB9204008FA782 /* Info.plist */ = {isa = PBXFileReference; lastKnownFileType = text.plist.xml; path = Info.plist; sourceTree = "<group>"; };
		607FACD51AFB9204008FA782 /* AppDelegate.swift */ = {isa = PBXFileReference; lastKnownFileType = sourcecode.swift; path = AppDelegate.swift; sourceTree = "<group>"; };
		607FACDA1AFB9204008FA782 /* Base */ = {isa = PBXFileReference; lastKnownFileType = file.storyboard; name = Base; path = Base.lproj/Main.storyboard; sourceTree = "<group>"; };
		607FACDC1AFB9204008FA782 /* Images.xcassets */ = {isa = PBXFileReference; lastKnownFileType = folder.assetcatalog; path = Images.xcassets; sourceTree = "<group>"; };
		607FACDF1AFB9204008FA782 /* Base */ = {isa = PBXFileReference; lastKnownFileType = file.xib; name = Base; path = Base.lproj/LaunchScreen.xib; sourceTree = "<group>"; };
		607FACE51AFB9204008FA782 /* PrimerSDK_Tests.xctest */ = {isa = PBXFileReference; explicitFileType = wrapper.cfbundle; includeInIndex = 0; path = PrimerSDK_Tests.xctest; sourceTree = BUILT_PRODUCTS_DIR; };
<<<<<<< HEAD
		6ED63D40A865C1EFC11AE391 /* Pods-PrimerSDK_Tests.release.xcconfig */ = {isa = PBXFileReference; includeInIndex = 1; lastKnownFileType = text.xcconfig; name = "Pods-PrimerSDK_Tests.release.xcconfig"; path = "Target Support Files/Pods-PrimerSDK_Tests/Pods-PrimerSDK_Tests.release.xcconfig"; sourceTree = "<group>"; };
		7ABB6FEFE52D07C83383CD0A /* Pods-PrimerSDK_Tests.debug.xcconfig */ = {isa = PBXFileReference; includeInIndex = 1; lastKnownFileType = text.xcconfig; name = "Pods-PrimerSDK_Tests.debug.xcconfig"; path = "Target Support Files/Pods-PrimerSDK_Tests/Pods-PrimerSDK_Tests.debug.xcconfig"; sourceTree = "<group>"; };
		AC823E06A5B4A3C5B2D4C93C /* Pods_PrimerSDK_Example.framework */ = {isa = PBXFileReference; explicitFileType = wrapper.framework; includeInIndex = 0; path = Pods_PrimerSDK_Example.framework; sourceTree = BUILT_PRODUCTS_DIR; };
		C12BA40C771E84EAE073C9BF /* Pods-PrimerSDK_Example.release.xcconfig */ = {isa = PBXFileReference; includeInIndex = 1; lastKnownFileType = text.xcconfig; name = "Pods-PrimerSDK_Example.release.xcconfig"; path = "Target Support Files/Pods-PrimerSDK_Example/Pods-PrimerSDK_Example.release.xcconfig"; sourceTree = "<group>"; };
		E74CE1C6615D6554CE8B846B /* Pods-PrimerSDK_Example.debug.xcconfig */ = {isa = PBXFileReference; includeInIndex = 1; lastKnownFileType = text.xcconfig; name = "Pods-PrimerSDK_Example.debug.xcconfig"; path = "Target Support Files/Pods-PrimerSDK_Example/Pods-PrimerSDK_Example.debug.xcconfig"; sourceTree = "<group>"; };
		F335E5926B1F21379A4AD8CB /* Pods_PrimerSDK_Tests.framework */ = {isa = PBXFileReference; explicitFileType = wrapper.framework; includeInIndex = 0; path = Pods_PrimerSDK_Tests.framework; sourceTree = BUILT_PRODUCTS_DIR; };
=======
		EA993EC8AC472CCD9B3C2E2F /* Pods-PrimerSDK_Example.debug.xcconfig */ = {isa = PBXFileReference; includeInIndex = 1; lastKnownFileType = text.xcconfig; name = "Pods-PrimerSDK_Example.debug.xcconfig"; path = "Target Support Files/Pods-PrimerSDK_Example/Pods-PrimerSDK_Example.debug.xcconfig"; sourceTree = "<group>"; };
		FF2AE8D2E17B4258B82EC21F /* Pods-PrimerSDK_Tests.release.xcconfig */ = {isa = PBXFileReference; includeInIndex = 1; lastKnownFileType = text.xcconfig; name = "Pods-PrimerSDK_Tests.release.xcconfig"; path = "Target Support Files/Pods-PrimerSDK_Tests/Pods-PrimerSDK_Tests.release.xcconfig"; sourceTree = "<group>"; };
>>>>>>> b78333d7
/* End PBXFileReference section */

/* Begin PBXFrameworksBuildPhase section */
		1582B99C260A3FD300C80BD7 /* Frameworks */ = {
			isa = PBXFrameworksBuildPhase;
			buildActionMask = 2147483647;
			files = (
			);
			runOnlyForDeploymentPostprocessing = 0;
		};
		607FACCD1AFB9204008FA782 /* Frameworks */ = {
			isa = PBXFrameworksBuildPhase;
			buildActionMask = 2147483647;
			files = (
<<<<<<< HEAD
				63BC7C1AA77FAA13044ED7A3 /* Pods_PrimerSDK_Example.framework in Frameworks */,
=======
				4EFEBEBCD527CEB12A366AE0 /* Pods_PrimerSDK_Example.framework in Frameworks */,
>>>>>>> b78333d7
			);
			runOnlyForDeploymentPostprocessing = 0;
		};
		607FACE21AFB9204008FA782 /* Frameworks */ = {
			isa = PBXFrameworksBuildPhase;
			buildActionMask = 2147483647;
			files = (
<<<<<<< HEAD
				1759DBC3EC415EBBE457D270 /* Pods_PrimerSDK_Tests.framework in Frameworks */,
=======
				47DD3A624F5B1DE127774DD9 /* Pods_PrimerSDK_Tests.framework in Frameworks */,
>>>>>>> b78333d7
			);
			runOnlyForDeploymentPostprocessing = 0;
		};
/* End PBXFrameworksBuildPhase section */

/* Begin PBXGroup section */
		151219E426E5F4EC007EFEA1 /* Recovered References */ = {
			isa = PBXGroup;
			children = (
				151B0A1B267CE24B00FB49B8 /* 3DSConstants.swift */,
				151B09F4267B7F9400FB49B8 /* 3DSTests.swift */,
			);
			name = "Recovered References";
			sourceTree = "<group>";
		};
		1582B958260A3F2900C80BD7 /* PrimerSDK_Tests */ = {
			isa = PBXGroup;
			children = (
				15F32E1B26FDA8CF004B3903 /* Primer */,
				1DEBE0DD26B6FC92004E3064 /* Data Models */,
				1582B959260A3F2900C80BD7 /* Mocks */,
				1582B969260A3F2900C80BD7 /* ViewModels */,
				1582B96F260A3F2900C80BD7 /* Utils */,
				1582B972260A3F2900C80BD7 /* Info.plist */,
				1582B973260A3F2900C80BD7 /* Services */,
			);
			name = PrimerSDK_Tests;
			path = ../Tests/PrimerSDK_Tests;
			sourceTree = "<group>";
		};
		1582B959260A3F2900C80BD7 /* Mocks */ = {
			isa = PBXGroup;
			children = (
				1582B95A260A3F2900C80BD7 /* ViewModels */,
				1582B961260A3F2900C80BD7 /* Mocks.swift */,
				1582B962260A3F2900C80BD7 /* Services */,
			);
			path = Mocks;
			sourceTree = "<group>";
		};
		1582B95A260A3F2900C80BD7 /* ViewModels */ = {
			isa = PBXGroup;
			children = (
				1582B95F260A3F2900C80BD7 /* VaultCheckoutViewModel.swift */,
				15ED91772718975500581CD7 /* MockAsyncPaymentMethodTokenizationViewModel.swift */,
			);
			path = ViewModels;
			sourceTree = "<group>";
		};
		1582B962260A3F2900C80BD7 /* Services */ = {
			isa = PBXGroup;
			children = (
				1582B963260A3F2900C80BD7 /* PaymentMethodConfigService.swift */,
				1582B964260A3F2900C80BD7 /* PayPalService.swift */,
				1582B965260A3F2900C80BD7 /* VaultService.swift */,
				1582B966260A3F2900C80BD7 /* ClientTokenService.swift */,
				1582B967260A3F2900C80BD7 /* TokenizationService.swift */,
			);
			path = Services;
			sourceTree = "<group>";
		};
		1582B969260A3F2900C80BD7 /* ViewModels */ = {
			isa = PBXGroup;
			children = (
				1582B96C260A3F2900C80BD7 /* VaultCheckoutViewModelTests.swift */,
				1582B96B260A3F2900C80BD7 /* VaultPaymentMethodViewModelTests.swift */,
			);
			path = ViewModels;
			sourceTree = "<group>";
		};
		1582B96F260A3F2900C80BD7 /* Utils */ = {
			isa = PBXGroup;
			children = (
				1582B970260A3F2900C80BD7 /* MaskTests.swift */,
				1D3922C9270DEC2F001BDCCA /* WebViewUtilTests.swift */,
			);
			path = Utils;
			sourceTree = "<group>";
		};
		1582B973260A3F2900C80BD7 /* Services */ = {
			isa = PBXGroup;
			children = (
				1582B977260A3F2900C80BD7 /* ClientTokenServiceTests.swift */,
				1582B974260A3F2900C80BD7 /* PaymentMethodConfigServiceTests.swift */,
				1582B978260A3F2900C80BD7 /* PayPalServiceTests.swift */,
				1582B976260A3F2900C80BD7 /* TokenizationServiceTests.swift */,
				15F5E2FE26982B21003AFF8A /* CardComponentManagerTests.swift */,
			);
			path = Services;
			sourceTree = "<group>";
		};
		1582B9A0260A3FD300C80BD7 /* PrimerSDKExample_UITests */ = {
			isa = PBXGroup;
			children = (
				1582B9A1260A3FD300C80BD7 /* PrimerSDKExample_UITests.swift */,
				1582B9AC260A402E00C80BD7 /* Base.swift */,
				1582B9A3260A3FD300C80BD7 /* Info.plist */,
				15F9E67C2678C88000F6B6C1 /* UniversalCheckout.swift */,
				15300DB8267A1211009A1B9C /* Vault.swift */,
				15300DBA267A1646009A1B9C /* VaultKlarna.swift */,
			);
			path = PrimerSDKExample_UITests;
			sourceTree = "<group>";
		};
		15ACE9632614B186004C3EAA /* Fonts */ = {
			isa = PBXGroup;
			children = (
				15ACE9642614B186004C3EAA /* chocolate_bar_demo.otf */,
			);
			name = Fonts;
			path = Resources/Fonts;
			sourceTree = "<group>";
		};
		15F32E1B26FDA8CF004B3903 /* Primer */ = {
			isa = PBXGroup;
			children = (
				15F32E1C26FDA8E4004B3903 /* PrimerTests.swift */,
			);
			path = Primer;
			sourceTree = "<group>";
		};
		15F5BFB025FBA35600426B1C /* User Interface */ = {
			isa = PBXGroup;
			children = (
				607FACDE1AFB9204008FA782 /* LaunchScreen.xib */,
				607FACD91AFB9204008FA782 /* Main.storyboard */,
				1DC7EE0A261FA37800BCBFFC /* ViewControllers */,
				1DC7EE01261FA2BD00BCBFFC /* Views */,
				15F97C7B262472F200DCB3BA /* Extensions */,
			);
			name = "User Interface";
			sourceTree = "<group>";
		};
		15F5BFBD25FBA44D00426B1C /* Resources */ = {
			isa = PBXGroup;
			children = (
				15ACE9632614B186004C3EAA /* Fonts */,
				607FACDC1AFB9204008FA782 /* Images.xcassets */,
			);
			name = Resources;
			sourceTree = "<group>";
		};
		15F97C7B262472F200DCB3BA /* Extensions */ = {
			isa = PBXGroup;
			children = (
				15F97C7C2624730800DCB3BA /* UIViewController+API.swift */,
			);
			name = Extensions;
			sourceTree = "<group>";
		};
		1DC7EE00261FA2A800BCBFFC /* Data Models */ = {
			isa = PBXGroup;
			children = (
				1DC7EE13261FA3D400BCBFFC /* CreateClientToken.swift */,
				15B2E64726F8A9EE005B8343 /* Apaya.swift */,
				1DE0355B2716E4D1007BADAB /* CheckoutTheme.swift */,
			);
			name = "Data Models";
			sourceTree = "<group>";
		};
		1DC7EE01261FA2BD00BCBFFC /* Views */ = {
			isa = PBXGroup;
			children = (
				15F97C762624718800DCB3BA /* PaymentMethodCell.swift */,
			);
			name = Views;
			sourceTree = "<group>";
		};
		1DC7EE0A261FA37800BCBFFC /* ViewControllers */ = {
			isa = PBXGroup;
			children = (
				15F97C622624480500DCB3BA /* AppViewController.swift */,
				15F97C672624488700DCB3BA /* MerchantCheckoutViewController.swift */,
				15F97C71262470CB00DCB3BA /* MerchantCheckoutViewController+Helpers.swift */,
				15F97C6C26246FD300DCB3BA /* MerchantCheckoutViewController+Primer.swift */,
				1DC7EE0B261FA39200BCBFFC /* SpinnerViewController.swift */,
			);
			name = ViewControllers;
			sourceTree = "<group>";
		};
		1DEBE0DD26B6FC92004E3064 /* Data Models */ = {
			isa = PBXGroup;
			children = (
				1DED53AF2739561800CD9DE6 /* ThemeTests.swift */,
				1DEBE0DE26B6FD06004E3064 /* ApayaTests.swift */,
				156F97082706DDE6004503C0 /* PaymentMethodConfigTests.swift */,
			);
			path = "Data Models";
			sourceTree = "<group>";
		};
		607FACC71AFB9204008FA782 = {
			isa = PBXGroup;
			children = (
				607FACF51AFB993E008FA782 /* Podspec Metadata */,
				607FACD21AFB9204008FA782 /* Example for PrimerSDK */,
				1582B958260A3F2900C80BD7 /* PrimerSDK_Tests */,
				1582B9A0260A3FD300C80BD7 /* PrimerSDKExample_UITests */,
				607FACD11AFB9204008FA782 /* Products */,
				714FB3DC2580A763B394EB27 /* Pods */,
				151219E426E5F4EC007EFEA1 /* Recovered References */,
<<<<<<< HEAD
				641F75B9262F51739BD5260A /* Frameworks */,
=======
				CAECC3F22E94EA70F1F01CFC /* Frameworks */,
>>>>>>> b78333d7
			);
			sourceTree = "<group>";
		};
		607FACD11AFB9204008FA782 /* Products */ = {
			isa = PBXGroup;
			children = (
				607FACD01AFB9204008FA782 /* PrimerSDK_Example.app */,
				607FACE51AFB9204008FA782 /* PrimerSDK_Tests.xctest */,
				1582B99F260A3FD300C80BD7 /* PrimerSDKExample_UITests.xctest */,
			);
			name = Products;
			sourceTree = "<group>";
		};
		607FACD21AFB9204008FA782 /* Example for PrimerSDK */ = {
			isa = PBXGroup;
			children = (
				607FACD51AFB9204008FA782 /* AppDelegate.swift */,
				15F5BFFE25FBAFDB00426B1C /* PrimerSDK_Example.entitlements */,
				607FACD41AFB9204008FA782 /* Info.plist */,
				1DC7EE00261FA2A800BCBFFC /* Data Models */,
				15F5BFB025FBA35600426B1C /* User Interface */,
				15F5BFBD25FBA44D00426B1C /* Resources */,
			);
			name = "Example for PrimerSDK";
			path = PrimerSDK;
			sourceTree = "<group>";
		};
		607FACF51AFB993E008FA782 /* Podspec Metadata */ = {
			isa = PBXGroup;
			children = (
				0BEFFA023E994EF5B370A80C /* PrimerSDK.podspec */,
				45CA532A34F52954A21835C5 /* README.md */,
				3B55FBF1D40BE6B25F29A5D9 /* LICENSE */,
			);
			name = "Podspec Metadata";
			sourceTree = "<group>";
		};
		641F75B9262F51739BD5260A /* Frameworks */ = {
			isa = PBXGroup;
			children = (
<<<<<<< HEAD
				AC823E06A5B4A3C5B2D4C93C /* Pods_PrimerSDK_Example.framework */,
				F335E5926B1F21379A4AD8CB /* Pods_PrimerSDK_Tests.framework */,
=======
				EA993EC8AC472CCD9B3C2E2F /* Pods-PrimerSDK_Example.debug.xcconfig */,
				1F2EF4BB7CE94A2BBF202E6A /* Pods-PrimerSDK_Example.release.xcconfig */,
				0FE7C125284D067891FDDA9F /* Pods-PrimerSDK_Tests.debug.xcconfig */,
				FF2AE8D2E17B4258B82EC21F /* Pods-PrimerSDK_Tests.release.xcconfig */,
>>>>>>> b78333d7
			);
			name = Frameworks;
			sourceTree = "<group>";
		};
<<<<<<< HEAD
		714FB3DC2580A763B394EB27 /* Pods */ = {
			isa = PBXGroup;
			children = (
				E74CE1C6615D6554CE8B846B /* Pods-PrimerSDK_Example.debug.xcconfig */,
				C12BA40C771E84EAE073C9BF /* Pods-PrimerSDK_Example.release.xcconfig */,
				7ABB6FEFE52D07C83383CD0A /* Pods-PrimerSDK_Tests.debug.xcconfig */,
				6ED63D40A865C1EFC11AE391 /* Pods-PrimerSDK_Tests.release.xcconfig */,
=======
		CAECC3F22E94EA70F1F01CFC /* Frameworks */ = {
			isa = PBXGroup;
			children = (
				4BC4503D108DF878BA3AF9C1 /* Pods_PrimerSDK_Example.framework */,
				3892C7628B880DF9E6B92AC3 /* Pods_PrimerSDK_Tests.framework */,
>>>>>>> b78333d7
			);
			path = Pods;
			sourceTree = "<group>";
		};
/* End PBXGroup section */

/* Begin PBXNativeTarget section */
		1582B99E260A3FD300C80BD7 /* PrimerSDKExample_UITests */ = {
			isa = PBXNativeTarget;
			buildConfigurationList = 1582B9A6260A3FD300C80BD7 /* Build configuration list for PBXNativeTarget "PrimerSDKExample_UITests" */;
			buildPhases = (
				1582B99B260A3FD300C80BD7 /* Sources */,
				1582B99C260A3FD300C80BD7 /* Frameworks */,
				1582B99D260A3FD300C80BD7 /* Resources */,
			);
			buildRules = (
			);
			dependencies = (
				1582B9A5260A3FD300C80BD7 /* PBXTargetDependency */,
			);
			name = PrimerSDKExample_UITests;
			productName = PrimerSDKExample_UITests;
			productReference = 1582B99F260A3FD300C80BD7 /* PrimerSDKExample_UITests.xctest */;
			productType = "com.apple.product-type.bundle.ui-testing";
		};
		607FACCF1AFB9204008FA782 /* PrimerSDK_Example */ = {
			isa = PBXNativeTarget;
			buildConfigurationList = 607FACEF1AFB9204008FA782 /* Build configuration list for PBXNativeTarget "PrimerSDK_Example" */;
			buildPhases = (
<<<<<<< HEAD
				F6F12E6620C339C8682706B7 /* [CP] Check Pods Manifest.lock */,
				607FACCC1AFB9204008FA782 /* Sources */,
				607FACCD1AFB9204008FA782 /* Frameworks */,
				607FACCE1AFB9204008FA782 /* Resources */,
				38770256069CB14E354F3E59 /* [CP] Embed Pods Frameworks */,
=======
				EEDFD08C584BED5C0715FA89 /* [CP] Check Pods Manifest.lock */,
				607FACCC1AFB9204008FA782 /* Sources */,
				607FACCD1AFB9204008FA782 /* Frameworks */,
				607FACCE1AFB9204008FA782 /* Resources */,
				1614DBA90EE003463D3A105C /* ShellScript */,
				85C081EEB5ED4D938276C15C /* [CP] Embed Pods Frameworks */,
>>>>>>> b78333d7
			);
			buildRules = (
			);
			dependencies = (
			);
			name = PrimerSDK_Example;
			productName = PrimerSDK;
			productReference = 607FACD01AFB9204008FA782 /* PrimerSDK_Example.app */;
			productType = "com.apple.product-type.application";
		};
		607FACE41AFB9204008FA782 /* PrimerSDK_Tests */ = {
			isa = PBXNativeTarget;
			buildConfigurationList = 607FACF21AFB9204008FA782 /* Build configuration list for PBXNativeTarget "PrimerSDK_Tests" */;
			buildPhases = (
<<<<<<< HEAD
				ECA6AFFCA080FC0CAFE8DF3B /* [CP] Check Pods Manifest.lock */,
=======
				E656F299B299FDE5F84E4244 /* [CP] Check Pods Manifest.lock */,
>>>>>>> b78333d7
				607FACE11AFB9204008FA782 /* Sources */,
				607FACE21AFB9204008FA782 /* Frameworks */,
				607FACE31AFB9204008FA782 /* Resources */,
			);
			buildRules = (
			);
			dependencies = (
				607FACE71AFB9204008FA782 /* PBXTargetDependency */,
			);
			name = PrimerSDK_Tests;
			productName = Tests;
			productReference = 607FACE51AFB9204008FA782 /* PrimerSDK_Tests.xctest */;
			productType = "com.apple.product-type.bundle.unit-test";
		};
/* End PBXNativeTarget section */

/* Begin PBXProject section */
		607FACC81AFB9204008FA782 /* Project object */ = {
			isa = PBXProject;
			attributes = {
				LastSwiftUpdateCheck = 1240;
				LastUpgradeCheck = 1240;
				ORGANIZATIONNAME = CocoaPods;
				TargetAttributes = {
					1582B99E260A3FD300C80BD7 = {
						CreatedOnToolsVersion = 12.4;
						DevelopmentTeam = N8UN9TR5DY;
						ProvisioningStyle = Automatic;
						TestTargetID = 607FACCF1AFB9204008FA782;
					};
					607FACCF1AFB9204008FA782 = {
						CreatedOnToolsVersion = 6.3.1;
						DevelopmentTeam = N8UN9TR5DY;
						LastSwiftMigration = 0900;
						ProvisioningStyle = Manual;
					};
					607FACE41AFB9204008FA782 = {
						CreatedOnToolsVersion = 6.3.1;
						DevelopmentTeam = N8UN9TR5DY;
						LastSwiftMigration = 0900;
						ProvisioningStyle = Manual;
						TestTargetID = 607FACCF1AFB9204008FA782;
					};
				};
			};
			buildConfigurationList = 607FACCB1AFB9204008FA782 /* Build configuration list for PBXProject "PrimerSDK" */;
			compatibilityVersion = "Xcode 3.2";
			developmentRegion = en;
			hasScannedForEncodings = 0;
			knownRegions = (
				en,
				Base,
				fr,
				tr,
				de,
				ka,
				sv,
			);
			mainGroup = 607FACC71AFB9204008FA782;
			productRefGroup = 607FACD11AFB9204008FA782 /* Products */;
			projectDirPath = "";
			projectRoot = "";
			targets = (
				607FACCF1AFB9204008FA782 /* PrimerSDK_Example */,
				607FACE41AFB9204008FA782 /* PrimerSDK_Tests */,
				1582B99E260A3FD300C80BD7 /* PrimerSDKExample_UITests */,
			);
		};
/* End PBXProject section */

/* Begin PBXResourcesBuildPhase section */
		1582B99D260A3FD300C80BD7 /* Resources */ = {
			isa = PBXResourcesBuildPhase;
			buildActionMask = 2147483647;
			files = (
			);
			runOnlyForDeploymentPostprocessing = 0;
		};
		607FACCE1AFB9204008FA782 /* Resources */ = {
			isa = PBXResourcesBuildPhase;
			buildActionMask = 2147483647;
			files = (
				607FACDB1AFB9204008FA782 /* Main.storyboard in Resources */,
				607FACE01AFB9204008FA782 /* LaunchScreen.xib in Resources */,
				607FACDD1AFB9204008FA782 /* Images.xcassets in Resources */,
				15ACE9652614B186004C3EAA /* chocolate_bar_demo.otf in Resources */,
			);
			runOnlyForDeploymentPostprocessing = 0;
		};
		607FACE31AFB9204008FA782 /* Resources */ = {
			isa = PBXResourcesBuildPhase;
			buildActionMask = 2147483647;
			files = (
			);
			runOnlyForDeploymentPostprocessing = 0;
		};
/* End PBXResourcesBuildPhase section */

/* Begin PBXShellScriptBuildPhase section */
		38770256069CB14E354F3E59 /* [CP] Embed Pods Frameworks */ = {
			isa = PBXShellScriptBuildPhase;
			buildActionMask = 2147483647;
			files = (
			);
			inputPaths = (
				"${PODS_ROOT}/Target Support Files/Pods-PrimerSDK_Example/Pods-PrimerSDK_Example-frameworks.sh",
				"${BUILT_PRODUCTS_DIR}/PrimerSDK/PrimerSDK.framework",
			);
			name = "[CP] Embed Pods Frameworks";
			outputPaths = (
				"${TARGET_BUILD_DIR}/${FRAMEWORKS_FOLDER_PATH}/PrimerSDK.framework",
			);
			runOnlyForDeploymentPostprocessing = 0;
			shellPath = /bin/sh;
			shellScript = "\"${PODS_ROOT}/Target Support Files/Pods-PrimerSDK_Example/Pods-PrimerSDK_Example-frameworks.sh\"\n";
			showEnvVarsInLog = 0;
		};
<<<<<<< HEAD
		ECA6AFFCA080FC0CAFE8DF3B /* [CP] Check Pods Manifest.lock */ = {
=======
		85C081EEB5ED4D938276C15C /* [CP] Embed Pods Frameworks */ = {
>>>>>>> b78333d7
			isa = PBXShellScriptBuildPhase;
			buildActionMask = 2147483647;
			files = (
			);
			inputPaths = (
				"${PODS_ROOT}/Target Support Files/Pods-PrimerSDK_Example/Pods-PrimerSDK_Example-frameworks.sh",
				"${BUILT_PRODUCTS_DIR}/PrimerSDK/PrimerSDK.framework",
			);
			name = "[CP] Embed Pods Frameworks";
			outputPaths = (
<<<<<<< HEAD
				"$(DERIVED_FILE_DIR)/Pods-PrimerSDK_Tests-checkManifestLockResult.txt",
=======
				"${TARGET_BUILD_DIR}/${FRAMEWORKS_FOLDER_PATH}/PrimerSDK.framework",
>>>>>>> b78333d7
			);
			runOnlyForDeploymentPostprocessing = 0;
			shellPath = /bin/sh;
			shellScript = "\"${PODS_ROOT}/Target Support Files/Pods-PrimerSDK_Example/Pods-PrimerSDK_Example-frameworks.sh\"\n";
			showEnvVarsInLog = 0;
		};
<<<<<<< HEAD
		F6F12E6620C339C8682706B7 /* [CP] Check Pods Manifest.lock */ = {
=======
		E656F299B299FDE5F84E4244 /* [CP] Check Pods Manifest.lock */ = {
>>>>>>> b78333d7
			isa = PBXShellScriptBuildPhase;
			buildActionMask = 2147483647;
			files = (
			);
			inputFileListPaths = (
			);
			inputPaths = (
				"${PODS_PODFILE_DIR_PATH}/Podfile.lock",
				"${PODS_ROOT}/Manifest.lock",
			);
			name = "[CP] Check Pods Manifest.lock";
			outputFileListPaths = (
			);
			outputPaths = (
				"$(DERIVED_FILE_DIR)/Pods-PrimerSDK_Example-checkManifestLockResult.txt",
			);
			runOnlyForDeploymentPostprocessing = 0;
			shellPath = /bin/sh;
			shellScript = "diff \"${PODS_PODFILE_DIR_PATH}/Podfile.lock\" \"${PODS_ROOT}/Manifest.lock\" > /dev/null\nif [ $? != 0 ] ; then\n    # print error to STDERR\n    echo \"error: The sandbox is not in sync with the Podfile.lock. Run 'pod install' or update your CocoaPods installation.\" >&2\n    exit 1\nfi\n# This output is used by Xcode 'outputs' to avoid re-running this script phase.\necho \"SUCCESS\" > \"${SCRIPT_OUTPUT_FILE_0}\"\n";
			showEnvVarsInLog = 0;
		};
<<<<<<< HEAD
=======
		EEDFD08C584BED5C0715FA89 /* [CP] Check Pods Manifest.lock */ = {
			isa = PBXShellScriptBuildPhase;
			buildActionMask = 2147483647;
			files = (
			);
			inputFileListPaths = (
			);
			inputPaths = (
				"${PODS_PODFILE_DIR_PATH}/Podfile.lock",
				"${PODS_ROOT}/Manifest.lock",
			);
			name = "[CP] Check Pods Manifest.lock";
			outputFileListPaths = (
			);
			outputPaths = (
				"$(DERIVED_FILE_DIR)/Pods-PrimerSDK_Example-checkManifestLockResult.txt",
			);
			runOnlyForDeploymentPostprocessing = 0;
			shellPath = /bin/sh;
			shellScript = "diff \"${PODS_PODFILE_DIR_PATH}/Podfile.lock\" \"${PODS_ROOT}/Manifest.lock\" > /dev/null\nif [ $? != 0 ] ; then\n    # print error to STDERR\n    echo \"error: The sandbox is not in sync with the Podfile.lock. Run 'pod install' or update your CocoaPods installation.\" >&2\n    exit 1\nfi\n# This output is used by Xcode 'outputs' to avoid re-running this script phase.\necho \"SUCCESS\" > \"${SCRIPT_OUTPUT_FILE_0}\"\n";
			showEnvVarsInLog = 0;
		};
>>>>>>> b78333d7
/* End PBXShellScriptBuildPhase section */

/* Begin PBXSourcesBuildPhase section */
		1582B99B260A3FD300C80BD7 /* Sources */ = {
			isa = PBXSourcesBuildPhase;
			buildActionMask = 2147483647;
			files = (
				15F9E67D2678C88000F6B6C1 /* UniversalCheckout.swift in Sources */,
				1582B9AD260A402E00C80BD7 /* Base.swift in Sources */,
				1582B9A2260A3FD300C80BD7 /* PrimerSDKExample_UITests.swift in Sources */,
				15300DBB267A1646009A1B9C /* VaultKlarna.swift in Sources */,
				151B098C267A276100FB49B8 /* Vault.swift in Sources */,
			);
			runOnlyForDeploymentPostprocessing = 0;
		};
		607FACCC1AFB9204008FA782 /* Sources */ = {
			isa = PBXSourcesBuildPhase;
			buildActionMask = 2147483647;
			files = (
				15F97C682624488700DCB3BA /* MerchantCheckoutViewController.swift in Sources */,
				15F97C632624480500DCB3BA /* AppViewController.swift in Sources */,
				15F97C7D2624730800DCB3BA /* UIViewController+API.swift in Sources */,
				15F97C772624718800DCB3BA /* PaymentMethodCell.swift in Sources */,
				15B2E64826F8A9EE005B8343 /* Apaya.swift in Sources */,
				1DE0355C2716E4D1007BADAB /* CheckoutTheme.swift in Sources */,
				15F97C6D26246FD300DCB3BA /* MerchantCheckoutViewController+Primer.swift in Sources */,
				1DC7EE0C261FA39200BCBFFC /* SpinnerViewController.swift in Sources */,
				15F97C72262470CB00DCB3BA /* MerchantCheckoutViewController+Helpers.swift in Sources */,
				607FACD61AFB9204008FA782 /* AppDelegate.swift in Sources */,
				1DC7EE14261FA3D400BCBFFC /* CreateClientToken.swift in Sources */,
			);
			runOnlyForDeploymentPostprocessing = 0;
		};
		607FACE11AFB9204008FA782 /* Sources */ = {
			isa = PBXSourcesBuildPhase;
			buildActionMask = 2147483647;
			files = (
				1DED53B02739561800CD9DE6 /* ThemeTests.swift in Sources */,
				1582B981260A3F2900C80BD7 /* PayPalService.swift in Sources */,
				1582B991260A3F2900C80BD7 /* ClientTokenServiceTests.swift in Sources */,
				1582B98E260A3F2900C80BD7 /* PaymentMethodConfigServiceTests.swift in Sources */,
				15F5E2FF26982B21003AFF8A /* CardComponentManagerTests.swift in Sources */,
				1582B98B260A3F2900C80BD7 /* MaskTests.swift in Sources */,
				1582B983260A3F2900C80BD7 /* ClientTokenService.swift in Sources */,
				1582B980260A3F2900C80BD7 /* PaymentMethodConfigService.swift in Sources */,
				15F32E1D26FDA8E4004B3903 /* PrimerTests.swift in Sources */,
				1582B988260A3F2900C80BD7 /* VaultCheckoutViewModelTests.swift in Sources */,
				1582B97F260A3F2900C80BD7 /* Mocks.swift in Sources */,
				1582B992260A3F2900C80BD7 /* PayPalServiceTests.swift in Sources */,
				156F97092706DDE6004503C0 /* PaymentMethodConfigTests.swift in Sources */,
				1582B984260A3F2900C80BD7 /* TokenizationService.swift in Sources */,
				1DEBE0DF26B6FD06004E3064 /* ApayaTests.swift in Sources */,
				1582B982260A3F2900C80BD7 /* VaultService.swift in Sources */,
				1582B97D260A3F2900C80BD7 /* VaultCheckoutViewModel.swift in Sources */,
				1582B987260A3F2900C80BD7 /* VaultPaymentMethodViewModelTests.swift in Sources */,
				1582B990260A3F2900C80BD7 /* TokenizationServiceTests.swift in Sources */,
			);
			runOnlyForDeploymentPostprocessing = 0;
		};
/* End PBXSourcesBuildPhase section */

/* Begin PBXTargetDependency section */
		1582B9A5260A3FD300C80BD7 /* PBXTargetDependency */ = {
			isa = PBXTargetDependency;
			target = 607FACCF1AFB9204008FA782 /* PrimerSDK_Example */;
			targetProxy = 1582B9A4260A3FD300C80BD7 /* PBXContainerItemProxy */;
		};
		607FACE71AFB9204008FA782 /* PBXTargetDependency */ = {
			isa = PBXTargetDependency;
			target = 607FACCF1AFB9204008FA782 /* PrimerSDK_Example */;
			targetProxy = 607FACE61AFB9204008FA782 /* PBXContainerItemProxy */;
		};
/* End PBXTargetDependency section */

/* Begin PBXVariantGroup section */
		607FACD91AFB9204008FA782 /* Main.storyboard */ = {
			isa = PBXVariantGroup;
			children = (
				607FACDA1AFB9204008FA782 /* Base */,
				15ACEA6F2615C723004C3EAA /* fr */,
				15ACEA712615C741004C3EAA /* tr */,
				15ACEA732615C75D004C3EAA /* de */,
				15ACEA752615C77E004C3EAA /* ka */,
				15ACEA772615C791004C3EAA /* sv */,
			);
			name = Main.storyboard;
			sourceTree = "<group>";
		};
		607FACDE1AFB9204008FA782 /* LaunchScreen.xib */ = {
			isa = PBXVariantGroup;
			children = (
				607FACDF1AFB9204008FA782 /* Base */,
				15ACEA6E2615C722004C3EAA /* fr */,
				15ACEA702615C741004C3EAA /* tr */,
				15ACEA722615C75D004C3EAA /* de */,
				15ACEA742615C77E004C3EAA /* ka */,
				15ACEA762615C791004C3EAA /* sv */,
			);
			name = LaunchScreen.xib;
			sourceTree = "<group>";
		};
/* End PBXVariantGroup section */

/* Begin XCBuildConfiguration section */
		1582B9A7260A3FD300C80BD7 /* Debug */ = {
			isa = XCBuildConfiguration;
			buildSettings = {
				CLANG_ANALYZER_NONNULL = YES;
				CLANG_ANALYZER_NUMBER_OBJECT_CONVERSION = YES_AGGRESSIVE;
				CLANG_CXX_LANGUAGE_STANDARD = "gnu++14";
				CLANG_ENABLE_OBJC_WEAK = YES;
				CLANG_WARN_DOCUMENTATION_COMMENTS = YES;
				CLANG_WARN_UNGUARDED_AVAILABILITY = YES_AGGRESSIVE;
				CODE_SIGN_STYLE = Automatic;
				DEBUG_INFORMATION_FORMAT = dwarf;
				DEVELOPMENT_TEAM = N8UN9TR5DY;
				GCC_C_LANGUAGE_STANDARD = gnu11;
				INFOPLIST_FILE = PrimerSDKExample_UITests/Info.plist;
				IPHONEOS_DEPLOYMENT_TARGET = 14.4;
				LD_RUNPATH_SEARCH_PATHS = "$(inherited) @executable_path/Frameworks @loader_path/Frameworks";
				MTL_ENABLE_DEBUG_INFO = INCLUDE_SOURCE;
				MTL_FAST_MATH = YES;
				PRODUCT_BUNDLE_IDENTIFIER = "com.primer.PrimerSDKExample-UITests";
				PRODUCT_NAME = "$(TARGET_NAME)";
				SWIFT_ACTIVE_COMPILATION_CONDITIONS = DEBUG;
				SWIFT_VERSION = 5.0;
				TARGETED_DEVICE_FAMILY = "1,2";
				TEST_TARGET_NAME = PrimerSDK_Example;
			};
			name = Debug;
		};
		1582B9A8260A3FD300C80BD7 /* Release */ = {
			isa = XCBuildConfiguration;
			buildSettings = {
				CLANG_ANALYZER_NONNULL = YES;
				CLANG_ANALYZER_NUMBER_OBJECT_CONVERSION = YES_AGGRESSIVE;
				CLANG_CXX_LANGUAGE_STANDARD = "gnu++14";
				CLANG_ENABLE_OBJC_WEAK = YES;
				CLANG_WARN_DOCUMENTATION_COMMENTS = YES;
				CLANG_WARN_UNGUARDED_AVAILABILITY = YES_AGGRESSIVE;
				CODE_SIGN_STYLE = Automatic;
				DEVELOPMENT_TEAM = N8UN9TR5DY;
				GCC_C_LANGUAGE_STANDARD = gnu11;
				INFOPLIST_FILE = PrimerSDKExample_UITests/Info.plist;
				IPHONEOS_DEPLOYMENT_TARGET = 14.4;
				LD_RUNPATH_SEARCH_PATHS = "$(inherited) @executable_path/Frameworks @loader_path/Frameworks";
				MTL_FAST_MATH = YES;
				PRODUCT_BUNDLE_IDENTIFIER = "com.primer.PrimerSDKExample-UITests";
				PRODUCT_NAME = "$(TARGET_NAME)";
				SWIFT_VERSION = 5.0;
				TARGETED_DEVICE_FAMILY = "1,2";
				TEST_TARGET_NAME = PrimerSDK_Example;
			};
			name = Release;
		};
		607FACED1AFB9204008FA782 /* Debug */ = {
			isa = XCBuildConfiguration;
			buildSettings = {
				ALWAYS_SEARCH_USER_PATHS = NO;
				CLANG_ANALYZER_LOCALIZABILITY_NONLOCALIZED = YES;
				CLANG_CXX_LANGUAGE_STANDARD = "gnu++0x";
				CLANG_CXX_LIBRARY = "libc++";
				CLANG_ENABLE_MODULES = YES;
				CLANG_ENABLE_OBJC_ARC = YES;
				CLANG_WARN_BLOCK_CAPTURE_AUTORELEASING = YES;
				CLANG_WARN_BOOL_CONVERSION = YES;
				CLANG_WARN_COMMA = YES;
				CLANG_WARN_CONSTANT_CONVERSION = YES;
				CLANG_WARN_DEPRECATED_OBJC_IMPLEMENTATIONS = YES;
				CLANG_WARN_DIRECT_OBJC_ISA_USAGE = YES_ERROR;
				CLANG_WARN_EMPTY_BODY = YES;
				CLANG_WARN_ENUM_CONVERSION = YES;
				CLANG_WARN_INFINITE_RECURSION = YES;
				CLANG_WARN_INT_CONVERSION = YES;
				CLANG_WARN_NON_LITERAL_NULL_CONVERSION = YES;
				CLANG_WARN_OBJC_IMPLICIT_RETAIN_SELF = YES;
				CLANG_WARN_OBJC_LITERAL_CONVERSION = YES;
				CLANG_WARN_OBJC_ROOT_CLASS = YES_ERROR;
				CLANG_WARN_QUOTED_INCLUDE_IN_FRAMEWORK_HEADER = YES;
				CLANG_WARN_RANGE_LOOP_ANALYSIS = YES;
				CLANG_WARN_STRICT_PROTOTYPES = YES;
				CLANG_WARN_SUSPICIOUS_MOVE = YES;
				CLANG_WARN_UNREACHABLE_CODE = YES;
				CLANG_WARN__DUPLICATE_METHOD_MATCH = YES;
				CODE_SIGN_IDENTITY = "iPhone Developer";
				"CODE_SIGN_IDENTITY[sdk=iphoneos*]" = "iPhone Developer";
				CODE_SIGN_STYLE = Manual;
				COPY_PHASE_STRIP = NO;
				CURRENT_PROJECT_VERSION = 1633887881;
				DEBUG_INFORMATION_FORMAT = "dwarf-with-dsym";
				DEVELOPMENT_TEAM = N8UN9TR5DY;
				ENABLE_STRICT_OBJC_MSGSEND = YES;
				ENABLE_TESTABILITY = YES;
				GCC_C_LANGUAGE_STANDARD = gnu99;
				GCC_DYNAMIC_NO_PIC = NO;
				GCC_NO_COMMON_BLOCKS = YES;
				GCC_OPTIMIZATION_LEVEL = 0;
				GCC_PREPROCESSOR_DEFINITIONS = (
					"DEBUG=1",
					"$(inherited)",
				);
				GCC_SYMBOLS_PRIVATE_EXTERN = NO;
				GCC_WARN_64_TO_32_BIT_CONVERSION = YES;
				GCC_WARN_ABOUT_RETURN_TYPE = YES_ERROR;
				GCC_WARN_UNDECLARED_SELECTOR = YES;
				GCC_WARN_UNINITIALIZED_AUTOS = YES_AGGRESSIVE;
				GCC_WARN_UNUSED_FUNCTION = YES;
				GCC_WARN_UNUSED_VARIABLE = YES;
				IPHONEOS_DEPLOYMENT_TARGET = 9.3;
				MARKETING_VERSION = 1.8.0;
				MTL_ENABLE_DEBUG_INFO = YES;
				ONLY_ACTIVE_ARCH = YES;
				SDKROOT = iphoneos;
				SWIFT_OPTIMIZATION_LEVEL = "-Onone";
				SWIFT_VERSION = "";
				VERSIONING_SYSTEM = "apple-generic";
			};
			name = Debug;
		};
		607FACEE1AFB9204008FA782 /* Release */ = {
			isa = XCBuildConfiguration;
			buildSettings = {
				ALWAYS_SEARCH_USER_PATHS = NO;
				CLANG_ANALYZER_LOCALIZABILITY_NONLOCALIZED = YES;
				CLANG_CXX_LANGUAGE_STANDARD = "gnu++0x";
				CLANG_CXX_LIBRARY = "libc++";
				CLANG_ENABLE_MODULES = YES;
				CLANG_ENABLE_OBJC_ARC = YES;
				CLANG_WARN_BLOCK_CAPTURE_AUTORELEASING = YES;
				CLANG_WARN_BOOL_CONVERSION = YES;
				CLANG_WARN_COMMA = YES;
				CLANG_WARN_CONSTANT_CONVERSION = YES;
				CLANG_WARN_DEPRECATED_OBJC_IMPLEMENTATIONS = YES;
				CLANG_WARN_DIRECT_OBJC_ISA_USAGE = YES_ERROR;
				CLANG_WARN_EMPTY_BODY = YES;
				CLANG_WARN_ENUM_CONVERSION = YES;
				CLANG_WARN_INFINITE_RECURSION = YES;
				CLANG_WARN_INT_CONVERSION = YES;
				CLANG_WARN_NON_LITERAL_NULL_CONVERSION = YES;
				CLANG_WARN_OBJC_IMPLICIT_RETAIN_SELF = YES;
				CLANG_WARN_OBJC_LITERAL_CONVERSION = YES;
				CLANG_WARN_OBJC_ROOT_CLASS = YES_ERROR;
				CLANG_WARN_QUOTED_INCLUDE_IN_FRAMEWORK_HEADER = YES;
				CLANG_WARN_RANGE_LOOP_ANALYSIS = YES;
				CLANG_WARN_STRICT_PROTOTYPES = YES;
				CLANG_WARN_SUSPICIOUS_MOVE = YES;
				CLANG_WARN_UNREACHABLE_CODE = YES;
				CLANG_WARN__DUPLICATE_METHOD_MATCH = YES;
				CODE_SIGN_IDENTITY = "iPhone Developer";
				"CODE_SIGN_IDENTITY[sdk=iphoneos*]" = "iPhone Developer";
				CODE_SIGN_STYLE = Manual;
				COPY_PHASE_STRIP = NO;
				CURRENT_PROJECT_VERSION = 1633887881;
				DEBUG_INFORMATION_FORMAT = "dwarf-with-dsym";
				DEVELOPMENT_TEAM = N8UN9TR5DY;
				ENABLE_NS_ASSERTIONS = NO;
				ENABLE_STRICT_OBJC_MSGSEND = YES;
				GCC_C_LANGUAGE_STANDARD = gnu99;
				GCC_NO_COMMON_BLOCKS = YES;
				GCC_WARN_64_TO_32_BIT_CONVERSION = YES;
				GCC_WARN_ABOUT_RETURN_TYPE = YES_ERROR;
				GCC_WARN_UNDECLARED_SELECTOR = YES;
				GCC_WARN_UNINITIALIZED_AUTOS = YES_AGGRESSIVE;
				GCC_WARN_UNUSED_FUNCTION = YES;
				GCC_WARN_UNUSED_VARIABLE = YES;
				IPHONEOS_DEPLOYMENT_TARGET = 9.3;
				MARKETING_VERSION = 1.8.0;
				MTL_ENABLE_DEBUG_INFO = NO;
				SDKROOT = iphoneos;
				SWIFT_OPTIMIZATION_LEVEL = "-Owholemodule";
				SWIFT_VERSION = "";
				VALIDATE_PRODUCT = YES;
				VERSIONING_SYSTEM = "apple-generic";
			};
			name = Release;
		};
		607FACF01AFB9204008FA782 /* Debug */ = {
			isa = XCBuildConfiguration;
<<<<<<< HEAD
			baseConfigurationReference = E74CE1C6615D6554CE8B846B /* Pods-PrimerSDK_Example.debug.xcconfig */;
=======
			baseConfigurationReference = EA993EC8AC472CCD9B3C2E2F /* Pods-PrimerSDK_Example.debug.xcconfig */;
>>>>>>> b78333d7
			buildSettings = {
				ASSETCATALOG_COMPILER_APPICON_NAME = AppIcon;
				CODE_SIGN_ENTITLEMENTS = PrimerSDK_Example.entitlements;
				CODE_SIGN_IDENTITY = "Apple Development";
				"CODE_SIGN_IDENTITY[sdk=iphoneos*]" = "iPhone Developer";
				CODE_SIGN_STYLE = Manual;
				CURRENT_PROJECT_VERSION = 1633887881;
				DEVELOPMENT_TEAM = N8UN9TR5DY;
				INFOPLIST_FILE = PrimerSDK/Info.plist;
				IPHONEOS_DEPLOYMENT_TARGET = 12.1;
				LD_RUNPATH_SEARCH_PATHS = "$(inherited) @executable_path/Frameworks";
				MARKETING_VERSION = "CHE-377 PR-1_3DS";
				MODULE_NAME = ExampleApp;
				PRODUCT_BUNDLE_IDENTIFIER = com.primerapi.PrimerSDKExample;
				PRODUCT_NAME = "$(TARGET_NAME)";
				PROVISIONING_PROFILE_SPECIFIER = "match Development com.primerapi.PrimerSDKExample 1626869707";
				SWIFT_SWIFT3_OBJC_INFERENCE = Default;
				SWIFT_VERSION = 4.2;
			};
			name = Debug;
		};
		607FACF11AFB9204008FA782 /* Release */ = {
			isa = XCBuildConfiguration;
<<<<<<< HEAD
			baseConfigurationReference = C12BA40C771E84EAE073C9BF /* Pods-PrimerSDK_Example.release.xcconfig */;
=======
			baseConfigurationReference = 1F2EF4BB7CE94A2BBF202E6A /* Pods-PrimerSDK_Example.release.xcconfig */;
>>>>>>> b78333d7
			buildSettings = {
				ASSETCATALOG_COMPILER_APPICON_NAME = AppIcon;
				CODE_SIGN_ENTITLEMENTS = PrimerSDK_Example.entitlements;
				CODE_SIGN_IDENTITY = "Apple Development";
				"CODE_SIGN_IDENTITY[sdk=iphoneos*]" = "iPhone Developer";
				CODE_SIGN_STYLE = Manual;
				CURRENT_PROJECT_VERSION = 1633887881;
				DEVELOPMENT_TEAM = N8UN9TR5DY;
				INFOPLIST_FILE = PrimerSDK/Info.plist;
				IPHONEOS_DEPLOYMENT_TARGET = 12.1;
				LD_RUNPATH_SEARCH_PATHS = "$(inherited) @executable_path/Frameworks";
				MARKETING_VERSION = "CHE-377 PR-1_3DS";
				MODULE_NAME = ExampleApp;
				PRODUCT_BUNDLE_IDENTIFIER = com.primerapi.PrimerSDKExample;
				PRODUCT_NAME = "$(TARGET_NAME)";
				PROVISIONING_PROFILE_SPECIFIER = "match Development com.primerapi.PrimerSDKExample 1626869707";
				SWIFT_SWIFT3_OBJC_INFERENCE = Default;
				SWIFT_VERSION = 4.2;
			};
			name = Release;
		};
		607FACF31AFB9204008FA782 /* Debug */ = {
			isa = XCBuildConfiguration;
<<<<<<< HEAD
			baseConfigurationReference = 7ABB6FEFE52D07C83383CD0A /* Pods-PrimerSDK_Tests.debug.xcconfig */;
=======
			baseConfigurationReference = 0FE7C125284D067891FDDA9F /* Pods-PrimerSDK_Tests.debug.xcconfig */;
>>>>>>> b78333d7
			buildSettings = {
				CODE_SIGN_IDENTITY = "iPhone Developer";
				"CODE_SIGN_IDENTITY[sdk=macosx*]" = "-";
				CODE_SIGN_STYLE = Manual;
				DEVELOPMENT_TEAM = N8UN9TR5DY;
				FRAMEWORK_SEARCH_PATHS = (
					"$(PLATFORM_DIR)/Developer/Library/Frameworks",
					"$(inherited)",
				);
				GCC_PREPROCESSOR_DEFINITIONS = (
					"DEBUG=1",
					"$(inherited)",
				);
				INFOPLIST_FILE = ../Tests/PrimerSDK_Tests/Info.plist;
				IPHONEOS_DEPLOYMENT_TARGET = 10.0;
				LD_RUNPATH_SEARCH_PATHS = "$(inherited) @executable_path/Frameworks @loader_path/Frameworks";
				PRODUCT_BUNDLE_IDENTIFIER = "org.cocoapods.$(PRODUCT_NAME:rfc1034identifier)";
				PRODUCT_NAME = "$(TARGET_NAME)";
				PROVISIONING_PROFILE_SPECIFIER = "";
				"PROVISIONING_PROFILE_SPECIFIER[sdk=macosx*]" = "";
				SWIFT_SWIFT3_OBJC_INFERENCE = Default;
				SWIFT_VERSION = 4.0;
				TEST_HOST = "$(BUILT_PRODUCTS_DIR)/PrimerSDK_Example.app/PrimerSDK_Example";
			};
			name = Debug;
		};
		607FACF41AFB9204008FA782 /* Release */ = {
			isa = XCBuildConfiguration;
<<<<<<< HEAD
			baseConfigurationReference = 6ED63D40A865C1EFC11AE391 /* Pods-PrimerSDK_Tests.release.xcconfig */;
=======
			baseConfigurationReference = FF2AE8D2E17B4258B82EC21F /* Pods-PrimerSDK_Tests.release.xcconfig */;
>>>>>>> b78333d7
			buildSettings = {
				CODE_SIGN_IDENTITY = "iPhone Developer";
				"CODE_SIGN_IDENTITY[sdk=macosx*]" = "-";
				CODE_SIGN_STYLE = Manual;
				DEVELOPMENT_TEAM = N8UN9TR5DY;
				FRAMEWORK_SEARCH_PATHS = (
					"$(PLATFORM_DIR)/Developer/Library/Frameworks",
					"$(inherited)",
				);
				INFOPLIST_FILE = ../Tests/PrimerSDK_Tests/Info.plist;
				IPHONEOS_DEPLOYMENT_TARGET = 10.0;
				LD_RUNPATH_SEARCH_PATHS = "$(inherited) @executable_path/Frameworks @loader_path/Frameworks";
				PRODUCT_BUNDLE_IDENTIFIER = "org.cocoapods.$(PRODUCT_NAME:rfc1034identifier)";
				PRODUCT_NAME = "$(TARGET_NAME)";
				PROVISIONING_PROFILE_SPECIFIER = "";
				"PROVISIONING_PROFILE_SPECIFIER[sdk=macosx*]" = "";
				SWIFT_SWIFT3_OBJC_INFERENCE = Default;
				SWIFT_VERSION = 4.0;
				TEST_HOST = "$(BUILT_PRODUCTS_DIR)/PrimerSDK_Example.app/PrimerSDK_Example";
			};
			name = Release;
		};
/* End XCBuildConfiguration section */

/* Begin XCConfigurationList section */
		1582B9A6260A3FD300C80BD7 /* Build configuration list for PBXNativeTarget "PrimerSDKExample_UITests" */ = {
			isa = XCConfigurationList;
			buildConfigurations = (
				1582B9A7260A3FD300C80BD7 /* Debug */,
				1582B9A8260A3FD300C80BD7 /* Release */,
			);
			defaultConfigurationIsVisible = 0;
			defaultConfigurationName = Release;
		};
		607FACCB1AFB9204008FA782 /* Build configuration list for PBXProject "PrimerSDK" */ = {
			isa = XCConfigurationList;
			buildConfigurations = (
				607FACED1AFB9204008FA782 /* Debug */,
				607FACEE1AFB9204008FA782 /* Release */,
			);
			defaultConfigurationIsVisible = 0;
			defaultConfigurationName = Release;
		};
		607FACEF1AFB9204008FA782 /* Build configuration list for PBXNativeTarget "PrimerSDK_Example" */ = {
			isa = XCConfigurationList;
			buildConfigurations = (
				607FACF01AFB9204008FA782 /* Debug */,
				607FACF11AFB9204008FA782 /* Release */,
			);
			defaultConfigurationIsVisible = 0;
			defaultConfigurationName = Release;
		};
		607FACF21AFB9204008FA782 /* Build configuration list for PBXNativeTarget "PrimerSDK_Tests" */ = {
			isa = XCConfigurationList;
			buildConfigurations = (
				607FACF31AFB9204008FA782 /* Debug */,
				607FACF41AFB9204008FA782 /* Release */,
			);
			defaultConfigurationIsVisible = 0;
			defaultConfigurationName = Release;
		};
/* End XCConfigurationList section */
	};
	rootObject = 607FACC81AFB9204008FA782 /* Project object */;
}<|MERGE_RESOLUTION|>--- conflicted
+++ resolved
@@ -37,25 +37,17 @@
 		15F97C772624718800DCB3BA /* PaymentMethodCell.swift in Sources */ = {isa = PBXBuildFile; fileRef = 15F97C762624718800DCB3BA /* PaymentMethodCell.swift */; };
 		15F97C7D2624730800DCB3BA /* UIViewController+API.swift in Sources */ = {isa = PBXBuildFile; fileRef = 15F97C7C2624730800DCB3BA /* UIViewController+API.swift */; };
 		15F9E67D2678C88000F6B6C1 /* UniversalCheckout.swift in Sources */ = {isa = PBXBuildFile; fileRef = 15F9E67C2678C88000F6B6C1 /* UniversalCheckout.swift */; };
-		1759DBC3EC415EBBE457D270 /* Pods_PrimerSDK_Tests.framework in Frameworks */ = {isa = PBXBuildFile; fileRef = F335E5926B1F21379A4AD8CB /* Pods_PrimerSDK_Tests.framework */; };
 		1DC7EE0C261FA39200BCBFFC /* SpinnerViewController.swift in Sources */ = {isa = PBXBuildFile; fileRef = 1DC7EE0B261FA39200BCBFFC /* SpinnerViewController.swift */; };
 		1DC7EE14261FA3D400BCBFFC /* CreateClientToken.swift in Sources */ = {isa = PBXBuildFile; fileRef = 1DC7EE13261FA3D400BCBFFC /* CreateClientToken.swift */; };
 		1DE0355C2716E4D1007BADAB /* CheckoutTheme.swift in Sources */ = {isa = PBXBuildFile; fileRef = 1DE0355B2716E4D1007BADAB /* CheckoutTheme.swift */; };
 		1DEBE0DF26B6FD06004E3064 /* ApayaTests.swift in Sources */ = {isa = PBXBuildFile; fileRef = 1DEBE0DE26B6FD06004E3064 /* ApayaTests.swift */; };
-<<<<<<< HEAD
-=======
 		1DED53B02739561800CD9DE6 /* ThemeTests.swift in Sources */ = {isa = PBXBuildFile; fileRef = 1DED53AF2739561800CD9DE6 /* ThemeTests.swift */; };
-		47DD3A624F5B1DE127774DD9 /* Pods_PrimerSDK_Tests.framework in Frameworks */ = {isa = PBXBuildFile; fileRef = 3892C7628B880DF9E6B92AC3 /* Pods_PrimerSDK_Tests.framework */; };
-		4EFEBEBCD527CEB12A366AE0 /* Pods_PrimerSDK_Example.framework in Frameworks */ = {isa = PBXBuildFile; fileRef = 4BC4503D108DF878BA3AF9C1 /* Pods_PrimerSDK_Example.framework */; };
->>>>>>> b78333d7
+		356498FB689E44ACFE59F1C2 /* Pods_PrimerSDK_Example.framework in Frameworks */ = {isa = PBXBuildFile; fileRef = 8F5988CB146317F5C6E2C306 /* Pods_PrimerSDK_Example.framework */; };
+		5EBDE4483FBA5ACE95BEBAC0 /* Pods_PrimerSDK_Tests.framework in Frameworks */ = {isa = PBXBuildFile; fileRef = EEE894318DC7BD464D4A61DE /* Pods_PrimerSDK_Tests.framework */; };
 		607FACD61AFB9204008FA782 /* AppDelegate.swift in Sources */ = {isa = PBXBuildFile; fileRef = 607FACD51AFB9204008FA782 /* AppDelegate.swift */; };
 		607FACDB1AFB9204008FA782 /* Main.storyboard in Resources */ = {isa = PBXBuildFile; fileRef = 607FACD91AFB9204008FA782 /* Main.storyboard */; };
 		607FACDD1AFB9204008FA782 /* Images.xcassets in Resources */ = {isa = PBXBuildFile; fileRef = 607FACDC1AFB9204008FA782 /* Images.xcassets */; };
 		607FACE01AFB9204008FA782 /* LaunchScreen.xib in Resources */ = {isa = PBXBuildFile; fileRef = 607FACDE1AFB9204008FA782 /* LaunchScreen.xib */; };
-<<<<<<< HEAD
-		63BC7C1AA77FAA13044ED7A3 /* Pods_PrimerSDK_Example.framework in Frameworks */ = {isa = PBXBuildFile; fileRef = AC823E06A5B4A3C5B2D4C93C /* Pods_PrimerSDK_Example.framework */; };
-=======
->>>>>>> b78333d7
 /* End PBXBuildFile section */
 
 /* Begin PBXContainerItemProxy section */
@@ -77,7 +69,6 @@
 
 /* Begin PBXFileReference section */
 		0BEFFA023E994EF5B370A80C /* PrimerSDK.podspec */ = {isa = PBXFileReference; includeInIndex = 1; lastKnownFileType = text; name = PrimerSDK.podspec; path = ../PrimerSDK.podspec; sourceTree = "<group>"; xcLanguageSpecificationIdentifier = xcode.lang.ruby; };
-		0FE7C125284D067891FDDA9F /* Pods-PrimerSDK_Tests.debug.xcconfig */ = {isa = PBXFileReference; includeInIndex = 1; lastKnownFileType = text.xcconfig; name = "Pods-PrimerSDK_Tests.debug.xcconfig"; path = "Target Support Files/Pods-PrimerSDK_Tests/Pods-PrimerSDK_Tests.debug.xcconfig"; sourceTree = "<group>"; };
 		151B09F4267B7F9400FB49B8 /* 3DSTests.swift */ = {isa = PBXFileReference; lastKnownFileType = sourcecode.swift; path = 3DSTests.swift; sourceTree = "<group>"; };
 		151B0A1B267CE24B00FB49B8 /* 3DSConstants.swift */ = {isa = PBXFileReference; lastKnownFileType = sourcecode.swift; path = 3DSConstants.swift; sourceTree = "<group>"; };
 		15300DB8267A1211009A1B9C /* Vault.swift */ = {isa = PBXFileReference; lastKnownFileType = sourcecode.swift; path = Vault.swift; sourceTree = "<group>"; };
@@ -125,20 +116,16 @@
 		15F97C762624718800DCB3BA /* PaymentMethodCell.swift */ = {isa = PBXFileReference; lastKnownFileType = sourcecode.swift; path = PaymentMethodCell.swift; sourceTree = "<group>"; };
 		15F97C7C2624730800DCB3BA /* UIViewController+API.swift */ = {isa = PBXFileReference; lastKnownFileType = sourcecode.swift; path = "UIViewController+API.swift"; sourceTree = "<group>"; };
 		15F9E67C2678C88000F6B6C1 /* UniversalCheckout.swift */ = {isa = PBXFileReference; lastKnownFileType = sourcecode.swift; path = UniversalCheckout.swift; sourceTree = "<group>"; };
+		1BBD3E06B07A6487E715FB48 /* Pods-PrimerSDK_Example.debug.xcconfig */ = {isa = PBXFileReference; includeInIndex = 1; lastKnownFileType = text.xcconfig; name = "Pods-PrimerSDK_Example.debug.xcconfig"; path = "Target Support Files/Pods-PrimerSDK_Example/Pods-PrimerSDK_Example.debug.xcconfig"; sourceTree = "<group>"; };
 		1D3922C9270DEC2F001BDCCA /* WebViewUtilTests.swift */ = {isa = PBXFileReference; lastKnownFileType = sourcecode.swift; path = WebViewUtilTests.swift; sourceTree = "<group>"; };
 		1DC7EE0B261FA39200BCBFFC /* SpinnerViewController.swift */ = {isa = PBXFileReference; lastKnownFileType = sourcecode.swift; path = SpinnerViewController.swift; sourceTree = "<group>"; };
 		1DC7EE13261FA3D400BCBFFC /* CreateClientToken.swift */ = {isa = PBXFileReference; lastKnownFileType = sourcecode.swift; path = CreateClientToken.swift; sourceTree = "<group>"; };
 		1DE0355B2716E4D1007BADAB /* CheckoutTheme.swift */ = {isa = PBXFileReference; lastKnownFileType = sourcecode.swift; path = CheckoutTheme.swift; sourceTree = "<group>"; };
 		1DEBE0DE26B6FD06004E3064 /* ApayaTests.swift */ = {isa = PBXFileReference; fileEncoding = 4; lastKnownFileType = sourcecode.swift; path = ApayaTests.swift; sourceTree = "<group>"; };
-<<<<<<< HEAD
-=======
 		1DED53AF2739561800CD9DE6 /* ThemeTests.swift */ = {isa = PBXFileReference; fileEncoding = 4; lastKnownFileType = sourcecode.swift; path = ThemeTests.swift; sourceTree = "<group>"; };
-		1F2EF4BB7CE94A2BBF202E6A /* Pods-PrimerSDK_Example.release.xcconfig */ = {isa = PBXFileReference; includeInIndex = 1; lastKnownFileType = text.xcconfig; name = "Pods-PrimerSDK_Example.release.xcconfig"; path = "Target Support Files/Pods-PrimerSDK_Example/Pods-PrimerSDK_Example.release.xcconfig"; sourceTree = "<group>"; };
-		3892C7628B880DF9E6B92AC3 /* Pods_PrimerSDK_Tests.framework */ = {isa = PBXFileReference; explicitFileType = wrapper.framework; includeInIndex = 0; path = Pods_PrimerSDK_Tests.framework; sourceTree = BUILT_PRODUCTS_DIR; };
->>>>>>> b78333d7
+		2B9B1619B10D35C92A3F1992 /* Pods-PrimerSDK_Tests.debug.xcconfig */ = {isa = PBXFileReference; includeInIndex = 1; lastKnownFileType = text.xcconfig; name = "Pods-PrimerSDK_Tests.debug.xcconfig"; path = "Target Support Files/Pods-PrimerSDK_Tests/Pods-PrimerSDK_Tests.debug.xcconfig"; sourceTree = "<group>"; };
 		3B55FBF1D40BE6B25F29A5D9 /* LICENSE */ = {isa = PBXFileReference; includeInIndex = 1; lastKnownFileType = text; name = LICENSE; path = ../LICENSE; sourceTree = "<group>"; };
 		45CA532A34F52954A21835C5 /* README.md */ = {isa = PBXFileReference; includeInIndex = 1; lastKnownFileType = net.daringfireball.markdown; name = README.md; path = ../README.md; sourceTree = "<group>"; };
-		4BC4503D108DF878BA3AF9C1 /* Pods_PrimerSDK_Example.framework */ = {isa = PBXFileReference; explicitFileType = wrapper.framework; includeInIndex = 0; path = Pods_PrimerSDK_Example.framework; sourceTree = BUILT_PRODUCTS_DIR; };
 		607FACD01AFB9204008FA782 /* PrimerSDK_Example.app */ = {isa = PBXFileReference; explicitFileType = wrapper.application; includeInIndex = 0; path = PrimerSDK_Example.app; sourceTree = BUILT_PRODUCTS_DIR; };
 		607FACD41AFB9204008FA782 /* Info.plist */ = {isa = PBXFileReference; lastKnownFileType = text.plist.xml; path = Info.plist; sourceTree = "<group>"; };
 		607FACD51AFB9204008FA782 /* AppDelegate.swift */ = {isa = PBXFileReference; lastKnownFileType = sourcecode.swift; path = AppDelegate.swift; sourceTree = "<group>"; };
@@ -146,17 +133,10 @@
 		607FACDC1AFB9204008FA782 /* Images.xcassets */ = {isa = PBXFileReference; lastKnownFileType = folder.assetcatalog; path = Images.xcassets; sourceTree = "<group>"; };
 		607FACDF1AFB9204008FA782 /* Base */ = {isa = PBXFileReference; lastKnownFileType = file.xib; name = Base; path = Base.lproj/LaunchScreen.xib; sourceTree = "<group>"; };
 		607FACE51AFB9204008FA782 /* PrimerSDK_Tests.xctest */ = {isa = PBXFileReference; explicitFileType = wrapper.cfbundle; includeInIndex = 0; path = PrimerSDK_Tests.xctest; sourceTree = BUILT_PRODUCTS_DIR; };
-<<<<<<< HEAD
-		6ED63D40A865C1EFC11AE391 /* Pods-PrimerSDK_Tests.release.xcconfig */ = {isa = PBXFileReference; includeInIndex = 1; lastKnownFileType = text.xcconfig; name = "Pods-PrimerSDK_Tests.release.xcconfig"; path = "Target Support Files/Pods-PrimerSDK_Tests/Pods-PrimerSDK_Tests.release.xcconfig"; sourceTree = "<group>"; };
-		7ABB6FEFE52D07C83383CD0A /* Pods-PrimerSDK_Tests.debug.xcconfig */ = {isa = PBXFileReference; includeInIndex = 1; lastKnownFileType = text.xcconfig; name = "Pods-PrimerSDK_Tests.debug.xcconfig"; path = "Target Support Files/Pods-PrimerSDK_Tests/Pods-PrimerSDK_Tests.debug.xcconfig"; sourceTree = "<group>"; };
-		AC823E06A5B4A3C5B2D4C93C /* Pods_PrimerSDK_Example.framework */ = {isa = PBXFileReference; explicitFileType = wrapper.framework; includeInIndex = 0; path = Pods_PrimerSDK_Example.framework; sourceTree = BUILT_PRODUCTS_DIR; };
-		C12BA40C771E84EAE073C9BF /* Pods-PrimerSDK_Example.release.xcconfig */ = {isa = PBXFileReference; includeInIndex = 1; lastKnownFileType = text.xcconfig; name = "Pods-PrimerSDK_Example.release.xcconfig"; path = "Target Support Files/Pods-PrimerSDK_Example/Pods-PrimerSDK_Example.release.xcconfig"; sourceTree = "<group>"; };
-		E74CE1C6615D6554CE8B846B /* Pods-PrimerSDK_Example.debug.xcconfig */ = {isa = PBXFileReference; includeInIndex = 1; lastKnownFileType = text.xcconfig; name = "Pods-PrimerSDK_Example.debug.xcconfig"; path = "Target Support Files/Pods-PrimerSDK_Example/Pods-PrimerSDK_Example.debug.xcconfig"; sourceTree = "<group>"; };
-		F335E5926B1F21379A4AD8CB /* Pods_PrimerSDK_Tests.framework */ = {isa = PBXFileReference; explicitFileType = wrapper.framework; includeInIndex = 0; path = Pods_PrimerSDK_Tests.framework; sourceTree = BUILT_PRODUCTS_DIR; };
-=======
-		EA993EC8AC472CCD9B3C2E2F /* Pods-PrimerSDK_Example.debug.xcconfig */ = {isa = PBXFileReference; includeInIndex = 1; lastKnownFileType = text.xcconfig; name = "Pods-PrimerSDK_Example.debug.xcconfig"; path = "Target Support Files/Pods-PrimerSDK_Example/Pods-PrimerSDK_Example.debug.xcconfig"; sourceTree = "<group>"; };
-		FF2AE8D2E17B4258B82EC21F /* Pods-PrimerSDK_Tests.release.xcconfig */ = {isa = PBXFileReference; includeInIndex = 1; lastKnownFileType = text.xcconfig; name = "Pods-PrimerSDK_Tests.release.xcconfig"; path = "Target Support Files/Pods-PrimerSDK_Tests/Pods-PrimerSDK_Tests.release.xcconfig"; sourceTree = "<group>"; };
->>>>>>> b78333d7
+		8F5988CB146317F5C6E2C306 /* Pods_PrimerSDK_Example.framework */ = {isa = PBXFileReference; explicitFileType = wrapper.framework; includeInIndex = 0; path = Pods_PrimerSDK_Example.framework; sourceTree = BUILT_PRODUCTS_DIR; };
+		9FC808D60F9740765D223369 /* Pods-PrimerSDK_Tests.release.xcconfig */ = {isa = PBXFileReference; includeInIndex = 1; lastKnownFileType = text.xcconfig; name = "Pods-PrimerSDK_Tests.release.xcconfig"; path = "Target Support Files/Pods-PrimerSDK_Tests/Pods-PrimerSDK_Tests.release.xcconfig"; sourceTree = "<group>"; };
+		BB0D42009796741AAD1AC5C1 /* Pods-PrimerSDK_Example.release.xcconfig */ = {isa = PBXFileReference; includeInIndex = 1; lastKnownFileType = text.xcconfig; name = "Pods-PrimerSDK_Example.release.xcconfig"; path = "Target Support Files/Pods-PrimerSDK_Example/Pods-PrimerSDK_Example.release.xcconfig"; sourceTree = "<group>"; };
+		EEE894318DC7BD464D4A61DE /* Pods_PrimerSDK_Tests.framework */ = {isa = PBXFileReference; explicitFileType = wrapper.framework; includeInIndex = 0; path = Pods_PrimerSDK_Tests.framework; sourceTree = BUILT_PRODUCTS_DIR; };
 /* End PBXFileReference section */
 
 /* Begin PBXFrameworksBuildPhase section */
@@ -171,11 +151,7 @@
 			isa = PBXFrameworksBuildPhase;
 			buildActionMask = 2147483647;
 			files = (
-<<<<<<< HEAD
-				63BC7C1AA77FAA13044ED7A3 /* Pods_PrimerSDK_Example.framework in Frameworks */,
-=======
-				4EFEBEBCD527CEB12A366AE0 /* Pods_PrimerSDK_Example.framework in Frameworks */,
->>>>>>> b78333d7
+				356498FB689E44ACFE59F1C2 /* Pods_PrimerSDK_Example.framework in Frameworks */,
 			);
 			runOnlyForDeploymentPostprocessing = 0;
 		};
@@ -183,17 +159,22 @@
 			isa = PBXFrameworksBuildPhase;
 			buildActionMask = 2147483647;
 			files = (
-<<<<<<< HEAD
-				1759DBC3EC415EBBE457D270 /* Pods_PrimerSDK_Tests.framework in Frameworks */,
-=======
-				47DD3A624F5B1DE127774DD9 /* Pods_PrimerSDK_Tests.framework in Frameworks */,
->>>>>>> b78333d7
+				5EBDE4483FBA5ACE95BEBAC0 /* Pods_PrimerSDK_Tests.framework in Frameworks */,
 			);
 			runOnlyForDeploymentPostprocessing = 0;
 		};
 /* End PBXFrameworksBuildPhase section */
 
 /* Begin PBXGroup section */
+		038FC7B465C39C63294DDF0F /* Frameworks */ = {
+			isa = PBXGroup;
+			children = (
+				8F5988CB146317F5C6E2C306 /* Pods_PrimerSDK_Example.framework */,
+				EEE894318DC7BD464D4A61DE /* Pods_PrimerSDK_Tests.framework */,
+			);
+			name = Frameworks;
+			sourceTree = "<group>";
+		};
 		151219E426E5F4EC007EFEA1 /* Recovered References */ = {
 			isa = PBXGroup;
 			children = (
@@ -386,13 +367,9 @@
 				1582B958260A3F2900C80BD7 /* PrimerSDK_Tests */,
 				1582B9A0260A3FD300C80BD7 /* PrimerSDKExample_UITests */,
 				607FACD11AFB9204008FA782 /* Products */,
-				714FB3DC2580A763B394EB27 /* Pods */,
 				151219E426E5F4EC007EFEA1 /* Recovered References */,
-<<<<<<< HEAD
-				641F75B9262F51739BD5260A /* Frameworks */,
-=======
-				CAECC3F22E94EA70F1F01CFC /* Frameworks */,
->>>>>>> b78333d7
+				CAECC3F22E94EA70F1F01CFC /* Pods */,
+				038FC7B465C39C63294DDF0F /* Frameworks */,
 			);
 			sourceTree = "<group>";
 		};
@@ -430,37 +407,13 @@
 			name = "Podspec Metadata";
 			sourceTree = "<group>";
 		};
-		641F75B9262F51739BD5260A /* Frameworks */ = {
-			isa = PBXGroup;
-			children = (
-<<<<<<< HEAD
-				AC823E06A5B4A3C5B2D4C93C /* Pods_PrimerSDK_Example.framework */,
-				F335E5926B1F21379A4AD8CB /* Pods_PrimerSDK_Tests.framework */,
-=======
-				EA993EC8AC472CCD9B3C2E2F /* Pods-PrimerSDK_Example.debug.xcconfig */,
-				1F2EF4BB7CE94A2BBF202E6A /* Pods-PrimerSDK_Example.release.xcconfig */,
-				0FE7C125284D067891FDDA9F /* Pods-PrimerSDK_Tests.debug.xcconfig */,
-				FF2AE8D2E17B4258B82EC21F /* Pods-PrimerSDK_Tests.release.xcconfig */,
->>>>>>> b78333d7
-			);
-			name = Frameworks;
-			sourceTree = "<group>";
-		};
-<<<<<<< HEAD
-		714FB3DC2580A763B394EB27 /* Pods */ = {
-			isa = PBXGroup;
-			children = (
-				E74CE1C6615D6554CE8B846B /* Pods-PrimerSDK_Example.debug.xcconfig */,
-				C12BA40C771E84EAE073C9BF /* Pods-PrimerSDK_Example.release.xcconfig */,
-				7ABB6FEFE52D07C83383CD0A /* Pods-PrimerSDK_Tests.debug.xcconfig */,
-				6ED63D40A865C1EFC11AE391 /* Pods-PrimerSDK_Tests.release.xcconfig */,
-=======
-		CAECC3F22E94EA70F1F01CFC /* Frameworks */ = {
-			isa = PBXGroup;
-			children = (
-				4BC4503D108DF878BA3AF9C1 /* Pods_PrimerSDK_Example.framework */,
-				3892C7628B880DF9E6B92AC3 /* Pods_PrimerSDK_Tests.framework */,
->>>>>>> b78333d7
+		CAECC3F22E94EA70F1F01CFC /* Pods */ = {
+			isa = PBXGroup;
+			children = (
+				1BBD3E06B07A6487E715FB48 /* Pods-PrimerSDK_Example.debug.xcconfig */,
+				BB0D42009796741AAD1AC5C1 /* Pods-PrimerSDK_Example.release.xcconfig */,
+				2B9B1619B10D35C92A3F1992 /* Pods-PrimerSDK_Tests.debug.xcconfig */,
+				9FC808D60F9740765D223369 /* Pods-PrimerSDK_Tests.release.xcconfig */,
 			);
 			path = Pods;
 			sourceTree = "<group>";
@@ -490,20 +443,11 @@
 			isa = PBXNativeTarget;
 			buildConfigurationList = 607FACEF1AFB9204008FA782 /* Build configuration list for PBXNativeTarget "PrimerSDK_Example" */;
 			buildPhases = (
-<<<<<<< HEAD
-				F6F12E6620C339C8682706B7 /* [CP] Check Pods Manifest.lock */,
+				0B595DD803D2E0F8AF842D39 /* [CP] Check Pods Manifest.lock */,
 				607FACCC1AFB9204008FA782 /* Sources */,
 				607FACCD1AFB9204008FA782 /* Frameworks */,
 				607FACCE1AFB9204008FA782 /* Resources */,
-				38770256069CB14E354F3E59 /* [CP] Embed Pods Frameworks */,
-=======
-				EEDFD08C584BED5C0715FA89 /* [CP] Check Pods Manifest.lock */,
-				607FACCC1AFB9204008FA782 /* Sources */,
-				607FACCD1AFB9204008FA782 /* Frameworks */,
-				607FACCE1AFB9204008FA782 /* Resources */,
-				1614DBA90EE003463D3A105C /* ShellScript */,
-				85C081EEB5ED4D938276C15C /* [CP] Embed Pods Frameworks */,
->>>>>>> b78333d7
+				3D0533F944808C5541F15FA2 /* [CP] Embed Pods Frameworks */,
 			);
 			buildRules = (
 			);
@@ -518,11 +462,7 @@
 			isa = PBXNativeTarget;
 			buildConfigurationList = 607FACF21AFB9204008FA782 /* Build configuration list for PBXNativeTarget "PrimerSDK_Tests" */;
 			buildPhases = (
-<<<<<<< HEAD
-				ECA6AFFCA080FC0CAFE8DF3B /* [CP] Check Pods Manifest.lock */,
-=======
-				E656F299B299FDE5F84E4244 /* [CP] Check Pods Manifest.lock */,
->>>>>>> b78333d7
+				274062F66290FA61B0976167 /* [CP] Check Pods Manifest.lock */,
 				607FACE11AFB9204008FA782 /* Sources */,
 				607FACE21AFB9204008FA782 /* Frameworks */,
 				607FACE31AFB9204008FA782 /* Resources */,
@@ -622,7 +562,51 @@
 /* End PBXResourcesBuildPhase section */
 
 /* Begin PBXShellScriptBuildPhase section */
-		38770256069CB14E354F3E59 /* [CP] Embed Pods Frameworks */ = {
+		0B595DD803D2E0F8AF842D39 /* [CP] Check Pods Manifest.lock */ = {
+			isa = PBXShellScriptBuildPhase;
+			buildActionMask = 2147483647;
+			files = (
+			);
+			inputFileListPaths = (
+			);
+			inputPaths = (
+				"${PODS_PODFILE_DIR_PATH}/Podfile.lock",
+				"${PODS_ROOT}/Manifest.lock",
+			);
+			name = "[CP] Check Pods Manifest.lock";
+			outputFileListPaths = (
+			);
+			outputPaths = (
+				"$(DERIVED_FILE_DIR)/Pods-PrimerSDK_Example-checkManifestLockResult.txt",
+			);
+			runOnlyForDeploymentPostprocessing = 0;
+			shellPath = /bin/sh;
+			shellScript = "diff \"${PODS_PODFILE_DIR_PATH}/Podfile.lock\" \"${PODS_ROOT}/Manifest.lock\" > /dev/null\nif [ $? != 0 ] ; then\n    # print error to STDERR\n    echo \"error: The sandbox is not in sync with the Podfile.lock. Run 'pod install' or update your CocoaPods installation.\" >&2\n    exit 1\nfi\n# This output is used by Xcode 'outputs' to avoid re-running this script phase.\necho \"SUCCESS\" > \"${SCRIPT_OUTPUT_FILE_0}\"\n";
+			showEnvVarsInLog = 0;
+		};
+		274062F66290FA61B0976167 /* [CP] Check Pods Manifest.lock */ = {
+			isa = PBXShellScriptBuildPhase;
+			buildActionMask = 2147483647;
+			files = (
+			);
+			inputFileListPaths = (
+			);
+			inputPaths = (
+				"${PODS_PODFILE_DIR_PATH}/Podfile.lock",
+				"${PODS_ROOT}/Manifest.lock",
+			);
+			name = "[CP] Check Pods Manifest.lock";
+			outputFileListPaths = (
+			);
+			outputPaths = (
+				"$(DERIVED_FILE_DIR)/Pods-PrimerSDK_Tests-checkManifestLockResult.txt",
+			);
+			runOnlyForDeploymentPostprocessing = 0;
+			shellPath = /bin/sh;
+			shellScript = "diff \"${PODS_PODFILE_DIR_PATH}/Podfile.lock\" \"${PODS_ROOT}/Manifest.lock\" > /dev/null\nif [ $? != 0 ] ; then\n    # print error to STDERR\n    echo \"error: The sandbox is not in sync with the Podfile.lock. Run 'pod install' or update your CocoaPods installation.\" >&2\n    exit 1\nfi\n# This output is used by Xcode 'outputs' to avoid re-running this script phase.\necho \"SUCCESS\" > \"${SCRIPT_OUTPUT_FILE_0}\"\n";
+			showEnvVarsInLog = 0;
+		};
+		3D0533F944808C5541F15FA2 /* [CP] Embed Pods Frameworks */ = {
 			isa = PBXShellScriptBuildPhase;
 			buildActionMask = 2147483647;
 			files = (
@@ -640,83 +624,6 @@
 			shellScript = "\"${PODS_ROOT}/Target Support Files/Pods-PrimerSDK_Example/Pods-PrimerSDK_Example-frameworks.sh\"\n";
 			showEnvVarsInLog = 0;
 		};
-<<<<<<< HEAD
-		ECA6AFFCA080FC0CAFE8DF3B /* [CP] Check Pods Manifest.lock */ = {
-=======
-		85C081EEB5ED4D938276C15C /* [CP] Embed Pods Frameworks */ = {
->>>>>>> b78333d7
-			isa = PBXShellScriptBuildPhase;
-			buildActionMask = 2147483647;
-			files = (
-			);
-			inputPaths = (
-				"${PODS_ROOT}/Target Support Files/Pods-PrimerSDK_Example/Pods-PrimerSDK_Example-frameworks.sh",
-				"${BUILT_PRODUCTS_DIR}/PrimerSDK/PrimerSDK.framework",
-			);
-			name = "[CP] Embed Pods Frameworks";
-			outputPaths = (
-<<<<<<< HEAD
-				"$(DERIVED_FILE_DIR)/Pods-PrimerSDK_Tests-checkManifestLockResult.txt",
-=======
-				"${TARGET_BUILD_DIR}/${FRAMEWORKS_FOLDER_PATH}/PrimerSDK.framework",
->>>>>>> b78333d7
-			);
-			runOnlyForDeploymentPostprocessing = 0;
-			shellPath = /bin/sh;
-			shellScript = "\"${PODS_ROOT}/Target Support Files/Pods-PrimerSDK_Example/Pods-PrimerSDK_Example-frameworks.sh\"\n";
-			showEnvVarsInLog = 0;
-		};
-<<<<<<< HEAD
-		F6F12E6620C339C8682706B7 /* [CP] Check Pods Manifest.lock */ = {
-=======
-		E656F299B299FDE5F84E4244 /* [CP] Check Pods Manifest.lock */ = {
->>>>>>> b78333d7
-			isa = PBXShellScriptBuildPhase;
-			buildActionMask = 2147483647;
-			files = (
-			);
-			inputFileListPaths = (
-			);
-			inputPaths = (
-				"${PODS_PODFILE_DIR_PATH}/Podfile.lock",
-				"${PODS_ROOT}/Manifest.lock",
-			);
-			name = "[CP] Check Pods Manifest.lock";
-			outputFileListPaths = (
-			);
-			outputPaths = (
-				"$(DERIVED_FILE_DIR)/Pods-PrimerSDK_Example-checkManifestLockResult.txt",
-			);
-			runOnlyForDeploymentPostprocessing = 0;
-			shellPath = /bin/sh;
-			shellScript = "diff \"${PODS_PODFILE_DIR_PATH}/Podfile.lock\" \"${PODS_ROOT}/Manifest.lock\" > /dev/null\nif [ $? != 0 ] ; then\n    # print error to STDERR\n    echo \"error: The sandbox is not in sync with the Podfile.lock. Run 'pod install' or update your CocoaPods installation.\" >&2\n    exit 1\nfi\n# This output is used by Xcode 'outputs' to avoid re-running this script phase.\necho \"SUCCESS\" > \"${SCRIPT_OUTPUT_FILE_0}\"\n";
-			showEnvVarsInLog = 0;
-		};
-<<<<<<< HEAD
-=======
-		EEDFD08C584BED5C0715FA89 /* [CP] Check Pods Manifest.lock */ = {
-			isa = PBXShellScriptBuildPhase;
-			buildActionMask = 2147483647;
-			files = (
-			);
-			inputFileListPaths = (
-			);
-			inputPaths = (
-				"${PODS_PODFILE_DIR_PATH}/Podfile.lock",
-				"${PODS_ROOT}/Manifest.lock",
-			);
-			name = "[CP] Check Pods Manifest.lock";
-			outputFileListPaths = (
-			);
-			outputPaths = (
-				"$(DERIVED_FILE_DIR)/Pods-PrimerSDK_Example-checkManifestLockResult.txt",
-			);
-			runOnlyForDeploymentPostprocessing = 0;
-			shellPath = /bin/sh;
-			shellScript = "diff \"${PODS_PODFILE_DIR_PATH}/Podfile.lock\" \"${PODS_ROOT}/Manifest.lock\" > /dev/null\nif [ $? != 0 ] ; then\n    # print error to STDERR\n    echo \"error: The sandbox is not in sync with the Podfile.lock. Run 'pod install' or update your CocoaPods installation.\" >&2\n    exit 1\nfi\n# This output is used by Xcode 'outputs' to avoid re-running this script phase.\necho \"SUCCESS\" > \"${SCRIPT_OUTPUT_FILE_0}\"\n";
-			showEnvVarsInLog = 0;
-		};
->>>>>>> b78333d7
 /* End PBXShellScriptBuildPhase section */
 
 /* Begin PBXSourcesBuildPhase section */
@@ -995,11 +902,7 @@
 		};
 		607FACF01AFB9204008FA782 /* Debug */ = {
 			isa = XCBuildConfiguration;
-<<<<<<< HEAD
-			baseConfigurationReference = E74CE1C6615D6554CE8B846B /* Pods-PrimerSDK_Example.debug.xcconfig */;
-=======
-			baseConfigurationReference = EA993EC8AC472CCD9B3C2E2F /* Pods-PrimerSDK_Example.debug.xcconfig */;
->>>>>>> b78333d7
+			baseConfigurationReference = 1BBD3E06B07A6487E715FB48 /* Pods-PrimerSDK_Example.debug.xcconfig */;
 			buildSettings = {
 				ASSETCATALOG_COMPILER_APPICON_NAME = AppIcon;
 				CODE_SIGN_ENTITLEMENTS = PrimerSDK_Example.entitlements;
@@ -1023,11 +926,7 @@
 		};
 		607FACF11AFB9204008FA782 /* Release */ = {
 			isa = XCBuildConfiguration;
-<<<<<<< HEAD
-			baseConfigurationReference = C12BA40C771E84EAE073C9BF /* Pods-PrimerSDK_Example.release.xcconfig */;
-=======
-			baseConfigurationReference = 1F2EF4BB7CE94A2BBF202E6A /* Pods-PrimerSDK_Example.release.xcconfig */;
->>>>>>> b78333d7
+			baseConfigurationReference = BB0D42009796741AAD1AC5C1 /* Pods-PrimerSDK_Example.release.xcconfig */;
 			buildSettings = {
 				ASSETCATALOG_COMPILER_APPICON_NAME = AppIcon;
 				CODE_SIGN_ENTITLEMENTS = PrimerSDK_Example.entitlements;
@@ -1051,11 +950,7 @@
 		};
 		607FACF31AFB9204008FA782 /* Debug */ = {
 			isa = XCBuildConfiguration;
-<<<<<<< HEAD
-			baseConfigurationReference = 7ABB6FEFE52D07C83383CD0A /* Pods-PrimerSDK_Tests.debug.xcconfig */;
-=======
-			baseConfigurationReference = 0FE7C125284D067891FDDA9F /* Pods-PrimerSDK_Tests.debug.xcconfig */;
->>>>>>> b78333d7
+			baseConfigurationReference = 2B9B1619B10D35C92A3F1992 /* Pods-PrimerSDK_Tests.debug.xcconfig */;
 			buildSettings = {
 				CODE_SIGN_IDENTITY = "iPhone Developer";
 				"CODE_SIGN_IDENTITY[sdk=macosx*]" = "-";
@@ -1084,11 +979,7 @@
 		};
 		607FACF41AFB9204008FA782 /* Release */ = {
 			isa = XCBuildConfiguration;
-<<<<<<< HEAD
-			baseConfigurationReference = 6ED63D40A865C1EFC11AE391 /* Pods-PrimerSDK_Tests.release.xcconfig */;
-=======
-			baseConfigurationReference = FF2AE8D2E17B4258B82EC21F /* Pods-PrimerSDK_Tests.release.xcconfig */;
->>>>>>> b78333d7
+			baseConfigurationReference = 9FC808D60F9740765D223369 /* Pods-PrimerSDK_Tests.release.xcconfig */;
 			buildSettings = {
 				CODE_SIGN_IDENTITY = "iPhone Developer";
 				"CODE_SIGN_IDENTITY[sdk=macosx*]" = "-";
