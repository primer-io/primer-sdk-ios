--- conflicted
+++ resolved
@@ -42,18 +42,13 @@
 		1DE0355C2716E4D1007BADAB /* CheckoutTheme.swift in Sources */ = {isa = PBXBuildFile; fileRef = 1DE0355B2716E4D1007BADAB /* CheckoutTheme.swift */; };
 		1DEBE0DF26B6FD06004E3064 /* ApayaTests.swift in Sources */ = {isa = PBXBuildFile; fileRef = 1DEBE0DE26B6FD06004E3064 /* ApayaTests.swift */; };
 		1DED53B02739561800CD9DE6 /* ThemeTests.swift in Sources */ = {isa = PBXBuildFile; fileRef = 1DED53AF2739561800CD9DE6 /* ThemeTests.swift */; };
-<<<<<<< HEAD
-		37653C2D1E7EA0D8B82D1C57 /* Pods_PrimerSDK_Example.framework in Frameworks */ = {isa = PBXBuildFile; fileRef = 9AD616EF544B7299B35F2BF2 /* Pods_PrimerSDK_Example.framework */; };
-=======
-		3C1AD1194E3DE3CF5AFAF2B5 /* Pods_PrimerSDK_Example.framework in Frameworks */ = {isa = PBXBuildFile; fileRef = DAD55D5CCE032B158014484E /* Pods_PrimerSDK_Example.framework */; };
-		518C55480511436DE79EAB70 /* Pods_PrimerSDK_Tests.framework in Frameworks */ = {isa = PBXBuildFile; fileRef = CCC312281AB9CC8DC9260970 /* Pods_PrimerSDK_Tests.framework */; };
->>>>>>> 37b5453d
+		5D170AC1C2D5B65DB0ECA04B /* Pods_PrimerSDK_Tests.framework in Frameworks */ = {isa = PBXBuildFile; fileRef = 1B68B88377ABC746DCD9A22C /* Pods_PrimerSDK_Tests.framework */; };
 		607FACD61AFB9204008FA782 /* AppDelegate.swift in Sources */ = {isa = PBXBuildFile; fileRef = 607FACD51AFB9204008FA782 /* AppDelegate.swift */; };
 		607FACDB1AFB9204008FA782 /* Main.storyboard in Resources */ = {isa = PBXBuildFile; fileRef = 607FACD91AFB9204008FA782 /* Main.storyboard */; };
 		607FACDD1AFB9204008FA782 /* Images.xcassets in Resources */ = {isa = PBXBuildFile; fileRef = 607FACDC1AFB9204008FA782 /* Images.xcassets */; };
 		607FACE01AFB9204008FA782 /* LaunchScreen.xib in Resources */ = {isa = PBXBuildFile; fileRef = 607FACDE1AFB9204008FA782 /* LaunchScreen.xib */; };
-		8451A07F27AAB1C900F8EC73 /* (null) in Sources */ = {isa = PBXBuildFile; };
-		847C8FC827A3DFCF005D0CBC /* (null) in Sources */ = {isa = PBXBuildFile; };
+		8451A07F27AAB1C900F8EC73 /* BuildFile in Sources */ = {isa = PBXBuildFile; };
+		847C8FC827A3DFCF005D0CBC /* BuildFile in Sources */ = {isa = PBXBuildFile; };
 		849A28EB275614070037C2D1 /* Networking.swift in Sources */ = {isa = PBXBuildFile; fileRef = 849A28EA275614070037C2D1 /* Networking.swift */; };
 		849A28ED275788040037C2D1 /* ExternalPaymentMethods.swift in Sources */ = {isa = PBXBuildFile; fileRef = 849A28EC275788040037C2D1 /* ExternalPaymentMethods.swift */; };
 		849AFD14275A725600A1F4CB /* ResultViewController.swift in Sources */ = {isa = PBXBuildFile; fileRef = 849AFD13275A725600A1F4CB /* ResultViewController.swift */; };
@@ -61,10 +56,7 @@
 		849D5BC227B105E5002953C2 /* MerchantPaymentMethodsViewController.swift in Sources */ = {isa = PBXBuildFile; fileRef = 849D5BC127B105E5002953C2 /* MerchantPaymentMethodsViewController.swift */; };
 		849D5BC427B12E57002953C2 /* MerchantAssetsViewController.swift in Sources */ = {isa = PBXBuildFile; fileRef = 849D5BC327B12E57002953C2 /* MerchantAssetsViewController.swift */; };
 		84DE08AC2767306E00AC9D52 /* DirectCheckout.swift in Sources */ = {isa = PBXBuildFile; fileRef = 84DE08AB2767306E00AC9D52 /* DirectCheckout.swift */; };
-<<<<<<< HEAD
-		DFFFCAB78E0034431D355430 /* Pods_PrimerSDK_Tests.framework in Frameworks */ = {isa = PBXBuildFile; fileRef = FCFD11775FBE8108F68FB304 /* Pods_PrimerSDK_Tests.framework */; };
-=======
->>>>>>> 37b5453d
+		D0405C0DF921A78CBF05BB24 /* Pods_PrimerSDK_Example.framework in Frameworks */ = {isa = PBXBuildFile; fileRef = B59DE733B69AE51188945B8F /* Pods_PrimerSDK_Example.framework */; };
 /* End PBXBuildFile section */
 
 /* Begin PBXContainerItemProxy section */
@@ -85,17 +77,13 @@
 /* End PBXContainerItemProxy section */
 
 /* Begin PBXFileReference section */
-<<<<<<< HEAD
-		02F8004B2724E06082BF5474 /* Pods-PrimerSDK_Example.debug.xcconfig */ = {isa = PBXFileReference; includeInIndex = 1; lastKnownFileType = text.xcconfig; name = "Pods-PrimerSDK_Example.debug.xcconfig"; path = "Target Support Files/Pods-PrimerSDK_Example/Pods-PrimerSDK_Example.debug.xcconfig"; sourceTree = "<group>"; };
-=======
->>>>>>> 37b5453d
 		0BEFFA023E994EF5B370A80C /* PrimerSDK.podspec */ = {isa = PBXFileReference; includeInIndex = 1; lastKnownFileType = text; name = PrimerSDK.podspec; path = ../PrimerSDK.podspec; sourceTree = "<group>"; xcLanguageSpecificationIdentifier = xcode.lang.ruby; };
+		1203F85C303DFD371853FD9F /* Pods-PrimerSDK_Tests.release.xcconfig */ = {isa = PBXFileReference; includeInIndex = 1; lastKnownFileType = text.xcconfig; name = "Pods-PrimerSDK_Tests.release.xcconfig"; path = "Target Support Files/Pods-PrimerSDK_Tests/Pods-PrimerSDK_Tests.release.xcconfig"; sourceTree = "<group>"; };
 		151B09F4267B7F9400FB49B8 /* 3DSTests.swift */ = {isa = PBXFileReference; lastKnownFileType = sourcecode.swift; path = 3DSTests.swift; sourceTree = "<group>"; };
 		151B0A1B267CE24B00FB49B8 /* 3DSConstants.swift */ = {isa = PBXFileReference; lastKnownFileType = sourcecode.swift; path = 3DSConstants.swift; sourceTree = "<group>"; };
 		15300DB8267A1211009A1B9C /* Vault.swift */ = {isa = PBXFileReference; lastKnownFileType = sourcecode.swift; path = Vault.swift; sourceTree = "<group>"; };
 		15300DBA267A1646009A1B9C /* VaultKlarna.swift */ = {isa = PBXFileReference; lastKnownFileType = sourcecode.swift; path = VaultKlarna.swift; sourceTree = "<group>"; };
 		156F97082706DDE6004503C0 /* PaymentMethodConfigTests.swift */ = {isa = PBXFileReference; lastKnownFileType = sourcecode.swift; path = PaymentMethodConfigTests.swift; sourceTree = "<group>"; };
-		1580FBED91913ED7BCA4E1C0 /* Pods-PrimerSDK_Tests.release.xcconfig */ = {isa = PBXFileReference; includeInIndex = 1; lastKnownFileType = text.xcconfig; name = "Pods-PrimerSDK_Tests.release.xcconfig"; path = "Target Support Files/Pods-PrimerSDK_Tests/Pods-PrimerSDK_Tests.release.xcconfig"; sourceTree = "<group>"; };
 		1582B95F260A3F2900C80BD7 /* VaultCheckoutViewModel.swift */ = {isa = PBXFileReference; fileEncoding = 4; lastKnownFileType = sourcecode.swift; path = VaultCheckoutViewModel.swift; sourceTree = "<group>"; };
 		1582B961260A3F2900C80BD7 /* Mocks.swift */ = {isa = PBXFileReference; fileEncoding = 4; lastKnownFileType = sourcecode.swift; path = Mocks.swift; sourceTree = "<group>"; };
 		1582B963260A3F2900C80BD7 /* PaymentMethodConfigService.swift */ = {isa = PBXFileReference; fileEncoding = 4; lastKnownFileType = sourcecode.swift; path = PaymentMethodConfigService.swift; sourceTree = "<group>"; };
@@ -136,6 +124,7 @@
 		15F97C762624718800DCB3BA /* PaymentMethodCell.swift */ = {isa = PBXFileReference; lastKnownFileType = sourcecode.swift; path = PaymentMethodCell.swift; sourceTree = "<group>"; };
 		15F97C7C2624730800DCB3BA /* UIViewController+API.swift */ = {isa = PBXFileReference; lastKnownFileType = sourcecode.swift; path = "UIViewController+API.swift"; sourceTree = "<group>"; };
 		15F9E67C2678C88000F6B6C1 /* UniversalCheckout.swift */ = {isa = PBXFileReference; lastKnownFileType = sourcecode.swift; path = UniversalCheckout.swift; sourceTree = "<group>"; };
+		1B68B88377ABC746DCD9A22C /* Pods_PrimerSDK_Tests.framework */ = {isa = PBXFileReference; explicitFileType = wrapper.framework; includeInIndex = 0; path = Pods_PrimerSDK_Tests.framework; sourceTree = BUILT_PRODUCTS_DIR; };
 		1D3922C9270DEC2F001BDCCA /* WebViewUtilTests.swift */ = {isa = PBXFileReference; lastKnownFileType = sourcecode.swift; path = WebViewUtilTests.swift; sourceTree = "<group>"; };
 		1DC7EE0B261FA39200BCBFFC /* SpinnerViewController.swift */ = {isa = PBXFileReference; lastKnownFileType = sourcecode.swift; path = SpinnerViewController.swift; sourceTree = "<group>"; };
 		1DC7EE13261FA3D400BCBFFC /* CreateClientToken.swift */ = {isa = PBXFileReference; lastKnownFileType = sourcecode.swift; path = CreateClientToken.swift; sourceTree = "<group>"; };
@@ -143,7 +132,6 @@
 		1DEBE0DE26B6FD06004E3064 /* ApayaTests.swift */ = {isa = PBXFileReference; fileEncoding = 4; lastKnownFileType = sourcecode.swift; path = ApayaTests.swift; sourceTree = "<group>"; };
 		1DED53AF2739561800CD9DE6 /* ThemeTests.swift */ = {isa = PBXFileReference; fileEncoding = 4; lastKnownFileType = sourcecode.swift; path = ThemeTests.swift; sourceTree = "<group>"; };
 		3B55FBF1D40BE6B25F29A5D9 /* LICENSE */ = {isa = PBXFileReference; includeInIndex = 1; lastKnownFileType = text; name = LICENSE; path = ../LICENSE; sourceTree = "<group>"; };
-		3C5A1DB512B3148200DEF673 /* Pods-PrimerSDK_Tests.debug.xcconfig */ = {isa = PBXFileReference; includeInIndex = 1; lastKnownFileType = text.xcconfig; name = "Pods-PrimerSDK_Tests.debug.xcconfig"; path = "Target Support Files/Pods-PrimerSDK_Tests/Pods-PrimerSDK_Tests.debug.xcconfig"; sourceTree = "<group>"; };
 		45CA532A34F52954A21835C5 /* README.md */ = {isa = PBXFileReference; includeInIndex = 1; lastKnownFileType = net.daringfireball.markdown; name = README.md; path = ../README.md; sourceTree = "<group>"; };
 		607FACD01AFB9204008FA782 /* PrimerSDK_Example.app */ = {isa = PBXFileReference; explicitFileType = wrapper.application; includeInIndex = 0; path = PrimerSDK_Example.app; sourceTree = BUILT_PRODUCTS_DIR; };
 		607FACD41AFB9204008FA782 /* Info.plist */ = {isa = PBXFileReference; lastKnownFileType = text.plist.xml; path = Info.plist; sourceTree = "<group>"; };
@@ -161,11 +149,7 @@
 		849D5BC127B105E5002953C2 /* MerchantPaymentMethodsViewController.swift */ = {isa = PBXFileReference; fileEncoding = 4; lastKnownFileType = sourcecode.swift; path = MerchantPaymentMethodsViewController.swift; sourceTree = "<group>"; };
 		849D5BC327B12E57002953C2 /* MerchantAssetsViewController.swift */ = {isa = PBXFileReference; lastKnownFileType = sourcecode.swift; path = MerchantAssetsViewController.swift; sourceTree = "<group>"; };
 		84DE08AB2767306E00AC9D52 /* DirectCheckout.swift */ = {isa = PBXFileReference; lastKnownFileType = sourcecode.swift; path = DirectCheckout.swift; sourceTree = "<group>"; };
-<<<<<<< HEAD
-		9AD616EF544B7299B35F2BF2 /* Pods_PrimerSDK_Example.framework */ = {isa = PBXFileReference; explicitFileType = wrapper.framework; includeInIndex = 0; path = Pods_PrimerSDK_Example.framework; sourceTree = BUILT_PRODUCTS_DIR; };
-=======
-		8C3AE48D76AFE268A424E089 /* Pods-PrimerSDK_Example.release.xcconfig */ = {isa = PBXFileReference; includeInIndex = 1; lastKnownFileType = text.xcconfig; name = "Pods-PrimerSDK_Example.release.xcconfig"; path = "Target Support Files/Pods-PrimerSDK_Example/Pods-PrimerSDK_Example.release.xcconfig"; sourceTree = "<group>"; };
->>>>>>> 37b5453d
+		92B342DFF8ECD273E0906269 /* Pods-PrimerSDK_Example.debug.xcconfig */ = {isa = PBXFileReference; includeInIndex = 1; lastKnownFileType = text.xcconfig; name = "Pods-PrimerSDK_Example.debug.xcconfig"; path = "Target Support Files/Pods-PrimerSDK_Example/Pods-PrimerSDK_Example.debug.xcconfig"; sourceTree = "<group>"; };
 		9C4EE55D27ABEEF6007ED6F3 /* it */ = {isa = PBXFileReference; lastKnownFileType = text.plist.strings; name = it; path = it.lproj/LaunchScreen.strings; sourceTree = "<group>"; };
 		9C4EE55E27ABEEF6007ED6F3 /* it */ = {isa = PBXFileReference; lastKnownFileType = text.plist.strings; name = it; path = it.lproj/Main.strings; sourceTree = "<group>"; };
 		9C4EE55F27ABEF20007ED6F3 /* da */ = {isa = PBXFileReference; lastKnownFileType = text.plist.strings; name = da; path = da.lproj/LaunchScreen.strings; sourceTree = "<group>"; };
@@ -180,16 +164,9 @@
 		9C4EE56827ABEFEA007ED6F3 /* pt-PT */ = {isa = PBXFileReference; lastKnownFileType = text.plist.strings; name = "pt-PT"; path = "pt-PT.lproj/Main.strings"; sourceTree = "<group>"; };
 		9C4EE56927ABEFF0007ED6F3 /* es */ = {isa = PBXFileReference; lastKnownFileType = text.plist.strings; name = es; path = es.lproj/LaunchScreen.strings; sourceTree = "<group>"; };
 		9C4EE56A27ABF01D007ED6F3 /* es */ = {isa = PBXFileReference; lastKnownFileType = text.plist.strings; name = es; path = es.lproj/Main.strings; sourceTree = "<group>"; };
-<<<<<<< HEAD
-		B3097C63143614987139BF7F /* Pods-PrimerSDK_Example.release.xcconfig */ = {isa = PBXFileReference; includeInIndex = 1; lastKnownFileType = text.xcconfig; name = "Pods-PrimerSDK_Example.release.xcconfig"; path = "Target Support Files/Pods-PrimerSDK_Example/Pods-PrimerSDK_Example.release.xcconfig"; sourceTree = "<group>"; };
-		C6EE5B8327F1B4FCDDCBD61D /* Pods-PrimerSDK_Tests.debug.xcconfig */ = {isa = PBXFileReference; includeInIndex = 1; lastKnownFileType = text.xcconfig; name = "Pods-PrimerSDK_Tests.debug.xcconfig"; path = "Target Support Files/Pods-PrimerSDK_Tests/Pods-PrimerSDK_Tests.debug.xcconfig"; sourceTree = "<group>"; };
-		D8DAB7ED8FF12E810207DEDF /* Pods-PrimerSDK_Tests.release.xcconfig */ = {isa = PBXFileReference; includeInIndex = 1; lastKnownFileType = text.xcconfig; name = "Pods-PrimerSDK_Tests.release.xcconfig"; path = "Target Support Files/Pods-PrimerSDK_Tests/Pods-PrimerSDK_Tests.release.xcconfig"; sourceTree = "<group>"; };
-		FCFD11775FBE8108F68FB304 /* Pods_PrimerSDK_Tests.framework */ = {isa = PBXFileReference; explicitFileType = wrapper.framework; includeInIndex = 0; path = Pods_PrimerSDK_Tests.framework; sourceTree = BUILT_PRODUCTS_DIR; };
-=======
-		CCC312281AB9CC8DC9260970 /* Pods_PrimerSDK_Tests.framework */ = {isa = PBXFileReference; explicitFileType = wrapper.framework; includeInIndex = 0; path = Pods_PrimerSDK_Tests.framework; sourceTree = BUILT_PRODUCTS_DIR; };
-		D8E760EB890B65E6F5BA570C /* Pods-PrimerSDK_Example.debug.xcconfig */ = {isa = PBXFileReference; includeInIndex = 1; lastKnownFileType = text.xcconfig; name = "Pods-PrimerSDK_Example.debug.xcconfig"; path = "Target Support Files/Pods-PrimerSDK_Example/Pods-PrimerSDK_Example.debug.xcconfig"; sourceTree = "<group>"; };
-		DAD55D5CCE032B158014484E /* Pods_PrimerSDK_Example.framework */ = {isa = PBXFileReference; explicitFileType = wrapper.framework; includeInIndex = 0; path = Pods_PrimerSDK_Example.framework; sourceTree = BUILT_PRODUCTS_DIR; };
->>>>>>> 37b5453d
+		B59DE733B69AE51188945B8F /* Pods_PrimerSDK_Example.framework */ = {isa = PBXFileReference; explicitFileType = wrapper.framework; includeInIndex = 0; path = Pods_PrimerSDK_Example.framework; sourceTree = BUILT_PRODUCTS_DIR; };
+		E47CBABEE0E6DB7F03DD5C4F /* Pods-PrimerSDK_Example.release.xcconfig */ = {isa = PBXFileReference; includeInIndex = 1; lastKnownFileType = text.xcconfig; name = "Pods-PrimerSDK_Example.release.xcconfig"; path = "Target Support Files/Pods-PrimerSDK_Example/Pods-PrimerSDK_Example.release.xcconfig"; sourceTree = "<group>"; };
+		E54AD66C08824FBF628A3D99 /* Pods-PrimerSDK_Tests.debug.xcconfig */ = {isa = PBXFileReference; includeInIndex = 1; lastKnownFileType = text.xcconfig; name = "Pods-PrimerSDK_Tests.debug.xcconfig"; path = "Target Support Files/Pods-PrimerSDK_Tests/Pods-PrimerSDK_Tests.debug.xcconfig"; sourceTree = "<group>"; };
 /* End PBXFileReference section */
 
 /* Begin PBXFrameworksBuildPhase section */
@@ -204,11 +181,7 @@
 			isa = PBXFrameworksBuildPhase;
 			buildActionMask = 2147483647;
 			files = (
-<<<<<<< HEAD
-				37653C2D1E7EA0D8B82D1C57 /* Pods_PrimerSDK_Example.framework in Frameworks */,
-=======
-				3C1AD1194E3DE3CF5AFAF2B5 /* Pods_PrimerSDK_Example.framework in Frameworks */,
->>>>>>> 37b5453d
+				D0405C0DF921A78CBF05BB24 /* Pods_PrimerSDK_Example.framework in Frameworks */,
 			);
 			runOnlyForDeploymentPostprocessing = 0;
 		};
@@ -216,17 +189,22 @@
 			isa = PBXFrameworksBuildPhase;
 			buildActionMask = 2147483647;
 			files = (
-<<<<<<< HEAD
-				DFFFCAB78E0034431D355430 /* Pods_PrimerSDK_Tests.framework in Frameworks */,
-=======
-				518C55480511436DE79EAB70 /* Pods_PrimerSDK_Tests.framework in Frameworks */,
->>>>>>> 37b5453d
+				5D170AC1C2D5B65DB0ECA04B /* Pods_PrimerSDK_Tests.framework in Frameworks */,
 			);
 			runOnlyForDeploymentPostprocessing = 0;
 		};
 /* End PBXFrameworksBuildPhase section */
 
 /* Begin PBXGroup section */
+		09800DA8AEA8648F0D1610BB /* Frameworks */ = {
+			isa = PBXGroup;
+			children = (
+				B59DE733B69AE51188945B8F /* Pods_PrimerSDK_Example.framework */,
+				1B68B88377ABC746DCD9A22C /* Pods_PrimerSDK_Tests.framework */,
+			);
+			name = Frameworks;
+			sourceTree = "<group>";
+		};
 		151219E426E5F4EC007EFEA1 /* Recovered References */ = {
 			isa = PBXGroup;
 			children = (
@@ -418,15 +396,6 @@
 			path = "Data Models";
 			sourceTree = "<group>";
 		};
-		20A24578C4CC671630EEAC1F /* Frameworks */ = {
-			isa = PBXGroup;
-			children = (
-				9AD616EF544B7299B35F2BF2 /* Pods_PrimerSDK_Example.framework */,
-				FCFD11775FBE8108F68FB304 /* Pods_PrimerSDK_Tests.framework */,
-			);
-			name = Frameworks;
-			sourceTree = "<group>";
-		};
 		607FACC71AFB9204008FA782 = {
 			isa = PBXGroup;
 			children = (
@@ -436,12 +405,8 @@
 				1582B9A0260A3FD300C80BD7 /* PrimerSDKExample_UITests */,
 				607FACD11AFB9204008FA782 /* Products */,
 				151219E426E5F4EC007EFEA1 /* Recovered References */,
-				CAECC3F22E94EA70F1F01CFC /* Pods */,
-<<<<<<< HEAD
-				20A24578C4CC671630EEAC1F /* Frameworks */,
-=======
-				6CF5AFB4B509AF24E0CFCA2F /* Frameworks */,
->>>>>>> 37b5453d
+				F2E8691322EECDF43D94C9EE /* Pods */,
+				09800DA8AEA8648F0D1610BB /* Frameworks */,
 			);
 			sourceTree = "<group>";
 		};
@@ -479,36 +444,18 @@
 			name = "Podspec Metadata";
 			sourceTree = "<group>";
 		};
-		6CF5AFB4B509AF24E0CFCA2F /* Frameworks */ = {
-			isa = PBXGroup;
-			children = (
-<<<<<<< HEAD
-				02F8004B2724E06082BF5474 /* Pods-PrimerSDK_Example.debug.xcconfig */,
-				B3097C63143614987139BF7F /* Pods-PrimerSDK_Example.release.xcconfig */,
-				C6EE5B8327F1B4FCDDCBD61D /* Pods-PrimerSDK_Tests.debug.xcconfig */,
-				D8DAB7ED8FF12E810207DEDF /* Pods-PrimerSDK_Tests.release.xcconfig */,
-=======
-				DAD55D5CCE032B158014484E /* Pods_PrimerSDK_Example.framework */,
-				CCC312281AB9CC8DC9260970 /* Pods_PrimerSDK_Tests.framework */,
->>>>>>> 37b5453d
-			);
-			name = Frameworks;
-			sourceTree = "<group>";
-		};
-<<<<<<< HEAD
-=======
-		CAECC3F22E94EA70F1F01CFC /* Pods */ = {
-			isa = PBXGroup;
-			children = (
-				D8E760EB890B65E6F5BA570C /* Pods-PrimerSDK_Example.debug.xcconfig */,
-				8C3AE48D76AFE268A424E089 /* Pods-PrimerSDK_Example.release.xcconfig */,
-				3C5A1DB512B3148200DEF673 /* Pods-PrimerSDK_Tests.debug.xcconfig */,
-				1580FBED91913ED7BCA4E1C0 /* Pods-PrimerSDK_Tests.release.xcconfig */,
-			);
+		F2E8691322EECDF43D94C9EE /* Pods */ = {
+			isa = PBXGroup;
+			children = (
+				92B342DFF8ECD273E0906269 /* Pods-PrimerSDK_Example.debug.xcconfig */,
+				E47CBABEE0E6DB7F03DD5C4F /* Pods-PrimerSDK_Example.release.xcconfig */,
+				E54AD66C08824FBF628A3D99 /* Pods-PrimerSDK_Tests.debug.xcconfig */,
+				1203F85C303DFD371853FD9F /* Pods-PrimerSDK_Tests.release.xcconfig */,
+			);
+			name = Pods;
 			path = Pods;
 			sourceTree = "<group>";
 		};
->>>>>>> 37b5453d
 /* End PBXGroup section */
 
 /* Begin PBXNativeTarget section */
@@ -534,19 +481,11 @@
 			isa = PBXNativeTarget;
 			buildConfigurationList = 607FACEF1AFB9204008FA782 /* Build configuration list for PBXNativeTarget "PrimerSDK_Example" */;
 			buildPhases = (
-<<<<<<< HEAD
-				4E2CE1649D0BE079DC6CABA0 /* [CP] Check Pods Manifest.lock */,
+				831A658A23106BCC799FAD94 /* [CP] Check Pods Manifest.lock */,
 				607FACCC1AFB9204008FA782 /* Sources */,
 				607FACCD1AFB9204008FA782 /* Frameworks */,
 				607FACCE1AFB9204008FA782 /* Resources */,
-				4D0AECADAC634960DD6D70D2 /* [CP] Embed Pods Frameworks */,
-=======
-				0165C3BFF355D5527EE9883C /* [CP] Check Pods Manifest.lock */,
-				607FACCC1AFB9204008FA782 /* Sources */,
-				607FACCD1AFB9204008FA782 /* Frameworks */,
-				607FACCE1AFB9204008FA782 /* Resources */,
-				62E05381659C7733D23DB6A0 /* [CP] Embed Pods Frameworks */,
->>>>>>> 37b5453d
+				C4547CF4E57E6FBE650D1C1F /* [CP] Embed Pods Frameworks */,
 			);
 			buildRules = (
 			);
@@ -561,11 +500,7 @@
 			isa = PBXNativeTarget;
 			buildConfigurationList = 607FACF21AFB9204008FA782 /* Build configuration list for PBXNativeTarget "PrimerSDK_Tests" */;
 			buildPhases = (
-<<<<<<< HEAD
-				2A72BFBBEA58DA015800A4FF /* [CP] Check Pods Manifest.lock */,
-=======
-				697E370B5FEFB84021A2B2CD /* [CP] Check Pods Manifest.lock */,
->>>>>>> 37b5453d
+				DCC2520529780CFC3A95EE88 /* [CP] Check Pods Manifest.lock */,
 				607FACE11AFB9204008FA782 /* Sources */,
 				607FACE21AFB9204008FA782 /* Frameworks */,
 				607FACE31AFB9204008FA782 /* Resources */,
@@ -672,11 +607,7 @@
 /* End PBXResourcesBuildPhase section */
 
 /* Begin PBXShellScriptBuildPhase section */
-<<<<<<< HEAD
-		2A72BFBBEA58DA015800A4FF /* [CP] Check Pods Manifest.lock */ = {
-=======
-		0165C3BFF355D5527EE9883C /* [CP] Check Pods Manifest.lock */ = {
->>>>>>> 37b5453d
+		831A658A23106BCC799FAD94 /* [CP] Check Pods Manifest.lock */ = {
 			isa = PBXShellScriptBuildPhase;
 			buildActionMask = 2147483647;
 			files = (
@@ -691,18 +622,14 @@
 			outputFileListPaths = (
 			);
 			outputPaths = (
-				"$(DERIVED_FILE_DIR)/Pods-PrimerSDK_Tests-checkManifestLockResult.txt",
+				"$(DERIVED_FILE_DIR)/Pods-PrimerSDK_Example-checkManifestLockResult.txt",
 			);
 			runOnlyForDeploymentPostprocessing = 0;
 			shellPath = /bin/sh;
 			shellScript = "diff \"${PODS_PODFILE_DIR_PATH}/Podfile.lock\" \"${PODS_ROOT}/Manifest.lock\" > /dev/null\nif [ $? != 0 ] ; then\n    # print error to STDERR\n    echo \"error: The sandbox is not in sync with the Podfile.lock. Run 'pod install' or update your CocoaPods installation.\" >&2\n    exit 1\nfi\n# This output is used by Xcode 'outputs' to avoid re-running this script phase.\necho \"SUCCESS\" > \"${SCRIPT_OUTPUT_FILE_0}\"\n";
 			showEnvVarsInLog = 0;
 		};
-<<<<<<< HEAD
-		4D0AECADAC634960DD6D70D2 /* [CP] Embed Pods Frameworks */ = {
-=======
-		62E05381659C7733D23DB6A0 /* [CP] Embed Pods Frameworks */ = {
->>>>>>> 37b5453d
+		C4547CF4E57E6FBE650D1C1F /* [CP] Embed Pods Frameworks */ = {
 			isa = PBXShellScriptBuildPhase;
 			buildActionMask = 2147483647;
 			files = (
@@ -720,11 +647,7 @@
 			shellScript = "\"${PODS_ROOT}/Target Support Files/Pods-PrimerSDK_Example/Pods-PrimerSDK_Example-frameworks.sh\"\n";
 			showEnvVarsInLog = 0;
 		};
-<<<<<<< HEAD
-		4E2CE1649D0BE079DC6CABA0 /* [CP] Check Pods Manifest.lock */ = {
-=======
-		697E370B5FEFB84021A2B2CD /* [CP] Check Pods Manifest.lock */ = {
->>>>>>> 37b5453d
+		DCC2520529780CFC3A95EE88 /* [CP] Check Pods Manifest.lock */ = {
 			isa = PBXShellScriptBuildPhase;
 			buildActionMask = 2147483647;
 			files = (
@@ -739,11 +662,7 @@
 			outputFileListPaths = (
 			);
 			outputPaths = (
-<<<<<<< HEAD
-				"$(DERIVED_FILE_DIR)/Pods-PrimerSDK_Example-checkManifestLockResult.txt",
-=======
 				"$(DERIVED_FILE_DIR)/Pods-PrimerSDK_Tests-checkManifestLockResult.txt",
->>>>>>> 37b5453d
 			);
 			runOnlyForDeploymentPostprocessing = 0;
 			shellPath = /bin/sh;
@@ -777,10 +696,10 @@
 				849A28EB275614070037C2D1 /* Networking.swift in Sources */,
 				15F97C772624718800DCB3BA /* PaymentMethodCell.swift in Sources */,
 				849D5BC427B12E57002953C2 /* MerchantAssetsViewController.swift in Sources */,
-				8451A07F27AAB1C900F8EC73 /* (null) in Sources */,
+				8451A07F27AAB1C900F8EC73 /* BuildFile in Sources */,
 				15B2E64826F8A9EE005B8343 /* Apaya.swift in Sources */,
 				1DE0355C2716E4D1007BADAB /* CheckoutTheme.swift in Sources */,
-				847C8FC827A3DFCF005D0CBC /* (null) in Sources */,
+				847C8FC827A3DFCF005D0CBC /* BuildFile in Sources */,
 				15F97C6D26246FD300DCB3BA /* MerchantCheckoutViewController+Primer.swift in Sources */,
 				1DC7EE0C261FA39200BCBFFC /* SpinnerViewController.swift in Sources */,
 				15F97C72262470CB00DCB3BA /* MerchantCheckoutViewController+Helpers.swift in Sources */,
@@ -1051,11 +970,7 @@
 		};
 		607FACF01AFB9204008FA782 /* Debug */ = {
 			isa = XCBuildConfiguration;
-<<<<<<< HEAD
-			baseConfigurationReference = 02F8004B2724E06082BF5474 /* Pods-PrimerSDK_Example.debug.xcconfig */;
-=======
-			baseConfigurationReference = D8E760EB890B65E6F5BA570C /* Pods-PrimerSDK_Example.debug.xcconfig */;
->>>>>>> 37b5453d
+			baseConfigurationReference = 92B342DFF8ECD273E0906269 /* Pods-PrimerSDK_Example.debug.xcconfig */;
 			buildSettings = {
 				ASSETCATALOG_COMPILER_APPICON_NAME = AppIcon;
 				CODE_SIGN_ENTITLEMENTS = PrimerSDK_Example.entitlements;
@@ -1080,11 +995,7 @@
 		};
 		607FACF11AFB9204008FA782 /* Release */ = {
 			isa = XCBuildConfiguration;
-<<<<<<< HEAD
-			baseConfigurationReference = B3097C63143614987139BF7F /* Pods-PrimerSDK_Example.release.xcconfig */;
-=======
-			baseConfigurationReference = 8C3AE48D76AFE268A424E089 /* Pods-PrimerSDK_Example.release.xcconfig */;
->>>>>>> 37b5453d
+			baseConfigurationReference = E47CBABEE0E6DB7F03DD5C4F /* Pods-PrimerSDK_Example.release.xcconfig */;
 			buildSettings = {
 				ASSETCATALOG_COMPILER_APPICON_NAME = AppIcon;
 				CODE_SIGN_ENTITLEMENTS = PrimerSDK_Example.entitlements;
@@ -1109,11 +1020,7 @@
 		};
 		607FACF31AFB9204008FA782 /* Debug */ = {
 			isa = XCBuildConfiguration;
-<<<<<<< HEAD
-			baseConfigurationReference = C6EE5B8327F1B4FCDDCBD61D /* Pods-PrimerSDK_Tests.debug.xcconfig */;
-=======
-			baseConfigurationReference = 3C5A1DB512B3148200DEF673 /* Pods-PrimerSDK_Tests.debug.xcconfig */;
->>>>>>> 37b5453d
+			baseConfigurationReference = E54AD66C08824FBF628A3D99 /* Pods-PrimerSDK_Tests.debug.xcconfig */;
 			buildSettings = {
 				CODE_SIGN_IDENTITY = "iPhone Developer";
 				"CODE_SIGN_IDENTITY[sdk=macosx*]" = "-";
@@ -1142,11 +1049,7 @@
 		};
 		607FACF41AFB9204008FA782 /* Release */ = {
 			isa = XCBuildConfiguration;
-<<<<<<< HEAD
-			baseConfigurationReference = D8DAB7ED8FF12E810207DEDF /* Pods-PrimerSDK_Tests.release.xcconfig */;
-=======
-			baseConfigurationReference = 1580FBED91913ED7BCA4E1C0 /* Pods-PrimerSDK_Tests.release.xcconfig */;
->>>>>>> 37b5453d
+			baseConfigurationReference = 1203F85C303DFD371853FD9F /* Pods-PrimerSDK_Tests.release.xcconfig */;
 			buildSettings = {
 				CODE_SIGN_IDENTITY = "iPhone Developer";
 				"CODE_SIGN_IDENTITY[sdk=macosx*]" = "-";
