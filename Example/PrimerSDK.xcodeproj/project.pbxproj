--- conflicted
+++ resolved
@@ -7,7 +7,6 @@
 	objects = {
 
 /* Begin PBXBuildFile section */
-		0F5F446BAC33CD1A41D89C7F /* Pods_PrimerSDK_Example.framework in Frameworks */ = {isa = PBXBuildFile; fileRef = 4E076D6F175804433D28313D /* Pods_PrimerSDK_Example.framework */; };
 		151B098C267A276100FB49B8 /* Vault.swift in Sources */ = {isa = PBXBuildFile; fileRef = 15300DB8267A1211009A1B9C /* Vault.swift */; };
 		152A42CE26A2B0BD0036D3D6 /* ThreeDS.swift in Sources */ = {isa = PBXBuildFile; fileRef = 152A42CD26A2B0BD0036D3D6 /* ThreeDS.swift */; };
 		15300DBB267A1646009A1B9C /* VaultKlarna.swift in Sources */ = {isa = PBXBuildFile; fileRef = 15300DBA267A1646009A1B9C /* VaultKlarna.swift */; };
@@ -47,20 +46,16 @@
 		15F9E67D2678C88000F6B6C1 /* UniversalCheckout.swift in Sources */ = {isa = PBXBuildFile; fileRef = 15F9E67C2678C88000F6B6C1 /* UniversalCheckout.swift */; };
 		1DC7EE0C261FA39200BCBFFC /* SpinnerViewController.swift in Sources */ = {isa = PBXBuildFile; fileRef = 1DC7EE0B261FA39200BCBFFC /* SpinnerViewController.swift */; };
 		1DC7EE14261FA3D400BCBFFC /* CreateClientToken.swift in Sources */ = {isa = PBXBuildFile; fileRef = 1DC7EE13261FA3D400BCBFFC /* CreateClientToken.swift */; };
+		1DD117860EE8AE95F5BC5DAA /* Pods_PrimerSDK_Example.framework in Frameworks */ = {isa = PBXBuildFile; fileRef = 2EE239212E6E9988581B7B26 /* Pods_PrimerSDK_Example.framework */; };
 		1DEBE0DF26B6FD06004E3064 /* ApayaTests.swift in Sources */ = {isa = PBXBuildFile; fileRef = 1DEBE0DE26B6FD06004E3064 /* ApayaTests.swift */; };
 		1DEBE0E126B75EBF004E3064 /* ApayaServiceTests.swift in Sources */ = {isa = PBXBuildFile; fileRef = 1DEBE0E026B75EBF004E3064 /* ApayaServiceTests.swift */; };
 		1DEBE0EF26BACE77004E3064 /* ApayaService.swift in Sources */ = {isa = PBXBuildFile; fileRef = 1DEBE0EE26BACE76004E3064 /* ApayaService.swift */; };
 		1DEBE0F326BC4097004E3064 /* ApayaWebViewModelTests.swift in Sources */ = {isa = PBXBuildFile; fileRef = 1DEBE0F226BC4097004E3064 /* ApayaWebViewModelTests.swift */; };
-		330FEB390FB69A1AAF8671B0 /* Pods_PrimerSDK_Example.framework in Frameworks */ = {isa = PBXBuildFile; fileRef = BCA78B6DE08AACFC024E94D6 /* Pods_PrimerSDK_Example.framework */; };
 		607FACD61AFB9204008FA782 /* AppDelegate.swift in Sources */ = {isa = PBXBuildFile; fileRef = 607FACD51AFB9204008FA782 /* AppDelegate.swift */; };
 		607FACDB1AFB9204008FA782 /* Main.storyboard in Resources */ = {isa = PBXBuildFile; fileRef = 607FACD91AFB9204008FA782 /* Main.storyboard */; };
 		607FACDD1AFB9204008FA782 /* Images.xcassets in Resources */ = {isa = PBXBuildFile; fileRef = 607FACDC1AFB9204008FA782 /* Images.xcassets */; };
 		607FACE01AFB9204008FA782 /* LaunchScreen.xib in Resources */ = {isa = PBXBuildFile; fileRef = 607FACDE1AFB9204008FA782 /* LaunchScreen.xib */; };
-<<<<<<< HEAD
-		B5DF5E45CDAAF223EB33813A /* Pods_PrimerSDK_Tests.framework in Frameworks */ = {isa = PBXBuildFile; fileRef = 176807CC1D9F0D47F10A37F6 /* Pods_PrimerSDK_Tests.framework */; };
-=======
-		69427925C5B4759264F93BBF /* Pods_PrimerSDK_Tests.framework in Frameworks */ = {isa = PBXBuildFile; fileRef = 1AA656E0E08303A03C29595B /* Pods_PrimerSDK_Tests.framework */; };
->>>>>>> 0a5f0dcc
+		ACFD313F6D45EBAE6651ED1D /* Pods_PrimerSDK_Tests.framework in Frameworks */ = {isa = PBXBuildFile; fileRef = C1D237FCA27363C7950D1AA0 /* Pods_PrimerSDK_Tests.framework */; };
 /* End PBXBuildFile section */
 
 /* Begin PBXContainerItemProxy section */
@@ -81,7 +76,7 @@
 /* End PBXContainerItemProxy section */
 
 /* Begin PBXFileReference section */
-		03D25C1A00DC64147E088531 /* Pods-PrimerSDK_Example.release.xcconfig */ = {isa = PBXFileReference; includeInIndex = 1; lastKnownFileType = text.xcconfig; name = "Pods-PrimerSDK_Example.release.xcconfig"; path = "Target Support Files/Pods-PrimerSDK_Example/Pods-PrimerSDK_Example.release.xcconfig"; sourceTree = "<group>"; };
+		08BA993BA1C46BB4FD66B4BE /* Pods-PrimerSDK_Example.release.xcconfig */ = {isa = PBXFileReference; includeInIndex = 1; lastKnownFileType = text.xcconfig; name = "Pods-PrimerSDK_Example.release.xcconfig"; path = "Target Support Files/Pods-PrimerSDK_Example/Pods-PrimerSDK_Example.release.xcconfig"; sourceTree = "<group>"; };
 		0BEFFA023E994EF5B370A80C /* PrimerSDK.podspec */ = {isa = PBXFileReference; includeInIndex = 1; lastKnownFileType = text; name = PrimerSDK.podspec; path = ../PrimerSDK.podspec; sourceTree = "<group>"; xcLanguageSpecificationIdentifier = xcode.lang.ruby; };
 		151B09F4267B7F9400FB49B8 /* 3DSTests.swift */ = {isa = PBXFileReference; lastKnownFileType = sourcecode.swift; path = 3DSTests.swift; sourceTree = "<group>"; };
 		151B0A1B267CE24B00FB49B8 /* 3DSConstants.swift */ = {isa = PBXFileReference; lastKnownFileType = sourcecode.swift; path = 3DSConstants.swift; sourceTree = "<group>"; };
@@ -136,28 +131,17 @@
 		15F97C762624718800DCB3BA /* PaymentMethodCell.swift */ = {isa = PBXFileReference; lastKnownFileType = sourcecode.swift; path = PaymentMethodCell.swift; sourceTree = "<group>"; };
 		15F97C7C2624730800DCB3BA /* UIViewController+API.swift */ = {isa = PBXFileReference; lastKnownFileType = sourcecode.swift; path = "UIViewController+API.swift"; sourceTree = "<group>"; };
 		15F9E67C2678C88000F6B6C1 /* UniversalCheckout.swift */ = {isa = PBXFileReference; lastKnownFileType = sourcecode.swift; path = UniversalCheckout.swift; sourceTree = "<group>"; };
-<<<<<<< HEAD
-		176807CC1D9F0D47F10A37F6 /* Pods_PrimerSDK_Tests.framework */ = {isa = PBXFileReference; explicitFileType = wrapper.framework; includeInIndex = 0; path = Pods_PrimerSDK_Tests.framework; sourceTree = BUILT_PRODUCTS_DIR; };
-=======
-		164B3EE4B035F3FEFFA50E4A /* Pods-PrimerSDK_Tests.debug.xcconfig */ = {isa = PBXFileReference; includeInIndex = 1; lastKnownFileType = text.xcconfig; name = "Pods-PrimerSDK_Tests.debug.xcconfig"; path = "Target Support Files/Pods-PrimerSDK_Tests/Pods-PrimerSDK_Tests.debug.xcconfig"; sourceTree = "<group>"; };
-		1AA656E0E08303A03C29595B /* Pods_PrimerSDK_Tests.framework */ = {isa = PBXFileReference; explicitFileType = wrapper.framework; includeInIndex = 0; path = Pods_PrimerSDK_Tests.framework; sourceTree = BUILT_PRODUCTS_DIR; };
->>>>>>> 0a5f0dcc
 		1DC7EE0B261FA39200BCBFFC /* SpinnerViewController.swift */ = {isa = PBXFileReference; lastKnownFileType = sourcecode.swift; path = SpinnerViewController.swift; sourceTree = "<group>"; };
 		1DC7EE13261FA3D400BCBFFC /* CreateClientToken.swift */ = {isa = PBXFileReference; lastKnownFileType = sourcecode.swift; path = CreateClientToken.swift; sourceTree = "<group>"; };
 		1DEBE0DE26B6FD06004E3064 /* ApayaTests.swift */ = {isa = PBXFileReference; fileEncoding = 4; lastKnownFileType = sourcecode.swift; path = ApayaTests.swift; sourceTree = "<group>"; };
 		1DEBE0E026B75EBF004E3064 /* ApayaServiceTests.swift */ = {isa = PBXFileReference; lastKnownFileType = sourcecode.swift; path = ApayaServiceTests.swift; sourceTree = "<group>"; };
 		1DEBE0EE26BACE76004E3064 /* ApayaService.swift */ = {isa = PBXFileReference; lastKnownFileType = sourcecode.swift; path = ApayaService.swift; sourceTree = "<group>"; };
 		1DEBE0F226BC4097004E3064 /* ApayaWebViewModelTests.swift */ = {isa = PBXFileReference; lastKnownFileType = sourcecode.swift; path = ApayaWebViewModelTests.swift; sourceTree = "<group>"; };
-<<<<<<< HEAD
-		385DA1A789707B0455518F07 /* Pods-PrimerSDK_Example.debug.xcconfig */ = {isa = PBXFileReference; includeInIndex = 1; lastKnownFileType = text.xcconfig; name = "Pods-PrimerSDK_Example.debug.xcconfig"; path = "Target Support Files/Pods-PrimerSDK_Example/Pods-PrimerSDK_Example.debug.xcconfig"; sourceTree = "<group>"; };
-		397531E3BFCE540B58E6B57D /* Pods-PrimerSDK_Example.release.xcconfig */ = {isa = PBXFileReference; includeInIndex = 1; lastKnownFileType = text.xcconfig; name = "Pods-PrimerSDK_Example.release.xcconfig"; path = "Target Support Files/Pods-PrimerSDK_Example/Pods-PrimerSDK_Example.release.xcconfig"; sourceTree = "<group>"; };
-=======
-		241F5211CC245E6E5C6B5DAF /* Pods-PrimerSDK_Tests.release.xcconfig */ = {isa = PBXFileReference; includeInIndex = 1; lastKnownFileType = text.xcconfig; name = "Pods-PrimerSDK_Tests.release.xcconfig"; path = "Target Support Files/Pods-PrimerSDK_Tests/Pods-PrimerSDK_Tests.release.xcconfig"; sourceTree = "<group>"; };
-		285D8205C5B3D7F00E9C1CDC /* Pods-PrimerSDK_Example.debug.xcconfig */ = {isa = PBXFileReference; includeInIndex = 1; lastKnownFileType = text.xcconfig; name = "Pods-PrimerSDK_Example.debug.xcconfig"; path = "Target Support Files/Pods-PrimerSDK_Example/Pods-PrimerSDK_Example.debug.xcconfig"; sourceTree = "<group>"; };
->>>>>>> 0a5f0dcc
+		2DD0A1F25CC8590A3EDBECE5 /* Pods-PrimerSDK_Tests.release.xcconfig */ = {isa = PBXFileReference; includeInIndex = 1; lastKnownFileType = text.xcconfig; name = "Pods-PrimerSDK_Tests.release.xcconfig"; path = "Target Support Files/Pods-PrimerSDK_Tests/Pods-PrimerSDK_Tests.release.xcconfig"; sourceTree = "<group>"; };
+		2EE239212E6E9988581B7B26 /* Pods_PrimerSDK_Example.framework */ = {isa = PBXFileReference; explicitFileType = wrapper.framework; includeInIndex = 0; path = Pods_PrimerSDK_Example.framework; sourceTree = BUILT_PRODUCTS_DIR; };
 		3B55FBF1D40BE6B25F29A5D9 /* LICENSE */ = {isa = PBXFileReference; includeInIndex = 1; lastKnownFileType = text; name = LICENSE; path = ../LICENSE; sourceTree = "<group>"; };
+		418DF04524A1E01240138C61 /* Pods-PrimerSDK_Tests.debug.xcconfig */ = {isa = PBXFileReference; includeInIndex = 1; lastKnownFileType = text.xcconfig; name = "Pods-PrimerSDK_Tests.debug.xcconfig"; path = "Target Support Files/Pods-PrimerSDK_Tests/Pods-PrimerSDK_Tests.debug.xcconfig"; sourceTree = "<group>"; };
 		45CA532A34F52954A21835C5 /* README.md */ = {isa = PBXFileReference; includeInIndex = 1; lastKnownFileType = net.daringfireball.markdown; name = README.md; path = ../README.md; sourceTree = "<group>"; };
-		4E076D6F175804433D28313D /* Pods_PrimerSDK_Example.framework */ = {isa = PBXFileReference; explicitFileType = wrapper.framework; includeInIndex = 0; path = Pods_PrimerSDK_Example.framework; sourceTree = BUILT_PRODUCTS_DIR; };
 		607FACD01AFB9204008FA782 /* PrimerSDK_Example.app */ = {isa = PBXFileReference; explicitFileType = wrapper.application; includeInIndex = 0; path = PrimerSDK_Example.app; sourceTree = BUILT_PRODUCTS_DIR; };
 		607FACD41AFB9204008FA782 /* Info.plist */ = {isa = PBXFileReference; lastKnownFileType = text.plist.xml; path = Info.plist; sourceTree = "<group>"; };
 		607FACD51AFB9204008FA782 /* AppDelegate.swift */ = {isa = PBXFileReference; lastKnownFileType = sourcecode.swift; path = AppDelegate.swift; sourceTree = "<group>"; };
@@ -165,12 +149,8 @@
 		607FACDC1AFB9204008FA782 /* Images.xcassets */ = {isa = PBXFileReference; lastKnownFileType = folder.assetcatalog; path = Images.xcassets; sourceTree = "<group>"; };
 		607FACDF1AFB9204008FA782 /* Base */ = {isa = PBXFileReference; lastKnownFileType = file.xib; name = Base; path = Base.lproj/LaunchScreen.xib; sourceTree = "<group>"; };
 		607FACE51AFB9204008FA782 /* PrimerSDK_Tests.xctest */ = {isa = PBXFileReference; explicitFileType = wrapper.cfbundle; includeInIndex = 0; path = PrimerSDK_Tests.xctest; sourceTree = BUILT_PRODUCTS_DIR; };
-<<<<<<< HEAD
-		7A4E97774441939B60533671 /* Pods-PrimerSDK_Tests.release.xcconfig */ = {isa = PBXFileReference; includeInIndex = 1; lastKnownFileType = text.xcconfig; name = "Pods-PrimerSDK_Tests.release.xcconfig"; path = "Target Support Files/Pods-PrimerSDK_Tests/Pods-PrimerSDK_Tests.release.xcconfig"; sourceTree = "<group>"; };
-		BCA78B6DE08AACFC024E94D6 /* Pods_PrimerSDK_Example.framework */ = {isa = PBXFileReference; explicitFileType = wrapper.framework; includeInIndex = 0; path = Pods_PrimerSDK_Example.framework; sourceTree = BUILT_PRODUCTS_DIR; };
-		D0339723A1C853091CD899F7 /* Pods-PrimerSDK_Tests.debug.xcconfig */ = {isa = PBXFileReference; includeInIndex = 1; lastKnownFileType = text.xcconfig; name = "Pods-PrimerSDK_Tests.debug.xcconfig"; path = "Target Support Files/Pods-PrimerSDK_Tests/Pods-PrimerSDK_Tests.debug.xcconfig"; sourceTree = "<group>"; };
-=======
->>>>>>> 0a5f0dcc
+		C1D237FCA27363C7950D1AA0 /* Pods_PrimerSDK_Tests.framework */ = {isa = PBXFileReference; explicitFileType = wrapper.framework; includeInIndex = 0; path = Pods_PrimerSDK_Tests.framework; sourceTree = BUILT_PRODUCTS_DIR; };
+		CF055E0AEBB8DF55B38E3ABA /* Pods-PrimerSDK_Example.debug.xcconfig */ = {isa = PBXFileReference; includeInIndex = 1; lastKnownFileType = text.xcconfig; name = "Pods-PrimerSDK_Example.debug.xcconfig"; path = "Target Support Files/Pods-PrimerSDK_Example/Pods-PrimerSDK_Example.debug.xcconfig"; sourceTree = "<group>"; };
 /* End PBXFileReference section */
 
 /* Begin PBXFrameworksBuildPhase section */
@@ -185,11 +165,7 @@
 			isa = PBXFrameworksBuildPhase;
 			buildActionMask = 2147483647;
 			files = (
-<<<<<<< HEAD
-				330FEB390FB69A1AAF8671B0 /* Pods_PrimerSDK_Example.framework in Frameworks */,
-=======
-				0F5F446BAC33CD1A41D89C7F /* Pods_PrimerSDK_Example.framework in Frameworks */,
->>>>>>> 0a5f0dcc
+				1DD117860EE8AE95F5BC5DAA /* Pods_PrimerSDK_Example.framework in Frameworks */,
 			);
 			runOnlyForDeploymentPostprocessing = 0;
 		};
@@ -197,11 +173,7 @@
 			isa = PBXFrameworksBuildPhase;
 			buildActionMask = 2147483647;
 			files = (
-<<<<<<< HEAD
-				B5DF5E45CDAAF223EB33813A /* Pods_PrimerSDK_Tests.framework in Frameworks */,
-=======
-				69427925C5B4759264F93BBF /* Pods_PrimerSDK_Tests.framework in Frameworks */,
->>>>>>> 0a5f0dcc
+				ACFD313F6D45EBAE6651ED1D /* Pods_PrimerSDK_Tests.framework in Frameworks */,
 			);
 			runOnlyForDeploymentPostprocessing = 0;
 		};
@@ -361,6 +333,15 @@
 			name = Extensions;
 			sourceTree = "<group>";
 		};
+		1A7B063F5DEBF895FDDCFA17 /* Frameworks */ = {
+			isa = PBXGroup;
+			children = (
+				2EE239212E6E9988581B7B26 /* Pods_PrimerSDK_Example.framework */,
+				C1D237FCA27363C7950D1AA0 /* Pods_PrimerSDK_Tests.framework */,
+			);
+			name = Frameworks;
+			sourceTree = "<group>";
+		};
 		1DC7EE00261FA2A800BCBFFC /* Data Models */ = {
 			isa = PBXGroup;
 			children = (
@@ -407,12 +388,8 @@
 				1582B9A0260A3FD300C80BD7 /* PrimerSDKExample_UITests */,
 				607FACD11AFB9204008FA782 /* Products */,
 				714FB3DC2580A763B394EB27 /* Pods */,
-<<<<<<< HEAD
 				151219E426E5F4EC007EFEA1 /* Recovered References */,
-				A103574FC5ECB470C94A171C /* Frameworks */,
-=======
-				D8F283046D797B7AAC6FB6EF /* Frameworks */,
->>>>>>> 0a5f0dcc
+				1A7B063F5DEBF895FDDCFA17 /* Frameworks */,
 			);
 			sourceTree = "<group>";
 		};
@@ -453,36 +430,12 @@
 		714FB3DC2580A763B394EB27 /* Pods */ = {
 			isa = PBXGroup;
 			children = (
-<<<<<<< HEAD
-				385DA1A789707B0455518F07 /* Pods-PrimerSDK_Example.debug.xcconfig */,
-				397531E3BFCE540B58E6B57D /* Pods-PrimerSDK_Example.release.xcconfig */,
-				D0339723A1C853091CD899F7 /* Pods-PrimerSDK_Tests.debug.xcconfig */,
-				7A4E97774441939B60533671 /* Pods-PrimerSDK_Tests.release.xcconfig */,
-=======
-				285D8205C5B3D7F00E9C1CDC /* Pods-PrimerSDK_Example.debug.xcconfig */,
-				03D25C1A00DC64147E088531 /* Pods-PrimerSDK_Example.release.xcconfig */,
-				164B3EE4B035F3FEFFA50E4A /* Pods-PrimerSDK_Tests.debug.xcconfig */,
-				241F5211CC245E6E5C6B5DAF /* Pods-PrimerSDK_Tests.release.xcconfig */,
->>>>>>> 0a5f0dcc
+				CF055E0AEBB8DF55B38E3ABA /* Pods-PrimerSDK_Example.debug.xcconfig */,
+				08BA993BA1C46BB4FD66B4BE /* Pods-PrimerSDK_Example.release.xcconfig */,
+				418DF04524A1E01240138C61 /* Pods-PrimerSDK_Tests.debug.xcconfig */,
+				2DD0A1F25CC8590A3EDBECE5 /* Pods-PrimerSDK_Tests.release.xcconfig */,
 			);
 			path = Pods;
-			sourceTree = "<group>";
-		};
-<<<<<<< HEAD
-		A103574FC5ECB470C94A171C /* Frameworks */ = {
-			isa = PBXGroup;
-			children = (
-				BCA78B6DE08AACFC024E94D6 /* Pods_PrimerSDK_Example.framework */,
-				176807CC1D9F0D47F10A37F6 /* Pods_PrimerSDK_Tests.framework */,
-=======
-		D8F283046D797B7AAC6FB6EF /* Frameworks */ = {
-			isa = PBXGroup;
-			children = (
-				4E076D6F175804433D28313D /* Pods_PrimerSDK_Example.framework */,
-				1AA656E0E08303A03C29595B /* Pods_PrimerSDK_Tests.framework */,
->>>>>>> 0a5f0dcc
-			);
-			name = Frameworks;
 			sourceTree = "<group>";
 		};
 /* End PBXGroup section */
@@ -510,20 +463,12 @@
 			isa = PBXNativeTarget;
 			buildConfigurationList = 607FACEF1AFB9204008FA782 /* Build configuration list for PBXNativeTarget "PrimerSDK_Example" */;
 			buildPhases = (
-<<<<<<< HEAD
-				F99EAAC1C40FC2F9B67C9576 /* [CP] Check Pods Manifest.lock */,
-=======
-				CBD3FC9D7B4597A39C6B9495 /* [CP] Check Pods Manifest.lock */,
->>>>>>> 0a5f0dcc
+				F0DD0EC0E2DD2D5DBD9BFE79 /* [CP] Check Pods Manifest.lock */,
 				151B62B5260CA08E00D0521B /* ShellScript */,
 				607FACCC1AFB9204008FA782 /* Sources */,
 				607FACCD1AFB9204008FA782 /* Frameworks */,
 				607FACCE1AFB9204008FA782 /* Resources */,
-<<<<<<< HEAD
-				E02C0B99328507DED6F6FCC8 /* [CP] Embed Pods Frameworks */,
-=======
-				54D59D367E48E89F793D1D5A /* [CP] Embed Pods Frameworks */,
->>>>>>> 0a5f0dcc
+				9A19F19C4A2D056231E205DA /* [CP] Embed Pods Frameworks */,
 			);
 			buildRules = (
 			);
@@ -538,11 +483,7 @@
 			isa = PBXNativeTarget;
 			buildConfigurationList = 607FACF21AFB9204008FA782 /* Build configuration list for PBXNativeTarget "PrimerSDK_Tests" */;
 			buildPhases = (
-<<<<<<< HEAD
-				36AC4A40610E7EE8CE358F9A /* [CP] Check Pods Manifest.lock */,
-=======
-				846E749AFEE0E23ABA6A13B4 /* [CP] Check Pods Manifest.lock */,
->>>>>>> 0a5f0dcc
+				0949289B3020E3D1822DFB1E /* [CP] Check Pods Manifest.lock */,
 				607FACE11AFB9204008FA782 /* Sources */,
 				607FACE21AFB9204008FA782 /* Frameworks */,
 				607FACE31AFB9204008FA782 /* Resources */,
@@ -642,28 +583,7 @@
 /* End PBXResourcesBuildPhase section */
 
 /* Begin PBXShellScriptBuildPhase section */
-		151B62B5260CA08E00D0521B /* ShellScript */ = {
-			isa = PBXShellScriptBuildPhase;
-			buildActionMask = 2147483647;
-			files = (
-			);
-			inputFileListPaths = (
-			);
-			inputPaths = (
-			);
-			outputFileListPaths = (
-			);
-			outputPaths = (
-			);
-			runOnlyForDeploymentPostprocessing = 0;
-			shellPath = /bin/sh;
-			shellScript = "if which swiftlint >/dev/null; then\n  swiftlint lint\nelse\n  echo \"warning: SwiftLint not installed, download from https://github.com/realm/SwiftLint\"\nfi\n";
-		};
-<<<<<<< HEAD
-		36AC4A40610E7EE8CE358F9A /* [CP] Check Pods Manifest.lock */ = {
-=======
-		54D59D367E48E89F793D1D5A /* [CP] Embed Pods Frameworks */ = {
->>>>>>> 0a5f0dcc
+		0949289B3020E3D1822DFB1E /* [CP] Check Pods Manifest.lock */ = {
 			isa = PBXShellScriptBuildPhase;
 			buildActionMask = 2147483647;
 			files = (
@@ -685,11 +605,24 @@
 			shellScript = "diff \"${PODS_PODFILE_DIR_PATH}/Podfile.lock\" \"${PODS_ROOT}/Manifest.lock\" > /dev/null\nif [ $? != 0 ] ; then\n    # print error to STDERR\n    echo \"error: The sandbox is not in sync with the Podfile.lock. Run 'pod install' or update your CocoaPods installation.\" >&2\n    exit 1\nfi\n# This output is used by Xcode 'outputs' to avoid re-running this script phase.\necho \"SUCCESS\" > \"${SCRIPT_OUTPUT_FILE_0}\"\n";
 			showEnvVarsInLog = 0;
 		};
-<<<<<<< HEAD
-		E02C0B99328507DED6F6FCC8 /* [CP] Embed Pods Frameworks */ = {
-=======
-		846E749AFEE0E23ABA6A13B4 /* [CP] Check Pods Manifest.lock */ = {
->>>>>>> 0a5f0dcc
+		151B62B5260CA08E00D0521B /* ShellScript */ = {
+			isa = PBXShellScriptBuildPhase;
+			buildActionMask = 2147483647;
+			files = (
+			);
+			inputFileListPaths = (
+			);
+			inputPaths = (
+			);
+			outputFileListPaths = (
+			);
+			outputPaths = (
+			);
+			runOnlyForDeploymentPostprocessing = 0;
+			shellPath = /bin/sh;
+			shellScript = "if which swiftlint >/dev/null; then\n  swiftlint lint\nelse\n  echo \"warning: SwiftLint not installed, download from https://github.com/realm/SwiftLint\"\nfi\n";
+		};
+		9A19F19C4A2D056231E205DA /* [CP] Embed Pods Frameworks */ = {
 			isa = PBXShellScriptBuildPhase;
 			buildActionMask = 2147483647;
 			files = (
@@ -702,24 +635,16 @@
 			);
 			name = "[CP] Embed Pods Frameworks";
 			outputPaths = (
-<<<<<<< HEAD
 				"${TARGET_BUILD_DIR}/${FRAMEWORKS_FOLDER_PATH}/Primer3DS.framework",
 				"${TARGET_BUILD_DIR}/${FRAMEWORKS_FOLDER_PATH}/PrimerSDK.framework",
 				"${TARGET_BUILD_DIR}/${FRAMEWORKS_FOLDER_PATH}/ThreeDS_SDK.framework",
-=======
-				"$(DERIVED_FILE_DIR)/Pods-PrimerSDK_Tests-checkManifestLockResult.txt",
->>>>>>> 0a5f0dcc
 			);
 			runOnlyForDeploymentPostprocessing = 0;
 			shellPath = /bin/sh;
 			shellScript = "\"${PODS_ROOT}/Target Support Files/Pods-PrimerSDK_Example/Pods-PrimerSDK_Example-frameworks.sh\"\n";
 			showEnvVarsInLog = 0;
 		};
-<<<<<<< HEAD
-		F99EAAC1C40FC2F9B67C9576 /* [CP] Check Pods Manifest.lock */ = {
-=======
-		CBD3FC9D7B4597A39C6B9495 /* [CP] Check Pods Manifest.lock */ = {
->>>>>>> 0a5f0dcc
+		F0DD0EC0E2DD2D5DBD9BFE79 /* [CP] Check Pods Manifest.lock */ = {
 			isa = PBXShellScriptBuildPhase;
 			buildActionMask = 2147483647;
 			files = (
@@ -1027,11 +952,7 @@
 		};
 		607FACF01AFB9204008FA782 /* Debug */ = {
 			isa = XCBuildConfiguration;
-<<<<<<< HEAD
-			baseConfigurationReference = 385DA1A789707B0455518F07 /* Pods-PrimerSDK_Example.debug.xcconfig */;
-=======
-			baseConfigurationReference = 285D8205C5B3D7F00E9C1CDC /* Pods-PrimerSDK_Example.debug.xcconfig */;
->>>>>>> 0a5f0dcc
+			baseConfigurationReference = CF055E0AEBB8DF55B38E3ABA /* Pods-PrimerSDK_Example.debug.xcconfig */;
 			buildSettings = {
 				ASSETCATALOG_COMPILER_APPICON_NAME = AppIcon;
 				CODE_SIGN_ENTITLEMENTS = PrimerSDK_Example.entitlements;
@@ -1055,11 +976,7 @@
 		};
 		607FACF11AFB9204008FA782 /* Release */ = {
 			isa = XCBuildConfiguration;
-<<<<<<< HEAD
-			baseConfigurationReference = 397531E3BFCE540B58E6B57D /* Pods-PrimerSDK_Example.release.xcconfig */;
-=======
-			baseConfigurationReference = 03D25C1A00DC64147E088531 /* Pods-PrimerSDK_Example.release.xcconfig */;
->>>>>>> 0a5f0dcc
+			baseConfigurationReference = 08BA993BA1C46BB4FD66B4BE /* Pods-PrimerSDK_Example.release.xcconfig */;
 			buildSettings = {
 				ASSETCATALOG_COMPILER_APPICON_NAME = AppIcon;
 				CODE_SIGN_ENTITLEMENTS = PrimerSDK_Example.entitlements;
@@ -1083,11 +1000,7 @@
 		};
 		607FACF31AFB9204008FA782 /* Debug */ = {
 			isa = XCBuildConfiguration;
-<<<<<<< HEAD
-			baseConfigurationReference = D0339723A1C853091CD899F7 /* Pods-PrimerSDK_Tests.debug.xcconfig */;
-=======
-			baseConfigurationReference = 164B3EE4B035F3FEFFA50E4A /* Pods-PrimerSDK_Tests.debug.xcconfig */;
->>>>>>> 0a5f0dcc
+			baseConfigurationReference = 418DF04524A1E01240138C61 /* Pods-PrimerSDK_Tests.debug.xcconfig */;
 			buildSettings = {
 				CODE_SIGN_IDENTITY = "iPhone Developer";
 				"CODE_SIGN_IDENTITY[sdk=macosx*]" = "-";
@@ -1116,11 +1029,7 @@
 		};
 		607FACF41AFB9204008FA782 /* Release */ = {
 			isa = XCBuildConfiguration;
-<<<<<<< HEAD
-			baseConfigurationReference = 7A4E97774441939B60533671 /* Pods-PrimerSDK_Tests.release.xcconfig */;
-=======
-			baseConfigurationReference = 241F5211CC245E6E5C6B5DAF /* Pods-PrimerSDK_Tests.release.xcconfig */;
->>>>>>> 0a5f0dcc
+			baseConfigurationReference = 2DD0A1F25CC8590A3EDBECE5 /* Pods-PrimerSDK_Tests.release.xcconfig */;
 			buildSettings = {
 				CODE_SIGN_IDENTITY = "iPhone Developer";
 				"CODE_SIGN_IDENTITY[sdk=macosx*]" = "-";
