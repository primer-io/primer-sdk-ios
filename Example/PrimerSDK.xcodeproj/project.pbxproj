--- conflicted
+++ resolved
@@ -7,6 +7,7 @@
 	objects = {
 
 /* Begin PBXBuildFile section */
+		013A26A14D53CADC02833BDF /* Pods_PrimerSDK_Tests.framework in Frameworks */ = {isa = PBXBuildFile; fileRef = 3BA9C61C3BAED4A69F784DFE /* Pods_PrimerSDK_Tests.framework */; };
 		151B098C267A276100FB49B8 /* Vault.swift in Sources */ = {isa = PBXBuildFile; fileRef = 15300DB8267A1211009A1B9C /* Vault.swift */; };
 		152A42CE26A2B0BD0036D3D6 /* ThreeDS.swift in Sources */ = {isa = PBXBuildFile; fileRef = 152A42CD26A2B0BD0036D3D6 /* ThreeDS.swift */; };
 		15300DBB267A1646009A1B9C /* VaultKlarna.swift in Sources */ = {isa = PBXBuildFile; fileRef = 15300DBA267A1646009A1B9C /* VaultKlarna.swift */; };
@@ -51,20 +52,11 @@
 		1DEBE0E126B75EBF004E3064 /* ApayaServiceTests.swift in Sources */ = {isa = PBXBuildFile; fileRef = 1DEBE0E026B75EBF004E3064 /* ApayaServiceTests.swift */; };
 		1DEBE0EF26BACE77004E3064 /* ApayaService.swift in Sources */ = {isa = PBXBuildFile; fileRef = 1DEBE0EE26BACE76004E3064 /* ApayaService.swift */; };
 		1DEBE0F326BC4097004E3064 /* ApayaWebViewModelTests.swift in Sources */ = {isa = PBXBuildFile; fileRef = 1DEBE0F226BC4097004E3064 /* ApayaWebViewModelTests.swift */; };
-<<<<<<< HEAD
-		4AFC1649818451CE29C66CC7 /* Pods_PrimerSDK_Tests.framework in Frameworks */ = {isa = PBXBuildFile; fileRef = D14A2BBE1612220565B0BCF5 /* Pods_PrimerSDK_Tests.framework */; };
-=======
-		32703FE2020C42A12C9D8E82 /* Pods_PrimerSDK_Tests.framework in Frameworks */ = {isa = PBXBuildFile; fileRef = B7BBFD4CADEC625BA184DFB9 /* Pods_PrimerSDK_Tests.framework */; };
->>>>>>> 4d39fff8
 		607FACD61AFB9204008FA782 /* AppDelegate.swift in Sources */ = {isa = PBXBuildFile; fileRef = 607FACD51AFB9204008FA782 /* AppDelegate.swift */; };
 		607FACDB1AFB9204008FA782 /* Main.storyboard in Resources */ = {isa = PBXBuildFile; fileRef = 607FACD91AFB9204008FA782 /* Main.storyboard */; };
 		607FACDD1AFB9204008FA782 /* Images.xcassets in Resources */ = {isa = PBXBuildFile; fileRef = 607FACDC1AFB9204008FA782 /* Images.xcassets */; };
 		607FACE01AFB9204008FA782 /* LaunchScreen.xib in Resources */ = {isa = PBXBuildFile; fileRef = 607FACDE1AFB9204008FA782 /* LaunchScreen.xib */; };
-<<<<<<< HEAD
-		98310FFEAF21528B581AD8ED /* Pods_PrimerSDK_Example.framework in Frameworks */ = {isa = PBXBuildFile; fileRef = DC5BD0C0C8279486A58D1994 /* Pods_PrimerSDK_Example.framework */; };
-=======
-		A82DE2976CAD43FF1CBD7A38 /* Pods_PrimerSDK_Example.framework in Frameworks */ = {isa = PBXBuildFile; fileRef = 3D1B24C787E34D150BFDB251 /* Pods_PrimerSDK_Example.framework */; };
->>>>>>> 4d39fff8
+		95D42127373054AA27456FAD /* Pods_PrimerSDK_Example.framework in Frameworks */ = {isa = PBXBuildFile; fileRef = DAE12AFAAEB29A042E4672A4 /* Pods_PrimerSDK_Example.framework */; };
 /* End PBXBuildFile section */
 
 /* Begin PBXContainerItemProxy section */
@@ -85,8 +77,9 @@
 /* End PBXContainerItemProxy section */
 
 /* Begin PBXFileReference section */
+		0AA909E555970EC98A04E05C /* Pods-PrimerSDK_Example.release.xcconfig */ = {isa = PBXFileReference; includeInIndex = 1; lastKnownFileType = text.xcconfig; name = "Pods-PrimerSDK_Example.release.xcconfig"; path = "Target Support Files/Pods-PrimerSDK_Example/Pods-PrimerSDK_Example.release.xcconfig"; sourceTree = "<group>"; };
+		0B72DBBEA446CC7D9C94EBEF /* Pods-PrimerSDK_Example.debug.xcconfig */ = {isa = PBXFileReference; includeInIndex = 1; lastKnownFileType = text.xcconfig; name = "Pods-PrimerSDK_Example.debug.xcconfig"; path = "Target Support Files/Pods-PrimerSDK_Example/Pods-PrimerSDK_Example.debug.xcconfig"; sourceTree = "<group>"; };
 		0BEFFA023E994EF5B370A80C /* PrimerSDK.podspec */ = {isa = PBXFileReference; includeInIndex = 1; lastKnownFileType = text; name = PrimerSDK.podspec; path = ../PrimerSDK.podspec; sourceTree = "<group>"; xcLanguageSpecificationIdentifier = xcode.lang.ruby; };
-		11148006078C053870D01A7D /* Pods-PrimerSDK_Tests.debug.xcconfig */ = {isa = PBXFileReference; includeInIndex = 1; lastKnownFileType = text.xcconfig; name = "Pods-PrimerSDK_Tests.debug.xcconfig"; path = "Target Support Files/Pods-PrimerSDK_Tests/Pods-PrimerSDK_Tests.debug.xcconfig"; sourceTree = "<group>"; };
 		151B09F4267B7F9400FB49B8 /* 3DSTests.swift */ = {isa = PBXFileReference; lastKnownFileType = sourcecode.swift; path = 3DSTests.swift; sourceTree = "<group>"; };
 		151B0A1B267CE24B00FB49B8 /* 3DSConstants.swift */ = {isa = PBXFileReference; lastKnownFileType = sourcecode.swift; path = 3DSConstants.swift; sourceTree = "<group>"; };
 		152A42CD26A2B0BD0036D3D6 /* ThreeDS.swift */ = {isa = PBXFileReference; lastKnownFileType = sourcecode.swift; path = ThreeDS.swift; sourceTree = "<group>"; };
@@ -141,6 +134,7 @@
 		15F97C762624718800DCB3BA /* PaymentMethodCell.swift */ = {isa = PBXFileReference; lastKnownFileType = sourcecode.swift; path = PaymentMethodCell.swift; sourceTree = "<group>"; };
 		15F97C7C2624730800DCB3BA /* UIViewController+API.swift */ = {isa = PBXFileReference; lastKnownFileType = sourcecode.swift; path = "UIViewController+API.swift"; sourceTree = "<group>"; };
 		15F9E67C2678C88000F6B6C1 /* UniversalCheckout.swift */ = {isa = PBXFileReference; lastKnownFileType = sourcecode.swift; path = UniversalCheckout.swift; sourceTree = "<group>"; };
+		168A465A8EFA63AECC5F1089 /* Pods-PrimerSDK_Tests.debug.xcconfig */ = {isa = PBXFileReference; includeInIndex = 1; lastKnownFileType = text.xcconfig; name = "Pods-PrimerSDK_Tests.debug.xcconfig"; path = "Target Support Files/Pods-PrimerSDK_Tests/Pods-PrimerSDK_Tests.debug.xcconfig"; sourceTree = "<group>"; };
 		1DC7EE0B261FA39200BCBFFC /* SpinnerViewController.swift */ = {isa = PBXFileReference; lastKnownFileType = sourcecode.swift; path = SpinnerViewController.swift; sourceTree = "<group>"; };
 		1DC7EE13261FA3D400BCBFFC /* CreateClientToken.swift */ = {isa = PBXFileReference; lastKnownFileType = sourcecode.swift; path = CreateClientToken.swift; sourceTree = "<group>"; };
 		1DEBE0DE26B6FD06004E3064 /* ApayaTests.swift */ = {isa = PBXFileReference; fileEncoding = 4; lastKnownFileType = sourcecode.swift; path = ApayaTests.swift; sourceTree = "<group>"; };
@@ -148,11 +142,7 @@
 		1DEBE0EE26BACE76004E3064 /* ApayaService.swift */ = {isa = PBXFileReference; lastKnownFileType = sourcecode.swift; path = ApayaService.swift; sourceTree = "<group>"; };
 		1DEBE0F226BC4097004E3064 /* ApayaWebViewModelTests.swift */ = {isa = PBXFileReference; lastKnownFileType = sourcecode.swift; path = ApayaWebViewModelTests.swift; sourceTree = "<group>"; };
 		3B55FBF1D40BE6B25F29A5D9 /* LICENSE */ = {isa = PBXFileReference; includeInIndex = 1; lastKnownFileType = text; name = LICENSE; path = ../LICENSE; sourceTree = "<group>"; };
-<<<<<<< HEAD
-		3E154EFB1B5C45E86E16C3A0 /* Pods-PrimerSDK_Example.release.xcconfig */ = {isa = PBXFileReference; includeInIndex = 1; lastKnownFileType = text.xcconfig; name = "Pods-PrimerSDK_Example.release.xcconfig"; path = "Target Support Files/Pods-PrimerSDK_Example/Pods-PrimerSDK_Example.release.xcconfig"; sourceTree = "<group>"; };
-=======
-		3D1B24C787E34D150BFDB251 /* Pods_PrimerSDK_Example.framework */ = {isa = PBXFileReference; explicitFileType = wrapper.framework; includeInIndex = 0; path = Pods_PrimerSDK_Example.framework; sourceTree = BUILT_PRODUCTS_DIR; };
->>>>>>> 4d39fff8
+		3BA9C61C3BAED4A69F784DFE /* Pods_PrimerSDK_Tests.framework */ = {isa = PBXFileReference; explicitFileType = wrapper.framework; includeInIndex = 0; path = Pods_PrimerSDK_Tests.framework; sourceTree = BUILT_PRODUCTS_DIR; };
 		45CA532A34F52954A21835C5 /* README.md */ = {isa = PBXFileReference; includeInIndex = 1; lastKnownFileType = net.daringfireball.markdown; name = README.md; path = ../README.md; sourceTree = "<group>"; };
 		607FACD01AFB9204008FA782 /* PrimerSDK_Example.app */ = {isa = PBXFileReference; explicitFileType = wrapper.application; includeInIndex = 0; path = PrimerSDK_Example.app; sourceTree = BUILT_PRODUCTS_DIR; };
 		607FACD41AFB9204008FA782 /* Info.plist */ = {isa = PBXFileReference; lastKnownFileType = text.plist.xml; path = Info.plist; sourceTree = "<group>"; };
@@ -161,18 +151,8 @@
 		607FACDC1AFB9204008FA782 /* Images.xcassets */ = {isa = PBXFileReference; lastKnownFileType = folder.assetcatalog; path = Images.xcassets; sourceTree = "<group>"; };
 		607FACDF1AFB9204008FA782 /* Base */ = {isa = PBXFileReference; lastKnownFileType = file.xib; name = Base; path = Base.lproj/LaunchScreen.xib; sourceTree = "<group>"; };
 		607FACE51AFB9204008FA782 /* PrimerSDK_Tests.xctest */ = {isa = PBXFileReference; explicitFileType = wrapper.cfbundle; includeInIndex = 0; path = PrimerSDK_Tests.xctest; sourceTree = BUILT_PRODUCTS_DIR; };
-<<<<<<< HEAD
-		62B47A4AC6666244974CA173 /* Pods-PrimerSDK_Tests.release.xcconfig */ = {isa = PBXFileReference; includeInIndex = 1; lastKnownFileType = text.xcconfig; name = "Pods-PrimerSDK_Tests.release.xcconfig"; path = "Target Support Files/Pods-PrimerSDK_Tests/Pods-PrimerSDK_Tests.release.xcconfig"; sourceTree = "<group>"; };
-		D14A2BBE1612220565B0BCF5 /* Pods_PrimerSDK_Tests.framework */ = {isa = PBXFileReference; explicitFileType = wrapper.framework; includeInIndex = 0; path = Pods_PrimerSDK_Tests.framework; sourceTree = BUILT_PRODUCTS_DIR; };
-		DC5BD0C0C8279486A58D1994 /* Pods_PrimerSDK_Example.framework */ = {isa = PBXFileReference; explicitFileType = wrapper.framework; includeInIndex = 0; path = Pods_PrimerSDK_Example.framework; sourceTree = BUILT_PRODUCTS_DIR; };
-		F76D63223A6C4EF34EDB9A27 /* Pods-PrimerSDK_Example.debug.xcconfig */ = {isa = PBXFileReference; includeInIndex = 1; lastKnownFileType = text.xcconfig; name = "Pods-PrimerSDK_Example.debug.xcconfig"; path = "Target Support Files/Pods-PrimerSDK_Example/Pods-PrimerSDK_Example.debug.xcconfig"; sourceTree = "<group>"; };
-=======
-		8A7D8609861DB9CCC4045F11 /* Pods-PrimerSDK_Example.release.xcconfig */ = {isa = PBXFileReference; includeInIndex = 1; lastKnownFileType = text.xcconfig; name = "Pods-PrimerSDK_Example.release.xcconfig"; path = "Target Support Files/Pods-PrimerSDK_Example/Pods-PrimerSDK_Example.release.xcconfig"; sourceTree = "<group>"; };
-		AAEBCEFBD4A21D68ABABBAC1 /* Pods-PrimerSDK_Tests.debug.xcconfig */ = {isa = PBXFileReference; includeInIndex = 1; lastKnownFileType = text.xcconfig; name = "Pods-PrimerSDK_Tests.debug.xcconfig"; path = "Target Support Files/Pods-PrimerSDK_Tests/Pods-PrimerSDK_Tests.debug.xcconfig"; sourceTree = "<group>"; };
-		B4A5D0969A00CBE157C60983 /* Pods-PrimerSDK_Example.debug.xcconfig */ = {isa = PBXFileReference; includeInIndex = 1; lastKnownFileType = text.xcconfig; name = "Pods-PrimerSDK_Example.debug.xcconfig"; path = "Target Support Files/Pods-PrimerSDK_Example/Pods-PrimerSDK_Example.debug.xcconfig"; sourceTree = "<group>"; };
-		B7BBFD4CADEC625BA184DFB9 /* Pods_PrimerSDK_Tests.framework */ = {isa = PBXFileReference; explicitFileType = wrapper.framework; includeInIndex = 0; path = Pods_PrimerSDK_Tests.framework; sourceTree = BUILT_PRODUCTS_DIR; };
-		EEA98261559351B8B46CB95D /* Pods-PrimerSDK_Tests.release.xcconfig */ = {isa = PBXFileReference; includeInIndex = 1; lastKnownFileType = text.xcconfig; name = "Pods-PrimerSDK_Tests.release.xcconfig"; path = "Target Support Files/Pods-PrimerSDK_Tests/Pods-PrimerSDK_Tests.release.xcconfig"; sourceTree = "<group>"; };
->>>>>>> 4d39fff8
+		8C7C2739ED3ECA0304436F79 /* Pods-PrimerSDK_Tests.release.xcconfig */ = {isa = PBXFileReference; includeInIndex = 1; lastKnownFileType = text.xcconfig; name = "Pods-PrimerSDK_Tests.release.xcconfig"; path = "Target Support Files/Pods-PrimerSDK_Tests/Pods-PrimerSDK_Tests.release.xcconfig"; sourceTree = "<group>"; };
+		DAE12AFAAEB29A042E4672A4 /* Pods_PrimerSDK_Example.framework */ = {isa = PBXFileReference; explicitFileType = wrapper.framework; includeInIndex = 0; path = Pods_PrimerSDK_Example.framework; sourceTree = BUILT_PRODUCTS_DIR; };
 /* End PBXFileReference section */
 
 /* Begin PBXFrameworksBuildPhase section */
@@ -187,11 +167,7 @@
 			isa = PBXFrameworksBuildPhase;
 			buildActionMask = 2147483647;
 			files = (
-<<<<<<< HEAD
-				98310FFEAF21528B581AD8ED /* Pods_PrimerSDK_Example.framework in Frameworks */,
-=======
-				A82DE2976CAD43FF1CBD7A38 /* Pods_PrimerSDK_Example.framework in Frameworks */,
->>>>>>> 4d39fff8
+				95D42127373054AA27456FAD /* Pods_PrimerSDK_Example.framework in Frameworks */,
 			);
 			runOnlyForDeploymentPostprocessing = 0;
 		};
@@ -199,17 +175,22 @@
 			isa = PBXFrameworksBuildPhase;
 			buildActionMask = 2147483647;
 			files = (
-<<<<<<< HEAD
-				4AFC1649818451CE29C66CC7 /* Pods_PrimerSDK_Tests.framework in Frameworks */,
-=======
-				32703FE2020C42A12C9D8E82 /* Pods_PrimerSDK_Tests.framework in Frameworks */,
->>>>>>> 4d39fff8
+				013A26A14D53CADC02833BDF /* Pods_PrimerSDK_Tests.framework in Frameworks */,
 			);
 			runOnlyForDeploymentPostprocessing = 0;
 		};
 /* End PBXFrameworksBuildPhase section */
 
 /* Begin PBXGroup section */
+		10C53E96AA33A8D130070757 /* Frameworks */ = {
+			isa = PBXGroup;
+			children = (
+				DAE12AFAAEB29A042E4672A4 /* Pods_PrimerSDK_Example.framework */,
+				3BA9C61C3BAED4A69F784DFE /* Pods_PrimerSDK_Tests.framework */,
+			);
+			name = Frameworks;
+			sourceTree = "<group>";
+		};
 		151219E426E5F4EC007EFEA1 /* Recovered References */ = {
 			isa = PBXGroup;
 			children = (
@@ -401,15 +382,6 @@
 			path = "Data Models";
 			sourceTree = "<group>";
 		};
-		540FAD106FFAE9982686ADCE /* Frameworks */ = {
-			isa = PBXGroup;
-			children = (
-				3D1B24C787E34D150BFDB251 /* Pods_PrimerSDK_Example.framework */,
-				B7BBFD4CADEC625BA184DFB9 /* Pods_PrimerSDK_Tests.framework */,
-			);
-			name = Frameworks;
-			sourceTree = "<group>";
-		};
 		607FACC71AFB9204008FA782 = {
 			isa = PBXGroup;
 			children = (
@@ -420,11 +392,7 @@
 				607FACD11AFB9204008FA782 /* Products */,
 				714FB3DC2580A763B394EB27 /* Pods */,
 				151219E426E5F4EC007EFEA1 /* Recovered References */,
-<<<<<<< HEAD
-				E03667D32E4C700CE9B0E2C7 /* Frameworks */,
-=======
-				540FAD106FFAE9982686ADCE /* Frameworks */,
->>>>>>> 4d39fff8
+				10C53E96AA33A8D130070757 /* Frameworks */,
 			);
 			sourceTree = "<group>";
 		};
@@ -465,28 +433,12 @@
 		714FB3DC2580A763B394EB27 /* Pods */ = {
 			isa = PBXGroup;
 			children = (
-<<<<<<< HEAD
-				F76D63223A6C4EF34EDB9A27 /* Pods-PrimerSDK_Example.debug.xcconfig */,
-				3E154EFB1B5C45E86E16C3A0 /* Pods-PrimerSDK_Example.release.xcconfig */,
-				11148006078C053870D01A7D /* Pods-PrimerSDK_Tests.debug.xcconfig */,
-				62B47A4AC6666244974CA173 /* Pods-PrimerSDK_Tests.release.xcconfig */,
-=======
-				B4A5D0969A00CBE157C60983 /* Pods-PrimerSDK_Example.debug.xcconfig */,
-				8A7D8609861DB9CCC4045F11 /* Pods-PrimerSDK_Example.release.xcconfig */,
-				AAEBCEFBD4A21D68ABABBAC1 /* Pods-PrimerSDK_Tests.debug.xcconfig */,
-				EEA98261559351B8B46CB95D /* Pods-PrimerSDK_Tests.release.xcconfig */,
->>>>>>> 4d39fff8
+				0B72DBBEA446CC7D9C94EBEF /* Pods-PrimerSDK_Example.debug.xcconfig */,
+				0AA909E555970EC98A04E05C /* Pods-PrimerSDK_Example.release.xcconfig */,
+				168A465A8EFA63AECC5F1089 /* Pods-PrimerSDK_Tests.debug.xcconfig */,
+				8C7C2739ED3ECA0304436F79 /* Pods-PrimerSDK_Tests.release.xcconfig */,
 			);
 			path = Pods;
-			sourceTree = "<group>";
-		};
-		E03667D32E4C700CE9B0E2C7 /* Frameworks */ = {
-			isa = PBXGroup;
-			children = (
-				DC5BD0C0C8279486A58D1994 /* Pods_PrimerSDK_Example.framework */,
-				D14A2BBE1612220565B0BCF5 /* Pods_PrimerSDK_Tests.framework */,
-			);
-			name = Frameworks;
 			sourceTree = "<group>";
 		};
 /* End PBXGroup section */
@@ -514,20 +466,12 @@
 			isa = PBXNativeTarget;
 			buildConfigurationList = 607FACEF1AFB9204008FA782 /* Build configuration list for PBXNativeTarget "PrimerSDK_Example" */;
 			buildPhases = (
-<<<<<<< HEAD
-				4CBF18E55B58C3D48200BAFD /* [CP] Check Pods Manifest.lock */,
-=======
-				8C91FDC06C79570C69D6883E /* [CP] Check Pods Manifest.lock */,
->>>>>>> 4d39fff8
+				DF74F33715563451F2E12D2D /* [CP] Check Pods Manifest.lock */,
 				151B62B5260CA08E00D0521B /* ShellScript */,
 				607FACCC1AFB9204008FA782 /* Sources */,
 				607FACCD1AFB9204008FA782 /* Frameworks */,
 				607FACCE1AFB9204008FA782 /* Resources */,
-<<<<<<< HEAD
-				B2B676F5AF8BAFDD423F2626 /* [CP] Embed Pods Frameworks */,
-=======
-				38B36C636EA1F146AF22A851 /* [CP] Embed Pods Frameworks */,
->>>>>>> 4d39fff8
+				95E87E57459FFA7CDE494E24 /* [CP] Embed Pods Frameworks */,
 			);
 			buildRules = (
 			);
@@ -542,11 +486,7 @@
 			isa = PBXNativeTarget;
 			buildConfigurationList = 607FACF21AFB9204008FA782 /* Build configuration list for PBXNativeTarget "PrimerSDK_Tests" */;
 			buildPhases = (
-<<<<<<< HEAD
-				9749C75D0F8236AAED1021DD /* [CP] Check Pods Manifest.lock */,
-=======
-				187A1A9CCBD12F2978B77B84 /* [CP] Check Pods Manifest.lock */,
->>>>>>> 4d39fff8
+				BA59B1F47DBEB71658BA6796 /* [CP] Check Pods Manifest.lock */,
 				607FACE11AFB9204008FA782 /* Sources */,
 				607FACE21AFB9204008FA782 /* Frameworks */,
 				607FACE31AFB9204008FA782 /* Resources */,
@@ -663,41 +603,7 @@
 			shellPath = /bin/sh;
 			shellScript = "if which swiftlint >/dev/null; then\n  swiftlint lint\nelse\n  echo \"warning: SwiftLint not installed, download from https://github.com/realm/SwiftLint\"\nfi\n";
 		};
-<<<<<<< HEAD
-		4CBF18E55B58C3D48200BAFD /* [CP] Check Pods Manifest.lock */ = {
-=======
-		187A1A9CCBD12F2978B77B84 /* [CP] Check Pods Manifest.lock */ = {
->>>>>>> 4d39fff8
-			isa = PBXShellScriptBuildPhase;
-			buildActionMask = 2147483647;
-			files = (
-			);
-			inputFileListPaths = (
-			);
-			inputPaths = (
-				"${PODS_PODFILE_DIR_PATH}/Podfile.lock",
-				"${PODS_ROOT}/Manifest.lock",
-			);
-			name = "[CP] Check Pods Manifest.lock";
-			outputFileListPaths = (
-			);
-			outputPaths = (
-<<<<<<< HEAD
-				"$(DERIVED_FILE_DIR)/Pods-PrimerSDK_Example-checkManifestLockResult.txt",
-=======
-				"$(DERIVED_FILE_DIR)/Pods-PrimerSDK_Tests-checkManifestLockResult.txt",
->>>>>>> 4d39fff8
-			);
-			runOnlyForDeploymentPostprocessing = 0;
-			shellPath = /bin/sh;
-			shellScript = "diff \"${PODS_PODFILE_DIR_PATH}/Podfile.lock\" \"${PODS_ROOT}/Manifest.lock\" > /dev/null\nif [ $? != 0 ] ; then\n    # print error to STDERR\n    echo \"error: The sandbox is not in sync with the Podfile.lock. Run 'pod install' or update your CocoaPods installation.\" >&2\n    exit 1\nfi\n# This output is used by Xcode 'outputs' to avoid re-running this script phase.\necho \"SUCCESS\" > \"${SCRIPT_OUTPUT_FILE_0}\"\n";
-			showEnvVarsInLog = 0;
-		};
-<<<<<<< HEAD
-		9749C75D0F8236AAED1021DD /* [CP] Check Pods Manifest.lock */ = {
-=======
-		38B36C636EA1F146AF22A851 /* [CP] Embed Pods Frameworks */ = {
->>>>>>> 4d39fff8
+		95E87E57459FFA7CDE494E24 /* [CP] Embed Pods Frameworks */ = {
 			isa = PBXShellScriptBuildPhase;
 			buildActionMask = 2147483647;
 			files = (
@@ -710,47 +616,57 @@
 			);
 			name = "[CP] Embed Pods Frameworks";
 			outputPaths = (
-<<<<<<< HEAD
-				"$(DERIVED_FILE_DIR)/Pods-PrimerSDK_Tests-checkManifestLockResult.txt",
-=======
 				"${TARGET_BUILD_DIR}/${FRAMEWORKS_FOLDER_PATH}/Primer3DS.framework",
 				"${TARGET_BUILD_DIR}/${FRAMEWORKS_FOLDER_PATH}/PrimerSDK.framework",
 				"${TARGET_BUILD_DIR}/${FRAMEWORKS_FOLDER_PATH}/ThreeDS_SDK.framework",
->>>>>>> 4d39fff8
 			);
 			runOnlyForDeploymentPostprocessing = 0;
 			shellPath = /bin/sh;
 			shellScript = "\"${PODS_ROOT}/Target Support Files/Pods-PrimerSDK_Example/Pods-PrimerSDK_Example-frameworks.sh\"\n";
 			showEnvVarsInLog = 0;
 		};
-<<<<<<< HEAD
-		B2B676F5AF8BAFDD423F2626 /* [CP] Embed Pods Frameworks */ = {
-=======
-		8C91FDC06C79570C69D6883E /* [CP] Check Pods Manifest.lock */ = {
->>>>>>> 4d39fff8
+		BA59B1F47DBEB71658BA6796 /* [CP] Check Pods Manifest.lock */ = {
 			isa = PBXShellScriptBuildPhase;
 			buildActionMask = 2147483647;
 			files = (
 			);
+			inputFileListPaths = (
+			);
 			inputPaths = (
-				"${PODS_ROOT}/Target Support Files/Pods-PrimerSDK_Example/Pods-PrimerSDK_Example-frameworks.sh",
-				"${BUILT_PRODUCTS_DIR}/Primer3DS/Primer3DS.framework",
-				"${BUILT_PRODUCTS_DIR}/PrimerSDK/PrimerSDK.framework",
-				"${PODS_XCFRAMEWORKS_BUILD_DIR}/ThreeDS_SDK/ThreeDS_SDK.framework/ThreeDS_SDK",
-			);
-			name = "[CP] Embed Pods Frameworks";
+				"${PODS_PODFILE_DIR_PATH}/Podfile.lock",
+				"${PODS_ROOT}/Manifest.lock",
+			);
+			name = "[CP] Check Pods Manifest.lock";
+			outputFileListPaths = (
+			);
 			outputPaths = (
-<<<<<<< HEAD
-				"${TARGET_BUILD_DIR}/${FRAMEWORKS_FOLDER_PATH}/Primer3DS.framework",
-				"${TARGET_BUILD_DIR}/${FRAMEWORKS_FOLDER_PATH}/PrimerSDK.framework",
-				"${TARGET_BUILD_DIR}/${FRAMEWORKS_FOLDER_PATH}/ThreeDS_SDK.framework",
-=======
+				"$(DERIVED_FILE_DIR)/Pods-PrimerSDK_Tests-checkManifestLockResult.txt",
+			);
+			runOnlyForDeploymentPostprocessing = 0;
+			shellPath = /bin/sh;
+			shellScript = "diff \"${PODS_PODFILE_DIR_PATH}/Podfile.lock\" \"${PODS_ROOT}/Manifest.lock\" > /dev/null\nif [ $? != 0 ] ; then\n    # print error to STDERR\n    echo \"error: The sandbox is not in sync with the Podfile.lock. Run 'pod install' or update your CocoaPods installation.\" >&2\n    exit 1\nfi\n# This output is used by Xcode 'outputs' to avoid re-running this script phase.\necho \"SUCCESS\" > \"${SCRIPT_OUTPUT_FILE_0}\"\n";
+			showEnvVarsInLog = 0;
+		};
+		DF74F33715563451F2E12D2D /* [CP] Check Pods Manifest.lock */ = {
+			isa = PBXShellScriptBuildPhase;
+			buildActionMask = 2147483647;
+			files = (
+			);
+			inputFileListPaths = (
+			);
+			inputPaths = (
+				"${PODS_PODFILE_DIR_PATH}/Podfile.lock",
+				"${PODS_ROOT}/Manifest.lock",
+			);
+			name = "[CP] Check Pods Manifest.lock";
+			outputFileListPaths = (
+			);
+			outputPaths = (
 				"$(DERIVED_FILE_DIR)/Pods-PrimerSDK_Example-checkManifestLockResult.txt",
->>>>>>> 4d39fff8
 			);
 			runOnlyForDeploymentPostprocessing = 0;
 			shellPath = /bin/sh;
-			shellScript = "\"${PODS_ROOT}/Target Support Files/Pods-PrimerSDK_Example/Pods-PrimerSDK_Example-frameworks.sh\"\n";
+			shellScript = "diff \"${PODS_PODFILE_DIR_PATH}/Podfile.lock\" \"${PODS_ROOT}/Manifest.lock\" > /dev/null\nif [ $? != 0 ] ; then\n    # print error to STDERR\n    echo \"error: The sandbox is not in sync with the Podfile.lock. Run 'pod install' or update your CocoaPods installation.\" >&2\n    exit 1\nfi\n# This output is used by Xcode 'outputs' to avoid re-running this script phase.\necho \"SUCCESS\" > \"${SCRIPT_OUTPUT_FILE_0}\"\n";
 			showEnvVarsInLog = 0;
 		};
 /* End PBXShellScriptBuildPhase section */
@@ -1040,11 +956,7 @@
 		};
 		607FACF01AFB9204008FA782 /* Debug */ = {
 			isa = XCBuildConfiguration;
-<<<<<<< HEAD
-			baseConfigurationReference = F76D63223A6C4EF34EDB9A27 /* Pods-PrimerSDK_Example.debug.xcconfig */;
-=======
-			baseConfigurationReference = B4A5D0969A00CBE157C60983 /* Pods-PrimerSDK_Example.debug.xcconfig */;
->>>>>>> 4d39fff8
+			baseConfigurationReference = 0B72DBBEA446CC7D9C94EBEF /* Pods-PrimerSDK_Example.debug.xcconfig */;
 			buildSettings = {
 				ASSETCATALOG_COMPILER_APPICON_NAME = AppIcon;
 				CODE_SIGN_ENTITLEMENTS = PrimerSDK_Example.entitlements;
@@ -1068,11 +980,7 @@
 		};
 		607FACF11AFB9204008FA782 /* Release */ = {
 			isa = XCBuildConfiguration;
-<<<<<<< HEAD
-			baseConfigurationReference = 3E154EFB1B5C45E86E16C3A0 /* Pods-PrimerSDK_Example.release.xcconfig */;
-=======
-			baseConfigurationReference = 8A7D8609861DB9CCC4045F11 /* Pods-PrimerSDK_Example.release.xcconfig */;
->>>>>>> 4d39fff8
+			baseConfigurationReference = 0AA909E555970EC98A04E05C /* Pods-PrimerSDK_Example.release.xcconfig */;
 			buildSettings = {
 				ASSETCATALOG_COMPILER_APPICON_NAME = AppIcon;
 				CODE_SIGN_ENTITLEMENTS = PrimerSDK_Example.entitlements;
@@ -1096,11 +1004,7 @@
 		};
 		607FACF31AFB9204008FA782 /* Debug */ = {
 			isa = XCBuildConfiguration;
-<<<<<<< HEAD
-			baseConfigurationReference = 11148006078C053870D01A7D /* Pods-PrimerSDK_Tests.debug.xcconfig */;
-=======
-			baseConfigurationReference = AAEBCEFBD4A21D68ABABBAC1 /* Pods-PrimerSDK_Tests.debug.xcconfig */;
->>>>>>> 4d39fff8
+			baseConfigurationReference = 168A465A8EFA63AECC5F1089 /* Pods-PrimerSDK_Tests.debug.xcconfig */;
 			buildSettings = {
 				CODE_SIGN_IDENTITY = "iPhone Developer";
 				"CODE_SIGN_IDENTITY[sdk=macosx*]" = "-";
@@ -1129,11 +1033,7 @@
 		};
 		607FACF41AFB9204008FA782 /* Release */ = {
 			isa = XCBuildConfiguration;
-<<<<<<< HEAD
-			baseConfigurationReference = 62B47A4AC6666244974CA173 /* Pods-PrimerSDK_Tests.release.xcconfig */;
-=======
-			baseConfigurationReference = EEA98261559351B8B46CB95D /* Pods-PrimerSDK_Tests.release.xcconfig */;
->>>>>>> 4d39fff8
+			baseConfigurationReference = 8C7C2739ED3ECA0304436F79 /* Pods-PrimerSDK_Tests.release.xcconfig */;
 			buildSettings = {
 				CODE_SIGN_IDENTITY = "iPhone Developer";
 				"CODE_SIGN_IDENTITY[sdk=macosx*]" = "-";
