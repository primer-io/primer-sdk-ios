//
//  TokenizationServiceTests.swift
//  PrimerSDKTests
//
//  Created by Carl Eriksson on 07/01/2021.
//

import XCTest
@testable import PrimerSDK

class TokenizationServiceTests: XCTestCase {
    
    func test_tokenize_calls_api() throws {
        let expectation = XCTestExpectation(description: "Create PayPal payment sesion | Success")
        
        let mockedToken = PaymentMethodToken(token: "token", paymentInstrumentType: .PAYMENT_CARD, vaultData: VaultData(customerId: "customerId"))
        let data = try JSONEncoder().encode(mockedToken)
        let api = MockPrimerAPIClient(with: data, throwsError: false)
        let state = MockAppState()
        
        let request = PaymentMethodTokenizationRequest(paymentInstrument: PaymentInstrument(), state: state)
        
        MockLocator.registerDependencies()
        DependencyContainer.register(api as PrimerAPIClientProtocol)
        DependencyContainer.register(state as AppStateProtocol)
        
        let service = TokenizationService()
        
        service.tokenize(request: request) { result in
            switch result {
            case .failure:
<<<<<<< HEAD
                print("error")
            case .success(let token):
                newToken.token = token.token
=======
                XCTAssert(false, "Test should not get into the failure case.")
            case .success(let token):
                XCTAssertEqual(mockedToken.token, token.token)
>>>>>>> 90bc706a
            }
            
            expectation.fulfill()
        }
        
        XCTAssertEqual(api.isCalled, true)
        
        wait(for: [expectation], timeout: 10.0)
    }
    
}<|MERGE_RESOLUTION|>--- conflicted
+++ resolved
@@ -29,15 +29,9 @@
         service.tokenize(request: request) { result in
             switch result {
             case .failure:
-<<<<<<< HEAD
-                print("error")
-            case .success(let token):
-                newToken.token = token.token
-=======
                 XCTAssert(false, "Test should not get into the failure case.")
             case .success(let token):
                 XCTAssertEqual(mockedToken.token, token.token)
->>>>>>> 90bc706a
             }
             
             expectation.fulfill()
