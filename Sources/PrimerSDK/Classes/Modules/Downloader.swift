--- conflicted
+++ resolved
@@ -120,86 +120,6 @@
         }
     }
 
-<<<<<<< HEAD
-    private func downloadData(from url: URL, to localUrl: URL) -> Promise<Void> {
-        return Promise { seal in
-            let session = URLSession.shared
-            session.configuration.urlCache = URLCache.shared
-            let request = URLRequest(url: url, cachePolicy: .useProtocolCachePolicy, timeoutInterval: 2)
-            let cache = session.configuration.urlCache
-
-            if let cachedResponse = cache?.cachedResponse(for: request) {
-                if #available(iOS 16.0, *) {
-                    if FileManager.default.fileExists(atPath: localUrl.path()) {
-                        seal.fulfill(())
-                        return
-                    }
-                } else {
-                    if FileManager.default.fileExists(atPath: localUrl.path) {
-                        seal.fulfill(())
-                        return
-                    }
-                }
-
-                let validStatusCodesRange = 200..<300
-
-                if let httpUrlResponse = cachedResponse.response as? HTTPURLResponse,
-                   validStatusCodesRange.contains(httpUrlResponse.statusCode) {
-                    do {
-                        FileManager.default.delegate = self
-                        try cachedResponse.data.write(to: localUrl)
-                        seal.fulfill(())
-                        return
-
-                    } catch {
-                        ErrorHandler.handle(error: error.primerError)
-                    }
-                }
-            }
-
-            let task = session.downloadTask(with: request) { (tempLocalUrl, response, error) in
-                if let error = error {
-                    seal.reject(error.primerError)
-
-                } else if let response = response,
-                          let tempLocalUrl = tempLocalUrl {
-                    guard let statusCode = (response as? HTTPURLResponse)?.statusCode else {
-                        return seal.reject(handled(internalError: .invalidValue(key: "URL status code")))
-                    }
-
-                    let validStatusCodeRange = 200..<300
-                    if validStatusCodeRange.contains(statusCode) {
-                        do {
-                            FileManager.default.delegate = self
-                            try FileManager.default.copyItem(at: tempLocalUrl, to: localUrl)
-
-                            if cache?.cachedResponse(for: request) == nil, let data = try? Data(contentsOf: tempLocalUrl) {
-                                cache?.storeCachedResponse(CachedURLResponse(response: response, data: data), for: request)
-                            }
-
-                            seal.fulfill(())
-
-                        } catch {
-                            seal.reject(handled(error: error.primerError))
-                        }
-                    } else {
-                        return seal.reject(handled(internalError: .serverError(status: statusCode)))
-
-                    }
-
-                } else {
-                    let err = handled(internalError: .invalidValue(key: "Failed to receive both error and response"))
-                    precondition(true, err.localizedDescription)
-                    seal.reject(err)
-                }
-            }
-
-            task.resume()
-        }
-    }
-
-=======
->>>>>>> e62456c9
     private func downloadData(from url: URL, to localUrl: URL) async throws {
         let session = URLSession.shared
         session.configuration.urlCache = URLCache.shared
