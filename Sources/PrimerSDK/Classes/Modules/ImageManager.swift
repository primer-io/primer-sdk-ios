--- conflicted
+++ resolved
@@ -180,7 +180,7 @@
                     seal.fulfill(imageFile)
                     
                 } else {
-                    let err = InternalError.failedToDecode(message: "image", userInfo: nil, diagnosticsId: nil)
+                    let err = InternalError.failedToDecode(message: "image", userInfo: ["file": #file, "class": "\(Self.self)", "function": #function, "line": "\(#line)"], diagnosticsId: nil)
                     ErrorHandler.handle(error: err)
                     throw err
                 }
@@ -191,7 +191,6 @@
                     properties: TimerEventProperties(
                         momentType: .end,
                         id: timingEventId))
-<<<<<<< HEAD
                 Analytics.Service.record(events: [timingEventStart, timingEventEnd])
             }
             .catch { err in
@@ -224,64 +223,6 @@
                         message: "Payment method [\(file.fileName)] logo URL: \(file.remoteUrl?.absoluteString ?? "null")",
                         prefix: nil, suffix: nil, bundle: nil, file: nil, className: nil, function: nil, line: nil)
                     seal.reject(err)
-=======
-                
-                
-                firstly {
-                    downloader.download(file: file)
-                }
-                .done { file in
-                    if let imageFile = file as? ImageFile,
-                       imageFile.cachedImage != nil
-                    {
-                        seal.fulfill(imageFile)
-                        
-                    } else {
-                        let err = InternalError.failedToDecode(message: "image", userInfo: ["file": #file, "class": "\(Self.self)", "function": #function, "line": "\(#line)"], diagnosticsId: nil)
-                        ErrorHandler.handle(error: err)
-                        throw err
-                    }
-                }
-                .ensure {
-                    let timingEventEnd = Analytics.Event(
-                        eventType: .timerEvent,
-                        properties: TimerEventProperties(
-                            momentType: .end,
-                            id: timingEventId))
-                    Analytics.Service.record(events: [timingEventStart, timingEventEnd])
-                }
-                .catch { err in
-                    if file.bundledImage != nil {
-                        let bundledImageEvent = Analytics.Event(
-                            eventType: .sdkEvent,
-                            properties: MessageEventProperties(
-                                message: "Failed to load image (\(file.fileName) with URL \(file.remoteUrl?.absoluteString ?? "null"), but found image locally",
-                                messageType: .paymentMethodImageLoadingFailed,
-                                severity: .info))
-                        Analytics.Service.record(events: [bundledImageEvent])
-                        
-                        log(logLevel: .warning,
-                            title: "\n\nFAILED TO DOWNLOAD LOGO BUT FOUND LOGO LOCALLY",
-                            message: "Payment method [\(file.fileName)] logo URL: \(file.remoteUrl?.absoluteString ?? "null")",
-                            prefix: nil, suffix: nil, bundle: nil, file: nil, className: nil, function: nil, line: nil)
-                        seal.fulfill(file)
-                        
-                    } else {
-                        let failedToLoadEvent = Analytics.Event(
-                            eventType: .paymentMethodImageLoading,
-                            properties: MessageEventProperties(
-                                message: "Failed to load image (\(file.fileName) with URL \(file.remoteUrl?.absoluteString ?? "null")",
-                                messageType: .paymentMethodImageLoadingFailed,
-                                severity: .warning))
-                        Analytics.Service.record(events: [failedToLoadEvent])
-                        
-                        log(logLevel: .warning,
-                            title: "\n\nFAILED TO DOWNLOAD LOGO",
-                            message: "Payment method [\(file.fileName)] logo URL: \(file.remoteUrl?.absoluteString ?? "null")",
-                            prefix: nil, suffix: nil, bundle: nil, file: nil, className: nil, function: nil, line: nil)
-                        seal.reject(err)
-                    }
->>>>>>> 9dee2ff8
                 }
             }
         }
