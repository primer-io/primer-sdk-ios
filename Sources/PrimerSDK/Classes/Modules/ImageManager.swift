--- conflicted
+++ resolved
@@ -73,13 +73,7 @@
                                                                                  assetType: .logo),
                let image = UIImage(primerResource: paymentMethodLogoFileName) {
                 return image
-<<<<<<< HEAD
-            } else if let image = UIImage(named: fileName,
-                                          in: Bundle.primerResources,
-                                          compatibleWith: nil) {
-=======
             } else if let image = UIImage(primerResource: fileName) {
->>>>>>> 7c1401b7
                 return image
             }
         } else if fileName.contains("light") == true {
@@ -88,13 +82,7 @@
                                                                                  assetType: .logo),
                let image = UIImage(primerResource: paymentMethodLogoFileName) {
                 return image
-<<<<<<< HEAD
-            } else if let image = UIImage(named: fileName,
-                                          in: Bundle.primerResources,
-                                          compatibleWith: nil) {
-=======
             } else if let image = UIImage(primerResource: fileName) {
->>>>>>> 7c1401b7
                 return image
             }
         } else if fileName.contains("colored") == true {
@@ -103,13 +91,7 @@
                                                                                  assetType: .logo),
                let image = UIImage(primerResource: paymentMethodLogoFileName) {
                 return image
-<<<<<<< HEAD
-            } else if let image = UIImage(named: fileName,
-                                          in: Bundle.primerResources,
-                                          compatibleWith: nil) {
-=======
             } else if let image = UIImage(primerResource: fileName) {
->>>>>>> 7c1401b7
                 return image
             }
         }
