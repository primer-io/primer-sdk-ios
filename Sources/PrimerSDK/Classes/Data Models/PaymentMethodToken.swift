--- conflicted
+++ resolved
@@ -28,17 +28,11 @@
         case .paymentCard:
             let last4 = self.paymentInstrumentData?.last4Digits ?? "••••"
             return "•••• •••• •••• \(last4)"
-<<<<<<< HEAD
         case .payPalOrder: return "PayPal"
         case .payPalBillingAgreement: return "PayPal"
         case .goCardlessMandate: return "Direct Debit"
-=======
-        case .PAYPAL_ORDER: return "PayPal"
-        case .PAYPAL_BILLING_AGREEMENT: return "PayPal"
-        case .GOCARDLESS_MANDATE: return "Direct Debit"
-        case .KLARNA_CUSTOMER_TOKEN: return "Klarna Customer Token"
-        case .KLARNA: return "Klarna"
->>>>>>> d6752535
+        case .klarnaCustomerToken: return "Klarna Customer Token"
+        case .klarna: return "Klarna"
         default: return "UNKNOWN"
         }
     }
@@ -51,16 +45,10 @@
             case "Visa": return .visa
             default: return .creditCard
             }
-<<<<<<< HEAD
         case .payPalOrder: return .paypal2
         case .payPalBillingAgreement: return .paypal2
         case .goCardlessMandate: return .bank
-=======
-        case .PAYPAL_ORDER: return .paypal2
-        case .PAYPAL_BILLING_AGREEMENT: return .paypal2
-        case .GOCARDLESS_MANDATE: return .bank
-        case .KLARNA_CUSTOMER_TOKEN: return .klarna
->>>>>>> d6752535
+        case .klarnaCustomerToken: return .klarna
         default: return .creditCard
         }
     }
@@ -88,7 +76,7 @@
             return CardButtonViewModel(network: "PayPal", cardholder: cardholder, last4: "", expiry: "", imageName: self.icon, paymentMethodType: self.paymentInstrumentType)
         case .goCardlessMandate:
             return CardButtonViewModel(network: "Bank account", cardholder: "", last4: "", expiry: "", imageName: self.icon, paymentMethodType: self.paymentInstrumentType)
-        case .KLARNA_CUSTOMER_TOKEN:
+        case .klarnaCustomerToken:
             return CardButtonViewModel(network: "Klarna Customer Token", cardholder: "", last4: "", expiry: "", imageName: self.icon, paymentMethodType: self.paymentInstrumentType)
         default:
             return nil
@@ -135,7 +123,6 @@
  */
 
 public enum PaymentInstrumentType: String {
-<<<<<<< HEAD
     case paymentCard = "PAYMENT_CARD"
     case payPalOrder = "PAYPAL_ORDER"
     case payPalBillingAgreement = "PAYPAL_BILLING_AGREEMENT"
@@ -144,19 +131,8 @@
     case goCardlessMandate = "GOCARDLESS_MANDATE"
     case klarna = "KLARNA_AUTHORIZATION_TOKEN"
     case klarnaPaymentSession = "KLARNA_PAYMENT_SESSION"
+    case klarnaCustomerToken = "KLARNA_CUSTOMER_TOKEN"
     case unknown = "UNKNOWN"
-=======
-    case PAYMENT_CARD
-    case PAYPAL_ORDER
-    case PAYPAL_BILLING_AGREEMENT
-    case APPLE_PAY
-    case GOOGLE_PAY
-    case GOCARDLESS_MANDATE
-    case KLARNA
-    case KLARNA_PAYMENT_SESSION
-    case KLARNA_CUSTOMER_TOKEN
-    case UNKNOWN
->>>>>>> d6752535
 }
 
 extension PaymentInstrumentType: Codable {
