--- conflicted
+++ resolved
@@ -24,12 +24,14 @@
     public var paymentInstrumentType: PaymentInstrumentType
     public var paymentInstrumentData: PaymentInstrumentData?
     public var threeDSecureAuthentication: ThreeDS.AuthenticationDetails?
-<<<<<<< HEAD
-    
-    internal init(
-        token: String,
+    public var token: String?
+    public var tokenType: TokenType?
+    public var vaultData: VaultData?
+
+    init(
+        token: String?,
         analyticsId: String?,
-        tokenType: TokenType,
+        tokenType: TokenType?,
         paymentInstrumentType: PaymentInstrumentType,
         paymentInstrumentData: PaymentInstrumentData?,
         vaultData: VaultData?,
@@ -42,52 +44,8 @@
         self.paymentInstrumentData = paymentInstrumentData
         self.vaultData = vaultData
         self.threeDSecureAuthentication = threeDSecureAuthentication
-    }
-
-    public override var description: String {
-        switch self.paymentInstrumentType {
-        case .paymentCard:
-            let last4 = self.paymentInstrumentData?.last4Digits ?? "••••"
-            return "•••• •••• •••• \(last4)"
-        case .payPalOrder:
-            return "PayPal"
-        case .payPalBillingAgreement:
-            return "PayPal"
-        case .goCardlessMandate:
-            return "Direct Debit"
-        case .klarnaCustomerToken:
-            return paymentInstrumentData?.sessionData?.billingAddress?.email ?? "Klarna Customer Token"
-        case .klarna:
-            return paymentInstrumentData?.sessionData?.billingAddress?.email ?? "Klarna"
-        default:
-            return "UNKNOWN"
-        }
-    }
-=======
-    public var token: String?
-    public var tokenType: TokenType?
-    public var vaultData: VaultData?
-    
-//    public override var description: String {
-//        switch self.paymentInstrumentType {
-//        case .paymentCard:
-//            let last4 = self.paymentInstrumentData?.last4Digits ?? "••••"
-//            return "•••• •••• •••• \(last4)"
-//        case .payPalOrder:
-//            return "PayPal"
-//        case .payPalBillingAgreement:
-//            return "PayPal"
-//        case .goCardlessMandate:
-//            return "Direct Debit"
-//        case .klarnaCustomerToken:
-//            return paymentInstrumentData?.sessionData?.billingAddress?.email ?? "Klarna Customer Token"
-//        case .klarna:
-//            return paymentInstrumentData?.sessionData?.billingAddress?.email ?? "Klarna"
-//        default:
-//            return "UNKNOWN"
-//        }
-//    }
->>>>>>> 7a4245b4
+        super.init()
+    }
 
     public var icon: ImageName {
         switch self.paymentInstrumentType {
