//
//  PrimerPaymentMethod.swift
//  PrimerSDK
//
//  Copyright © 2022 Primer API ltd. All rights reserved.
//

import Foundation
import UIKit

extension PrimerTheme {
    enum Mode: String {
        case colored, dark, light
    }
}

// swiftlint:disable type_body_length
class PrimerPaymentMethod: Codable, LogReporter {

    static func getPaymentMethod(withType type: String) -> PrimerPaymentMethod? {
        return PrimerAPIConfigurationModule.apiConfiguration?.paymentMethods?.filter({ $0.type == type }).first
    }

    let id: String? // Will be nil for cards
    let implementationType: PrimerPaymentMethod.ImplementationType
    let type: String
    var name: String
    let processorConfigId: String?
    var surcharge: Int?
    let options: PaymentMethodOptions?
    var displayMetadata: PrimerPaymentMethod.DisplayMetadata?
    var baseLogoImage: PrimerTheme.BaseImage?

    lazy var internalPaymentMethodType: PrimerPaymentMethodType? = {
        return PrimerPaymentMethodType(rawValue: self.type)
    }()

    var logo: UIImage? {
        guard let baseLogoImage = baseLogoImage else { return nil }
        let isDarkModeEnabled = UIScreen.isDarkModeEnabled
        return (
            (isDarkModeEnabled ? baseLogoImage.dark : baseLogoImage.colored) ??
            (isDarkModeEnabled ? baseLogoImage.colored : baseLogoImage.light) ??
            (isDarkModeEnabled ? baseLogoImage.light : baseLogoImage.dark)
        )
    }

    var invertedLogo: UIImage? {
        guard let baseLogoImage = baseLogoImage else { return nil }

        if UIScreen.isDarkModeEnabled {
            if let lightImage = baseLogoImage.light {
                return lightImage
            } else if let coloredImage = baseLogoImage.colored {
                return coloredImage
            } else {
                return nil
            }
        } else {
            if let darkImage = baseLogoImage.dark {
                return darkImage
            } else if let coloredImage = baseLogoImage.colored {
                return coloredImage
            } else {
                return nil
            }
        }
    }

    var hasUnknownSurcharge: Bool = false
    lazy var tokenizationViewModel: PaymentMethodTokenizationViewModelProtocol? = {
        let apiClient = PrimerAPIConfigurationModule.apiClient ?? PrimerAPIClient()

        if implementationType == .webRedirect {
            return WebRedirectPaymentMethodTokenizationViewModel(config: self, apiClient: apiClient)

        } else if implementationType == .iPay88Sdk {
            return IPay88TokenizationViewModel(config: self, apiClient: apiClient)

        } else if let internalPaymentMethodType = internalPaymentMethodType {
            switch internalPaymentMethodType {
            case PrimerPaymentMethodType.adyenBlik,
                 PrimerPaymentMethodType.rapydFast,
                 PrimerPaymentMethodType.adyenMBWay,
                 PrimerPaymentMethodType.adyenMultibanco:
                return FormPaymentMethodTokenizationViewModel(config: self, apiClient: apiClient)

            case PrimerPaymentMethodType.adyenDotPay,
                 PrimerPaymentMethodType.adyenIDeal:
                return BankSelectorTokenizationViewModel(config: self, apiClient: apiClient)

            case PrimerPaymentMethodType.applePay:
                return ApplePayTokenizationViewModel(config: self, apiClient: apiClient)

            case PrimerPaymentMethodType.klarna:
                if #available(iOS 13.0, *) {
                    return KlarnaTokenizationViewModel(config: self, apiClient: apiClient)
                }

            case PrimerPaymentMethodType.paymentCard,
                 PrimerPaymentMethodType.adyenBancontactCard:
                return CardFormPaymentMethodTokenizationViewModel(config: self, apiClient: apiClient)

            case PrimerPaymentMethodType.payPal:
                return PayPalTokenizationViewModel(config: self, apiClient: apiClient)

            case PrimerPaymentMethodType.primerTestKlarna,
                 PrimerPaymentMethodType.primerTestPayPal,
                 PrimerPaymentMethodType.primerTestSofort:
                return PrimerTestPaymentMethodTokenizationViewModel(config: self, apiClient: apiClient)

            case PrimerPaymentMethodType.xfersPayNow,
                 PrimerPaymentMethodType.rapydPromptPay,
                 PrimerPaymentMethodType.omisePromptPay:
                return QRCodeTokenizationViewModel(config: self, apiClient: apiClient)
            case PrimerPaymentMethodType.nolPay:
<<<<<<< HEAD
                return NolPayTokenizationViewModel(config: self)
            case PrimerPaymentMethodType.stripeAch:
                return StripeAchTokenizationViewModel(config: self)
=======
                return NolPayTokenizationViewModel(config: self, apiClient: apiClient)
>>>>>>> 82810e88

            default:
                break
            }
        }

        self.logger.info(message: "UNHANDLED PAYMENT METHOD TYPE")
        self.logger.info(message: type)

        return nil
    }()

    lazy var tokenizationModel: PaymentMethodTokenizationModelProtocol? = {
        switch internalPaymentMethodType {
        case .adyenIDeal:
            return BanksTokenizationComponent(config: self,
                                              uiManager: PrimerUIManager.shared,
                                              tokenizationService: TokenizationService(),
                                              createResumePaymentService: CreateResumePaymentService(paymentMethodType: self.type),
                                              apiClient: PrimerAPIClient())
        default: return nil
        }
    }()

    var isCheckoutEnabled: Bool {
        guard self.baseLogoImage != nil else {
            return false
        }

        guard let internalPaymentMethodType = internalPaymentMethodType else {
            return true
        }

        switch internalPaymentMethodType {
        case PrimerPaymentMethodType.goCardless,
             PrimerPaymentMethodType.googlePay:
            return false
        default:
            return true
        }
    }

    var isVaultingEnabled: Bool {
        guard self.baseLogoImage != nil else {
            return false
        }

        if self.implementationType == .webRedirect || self.implementationType == .iPay88Sdk {
            return false
        }

        switch self.type {
        case PrimerPaymentMethodType.applePay.rawValue,
             PrimerPaymentMethodType.goCardless.rawValue,
             PrimerPaymentMethodType.googlePay.rawValue,
             PrimerPaymentMethodType.iPay88Card.rawValue,
             PrimerPaymentMethodType.nolPay.rawValue:
            return false
        default:
            return true
        }
    }

    lazy var isEnabled: Bool = {
        if !implementationType.isEnabled { return false }

        switch PrimerInternal.shared.intent {
        case .checkout:
            return self.isCheckoutEnabled
        case .vault:
            return self.isVaultingEnabled
        case .none:
            precondition(true, "Should never get in here")
            return false
        }
    }()

    lazy var paymentMethodManagerCategories: [PrimerPaymentMethodManagerCategory]? = {
        var categories: [PrimerPaymentMethodManagerCategory] = []

        if implementationType == .webRedirect || implementationType == .iPay88Sdk {
            categories.append(PrimerPaymentMethodManagerCategory.nativeUI)
            return categories
        }

        guard let internalPaymentMethodType = self.internalPaymentMethodType else {
            return nil
        }

        switch internalPaymentMethodType {
        case .adyenBancontactCard:
            categories.append(PrimerPaymentMethodManagerCategory.cardComponents)
            categories.append(PrimerPaymentMethodManagerCategory.rawData)

        case .adyenMBWay:
            categories.append(PrimerPaymentMethodManagerCategory.rawData)

        case .applePay:
            categories.append(PrimerPaymentMethodManagerCategory.nativeUI)

        case .klarna:
            categories.append(PrimerPaymentMethodManagerCategory.nativeUI)

        case .paymentCard:
            categories.append(PrimerPaymentMethodManagerCategory.cardComponents)
            categories.append(PrimerPaymentMethodManagerCategory.rawData)

        case .payPal:
            categories.append(PrimerPaymentMethodManagerCategory.nativeUI)

        case .xenditOvo:
            categories.append(PrimerPaymentMethodManagerCategory.rawData)

        case .xenditRetailOutlets:
            categories.append(PrimerPaymentMethodManagerCategory.rawData)

        case .nolPay:
            categories.append(PrimerPaymentMethodManagerCategory.nolPay)

        case .adyenIDeal:
            categories.append(PrimerPaymentMethodManagerCategory.componentWithRedirect)
            
        case .stripeAch:
            categories.append(PrimerPaymentMethodManagerCategory.nativeUI)

        default:
            break
        }

        return categories.isEmpty ? nil : categories
    }()

    private enum CodingKeys: String, CodingKey {
        case id,
             implementationType,
             type,
             name,
             processorConfigId,
             surcharge,
             options,
             displayMetadata
    }

    init(
        id: String?,
        implementationType: PrimerPaymentMethod.ImplementationType,
        type: String,
        name: String,
        processorConfigId: String?,
        surcharge: Int?,
        options: PaymentMethodOptions?,
        displayMetadata: PrimerPaymentMethod.DisplayMetadata?
    ) {
        self.id = id
        self.implementationType = implementationType
        self.type = type
        self.name = name
        self.processorConfigId = processorConfigId
        self.surcharge = surcharge
        self.options = options
        self.displayMetadata = displayMetadata
    }

    required init(from decoder: Decoder) throws {
        let container = try decoder.container(keyedBy: CodingKeys.self)

        id = (try? container.decode(String?.self, forKey: .id)) ?? nil
        implementationType = try container.decode(PrimerPaymentMethod.ImplementationType.self,
                                                  forKey: .implementationType)
        type = try container.decode(String.self, forKey: .type)
        name = try container.decode(String.self, forKey: .name)
        processorConfigId = (try? container.decode(String?.self, forKey: .processorConfigId)) ?? nil
        surcharge = (try? container.decode(Int?.self, forKey: .surcharge)) ?? nil
        displayMetadata = (try? container.decode(PrimerPaymentMethod.DisplayMetadata?.self,
                                                 forKey: .displayMetadata)) ?? nil

        switch type {
        case "PAYMENT_CARD":
            options = try? container.decode(CardOptions.self, forKey: .options)
        case "PAYPAL":
            options = try? container.decode(PayPalOptions.self, forKey: .options)
        default:
            options = try? container.decode(MerchantOptions.self, forKey: .options)
        }
    }

    func encode(to encoder: Encoder) throws {
        var container = encoder.container(keyedBy: CodingKeys.self)

        try container.encode(id, forKey: .id)
        try container.encode(implementationType, forKey: .implementationType)
        try container.encode(type, forKey: .type)
        try container.encode(name, forKey: .name)
        try container.encode(processorConfigId, forKey: .processorConfigId)
        try container.encode(surcharge, forKey: .surcharge)
        try container.encode(displayMetadata, forKey: .displayMetadata)

        if let options = options {
            try container.encode(options, forKey: .options)
        }
    }
}

extension PrimerPaymentMethod {

    public enum ImplementationType: String, Codable, CaseIterable, Equatable, Hashable {

        case nativeSdk      = "NATIVE_SDK"
        case webRedirect    = "WEB_REDIRECT"
        case iPay88Sdk      = "IPAY88_SDK"
        case formWithRedirect = "FORM_WITH_REDIRECT"

        var isEnabled: Bool {
            return true
        }
    }
}
// swiftlint:enable type_body_length<|MERGE_RESOLUTION|>--- conflicted
+++ resolved
@@ -114,13 +114,9 @@
                  PrimerPaymentMethodType.omisePromptPay:
                 return QRCodeTokenizationViewModel(config: self, apiClient: apiClient)
             case PrimerPaymentMethodType.nolPay:
-<<<<<<< HEAD
-                return NolPayTokenizationViewModel(config: self)
+                return NolPayTokenizationViewModel(config: self, apiClient: apiClient)
             case PrimerPaymentMethodType.stripeAch:
                 return StripeAchTokenizationViewModel(config: self)
-=======
-                return NolPayTokenizationViewModel(config: self, apiClient: apiClient)
->>>>>>> 82810e88
 
             default:
                 break
