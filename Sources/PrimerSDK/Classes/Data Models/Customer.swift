//
//  Customer.swift
//  PrimerSDK
//
//  Created by Evangelos Pittas on 20/9/21.
//

<<<<<<< HEAD
import Foundation

=======
//import Foundation
//
//public struct Customer {
//    var mobilePhoneNumber: String?
//    
//    public init(mobilePhoneNumber: String?) {
//        self.mobilePhoneNumber = mobilePhoneNumber
//    }
//}
>>>>>>> 8d54a2a1
<|MERGE_RESOLUTION|>--- conflicted
+++ resolved
@@ -5,10 +5,6 @@
 //  Created by Evangelos Pittas on 20/9/21.
 //
 
-<<<<<<< HEAD
-import Foundation
-
-=======
 //import Foundation
 //
 //public struct Customer {
@@ -17,5 +13,4 @@
 //    public init(mobilePhoneNumber: String?) {
 //        self.mobilePhoneNumber = mobilePhoneNumber
 //    }
-//}
->>>>>>> 8d54a2a1
+//}