--- conflicted
+++ resolved
@@ -330,10 +330,7 @@
         case nativeSdk      = "NATIVE_SDK"
         case webRedirect    = "WEB_REDIRECT"
         case iPay88Sdk      = "IPAY88_SDK"
-<<<<<<< HEAD
         case formWithRedirect = "FORM_WITH_REDIRECT"
-=======
->>>>>>> 3f0a5025
 
         var isEnabled: Bool {
             return true
