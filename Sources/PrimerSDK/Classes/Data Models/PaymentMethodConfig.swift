struct PaymentMethodConfig: Codable {
    let coreUrl: String?
    let pciUrl: String?
    let paymentMethods: [ConfigPaymentMethod]?
    let keys: ThreeDS.Keys?
    
    func getConfigId(for type: ConfigPaymentMethodType) -> String? {
        guard let method = self.paymentMethods?
                .first(where: { method in return method.type == type }) else { return nil }
        return method.id
    }
    
    func getProductId(for type: ConfigPaymentMethodType) -> String? {
        guard let method = self.paymentMethods?
                .first(where: { method in return method.type == type }) else { return nil }
        
        if let apayaOptions = method.options as? ApayaOptions {
            return apayaOptions.merchantAccountId
        } else {
            return nil
        }
    }
}

struct ConfigPaymentMethod: Codable {
    
    let id: String?
    let processorConfigId: String?
    let type: ConfigPaymentMethodType?
    let options: PaymentMethodOptions?
    
    private enum CodingKeys : String, CodingKey {
        case id, options, processorConfigId, type
    }
    
    init(id: String?, options: PaymentMethodOptions?, processorConfigId: String?, type: ConfigPaymentMethodType) {
        self.id = id
        self.options = options
        self.processorConfigId = processorConfigId
        self.type = type
    }
    
    init(from decoder: Decoder) throws {
        let container = try decoder.container(keyedBy: CodingKeys.self)
        id = try container.decode(String?.self, forKey: .id)
        processorConfigId = try container.decode(String?.self, forKey: .processorConfigId)
        type = try container.decode(ConfigPaymentMethodType?.self, forKey: .type)
        
        if let cardOptions = try? container.decode(CardOptions.self, forKey: .options) {
            options = cardOptions
        } else if let payPalOptions = try? container.decode(PayPalOptions.self, forKey: .options) {
            options = payPalOptions
        } else if let apayaOptions = try? container.decode(ApayaOptions.self, forKey: .options) {
            options = apayaOptions
        } else {
            options = nil
        }
    }
    
    func encode(to encoder: Encoder) throws {
        var container = encoder.container(keyedBy: CodingKeys.self)
        try container.encode(id, forKey: .id)
        try container.encode(processorConfigId, forKey: .processorConfigId)
        try container.encode(type, forKey: .type)
        
        if let cardOptions = options as? CardOptions {
            try container.encode(cardOptions, forKey: .options)
        } else if let payPalOptions = options as? PayPalOptions {
            try container.encode(payPalOptions, forKey: .options)
        }
    }
    
}

protocol PaymentMethodOptions: Codable { }

extension PaymentMethodOptions { }

struct ApayaOptions: PaymentMethodOptions {
    let merchantId: String
    let merchantAccountId: String
}

struct PayPalOptions: PaymentMethodOptions {
    let clientId: String
}

struct CardOptions: PaymentMethodOptions {
    let threeDSecureEnabled: Bool
    let threeDSecureToken: String?
    let threeDSecureInitUrl: String?
    let threeDSecureProvider: String
    let processorConfigId: String?
}

enum ConfigPaymentMethodType: String, Codable {
    case applePay = "APPLE_PAY"
    case payPal = "PAYPAL"
    case paymentCard = "PAYMENT_CARD"
    case googlePay = "GOOGLE_PAY"
    case goCardlessMandate = "GOCARDLESS"
    case klarna = "KLARNA"
    case payNlIdeal = "PAY_NL_IDEAL"
    case apaya = "APAYA"
    
    case unknown
    
    var isEnabled: Bool {
        switch self {
        case .applePay, .payPal, .paymentCard, .goCardlessMandate, .klarna, .apaya:
            return true
        default:
            return false
        }
    }
<<<<<<< HEAD
=======
}

internal extension PaymentMethodConfig {
    func getConfig(for type: ConfigPaymentMethodType) -> ConfigPaymentMethod? {
        // guard let method = self.paymentMethods?.filter({ $0.type == type }).first else { return nil }
        // return (type == .paymentCard && method.id == nil) ? ConfigPaymentMethodType.paymentCard.rawValue : method.id
        guard let method = self.paymentMethods?.filter({ $0.type == type }).first else { return nil }
        return method
    }
    
    func getProductId(for type: ConfigPaymentMethodType) -> String? {
        guard let method = self.paymentMethods?
                .first(where: { method in return method.type == type }) else { return nil }
        return method.options?.merchantAccountId
    }
}

class PaymentMethodConfigOptions: Codable {
    let merchantAccountId: String?
    
    init(merchantAccountId: String?) {
        self.merchantAccountId = merchantAccountId
    }
>>>>>>> fdac089b
}<|MERGE_RESOLUTION|>--- conflicted
+++ resolved
@@ -5,8 +5,7 @@
     let keys: ThreeDS.Keys?
     
     func getConfigId(for type: ConfigPaymentMethodType) -> String? {
-        guard let method = self.paymentMethods?
-                .first(where: { method in return method.type == type }) else { return nil }
+        guard let method = self.paymentMethods?.filter({ $0.type == type }).first else { return nil }
         return method.id
     }
     
@@ -113,30 +112,4 @@
             return false
         }
     }
-<<<<<<< HEAD
-=======
-}
-
-internal extension PaymentMethodConfig {
-    func getConfig(for type: ConfigPaymentMethodType) -> ConfigPaymentMethod? {
-        // guard let method = self.paymentMethods?.filter({ $0.type == type }).first else { return nil }
-        // return (type == .paymentCard && method.id == nil) ? ConfigPaymentMethodType.paymentCard.rawValue : method.id
-        guard let method = self.paymentMethods?.filter({ $0.type == type }).first else { return nil }
-        return method
-    }
-    
-    func getProductId(for type: ConfigPaymentMethodType) -> String? {
-        guard let method = self.paymentMethods?
-                .first(where: { method in return method.type == type }) else { return nil }
-        return method.options?.merchantAccountId
-    }
-}
-
-class PaymentMethodConfigOptions: Codable {
-    let merchantAccountId: String?
-    
-    init(merchantAccountId: String?) {
-        self.merchantAccountId = merchantAccountId
-    }
->>>>>>> fdac089b
 }