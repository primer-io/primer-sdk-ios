struct PaymentMethodConfig: Codable {
    let coreUrl: String?
    let pciUrl: String?
    let paymentMethods: [ConfigPaymentMethod]?
    let keys: ThreeDS.Keys?
    
    func getConfigId(for type: ConfigPaymentMethodType) -> String? {
        guard let method = self.paymentMethods?.filter({ $0.type == type }).first else { return nil }
        return method.id
    }
    
    func getProductId(for type: ConfigPaymentMethodType) -> String? {
        guard let method = self.paymentMethods?
                .first(where: { method in return method.type == type }) else { return nil }
        
        if let apayaOptions = method.options as? ApayaOptions {
            return apayaOptions.merchantAccountId
        } else {
            return nil
        }
    }
}

struct ConfigPaymentMethod: Codable {
    
    let id: String?
    let processorConfigId: String?
    let type: ConfigPaymentMethodType?
    let options: PaymentMethodOptions?
    
    private enum CodingKeys : String, CodingKey {
        case id, options, processorConfigId, type
    }
    
    init(id: String?, options: PaymentMethodOptions?, processorConfigId: String?, type: ConfigPaymentMethodType) {
        self.id = id
        self.options = options
        self.processorConfigId = processorConfigId
        self.type = type
    }
    
    init(from decoder: Decoder) throws {
        let container = try decoder.container(keyedBy: CodingKeys.self)
        id = try container.decode(String?.self, forKey: .id)
        processorConfigId = try container.decode(String?.self, forKey: .processorConfigId)
        type = try container.decode(ConfigPaymentMethodType?.self, forKey: .type)
        
        if let cardOptions = try? container.decode(CardOptions.self, forKey: .options) {
            options = cardOptions
        } else if let payPalOptions = try? container.decode(PayPalOptions.self, forKey: .options) {
            options = payPalOptions
        } else if let apayaOptions = try? container.decode(ApayaOptions.self, forKey: .options) {
            options = apayaOptions
        } else {
            options = nil
        }
    }
    
    func encode(to encoder: Encoder) throws {
        var container = encoder.container(keyedBy: CodingKeys.self)
        try container.encode(id, forKey: .id)
        try container.encode(processorConfigId, forKey: .processorConfigId)
        try container.encode(type, forKey: .type)
        
        if let cardOptions = options as? CardOptions {
            try container.encode(cardOptions, forKey: .options)
        } else if let payPalOptions = options as? PayPalOptions {
            try container.encode(payPalOptions, forKey: .options)
        }
    }
    
}

protocol PaymentMethodOptions: Codable { }

extension PaymentMethodOptions { }

struct ApayaOptions: PaymentMethodOptions {
    let merchantAccountId: String
}

struct PayPalOptions: PaymentMethodOptions {
    let clientId: String
}

struct CardOptions: PaymentMethodOptions {
    let threeDSecureEnabled: Bool
    let threeDSecureToken: String?
    let threeDSecureInitUrl: String?
    let threeDSecureProvider: String
    let processorConfigId: String?
}

public enum ConfigPaymentMethodType: String, Codable {
    case applePay = "APPLE_PAY"
    case payPal = "PAYPAL"
    case paymentCard = "PAYMENT_CARD"
    case googlePay = "GOOGLE_PAY"
    case goCardlessMandate = "GOCARDLESS"
    case klarna = "KLARNA"
    case payNlIdeal = "PAY_NL_IDEAL"
    case apaya = "APAYA"
    
    case unknown
    
    var isEnabled: Bool {
        switch self {
        case .applePay, .payPal, .paymentCard, .goCardlessMandate, .klarna, .apaya:
            return true
        default:
            return false
        }
    }
<<<<<<< HEAD
=======
    
    public init(from decoder: Decoder) throws {
        self = (try? ConfigPaymentMethodType(rawValue: decoder.singleValueContainer().decode(RawValue.self))) ?? .unknown
    }
}

internal extension PaymentMethodConfig {
    func getConfig(for type: ConfigPaymentMethodType) -> ConfigPaymentMethod? {
        // guard let method = self.paymentMethods?.filter({ $0.type == type }).first else { return nil }
        // return (type == .paymentCard && method.id == nil) ? ConfigPaymentMethodType.paymentCard.rawValue : method.id
        guard let method = self.paymentMethods?.filter({ $0.type == type }).first else { return nil }
        return method
    }
    
    func getProductId(for type: ConfigPaymentMethodType) -> String? {
        guard let method = self.paymentMethods?
                .first(where: { method in return method.type == type }) else { return nil }
        return method.options?.merchantAccountId
    }
}

class PaymentMethodConfigOptions: Codable {
    let merchantAccountId: String?
    
    init(merchantAccountId: String?) {
        self.merchantAccountId = merchantAccountId
    }
>>>>>>> 8f067388
}<|MERGE_RESOLUTION|>--- conflicted
+++ resolved
@@ -111,34 +111,8 @@
             return false
         }
     }
-<<<<<<< HEAD
-=======
     
     public init(from decoder: Decoder) throws {
         self = (try? ConfigPaymentMethodType(rawValue: decoder.singleValueContainer().decode(RawValue.self))) ?? .unknown
     }
-}
-
-internal extension PaymentMethodConfig {
-    func getConfig(for type: ConfigPaymentMethodType) -> ConfigPaymentMethod? {
-        // guard let method = self.paymentMethods?.filter({ $0.type == type }).first else { return nil }
-        // return (type == .paymentCard && method.id == nil) ? ConfigPaymentMethodType.paymentCard.rawValue : method.id
-        guard let method = self.paymentMethods?.filter({ $0.type == type }).first else { return nil }
-        return method
-    }
-    
-    func getProductId(for type: ConfigPaymentMethodType) -> String? {
-        guard let method = self.paymentMethods?
-                .first(where: { method in return method.type == type }) else { return nil }
-        return method.options?.merchantAccountId
-    }
-}
-
-class PaymentMethodConfigOptions: Codable {
-    let merchantAccountId: String?
-    
-    init(merchantAccountId: String?) {
-        self.merchantAccountId = merchantAccountId
-    }
->>>>>>> 8f067388
 }