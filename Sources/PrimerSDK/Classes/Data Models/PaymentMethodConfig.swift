#if canImport(UIKit)

struct PrimerConfiguration: Codable {
    
    static var paymentMethodConfigViewModels: [PaymentMethodTokenizationViewModelProtocol] {
        if Primer.shared.flow == nil { return [] }
        
        let state: AppStateProtocol = DependencyContainer.resolve()
        
        let paymentMethods = state
            .paymentMethodConfig?
            .paymentMethods
        
        var viewModels = paymentMethods?
            .filter({ $0.type.isEnabled })
            .compactMap({ $0.tokenizationViewModel })
        ?? []
        
        for (index, viewModel) in viewModels.enumerated() {
            if viewModel.config.type == .applePay {
                viewModels.swapAt(0, index)
            }
        }
        
        for (index, viewModel) in viewModels.enumerated() {
            viewModel.position = index
        }
        
        return viewModels
    }
    
    let coreUrl: String?
    let pciUrl: String?
    let paymentMethods: [PaymentMethodConfig]?
    let keys: ThreeDS.Keys?
    
    func getConfigId(for type: PaymentMethodConfigType) -> String? {
        guard let method = self.paymentMethods?.filter({ $0.type == type }).first else { return nil }
        return method.id
    }
    
    func getProductId(for type: PaymentMethodConfigType) -> String? {
        guard let method = self.paymentMethods?
                .first(where: { method in return method.type == type }) else { return nil }
        
        if let apayaOptions = method.options as? ApayaOptions {
            return apayaOptions.merchantAccountId
        } else {
            return nil
        }
    }
}

struct PaymentMethodConfig: Codable {
    
    let id: String? // Will be nil for cards
    let processorConfigId: String?
    let type: PaymentMethodConfigType
    let options: PaymentMethodOptions?
    var tokenizationViewModel: PaymentMethodTokenizationViewModelProtocol? {
        if type == .paymentCard {
            return CardFormPaymentMethodTokenizationViewModel(config: self)
        } else if type == .applePay {
            if #available(iOS 11.0, *) {
                return ApplePayTokenizationViewModel(config: self)
            }
        } else if type == .klarna {
            return KlarnaTokenizationViewModel(config: self)
        } else if type == .hoolah || type == .payNLIdeal {
            return ExternalPaymentMethodTokenizationViewModel(config: self)
        } else if type == .payPal {
            return PayPalTokenizationViewModel(config: self)
        } else if type == .apaya {
            return ApayaTokenizationViewModel(config: self)
<<<<<<< HEAD
        } else if type == .dotPay {
            return DotPayTokenizationViewModel(config: self)
=======
        } else if type == .giropay || type == .sofort || type == .twint || type == .aliPay || type == .trustly {
            return ExternalPaymentMethodTokenizationViewModel(config: self)
>>>>>>> 60df2d7f
        }
        
//        else if case .other = type {
//            return ExternalPaymentMethodTokenizationViewModel(config: self)
//        }
        
        print(type)
        return nil
    }
    
    private enum CodingKeys : String, CodingKey {
        case id, options, processorConfigId, type
    }
    
    init(id: String?, options: PaymentMethodOptions?, processorConfigId: String?, type: PaymentMethodConfigType) {
        self.id = id
        self.options = options
        self.processorConfigId = processorConfigId
        self.type = type
    }
    
    init(from decoder: Decoder) throws {
        let container = try decoder.container(keyedBy: CodingKeys.self)
        id = try container.decode(String?.self, forKey: .id)
        processorConfigId = try container.decode(String?.self, forKey: .processorConfigId)
        type = try container.decode(PaymentMethodConfigType.self, forKey: .type)
        
        if let cardOptions = try? container.decode(CardOptions.self, forKey: .options) {
            options = cardOptions
        } else if let payPalOptions = try? container.decode(PayPalOptions.self, forKey: .options) {
            options = payPalOptions
        } else if let apayaOptions = try? container.decode(ApayaOptions.self, forKey: .options) {
            options = apayaOptions
        } else {
            options = nil
        }
    }
    
    func encode(to encoder: Encoder) throws {
        var container = encoder.container(keyedBy: CodingKeys.self)
        try container.encode(id, forKey: .id)
        try container.encode(processorConfigId, forKey: .processorConfigId)
        try container.encode(type, forKey: .type)
        
        if let cardOptions = options as? CardOptions {
            try container.encode(cardOptions, forKey: .options)
        } else if let payPalOptions = options as? PayPalOptions {
            try container.encode(payPalOptions, forKey: .options)
        }
    }
    
}

protocol PaymentMethodOptions: Codable { }

extension PaymentMethodOptions { }

struct ApayaOptions: PaymentMethodOptions {
    let merchantAccountId: String
}

struct PayPalOptions: PaymentMethodOptions {
    let clientId: String
}

struct CardOptions: PaymentMethodOptions {
    let threeDSecureEnabled: Bool
    let threeDSecureToken: String?
    let threeDSecureInitUrl: String?
    let threeDSecureProvider: String
    let processorConfigId: String?
}

struct AsyncPaymentMethodOptions: PaymentMethodOptions {
    
    let paymentMethodType: PaymentMethodConfigType
    let paymentMethodConfigId: String
    let type: String = "OFF_SESSION_PAYMENT"
    let sessionInfo: SessionInfo?
    
    private enum CodingKeys : String, CodingKey {
        case type, paymentMethodType, paymentMethodConfigId, sessionInfo
    }
    
    init(
        paymentMethodType: PaymentMethodConfigType,
        paymentMethodConfigId: String,
        sessionInfo: SessionInfo?
    ) {
        self.paymentMethodType = paymentMethodType
        self.paymentMethodConfigId = paymentMethodConfigId
        self.sessionInfo = sessionInfo
    }
    
    func encode(to encoder: Encoder) throws {
        var container = encoder.container(keyedBy: CodingKeys.self)
        try container.encode(type, forKey: .type)
        try container.encode(paymentMethodType.rawValue, forKey: .paymentMethodType)
        try container.encode(paymentMethodConfigId, forKey: .paymentMethodConfigId)
        try? container.encode(sessionInfo, forKey: .sessionInfo)
    }
    
    struct SessionInfo: Codable {
        let locale: String
        let platform: String = "IOS"
    }
    
}

<<<<<<< HEAD
public enum PaymentMethodConfigType: String, Codable {
    case applePay = "APPLE_PAY"
    case payPal = "PAYPAL"
    case paymentCard = "PAYMENT_CARD"
    case googlePay = "GOOGLE_PAY"
    case goCardlessMandate = "GOCARDLESS"
    case klarna = "KLARNA"
    case payNLIdeal = "PAY_NL_IDEAL"
    case apaya = "APAYA"
    case hoolah = "HOOLAH"
    case dotPay = "ADYEN_DOTPAY"
    
    case unknown
=======
public enum PaymentMethodConfigType: Codable, Equatable /*: String, Codable*/ {
    case aliPay
    case apaya
    case applePay
    case giropay
    case googlePay
    case goCardlessMandate
    case hoolah
    case klarna
    case payNLIdeal
    case paymentCard
    case payPal
    case sofort
    case trustly
    case twint
    case other(rawValue: String)
    
    init(rawValue: String) {
        switch rawValue {
        case "ADYEN_ALIPAY":
            self = .aliPay
        case "APAYA":
            self = .apaya
        case "APPLE_PAY":
            self = .applePay
        case "ADYEN_GIROPAY":
            self = .giropay
        case "GOCARDLESS":
            self = .goCardlessMandate
        case "GOOGLE_PAY":
            self = .googlePay
        case "HOOLAH":
            self = .hoolah
        case "KLARNA":
            self = .klarna
        case "PAY_NL_IDEAL":
            self = .payNLIdeal
        case "PAYMENT_CARD":
            self = .paymentCard
        case "PAYPAL":
            self = .payPal
        case "ADYEN_SOFORT_BANKING":
            self = .sofort
        case "ADYEN_TRUSTLY":
            self = .trustly
        case "ADYEN_TWINT":
            self = .twint
        default:
            self = .other(rawValue: rawValue)
        }
    }
    
    var rawValue: String {
        switch self {
        case .aliPay:
            return "ADYEN_ALIPAY"
        case .apaya:
            return "APAYA"
        case .applePay:
            return "APPLE_PAY"
        case .giropay:
            return "ADYEN_GIROPAY"
        case .goCardlessMandate:
            return "GOCARDLESS"
        case .googlePay:
            return "GOOGLE_PAY"
        case .hoolah:
            return "HOOLAH"
        case .klarna:
            return "KLARNA"
        case .payNLIdeal:
            return "PAY_NL_IDEAL"
        case .paymentCard:
            return "PAYMENT_CARD"
        case .payPal:
            return "PAYPAL"
        case .sofort:
            return "ADYEN_SOFORT_BANKING"
        case .trustly:
            return "ADYEN_TRUSTLY"
        case .twint:
            return "ADYEN_TWINT"
        case .other(let rawValue):
            return rawValue
        }
    }
>>>>>>> 60df2d7f
    
    var isEnabled: Bool {
        switch self {
        case .goCardlessMandate,
                .googlePay:
            return false
        case .paymentCard,
                .payPal:
            return true
        case .apaya,
                .klarna:
            guard let flow = Primer.shared.flow else { return false }
            return flow.internalSessionFlow.vaulted
        case .aliPay,
                .applePay,
                .giropay,
                .hoolah,
                .payNLIdeal,
<<<<<<< HEAD
                .dotPay:
            return !Primer.shared.flow.internalSessionFlow.vaulted
        case .unknown:
            return false
=======
                .sofort,
                .trustly,
                .twint:
            guard let flow = Primer.shared.flow else { return false }
            return !flow.internalSessionFlow.vaulted
        case .other:
            return true
>>>>>>> 60df2d7f
        }
    }
    
    public init(from decoder: Decoder) throws {
        let rawValue: String = try decoder.singleValueContainer().decode(String.self)
        self = PaymentMethodConfigType(rawValue: rawValue)
    }
}

public enum PayType {
    case applePay, payPal, paymentCard, googlePay, goCardless, klarna,
         payNLIdeal, apaya, hoolah
    case other(value: String)
    
    init(rawValue: String) {
        switch rawValue {
        case "APAYA":
            self = .apaya
        case "APPLE_PAY":
            self = .applePay
        case "GOCARDLESS":
            self = .goCardless
        case "GOOGLE_PAY":
            self = .googlePay
        default:
            self = .other(value: rawValue)
        }
    }
}

#endif<|MERGE_RESOLUTION|>--- conflicted
+++ resolved
@@ -72,13 +72,10 @@
             return PayPalTokenizationViewModel(config: self)
         } else if type == .apaya {
             return ApayaTokenizationViewModel(config: self)
-<<<<<<< HEAD
         } else if type == .dotPay {
             return DotPayTokenizationViewModel(config: self)
-=======
         } else if type == .giropay || type == .sofort || type == .twint || type == .aliPay || type == .trustly {
             return ExternalPaymentMethodTokenizationViewModel(config: self)
->>>>>>> 60df2d7f
         }
         
 //        else if case .other = type {
@@ -188,21 +185,6 @@
     
 }
 
-<<<<<<< HEAD
-public enum PaymentMethodConfigType: String, Codable {
-    case applePay = "APPLE_PAY"
-    case payPal = "PAYPAL"
-    case paymentCard = "PAYMENT_CARD"
-    case googlePay = "GOOGLE_PAY"
-    case goCardlessMandate = "GOCARDLESS"
-    case klarna = "KLARNA"
-    case payNLIdeal = "PAY_NL_IDEAL"
-    case apaya = "APAYA"
-    case hoolah = "HOOLAH"
-    case dotPay = "ADYEN_DOTPAY"
-    
-    case unknown
-=======
 public enum PaymentMethodConfigType: Codable, Equatable /*: String, Codable*/ {
     case aliPay
     case apaya
@@ -218,6 +200,7 @@
     case sofort
     case trustly
     case twint
+    case dotPay
     case other(rawValue: String)
     
     init(rawValue: String) {
@@ -250,6 +233,8 @@
             self = .trustly
         case "ADYEN_TWINT":
             self = .twint
+        case "ADYEN_DOTPAY":
+            self = .dotPay
         default:
             self = .other(rawValue: rawValue)
         }
@@ -285,11 +270,12 @@
             return "ADYEN_TRUSTLY"
         case .twint:
             return "ADYEN_TWINT"
+        case .dotPay:
+            return "ADYEN_DOTPAY"
         case .other(let rawValue):
             return rawValue
         }
     }
->>>>>>> 60df2d7f
     
     var isEnabled: Bool {
         switch self {
@@ -308,20 +294,14 @@
                 .giropay,
                 .hoolah,
                 .payNLIdeal,
-<<<<<<< HEAD
-                .dotPay:
-            return !Primer.shared.flow.internalSessionFlow.vaulted
-        case .unknown:
-            return false
-=======
                 .sofort,
                 .trustly,
-                .twint:
+                .twint,
+                .dotPay:
             guard let flow = Primer.shared.flow else { return false }
             return !flow.internalSessionFlow.vaulted
         case .other:
             return true
->>>>>>> 60df2d7f
         }
     }
     
