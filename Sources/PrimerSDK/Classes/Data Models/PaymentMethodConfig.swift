--- conflicted
+++ resolved
@@ -1,27 +1,4 @@
 #if canImport(UIKit)
-
-enum Throwable<T: Decodable>: Decodable {
-    case success(T)
-    case failure(Error)
-
-    init(from decoder: Decoder) throws {
-        do {
-            let decoded = try T(from: decoder)
-            self = .success(decoded)
-        } catch let error {
-            self = .failure(error)
-        }
-    }
-    
-    var value: T? {
-            switch self {
-            case .failure(_):
-                return nil
-            case .success(let value):
-                return value
-            }
-        }
-}
 
 struct PrimerConfiguration: Codable {
     
@@ -58,13 +35,10 @@
     let paymentMethods: [PaymentMethodConfig]?
     let keys: ThreeDS.Keys?
     
-<<<<<<< HEAD
     var isSetByClientSession: Bool {
         return clientSession != nil
     }
     
-=======
->>>>>>> b78333d7
     public init(from decoder: Decoder) throws {
         let container = try decoder.container(keyedBy: CodingKeys.self)
         self.coreUrl = (try? container.decode(String?.self, forKey: .coreUrl)) ?? nil
@@ -73,7 +47,6 @@
         let throwables = try container.decode([Throwable<PaymentMethodConfig>].self, forKey: .paymentMethods)
         self.paymentMethods = throwables.compactMap({ $0.value })
         self.keys = (try? container.decode(ThreeDS.Keys?.self, forKey: .keys)) ?? nil
-<<<<<<< HEAD
         
         if let options = clientSession?.paymentMethod?.options, !options.isEmpty {
             for paymentMethodOption in options {
@@ -102,8 +75,6 @@
             paymentMethod.hasUnknownSurcharge = true
             paymentMethod.surcharge = nil
         }
-=======
->>>>>>> b78333d7
     }
     
     init(
@@ -179,11 +150,8 @@
         } else if type == .adyenDotPay || type == .adyenIDeal {
             return BankSelectorTokenizationViewModel(config: self)
         }
-<<<<<<< HEAD
-=======
         
         log(logLevel: .info, title: "UNHANDLED PAYMENT METHOD TYPE", message: type.rawValue, prefix: nil, suffix: nil, bundle: nil, file: nil, className: nil, function: #function, line: nil)
->>>>>>> b78333d7
 
         return nil
     }
@@ -199,29 +167,7 @@
         self.type = type
     }
     
-<<<<<<< HEAD
     required init(from decoder: Decoder) throws {
-        do {
-            let container = try decoder.container(keyedBy: CodingKeys.self)
-            type = try container.decode(PaymentMethodConfigType.self, forKey: .type)
-            print(type)
-            id = (try? container.decode(String?.self, forKey: .id)) ?? nil
-            processorConfigId = (try? container.decode(String?.self, forKey: .processorConfigId)) ?? nil
-            
-            if let cardOptions = try? container.decode(CardOptions.self, forKey: .options) {
-                options = cardOptions
-            } else if let payPalOptions = try? container.decode(PayPalOptions.self, forKey: .options) {
-                options = payPalOptions
-            } else if let apayaOptions = try? container.decode(ApayaOptions.self, forKey: .options) {
-                options = apayaOptions
-            } else {
-                options = nil
-            }
-        } catch {
-            print(error)
-            throw error
-=======
-    init(from decoder: Decoder) throws {
         let container = try decoder.container(keyedBy: CodingKeys.self)
         type = try container.decode(PaymentMethodConfigType.self, forKey: .type)
         id = (try? container.decode(String?.self, forKey: .id)) ?? nil
@@ -235,7 +181,6 @@
             options = apayaOptions
         } else {
             options = nil
->>>>>>> b78333d7
         }
     }
     
