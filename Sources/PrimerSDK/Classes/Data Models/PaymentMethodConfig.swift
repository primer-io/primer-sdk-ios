--- conflicted
+++ resolved
@@ -259,11 +259,7 @@
     case payPal
     case other(rawValue: String)
     
-<<<<<<< HEAD
-    // swiftlint:disable:next cyclomatic_complexity
-=======
     // swiftlint:disable cyclomatic_complexity
->>>>>>> 4e1fc164
     init(rawValue: String) {
         switch rawValue {
         case "ADYEN_ALIPAY":
