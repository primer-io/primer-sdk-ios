//
//  CardNetwork.swift
//  PrimerSDK
//
//  Created by Evangelos Pittas on 29/6/21.
//

import Foundation
import PassKit
import UIKit

struct CardNetworkValidation {
    var niceType: String
    var patterns: [[Int]]
    var gaps: [Int]
    var lengths: [Int]
    var code: CardNetworkCode
}

struct CardNetworkCode {
    var name: String
    var length: Int
}

<<<<<<< HEAD
public enum CardNetwork: String, Codable, CaseIterable, LogReporter {
    
=======
public enum CardNetwork: String, CaseIterable, LogReporter {

>>>>>>> f42f7116
    case amex
    case bancontact
    case cartesBancaires
    case diners
    case discover
    case elo
    case hiper
    case hipercard
    case jcb
    case maestro
    case masterCard = "mastercard"
    case mir
    case visa
    case unionpay
    case unknown

    var validation: CardNetworkValidation? {
        switch self {
        case .amex:
            return CardNetworkValidation(
                niceType: "American Express",
                patterns: [[34], [37]],
                gaps: [4, 10],
                lengths: [15],
                code: CardNetworkCode(
                    name: "CID",
                    length: 4))
<<<<<<< HEAD
            
        case .bancontact, .cartesBancaires:
=======

        case .bancontact:
>>>>>>> f42f7116
            return nil

        case .diners:
            return CardNetworkValidation(
                niceType: "Diners",
                patterns: [[300, 305], [36], [38], [39]],
                gaps: [4, 10],
                lengths: [14, 16, 19],
                code: CardNetworkCode(
                    name: "CVV",
                    length: 3))

        case .discover:
            return CardNetworkValidation(
                niceType: "Discover",
                patterns: [[6011], [644, 649], [65]],
                gaps: [4, 8, 12],
                lengths: [16, 19],
                code: CardNetworkCode(
                    name: "CID",
                    length: 3))

        case .elo:
            return CardNetworkValidation(
                niceType: "Elo",
                patterns: [
                    [401178],
                    [401179],
                    [438935],
                    [457631],
                    [457632],
                    [431274],
                    [451416],
                    [457393],
                    [504175],
                    [506699, 506778],
                    [509000, 509999],
                    [627780],
                    [636297],
                    [636368],
                    [650031, 650033],
                    [650035, 650051],
                    [650405, 650439],
                    [650485, 650538],
                    [650541, 650598],
                    [650700, 650718],
                    [650720, 650727],
                    [650901, 650978],
                    [651652, 651679],
                    [655000, 655019],
                    [655021, 655058]
                ],
                gaps: [4, 8, 12],
                lengths: [16],
                code: CardNetworkCode(
                    name: "CVE",
                    length: 3))

        case .hiper:
            return CardNetworkValidation(
                niceType: "Hiper",
                patterns: [[637095], [63737423], [63743358], [637568], [637599], [637609], [637612]],
                gaps: [4, 8, 12],
                lengths: [16],
                code: CardNetworkCode(
                    name: "CVC",
                    length: 3))

        case .hipercard:
            return CardNetworkValidation(
                niceType: "Hiper",
                patterns: [[606282]],
                gaps: [4, 8, 12],
                lengths: [16],
                code: CardNetworkCode(
                    name: "CVC",
                    length: 3))

        case .jcb:
            return CardNetworkValidation(
                niceType: "JCB",
                patterns: [[2131], [1800], [3528, 3589]],
                gaps: [4, 8, 12],
                lengths: [16, 17, 18, 19],
                code: CardNetworkCode(
                    name: "CVV",
                    length: 3))

        case .masterCard:
            return CardNetworkValidation(
                niceType: "Mastercard",
                patterns: [[51, 55], [2221, 2229], [223, 229], [23, 26], [270, 271], [2720]],
                gaps: [4, 10],
                lengths: [16],
                code: CardNetworkCode(
                    name: "CVC",
                    length: 3))

        case .maestro:
            return CardNetworkValidation(
                niceType: "Maestro",
                patterns: [
                    [493698],
                    [500000, 504174],
                    [504176, 506698],
                    [506779, 508999],
                    [56, 59],
                    [63],
                    [67],
                    [6]
                  ],
                gaps: [4, 8, 12],
                lengths: [16, 17, 18, 19],
                code: CardNetworkCode(
                    name: "CVC",
                    length: 3))

        case .mir:
            return CardNetworkValidation(
                niceType: "Mir",
                patterns: [[2200, 2204]],
                gaps: [4, 8, 12],
                lengths: [16, 17, 18, 19],
                code: CardNetworkCode(
                    name: "CVP2",
                    length: 3))

        case .visa:
            return CardNetworkValidation(
                niceType: "Visa",
                patterns: [[4]],
                gaps: [4, 8, 12],
                lengths: [16, 18, 19],
                code: CardNetworkCode(
                    name: "CVV",
                    length: 3))

        case .unionpay:
            return CardNetworkValidation(
                niceType: "UnionPay",
                patterns: [
              [620],
              [624, 626],
              [62100, 62182],
              [62184, 62187],
              [62185, 62197],
              [62200, 62205],
              [622010, 622999],
              [622018],
              [622019, 622999],
              [62207, 62209],
              [622126, 622925],
              [623, 626],
              [6270],
              [6272],
              [6276],
              [627700, 627779],
              [627781, 627799],
              [6282, 6289],
              [6291],
              [6292],
              [810],
              [8110, 8131],
              [8132, 8151],
              [8152, 8163],
              [8164, 8171]
            ],
                gaps: [4, 8, 12],
                lengths: [14, 15, 16, 17, 18, 19],
                code: CardNetworkCode(
                    name: "CVN",
                    length: 3))
        case .unknown:
            return nil
        }
    }

    public var icon: UIImage? {
        switch self {
        case .amex:
            return UIImage(named: "amex-card-icon-colored", in: Bundle.primerResources, compatibleWith: nil)
        case .bancontact:
            return UIImage(named: "bancontact-icon", in: Bundle.primerResources, compatibleWith: nil)
        case .cartesBancaires:
            return UIImage(named: "cartesbancaires-card-icon-colored", in: Bundle.primerResources, compatibleWith: nil)
        case .diners:
            return UIImage(named: "genericCard", in: Bundle.primerResources, compatibleWith: nil)
        case .discover:
            return UIImage(named: "discover", in: Bundle.primerResources, compatibleWith: nil)
        case .elo:
            return UIImage(named: "genericCard", in: Bundle.primerResources, compatibleWith: nil)
        case .hiper:
            return UIImage(named: "genericCard", in: Bundle.primerResources, compatibleWith: nil)
        case .hipercard:
            return UIImage(named: "genericCard", in: Bundle.primerResources, compatibleWith: nil)
        case .jcb:
            return UIImage(named: "jcb-icon", in: Bundle.primerResources, compatibleWith: nil)
        case .maestro:
            return UIImage(named: "genericCard", in: Bundle.primerResources, compatibleWith: nil)
        case .mir:
            return UIImage(named: "genericCard", in: Bundle.primerResources, compatibleWith: nil)
        case .masterCard:
            return UIImage(named: "mastercard-card-icon-colored", in: Bundle.primerResources, compatibleWith: nil)
        case .unionpay:
            return UIImage(named: "genericCard", in: Bundle.primerResources, compatibleWith: nil)
        case .visa:
            return UIImage(named: "visa-card-icon-colored", in: Bundle.primerResources, compatibleWith: nil)
        case .unknown:
            return UIImage(named: "genericCard", in: Bundle.primerResources, compatibleWith: nil)
        }
    }

    var directoryServerId: String? {
        switch self {
        case .visa:
            return "A000000003"
        case .masterCard:
            return "A000000004"
        case .amex:
            return "A000000025"
        case .jcb:
            return "A000000065"
        case .diners,
                .discover:
            return "A000000152"
        case .unionpay:
            return "A000000333"
        default:
            if let decodedJWTToken = PrimerAPIConfigurationModule.decodedJWTToken,
               let env = decodedJWTToken.env {
                if env.uppercased() == "PRODUCTION" {
                    return nil
                } else {
                    return "A999999999"
                }
            } else {
                return nil
            }
        }
    }

    var surcharge: Int? {
        guard let options = PrimerAPIConfigurationModule.apiConfiguration?.clientSession?.paymentMethod?.options, !options.isEmpty else { return nil }

        for paymentMethodOption in options {
            guard let type = paymentMethodOption["type"] as? String, type == PrimerPaymentMethodType.paymentCard.rawValue else { continue }
            guard let networks = paymentMethodOption["networks"] as? [[String: Any]] else { continue }
            guard let tmpNetwork = networks.filter({ $0["type"] as? String == self.rawValue.uppercased() }).first else { continue }
            guard let surcharge = tmpNetwork["surcharge"] as? Int else { continue }
            return surcharge
        }

        return nil
    }

    static func cardNumber(_ cardnumber: String, matchesPatterns patterns: [[Int]]) -> Bool {
        for pattern in patterns {
            if pattern.count == 1 || pattern.count == 2 {
                let min = pattern.first!
                let max = pattern.count == 2 ? pattern[1] : min

                for num in min...max {
                    let numStr = String(num)
                    if cardnumber.withoutNonNumericCharacters.hasPrefix(numStr) {
                        return true
                    }
                }
            } else {
                logger.debug(message: "Card network patterns array must contain one or two Ints")
            }
        }

        return false
    }
<<<<<<< HEAD
    
    static var coBadgedNetworks: [CardNetwork] {
        return [.cartesBancaires]
    }
    
=======

>>>>>>> f42f7116
    public init(cardNumber: String) {
        self = .unknown

        for cardNetwork in CardNetwork.allCases {
            if let patterns = cardNetwork.validation?.patterns,
               CardNetwork.cardNumber(cardNumber.withoutNonNumericCharacters, matchesPatterns: patterns),
               cardNetwork != .unknown {
                self = cardNetwork
                break
            }
        }
    }

    public init(cardNetworkStr: String) {
        self = .unknown

        if let cardNetwork = CardNetwork(rawValue: cardNetworkStr.lowercased()) {
            self = cardNetwork
        }
    }

}

<<<<<<< HEAD
extension Set<CardNetwork> {
    
    /// A list of card networks that the merchant supports
    static var supportedCardNetworks: Self {
        return PrimerSettings.current.paymentMethodOptions.cardPaymentOptions.supportedCardNetworks
    }
    
    /// A list of all card networks, used by default when a merchant does not specify the networks they support
    /// Also used to configure suppoted networks for Apple Pay
    static var allCardNetworks: Self {
        return Set(Element.allCases)
    }
=======
public enum PaymentNetwork: String {

    case chinaUnionPay
    case discover
    case eftpos
    case electron
    case elo
    case idCredit
    case interac
    case jcb
    case mada
    case maestro
    case masterCard
    case privateLabel
    case quicPay
    case suica
    case visa
    case vPay
    case barcode
    case girocard

    var applePayPaymentNetwork: PKPaymentNetwork? {
        switch self {
        case .chinaUnionPay:
            return .chinaUnionPay
        case .discover:
            return .discover
        case .eftpos:
            if #available(iOS 12.0, *) {
                return .eftpos
            } else {
                return nil
            }
        case .electron:
            if #available(iOS 12.0, *) {
                return .electron
            } else {
                return nil
            }
        case .elo:
            if #available(iOS 12.1.1, *) {
                return .elo
            } else {
                return nil
            }
        case .idCredit:
            if #available(iOS 10.3, *) {
                return .idCredit
            } else {
                return nil
            }
        case .interac:
            return .interac
        case .jcb:
            if #available(iOS 10.1, *) {
                return .JCB
            } else {
                return nil
            }
        case .mada:
            if #available(iOS 12.1.1, *) {
                return .mada
            } else {
                return nil
            }
        case .maestro:
            if #available(iOS 12.0, *) {
                return .maestro
            } else {
                return nil
            }
        case .masterCard:
            return .masterCard
        case .privateLabel:
            return .privateLabel
        case .quicPay:
            if #available(iOS 10.3, *) {
                return .quicPay
            } else {
                return nil
            }
        case .suica:
            if #available(iOS 10.1, *) {
                return .suica
            } else {
                return nil
            }
        case .visa:
            return .visa
        case .vPay:
            if #available(iOS 12.0, *) {
                return .vPay
            } else {
                return nil
            }
        case .barcode:
            if #available(iOS 14.0, *) {
                return .barcode
            } else {
                return nil
            }
        case .girocard:
            if #available(iOS 14.0, *) {
                return .girocard
            } else {
                return nil
            }
        }
    }

    static var iOSSupportedPKPaymentNetworks: [PKPaymentNetwork] {
        var supportedNetworks: [PKPaymentNetwork] = [
            .amex,
            .chinaUnionPay,
            .discover,
            .interac,
            .masterCard,
            .privateLabel,
            .visa
        ]

        if #available(iOS 11.2, *) {
//            @available(iOS 11.2, *)
            supportedNetworks.append(.cartesBancaires)
        } else if #available(iOS 11.0, *) {
//            @available(iOS, introduced: 11.0, deprecated: 11.2, message: "Use PKPaymentNetworkCartesBancaires instead.")
            supportedNetworks.append(.carteBancaires)
        } else if #available(iOS 10.3, *) {
//            @available(iOS, introduced: 10.3, deprecated: 11.0, message: "Use PKPaymentNetworkCartesBancaires instead.")
            supportedNetworks.append(.carteBancaire)
        }

        if #available(iOS 12.0, *) {
//            @available(iOS 12.0, *)
            supportedNetworks.append(.eftpos)
            supportedNetworks.append(.electron)
            supportedNetworks.append(.maestro)
            supportedNetworks.append(.vPay)
        }

        if #available(iOS 12.1.1, *) {
//            @available(iOS 12.1.1, *)
            supportedNetworks.append(.elo)
            supportedNetworks.append(.mada)
        }

        if #available(iOS 10.3.1, *) {
//            @available(iOS 10.3, *)
            supportedNetworks.append(.idCredit)
        }

        if #available(iOS 10.1, *) {
//            @available(iOS 10.1, *)
            supportedNetworks.append(.JCB)
            supportedNetworks.append(.suica)
        }

        if #available(iOS 10.3, *) {
//            @available(iOS 10.3, *)
            supportedNetworks.append(.quicPay)
        }

        if #available(iOS 14.0, *) {
//            @available(iOS 14.0, *)
//            supportedNetworks.append(.barcode)
            supportedNetworks.append(.girocard)
        }

        return supportedNetworks
    }

>>>>>>> f42f7116
}<|MERGE_RESOLUTION|>--- conflicted
+++ resolved
@@ -22,13 +22,8 @@
     var length: Int
 }
 
-<<<<<<< HEAD
 public enum CardNetwork: String, Codable, CaseIterable, LogReporter {
     
-=======
-public enum CardNetwork: String, CaseIterable, LogReporter {
-
->>>>>>> f42f7116
     case amex
     case bancontact
     case cartesBancaires
@@ -56,13 +51,8 @@
                 code: CardNetworkCode(
                     name: "CID",
                     length: 4))
-<<<<<<< HEAD
             
         case .bancontact, .cartesBancaires:
-=======
-
-        case .bancontact:
->>>>>>> f42f7116
             return nil
 
         case .diners:
@@ -337,15 +327,11 @@
 
         return false
     }
-<<<<<<< HEAD
     
     static var coBadgedNetworks: [CardNetwork] {
         return [.cartesBancaires]
     }
     
-=======
-
->>>>>>> f42f7116
     public init(cardNumber: String) {
         self = .unknown
 
@@ -369,7 +355,6 @@
 
 }
 
-<<<<<<< HEAD
 extension Set<CardNetwork> {
     
     /// A list of card networks that the merchant supports
@@ -382,177 +367,4 @@
     static var allCardNetworks: Self {
         return Set(Element.allCases)
     }
-=======
-public enum PaymentNetwork: String {
-
-    case chinaUnionPay
-    case discover
-    case eftpos
-    case electron
-    case elo
-    case idCredit
-    case interac
-    case jcb
-    case mada
-    case maestro
-    case masterCard
-    case privateLabel
-    case quicPay
-    case suica
-    case visa
-    case vPay
-    case barcode
-    case girocard
-
-    var applePayPaymentNetwork: PKPaymentNetwork? {
-        switch self {
-        case .chinaUnionPay:
-            return .chinaUnionPay
-        case .discover:
-            return .discover
-        case .eftpos:
-            if #available(iOS 12.0, *) {
-                return .eftpos
-            } else {
-                return nil
-            }
-        case .electron:
-            if #available(iOS 12.0, *) {
-                return .electron
-            } else {
-                return nil
-            }
-        case .elo:
-            if #available(iOS 12.1.1, *) {
-                return .elo
-            } else {
-                return nil
-            }
-        case .idCredit:
-            if #available(iOS 10.3, *) {
-                return .idCredit
-            } else {
-                return nil
-            }
-        case .interac:
-            return .interac
-        case .jcb:
-            if #available(iOS 10.1, *) {
-                return .JCB
-            } else {
-                return nil
-            }
-        case .mada:
-            if #available(iOS 12.1.1, *) {
-                return .mada
-            } else {
-                return nil
-            }
-        case .maestro:
-            if #available(iOS 12.0, *) {
-                return .maestro
-            } else {
-                return nil
-            }
-        case .masterCard:
-            return .masterCard
-        case .privateLabel:
-            return .privateLabel
-        case .quicPay:
-            if #available(iOS 10.3, *) {
-                return .quicPay
-            } else {
-                return nil
-            }
-        case .suica:
-            if #available(iOS 10.1, *) {
-                return .suica
-            } else {
-                return nil
-            }
-        case .visa:
-            return .visa
-        case .vPay:
-            if #available(iOS 12.0, *) {
-                return .vPay
-            } else {
-                return nil
-            }
-        case .barcode:
-            if #available(iOS 14.0, *) {
-                return .barcode
-            } else {
-                return nil
-            }
-        case .girocard:
-            if #available(iOS 14.0, *) {
-                return .girocard
-            } else {
-                return nil
-            }
-        }
-    }
-
-    static var iOSSupportedPKPaymentNetworks: [PKPaymentNetwork] {
-        var supportedNetworks: [PKPaymentNetwork] = [
-            .amex,
-            .chinaUnionPay,
-            .discover,
-            .interac,
-            .masterCard,
-            .privateLabel,
-            .visa
-        ]
-
-        if #available(iOS 11.2, *) {
-//            @available(iOS 11.2, *)
-            supportedNetworks.append(.cartesBancaires)
-        } else if #available(iOS 11.0, *) {
-//            @available(iOS, introduced: 11.0, deprecated: 11.2, message: "Use PKPaymentNetworkCartesBancaires instead.")
-            supportedNetworks.append(.carteBancaires)
-        } else if #available(iOS 10.3, *) {
-//            @available(iOS, introduced: 10.3, deprecated: 11.0, message: "Use PKPaymentNetworkCartesBancaires instead.")
-            supportedNetworks.append(.carteBancaire)
-        }
-
-        if #available(iOS 12.0, *) {
-//            @available(iOS 12.0, *)
-            supportedNetworks.append(.eftpos)
-            supportedNetworks.append(.electron)
-            supportedNetworks.append(.maestro)
-            supportedNetworks.append(.vPay)
-        }
-
-        if #available(iOS 12.1.1, *) {
-//            @available(iOS 12.1.1, *)
-            supportedNetworks.append(.elo)
-            supportedNetworks.append(.mada)
-        }
-
-        if #available(iOS 10.3.1, *) {
-//            @available(iOS 10.3, *)
-            supportedNetworks.append(.idCredit)
-        }
-
-        if #available(iOS 10.1, *) {
-//            @available(iOS 10.1, *)
-            supportedNetworks.append(.JCB)
-            supportedNetworks.append(.suica)
-        }
-
-        if #available(iOS 10.3, *) {
-//            @available(iOS 10.3, *)
-            supportedNetworks.append(.quicPay)
-        }
-
-        if #available(iOS 14.0, *) {
-//            @available(iOS 14.0, *)
-//            supportedNetworks.append(.barcode)
-            supportedNetworks.append(.girocard)
-        }
-
-        return supportedNetworks
-    }
-
->>>>>>> f42f7116
 }