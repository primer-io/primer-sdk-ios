--- conflicted
+++ resolved
@@ -368,112 +368,6 @@
     public init(cardNetworkStr: String) {
         self = .unknown
 
-<<<<<<< HEAD
-        if let cardNetwork = CardNetwork(rawValue: cardNetworkStr.lowercased()) {
-            self = cardNetwork
-        }
-    }
-
-}
-
-public enum PaymentNetwork: String {
-
-    case chinaUnionPay
-    case discover
-    case eftpos
-    case electron
-    case elo
-    case idCredit
-    case interac
-    case jcb
-    case mada
-    case maestro
-    case masterCard
-    case privateLabel
-    case quicPay
-    case suica
-    case visa
-    case vPay
-    case barcode
-    case girocard
-
-    var applePayPaymentNetwork: PKPaymentNetwork? {
-        switch self {
-        case .chinaUnionPay:
-            return .chinaUnionPay
-        case .discover:
-            return .discover
-        case .eftpos:
-                return .eftpos
-        case .electron:
-            return .electron
-        case .elo:
-            return .elo
-        case .idCredit:
-            return .idCredit
-        case .interac:
-            return .interac
-        case .jcb:
-            return .JCB
-        case .mada:
-            return .mada
-        case .maestro:
-            return .maestro
-        case .masterCard:
-            return .masterCard
-        case .privateLabel:
-            return .privateLabel
-        case .quicPay:
-            return .quicPay
-        case .suica:
-            return .suica
-        case .visa:
-            return .visa
-        case .vPay:
-            return .vPay
-        case .barcode:
-            if #available(iOS 14.0, *) {
-                return .barcode
-            } else {
-                return nil
-            }
-        case .girocard:
-            if #available(iOS 14.0, *) {
-                return .girocard
-            } else {
-                return nil
-            }
-        }
-    }
-
-    static var iOSSupportedPKPaymentNetworks: [PKPaymentNetwork] {
-        var supportedNetworks: [PKPaymentNetwork] = [
-            .amex,
-            .chinaUnionPay,
-            .discover,
-            .interac,
-            .masterCard,
-            .privateLabel,
-            .visa,
-            .cartesBancaires,
-            .eftpos,
-            .electron,
-            .maestro,
-            .vPay,
-            .elo,
-            .mada,
-            .idCredit,
-            .JCB,
-            .suica,
-            .quicPay
-        ]
-                
-        if #available(iOS 14.0, *) {
-            supportedNetworks.append(.girocard)
-        }
-        
-        return supportedNetworks
-=======
         let stringValue = cardNetworkStr.uppercased()
 
         if ["DINERS", "DINERSCLUB"].contains(stringValue) {
@@ -501,7 +395,6 @@
             return []
         }
         return networkStrings.compactMap { CardNetwork(rawValue: $0) }
->>>>>>> 6d78d86e
     }
 
     /// A list of all card networks, used by default when a merchant does not specify the networks they support
