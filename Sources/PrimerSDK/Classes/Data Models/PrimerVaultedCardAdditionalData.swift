//
//  PrimerVaultedCardAdditionalData.swift
//  PrimerSDK
//
//  Created by Evangelos Pittas on 22/6/23.
//



import Foundation

public class PrimerVaultedCardAdditionalData: PrimerVaultedPaymentMethodAdditionalData {
    
    let cvv: String
    
    public init(cvv: String) {
        self.cvv = cvv
    }
}

<<<<<<< HEAD
public class PrimerNolSdkData: PrimerVaultedPaymentMethodAdditionalData {
    
    let sdkId: String
    
    public init(sdkId: String) {
        self.sdkId = sdkId
    }
}


#endif
=======
>>>>>>> 7bc16a05
<|MERGE_RESOLUTION|>--- conflicted
+++ resolved
@@ -16,19 +16,4 @@
     public init(cvv: String) {
         self.cvv = cvv
     }
-}
-
-<<<<<<< HEAD
-public class PrimerNolSdkData: PrimerVaultedPaymentMethodAdditionalData {
-    
-    let sdkId: String
-    
-    public init(sdkId: String) {
-        self.sdkId = sdkId
-    }
-}
-
-
-#endif
-=======
->>>>>>> 7bc16a05
+}