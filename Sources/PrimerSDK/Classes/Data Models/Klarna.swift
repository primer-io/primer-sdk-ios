//
//  Klarna.swift
//  PrimerSDK
//
//  Created by Evangelos Pittas on 24/3/21.
//

#if canImport(UIKit)

import Foundation

public enum KlarnaSessionType: String, Codable {
    case hostedPaymentPage = "HOSTED_PAYMENT_PAGE"
    case recurringPayment = "RECURRING_PAYMENT"
}

public struct LocaleData: Codable {
    let languageCode: String?
    var localeCode: String?
    let regionCode: String?
    
    public init(languageCode: String?, regionCode: String?) {
        self.languageCode = languageCode ?? Locale.current.languageCode
        self.regionCode = regionCode ?? Locale.current.regionCode
        
        if let languageCode = self.languageCode {
            if let regionCode = self.regionCode {
                self.localeCode = "\(languageCode)-\(regionCode)"
            } else {
                self.localeCode = "\(languageCode)"
            }
        }
    }
}

// MARK: CREATE PAYMENT SESSION DATA MODELS

struct KlarnaCreatePaymentSessionAPIRequest: Codable {
    let paymentMethodConfigId: String
    let sessionType: KlarnaSessionType
    var localeData: LocaleData?
    let description: String?
    let redirectUrl: String?
    let totalAmount: Int?
    let orderItems: [OrderItem]?
}

struct KlarnaCreatePaymentSessionAPIResponse: Codable {
    var sessionType: KlarnaSessionType {
        return hppSessionId == nil ? .recurringPayment : .hostedPaymentPage
    }
    let clientToken: String
    let sessionId: String
    let categories: [KlarnaSessionCategory]
    let hppSessionId: String?
    let hppRedirectUrl: String
}

// MARK: CREATE CUSTOMER TOKEN DATA MODELS

struct CreateKlarnaCustomerTokenAPIRequest: Codable {
    let paymentMethodConfigId: String
    let sessionId: String
    let authorizationToken: String
    let description: String?
    let localeData: LocaleData
}

struct KlarnaCustomerTokenAPIResponse: Codable {
    let customerTokenId: String?
    let sessionData: KlarnaSessionData
}

// MARK: FINALIZE PAYMENT SESSION DATA MODELS

struct KlarnaFinalizePaymentSessionRequest: Codable {
    let paymentMethodConfigId: String
    let sessionId: String
}

struct KlarnaSessionCategory: Codable {
    let identifier: String
    let name: String
    let descriptiveAssetUrl: String
    let standardAssetUrl: String
}

public struct KlarnaSessionOrderLines: Codable {
    public let type: String?
    public let name: String?
    public let quantity: Int?
    public let unitPrice: Int?
    public let totalAmount: Int?
    public let totalDiscountAmount: Int?

    enum CodingKeys: String, CodingKey {
        case type = "type"
        case name = "name"
        case quantity = "quantity"
        case unitPrice = "unit_price"
        case totalAmount = "total_amount"
        case totalDiscountAmount = "total_discount_amount"
    }
}

struct KlarnaSessionMerchantUrls: Codable {
    let statusUpdate: String
}

struct KlarnaSessionOptions: Codable {
    let disableConfirmationModals: Bool
}

public struct KlarnaSessionData: Codable {
    public let recurringDescription: String?
    public let purchaseCountry: String?
    public let purchaseCurrency: String?
    public let locale: String?
    public let orderAmount: Int?
    public let orderLines: [KlarnaSessionOrderLines]
    public let billingAddress: KlarnaBillingAddress?
    public let tokenDetails: KlarnaSessionDataTokenDetails?
}

public struct KlarnaSessionDataTokenDetails: Codable {
    public let brand: String?
    public let maskedNumber: String?
    public let type: String
    public let expiryDate: String?
    
    enum CodingKeys: String, CodingKey {
        case brand = "brand"
        case maskedNumber = "masked_number"
        case type = "type"
        case expiryDate = "expiry_date"
    }
}

public struct KlarnaBillingAddress: Codable {
    public let addressLine1: String?
    public let addressLine2: String?
    public let addressLine3: String?
    public let city: String?
    public let countryCode: String?
    public let email: String?
    public let firstName: String?
    public let lastName: String?
    public let phoneNumber: String?
    public let postalCode: String?
    public let state: String?
    public let title: String?
<<<<<<< HEAD
}
=======
}

struct KlarnaFinalizePaymentSessionresponse: Codable {
    let sessionData: KlarnaSessionData
}

#endif
>>>>>>> a33686a5
<|MERGE_RESOLUTION|>--- conflicted
+++ resolved
@@ -149,14 +149,6 @@
     public let postalCode: String?
     public let state: String?
     public let title: String?
-<<<<<<< HEAD
-}
-=======
 }
 
-struct KlarnaFinalizePaymentSessionresponse: Codable {
-    let sessionData: KlarnaSessionData
-}
-
-#endif
->>>>>>> a33686a5
+#endif