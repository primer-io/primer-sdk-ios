//
//  Klarna.swift
//  PrimerSDK
//
//  Created by Evangelos Pittas on 24/3/21.
//

import Foundation

extension Request.Body {
    public class Klarna {}
}

extension Response.Body {
    public class Klarna {}
}

public enum KlarnaSessionType: String, Codable {
    case oneOffPayment = "ONE_OFF_PAYMENT"
    case recurringPayment = "RECURRING_PAYMENT"
}

// MARK: KLARNA API DATA MODELS

extension Request.Body.Klarna {
    
    struct CreateCustomerToken: Codable {
        let paymentMethodConfigId: String
        let sessionId: String
        let authorizationToken: String?
        let description: String?
        let localeData: PrimerLocaleData?
    }
    
    struct CreatePaymentSession: Codable {
        struct Attachment: Codable {
            let body: AttachmentBody
            let contentType: String
            
            init(body: AttachmentBody) {
                self.body = body
                self.contentType = "application/vnd.klarna.internal.emd-v2+json"
            }
        }
        
        struct AttachmentBody: Codable {
            let customerAccountInfo: [CustomerAccountInfo]
        }
        
        struct CustomerAccountInfo: Codable {
            let uniqueAccountIdenitfier: String
            let acountRegistrationDate: String
            let accountLastModified: String
            let appId: String?
        }
        
        let paymentMethodConfigId: String
        let sessionType: KlarnaSessionType
        var localeData: KlarnaLocaleData?
        let description: String?
        let redirectUrl: String?
        let totalAmount: Int?
        let orderItems: [OrderItem]?
        let attachment: Attachment?
        let billingAddress: Response.Body.Klarna.BillingAddress?
        let shippingAddress: Response.Body.Klarna.BillingAddress?
    }
    
    struct KlarnaLocaleData: Codable {
        let countryCode: String
        let currencyCode: String
        let localeCode: String
    }
    
    struct FinalizePaymentSession: Codable {
        let paymentMethodConfigId: String
        let sessionId: String
    }
    
    struct OrderItem: Codable {
        let name: String
        let unitAmount: Int
        let reference: String?
        let quantity: Int
        let discountAmount: Int?
        let productType: String?
        let taxAmount: Int?
    }
}

extension Response.Body.Klarna {
    
    public struct BillingAddress: Codable {
        public let addressLine1: String?
        public let addressLine2: String?
        public let addressLine3: String?
        public let city: String?
        public let countryCode: String?
        public let email: String?
        public let firstName: String?
        public let lastName: String?
        public let phoneNumber: String?
        public let postalCode: String?
        public let state: String?
        public let title: String?
    }
    
    struct PaymentSession: Codable {
        var sessionType: KlarnaSessionType {
            return hppSessionId == nil ? .recurringPayment : .oneOffPayment
        }
        let clientToken: String
        let sessionId: String
        let categories: [SessionCategory]
        let hppSessionId: String?
        let hppRedirectUrl: String?
    }
    
    struct CustomerToken: Codable {
        let customerTokenId: String?
        let sessionData: SessionData
    }
    
    struct SessionCategory: Codable {
        let identifier: String
        let name: String
        let descriptiveAssetUrl: String
        let standardAssetUrl: String
    }
    
    public struct SessionData: Codable {
        public let recurringDescription: String?
        public let purchaseCountry: String?
        public let purchaseCurrency: String?
        public let locale: String?
        public let orderAmount: Int?
        public let orderTaxAmount: Int?
        public let orderLines: [SessionOrderLines]
        public let billingAddress: BillingAddress?
        public let shippingAddress: BillingAddress?
        public let tokenDetails: TokenDetails?
    }
    
    public struct SessionOrderLines: Codable {
        public let type: String?
        public let name: String?
        public let quantity: Int?
        public let unitPrice: Int?
        public let totalAmount: Int?
        public let totalDiscountAmount: Int?
<<<<<<< HEAD
        
=======

        // swiftlint:disable:next nesting
>>>>>>> 2c5c79b5
        enum CodingKeys: String, CodingKey {
            case type = "type"
            case name = "name"
            case quantity = "quantity"
            case unitPrice = "unit_price"
            case totalAmount = "total_amount"
            case totalDiscountAmount = "total_discount_amount"
        }
    }
    
    public struct TokenDetails: Codable {
        public let brand: String?
        public let maskedNumber: String?
        public let type: String
        public let expiryDate: String?
<<<<<<< HEAD
        
=======

        // swiftlint:disable:next nesting
>>>>>>> 2c5c79b5
        enum CodingKeys: String, CodingKey {
            case brand = "brand"
            case maskedNumber = "masked_number"
            case type = "type"
            case expiryDate = "expiry_date"
        }
    }
}<|MERGE_RESOLUTION|>--- conflicted
+++ resolved
@@ -148,12 +148,8 @@
         public let unitPrice: Int?
         public let totalAmount: Int?
         public let totalDiscountAmount: Int?
-<<<<<<< HEAD
-        
-=======
 
         // swiftlint:disable:next nesting
->>>>>>> 2c5c79b5
         enum CodingKeys: String, CodingKey {
             case type = "type"
             case name = "name"
@@ -169,12 +165,8 @@
         public let maskedNumber: String?
         public let type: String
         public let expiryDate: String?
-<<<<<<< HEAD
-        
-=======
 
         // swiftlint:disable:next nesting
->>>>>>> 2c5c79b5
         enum CodingKeys: String, CodingKey {
             case brand = "brand"
             case maskedNumber = "masked_number"
