--- conflicted
+++ resolved
@@ -41,27 +41,10 @@
 }
 
 public struct ClientSession: Codable {
-<<<<<<< HEAD
-    let metadata: [String: AnyCodable]
-    let paymentMethod: ClientSession.PaymentMethod?
-    let orderDetails: Order?
-    let customerDetails: Customer?
-    
-=======
->>>>>>> 4d39fff8
     
     public struct PaymentMethod: Codable {
         let vaultOnSuccess: Bool
     }
-<<<<<<< HEAD
-}
-
-public struct Customer: Codable {
-    let customerId: String?
-    let firstName: String?
-    let lastName: String?
-    let emailAddress: String?
-=======
     
     let metadata: [String: AnyCodable]?
     let paymentMethod: ClientSession.PaymentMethod?
@@ -86,19 +69,11 @@
     let firstName: String?
     let lastName: String?
     let email: String?
->>>>>>> 4d39fff8
     let mobileNumber: String?
     let billingAddress: Address?
     let shippingAddress: Address?
     let taxId: String?
     
-<<<<<<< HEAD
-    public init(
-        customerId: String? = nil,
-        firstName: String? = nil,
-        lastName: String? = nil,
-        emailAddress: String? = nil,
-=======
     enum CodingKeys: String, CodingKey {
         case id, firstName, lastName, email, mobileNumber, billingAddress, shippingAddress, taxId
     }
@@ -120,32 +95,21 @@
         firstName: String? = nil,
         lastName: String? = nil,
         email: String? = nil,
->>>>>>> 4d39fff8
         mobileNumber: String? = nil,
         billingAddress: Address? = nil,
         shippingAddress: Address? = nil,
         taxId: String? = nil
     ) {
-<<<<<<< HEAD
-        self.customerId = customerId
-        self.firstName = firstName
-        self.lastName = lastName
-        self.emailAddress = emailAddress
-=======
         self.id = id
         self.firstName = firstName
         self.lastName = lastName
         self.email = email
->>>>>>> 4d39fff8
         self.mobileNumber = mobileNumber
         self.billingAddress = billingAddress
         self.shippingAddress = shippingAddress
         self.taxId = taxId
     }
-<<<<<<< HEAD
-=======
     
->>>>>>> 4d39fff8
 }
 
 public struct Address: Codable {
@@ -158,8 +122,6 @@
     let state: String?
     let countryCode: CountryCode?
     
-<<<<<<< HEAD
-=======
     enum CodingKeys: String, CodingKey {
         case firstName = "first_name"
         case lastName = "last_name"
@@ -171,7 +133,6 @@
         case countryCode = "country_code"
     }
     
->>>>>>> 4d39fff8
     public init(
         firstName: String? = nil,
         lastName: String? = nil,
@@ -216,10 +177,7 @@
     public struct LineItem: Codable {
         let quantity: Int?
         let unitAmount: UInt?
-<<<<<<< HEAD
-=======
         let discountAmount: UInt?
->>>>>>> 4d39fff8
         let reference: String?
         let name: String?
     }
