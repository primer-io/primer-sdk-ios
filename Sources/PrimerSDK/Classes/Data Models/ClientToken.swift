--- conflicted
+++ resolved
@@ -4,10 +4,10 @@
 
 struct DecodedClientToken: Decodable {
     var accessToken: String?
-    var exp: Int?
+    var exp: String?
     var expDate: Date? {
         guard let exp = exp else { return nil }
-        return Date(timeIntervalSince1970: TimeInterval(exp))
+        return Date(timeIntervalSince1970: TimeInterval(Int(exp)!))
     }
     var configurationUrl: String?
     var paymentFlow: String?
@@ -44,7 +44,6 @@
     }
 }
 
-<<<<<<< HEAD
 public struct Customer: Codable {
     let id: String?
     let firstName: String?
@@ -145,6 +144,5 @@
         return ", " + self
     }
 }
-=======
-#endif
->>>>>>> 58dfa912
+
+#endif