--- conflicted
+++ resolved
@@ -99,11 +99,7 @@
                 .filter({ $0.isEnabled })
                 .filter({ $0.baseLogoImage != nil })
                 .compactMap({ $0.tokenizationViewModel })
-<<<<<<< HEAD
-            ?? []
-=======
                 ?? []
->>>>>>> b1315f2a
             
             let supportedNetworks = ApplePayUtils.supportedPKPaymentNetworks()
             var canMakePayment: Bool
