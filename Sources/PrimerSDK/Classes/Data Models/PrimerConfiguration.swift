//
//  PrimerAPIConfiguration.swift
//  PrimerSDK
//
//  Created by Evangelos on 28/12/21.
//

import Foundation
import PassKit

typealias PrimerAPIConfiguration = Response.Body.Configuration

extension Request.URLParameters {

    class Configuration: Codable {

        let skipPaymentMethodTypes: [String]?
        let requestDisplayMetadata: Bool?

        // swiftlint:disable:next nesting
        private enum CodingKeys: String, CodingKey {
            case skipPaymentMethodTypes = "skipPaymentMethods"
            case requestDisplayMetadata = "withDisplayMetadata"
        }

        init(skipPaymentMethodTypes: [String]?, requestDisplayMetadata: Bool?) {
            self.skipPaymentMethodTypes = skipPaymentMethodTypes
            self.requestDisplayMetadata = requestDisplayMetadata
        }

        required init(from decoder: Decoder) throws {
            let container = try decoder.container(keyedBy: CodingKeys.self)
            self.skipPaymentMethodTypes = (try? container.decode([String]?.self, forKey: .skipPaymentMethodTypes)) ?? nil
            self.requestDisplayMetadata = (try? container.decode(Bool?.self, forKey: .requestDisplayMetadata)) ?? nil

            if skipPaymentMethodTypes == nil && requestDisplayMetadata == nil {
                throw InternalError.failedToDecode(message: "All values are nil", userInfo: nil, diagnosticsId: UUID().uuidString)
            }
        }

        func encode(to encoder: Encoder) throws {
            var container = encoder.container(keyedBy: CodingKeys.self)

            if skipPaymentMethodTypes == nil && requestDisplayMetadata == nil {
                throw InternalError.failedToDecode(message: "All values are nil", userInfo: nil, diagnosticsId: UUID().uuidString)
            }

            if let skipPaymentMethodTypes = skipPaymentMethodTypes {
                try container.encode(skipPaymentMethodTypes, forKey: .skipPaymentMethodTypes)
            }

            if let requestDisplayMetadata = requestDisplayMetadata {
                try container.encode(requestDisplayMetadata, forKey: .requestDisplayMetadata)
            }
        }

        func toDictionary() -> [String: String]? {
            var dict: [String: String] = [:]

            if let skipPaymentMethodTypes = skipPaymentMethodTypes, !skipPaymentMethodTypes.isEmpty {
                dict[CodingKeys.skipPaymentMethodTypes.rawValue] = skipPaymentMethodTypes.joined(separator: ",")

                if let requestDisplayMetadata = requestDisplayMetadata {
                    dict[CodingKeys.requestDisplayMetadata.rawValue] = requestDisplayMetadata ? "true" : "false"
                }
            } else {
                if let requestDisplayMetadata = requestDisplayMetadata {
                    dict[CodingKeys.requestDisplayMetadata.rawValue] = requestDisplayMetadata ? "true" : "false"
                }
            }

            return dict.keys.isEmpty ? nil : dict
        }
    }
}

extension Response.Body {

    struct Configuration: Codable, LogReporter {

        static var current: PrimerAPIConfiguration? {
            return PrimerAPIConfigurationModule.apiConfiguration
        }

        static var paymentMethodConfigs: [PrimerPaymentMethod]? {
            return PrimerAPIConfigurationModule.apiConfiguration?.paymentMethods
        }

        var hasSurchargeEnabled: Bool {
            let pmSurcharge = PrimerAPIConfigurationModule.apiConfiguration?.clientSession?.paymentMethod?.options?.first(where: { $0["surcharge"] as? Int != nil })

            let options = PrimerAPIConfigurationModule.apiConfiguration?.clientSession?.paymentMethod?.options
            let cardSurcharge = options?.first(where: { (($0["networks"] as? [[String: Any]])?.first(where: { $0["surcharge"] as? Int != nil })) != nil  })
            return pmSurcharge != nil || cardSurcharge != nil
        }

        static var paymentMethodConfigViewModels: [PaymentMethodTokenizationViewModelProtocol] {
            var viewModels: [PaymentMethodTokenizationViewModelProtocol] = PrimerAPIConfiguration.paymentMethodConfigs?
                .filter({ $0.isEnabled })
                .filter({ $0.baseLogoImage != nil })
                .compactMap({ $0.tokenizationViewModel })
<<<<<<< HEAD
            ?? []
            
            let supportedNetworks = ApplePayUtils.supportedPKPaymentNetworks()
=======
                ?? []

            let supportedNetworks = PaymentNetwork.iOSSupportedPKPaymentNetworks
>>>>>>> 2c5c79b5
            var canMakePayment: Bool
            if PrimerSettings.current.paymentMethodOptions.applePayOptions?.checkProvidedNetworks == true {
                canMakePayment = PKPaymentAuthorizationController.canMakePayments(usingNetworks: supportedNetworks)
            } else {
                canMakePayment = PKPaymentAuthorizationController.canMakePayments()
            }

            if !canMakePayment {
                if let applePayViewModel = viewModels.filter({ $0.config.type == PrimerPaymentMethodType.applePay.rawValue }).first,
                   let applePayViewModelIndex = viewModels.firstIndex(where: { $0 == applePayViewModel }) {
                    viewModels.remove(at: applePayViewModelIndex)
                }
            }

            #if !canImport(PrimerKlarnaSDK)
            if let klarnaViewModelIndex = viewModels.firstIndex(where: { $0.config.type == PrimerPaymentMethodType.klarna.rawValue }) {
                viewModels.remove(at: klarnaViewModelIndex)
                let message =
                    """
Klarna configuration has been found but module 'PrimerKlarnaSDK' is missing. \
Add `PrimerKlarnaSDK' in your project by adding \"pod 'PrimerKlarnaSDK'\" in your Podfile, \
or by adding \"primer-klarna-sdk-ios\" in your Swift Package Manager.
"""
                logger.warn(message: message)

                let event = Analytics.Event.message(
                    message: "PrimerKlarnaSDK has not been integrated",
                    messageType: .error,
                    severity: .error
                )
                Analytics.Service.record(events: [event])
            }
            #endif

            #if !canImport(PrimerIPay88MYSDK)
            if let iPay88ViewModelIndex = viewModels.firstIndex(where: { $0.config.type == PrimerPaymentMethodType.iPay88Card.rawValue }) {
                viewModels.remove(at: iPay88ViewModelIndex)
                let message =
                    """
iPay88 configuration has been found but module 'PrimerIPay88SDK' is missing. \
Add `PrimerIPay88SDK' in your project by adding \"pod 'PrimerIPay88SDK'\" in your Podfile.
"""
                logger.warn(message: message)

                let event = Analytics.Event.message(
                    message: "PrimerIPay88MYSDK has not been integrated",
                    messageType: .error,
                    severity: .error
                )
                Analytics.Service.record(events: [event])
            }
            #endif

            var validViewModels: [PaymentMethodTokenizationViewModelProtocol] = []

            for viewModel in viewModels {
                do {
                    try viewModel.validate()
                    validViewModels.append(viewModel)
                } catch {
                    var warningStr = "\(viewModel.config.type) configuration has been found, but it cannot be presented."

                    if let primerErr = error as? PrimerError {
                        if case .underlyingErrors(let errors, _, _) = primerErr {
                            for err in errors {
                                if let primerErr = err as? PrimerError {
                                    var errLine: String = ""
                                    if let errDescription = primerErr.plainDescription {
                                        errLine += "\n-\(errDescription)"
                                    }

                                    if let recoverySuggestion = primerErr.recoverySuggestion {
                                        if errLine.count != 0 {
                                            errLine += " | "
                                        } else {
                                            errLine += "\n-"
                                        }

                                        errLine += recoverySuggestion
                                    }
                                    warningStr += errLine

                                } else {
                                    warningStr += "\n-\(error.localizedDescription)"
                                }
                            }
                        } else {
                            var errLine: String = ""
                            if let errDescription = primerErr.plainDescription {
                                errLine += "\n-\(errDescription)"
                            }

                            if let recoverySuggestion = primerErr.recoverySuggestion {
                                if errLine.count != 0 {
                                    errLine += " | "
                                } else {
                                    errLine += "\n-"
                                }

                                errLine += recoverySuggestion
                            }
                            warningStr += errLine
                        }

                    } else {
                        warningStr += "\n-\(error.localizedDescription)"
                    }

                    logger.warn(message: warningStr)
                }
            }

            for (index, viewModel) in validViewModels.enumerated() where viewModel.config.type == PrimerPaymentMethodType.applePay.rawValue {
                validViewModels.swapAt(0, index)
            }

            for (index, viewModel) in validViewModels.enumerated() {
                viewModel.position = index
            }

            return validViewModels
        }

        let coreUrl: String?
        let pciUrl: String?
        let binDataUrl: String?
        let assetsUrl: String?
        var clientSession: ClientSession.APIResponse?
        let paymentMethods: [PrimerPaymentMethod]?
        let primerAccountId: String?
        let keys: ThreeDS.Keys?
        let checkoutModules: [Response.Body.Configuration.CheckoutModule]?

        var isSetByClientSession: Bool {
            return clientSession != nil
        }

        internal let sdkSupportedPaymentMethodTypes: [PrimerPaymentMethodType] = PrimerPaymentMethodType.allCases

        public init(from decoder: Decoder) throws {
            let container = try decoder.container(keyedBy: CodingKeys.self)
            self.coreUrl = (try? container.decode(String?.self, forKey: .coreUrl)) ?? nil
            self.pciUrl = (try? container.decode(String?.self, forKey: .pciUrl)) ?? nil
            self.binDataUrl = (try? container.decode(String?.self, forKey: .binDataUrl)) ?? nil
            self.assetsUrl = (try? container.decode(String?.self, forKey: .assetsUrl)) ?? nil
            self.clientSession = (try? container.decode(ClientSession.APIResponse?.self, forKey: .clientSession)) ?? nil
            let throwables = try container.decode([Throwable<PrimerPaymentMethod>].self, forKey: .paymentMethods)
            self.paymentMethods = throwables.compactMap({ $0.value })
            self.primerAccountId = (try? container.decode(String?.self, forKey: .primerAccountId)) ?? nil
            self.keys = (try? container.decode(ThreeDS.Keys?.self, forKey: .keys)) ?? nil
            let moduleThrowables = try container.decode([Throwable<CheckoutModule>].self, forKey: .checkoutModules)
            self.checkoutModules = moduleThrowables.compactMap({ $0.value })

            if let options = clientSession?.paymentMethod?.options, !options.isEmpty {
                for paymentMethodOption in options {
                    if let type = paymentMethodOption["type"] as? String {
                        if type == PrimerPaymentMethodType.paymentCard.rawValue,
                           let networks = paymentMethodOption["networks"] as? [[String: Any]],
                           !networks.isEmpty {
                            for network in networks {
                                guard network["type"] is String,
                                      network["surcharge"] is Int
                                else { continue }

                            }
                        }
                    }
                }

                if let paymentMethod = self.paymentMethods?.filter({ $0.type == PrimerPaymentMethodType.paymentCard.rawValue }).first {
                    paymentMethod.hasUnknownSurcharge = true
                    paymentMethod.surcharge = nil
                }
            }
        }

        init(
            coreUrl: String?,
            pciUrl: String?,
<<<<<<< HEAD
            binDataUrl: String?,
            assetsUrl: String?, /// poghledaj u responsu kako se zove
=======
            assetsUrl: String?,
>>>>>>> 2c5c79b5
            clientSession: ClientSession.APIResponse?,
            paymentMethods: [PrimerPaymentMethod]?,
            primerAccountId: String?,
            keys: ThreeDS.Keys?,
            checkoutModules: [PrimerAPIConfiguration.CheckoutModule]?
        ) {
            self.coreUrl = coreUrl
            self.pciUrl = pciUrl
            self.binDataUrl = binDataUrl
            self.assetsUrl = assetsUrl
            self.clientSession = clientSession
            self.paymentMethods = paymentMethods
            self.primerAccountId = primerAccountId
            self.keys = keys
            self.checkoutModules = checkoutModules
        }

        func getConfigId(for type: String) -> String? {
            guard let method = self.paymentMethods?.filter({ $0.type == type }).first else { return nil }
            return method.id
        }

        func getProductId(for type: String) -> String? {
            guard let method = self.paymentMethods?
                    .first(where: { method in return method.type == type }) else { return nil }

            if let apayaOptions = method.options as? MerchantOptions {
                return apayaOptions.merchantAccountId
            } else {
                return nil
            }
        }
    }
}

protocol CheckoutModuleOptions: Codable {}

extension Response.Body.Configuration {

    struct CheckoutModule: Codable {

        let type: String
        let requestUrlStr: String?
        let options: CheckoutModuleOptions?

        // swiftlint:disable:next nesting
        private enum CodingKeys: String, CodingKey {
            case type, options
            case requestUrlStr = "requestUrl"
        }

        // swiftlint:disable:next nesting
        struct CardInformationOptions: CheckoutModuleOptions {
            let cardHolderName: Bool?
            let saveCardCheckbox: Bool?

            // swiftlint:disable:next nesting
            private enum CodingKeys: String, CodingKey {
                case cardHolderName
                case saveCardCheckbox
            }

            init(from decoder: Decoder) throws {
                let container = try decoder.container(keyedBy: CodingKeys.self)
                self.cardHolderName = (try? container.decode(Bool?.self, forKey: .cardHolderName)) ?? nil
                self.saveCardCheckbox = (try? container.decode(Bool?.self, forKey: .saveCardCheckbox)) ?? nil

                if self.cardHolderName == nil && self.saveCardCheckbox == nil {
                    let err = InternalError.failedToDecode(message: "All fields are nil",
                                                           userInfo: ["file": #file,
                                                                      "class": "\(Self.self)",
                                                                      "function": #function,
                                                                      "line": "\(#line)"],
                                                           diagnosticsId: UUID().uuidString)
                    ErrorHandler.handle(error: err)
                    throw err
                }
            }
        }

        // swiftlint:disable:next nesting
        struct PostalCodeOptions: CheckoutModuleOptions {
            let firstName: Bool?
            let lastName: Bool?
            let city: Bool?
            let postalCode: Bool?
            let addressLine1: Bool?
            let addressLine2: Bool?
            let countryCode: Bool?
            let phoneNumber: Bool?
            let state: Bool?

            // swiftlint:disable:next nesting
            private enum CodingKeys: String, CodingKey {
                case firstName
                case lastName
                case city
                case postalCode
                case addressLine1
                case addressLine2
                case countryCode
                case phoneNumber
                case state
            }

            init(from decoder: Decoder) throws {
                let container = try decoder.container(keyedBy: CodingKeys.self)
                self.firstName = (try? container.decode(Bool?.self, forKey: .firstName)) ?? nil
                self.lastName = (try? container.decode(Bool?.self, forKey: .lastName)) ?? nil
                self.city = (try? container.decode(Bool?.self, forKey: .city)) ?? nil
                self.postalCode = (try? container.decode(Bool?.self, forKey: .postalCode)) ?? nil
                self.addressLine1 = (try? container.decode(Bool?.self, forKey: .addressLine1)) ?? nil
                self.addressLine2 = (try? container.decode(Bool?.self, forKey: .addressLine2)) ?? nil
                self.countryCode = (try? container.decode(Bool?.self, forKey: .countryCode)) ?? nil
                self.phoneNumber = (try? container.decode(Bool?.self, forKey: .phoneNumber)) ?? nil
                self.state = (try? container.decode(Bool?.self, forKey: .state)) ?? nil

                if self.firstName == nil &&
                    self.lastName == nil &&
                    self.city == nil &&
                    self.postalCode == nil &&
                    self.addressLine1 == nil &&
                    self.addressLine2 == nil &&
                    self.countryCode == nil &&
                    self.phoneNumber == nil &&
                    self.state == nil {
                    let err = InternalError.failedToDecode(message: "All fields are nil",
                                                           userInfo: ["file": #file,
                                                                      "class": "\(Self.self)",
                                                                      "function": #function,
                                                                      "line": "\(#line)"],
                                                           diagnosticsId: UUID().uuidString)
                    ErrorHandler.handle(error: err)
                    throw err
                }
            }
        }

        init(from decoder: Decoder) throws {
            let container = try decoder.container(keyedBy: CodingKeys.self)
            self.type = try container.decode(String.self, forKey: .type)
            self.requestUrlStr = (try? container.decode(String?.self, forKey: .requestUrlStr)) ?? nil

            if let options = (try? container.decode(CardInformationOptions.self, forKey: .options)) {
                self.options = options
            } else if let options = (try? container.decode(PostalCodeOptions.self, forKey: .options)) {
                self.options = options
            } else {
                self.options = nil
            }
        }

        func encode(to encoder: Encoder) throws {
            var container = encoder.container(keyedBy: CodingKeys.self)
            try container.encode(type, forKey: .type)
            try container.encode(requestUrlStr, forKey: .requestUrlStr)

            if let options = options as? CardInformationOptions {
                try container.encode(options, forKey: .options)
            } else if let options = options as? PostalCodeOptions {
                try container.encode(options, forKey: .options)
            }
        }
    }
}<|MERGE_RESOLUTION|>--- conflicted
+++ resolved
@@ -99,15 +99,9 @@
                 .filter({ $0.isEnabled })
                 .filter({ $0.baseLogoImage != nil })
                 .compactMap({ $0.tokenizationViewModel })
-<<<<<<< HEAD
-            ?? []
+                ?? []
             
             let supportedNetworks = ApplePayUtils.supportedPKPaymentNetworks()
-=======
-                ?? []
-
-            let supportedNetworks = PaymentNetwork.iOSSupportedPKPaymentNetworks
->>>>>>> 2c5c79b5
             var canMakePayment: Bool
             if PrimerSettings.current.paymentMethodOptions.applePayOptions?.checkProvidedNetworks == true {
                 canMakePayment = PKPaymentAuthorizationController.canMakePayments(usingNetworks: supportedNetworks)
@@ -287,12 +281,8 @@
         init(
             coreUrl: String?,
             pciUrl: String?,
-<<<<<<< HEAD
             binDataUrl: String?,
             assetsUrl: String?, /// poghledaj u responsu kako se zove
-=======
-            assetsUrl: String?,
->>>>>>> 2c5c79b5
             clientSession: ClientSession.APIResponse?,
             paymentMethods: [PrimerPaymentMethod]?,
             primerAccountId: String?,
