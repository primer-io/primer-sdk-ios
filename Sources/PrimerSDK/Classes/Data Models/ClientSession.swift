//
//  ClientSession.swift
//  PrimerSDK
//
//  Created by Evangelos on 22/11/21.
//

// swiftlint:disable type_body_length

import Foundation

internal class ClientSession {

    // MARK: - ClientSession.Action

    internal class Action: NSObject, Encodable {

        static func makeBillingAddressDictionaryRequestFromParameters(_ parameters: [String: Any]) -> [String: Any] {
            return ["billingAddress": parameters]
        }

        static func selectPaymentMethodActionWithParameters(_ parameters: [String: Any]) -> ClientSession.Action {
            ClientSession.Action(type: .selectPaymentMethod, params: parameters)
        }

        static func unselectPaymentMethodAction() -> ClientSession.Action {
            ClientSession.Action(type: .unselectPaymentMethod, params: nil)
        }

        static func setBillingAddressActionWithParameters(_ parameters: [String: Any]) -> ClientSession.Action {
            ClientSession.Action(type: .setBillingAddress,
                                 params: makeBillingAddressDictionaryRequestFromParameters(parameters))
        }

        // swiftlint:disable:next nesting
        internal enum ActionType: String {
            case selectPaymentMethod = "SELECT_PAYMENT_METHOD"
            case unselectPaymentMethod = "UNSELECT_PAYMENT_METHOD"
            case setBillingAddress = "SET_BILLING_ADDRESS"
            case setSurchargeFee = "SET_SURCHARGE_FEE"
        }

        internal var type: ActionType
        internal var params: [String: Any]?

        // swiftlint:disable:next nesting
        private enum CodingKeys: String, CodingKey {
            case type, params
        }

        internal init(type: ActionType, params: [String: Any]? = nil) {
            self.type = type
            self.params = params
            super.init()
        }

        internal func encode(to encoder: Encoder) throws {
            var container = encoder.container(keyedBy: CodingKeys.self)
            try container.encode(type.rawValue, forKey: .type)

            if let params = params,
               let paramsData = try? JSONSerialization.data(withJSONObject: params, options: .fragmentsAllowed),
               let paramsCodable = try? JSONDecoder().decode([String: AnyCodable]?.self, from: paramsData) {
                try container.encode(paramsCodable, forKey: .params)
            }
        }

        internal func toDictionary() -> [String: Any]? {
            do {
                return try self.asDictionary()
            } catch {
                return nil
            }
        }
    }

    // MARK: ClientSession.Address

    internal struct Address: Codable {
        let firstName: String?
        let lastName: String?
        let addressLine1: String?
        let addressLine2: String?
        let city: String?
        let postalCode: String?
        let state: String?
        let countryCode: CountryCode?

        internal func toString() -> String {
            return [firstName, lastName, addressLine1, addressLine2, city, postalCode, state, countryCode?.rawValue]
                .compactMap({ $0 })
                .joined(separator: ", ")
        }
    }

    // MARK: ClientSession.Customer

    internal struct Customer: Codable {

        let id: String?
        let firstName: String?
        let lastName: String?
        let emailAddress: String?
        let mobileNumber: String?
        let billingAddress: ClientSession.Address?
        let shippingAddress: ClientSession.Address?
        let taxId: String?

        // swiftlint:disable:next nesting
        enum CodingKeys: String, CodingKey {
            case id = "customerId"
            case firstName
            case lastName
            case emailAddress
            case mobileNumber
            case billingAddress
            case shippingAddress
            case taxId
        }

        internal init(from decoder: Decoder) throws {
            let container = try decoder.container(keyedBy: CodingKeys.self)
            self.id = (try? container.decode(String?.self, forKey: .id)) ?? nil
            self.firstName = (try? container.decode(String?.self, forKey: .firstName)) ?? nil
            self.lastName = (try? container.decode(String?.self, forKey: .lastName)) ?? nil
            self.emailAddress = (try? container.decode(String?.self, forKey: .emailAddress)) ?? nil
            self.mobileNumber = (try? container.decode(String?.self, forKey: .mobileNumber)) ?? nil
            self.billingAddress = (try? container.decode(ClientSession.Address?.self, forKey: .billingAddress)) ?? nil
            self.shippingAddress = (try? container.decode(ClientSession.Address?.self, forKey: .shippingAddress)) ?? nil
            self.taxId = (try? container.decode(String?.self, forKey: .taxId)) ?? nil
        }

        internal init(
            id: String? = nil,
            firstName: String? = nil,
            lastName: String? = nil,
            emailAddress: String? = nil,
            mobileNumber: String? = nil,
            billingAddress: Address? = nil,
            shippingAddress: Address? = nil,
            taxId: String? = nil
        ) {
            self.id = id
            self.firstName = firstName
            self.lastName = lastName
            self.emailAddress = emailAddress
            self.mobileNumber = mobileNumber
            self.billingAddress = billingAddress
            self.shippingAddress = shippingAddress
            self.taxId = taxId
        }
    }

    // MARK: - ClientSession.Order

    internal struct Order: Codable {

        let id: String?
        let merchantAmount: Int?
        let totalOrderAmount: Int?
        let totalTaxAmount: Int?
        let countryCode: CountryCode?
        let currencyCode: Currency?
        let fees: [ClientSession.Order.Fee]?
        let lineItems: [ClientSession.Order.LineItem]?
        let shippingAmount: Int?

        // swiftlint:disable:next nesting
        enum CodingKeys: String, CodingKey {
<<<<<<< HEAD
            case id = "orderId",
                 merchantAmount,
                 totalOrderAmount,
                 totalTaxAmount,
                 countryCode,
                 currencyCode,
                 fees,
                 lineItems,
                 shippingAmount
=======
            case id = "orderId"
            case merchantAmount
            case totalOrderAmount
            case totalTaxAmount
            case countryCode
            case currencyCode
            case fees
            case lineItems
            case shippingAmount
>>>>>>> 27f784a6
        }

        internal init(
            id: String?,
            merchantAmount: Int?,
            totalOrderAmount: Int?,
            totalTaxAmount: Int?,
            countryCode: CountryCode?,
            currencyCode: Currency?,
            fees: [ClientSession.Order.Fee]?,
            lineItems: [ClientSession.Order.LineItem]?,
            shippingAmount: Int?
        ) {
            self.id = id
            self.merchantAmount = merchantAmount
            self.totalOrderAmount = totalOrderAmount
            self.totalTaxAmount = totalTaxAmount
            self.countryCode = countryCode
            self.currencyCode = currencyCode
            self.fees = fees
            self.lineItems = lineItems
            self.shippingAmount = shippingAmount
        }

        internal init(from decoder: Decoder) throws {
            let container = try decoder.container(keyedBy: CodingKeys.self)
            id = (try? container.decode(String?.self, forKey: .id)) ?? nil
            merchantAmount = (try? container.decode(Int?.self, forKey: .merchantAmount)) ?? nil
            totalOrderAmount = (try? container.decode(Int?.self, forKey: .totalOrderAmount)) ?? nil
            totalTaxAmount = (try? container.decode(Int?.self, forKey: .totalTaxAmount)) ?? nil
            countryCode = (try? container.decode(CountryCode?.self, forKey: .countryCode)) ?? nil
            if let cCode = try? container.decode(String.self, forKey: .currencyCode) {
                let currencyLoader = CurrencyLoader(storage: DefaultCurrencyStorage(),
                                                    networkService: CurrencyNetworkService())
                currencyCode = currencyLoader.getCurrency(cCode)
            } else {
                currencyCode = nil
            }
            fees = (try? container.decode([ClientSession.Order.Fee]?.self, forKey: .fees)) ?? nil
            lineItems = (try? container.decode([ClientSession.Order.LineItem]?.self, forKey: .lineItems)) ?? nil
            shippingAmount = (try? container.decode(Int?.self, forKey: .shippingAmount)) ?? nil
        }

        internal func encode(to encoder: Encoder) throws {
            var container = encoder.container(keyedBy: CodingKeys.self)
            try? container.encode(merchantAmount, forKey: .merchantAmount)
            try? container.encode(totalOrderAmount, forKey: .totalOrderAmount)
            try? container.encode(totalTaxAmount, forKey: .totalTaxAmount)
            try? container.encode(countryCode, forKey: .countryCode)
            try? container.encode(currencyCode, forKey: .currencyCode)
            try? container.encode(fees, forKey: .fees)
            try? container.encode(lineItems, forKey: .lineItems)
            try? container.encode(shippingAmount, forKey: .shippingAmount)
        }

        // MARK: ClientSession.Order.LineItem

        // swiftlint:disable:next nesting
        internal struct LineItem: Codable {

            let itemId: String?
            let quantity: Int
            let amount: Int?
            let discountAmount: Int?
            let name: String?
            let description: String?
            let taxAmount: Int?
            let taxCode: String?
            let productType: String?

            func toOrderItem() throws -> OrderItem {
                let applePayOptions = PrimerSettings.current.paymentMethodOptions.applePayOptions
                let name = (self.description ?? applePayOptions?.merchantName)
                return try OrderItem(
                    name: name ?? "Item",
                    unitAmount: self.amount,
                    quantity: self.quantity,
                    discountAmount: self.discountAmount,
                    taxAmount: self.taxAmount,
                    isPending: false)
            }
        }

        // MARK: ClientSession.Order.Fee

        // swiftlint:disable:next nesting
        internal struct Fee: Codable {

            let type: FeeType
            let amount: Int
            // swiftlint:disable:next nesting
            enum CodingKeys: String, CodingKey {
                case type, amount
            }
            // swiftlint:disable:next nesting
            enum FeeType: String, Codable {
                case surcharge = "SURCHARGE"
            }
        }
    }

    // MARK: - ClientSession.PaymentMethod

    internal class PaymentMethod: Codable {

        let vaultOnSuccess: Bool
        let options: [[String: Any]]?
        let orderedAllowedCardNetworks: [String]?

        // swiftlint:disable:next nesting
        enum CodingKeys: String, CodingKey {
            case vaultOnSuccess,
                 options,
                 orderedAllowedCardNetworks
        }

        init(vaultOnSuccess: Bool,
             options: [[String: Any]]?,
             orderedAllowedCardNetworks: [String]?) {
            self.vaultOnSuccess = vaultOnSuccess
            self.options = options
            self.orderedAllowedCardNetworks = orderedAllowedCardNetworks
        }

        required internal init(from decoder: Decoder) throws {
            let container = try decoder.container(keyedBy: CodingKeys.self)
            self.vaultOnSuccess = (try? container.decode(Bool.self, forKey: .vaultOnSuccess)) ?? false
            self.orderedAllowedCardNetworks = try? container.decode([String].self, forKey: .orderedAllowedCardNetworks)

            if let tmpOptions = (try? container.decode([[String: AnyCodable]]?.self, forKey: .options)),
               let optionsData = try? JSONEncoder().encode(tmpOptions),
               let optionsJson = (try? JSONSerialization.jsonObject(with: optionsData,
                                                                    options: .allowFragments)) as? [[String: Any]] {
                self.options = optionsJson
            } else {
                self.options = nil
            }
        }

        internal func encode(to encoder: Encoder) throws {
            var container = encoder.container(keyedBy: CodingKeys.self)
            try container.encode(vaultOnSuccess, forKey: .vaultOnSuccess)
            try container.encode(orderedAllowedCardNetworks, forKey: .orderedAllowedCardNetworks)

            if let options = options,
               let optionsData = try? JSONSerialization.data(withJSONObject: options, options: .fragmentsAllowed),
               let optionsCodable = try? JSONDecoder().decode([String: AnyCodable]?.self, from: optionsData) {
                try container.encode(optionsCodable, forKey: .options)
            }
        }
    }

    internal class APIResponse: Codable {

        let clientSessionId: String?
        let paymentMethod: ClientSession.PaymentMethod?
        let order: ClientSession.Order?
        let customer: ClientSession.Customer?
        let testId: String?

        // swiftlint:disable:next nesting
        enum CodingKeys: String, CodingKey {
            case clientSessionId, paymentMethod, order, customer, testId // metadata
        }

        init(
            clientSessionId: String?,
            paymentMethod: ClientSession.PaymentMethod?,
            order: ClientSession.Order?,
            customer: ClientSession.Customer?,
            testId: String?
        ) {
            self.clientSessionId = clientSessionId
            self.paymentMethod = paymentMethod
            self.order = order
            self.customer = customer
            self.testId = testId
        }

        required internal init(from decoder: Decoder) throws {
            let container = try decoder.container(keyedBy: CodingKeys.self)
            self.clientSessionId = (try? container.decode(String?.self, forKey: .clientSessionId)) ?? nil
            self.paymentMethod = (try? container.decode(ClientSession.PaymentMethod?.self,
                                                        forKey: .paymentMethod)) ?? nil
            self.order = (try? container.decode(ClientSession.Order?.self, forKey: .order)) ?? nil
            self.customer = (try? container.decode(ClientSession.Customer?.self, forKey: .customer)) ?? nil
            self.testId = (try? container.decode(String?.self, forKey: .testId)) ?? nil
        }

        internal func encode(to encoder: Encoder) throws {
            var container = encoder.container(keyedBy: CodingKeys.self)
            try container.encode(paymentMethod, forKey: .paymentMethod)
            try container.encode(order, forKey: .order)
            try container.encode(customer, forKey: .customer)
            try? container.encode(testId, forKey: .testId)
        }
    }
}

internal extension Encodable {
    func asDictionary() throws -> [String: Any] {
        let data = try JSONEncoder().encode(self)
        guard let dictionary = try JSONSerialization.jsonObject(with: data,
                                                                options: .allowFragments) as? [String: Any] else {
            let error = NSError(domain: "EncodableError",
                                code: 1001,
                                userInfo: [NSLocalizedDescriptionKey: "Failed to serialize object to dictionary"])
            throw error
        }
        return dictionary
    }
}
// swiftlint:enable type_body_length<|MERGE_RESOLUTION|>--- conflicted
+++ resolved
@@ -167,17 +167,6 @@
 
         // swiftlint:disable:next nesting
         enum CodingKeys: String, CodingKey {
-<<<<<<< HEAD
-            case id = "orderId",
-                 merchantAmount,
-                 totalOrderAmount,
-                 totalTaxAmount,
-                 countryCode,
-                 currencyCode,
-                 fees,
-                 lineItems,
-                 shippingAmount
-=======
             case id = "orderId"
             case merchantAmount
             case totalOrderAmount
@@ -187,7 +176,6 @@
             case fees
             case lineItems
             case shippingAmount
->>>>>>> 27f784a6
         }
 
         internal init(
