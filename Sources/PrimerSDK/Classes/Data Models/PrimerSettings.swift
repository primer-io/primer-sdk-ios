#if canImport(UIKit)

// MARK: - PRIMER SETTINGS

internal protocol PrimerSettingsProtocol {
    var paymentHandling: PrimerPaymentHandling { get }
    var localeData: PrimerLocaleData { get }
    var paymentMethodOptions: PrimerPaymentMethodOptions { get }
    var uiOptions: PrimerUIOptions { get }
    var debugOptions: PrimerDebugOptions { get }
}

public class PrimerSettings: PrimerSettingsProtocol {
<<<<<<< HEAD
    
    static var current: PrimerSettings {
        let settings: PrimerSettingsProtocol = DependencyContainer.resolve()
        return settings as! PrimerSettings
    }
    let paymentHandling: PrimerPaymentHandling
    let localeData: PrimerLocaleData
    let paymentMethodOptions: PrimerPaymentMethodOptions
    let uiOptions: PrimerUIOptions
    let debugOptions: PrimerDebugOptions
    
    public init(
        paymentHandling: PrimerPaymentHandling = .auto,
        localeData: PrimerLocaleData? = nil,
        paymentMethodOptions: PrimerPaymentMethodOptions? = nil,
        uiOptions: PrimerUIOptions? = nil,
        debugOptions: PrimerDebugOptions? = nil
    ) {
        self.paymentHandling = paymentHandling
        self.localeData = localeData ?? PrimerLocaleData()
        self.paymentMethodOptions = paymentMethodOptions ?? PrimerPaymentMethodOptions()
        self.uiOptions = uiOptions ?? PrimerUIOptions()
        self.debugOptions = debugOptions ?? PrimerDebugOptions()
    }
}

// MARK: - PAYMENT HANDLING

public enum PrimerPaymentHandling {
    case auto
    case manual
}

// MARK: - PAYMENT METHOD OPTIONS

internal protocol PrimerPaymentMethodOptionsProtocol {
    
    var urlScheme: String? { get }
    var applePayOptions: PrimerApplePayOptions? { get }
    var klarnaOptions: PrimerKlarnaOptions? { get }
    var cardPaymentOptions: PrimerCardPaymentOptions { get }
}

public class PrimerPaymentMethodOptions: PrimerPaymentMethodOptionsProtocol {
    
    let urlScheme: String?
    let applePayOptions: PrimerApplePayOptions?
    var klarnaOptions: PrimerKlarnaOptions?
    let cardPaymentOptions: PrimerCardPaymentOptions
    
    public init(
        urlScheme: String? = nil,
        applePayOptions: PrimerApplePayOptions? = nil,
        klarnaOptions: PrimerKlarnaOptions? = nil,
        cardPaymentOptions: PrimerCardPaymentOptions? = nil
    ) {
        self.urlScheme = urlScheme
        self.applePayOptions = applePayOptions
        self.klarnaOptions = klarnaOptions
        self.cardPaymentOptions = cardPaymentOptions ?? PrimerCardPaymentOptions()
    }
}

// MARK: Apple Pay

internal protocol PrimerApplePayOptionsProtocol {
    var merchantIdentifier: String { get }
}

public class PrimerApplePayOptions: PrimerApplePayOptionsProtocol {
    
    let merchantIdentifier: String
    let merchantName: String
    
    public init(merchantIdentifier: String, merchantName: String) {
        self.merchantIdentifier = merchantIdentifier
        self.merchantName = merchantName
    }
}

// MARK: Klarna

internal protocol PrimerKlarnaOptionsProtocol {
    var recurringPaymentDescription: String { get }
}

public class PrimerKlarnaOptions: PrimerKlarnaOptionsProtocol {
    
=======
    
    static var current: PrimerSettings {
        let settings: PrimerSettingsProtocol = DependencyContainer.resolve()
        return settings as! PrimerSettings
    }
    let paymentHandling: PrimerPaymentHandling
    let localeData: PrimerLocaleData
    let paymentMethodOptions: PrimerPaymentMethodOptions
    let uiOptions: PrimerUIOptions
    let debugOptions: PrimerDebugOptions
    
    public init(
        paymentHandling: PrimerPaymentHandling = .auto,
        localeData: PrimerLocaleData? = nil,
        paymentMethodOptions: PrimerPaymentMethodOptions? = nil,
        uiOptions: PrimerUIOptions? = nil,
        debugOptions: PrimerDebugOptions? = nil
    ) {
        self.paymentHandling = paymentHandling
        self.localeData = localeData ?? PrimerLocaleData()
        self.paymentMethodOptions = paymentMethodOptions ?? PrimerPaymentMethodOptions()
        self.uiOptions = uiOptions ?? PrimerUIOptions()
        self.debugOptions = debugOptions ?? PrimerDebugOptions()
    }
}

// MARK: - PAYMENT HANDLING

public enum PrimerPaymentHandling {
    case auto
    case manual
}

// MARK: - PAYMENT METHOD OPTIONS

internal protocol PrimerPaymentMethodOptionsProtocol {
    var urlScheme: String? { get }
    var applePayOptions: PrimerApplePayOptions? { get }
    var klarnaOptions: PrimerKlarnaOptions? { get }
    var cardPaymentOptions: PrimerCardPaymentOptions { get }
}

public class PrimerPaymentMethodOptions: PrimerPaymentMethodOptionsProtocol {
    let urlScheme: String?
    let applePayOptions: PrimerApplePayOptions?
    var klarnaOptions: PrimerKlarnaOptions?
    let cardPaymentOptions: PrimerCardPaymentOptions
    
    public init(
        urlScheme: String? = nil,
        applePayOptions: PrimerApplePayOptions? = nil,
        klarnaOptions: PrimerKlarnaOptions? = nil,
        cardPaymentOptions: PrimerCardPaymentOptions? = nil
    ) {
        self.urlScheme = urlScheme
        self.applePayOptions = applePayOptions
        self.klarnaOptions = klarnaOptions
        self.cardPaymentOptions = cardPaymentOptions ?? PrimerCardPaymentOptions()
    }
}

// MARK: Apple Pay

internal protocol PrimerApplePayOptionsProtocol {
    var merchantIdentifier: String { get }
}

public class PrimerApplePayOptions: PrimerApplePayOptionsProtocol {
    
    let merchantIdentifier: String
    
    public init(merchantIdentifier: String) {
        self.merchantIdentifier = merchantIdentifier
    }
}

// MARK: Klarna

internal protocol PrimerKlarnaOptionsProtocol {
    var recurringPaymentDescription: String { get }
}

public class PrimerKlarnaOptions: PrimerKlarnaOptionsProtocol {
    
>>>>>>> 06be8ab9
    let recurringPaymentDescription: String
    
    public init(recurringPaymentDescription: String) {
        self.recurringPaymentDescription = recurringPaymentDescription
    }
}

// MARK: Card Payment

internal protocol PrimerCardPaymentOptionsProtocol {
    var is3DSOnVaultingEnabled: Bool { get }
}

public class PrimerCardPaymentOptions: PrimerCardPaymentOptionsProtocol {
<<<<<<< HEAD
    
    let is3DSOnVaultingEnabled: Bool
    
=======
    
    let is3DSOnVaultingEnabled: Bool
    
>>>>>>> 06be8ab9
    public init(is3DSOnVaultingEnabled: Bool? = nil) {
        self.is3DSOnVaultingEnabled = is3DSOnVaultingEnabled != nil ? is3DSOnVaultingEnabled! : true
    }
}

// MARK: - UI OPTIONS

internal protocol PrimerUIOptionsProtocol {
    var isInitScreenEnabled: Bool { get } // Default: true
    var isSuccessScreenEnabled: Bool { get } // Default: true
    var isErrorScreenEnabled: Bool { get } // Default: true
    var theme: PrimerTheme { get }
}

public class PrimerUIOptions: PrimerUIOptionsProtocol {
<<<<<<< HEAD
    
    public internal(set) var isInitScreenEnabled: Bool
    public internal(set) var  isSuccessScreenEnabled: Bool
    public internal(set) var  isErrorScreenEnabled: Bool
    public let theme: PrimerTheme
    
=======
    
    public internal(set) var isInitScreenEnabled: Bool
    public internal(set) var  isSuccessScreenEnabled: Bool
    public internal(set) var  isErrorScreenEnabled: Bool
    public let theme: PrimerTheme
    
>>>>>>> 06be8ab9
    public init(
        isInitScreenEnabled: Bool? = nil,
        isSuccessScreenEnabled: Bool? = nil,
        isErrorScreenEnabled: Bool? = nil,
        theme: PrimerTheme? = nil
    ) {
        self.isInitScreenEnabled = isInitScreenEnabled != nil ? isInitScreenEnabled! : true
        self.isSuccessScreenEnabled = isSuccessScreenEnabled != nil ? isSuccessScreenEnabled! : true
        self.isErrorScreenEnabled = isErrorScreenEnabled != nil ? isErrorScreenEnabled! : true
        self.theme = theme ?? PrimerTheme()
    }
}

// MARK: - DEBUG OPTIONS

internal protocol PrimerDebugOptionsProtocol {
    var is3DSSanityCheckEnabled: Bool { get }
}

public class PrimerDebugOptions: PrimerDebugOptionsProtocol {
    
    let is3DSSanityCheckEnabled: Bool
    
    public init(is3DSSanityCheckEnabled: Bool? = nil) {
        self.is3DSSanityCheckEnabled = is3DSSanityCheckEnabled != nil ? is3DSSanityCheckEnabled! : true
    }
}
//
//internal protocol PrimerSettingsProtocol {
//    @available(*, deprecated, message: "Set the amount in the client session with POST /client-session. See documentation here: https://primer.io/docs/api#tag/Client-Session")
//    var amount: Int? { get }
//    @available(*, deprecated, message: "Set the currency in the client session with POST /client-session. See documentation here: https://primer.io/docs/api#tag/Client-Session")
//    var currency: Currency? { get }
//    var merchantIdentifier: String? { get }
//    @available(*, deprecated, message: "Set the countryCode in the client session with POST /client-session. See documentation here: https://primer.io/docs/api#tag/Client-Session")
//    var countryCode: CountryCode? { get }
//    var klarnaSessionType: KlarnaSessionType? { get }
//    var klarnaPaymentDescription: String? { get }
//    @available(*, deprecated, message: "Set the customerId in the client session with POST /client-session. See documentation here: https://primer.io/docs/api#tag/Client-Session")
//    var customerId: String? { get }
//    var urlScheme: String? { get }
//    var urlSchemeIdentifier: String? { get }
//    var isFullScreenOnly: Bool { get }
//    var hasDisabledSuccessScreen: Bool { get set }
//    var paymentHandling: PrimerPaymentHandling { get set }
//    var isManualPaymentHandlingEnabled: Bool { get }
//    var directDebitHasNoAmount: Bool { get }
//    @available(*, deprecated, message: "Set the orderItems in the client session with POST /client-session. See documentation here: https://primer.io/docs/api#tag/Client-Session")
//    var orderItems: [OrderItem]? { get }
//    var isInitialLoadingHidden: Bool { get set }
//    var localeData: LocaleData { get }
//    var is3DSOnVaultingEnabled: Bool { get }
//    @available(*, deprecated, message: "Set the billingAddress in the client session with POST /client-session. See documentation here: https://primer.io/docs/api#tag/Client-Session")
//    var billingAddress: Address? { get }
//    var orderId: String? { get }
//    var debugOptions: PrimerDebugOptions { get }
//    @available(*, deprecated, message: "Set the customer in the client session with POST /client-session. See documentation here: https://primer.io/docs/api#tag/Client-Session")
//    var customer: Customer? { get set }
//
//    func modify(withClientSession clientSession: ClientSessionAPIResponse)
//}

/**
 Set the settings of your Primer integration. Various settings for the payment or the drop-in UI customization can be set
 
 - Parameters:
    - amount: The amount multiplied by 100
    - currency: Enum of available currencies
    - merchantIdentifier: The merchant's identifier.
    - countryCode: Enum of available countries.
    - applePayEnabled: Enable/Disable Apple Pay
    - customerId: Customer identifier
    - theme: **PrimerTheme** for the drop-in UI.
    - urlScheme: The URL scheme that has been set in the *Info.plist*
    - urlSchemeIdentifier: The URL scheme identifier that has been set in the *Info.plist*
    - isFullScreenOnly: Drop-in UI opearated in fullscreen only
    - hasDisabledSuccessScreen: Enable/Disable success screen on successful payment.
    - paymentHandling: Defines the payment integration. If manual (not suggested), the entire payment logic needs to be implemented by the merchant.
    - businessDetails: **BusinessDetails** object containing the details of payer's business.
 
 - Author: Primer
 
 - Version: 1.2.2
 */
//
//public class PrimerSettings: PrimerSettingsProtocol {
//            
//    static var current: PrimerSettingsProtocol {
//        let primerSettings: PrimerSettingsProtocol = DependencyContainer.resolve()
//        return primerSettings
//    }
//        
//    internal(set) public var amount: Int?
//    internal(set) public var currency: Currency?
//    internal(set) public var merchantIdentifier: String?
//    internal(set) public var countryCode: CountryCode?
//    internal(set) public var klarnaSessionType: KlarnaSessionType?
//    internal(set) public var klarnaPaymentDescription: String?
//    internal(set) public var customerId: String?
//    private var _urlScheme: String?
//    internal(set) public var urlScheme: String? {
//        get {
//            if _urlScheme == "://redirect.primer.io" {
//                return nil
//            }
//            return _urlScheme
//        }
//        set {
//            guard newValue != nil else {
//                _urlScheme = nil
//                return
//            }
//            
//            var urlStr: String = newValue!
//            if newValue!.suffix(3) != "://" {
//                urlStr += "://"
//            }
//            
//            urlStr += "redirect.primer.io"
//            self._urlScheme = urlStr
//        }
//    }
//    internal(set) public var urlSchemeIdentifier: String?
//    internal(set) public var isFullScreenOnly: Bool
//    internal(set) public var hasDisabledSuccessScreen: Bool
//    internal(set) public var paymentHandling: PrimerPaymentHandling {
//        didSet {
//            
//        }
//    }
//    internal(set) public var directDebitHasNoAmount: Bool
//    internal(set) public var orderItems: [OrderItem]?
//    internal(set) public var isInitialLoadingHidden: Bool
//    internal(set) public var localeData: LocaleData
//    internal(set) public var is3DSOnVaultingEnabled: Bool
//    internal(set) public var billingAddress: Address?
//    internal(set) public var orderId: String?
//    internal(set) public var debugOptions: PrimerDebugOptions = PrimerDebugOptions()
//    internal(set) public var customer: Customer?
//    
//    private var isModifiedByClientSession: Bool = false
//    
//    var isManualPaymentHandlingEnabled: Bool {
//        paymentHandling == .manual
//    }
//    
//    deinit {
//        log(logLevel: .debug, message: "🧨 deinit: \(self) \(Unmanaged.passUnretained(self).toOpaque())")
//    }
//
//    @available(*, deprecated, message: "Set the amount, currency, countryCode, customerId, customer, billingAddress & orderItems in the client session with POST /client-session. See documentation here: https://primer.io/docs/api#tag/Client-Session")
//    public init(
//        merchantIdentifier: String? = nil,
//        customerId: String? = nil,
//        amount: Int? = nil,
//        currency: Currency? = nil,
//        countryCode: CountryCode? = nil,
//        klarnaSessionType: KlarnaSessionType? = nil,
//        klarnaPaymentDescription: String? = nil,
//        urlScheme: String? = nil,
//        urlSchemeIdentifier: String? = nil,
//        isFullScreenOnly: Bool = false,
//        hasDisabledSuccessScreen: Bool = false,
//        paymentHandling: PrimerPaymentHandling = .auto,
//        directDebitHasNoAmount: Bool = false,
//        orderItems: [OrderItem] = [],
//        isInitialLoadingHidden: Bool = false,
//        localeData: LocaleData? = nil,
//        is3DSOnVaultingEnabled: Bool = true,
//        billingAddress: Address? = nil,
//        orderId: String? = nil,
//        debugOptions: PrimerDebugOptions? = nil,
//        customer: Customer? = nil
//    ) {
//        self.amount = amount
//        self.currency = currency
//        self.klarnaSessionType = klarnaSessionType
//        self.klarnaPaymentDescription = klarnaPaymentDescription
//        self.customerId = customerId
//        self.merchantIdentifier = merchantIdentifier
//        self.countryCode = countryCode
//        self.urlSchemeIdentifier = urlSchemeIdentifier
//        self.isFullScreenOnly = isFullScreenOnly
//        self.hasDisabledSuccessScreen = hasDisabledSuccessScreen
//        self.paymentHandling = paymentHandling
//        self.directDebitHasNoAmount = directDebitHasNoAmount
//        self.orderItems = orderItems
//        self.isInitialLoadingHidden = isInitialLoadingHidden
//        self.localeData = localeData ?? LocaleData(languageCode: nil, regionCode: nil)
//        self.customer = customer
//        
//        if amount == nil && !orderItems.filter({ $0.unitAmount != nil }).isEmpty {
//            // In case order items have been provided: Replace amount with the sum of the unit amounts
//            self.amount = orderItems.filter({ $0.unitAmount != nil }).compactMap({ $0.unitAmount! * $0.quantity }).reduce(0, +)
//        }
//        
//        self.is3DSOnVaultingEnabled = is3DSOnVaultingEnabled
//        self.billingAddress = billingAddress
//        self.orderId = orderId
//        self.debugOptions = debugOptions ?? PrimerDebugOptions()
//        self.urlScheme = urlScheme
//    }
//    
//    public init(
//        merchantIdentifier: String? = nil,
//        klarnaSessionType: KlarnaSessionType? = nil,
//        klarnaPaymentDescription: String? = nil,
//        urlScheme: String? = nil,
//        urlSchemeIdentifier: String? = nil,
//        isFullScreenOnly: Bool = false,
//        hasDisabledSuccessScreen: Bool = false,
//        paymentHandling: PrimerPaymentHandling = .auto,
//        directDebitHasNoAmount: Bool = false,
//        isInitialLoadingHidden: Bool = false,
//        localeData: LocaleData? = nil,
//        is3DSOnVaultingEnabled: Bool = true,
//        debugOptions: PrimerDebugOptions? = nil
//    ) {
//        self.merchantIdentifier = merchantIdentifier
//        self.klarnaSessionType = klarnaSessionType
//        self.klarnaPaymentDescription = klarnaPaymentDescription
//        self.urlSchemeIdentifier = urlSchemeIdentifier
//        self.isFullScreenOnly = isFullScreenOnly
//        self.hasDisabledSuccessScreen = hasDisabledSuccessScreen
//        self.paymentHandling = paymentHandling
//        self.directDebitHasNoAmount = directDebitHasNoAmount
//        self.isInitialLoadingHidden = isInitialLoadingHidden
//        self.localeData = localeData ?? LocaleData(languageCode: nil, regionCode: nil)
//        self.is3DSOnVaultingEnabled = is3DSOnVaultingEnabled
//        self.debugOptions = debugOptions ?? PrimerDebugOptions()
//        self.urlScheme = urlScheme
//    }
//    
//    static func modify(withClientSession clientSession: ClientSessionAPIResponse) {
//        let settings: PrimerSettingsProtocol = DependencyContainer.resolve()
//        settings.modify(withClientSession: clientSession)
//    }
//    
//    func logClientSessionWarning(for val: String) {
//        if isModifiedByClientSession { return }
//        print("Information relating to the \(val) has been provided in both client-session creation and checkout initialization. Provided client-session information will be favored.")
//    }
//    
//    func modify(withClientSession clientSession: ClientSessionAPIResponse) {
//        if let order = clientSession.order {
//            if self.orderId != nil ||
//                self.amount != nil ||
//                self.currency != nil ||
//                !(self.orderItems ?? []).isEmpty
//            {
//                logClientSessionWarning(for: "order")
//            }
//            self.orderId = order.id
//            self.amount = order.merchantAmount ?? order.totalOrderAmount
//            self.currency = order.currencyCode
//            self.countryCode = order.countryCode
//            
//            var orderItems: [OrderItem] = []
//            order.lineItems?.forEach({ lineItem in
//                if let orderItem = try? lineItem.toOrderItem() {
//                    orderItems.append(orderItem)
//                }
//            })
//            self.orderItems = orderItems
//        }
//        
//        if let customer = clientSession.customer {
//            if self.customerId != nil ||
//                self.billingAddress != nil
//            {
//                logClientSessionWarning(for: "customer")
//            }
//            
//            self.customerId = customer.id
//            
//            self.customer = Customer(
//                firstName: customer.firstName,
//                lastName: customer.lastName,
//                emailAddress: customer.emailAddress,
//                homePhoneNumber: nil,
//                mobilePhoneNumber: customer.mobileNumber,
//                workPhoneNumber: nil,
//                billingAddress: nil)
//            
//            if let billingAddress = customer.billingAddress {
//                let address = Address(
//                    addressLine1: billingAddress.addressLine1,
//                    addressLine2: billingAddress.addressLine2,
//                    city: billingAddress.city,
//                    state: billingAddress.state,
//                    countryCode: billingAddress.countryCode?.rawValue,
//                    postalCode: billingAddress.postalCode)
//                
//                self.billingAddress = address
//                self.customer?.billingAddress = address
//            }
//        }
//        
//        isModifiedByClientSession = true
//    }
//}

#endif<|MERGE_RESOLUTION|>--- conflicted
+++ resolved
@@ -11,96 +11,6 @@
 }
 
 public class PrimerSettings: PrimerSettingsProtocol {
-<<<<<<< HEAD
-    
-    static var current: PrimerSettings {
-        let settings: PrimerSettingsProtocol = DependencyContainer.resolve()
-        return settings as! PrimerSettings
-    }
-    let paymentHandling: PrimerPaymentHandling
-    let localeData: PrimerLocaleData
-    let paymentMethodOptions: PrimerPaymentMethodOptions
-    let uiOptions: PrimerUIOptions
-    let debugOptions: PrimerDebugOptions
-    
-    public init(
-        paymentHandling: PrimerPaymentHandling = .auto,
-        localeData: PrimerLocaleData? = nil,
-        paymentMethodOptions: PrimerPaymentMethodOptions? = nil,
-        uiOptions: PrimerUIOptions? = nil,
-        debugOptions: PrimerDebugOptions? = nil
-    ) {
-        self.paymentHandling = paymentHandling
-        self.localeData = localeData ?? PrimerLocaleData()
-        self.paymentMethodOptions = paymentMethodOptions ?? PrimerPaymentMethodOptions()
-        self.uiOptions = uiOptions ?? PrimerUIOptions()
-        self.debugOptions = debugOptions ?? PrimerDebugOptions()
-    }
-}
-
-// MARK: - PAYMENT HANDLING
-
-public enum PrimerPaymentHandling {
-    case auto
-    case manual
-}
-
-// MARK: - PAYMENT METHOD OPTIONS
-
-internal protocol PrimerPaymentMethodOptionsProtocol {
-    
-    var urlScheme: String? { get }
-    var applePayOptions: PrimerApplePayOptions? { get }
-    var klarnaOptions: PrimerKlarnaOptions? { get }
-    var cardPaymentOptions: PrimerCardPaymentOptions { get }
-}
-
-public class PrimerPaymentMethodOptions: PrimerPaymentMethodOptionsProtocol {
-    
-    let urlScheme: String?
-    let applePayOptions: PrimerApplePayOptions?
-    var klarnaOptions: PrimerKlarnaOptions?
-    let cardPaymentOptions: PrimerCardPaymentOptions
-    
-    public init(
-        urlScheme: String? = nil,
-        applePayOptions: PrimerApplePayOptions? = nil,
-        klarnaOptions: PrimerKlarnaOptions? = nil,
-        cardPaymentOptions: PrimerCardPaymentOptions? = nil
-    ) {
-        self.urlScheme = urlScheme
-        self.applePayOptions = applePayOptions
-        self.klarnaOptions = klarnaOptions
-        self.cardPaymentOptions = cardPaymentOptions ?? PrimerCardPaymentOptions()
-    }
-}
-
-// MARK: Apple Pay
-
-internal protocol PrimerApplePayOptionsProtocol {
-    var merchantIdentifier: String { get }
-}
-
-public class PrimerApplePayOptions: PrimerApplePayOptionsProtocol {
-    
-    let merchantIdentifier: String
-    let merchantName: String
-    
-    public init(merchantIdentifier: String, merchantName: String) {
-        self.merchantIdentifier = merchantIdentifier
-        self.merchantName = merchantName
-    }
-}
-
-// MARK: Klarna
-
-internal protocol PrimerKlarnaOptionsProtocol {
-    var recurringPaymentDescription: String { get }
-}
-
-public class PrimerKlarnaOptions: PrimerKlarnaOptionsProtocol {
-    
-=======
     
     static var current: PrimerSettings {
         let settings: PrimerSettingsProtocol = DependencyContainer.resolve()
@@ -171,9 +81,11 @@
 public class PrimerApplePayOptions: PrimerApplePayOptionsProtocol {
     
     let merchantIdentifier: String
+    let merchantName: String
     
-    public init(merchantIdentifier: String) {
+    public init(merchantIdentifier: String, merchantName: String) {
         self.merchantIdentifier = merchantIdentifier
+        self.merchantName = merchantName
     }
 }
 
@@ -185,7 +97,6 @@
 
 public class PrimerKlarnaOptions: PrimerKlarnaOptionsProtocol {
     
->>>>>>> 06be8ab9
     let recurringPaymentDescription: String
     
     public init(recurringPaymentDescription: String) {
@@ -200,15 +111,9 @@
 }
 
 public class PrimerCardPaymentOptions: PrimerCardPaymentOptionsProtocol {
-<<<<<<< HEAD
     
     let is3DSOnVaultingEnabled: Bool
     
-=======
-    
-    let is3DSOnVaultingEnabled: Bool
-    
->>>>>>> 06be8ab9
     public init(is3DSOnVaultingEnabled: Bool? = nil) {
         self.is3DSOnVaultingEnabled = is3DSOnVaultingEnabled != nil ? is3DSOnVaultingEnabled! : true
     }
@@ -224,21 +129,12 @@
 }
 
 public class PrimerUIOptions: PrimerUIOptionsProtocol {
-<<<<<<< HEAD
     
     public internal(set) var isInitScreenEnabled: Bool
     public internal(set) var  isSuccessScreenEnabled: Bool
     public internal(set) var  isErrorScreenEnabled: Bool
     public let theme: PrimerTheme
     
-=======
-    
-    public internal(set) var isInitScreenEnabled: Bool
-    public internal(set) var  isSuccessScreenEnabled: Bool
-    public internal(set) var  isErrorScreenEnabled: Bool
-    public let theme: PrimerTheme
-    
->>>>>>> 06be8ab9
     public init(
         isInitScreenEnabled: Bool? = nil,
         isSuccessScreenEnabled: Bool? = nil,
@@ -266,279 +162,5 @@
         self.is3DSSanityCheckEnabled = is3DSSanityCheckEnabled != nil ? is3DSSanityCheckEnabled! : true
     }
 }
-//
-//internal protocol PrimerSettingsProtocol {
-//    @available(*, deprecated, message: "Set the amount in the client session with POST /client-session. See documentation here: https://primer.io/docs/api#tag/Client-Session")
-//    var amount: Int? { get }
-//    @available(*, deprecated, message: "Set the currency in the client session with POST /client-session. See documentation here: https://primer.io/docs/api#tag/Client-Session")
-//    var currency: Currency? { get }
-//    var merchantIdentifier: String? { get }
-//    @available(*, deprecated, message: "Set the countryCode in the client session with POST /client-session. See documentation here: https://primer.io/docs/api#tag/Client-Session")
-//    var countryCode: CountryCode? { get }
-//    var klarnaSessionType: KlarnaSessionType? { get }
-//    var klarnaPaymentDescription: String? { get }
-//    @available(*, deprecated, message: "Set the customerId in the client session with POST /client-session. See documentation here: https://primer.io/docs/api#tag/Client-Session")
-//    var customerId: String? { get }
-//    var urlScheme: String? { get }
-//    var urlSchemeIdentifier: String? { get }
-//    var isFullScreenOnly: Bool { get }
-//    var hasDisabledSuccessScreen: Bool { get set }
-//    var paymentHandling: PrimerPaymentHandling { get set }
-//    var isManualPaymentHandlingEnabled: Bool { get }
-//    var directDebitHasNoAmount: Bool { get }
-//    @available(*, deprecated, message: "Set the orderItems in the client session with POST /client-session. See documentation here: https://primer.io/docs/api#tag/Client-Session")
-//    var orderItems: [OrderItem]? { get }
-//    var isInitialLoadingHidden: Bool { get set }
-//    var localeData: LocaleData { get }
-//    var is3DSOnVaultingEnabled: Bool { get }
-//    @available(*, deprecated, message: "Set the billingAddress in the client session with POST /client-session. See documentation here: https://primer.io/docs/api#tag/Client-Session")
-//    var billingAddress: Address? { get }
-//    var orderId: String? { get }
-//    var debugOptions: PrimerDebugOptions { get }
-//    @available(*, deprecated, message: "Set the customer in the client session with POST /client-session. See documentation here: https://primer.io/docs/api#tag/Client-Session")
-//    var customer: Customer? { get set }
-//
-//    func modify(withClientSession clientSession: ClientSessionAPIResponse)
-//}
-
-/**
- Set the settings of your Primer integration. Various settings for the payment or the drop-in UI customization can be set
- 
- - Parameters:
-    - amount: The amount multiplied by 100
-    - currency: Enum of available currencies
-    - merchantIdentifier: The merchant's identifier.
-    - countryCode: Enum of available countries.
-    - applePayEnabled: Enable/Disable Apple Pay
-    - customerId: Customer identifier
-    - theme: **PrimerTheme** for the drop-in UI.
-    - urlScheme: The URL scheme that has been set in the *Info.plist*
-    - urlSchemeIdentifier: The URL scheme identifier that has been set in the *Info.plist*
-    - isFullScreenOnly: Drop-in UI opearated in fullscreen only
-    - hasDisabledSuccessScreen: Enable/Disable success screen on successful payment.
-    - paymentHandling: Defines the payment integration. If manual (not suggested), the entire payment logic needs to be implemented by the merchant.
-    - businessDetails: **BusinessDetails** object containing the details of payer's business.
- 
- - Author: Primer
- 
- - Version: 1.2.2
- */
-//
-//public class PrimerSettings: PrimerSettingsProtocol {
-//            
-//    static var current: PrimerSettingsProtocol {
-//        let primerSettings: PrimerSettingsProtocol = DependencyContainer.resolve()
-//        return primerSettings
-//    }
-//        
-//    internal(set) public var amount: Int?
-//    internal(set) public var currency: Currency?
-//    internal(set) public var merchantIdentifier: String?
-//    internal(set) public var countryCode: CountryCode?
-//    internal(set) public var klarnaSessionType: KlarnaSessionType?
-//    internal(set) public var klarnaPaymentDescription: String?
-//    internal(set) public var customerId: String?
-//    private var _urlScheme: String?
-//    internal(set) public var urlScheme: String? {
-//        get {
-//            if _urlScheme == "://redirect.primer.io" {
-//                return nil
-//            }
-//            return _urlScheme
-//        }
-//        set {
-//            guard newValue != nil else {
-//                _urlScheme = nil
-//                return
-//            }
-//            
-//            var urlStr: String = newValue!
-//            if newValue!.suffix(3) != "://" {
-//                urlStr += "://"
-//            }
-//            
-//            urlStr += "redirect.primer.io"
-//            self._urlScheme = urlStr
-//        }
-//    }
-//    internal(set) public var urlSchemeIdentifier: String?
-//    internal(set) public var isFullScreenOnly: Bool
-//    internal(set) public var hasDisabledSuccessScreen: Bool
-//    internal(set) public var paymentHandling: PrimerPaymentHandling {
-//        didSet {
-//            
-//        }
-//    }
-//    internal(set) public var directDebitHasNoAmount: Bool
-//    internal(set) public var orderItems: [OrderItem]?
-//    internal(set) public var isInitialLoadingHidden: Bool
-//    internal(set) public var localeData: LocaleData
-//    internal(set) public var is3DSOnVaultingEnabled: Bool
-//    internal(set) public var billingAddress: Address?
-//    internal(set) public var orderId: String?
-//    internal(set) public var debugOptions: PrimerDebugOptions = PrimerDebugOptions()
-//    internal(set) public var customer: Customer?
-//    
-//    private var isModifiedByClientSession: Bool = false
-//    
-//    var isManualPaymentHandlingEnabled: Bool {
-//        paymentHandling == .manual
-//    }
-//    
-//    deinit {
-//        log(logLevel: .debug, message: "🧨 deinit: \(self) \(Unmanaged.passUnretained(self).toOpaque())")
-//    }
-//
-//    @available(*, deprecated, message: "Set the amount, currency, countryCode, customerId, customer, billingAddress & orderItems in the client session with POST /client-session. See documentation here: https://primer.io/docs/api#tag/Client-Session")
-//    public init(
-//        merchantIdentifier: String? = nil,
-//        customerId: String? = nil,
-//        amount: Int? = nil,
-//        currency: Currency? = nil,
-//        countryCode: CountryCode? = nil,
-//        klarnaSessionType: KlarnaSessionType? = nil,
-//        klarnaPaymentDescription: String? = nil,
-//        urlScheme: String? = nil,
-//        urlSchemeIdentifier: String? = nil,
-//        isFullScreenOnly: Bool = false,
-//        hasDisabledSuccessScreen: Bool = false,
-//        paymentHandling: PrimerPaymentHandling = .auto,
-//        directDebitHasNoAmount: Bool = false,
-//        orderItems: [OrderItem] = [],
-//        isInitialLoadingHidden: Bool = false,
-//        localeData: LocaleData? = nil,
-//        is3DSOnVaultingEnabled: Bool = true,
-//        billingAddress: Address? = nil,
-//        orderId: String? = nil,
-//        debugOptions: PrimerDebugOptions? = nil,
-//        customer: Customer? = nil
-//    ) {
-//        self.amount = amount
-//        self.currency = currency
-//        self.klarnaSessionType = klarnaSessionType
-//        self.klarnaPaymentDescription = klarnaPaymentDescription
-//        self.customerId = customerId
-//        self.merchantIdentifier = merchantIdentifier
-//        self.countryCode = countryCode
-//        self.urlSchemeIdentifier = urlSchemeIdentifier
-//        self.isFullScreenOnly = isFullScreenOnly
-//        self.hasDisabledSuccessScreen = hasDisabledSuccessScreen
-//        self.paymentHandling = paymentHandling
-//        self.directDebitHasNoAmount = directDebitHasNoAmount
-//        self.orderItems = orderItems
-//        self.isInitialLoadingHidden = isInitialLoadingHidden
-//        self.localeData = localeData ?? LocaleData(languageCode: nil, regionCode: nil)
-//        self.customer = customer
-//        
-//        if amount == nil && !orderItems.filter({ $0.unitAmount != nil }).isEmpty {
-//            // In case order items have been provided: Replace amount with the sum of the unit amounts
-//            self.amount = orderItems.filter({ $0.unitAmount != nil }).compactMap({ $0.unitAmount! * $0.quantity }).reduce(0, +)
-//        }
-//        
-//        self.is3DSOnVaultingEnabled = is3DSOnVaultingEnabled
-//        self.billingAddress = billingAddress
-//        self.orderId = orderId
-//        self.debugOptions = debugOptions ?? PrimerDebugOptions()
-//        self.urlScheme = urlScheme
-//    }
-//    
-//    public init(
-//        merchantIdentifier: String? = nil,
-//        klarnaSessionType: KlarnaSessionType? = nil,
-//        klarnaPaymentDescription: String? = nil,
-//        urlScheme: String? = nil,
-//        urlSchemeIdentifier: String? = nil,
-//        isFullScreenOnly: Bool = false,
-//        hasDisabledSuccessScreen: Bool = false,
-//        paymentHandling: PrimerPaymentHandling = .auto,
-//        directDebitHasNoAmount: Bool = false,
-//        isInitialLoadingHidden: Bool = false,
-//        localeData: LocaleData? = nil,
-//        is3DSOnVaultingEnabled: Bool = true,
-//        debugOptions: PrimerDebugOptions? = nil
-//    ) {
-//        self.merchantIdentifier = merchantIdentifier
-//        self.klarnaSessionType = klarnaSessionType
-//        self.klarnaPaymentDescription = klarnaPaymentDescription
-//        self.urlSchemeIdentifier = urlSchemeIdentifier
-//        self.isFullScreenOnly = isFullScreenOnly
-//        self.hasDisabledSuccessScreen = hasDisabledSuccessScreen
-//        self.paymentHandling = paymentHandling
-//        self.directDebitHasNoAmount = directDebitHasNoAmount
-//        self.isInitialLoadingHidden = isInitialLoadingHidden
-//        self.localeData = localeData ?? LocaleData(languageCode: nil, regionCode: nil)
-//        self.is3DSOnVaultingEnabled = is3DSOnVaultingEnabled
-//        self.debugOptions = debugOptions ?? PrimerDebugOptions()
-//        self.urlScheme = urlScheme
-//    }
-//    
-//    static func modify(withClientSession clientSession: ClientSessionAPIResponse) {
-//        let settings: PrimerSettingsProtocol = DependencyContainer.resolve()
-//        settings.modify(withClientSession: clientSession)
-//    }
-//    
-//    func logClientSessionWarning(for val: String) {
-//        if isModifiedByClientSession { return }
-//        print("Information relating to the \(val) has been provided in both client-session creation and checkout initialization. Provided client-session information will be favored.")
-//    }
-//    
-//    func modify(withClientSession clientSession: ClientSessionAPIResponse) {
-//        if let order = clientSession.order {
-//            if self.orderId != nil ||
-//                self.amount != nil ||
-//                self.currency != nil ||
-//                !(self.orderItems ?? []).isEmpty
-//            {
-//                logClientSessionWarning(for: "order")
-//            }
-//            self.orderId = order.id
-//            self.amount = order.merchantAmount ?? order.totalOrderAmount
-//            self.currency = order.currencyCode
-//            self.countryCode = order.countryCode
-//            
-//            var orderItems: [OrderItem] = []
-//            order.lineItems?.forEach({ lineItem in
-//                if let orderItem = try? lineItem.toOrderItem() {
-//                    orderItems.append(orderItem)
-//                }
-//            })
-//            self.orderItems = orderItems
-//        }
-//        
-//        if let customer = clientSession.customer {
-//            if self.customerId != nil ||
-//                self.billingAddress != nil
-//            {
-//                logClientSessionWarning(for: "customer")
-//            }
-//            
-//            self.customerId = customer.id
-//            
-//            self.customer = Customer(
-//                firstName: customer.firstName,
-//                lastName: customer.lastName,
-//                emailAddress: customer.emailAddress,
-//                homePhoneNumber: nil,
-//                mobilePhoneNumber: customer.mobileNumber,
-//                workPhoneNumber: nil,
-//                billingAddress: nil)
-//            
-//            if let billingAddress = customer.billingAddress {
-//                let address = Address(
-//                    addressLine1: billingAddress.addressLine1,
-//                    addressLine2: billingAddress.addressLine2,
-//                    city: billingAddress.city,
-//                    state: billingAddress.state,
-//                    countryCode: billingAddress.countryCode?.rawValue,
-//                    postalCode: billingAddress.postalCode)
-//                
-//                self.billingAddress = address
-//                self.customer?.billingAddress = address
-//            }
-//        }
-//        
-//        isModifiedByClientSession = true
-//    }
-//}
 
 #endif