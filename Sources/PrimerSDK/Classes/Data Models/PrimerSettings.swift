import Foundation

// MARK: - PRIMER SETTINGS

internal protocol PrimerSettingsProtocol {
    var paymentHandling: PrimerPaymentHandling { get }
    var localeData: PrimerLocaleData { get }
    var paymentMethodOptions: PrimerPaymentMethodOptions { get }
    var uiOptions: PrimerUIOptions { get }
    var debugOptions: PrimerDebugOptions { get }
}

public class PrimerSettings: PrimerSettingsProtocol, Codable {

    static var current: PrimerSettings {
        let settings: PrimerSettingsProtocol = DependencyContainer.resolve()
        guard let primerSettings = settings as? PrimerSettings else { fatalError() }
        return primerSettings
    }
    public let paymentHandling: PrimerPaymentHandling
    let localeData: PrimerLocaleData
    let paymentMethodOptions: PrimerPaymentMethodOptions
    let uiOptions: PrimerUIOptions
    let debugOptions: PrimerDebugOptions

    public init(
        paymentHandling: PrimerPaymentHandling = .auto,
        localeData: PrimerLocaleData? = nil,
        paymentMethodOptions: PrimerPaymentMethodOptions? = nil,
        uiOptions: PrimerUIOptions? = nil,
        threeDsOptions: PrimerThreeDsOptions? = nil,
        debugOptions: PrimerDebugOptions? = nil
    ) {
        self.paymentHandling = paymentHandling
        self.localeData = localeData ?? PrimerLocaleData()
        self.paymentMethodOptions = paymentMethodOptions ?? PrimerPaymentMethodOptions()
        self.uiOptions = uiOptions ?? PrimerUIOptions()
        self.debugOptions = debugOptions ?? PrimerDebugOptions()
    }
}

// MARK: - PAYMENT HANDLING

public enum PrimerPaymentHandling: String, Codable {
    case auto   = "AUTO"
    case manual = "MANUAL"
}

// MARK: - PAYMENT METHOD OPTIONS

internal protocol PrimerPaymentMethodOptionsProtocol {
    var applePayOptions: PrimerApplePayOptions? { get }
    var klarnaOptions: PrimerKlarnaOptions? { get }
    var threeDsOptions: PrimerThreeDsOptions? { get }
<<<<<<< HEAD
    var stripeOptions: PrimerStripeACHOptions? { get }
=======

    func validUrlForUrlScheme() throws -> URL
    func validSchemeForUrlScheme() throws -> String
>>>>>>> f4c4f542
}

public class PrimerPaymentMethodOptions: PrimerPaymentMethodOptionsProtocol, Codable {

    private let urlScheme: String?
    let applePayOptions: PrimerApplePayOptions?
    var klarnaOptions: PrimerKlarnaOptions?

    // Was producing warning: Immutable property will not be decoded because it is declared with an initial value which cannot be overwritten
    // Was it intentional?
    var cardPaymentOptions: PrimerCardPaymentOptions = PrimerCardPaymentOptions()
    var threeDsOptions: PrimerThreeDsOptions?
    var stripeOptions: PrimerStripeACHOptions?

    public init(
        urlScheme: String? = nil,
        applePayOptions: PrimerApplePayOptions? = nil,
        klarnaOptions: PrimerKlarnaOptions? = nil,
        threeDsOptions: PrimerThreeDsOptions? = nil,
        stripeOptions: PrimerStripeACHOptions? = nil
    ) {
        self.urlScheme = urlScheme
        if let urlScheme = urlScheme, URL(string: urlScheme) == nil {
            PrimerLogging.shared.logger.warn(message: """
The provided url scheme '\(urlScheme)' is not a valid URL. Please ensure that a valid url scheme is provided of the form 'myurlscheme://myapp'
""")
        }
        self.applePayOptions = applePayOptions
        self.klarnaOptions = klarnaOptions
        self.threeDsOptions = threeDsOptions
        self.stripeOptions = stripeOptions
    }

    @available(swift, obsoleted: 4.0, message: "is3DSOnVaultingEnabled is obsoleted on v.2.14.0")
    public init(
        urlScheme: String? = nil,
        applePayOptions: PrimerApplePayOptions? = nil,
        klarnaOptions: PrimerKlarnaOptions? = nil,
        cardPaymentOptions: PrimerCardPaymentOptions? = nil,
        stripeOptions: PrimerStripeACHOptions? = nil
    ) {
        self.urlScheme = urlScheme
        self.applePayOptions = applePayOptions
        self.klarnaOptions = klarnaOptions
        self.stripeOptions = stripeOptions
    }

    func validUrlForUrlScheme() throws -> URL {
        guard let urlScheme = urlScheme, let url = URL(string: urlScheme), url.scheme != nil else {
            let err = PrimerError.invalidValue(
                key: "urlScheme",
                value: nil,
                userInfo: .errorUserInfoDictionary(),
                diagnosticsId: UUID().uuidString)
            ErrorHandler.handle(error: err)
            throw err
        }
        return url
    }

    func validSchemeForUrlScheme() throws -> String {
        let url = try validUrlForUrlScheme()
        guard let scheme = url.scheme else {
            let err = PrimerError.invalidValue(
                key: "urlScheme",
                value: nil,
                userInfo: .errorUserInfoDictionary(),
                diagnosticsId: UUID().uuidString)
            ErrorHandler.handle(error: err)
            throw err
        }
        return scheme
    }
}

// MARK: Apple Pay

public class PrimerApplePayOptions: Codable {

    let merchantIdentifier: String
    let merchantName: String
    let isCaptureBillingAddressEnabled: Bool
    /// If in some cases you dont want to present ApplePay option if the device is not supporting it set this to `false`.
    /// Default value is `true`.
    let showApplePayForUnsupportedDevice: Bool
    /// Due to merchant report about ApplePay flow which was not presenting because
    /// canMakePayments(usingNetworks:) was returning false if there were no cards in the Wallet,
    /// we introduced this flag to continue supporting the old behaviour. Default value is `true`.
    let checkProvidedNetworks: Bool

    public init(merchantIdentifier: String,
                merchantName: String,
                isCaptureBillingAddressEnabled: Bool = false,
                showApplePayForUnsupportedDevice: Bool = true,
                checkProvidedNetworks: Bool = true) {
        self.merchantIdentifier = merchantIdentifier
        self.merchantName = merchantName
        self.isCaptureBillingAddressEnabled = isCaptureBillingAddressEnabled
        self.showApplePayForUnsupportedDevice = showApplePayForUnsupportedDevice
        self.checkProvidedNetworks = checkProvidedNetworks
    }
}

// MARK: Klarna

public class PrimerKlarnaOptions: Codable {

    let recurringPaymentDescription: String

    public init(recurringPaymentDescription: String) {
        self.recurringPaymentDescription = recurringPaymentDescription
    }
}

// MARK: Stripe ACH
public class PrimerStripeACHOptions: Codable {
    var publishableKey: String

    public init(publishableKey: String) {
        self.publishableKey = publishableKey
    }
}

// MARK: Card Payment

public class PrimerCardPaymentOptions: Codable {

    let is3DSOnVaultingEnabled: Bool

    @available(swift, obsoleted: 4.0, message: "is3DSOnVaultingEnabled is obsoleted on v.2.14.0")
    public init(is3DSOnVaultingEnabled: Bool?) {
        self.is3DSOnVaultingEnabled = is3DSOnVaultingEnabled != nil ? is3DSOnVaultingEnabled! : true
    }

    public init() {
        self.is3DSOnVaultingEnabled = true
    }
}

// MARK: - UI OPTIONS

internal protocol PrimerUIOptionsProtocol {
    var isInitScreenEnabled: Bool { get } // Default: true
    var isSuccessScreenEnabled: Bool { get } // Default: true
    var isErrorScreenEnabled: Bool { get } // Default: true
    var theme: PrimerTheme { get }
}

public class PrimerUIOptions: PrimerUIOptionsProtocol, Codable {

    public internal(set) var isInitScreenEnabled: Bool
    public internal(set) var isSuccessScreenEnabled: Bool
    public internal(set) var isErrorScreenEnabled: Bool
    public let theme: PrimerTheme

    private enum CodingKeys: String, CodingKey {
        case isInitScreenEnabled, isSuccessScreenEnabled, isErrorScreenEnabled, theme
    }

    public init(
        isInitScreenEnabled: Bool? = nil,
        isSuccessScreenEnabled: Bool? = nil,
        isErrorScreenEnabled: Bool? = nil,
        theme: PrimerTheme? = nil
    ) {
        self.isInitScreenEnabled = isInitScreenEnabled != nil ? isInitScreenEnabled! : true
        self.isSuccessScreenEnabled = isSuccessScreenEnabled != nil ? isSuccessScreenEnabled! : true
        self.isErrorScreenEnabled = isErrorScreenEnabled != nil ? isErrorScreenEnabled! : true
        self.theme = theme ?? PrimerTheme()
    }

    public required init(from decoder: Decoder) throws {
        let container = try decoder.container(keyedBy: CodingKeys.self)
        self.isInitScreenEnabled = try container.decode(Bool.self, forKey: .isInitScreenEnabled)
        self.isSuccessScreenEnabled = try container.decode(Bool.self, forKey: .isSuccessScreenEnabled)
        self.isErrorScreenEnabled = try container.decode(Bool.self, forKey: .isErrorScreenEnabled)
        self.theme = PrimerTheme()
    }

    public func encode(to encoder: Encoder) throws {
        var container = encoder.container(keyedBy: CodingKeys.self)
        try container.encode(isInitScreenEnabled, forKey: .isInitScreenEnabled)
        try container.encode(isSuccessScreenEnabled, forKey: .isSuccessScreenEnabled)
        try container.encode(isErrorScreenEnabled, forKey: .isErrorScreenEnabled)
    }
}

// MARK: - DEBUG OPTIONS

internal protocol PrimerDebugOptionsProtocol {
    var is3DSSanityCheckEnabled: Bool { get }
}

public class PrimerDebugOptions: PrimerDebugOptionsProtocol, Codable {

    let is3DSSanityCheckEnabled: Bool

    public init(is3DSSanityCheckEnabled: Bool? = nil) {
        self.is3DSSanityCheckEnabled = is3DSSanityCheckEnabled != nil ? is3DSSanityCheckEnabled! : true
    }
}

// MARK: - 3DS OPTIONS

internal protocol PrimerThreeDsOptionsProtocol {
    var threeDsAppRequestorUrl: String? { get }
}

public class PrimerThreeDsOptions: PrimerThreeDsOptionsProtocol, Codable {

    let threeDsAppRequestorUrl: String?

    public init(threeDsAppRequestorUrl: String? = nil) {
        self.threeDsAppRequestorUrl = threeDsAppRequestorUrl
    }
}<|MERGE_RESOLUTION|>--- conflicted
+++ resolved
@@ -52,13 +52,10 @@
     var applePayOptions: PrimerApplePayOptions? { get }
     var klarnaOptions: PrimerKlarnaOptions? { get }
     var threeDsOptions: PrimerThreeDsOptions? { get }
-<<<<<<< HEAD
     var stripeOptions: PrimerStripeACHOptions? { get }
-=======
 
     func validUrlForUrlScheme() throws -> URL
     func validSchemeForUrlScheme() throws -> String
->>>>>>> f4c4f542
 }
 
 public class PrimerPaymentMethodOptions: PrimerPaymentMethodOptionsProtocol, Codable {
