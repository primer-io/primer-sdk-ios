#if canImport(UIKit)

public typealias ClientTokenCallBack = (_ completionHandler: @escaping (_ token: String?, _ error: Error?) -> Void) -> Void
public typealias PaymentMethodTokenCallBack = (_ result: PaymentMethodToken, _ completion:  @escaping (Error?) -> Void) -> Void
public typealias TokenizationSuccessCallBack = (_ paymentMethodToken: PaymentMethodToken, _ completion:  @escaping (Error?) -> Void) -> Void
public typealias CheckoutDismissalCallback = () -> Void

internal protocol PrimerSettingsProtocol {
    var amount: Int? { get }
    var currency: Currency? { get }
    var merchantIdentifier: String? { get }
    var countryCode: CountryCode? { get }
    var klarnaSessionType: KlarnaSessionType? { get }
    var klarnaPaymentDescription: String? { get }
    var customerId: String? { get }
    var clientTokenRequestCallback: ClientTokenCallBack { get }
    var authorizePayment: PaymentMethodTokenCallBack { get }
    var onTokenizeSuccess: TokenizationSuccessCallBack { get }
    var onCheckoutDismiss: CheckoutDismissalCallback { get }
    var urlScheme: String? { get }
    var urlSchemeIdentifier: String? { get }
    var isFullScreenOnly: Bool { get }
    var hasDisabledSuccessScreen: Bool { get }
    var businessDetails: BusinessDetails? { get }
    var directDebitHasNoAmount: Bool { get }
    var orderItems: [OrderItem] { get }
//    var supportedNetworks: [PaymentNetwork]? { get }
//    var merchantCapabilities: [MerchantCapability]? { get }
    var isInitialLoadingHidden: Bool { get }
    var localeData: LocaleData { get }
<<<<<<< HEAD
    var is3DSOnVaultingEnabled: Bool { get }
    var billingAddress: Address? { get }
    var orderId: String? { get }
    var userDetails: UserDetails? { get }
    var debugOptions: PrimerDebugOptions { get }
}

public struct PrimerDebugOptions {
    public var is3DSSanityCheckEnabled: Bool = true
    
    public init(is3DSSanityCheckEnabled: Bool = true) {
        self.is3DSSanityCheckEnabled = is3DSSanityCheckEnabled
    }
=======
    var customer: Customer? { get set }
>>>>>>> fdac089b
}

/**
 Set the settings of your Primer integration. Various settings for the payment or the drop-in UI customization can be set
 
 - Parameters:
    - amount: The amount multiplied by 100
    - currency: Enum of available currencies
    - merchantIdentifier: The merchant's identifier.
    - countryCode: Enum of available countries.
    - applePayEnabled: Enable/Disable Apple Pay
    - customerId: Customer identifier
    - theme: **PrimerTheme** for the drop-in UI.
    - urlScheme: The URL scheme that has been set in the *Info.plist*
    - urlSchemeIdentifier: The URL scheme identifier that has been set in the *Info.plist*
    - isFullScreenOnly: Drop-in UI opearated in fullscreen only
    - hasDisabledSuccessScreen: Enable/Disable success screen on successful payment.
    - businessDetails: **BusinessDetails** object containing the details of payer's business.
 
 - Author: Primer
 
 - Version: 1.2.2
 */

public class PrimerSettings: PrimerSettingsProtocol {
        
    internal(set) public var amount: Int?
    internal(set) public var currency: Currency?
    internal(set) public var merchantIdentifier: String?
    internal(set) public var countryCode: CountryCode?
    internal(set) public var klarnaSessionType: KlarnaSessionType?
    internal(set) public var klarnaPaymentDescription: String?
    internal(set) public var customerId: String?
    internal(set) public var urlScheme: String?
    internal(set) public var urlSchemeIdentifier: String?
    internal(set) public var isFullScreenOnly: Bool
    internal(set) public var hasDisabledSuccessScreen: Bool
    internal(set) public var businessDetails: BusinessDetails?
    internal(set) public var directDebitHasNoAmount: Bool
    internal(set) public var orderItems: [OrderItem]
//    internal(set) public var supportedNetworks: [PaymentNetwork]?
//    internal(set) public var merchantCapabilities: [MerchantCapability]?
    internal(set) public var isInitialLoadingHidden: Bool
    internal(set) public var localeData: LocaleData
<<<<<<< HEAD
    internal(set) public var is3DSOnVaultingEnabled: Bool
    internal(set) public var billingAddress: Address?
    internal(set) public var orderId: String?
    internal(set) public var userDetails: UserDetails?
    internal(set) public var debugOptions: PrimerDebugOptions = PrimerDebugOptions()
=======
    internal(set) public var customer: Customer?
>>>>>>> fdac089b

    public var clientTokenRequestCallback: ClientTokenCallBack {
        return Primer.shared.delegate?.clientTokenCallback ?? { _ in }
    }

    internal var authorizePayment: PaymentMethodTokenCallBack {
        return Primer.shared.delegate?.authorizePayment ?? { _, _ in }
    }
    
    internal var onTokenizeSuccess: TokenizationSuccessCallBack {
        return Primer.shared.delegate?.onTokenizeSuccess ?? { _, _ in }
    }

    public var onCheckoutDismiss: CheckoutDismissalCallback {
        return Primer.shared.delegate?.onCheckoutDismissed ?? {}
    }
    
    deinit {
        log(logLevel: .debug, message: "🧨 deinit: \(self) \(Unmanaged.passUnretained(self).toOpaque())")
    }

    public init(
        merchantIdentifier: String? = nil,
        customerId: String? = nil,
        amount: Int? = nil,
        currency: Currency? = nil,
        countryCode: CountryCode? = nil,
        klarnaSessionType: KlarnaSessionType? = nil,
        klarnaPaymentDescription: String? = nil,
        urlScheme: String? = nil,
        urlSchemeIdentifier: String? = nil,
        isFullScreenOnly: Bool = false,
        hasDisabledSuccessScreen: Bool = false,
        businessDetails: BusinessDetails? = nil,
        directDebitHasNoAmount: Bool = false,
        orderItems: [OrderItem] = [],
//        supportedNetworks: [PaymentNetwork]? = nil,
//        merchantCapabilities: [MerchantCapability]? = nil,
        isInitialLoadingHidden: Bool = false,
        localeData: LocaleData? = nil,
<<<<<<< HEAD
        is3DSOnVaultingEnabled: Bool = true,
        billingAddress: Address? = nil,
        orderId: String? = nil,
        userDetails: UserDetails? = nil,
        debugOptions: PrimerDebugOptions? = nil
=======
        customer: Customer? = nil
>>>>>>> fdac089b
    ) {
        self.amount = amount
        self.currency = currency
        self.klarnaSessionType = klarnaSessionType
        self.klarnaPaymentDescription = klarnaPaymentDescription
        self.customerId = customerId
        self.merchantIdentifier = merchantIdentifier
        self.countryCode = countryCode
        self.urlScheme = urlScheme
        self.urlSchemeIdentifier = urlSchemeIdentifier
        self.isFullScreenOnly = isFullScreenOnly
        self.hasDisabledSuccessScreen = hasDisabledSuccessScreen
        self.businessDetails = businessDetails
        self.directDebitHasNoAmount = directDebitHasNoAmount
        self.orderItems = orderItems
//        self.supportedNetworks = supportedNetworks
//        self.merchantCapabilities = merchantCapabilities
        self.isInitialLoadingHidden = isInitialLoadingHidden
        self.localeData = localeData ?? LocaleData(languageCode: nil, regionCode: nil)
        self.customer = customer
        
        if !orderItems.filter({ $0.unitAmount != nil }).isEmpty {
            // In case order items have been provided: Replace amount with the sum of the unit amounts
            self.amount = orderItems.filter({ $0.unitAmount != nil }).compactMap({ $0.unitAmount! * $0.quantity }).reduce(0, +)
        }
        
        self.is3DSOnVaultingEnabled = is3DSOnVaultingEnabled
        self.billingAddress = billingAddress
        self.orderId = orderId
        self.userDetails = userDetails
        self.debugOptions = debugOptions ?? PrimerDebugOptions()
    }
}

public struct BusinessDetails: Codable {
    public var name: String
    public var address: Address

    public init(name: String, address: Address) {
        self.name = name
        self.address = address
    }
}

internal class MockDelegate: PrimerDelegate {
    func clientTokenCallback(_ completion: @escaping (String?, Error?) -> Void) {
        
    }
    
    func onTokenizeSuccess(_ paymentMethodToken: PaymentMethodToken, _ completion: @escaping (Error?) -> Void) {
        
    }
    
    func tokenAddedToVault(_ token: PaymentMethodToken) {
            
    }

    func authorizePayment(_ result: PaymentMethodToken, _ completion: @escaping (Error?) -> Void) {

    }

    func onCheckoutDismissed() {

    }
    
    func checkoutFailed(with error: Error) {
        
    }
    
}

#endif<|MERGE_RESOLUTION|>--- conflicted
+++ resolved
@@ -28,12 +28,12 @@
 //    var merchantCapabilities: [MerchantCapability]? { get }
     var isInitialLoadingHidden: Bool { get }
     var localeData: LocaleData { get }
-<<<<<<< HEAD
     var is3DSOnVaultingEnabled: Bool { get }
     var billingAddress: Address? { get }
     var orderId: String? { get }
     var userDetails: UserDetails? { get }
     var debugOptions: PrimerDebugOptions { get }
+    var customer: Customer? { get set }
 }
 
 public struct PrimerDebugOptions {
@@ -42,9 +42,6 @@
     public init(is3DSSanityCheckEnabled: Bool = true) {
         self.is3DSSanityCheckEnabled = is3DSSanityCheckEnabled
     }
-=======
-    var customer: Customer? { get set }
->>>>>>> fdac089b
 }
 
 /**
@@ -89,15 +86,12 @@
 //    internal(set) public var merchantCapabilities: [MerchantCapability]?
     internal(set) public var isInitialLoadingHidden: Bool
     internal(set) public var localeData: LocaleData
-<<<<<<< HEAD
     internal(set) public var is3DSOnVaultingEnabled: Bool
     internal(set) public var billingAddress: Address?
     internal(set) public var orderId: String?
     internal(set) public var userDetails: UserDetails?
     internal(set) public var debugOptions: PrimerDebugOptions = PrimerDebugOptions()
-=======
     internal(set) public var customer: Customer?
->>>>>>> fdac089b
 
     public var clientTokenRequestCallback: ClientTokenCallBack {
         return Primer.shared.delegate?.clientTokenCallback ?? { _ in }
@@ -138,15 +132,12 @@
 //        merchantCapabilities: [MerchantCapability]? = nil,
         isInitialLoadingHidden: Bool = false,
         localeData: LocaleData? = nil,
-<<<<<<< HEAD
         is3DSOnVaultingEnabled: Bool = true,
         billingAddress: Address? = nil,
         orderId: String? = nil,
         userDetails: UserDetails? = nil,
-        debugOptions: PrimerDebugOptions? = nil
-=======
+        debugOptions: PrimerDebugOptions? = nil,
         customer: Customer? = nil
->>>>>>> fdac089b
     ) {
         self.amount = amount
         self.currency = currency
