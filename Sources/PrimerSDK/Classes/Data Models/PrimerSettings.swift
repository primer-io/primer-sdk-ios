--- conflicted
+++ resolved
@@ -168,8 +168,6 @@
         self.debugOptions = debugOptions ?? PrimerDebugOptions()
     }
     
-<<<<<<< HEAD
-=======
     public init(
         merchantIdentifier: String? = nil,
         klarnaSessionType: KlarnaSessionType? = nil,
@@ -200,18 +198,11 @@
         self.debugOptions = debugOptions ?? PrimerDebugOptions()
     }
     
->>>>>>> b78333d7
     static func modify(withClientSession clientSession: ClientSession) {
         let settings: PrimerSettingsProtocol = DependencyContainer.resolve()
         settings.modify(withClientSession: clientSession)
     }
     
-<<<<<<< HEAD
-    func modify(withClientSession clientSession: ClientSession) {
-        if let order = clientSession.order {
-            self.orderId = order.id
-            self.amount = order.totalAmount
-=======
     func logClientSessionWarning(for val: String) {
         print("Information relating to the \(val) has been provided in both client-session creation and checkout initialization. Provided client-session information will be favored.")
     }
@@ -227,59 +218,16 @@
             }
             self.orderId = order.id
             self.amount = order.merchantAmount ?? order.totalOrderAmount
->>>>>>> b78333d7
             self.currency = order.currencyCode
             self.countryCode = order.countryCode
             
             var orderItems: [OrderItem] = []
-<<<<<<< HEAD
-            order.items?.forEach({ item in
-                if let orderItem = try? OrderItem(
-                    name: item.name,
-                    unitAmount: item.unitAmount,
-                    quantity: item.quantity,
-                    isPending: false) {
-=======
             order.items?.forEach({ lineItem in
                 if let orderItem = try? lineItem.toOrderItem() {
->>>>>>> b78333d7
                     orderItems.append(orderItem)
                 }
             })
             self.orderItems = orderItems
-<<<<<<< HEAD
-            
-            self.amount = order.totalAmount
-        }
-        
-        if let customer = clientSession.customer {
-            self.customerId = customer.id
-            
-            self.customer = Customer(
-                id: customer.id,
-                firstName: customer.firstName,
-                lastName: customer.lastName,
-                email: customer.email,
-                mobileNumber: customer.mobileNumber,
-                billingAddress: nil,
-                shippingAddress: nil,
-                taxId:  nil)
-            
-            if let billingAddress = customer.billingAddress {
-                let address = Address(
-                    firstName: billingAddress.firstName,
-                    lastName: billingAddress.lastName,
-                    addressLine1: billingAddress.addressLine1,
-                    addressLine2: billingAddress.addressLine2,
-                    city: billingAddress.city,
-                    postalCode: billingAddress.postalCode,
-                    state: billingAddress.state,
-                    countryCode: billingAddress.countryCode)
-                
-                self.billingAddress = address
-                self.customer?.billingAddress = address
-            }            
-=======
         }
         
         if let customer = clientSession.customer {
@@ -313,7 +261,6 @@
                 self.customer?.billingAddress = address
                 self.countryCode = address.countryCode != nil ? CountryCode(rawValue: address.countryCode!) : nil
             }
->>>>>>> b78333d7
         }
     }
 }
