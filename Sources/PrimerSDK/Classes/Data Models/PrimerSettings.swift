--- conflicted
+++ resolved
@@ -60,12 +60,8 @@
     public let hasDisabledSuccessScreen: Bool
     public let businessDetails: BusinessDetails?
     public let directDebitHasNoAmount: Bool
-<<<<<<< HEAD
-
-=======
     public let orderItems: [OrderItem]
     
->>>>>>> 76655a1c
     public var clientTokenRequestCallback: ClientTokenCallBack {
         return delegate?.clientTokenCallback ?? { _ in }
     }
