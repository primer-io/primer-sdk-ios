//
//  DirectDebitMandate.swift
//  PrimerSDK
//
//  Created by Carl Eriksson on 18/01/2021.
//

#if canImport(UIKit)

struct DirectDebitMandate {
    var firstName, lastName, email, iban, accountNumber, sortCode: String?
    var address: Address?
<<<<<<< HEAD
}
=======
}

public struct Address: Codable {
    public var addressLine1, addressLine2, city, state, countryCode, postalCode: String?

    public init(
        addressLine1: String? = nil,
        addressLine2: String? = nil,
        city: String? = nil,
        state: String? = nil,
        countryCode: String? = nil,
        postalCode: String? = nil
    ) {
        self.addressLine1 = addressLine1
        self.addressLine2 = addressLine2
        self.city = city
        self.state = state
        self.countryCode = countryCode
        self.postalCode = postalCode
    }

    public func toString() -> String {
        return "\(addressLine1 ?? "")\(addressLine2?.withComma ?? "")\(city?.withComma ?? "")\(postalCode?.withComma ?? "")\(countryCode?.withComma ?? "")"
    }
}

internal extension String {
    var withComma: String {
        if self.isEmpty { return "" }
        return ", " + self
    }
}

#endif
>>>>>>> 58dfa912
<|MERGE_RESOLUTION|>--- conflicted
+++ resolved
@@ -10,41 +10,6 @@
 struct DirectDebitMandate {
     var firstName, lastName, email, iban, accountNumber, sortCode: String?
     var address: Address?
-<<<<<<< HEAD
-}
-=======
 }
 
-public struct Address: Codable {
-    public var addressLine1, addressLine2, city, state, countryCode, postalCode: String?
-
-    public init(
-        addressLine1: String? = nil,
-        addressLine2: String? = nil,
-        city: String? = nil,
-        state: String? = nil,
-        countryCode: String? = nil,
-        postalCode: String? = nil
-    ) {
-        self.addressLine1 = addressLine1
-        self.addressLine2 = addressLine2
-        self.city = city
-        self.state = state
-        self.countryCode = countryCode
-        self.postalCode = postalCode
-    }
-
-    public func toString() -> String {
-        return "\(addressLine1 ?? "")\(addressLine2?.withComma ?? "")\(city?.withComma ?? "")\(postalCode?.withComma ?? "")\(countryCode?.withComma ?? "")"
-    }
-}
-
-internal extension String {
-    var withComma: String {
-        if self.isEmpty { return "" }
-        return ", " + self
-    }
-}
-
-#endif
->>>>>>> 58dfa912
+#endif