--- conflicted
+++ resolved
@@ -125,17 +125,10 @@
             let expiryMonth = String((rawData.expiryDate.split(separator: "/"))[0])
             let expiryYear = String((rawData.expiryDate.split(separator: "/"))[1])
 
-<<<<<<< HEAD
-            let number = (PrimerInputElementType.cardNumber.clearFormatting(value: rawData.cardNumber) as? String) ?? rawData.cardNumber
-            let paymentInstrument = CardOffSessionPaymentInstrument(paymentMethodConfigId: configId,
-                                                                    paymentMethodType: paymentMethodType,
-                                                                    number: number,
-=======
             let sanatizedCardNumber = (PrimerInputElementType.cardNumber.clearFormatting(value: rawData.cardNumber) as? String) ?? rawData.cardNumber
             let paymentInstrument = CardOffSessionPaymentInstrument(paymentMethodConfigId: configId,
                                                                     paymentMethodType: paymentMethodType,
                                                                     number: sanatizedCardNumber,
->>>>>>> 27f784a6
                                                                     expirationMonth: expiryMonth,
                                                                     expirationYear: expiryYear,
                                                                     cardholderName: rawData.cardholderName ?? "")
