//
//  PrimerCardData.swift
//  PrimerSDK
//
//  Created by Dario Carlomagno on 27/09/22.
//

import Foundation

public class PrimerCardData: PrimerRawData {

    public var cardNumber: String {
        didSet {
            self.onDataDidChange?()
        }
    }
    public var expiryDate: String {
        didSet {
            self.onDataDidChange?()
        }
    }
    public var cvv: String {
        didSet {
            self.onDataDidChange?()
        }
    }
    public var cardholderName: String? {
        didSet {
            self.onDataDidChange?()
        }
    }
<<<<<<< HEAD
    
    public var cardNetworkIdentifier: String? {
        didSet {
            self.onDataDidChange?()
        }
    }
    
=======

>>>>>>> bd6eb480
    private enum CodingKeys: String, CodingKey {
        case cardNumber, expiryDate, cvv, cardholderName, cardNetworkIdentifier
    }

    public required init(
        cardNumber: String,
        expiryDate: String,
        cvv: String,
        cardholderName: String?,
        cardNetworkIdentifier: String?
    ) {
        self.cardNumber = cardNumber
        self.expiryDate = expiryDate
        self.cvv = cvv
        self.cardholderName = cardholderName
        self.cardNetworkIdentifier = cardNetworkIdentifier
        super.init()
    }

    public override func encode(to encoder: Encoder) throws {
        var container = encoder.container(keyedBy: CodingKeys.self)
        try container.encode(cardNumber, forKey: .cardNumber)
        try container.encode(expiryDate, forKey: .expiryDate)
        try container.encode(cvv, forKey: .cvv)
        try container.encode(cardholderName, forKey: .cardholderName)
        if let cni = cardNetworkIdentifier {
            try container.encode(cni, forKey: .cardNetworkIdentifier)
        }
    }
}<|MERGE_RESOLUTION|>--- conflicted
+++ resolved
@@ -29,7 +29,6 @@
             self.onDataDidChange?()
         }
     }
-<<<<<<< HEAD
     
     public var cardNetworkIdentifier: String? {
         didSet {
@@ -37,9 +36,6 @@
         }
     }
     
-=======
-
->>>>>>> bd6eb480
     private enum CodingKeys: String, CodingKey {
         case cardNumber, expiryDate, cvv, cardholderName, cardNetworkIdentifier
     }
