--- conflicted
+++ resolved
@@ -51,11 +51,7 @@
         expiryDate: String,
         cvv: String,
         cardholderName: String?,
-<<<<<<< HEAD
-        cardNetworkIdentifier: String?
-=======
         cardNetworkIdentifier: String? = nil
->>>>>>> c8298ac7
     ) {
         self.cardNumber = cardNumber
         self.expiryDate = expiryDate
