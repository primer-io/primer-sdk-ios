--- conflicted
+++ resolved
@@ -262,17 +262,6 @@
                 // Cardholder name error
                 if self.requiredInputElementTypes.contains(PrimerInputElementType.cardholderName) {
                     if (rawData.cardholderName ?? "").isEmpty {
-<<<<<<< HEAD
-                        errors.append(PrimerValidationError.invalidCardholderName(
-                                        message: "Cardholder name cannot be blank.",
-                                        userInfo: .errorUserInfoDictionary(),
-                                        diagnosticsId: UUID().uuidString))
-                    } else if !(rawData.cardholderName ?? "").isValidNonDecimalString {
-                        errors.append(PrimerValidationError.invalidCardholderName(
-                                        message: "Cardholder name is not valid.",
-                                        userInfo: .errorUserInfoDictionary(),
-                                        diagnosticsId: UUID().uuidString))
-=======
                         errors.append(
                             PrimerValidationError.invalidCardholderName(
                                 message: "Cardholder name cannot be blank."
@@ -280,7 +269,6 @@
                         )
                     } else if !(rawData.cardholderName ?? "").isValidNonDecimalString {
                         errors.append(PrimerValidationError.invalidCardholderName(message: "Cardholder name is not valid."))
->>>>>>> 831d6355
                     }
                 }
 
