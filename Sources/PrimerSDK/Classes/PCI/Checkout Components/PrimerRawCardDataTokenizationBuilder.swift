--- conflicted
+++ resolved
@@ -39,16 +39,10 @@
     }
 
     weak var rawDataManager: PrimerHeadlessUniversalCheckout.RawDataManager?
-<<<<<<< HEAD
-    
-    var binDataService: BinDataService?
-    
-=======
 
 
     var cardValidationService: CardValidationService?
 
->>>>>>> 360e6184
     var isDataValid: Bool = false
     var paymentMethodType: String
     
@@ -93,11 +87,7 @@
     
     func configure(withRawDataManager rawDataManager: PrimerHeadlessUniversalCheckout.RawDataManager) {
         self.rawDataManager = rawDataManager
-<<<<<<< HEAD
-        self.binDataService = DefaultBinDataService(rawDataManager: rawDataManager, delegate: rawDataManager.delegate)
-=======
         self.cardValidationService = DefaultCardValidationService(rawDataManager: rawDataManager)
->>>>>>> 360e6184
     }
 
     func makeRequestBodyWithRawData(_ data: PrimerRawData) -> Promise<Request.Body.Tokenization> {
@@ -132,39 +122,15 @@
                 cvv: rawData.cvv,
                 expirationMonth: expiryMonth,
                 expirationYear: expiryYear,
-<<<<<<< HEAD
-                cardholderName: (rawData.cardholderName?.count ?? 0) == 0 ? nil : rawData.cardholderName,
-                cardNetwork: nil // JN TODO: rawData.cardNetworkIdentifier - uncomment when available in contract
-            )
-            
-=======
                 cardholderName: rawData.cardholderName,
                 preferredNetwork: rawData.cardNetwork?.rawValue
             )
 
->>>>>>> 360e6184
             let requestBody = Request.Body.Tokenization(paymentInstrument: paymentInstrument)
             seal.fulfill(requestBody)
         }
     }
     
-<<<<<<< HEAD
-    
-    func validateCardNetworks(_ cardNumber: String) {
-        if binDataService == nil {
-            guard let delegate = rawDataManager?.delegate else {
-                print("[PrimerRawCardDataTokenizationBuilder] Error: delegate was nil")
-                return
-            }
-            binDataService = DefaultBinDataService(rawDataManager: rawDataManager!,
-                                                 delegate: delegate)
-        }
-        
-        self.binDataService?.validateCardNetworks(withCardNumber: cardNumber)
-    }
-    
-=======
->>>>>>> 360e6184
     func validateRawData(_ data: PrimerRawData) -> Promise<Void> {
         validateRawData(data, cardNetworksMetadata: nil)
     }
@@ -248,15 +214,7 @@
                     }
                 }
                 
-<<<<<<< HEAD
-                // Legacy
-                let cardNetwork = CardNetwork(cardNumber: rawData.cardNumber)
-                // New and shiny
-                binDataService?.validateCardNetworks(withCardNumber: rawData.cardNumber)
-                                
-=======
                 // Invalid cvv error
->>>>>>> 360e6184
                 if rawData.cvv.isEmpty {
                     let err = PrimerValidationError.invalidCvv(
                         message: "CVV cannot be blank.",
