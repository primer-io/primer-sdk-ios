--- conflicted
+++ resolved
@@ -234,7 +234,6 @@
                 if self.requiredInputElementTypes.contains(PrimerInputElementType.cardholderName) {
                     if (rawData.cardholderName ?? "").isEmpty {
                         errors.append(PrimerValidationError.invalidCardholderName(
-<<<<<<< HEAD
                             message: "Cardholder name cannot be blank.",
                             userInfo: .errorUserInfoDictionary(),
                             diagnosticsId: UUID().uuidString))
@@ -243,26 +242,6 @@
                             message: "Cardholder name is not valid.",
                             userInfo: .errorUserInfoDictionary(),
                             diagnosticsId: UUID().uuidString))
-=======
-                                        message: "Cardholder name cannot be blank.",
-                                        userInfo: [
-                                            "file": #file,
-                                            "class": "\(Self.self)",
-                                            "function": #function,
-                                            "line": "\(#line)"
-                                        ],
-                                        diagnosticsId: UUID().uuidString))
-                    } else if !(rawData.cardholderName ?? "").isValidNonDecimalString {
-                        errors.append(PrimerValidationError.invalidCardholderName(
-                                        message: "Cardholder name is not valid.",
-                                        userInfo: [
-                                            "file": #file,
-                                            "class": "\(Self.self)",
-                                            "function": #function,
-                                            "line": "\(#line)"
-                                        ],
-                                        diagnosticsId: UUID().uuidString))
->>>>>>> 2c5c79b5
                     }
                 }
 
