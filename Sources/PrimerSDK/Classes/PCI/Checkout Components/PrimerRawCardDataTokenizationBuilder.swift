--- conflicted
+++ resolved
@@ -40,10 +40,6 @@
 
     weak var rawDataManager: PrimerHeadlessUniversalCheckout.RawDataManager?
 
-<<<<<<< HEAD
-
-=======
->>>>>>> b1315f2a
     var cardValidationService: CardValidationService?
 
     var isDataValid: Bool = false
