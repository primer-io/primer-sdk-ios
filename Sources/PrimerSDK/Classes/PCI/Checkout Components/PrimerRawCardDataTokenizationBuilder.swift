--- conflicted
+++ resolved
@@ -142,118 +142,6 @@
         try await validateRawData(data, cardNetworksMetadata: nil)
     }
 
-<<<<<<< HEAD
-    func validateRawData(_ data: PrimerRawData, cardNetworksMetadata: PrimerCardNumberEntryMetadata?) -> Promise<Void> {
-        return Promise { seal in
-            DispatchQueue.global(qos: .userInteractive).async { [weak self] in
-                guard let self else {
-                    // If self is deallocated, reject the promise gracefully
-                    DispatchQueue.main.async {
-                        let err = PrimerError.unknown()
-                        seal.reject(err)
-                    }
-                    return
-                }
-
-                var errors: [PrimerValidationError] = []
-
-                // Invalid raw data error
-                guard let rawData = data as? PrimerCardData else {
-                    let err = handled(primerValidationError: .invalidRawData())
-                    errors.append(err)
-
-                    self.notifyDelegateOfValidationResult(isValid: false, errors: errors)
-
-                    DispatchQueue.main.async {
-                        seal.reject(err)
-                    }
-
-                    return
-                }
-
-                // Locally validated card network
-                var cardNetwork = CardNetwork(cardNumber: rawData.cardNumber)
-
-                // Remotely validated card network
-                if let cardNetworksMetadata = cardNetworksMetadata {
-                    let didDetectNetwork = !cardNetworksMetadata.detectedCardNetworks.items.isEmpty &&
-                        cardNetworksMetadata.detectedCardNetworks.items.map { $0.network } != [.unknown]
-
-                    if didDetectNetwork && cardNetworksMetadata.detectedCardNetworks.preferred == nil,
-                       let network = cardNetworksMetadata.detectedCardNetworks.items.first?.network {
-                        cardNetwork = network
-                    } else {
-                        return seal.fulfill()
-                    }
-
-                    // Unsupported card type error
-                    if !self.allowedCardNetworks.contains(cardNetwork) {
-                        let err = PrimerValidationError.invalidCardType(
-                            message: "Unsupported card type detected: \(cardNetwork.displayName)"
-                        )
-                        errors.append(err)
-                    }
-                } else {
-                    self.cardValidationService?.validateCardNetworks(withCardNumber: rawData.cardNumber)
-                }
-
-                // Invalid card number error
-                if rawData.cardNumber.isEmpty {
-                    errors.append(PrimerValidationError.invalidCardnumber(message: "Card number can not be blank."))
-                } else if !rawData.cardNumber.isValidCardNumber {
-                    errors.append(PrimerValidationError.invalidCardnumber(message: "Card number is not valid."))
-                }
-
-                // Invalid expiry error
-                do {
-                    try rawData.expiryDate.validateExpiryDateString()
-                } catch {
-                    if let err = error as? PrimerValidationError {
-                        errors.append(err)
-                    }
-                }
-
-                // Invalid cvv error
-                if rawData.cvv.isEmpty {
-                    errors.append(PrimerValidationError.invalidCvv(message: "CVV cannot be blank."))
-                } else if !rawData.cvv.isValidCVV(cardNetwork: cardNetwork) {
-                    errors.append(PrimerValidationError.invalidCvv(message: "CVV is not valid."))
-                }
-
-                // Cardholder name error
-                if self.requiredInputElementTypes.contains(PrimerInputElementType.cardholderName) {
-                    if (rawData.cardholderName ?? "").isEmpty {
-                        errors.append(
-                            PrimerValidationError.invalidCardholderName(
-                                message: "Cardholder name cannot be blank."
-                            )
-                        )
-                    } else if !(rawData.cardholderName ?? "").isValidNonDecimalString {
-                        errors.append(PrimerValidationError.invalidCardholderName(message: "Cardholder name is not valid."))
-                    }
-                }
-
-                if !errors.isEmpty {
-                    let err = PrimerError.underlyingErrors(errors: errors)
-
-                    self.notifyDelegateOfValidationResult(isValid: false, errors: errors)
-
-                    DispatchQueue.main.async {
-                        seal.reject(err)
-                    }
-                } else {
-                    self.notifyDelegateOfValidationResult(isValid: true, errors: nil)
-
-                    DispatchQueue.main.async {
-                        seal.fulfill()
-                    }
-                }
-            }
-        }
-    }
-
-=======
->>>>>>> d87921b7
     func validateRawData(_ data: PrimerRawData, cardNetworksMetadata: PrimerCardNumberEntryMetadata?) async throws {
         var errors: [PrimerValidationError] = []
 
