//
//  PrimerRawCardDataTokenization.swift
//  PrimerSDK
//
//  Created by Dario Carlomagno on 18/08/22.
//

import Foundation

class PrimerRawCardDataTokenizationBuilder: PrimerRawDataTokenizationBuilderProtocol {

    var rawData: PrimerRawData? {
        didSet {
            if let rawCardData = self.rawData as? PrimerCardData {
                rawCardData.onDataDidChange = {
                    _ = self.validateRawData(rawCardData)

                    let newCardNetwork = CardNetwork(cardNumber: rawCardData.cardNumber)
                    if newCardNetwork != self.cardNetwork {
                        self.cardNetwork = newCardNetwork
                    }
                }

                let newCardNetwork = CardNetwork(cardNumber: rawCardData.cardNumber)
                if newCardNetwork != self.cardNetwork {
                    self.cardNetwork = newCardNetwork
                }

            } else {
                if self.cardNetwork != .unknown {
                    self.cardNetwork = .unknown
                }
            }

            if let rawData = self.rawData {
                _ = self.validateRawData(rawData)
            }
        }
    }

    weak var rawDataManager: PrimerHeadlessUniversalCheckout.RawDataManager?


    var cardValidationService: CardValidationService?

    var isDataValid: Bool = false
    var paymentMethodType: String
    
    public private(set) var cardNetwork: CardNetwork = .unknown {
        didSet {
            guard let rawDataManager = rawDataManager else {
                return
            }

            DispatchQueue.main.async {
                rawDataManager.delegate?.primerRawDataManager?(rawDataManager, metadataDidChange: ["cardNetwork": self.cardNetwork.rawValue])
            }
        }
    }
    
    
    /// Indicates whether or not one of the co-badged networks is present in the merchant config
    /// If it is present, the remote card validation service will be called during card validation
    var isCoBadgedCardsEnabled: Bool {
<<<<<<< HEAD
=======
        let supportedCardNetworks: Set<CardNetwork> = Set(Array.allowedCardNetworks)
>>>>>>> c3bb99b2
        return !supportedCardNetworks.isDisjoint(with: CardNetwork.coBadgedNetworks)
    }
    
    /// List of supported card networks taken from merchant configuration
    var supportedCardNetworks: Set<CardNetwork> {
        Set(Array.supportedCardNetworks)
    }
    
    var requiredInputElementTypes: [PrimerInputElementType] {

        var mutableRequiredInputElementTypes: [PrimerInputElementType] = [.cardNumber, .expiryDate, .cvv]

        let cardInfoOptions = PrimerAPIConfigurationModule.apiConfiguration?.checkoutModules?.filter({ $0.type == "CARD_INFORMATION" }).first?.options as? PrimerAPIConfiguration.CheckoutModule.CardInformationOptions

        if let isCardHolderNameCheckoutModuleOptionEnabled = cardInfoOptions?.cardHolderName {
            if isCardHolderNameCheckoutModuleOptionEnabled {
                mutableRequiredInputElementTypes.append(.cardholderName)
            }
        } else {
            mutableRequiredInputElementTypes.append(.cardholderName)
        }

        return mutableRequiredInputElementTypes
    }

    required init(paymentMethodType: String) {
        self.paymentMethodType = paymentMethodType
    }
    
    func configure(withRawDataManager rawDataManager: PrimerHeadlessUniversalCheckout.RawDataManager) {
        self.rawDataManager = rawDataManager
        if isCoBadgedCardsEnabled {
            self.cardValidationService = DefaultCardValidationService(rawDataManager: rawDataManager)
        }
    }

    func makeRequestBodyWithRawData(_ data: PrimerRawData) -> Promise<Request.Body.Tokenization> {
        return Promise { seal in
            guard PrimerPaymentMethod.getPaymentMethod(withType: paymentMethodType) != nil else {
                let err = PrimerError.unsupportedPaymentMethod(paymentMethodType: paymentMethodType, userInfo: nil, diagnosticsId: UUID().uuidString)
                ErrorHandler.handle(error: err)
                seal.reject(err)
                return
            }

            guard let rawData = data as? PrimerCardData,
                  (rawData.expiryDate.split(separator: "/")).count == 2
            else {
                let err = PrimerError.invalidValue(key: "rawData", value: nil, userInfo: nil, diagnosticsId: UUID().uuidString)
                ErrorHandler.handle(error: err)
                seal.reject(err)
                return
            }

            let expiryMonth = String((rawData.expiryDate.split(separator: "/"))[0])
            let expiryYear = String((rawData.expiryDate.split(separator: "/"))[1])

            let paymentInstrument = CardPaymentInstrument(
                number: (PrimerInputElementType.cardNumber.clearFormatting(value: rawData.cardNumber) as? String) ?? rawData.cardNumber,
                cvv: rawData.cvv,
                expirationMonth: expiryMonth,
                expirationYear: expiryYear,
                cardholderName: (rawData.cardholderName?.count ?? 0) == 0 ? nil : rawData.cardholderName)

            let requestBody = Request.Body.Tokenization(paymentInstrument: paymentInstrument)
            seal.fulfill(requestBody)
        }
    }

    func validateRawData(_ data: PrimerRawData) -> Promise<Void> {
        return Promise { seal in
            DispatchQueue.global(qos: .userInteractive).async {
                var errors: [PrimerValidationError] = []

                guard let rawData = data as? PrimerCardData else {
                    let err = PrimerValidationError.invalidRawData(
                        userInfo: .errorUserInfoDictionary(),
                        diagnosticsId: UUID().uuidString)
                    errors.append(err)
                    ErrorHandler.handle(error: err)

                    self.isDataValid = false

                    DispatchQueue.main.async {
                        if let rawDataManager = self.rawDataManager {
                            self.rawDataManager?.delegate?.primerRawDataManager?(rawDataManager,
                                                                                 dataIsValid: self.isDataValid,
                                                                                 errors: errors.count == 0 ? nil : errors)
                        }

                        seal.reject(err)
                    }
                    return
                }

                if rawData.cardNumber.isEmpty {
                    let err = PrimerValidationError.invalidCardnumber(
                        message: "Card number can not be blank.",
                        userInfo: .errorUserInfoDictionary(),
                        diagnosticsId: UUID().uuidString)
                    errors.append(err)

                } else if !rawData.cardNumber.isValidCardNumber {
                    let err = PrimerValidationError.invalidCardnumber(
                        message: "Card number is not valid.",
                        userInfo: .errorUserInfoDictionary(),
                        diagnosticsId: UUID().uuidString)
                    errors.append(err)
                }

                do {
                    try rawData.expiryDate.validateExpiryDateString()
                } catch {
                    if let err = error as? PrimerValidationError {
                        errors.append(err)
                    }
                }
                
                // Local Validation
                let cardNetwork = CardNetwork(cardNumber: rawData.cardNumber)
                // Remote validation
                self.cardValidationService?.validateCardNetworks(withCardNumber: rawData.cardNumber)
                
                if let network = rawData.cardNetwork, !self.supportedCardNetworks.contains(network) {
                    let err = PrimerValidationError.invalidCardType(
                        message: "\(network.validation?.niceType ?? "Your card network") is not supported for this transaction",
                        userInfo: .errorUserInfoDictionary(),
                        diagnosticsId: UUID().uuidString
                    )
                    errors.append(err)
                }
                
                if rawData.cvv.isEmpty {
                    let err = PrimerValidationError.invalidCvv(
                        message: "CVV cannot be blank.",
                        userInfo: .errorUserInfoDictionary(),
                        diagnosticsId: UUID().uuidString)
                    errors.append(err)

                } else if !rawData.cvv.isValidCVV(cardNetwork: cardNetwork) {
                    let err = PrimerValidationError.invalidCvv(
                        message: "CVV is not valid.",
                        userInfo: .errorUserInfoDictionary(),
                        diagnosticsId: UUID().uuidString)
                    errors.append(err)
                }

                if self.requiredInputElementTypes.contains(PrimerInputElementType.cardholderName) {
                    if (rawData.cardholderName ?? "").isEmpty {
                        errors.append(PrimerValidationError.invalidCardholderName(
                            message: "Cardholder name cannot be blank.",
                            userInfo: .errorUserInfoDictionary(),
                            diagnosticsId: UUID().uuidString))
                    } else if !(rawData.cardholderName ?? "").isValidNonDecimalString {
                        errors.append(PrimerValidationError.invalidCardholderName(
                            message: "Cardholder name is not valid.",
                            userInfo: .errorUserInfoDictionary(),
                            diagnosticsId: UUID().uuidString))
                    }
                }

                if !errors.isEmpty {
                    let err = PrimerError.underlyingErrors(
                        errors: errors,
                        userInfo: ["file": #file, "class": "\(Self.self)", "function": #function, "line": "\(#line)"],
                        diagnosticsId: UUID().uuidString)
                    ErrorHandler.handle(error: err)

                    self.isDataValid = false

                    DispatchQueue.main.async {
                        if let rawDataManager = self.rawDataManager {
                            self.rawDataManager?.delegate?.primerRawDataManager?(rawDataManager,
                                                                                 dataIsValid: self.isDataValid,
                                                                                 errors: errors.count == 0 ? nil : errors)
                        }

                        seal.reject(err)
                    }

                } else {
                    self.isDataValid = true

                    DispatchQueue.main.async {
                        if let rawDataManager = self.rawDataManager {
                            self.rawDataManager?.delegate?.primerRawDataManager?(rawDataManager,
                                                                                 dataIsValid: self.isDataValid,
                                                                                 errors: errors.count == 0 ? nil : errors)
                        }

                        seal.fulfill()
                    }
                }
            }
        }
    }
}<|MERGE_RESOLUTION|>--- conflicted
+++ resolved
@@ -62,10 +62,7 @@
     /// Indicates whether or not one of the co-badged networks is present in the merchant config
     /// If it is present, the remote card validation service will be called during card validation
     var isCoBadgedCardsEnabled: Bool {
-<<<<<<< HEAD
-=======
         let supportedCardNetworks: Set<CardNetwork> = Set(Array.allowedCardNetworks)
->>>>>>> c3bb99b2
         return !supportedCardNetworks.isDisjoint(with: CardNetwork.coBadgedNetworks)
     }
     
