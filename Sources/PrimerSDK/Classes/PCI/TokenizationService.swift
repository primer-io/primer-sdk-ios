--- conflicted
+++ resolved
@@ -23,38 +23,6 @@
         self.apiClient = apiClient
     }
 
-<<<<<<< HEAD
-    func tokenize(requestBody: Request.Body.Tokenization) -> Promise<PrimerPaymentMethodTokenData> {
-        return Promise { seal in
-            guard let decodedJWTToken = PrimerAPIConfigurationModule.decodedJWTToken else {
-                seal.reject(handled(primerError: .invalidClientToken()))
-                return
-            }
-            self.logger.debug(message: "Client Token: \(decodedJWTToken)")
-            guard let pciURL = decodedJWTToken.pciUrl else {
-                seal.reject(handled(primerError: .invalidValue(key: "decodedClientToken.pciUrl")))
-                return
-            }
-            self.logger.debug(message: "PCI URL: \(pciURL)")
-            guard let url = URL(string: "\(pciURL)/payment-instruments") else {
-                seal.reject(handled(primerError: .invalidValue(key: "decodedClientToken.pciUrl")))
-                return
-            }
-            self.logger.debug(message: "URL: \(url)")
-            self.apiClient.tokenizePaymentMethod(clientToken: decodedJWTToken, tokenizationRequestBody: requestBody) { (result) in
-                switch result {
-                case .failure(let err):
-                    seal.reject(err)
-                case .success(let paymentMethodTokenData):
-                    self.paymentMethodTokenData = paymentMethodTokenData
-                    seal.fulfill(paymentMethodTokenData)
-                }
-            }
-        }
-    }
-
-=======
->>>>>>> e62456c9
     func tokenize(requestBody: Request.Body.Tokenization) async throws -> PrimerPaymentMethodTokenData {
         guard let decodedJWTToken = PrimerAPIConfigurationModule.decodedJWTToken else {
             throw handled(primerError: .invalidClientToken())
@@ -80,31 +48,6 @@
         return paymentMethodTokenData
     }
 
-<<<<<<< HEAD
-    func exchangePaymentMethodToken( _ vaultedPaymentMethodId: String, vaultedPaymentMethodAdditionalData: PrimerVaultedPaymentMethodAdditionalData?) -> Promise<PrimerPaymentMethodTokenData> {
-        return Promise { seal in
-            guard let decodedJWTToken = PrimerAPIConfigurationModule.decodedJWTToken else {
-                seal.reject(handled(primerError: .invalidClientToken()))
-                return
-            }
-            self.apiClient.exchangePaymentMethodToken(
-                clientToken: decodedJWTToken,
-                vaultedPaymentMethodId: vaultedPaymentMethodId,
-                vaultedPaymentMethodAdditionalData: vaultedPaymentMethodAdditionalData) { result in
-                DispatchQueue.main.async {
-                    switch result {
-                    case .success(let singleUsePaymentMethod):
-                        seal.fulfill(singleUsePaymentMethod)
-                    case .failure(let error):
-                        seal.reject(error)
-                    }
-                }
-            }
-        }
-    }
-
-=======
->>>>>>> e62456c9
     @MainActor
     func exchangePaymentMethodToken(
         _ paymentMethodTokenId: String,
