--- conflicted
+++ resolved
@@ -684,124 +684,6 @@
         }
     }
 
-<<<<<<< HEAD
-    override func tokenize() -> Promise<PrimerPaymentMethodTokenData> {
-        guard let configId = config.id else {
-            return Promise { $0.reject(handled(primerError: .invalidValue(key: "configuration.id"))) }
-        }
-
-        switch config.type {
-        case PrimerPaymentMethodType.adyenBlik.rawValue:
-            return Promise { seal in
-                guard let blikCode = inputs.first?.text else {
-                    seal.reject(handled(primerError: .invalidValue(key: "blikCode")))
-                    return
-                }
-
-                let sessionInfo = BlikSessionInfo(
-                    blikCode: blikCode,
-                    locale: PrimerSettings.current.localeData.localeCode)
-
-                let paymentInstrument = OffSessionPaymentInstrument(
-                    paymentMethodConfigId: configId,
-                    paymentMethodType: config.type,
-                    sessionInfo: sessionInfo)
-
-                let requestBody = Request.Body.Tokenization(paymentInstrument: paymentInstrument)
-
-                firstly {
-                    tokenizationService.tokenize(requestBody: requestBody)
-                }
-                .done { paymentMethodTokenData in
-                    seal.fulfill(paymentMethodTokenData)
-                }
-                .catch { err in
-                    seal.reject(err)
-                }
-            }
-
-        case PrimerPaymentMethodType.rapydFast.rawValue:
-            return Promise { seal in
-                let sessionInfo = WebRedirectSessionInfo(locale: PrimerSettings.current.localeData.localeCode)
-
-                let paymentInstrument = OffSessionPaymentInstrument(
-                    paymentMethodConfigId: configId,
-                    paymentMethodType: config.type,
-                    sessionInfo: sessionInfo)
-
-                let requestBody = Request.Body.Tokenization(paymentInstrument: paymentInstrument)
-                let tokenizationService: TokenizationServiceProtocol = TokenizationService()
-
-                firstly {
-                    tokenizationService.tokenize(requestBody: requestBody)
-                }
-                .done { paymentMethod in
-                    seal.fulfill(paymentMethod)
-                }
-                .catch { err in
-                    seal.reject(err)
-                }
-            }
-
-        case PrimerPaymentMethodType.adyenMBWay.rawValue:
-            return Promise { seal in
-                guard let phoneNumber = inputs.first?.text else {
-                    seal.reject(handled(primerError: .invalidValue(key: "phoneNumber")))
-                    return
-                }
-
-                let fullPhoneNumber = "\(FormPaymentMethodTokenizationViewModel.countryDialCode)\(phoneNumber)"
-                let sessionInfo = InputPhonenumberSessionInfo(phoneNumber: fullPhoneNumber)
-
-                let paymentInstrument = OffSessionPaymentInstrument(
-                    paymentMethodConfigId: configId,
-                    paymentMethodType: config.type,
-                    sessionInfo: sessionInfo)
-
-                let tokenizationService: TokenizationServiceProtocol = TokenizationService()
-                let requestBody = Request.Body.Tokenization(paymentInstrument: paymentInstrument)
-
-                firstly {
-                    tokenizationService.tokenize(requestBody: requestBody)
-                }
-                .done { paymentMethodTokenData in
-                    seal.fulfill(paymentMethodTokenData)
-                }
-                .catch { err in
-                    seal.reject(err)
-                }
-            }
-
-        case PrimerPaymentMethodType.adyenMultibanco.rawValue:
-            return Promise { seal in
-                let sessionInfo = WebRedirectSessionInfo(locale: PrimerSettings.current.localeData.localeCode)
-
-                let paymentInstrument = OffSessionPaymentInstrument(
-                    paymentMethodConfigId: configId,
-                    paymentMethodType: config.type,
-                    sessionInfo: sessionInfo)
-
-                let requestBody = Request.Body.Tokenization(paymentInstrument: paymentInstrument)
-                let tokenizationService: TokenizationServiceProtocol = TokenizationService()
-
-                firstly {
-                    tokenizationService.tokenize(requestBody: requestBody)
-                }
-                .done { paymentMethod in
-                    seal.fulfill(paymentMethod)
-                }
-                .catch { err in
-                    seal.reject(err)
-                }
-            }
-
-        default:
-            fatalError("Payment method card should never end here.")
-        }
-    }
-
-=======
->>>>>>> e62456c9
     override func tokenize() async throws -> PrimerPaymentMethodTokenData {
         guard let configId = config.id else {
             throw handled(primerError: .invalidValue(key: "configuration.id"))
