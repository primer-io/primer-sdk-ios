//
//  CardFormPaymentMethodTokenizationViewModel.swift
//
//  Copyright © 2025 Primer API Ltd. All rights reserved. 
//  Licensed under the MIT License. See LICENSE file in the project root for full license information.

// swiftlint:disable file_length
// swiftlint:disable function_body_length
// swiftlint:disable type_body_length

import Foundation
import SafariServices
import UIKit

// swiftlint:disable:next type_name
final class CardFormPaymentMethodTokenizationViewModel: PaymentMethodTokenizationViewModel,
<<<<<<< HEAD
                                                        SearchableItemsPaymentMethodTokenizationViewModelProtocol {

=======
    SearchableItemsPaymentMethodTokenizationViewModelProtocol
{
>>>>>>> 2fcdfee5
    // MARK: - Properties

    private lazy var cardComponentsManager: InternalCardComponentsManager = {
        let manager = InternalCardComponentsManager(
            cardnumberField: cardNumberField,
            expiryDateField: expiryDateField,
            cvvField: cvvField,
            cardholderNameField: cardholderNameField,
            billingAddressFieldViews: allVisibleBillingAddressFieldViews,
            paymentMethodType: self.config.type,
            isRequiringCVVInput: isRequiringCVVInput,
            tokenizationService: tokenizationService,
            delegate: self
        )
        return manager
    }()

    // Used for Co-Badged Cards feature
    private lazy var rawDataManager: PrimerHeadlessUniversalCheckout.RawDataManager? = {
        let manager = try? PrimerHeadlessUniversalCheckout.RawDataManager(paymentMethodType: "PAYMENT_CARD",
                                                                          delegate: self,
                                                                          isUsedInDropIn: true)
        return manager
    }()

    private var rawCardData = PrimerCardData(cardNumber: "",
                                             expiryDate: "",
                                             cvv: "",
                                             cardholderName: "")
    private var isRawDataInitialized = false
    fileprivate var currentlyAvailableCardNetworks: [PrimerCardNetwork]?

    private let theme: PrimerThemeProtocol = DependencyContainer.resolve()

    var userInputCompletion: (() -> Void)?
    // swiftlint:disable:next identifier_name
    private var cardComponentsManagerTokenizationCompletion: ((Result<PrimerPaymentMethodTokenData, Error>) -> Void)?
    private var webViewController: SFSafariViewController?
    private var webViewCompletion: ((_ authorizationToken: String?, _ error: Error?) -> Void)?
    private var paymentMethodsRequiringCVVInput: [PrimerPaymentMethodType] = [.paymentCard]
    private var isRequiringCVVInput: Bool {
        guard let paymentMethodType = PrimerPaymentMethodType(rawValue: config.type) else { return false }
        return paymentMethodsRequiringCVVInput.contains(paymentMethodType)
    }

    var dataSource = CountryCode.allCases {
        didSet {
            tableView.reloadData()
        }
    }

    var countries = CountryCode.allCases

    lazy var tableView: UITableView = {
        let theme: PrimerThemeProtocol = DependencyContainer.resolve()

        let tableView = UITableView()
        tableView.showsVerticalScrollIndicator = false
        tableView.showsHorizontalScrollIndicator = false
        tableView.backgroundColor = theme.view.backgroundColor
        tableView.contentInsetAdjustmentBehavior = .never
        tableView.rowHeight = 41
        tableView.register(CountryTableViewCell.self, forCellReuseIdentifier: CountryTableViewCell.className)
        tableView.dataSource = self
        tableView.delegate = self
        return tableView
    }()

    lazy var searchableTextField: PrimerSearchTextField = {
        let textField = PrimerSearchTextField(frame: .zero)
        textField.translatesAutoresizingMaskIntoConstraints = false
        textField.heightAnchor.constraint(equalToConstant: 35).isActive = true
        textField.delegate = self
        textField.borderStyle = .none
        textField.layer.cornerRadius = 3.0
        textField.font = UIFont.systemFont(ofSize: 16.0)
        textField.placeholder = Strings.CountrySelector.searchCountryTitle
        textField.rightViewMode = .always
        return textField
    }()

    private var lastRemoteNetworkValues: [CardNetwork]?

    var defaultCardNetwork: CardNetwork? {
        didSet {
            cvvField.cardNetwork = defaultCardNetwork ?? .unknown
        }
    }

    var alternativelySelectedCardNetwork: CardNetwork? {
        didSet {
            if let alternativelySelectedCardNetwork {
                cvvField.cardNetwork = alternativelySelectedCardNetwork
            }
        }
    }

    var isShowingBillingAddressFieldsRequired: Bool {
        guard let billingAddressModule = PrimerAPIConfigurationModule.apiConfiguration?.checkoutModules?
            .filter({ $0.type == "BILLING_ADDRESS" })
            .first else { return false }
        let options = (billingAddressModule.options as? PrimerAPIConfiguration.CheckoutModule.PostalCodeOptions)
        return options?.postalCode == true
    }

    lazy var countrySelectorViewController: CountrySelectorViewController = .init(viewModel: self)

    // MARK: - Card number field

    lazy var cardNumberField: PrimerCardNumberFieldView = PrimerCardNumberField.cardNumberFieldViewWithDelegate(self)

    private lazy var cardNumberContainerView: PrimerCustomFieldView = {
        let containerView = PrimerCardNumberField.cardNumberContainerViewWithFieldView(cardNumberField)
        containerView.onCardNetworkSelected = { [weak self] cardNetwork in
            guard let self = self else { return }
            self.alternativelySelectedCardNetwork = cardNetwork.network
            self.rawCardData.cardNetwork = cardNetwork.network

            if !self.isRawDataInitialized {
                self.rawDataManager?.rawData = self.rawCardData
                self.isRawDataInitialized = true
            }

            self.cardComponentsManager.selectedCardNetwork = cardNetwork.network

            configureAmountLabels(cardNetwork: cardNetwork.network)

            // Select payment method based on the detected card network
            let clientSessionActionsModule: ClientSessionActionsProtocol = ClientSessionActionsModule()
            Task {
                try? await clientSessionActionsModule.selectPaymentMethodIfNeeded(self.config.type, cardNetwork: cardNetwork.network.rawValue)
            }
        }
        return containerView
    }()

    // MARK: - Cardholder name field

    lazy var cardholderNameField: PrimerCardholderNameFieldView? = {
        if !PrimerCardholderNameField.isCardholderNameFieldEnabled { return nil }
        return PrimerCardholderNameField.cardholderNameFieldViewWithDelegate(self)
    }()

    private lazy var cardholderNameContainerView: PrimerCustomFieldView? = {
        if !PrimerCardholderNameField.isCardholderNameFieldEnabled { return nil }
        return PrimerCardholderNameField.cardholderNameContainerViewFieldView(cardholderNameField)
    }()

    // MARK: - Expiry date field

    lazy var expiryDateField: PrimerExpiryDateFieldView = PrimerEpiryDateField.expiryDateFieldViewWithDelegate(self)

    private lazy var expiryDateContainerView: PrimerCustomFieldView = PrimerEpiryDateField.expiryDateContainerViewWithFieldView(expiryDateField)

    // MARK: - CVV field

    lazy var cvvField: PrimerCVVFieldView = PrimerCVVField.cvvFieldViewWithDelegate(self)

    private lazy var cvvContainerView: PrimerCustomFieldView = PrimerCVVField.cvvContainerViewFieldView(cvvField)

    // MARK: - Billing address

    private var countryField: BillingAddressField {
        (countryFieldView, countryFieldContainerView, billingAddressCheckoutModuleOptions?.countryCode == false)
    }

    // MARK: First name

    lazy var firstNameFieldView: PrimerFirstNameFieldView = PrimerFirstNameField.firstNameFieldViewWithDelegate(self)

    private lazy var firstNameContainerView: PrimerCustomFieldView = PrimerFirstNameField.firstNameFieldContainerViewFieldView(firstNameFieldView)

    private var firstNameField: BillingAddressField {
        (firstNameFieldView, firstNameContainerView, billingAddressCheckoutModuleOptions?.firstName == false)
    }

    // MARK: Last name

    lazy var lastNameFieldView: PrimerLastNameFieldView = PrimerLastNameField.lastNameFieldViewWithDelegate(self)

    private lazy var lastNameContainerView: PrimerCustomFieldView = PrimerLastNameField.lastNameFieldContainerViewFieldView(lastNameFieldView)

    private var lastNameField: BillingAddressField {
        (lastNameFieldView, lastNameContainerView, billingAddressCheckoutModuleOptions?.lastName == false)
    }

    // MARK: Address Line 1

    lazy var addressLine1FieldView: PrimerAddressLine1FieldView = PrimerAddressLine1Field.addressLine1FieldViewWithDelegate(self)

    private lazy var addressLine1ContainerView: PrimerCustomFieldView = PrimerAddressLine1Field.addressLine1ContainerViewFieldView(addressLine1FieldView)

    private var addressLine1Field: BillingAddressField {
        (addressLine1FieldView, addressLine1ContainerView, billingAddressCheckoutModuleOptions?.addressLine1 == false)
    }

    // MARK: Address Line 2

    lazy var addressLine2FieldView: PrimerAddressLine2FieldView = PrimerAddressLine2Field.addressLine2FieldViewWithDelegate(self)

    private lazy var addressLine2ContainerView: PrimerCustomFieldView = PrimerAddressLine2Field.addressLine2ContainerViewFieldView(addressLine2FieldView)

    private var addressLine2Field: BillingAddressField {
        (addressLine2FieldView, addressLine2ContainerView, billingAddressCheckoutModuleOptions?.addressLine2 == false)
    }

    // MARK: Postal code

    lazy var postalCodeFieldView: PrimerPostalCodeFieldView = PrimerPostalCodeField.postalCodeViewWithDelegate(self)

    private lazy var postalCodeContainerView: PrimerCustomFieldView = PrimerPostalCodeField.postalCodeContainerViewFieldView(postalCodeFieldView)

    private var postalCodeField: BillingAddressField {
        (postalCodeFieldView, postalCodeContainerView, billingAddressCheckoutModuleOptions?.postalCode == false)
    }

    // MARK: City

    lazy var cityFieldView: PrimerCityFieldView = PrimerCityField.cityFieldViewWithDelegate(self)

    private lazy var cityContainerView: PrimerCustomFieldView = PrimerCityField.cityFieldContainerViewFieldView(cityFieldView)

    private var cityField: BillingAddressField {
        (cityFieldView, cityContainerView, billingAddressCheckoutModuleOptions?.city == false)
    }

    // MARK: State

    lazy var stateFieldView: PrimerStateFieldView = PrimerStateField.stateFieldViewWithDelegate(self)

    private lazy var stateContainerView: PrimerCustomFieldView = PrimerStateField.stateFieldContainerViewFieldView(stateFieldView)

    private var stateField: BillingAddressField {
        (stateFieldView, stateContainerView, billingAddressCheckoutModuleOptions?.state == false)
    }

    // MARK: Country

    lazy var countryFieldView: PrimerCountryFieldView = PrimerCountryField.countryFieldViewWithDelegate(self)

    private lazy var countryFieldContainerView: PrimerCustomFieldView = PrimerCountryField.countryContainerViewFieldView(countryFieldView, openCountriesListPressed: {
        DispatchQueue.main.async {
            self.uiManager.primerRootViewController?.show(viewController: self.countrySelectorViewController)
        }
    })

    // MARK: All billing address fields

    var billingAddressCheckoutModuleOptions: PrimerAPIConfiguration.CheckoutModule.PostalCodeOptions? {
        PrimerAPIConfigurationModule.apiConfiguration?.checkoutModules?
            .filter { $0.type == "BILLING_ADDRESS" }
            .first?.options as? PrimerAPIConfiguration.CheckoutModule.PostalCodeOptions
    }

    var billingAddressFields: [[BillingAddressField]] {
        guard isShowingBillingAddressFieldsRequired else { return [] }
        return [
            [countryField],
            [firstNameField, lastNameField],
            [addressLine1Field],
            [addressLine2Field],
            [postalCodeField, cityField],
            [stateField],
        ]
    }

    var allVisibleBillingAddressFieldViews: [PrimerTextFieldView] {
        billingAddressFields.flatMap { $0.filter { $0.isFieldHidden == false } }.map(\.fieldView)
    }

    // swiftlint:disable:next identifier_name
    var allVisibleBillingAddressFieldContainerViews: [[PrimerCustomFieldView]] {
        let allVisibleBillingAddressFields = billingAddressFields.map { $0.filter { $0.isFieldHidden == false } }
        return allVisibleBillingAddressFields.map { $0.map(\.containerFieldView) }
    }

    var formView: PrimerFormView {
        var formViews: [[UIView?]] = [
            [cardNumberContainerView],
            [expiryDateContainerView],
            [cardholderNameContainerView],
        ]
        if isRequiringCVVInput {
            formViews[1].append(cvvContainerView)
        }
        formViews.append(contentsOf: allVisibleBillingAddressFieldContainerViews)
        return PrimerFormView(frame: .zero, formViews: formViews)
    }

    override func start() {
        let surchargeAmount = alternativelySelectedCardNetwork?.surcharge ?? defaultCardNetwork?.surcharge
        let isMerchantAmountNil
            = PrimerAPIConfigurationModule.apiConfiguration?
            .clientSession?
            .order?
            .merchantAmount == nil
        let currencyExists = AppState.current.currency != nil
        let shouldShowSurcharge = surchargeAmount != nil && isMerchantAmountNil && currencyExists

        // If we would *hide* the surcharge label, then “unselect” the method
        if !shouldShowSurcharge {
            unselectPaymentMethodSilently()
        }

        checkoutEventsNotifierModule.didStartTokenization = {
            DispatchQueue.main.async {
                self.uiModule.submitButton?.startAnimating()
                self.uiManager.primerRootViewController?.enableUserInteraction(false)
            }
        }

        checkoutEventsNotifierModule.didFinishTokenization = {
            DispatchQueue.main.async {
                self.uiModule.submitButton?.stopAnimating()
                self.uiManager.primerRootViewController?.enableUserInteraction(true)
            }
        }

        didStartPayment = {
            DispatchQueue.main.async {
                self.uiModule.submitButton?.startAnimating()
                self.uiManager.primerRootViewController?.enableUserInteraction(false)
            }
        }

        didFinishPayment = { _ in
            DispatchQueue.main.async {
                self.uiModule.submitButton?.stopAnimating()
                self.uiManager.primerRootViewController?.enableUserInteraction(true)

                self.willDismissPaymentMethodUI?()
                self.webViewController?.dismiss(animated: true, completion: {
                    self.didDismissPaymentMethodUI?()
                })
            }
        }

        Task {
            do {
                self.paymentMethodTokenData = try await startTokenizationFlow()
                await processPaymentMethodTokenData()
            } catch {
                await uiManager.primerRootViewController?.enableUserInteraction(true)
                let clientSessionActionsModule: ClientSessionActionsProtocol = ClientSessionActionsModule()
                if let primerErr = error as? PrimerError,
                   case .cancelled = primerErr,
                   PrimerInternal.shared.sdkIntegrationType == .dropIn,
                   self.config.type == PrimerPaymentMethodType.applePay.rawValue ||
                   self.config.type == PrimerPaymentMethodType.adyenIDeal.rawValue ||
                   self.config.type == PrimerPaymentMethodType.payPal.rawValue
                {
                    do {
                        try await clientSessionActionsModule.unselectPaymentMethodIfNeeded()
                        await PrimerUIManager.primerRootViewController?.popToMainScreen(completion: nil)
                    } catch {}
                } else {
                    do {
                        let primerErr = error.asPrimerError
                        try await clientSessionActionsModule.unselectPaymentMethodIfNeeded()
                        await showResultScreenIfNeeded(error: primerErr)
                        let merchantErrorMessage = await PrimerDelegateProxy.raisePrimerDidFailWithError(primerErr, data: paymentCheckoutData)
                        await handleFailureFlow(errorMessage: merchantErrorMessage)
                    } catch {
                        self.logger.error(message: "Unselection of payment method failed - this should never happen ...")
                    }
                }
            }
        }
    }

    override func validate() throws {
        guard let decodedJWTToken = PrimerAPIConfigurationModule.decodedJWTToken else {
            throw handled(primerError: .invalidClientToken())
        }

        guard decodedJWTToken.pciUrl != nil else {
            throw handled(primerError: .invalidValue(key: "clientToken.pciUrl", value: decodedJWTToken.pciUrl))
        }

        if PrimerInternal.shared.intent == .checkout {
            if AppState.current.amount == nil {
                throw handled(primerError: .invalidValue(key: "amount"))
            }

            if AppState.current.currency == nil {
                throw handled(primerError: .invalidValue(key: "currency"))
            }
        }
    }

    override func performPreTokenizationSteps() async throws {
        Analytics.Service.fire(
            event: Analytics.Event.ui(
                action: .click,
                context: Analytics.Event.Property.Context(
                    issuerId: nil,
                    paymentMethodType: config.type,
                    url: nil
                ),
                extra: nil,
                objectType: .button,
                objectId: .select,
                objectClass: "\(Self.self)",
                place: .cardForm
            )
        )

        try validate()
        try await presentPaymentMethodUserInterface()
        try await awaitUserInput()
        try await dispatchActions()
        return try await handlePrimerWillCreatePaymentEvent(PrimerPaymentMethodData(type: config.type))
    }

    override func performTokenizationStep() async throws {
        await PrimerDelegateProxy.primerHeadlessUniversalCheckoutDidStartTokenization(for: config.type)
        try await checkoutEventsNotifierModule.fireDidStartTokenizationEvent()
        paymentMethodTokenData = try await tokenize()
        return try await checkoutEventsNotifierModule.fireDidFinishTokenizationEvent()
    }

    override func performPostTokenizationSteps() async throws {
        // Empty implementation
    }

    @MainActor
    override func presentPaymentMethodUserInterface() async throws {
        switch config.type {
        case PrimerPaymentMethodType.paymentCard.rawValue:
            uiManager.primerRootViewController?.show(
                viewController: PrimerCardFormViewController(viewModel: self)
            )
        case PrimerPaymentMethodType.adyenBancontactCard.rawValue:
            uiManager.primerRootViewController?.show(
                viewController: PrimerCardFormViewController(navigationBarLogo: uiModule.logo, viewModel: self)
            )
        default:
            assertionFailure("Failed to present card form payment method - \(config.type) is not a valid payment method type for this payment flow.")
        }
    }

    override func awaitUserInput() async throws {
        try await withCheckedThrowingContinuation { continuation in
            self.userInputCompletion = {
                continuation.resume()
            }

            Task {
                await PrimerDelegateProxy.primerHeadlessUniversalCheckoutUIDidShowPaymentMethod(for: self.config.type)
            }
        }

        await uiManager.primerRootViewController?.enableUserInteraction(false)
    }

    @MainActor
    override func tokenize() async throws -> PrimerPaymentMethodTokenData {
        cardComponentsManager.tokenize()

        return try await withCheckedThrowingContinuation { continuation in
            self.cardComponentsManagerTokenizationCompletion = { result in
                continuation.resume(with: result)
            }
        }
    }

    override func handleDecodedClientTokenIfNeeded(_ decodedJWTToken: DecodedJWTToken,
                                                   paymentMethodTokenData: PrimerPaymentMethodTokenData) async throws -> String?
    {
        if decodedJWTToken.intent?.contains("_REDIRECTION") == true {
            return try await handleRedirectionForDecodedClientToken(decodedJWTToken)
        } else if decodedJWTToken.intent == RequiredActionName.threeDSAuthentication.rawValue {
            return try await handle3DSAuthenticationForDecodedClientToken(decodedJWTToken, paymentMethodTokenData: paymentMethodTokenData)
        } else if decodedJWTToken.intent == RequiredActionName.processor3DS.rawValue {
            return try await handleProcessor3DSForDecodedClientToken(decodedJWTToken)
        } else {
            throw handled(primerError: .invalidValue(key: "resumeToken"))
        }
    }

    private func handleRedirectionForDecodedClientToken(_ decodedJWTToken: DecodedJWTToken) async throws -> String? {
        guard let redirectUrlStr = decodedJWTToken.redirectUrl,
              let redirectUrl = URL(string: redirectUrlStr),
              let statusUrlStr = decodedJWTToken.statusUrl,
              let statusUrl = URL(string: statusUrlStr),
              decodedJWTToken.intent != nil
        else {
            throw PrimerError.invalidClientToken()
        }

        await uiManager.primerRootViewController?.enableUserInteraction(true)

        try await presentWebRedirectViewControllerWithRedirectUrl(redirectUrl)
        return try await PollingModule(url: statusUrl).start()
    }

    @MainActor
    private func handle3DSAuthenticationForDecodedClientToken(
        _: DecodedJWTToken,
        paymentMethodTokenData: PrimerPaymentMethodTokenData
    ) async throws -> String? {
        #if DEBUG
            let threeDSService: ThreeDSServiceProtocol =
                PrimerAPIConfiguration.current?.clientSession?.testId != nil ? Mock3DSService() : ThreeDSService()
        #else
            let threeDSService: ThreeDSServiceProtocol = ThreeDSService()
        #endif

        return try await threeDSService.perform3DS(
            paymentMethodTokenData: paymentMethodTokenData,
            sdkDismissed: nil
        )
    }

    private func handleProcessor3DSForDecodedClientToken(_ decodedJWTToken: DecodedJWTToken) async throws -> String? {
        guard let redirectUrlStr = decodedJWTToken.redirectUrl,
              let redirectUrl = URL(string: redirectUrlStr),
              let statusUrlStr = decodedJWTToken.statusUrl,
              let statusUrl = URL(string: statusUrlStr),
              decodedJWTToken.intent != nil
        else {
            throw handled(primerError: .invalidClientToken())
        }

        await uiManager.primerRootViewController?.enableUserInteraction(true)
        try await presentWebRedirectViewControllerWithRedirectUrl(redirectUrl)

        let pollingModule = PollingModule(url: statusUrl)
        didCancel = {
            pollingModule.cancel(withError: handled(primerError: .cancelled(paymentMethodType: self.config.type)))
        }
        return try await pollingModule.start()
    }

    @MainActor
    func presentWebRedirectViewControllerWithRedirectUrl(_ redirectUrl: URL) async throws {
        let safariViewController = SFSafariViewController(url: redirectUrl)
        safariViewController.delegate = self
        webViewController = safariViewController

        try await withCheckedThrowingContinuation { (continuation: CheckedContinuation<Void, Error>) in
            self.webViewCompletion = { _, err in
                if let err {
                    continuation.resume(throwing: err)
                }
            }

            DispatchQueue.main.async {
                self.uiManager.primerRootViewController?.present(safariViewController, animated: true, completion: {
                    DispatchQueue.main.async {
                        continuation.resume()
                    }
                })
            }
        }
    }

    func configureAmountLabels(cardNetwork: CardNetwork?) {
        if let surcharge = alternativelySelectedCardNetwork?.surcharge ?? cardNetwork?.surcharge,
           PrimerAPIConfigurationModule.apiConfiguration?.clientSession?.order?.merchantAmount == nil,
<<<<<<< HEAD
           let currency = AppState.current.currency {
=======
           let currency = AppState.current.currency
        {
>>>>>>> 2fcdfee5
            configureSurchargeLabel(surchargeAmount: surcharge, currency: currency)
        } else {
            hideSurchargeLabel()
        }

        let amount: Int = AppState.current.amount ?? 0
        configurePayButton(amount: amount)
    }

    func configurePayButton(amount: Int) {
        DispatchQueue.main.async {
            // Only in a checkout intent and when currency is set
            guard PrimerInternal.shared.intent == .checkout,
                  let currency = AppState.current.currency
            else {
                return
            }

            let title = PrimerSettings.current.uiOptions.cardFormUIOptions?.payButtonAddNewCard == true
                ? Strings.VaultPaymentMethodViewContent.addCard
                : "\(Strings.PaymentButton.pay) \(amount.toCurrencyString(currency: currency))"

            self.uiModule.submitButton?.setTitle(title, for: .normal)
        }
    }

    func configureSurchargeLabel(surchargeAmount: Int, currency: Currency) {
        DispatchQueue.main.async {
            let amount = "+ \(surchargeAmount.toCurrencyString(currency: currency))"
            self.cardNumberContainerView.updateSurcharge(amount: amount)
        }
    }

    func hideSurchargeLabel() {
        DispatchQueue.main.async {
            self.cardNumberContainerView.updateSurcharge(amount: nil)
        }
    }

    override func submitButtonTapped() {
        uiModule.submitButton?.startAnimating()
        let viewEvent = Analytics.Event.ui(
            action: .click,
            context: Analytics.Event.Property.Context(
                issuerId: nil,
                paymentMethodType: config.type,
                url: nil
            ),
            extra: nil,
            objectType: .button,
            objectId: .submit,
            objectClass: "\(Self.self)",
            place: .cardForm
        )
        Analytics.Service.fire(event: viewEvent)

        userInputCompletion?()
    }

    override func cancel() {
        didCancel?()
        didCancel = nil
        super.cancel()
    }
}

extension CardFormPaymentMethodTokenizationViewModel {
    private func dispatchActions() async throws {
        var network = alternativelySelectedCardNetwork?.rawValue.uppercased() ?? defaultCardNetwork?.rawValue.uppercased()
        if network == nil || network == "UNKNOWN" {
            network = "OTHER"
        }

        let params: [String: Any] = [
            "paymentMethodType": config.type,
            "binData": ["network": network],
        ]
        var actions = [ClientSession.Action.selectPaymentMethodActionWithParameters(params)]

        if isShowingBillingAddressFieldsRequired {
            let updatedBillingAddress = await MainActor.run {
                ClientSession.Address(firstName: firstNameFieldView.firstName,
                                      lastName: lastNameFieldView.lastName,
                                      addressLine1: addressLine1FieldView.addressLine1,
                                      addressLine2: addressLine2FieldView.addressLine2,
                                      city: cityFieldView.city,
                                      postalCode: postalCodeFieldView.postalCode,
                                      state: stateFieldView.state,
                                      countryCode: countryFieldView.countryCode)
            }
            if let billingAddress = try? updatedBillingAddress.asDictionary() {
                let billingAddressAction: ClientSession.Action = .setBillingAddressActionWithParameters(billingAddress)
                actions.append(billingAddressAction)
            }
        }

        let clientSessionActionsModule: ClientSessionActionsProtocol = ClientSessionActionsModule()
        try await clientSessionActionsModule.dispatch(actions: actions)
    }

    private func unselectPaymentMethodSilently() {
        Task {
            try? await ClientSessionActionsModule().unselectPaymentMethodIfNeeded()
        }
    }
}

extension CardFormPaymentMethodTokenizationViewModel: InternalCardComponentsManagerDelegate {
    func cardComponentsManager(_: InternalCardComponentsManager, onTokenizeSuccess paymentMethodToken: PrimerPaymentMethodTokenData) {
        cardComponentsManagerTokenizationCompletion?(.success(paymentMethodToken))
        cardComponentsManagerTokenizationCompletion = nil
    }

    func cardComponentsManager(_: InternalCardComponentsManager, clientTokenCallback completion: @escaping (String?, Error?) -> Void) {
        if let clientToken = PrimerAPIConfigurationModule.clientToken {
            completion(clientToken, nil)
        } else {
            completion(nil, handled(primerError: .invalidClientToken()))
        }
    }

    func cardComponentsManager(_: InternalCardComponentsManager, tokenizationFailedWith errors: [Error]) {
        cardComponentsManagerTokenizationCompletion?(.failure(handled(primerError: .underlyingErrors(errors: errors))))
        cardComponentsManagerTokenizationCompletion = nil
    }

    func cardComponentsManager(_: InternalCardComponentsManager, isLoading: Bool) {
        if isLoading {
            uiModule.submitButton?.startAnimating()
        } else {
            uiModule.submitButton?.stopAnimating()
        }
        uiManager.primerRootViewController?.enableUserInteraction(!isLoading)
    }

    // swiftlint:disable cyclomatic_complexity
    fileprivate func showTexfieldViewErrorIfNeeded(for primerTextFieldView: PrimerTextFieldView, isValid: Bool?) {
        if isValid == false {
            // We know for sure that the text is not valid, even if the user hasn't finished typing.
            if primerTextFieldView is PrimerCardNumberFieldView, !primerTextFieldView.isEmpty {
                cardNumberContainerView.errorText = Strings.CardFormView.CardNumber.invalidErrorMessage
            } else if primerTextFieldView is PrimerExpiryDateFieldView, !primerTextFieldView.isEmpty {
                expiryDateContainerView.errorText = Strings.CardFormView.ExpiryDate.invalidErrorMessage
            } else if primerTextFieldView is PrimerCVVFieldView, !primerTextFieldView.isEmpty {
                cvvContainerView.errorText = Strings.CardFormView.CVV.invalidErrorMessage
            } else if primerTextFieldView is PrimerCardholderNameFieldView {
                // Check if the cardholder name field is empty or has an invalid length.
                if primerTextFieldView.isEmpty {
                    // If the text field is empty, assign the default invalid error message.
                    cardholderNameContainerView?.errorText = Strings.CardFormView.Cardholder.invalidErrorMessage
                } else if let count = primerTextFieldView.textField.text?.count, count >= 2, count < 45 {
                    // If the count of characters is between 2 (inclusive) and 45 (exclusive),
                    // assign the error message specific to cardholder length.
                    cardholderNameContainerView?.errorText = Strings.CardFormView.Cardholder.invalidCardholderLengthErrorMessage
                } else {
                    // For all other cases, assign the general invalid error message.
                    cardholderNameContainerView?.errorText = Strings.CardFormView.Cardholder.invalidErrorMessage
                }
            } else if primerTextFieldView is PrimerPostalCodeFieldView {
                postalCodeContainerView.errorText = primerTextFieldView.isEmpty ?
                    Strings.CardFormView.PostalCode.isRequiredErrorMessage : Strings.CardFormView.PostalCode.invalidErrorMessage
            } else if primerTextFieldView is PrimerCountryFieldView {
                countryFieldContainerView.errorText = primerTextFieldView.isEmpty ?
                    Strings.CardFormView.CountryCode.isRequiredErrorMessage : Strings.CardFormView.CountryCode.invalidErrorMessage
            } else if primerTextFieldView is PrimerFirstNameFieldView {
                firstNameContainerView.errorText = primerTextFieldView.isEmpty ?
                    Strings.CardFormView.FirstName.isRequiredErrorMessage : Strings.CardFormView.FirstName.invalidErrorMessage
            } else if primerTextFieldView is PrimerLastNameFieldView {
                lastNameContainerView.errorText = primerTextFieldView.isEmpty ?
                    Strings.CardFormView.LastName.isRequiredErrorMessage : Strings.CardFormView.LastName.invalidErrorMessage
            } else if primerTextFieldView is PrimerCityFieldView {
                cityContainerView.errorText = primerTextFieldView.isEmpty ?
                    Strings.CardFormView.City.isRequiredErrorMessage : Strings.CardFormView.City.invalidErrorMessage
            } else if primerTextFieldView is PrimerStateFieldView {
                stateContainerView.errorText = primerTextFieldView.isEmpty ?
                    Strings.CardFormView.State.isRequiredErrorMessage : Strings.CardFormView.State.invalidErrorMessage
            } else if primerTextFieldView is PrimerAddressLine1FieldView {
                addressLine1ContainerView.errorText = primerTextFieldView.isEmpty ?
                    Strings.CardFormView.AddressLine1.isRequiredErrorMessage : Strings.CardFormView.AddressLine1.invalidErrorMessage
            } else if primerTextFieldView is PrimerAddressLine2FieldView {
                addressLine2ContainerView.errorText = primerTextFieldView.isEmpty ?
                    Strings.CardFormView.AddressLine2.isRequiredErrorMessage : Strings.CardFormView.AddressLine2.invalidErrorMessage
            }
        } else {
            // We don't know for sure if the text is valid
            if primerTextFieldView is PrimerCardNumberFieldView {
                cardNumberContainerView.errorText = nil
            } else if primerTextFieldView is PrimerExpiryDateFieldView {
                expiryDateContainerView.errorText = nil
            } else if primerTextFieldView is PrimerCVVFieldView {
                cvvContainerView.errorText = nil
            } else if primerTextFieldView is PrimerCardholderNameFieldView {
                cardholderNameContainerView?.errorText = nil
            } else if primerTextFieldView is PrimerPostalCodeFieldView {
                postalCodeContainerView.errorText = nil
            } else if primerTextFieldView is PrimerCountryFieldView {
                countryFieldContainerView.errorText = nil
            } else if primerTextFieldView is PrimerFirstNameFieldView {
                firstNameContainerView.errorText = nil
            } else if primerTextFieldView is PrimerLastNameFieldView {
                lastNameContainerView.errorText = nil
            } else if primerTextFieldView is PrimerCityFieldView {
                cityContainerView.errorText = nil
            } else if primerTextFieldView is PrimerStateFieldView {
                stateContainerView.errorText = nil
            } else if primerTextFieldView is PrimerAddressLine1FieldView {
                addressLine1ContainerView.errorText = nil
            } else if primerTextFieldView is PrimerAddressLine2FieldView {
                addressLine2ContainerView.errorText = nil
            }
        }
    }

    // swiftlint:enable cyclomatic_complexity

    fileprivate func enableSubmitButtonIfNeeded() {
        var validations = [
            cardNumberField.isTextValid,
            expiryDateField.isTextValid,
        ]

        if isRequiringCVVInput {
            validations.append(cvvField.isTextValid)
        }

        if isShowingBillingAddressFieldsRequired {
            validations.append(contentsOf: allVisibleBillingAddressFieldViews.map(\.isTextValid))
        }

        if cardholderNameField != nil { validations.append(cardholderNameField!.isTextValid) }

        if validations.allSatisfy({ $0 == true }) {
            uiModule.submitButton?.isEnabled = true
            uiModule.submitButton?.backgroundColor = theme.mainButton.color(for: .enabled)
        } else {
            uiModule.submitButton?.isEnabled = false
            uiModule.submitButton?.backgroundColor = theme.mainButton.color(for: .disabled)
        }
    }
}

extension CardFormPaymentMethodTokenizationViewModel: PrimerTextFieldViewDelegate {
    func primerTextFieldViewDidBeginEditing(_ primerTextFieldView: PrimerTextFieldView) {
        showTexfieldViewErrorIfNeeded(for: primerTextFieldView, isValid: true)
    }

    func primerTextFieldView(_ primerTextFieldView: PrimerTextFieldView, isValid: Bool?) {
        showTexfieldViewErrorIfNeeded(for: primerTextFieldView, isValid: isValid)
        enableSubmitButtonIfNeeded()
    }

    func primerTextFieldView(_ primerTextFieldView: PrimerTextFieldView,
                             didDetectCardNetwork _: CardNetwork?)
    {
        if let text = primerTextFieldView.textField.internalText {
            let sanitizedText = text.replacingOccurrences(of: " ", with: "")
            guard rawCardData.cardNumber != sanitizedText else { return }

            rawCardData.cardNumber = sanitizedText

            if !isRawDataInitialized {
                rawDataManager?.rawData = rawCardData
                isRawDataInitialized = true
            }
        }
    }

    private func handleCardNetworkDetection(_ cardNetwork: CardNetwork?) {
        guard alternativelySelectedCardNetwork == nil,
              rawCardData.cardNetwork != cardNetwork
        else {
            return
        }

        rawCardData.cardNetwork = cardNetwork

        var network = cardNetwork?.rawValue.uppercased()

        if let cardNetwork = cardNetwork,
           cardNetwork != .unknown
        {
            // Set the network value to "OTHER" if it's nil or unknown
            if network == nil || network == "UNKNOWN" {
                network = "OTHER"
            }

            // Update the UI with the detected card network icon
            cardNumberContainerView.rightImage = cardNetwork.icon

            // Update labels immediately
            configureAmountLabels(cardNetwork: cardNetwork)
        } else if cardNumberContainerView.rightImage != nil, cardNetwork?.icon == nil || cardNetwork == .unknown {
            // Unselect payment method and remove the card network icon if unknown or nil
            cardNumberContainerView.rightImage = nil

            configureAmountLabels(cardNetwork: cardNetwork)
        }
    }
}

extension CardFormPaymentMethodTokenizationViewModel: SFSafariViewControllerDelegate {
    func safariViewControllerDidFinish(_: SFSafariViewController) {
        if let webViewCompletion = webViewCompletion {
            // Cancelled
            webViewCompletion(nil, handled(primerError: .cancelled(paymentMethodType: config.type)))
        }

        webViewCompletion = nil
    }
}

extension CardFormPaymentMethodTokenizationViewModel: UITableViewDataSource, UITableViewDelegate {
    func tableView(_: UITableView, numberOfRowsInSection _: Int) -> Int {
        dataSource.count
    }

    func tableView(_ tableView: UITableView, cellForRowAt indexPath: IndexPath) -> UITableViewCell {
        let country = dataSource[indexPath.row]
        guard let cell = tableView.dequeueReusableCell(withIdentifier: CountryTableViewCell.className,
                                                       for: indexPath) as? CountryTableViewCell
        else {
            fatalError("Unexpected cell dequed in PrimerSDK.CardFormPaymentMethodTokenizationViewModel")
        }
        cell.configure(viewModel: country)
        return cell
    }

    func tableView(_: UITableView, didSelectRowAt indexPath: IndexPath) {
        let country = dataSource[indexPath.row]
        countryFieldView.textField.text = "\(country.flag) \(country.country)"
        countryFieldView.countryCode = country
        countryFieldView.validation = .valid
        countryFieldView.textFieldDidEndEditing(countryFieldView.textField)
        uiManager.primerRootViewController?.popViewController()
    }
}

extension CardFormPaymentMethodTokenizationViewModel: UITextFieldDelegate {
    func textField(_ textField: UITextField,
                   shouldChangeCharactersIn _: NSRange,
                   replacementString string: String) -> Bool
    {
        if string == "\n" {
            // Keyboard's return button tapoped
            textField.resignFirstResponder()
            return false
        }

        var query: String

        if string.isEmpty {
            query = String((textField.text ?? "").dropLast())
        } else {
            query = (textField.text ?? "") + string
        }

        if query.isEmpty {
            dataSource = countries
            return true
        }

        var countryResults: [CountryCode] = []

        for country in countries where
            country.country.lowercasedAndFolded().contains(query.lowercasedAndFolded()) {
            countryResults.append(country)
        }

        dataSource = countryResults

        return true
    }

    func textFieldShouldClear(_: UITextField) -> Bool {
        dataSource = countries
        return true
    }
}

// MARK: - PrimerHeadlessUniversalCheckoutRawDataManagerDelegate

extension CardFormPaymentMethodTokenizationViewModel: PrimerHeadlessUniversalCheckoutRawDataManagerDelegate {
    func primerRawDataManager(_: PrimerHeadlessUniversalCheckout.RawDataManager,
                              willFetchMetadataForState cardState: PrimerValidationState)
    {
        guard cardState is PrimerCardNumberEntryState else {
            logger.error(message: "Received non-card metadata. Ignoring ...")
            return
        }
    }

    func primerRawDataManager(_: PrimerHeadlessUniversalCheckout.RawDataManager,
                              didReceiveMetadata metadata: PrimerPaymentMethodMetadata,
                              forState cardState: PrimerValidationState)
    {
        guard let metadataModel = metadata as? PrimerCardNumberEntryMetadata,
              cardState is PrimerCardNumberEntryState
        else {
            logger.error(message: "Received non-card metadata. Ignoring ...")
            return
        }

        var primerNetworks: [PrimerCardNetwork]
        if metadataModel.source == .remote,
           let selectable = metadataModel.selectableCardNetworks?.items,
           !selectable.isEmpty
        {
            primerNetworks = selectable
        } else if let preferred = metadataModel.detectedCardNetworks.preferred {
            primerNetworks = [preferred]
        } else if let first = metadataModel.detectedCardNetworks.items.first {
            primerNetworks = [first]
        } else {
            primerNetworks = []
        }

        let filteredNetworks = primerNetworks.filter { $0.displayName != "Unknown" }
        let newNetworks = filteredNetworks.map(\.network)
        guard newNetworks != lastRemoteNetworkValues else {
            return
        }
        lastRemoteNetworkValues = newNetworks

        currentlyAvailableCardNetworks = filteredNetworks
        cardNumberContainerView.cardNetworks = filteredNetworks

        if defaultCardNetwork == nil, let first = newNetworks.first {
            defaultCardNetwork = first
        }

        DispatchQueue.main.async {
            if newNetworks.count == 1 {
                self.cardNumberContainerView.resetCardNetworkSelection()
                self.alternativelySelectedCardNetwork = nil
                self.handleCardNetworkDetection(newNetworks[0])
            } else if newNetworks.count > 1 {
                if let autoSelected = metadataModel.autoSelectedCardNetwork {
                    // Auto-selected network (e.g., EFTPOS co-badge)
                    self.alternativelySelectedCardNetwork = autoSelected.network
                    self.cardNumberContainerView.selectedCardNetwork = autoSelected
                    self.handleCardNetworkDetection(autoSelected.network)
                } else {
                    // Show generic/"unknown" icon
                    self.cardNumberContainerView.resetCardNetworkSelection()
                    self.cardNumberContainerView.rightImage = CardNetwork.unknown.icon
                }
            } else {
                // Remember if we had any selection
                let hadSelection = (self.alternativelySelectedCardNetwork != nil)
                    || (self.defaultCardNetwork != nil)

                // Clear all state & UI
                self.alternativelySelectedCardNetwork = nil
                self.defaultCardNetwork = nil
                self.rawCardData.cardNetwork = nil
                self.cardNumberContainerView.rightImage = nil
                self.configureAmountLabels(cardNetwork: nil)

                // Only unselect if there was something to unselect
                if hadSelection {
                    self.unselectPaymentMethodSilently()
                }
            }
        }
    }

    private func image(from model: PrimerCardNetwork) -> UIImage? {
        let asset = PrimerHeadlessUniversalCheckout.AssetsManager.getCardNetworkAsset(for: model.network)
        return asset?.cardImage
    }
}

private extension String {
    func lowercasedAndFolded() -> String {
        lowercased()
            .folding(
                options: .diacriticInsensitive,
                locale: nil
            )
    }
}

// swiftlint:enable function_body_length
// swiftlint:enable type_body_length
// swiftlint:enable file_length<|MERGE_RESOLUTION|>--- conflicted
+++ resolved
@@ -14,13 +14,8 @@
 
 // swiftlint:disable:next type_name
 final class CardFormPaymentMethodTokenizationViewModel: PaymentMethodTokenizationViewModel,
-<<<<<<< HEAD
-                                                        SearchableItemsPaymentMethodTokenizationViewModelProtocol {
-
-=======
     SearchableItemsPaymentMethodTokenizationViewModelProtocol
 {
->>>>>>> 2fcdfee5
     // MARK: - Properties
 
     private lazy var cardComponentsManager: InternalCardComponentsManager = {
@@ -581,12 +576,8 @@
     func configureAmountLabels(cardNetwork: CardNetwork?) {
         if let surcharge = alternativelySelectedCardNetwork?.surcharge ?? cardNetwork?.surcharge,
            PrimerAPIConfigurationModule.apiConfiguration?.clientSession?.order?.merchantAmount == nil,
-<<<<<<< HEAD
-           let currency = AppState.current.currency {
-=======
            let currency = AppState.current.currency
         {
->>>>>>> 2fcdfee5
             configureSurchargeLabel(surchargeAmount: surcharge, currency: currency)
         } else {
             hideSurchargeLabel()
