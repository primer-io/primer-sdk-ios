//
//  CardFormPaymentMethodTokenizationViewModel.swift
//
//  Copyright © 2025 Primer API Ltd. All rights reserved. 
//  Licensed under the MIT License. See LICENSE file in the project root for full license information.

// swiftlint:disable file_length
// swiftlint:disable function_body_length
// swiftlint:disable type_body_length

import Foundation
import SafariServices
import UIKit

// swiftlint:disable:next type_name
final class CardFormPaymentMethodTokenizationViewModel: PaymentMethodTokenizationViewModel,
<<<<<<< HEAD
                                                        SearchableItemsPaymentMethodTokenizationViewModelProtocol {

=======
    SearchableItemsPaymentMethodTokenizationViewModelProtocol
{
>>>>>>> 4f83cf3b
    // MARK: - Properties

    private lazy var cardComponentsManager: InternalCardComponentsManager = {
        let manager = InternalCardComponentsManager(
            cardnumberField: cardNumberField,
            expiryDateField: expiryDateField,
            cvvField: cvvField,
            cardholderNameField: cardholderNameField,
            billingAddressFieldViews: allVisibleBillingAddressFieldViews,
            paymentMethodType: self.config.type,
            isRequiringCVVInput: isRequiringCVVInput,
            tokenizationService: tokenizationService,
            delegate: self
        )
        return manager
    }()

    // Used for Co-Badged Cards feature
    private lazy var rawDataManager: PrimerHeadlessUniversalCheckout.RawDataManager? = {
        let manager = try? PrimerHeadlessUniversalCheckout.RawDataManager(paymentMethodType: "PAYMENT_CARD",
                                                                          delegate: self,
                                                                          isUsedInDropIn: true)
        return manager
    }()

    private var rawCardData = PrimerCardData(cardNumber: "",
                                             expiryDate: "",
                                             cvv: "",
                                             cardholderName: "")
    private var isRawDataInitialized = false
    fileprivate var currentlyAvailableCardNetworks: [PrimerCardNetwork]?

    private let theme: PrimerThemeProtocol = DependencyContainer.resolve()

    var userInputCompletion: (() -> Void)?
    // swiftlint:disable:next identifier_name
    private var cardComponentsManagerTokenizationCompletion: ((Result<PrimerPaymentMethodTokenData, Error>) -> Void)?
    private var webViewController: SFSafariViewController?
    private var webViewCompletion: ((_ authorizationToken: String?, _ error: Error?) -> Void)?
    private var paymentMethodsRequiringCVVInput: [PrimerPaymentMethodType] = [.paymentCard]
    private var isRequiringCVVInput: Bool {
        guard let paymentMethodType = PrimerPaymentMethodType(rawValue: config.type) else { return false }
        return paymentMethodsRequiringCVVInput.contains(paymentMethodType)
    }

    var dataSource = CountryCode.allCases {
        didSet {
            tableView.reloadData()
        }
    }

    var countries = CountryCode.allCases

    lazy var tableView: UITableView = {
        let theme: PrimerThemeProtocol = DependencyContainer.resolve()

        let tableView = UITableView()
        tableView.showsVerticalScrollIndicator = false
        tableView.showsHorizontalScrollIndicator = false
        tableView.backgroundColor = theme.view.backgroundColor
        tableView.contentInsetAdjustmentBehavior = .never
        tableView.rowHeight = 41
        tableView.register(CountryTableViewCell.self, forCellReuseIdentifier: CountryTableViewCell.className)
        tableView.dataSource = self
        tableView.delegate = self
        return tableView
    }()

    lazy var searchableTextField: PrimerSearchTextField = {
        let textField = PrimerSearchTextField(frame: .zero)
        textField.translatesAutoresizingMaskIntoConstraints = false
        textField.heightAnchor.constraint(equalToConstant: 35).isActive = true
        textField.delegate = self
        textField.borderStyle = .none
        textField.layer.cornerRadius = 3.0
        textField.font = UIFont.systemFont(ofSize: 16.0)
        textField.placeholder = Strings.CountrySelector.searchCountryTitle
        textField.rightViewMode = .always
        return textField
    }()

    private var lastRemoteNetworkValues: [CardNetwork]?

    var defaultCardNetwork: CardNetwork? {
        didSet {
            cvvField.cardNetwork = defaultCardNetwork ?? .unknown
        }
    }

    var alternativelySelectedCardNetwork: CardNetwork? {
        didSet {
            if let alternativelySelectedCardNetwork {
                cvvField.cardNetwork = alternativelySelectedCardNetwork
            }
        }
    }

    var isShowingBillingAddressFieldsRequired: Bool {
        guard let billingAddressModule = PrimerAPIConfigurationModule.apiConfiguration?.checkoutModules?
            .filter({ $0.type == "BILLING_ADDRESS" })
            .first else { return false }
        let options = (billingAddressModule.options as? PrimerAPIConfiguration.CheckoutModule.PostalCodeOptions)
        return options?.postalCode == true
    }

<<<<<<< HEAD
    lazy var countrySelectorViewController: CountrySelectorViewController = {
        CountrySelectorViewController(viewModel: self)
    }()
=======
    lazy var countrySelectorViewController: CountrySelectorViewController = .init(viewModel: self)
>>>>>>> 4f83cf3b

    // MARK: - Card number field

    lazy var cardNumberField: PrimerCardNumberFieldView = PrimerCardNumberField.cardNumberFieldViewWithDelegate(self)

    private lazy var cardNumberContainerView: PrimerCustomFieldView = {
        let containerView = PrimerCardNumberField.cardNumberContainerViewWithFieldView(cardNumberField)
        containerView.onCardNetworkSelected = { [weak self] cardNetwork in
            guard let self = self else { return }
            self.alternativelySelectedCardNetwork = cardNetwork.network
            self.rawCardData.cardNetwork = cardNetwork.network

            if !self.isRawDataInitialized {
                self.rawDataManager?.rawData = self.rawCardData
                self.isRawDataInitialized = true
            }

            self.cardComponentsManager.selectedCardNetwork = cardNetwork.network

            configureAmountLabels(cardNetwork: cardNetwork.network)

            // Select payment method based on the detected card network
            let clientSessionActionsModule: ClientSessionActionsProtocol = ClientSessionActionsModule()
            Task {
                try? await clientSessionActionsModule.selectPaymentMethodIfNeeded(self.config.type, cardNetwork: cardNetwork.network.rawValue)
            }
        }
        return containerView
    }()

    // MARK: - Cardholder name field

    lazy var cardholderNameField: PrimerCardholderNameFieldView? = {
        if !PrimerCardholderNameField.isCardholderNameFieldEnabled { return nil }
        return PrimerCardholderNameField.cardholderNameFieldViewWithDelegate(self)
    }()

    private lazy var cardholderNameContainerView: PrimerCustomFieldView? = {
        if !PrimerCardholderNameField.isCardholderNameFieldEnabled { return nil }
        return PrimerCardholderNameField.cardholderNameContainerViewFieldView(cardholderNameField)
    }()

    // MARK: - Expiry date field

<<<<<<< HEAD
    lazy var expiryDateField: PrimerExpiryDateFieldView = {
        PrimerEpiryDateField.expiryDateFieldViewWithDelegate(self)
    }()

    private lazy var expiryDateContainerView: PrimerCustomFieldView = {
        PrimerEpiryDateField.expiryDateContainerViewWithFieldView(expiryDateField)
    }()
=======
    lazy var expiryDateField: PrimerExpiryDateFieldView = PrimerEpiryDateField.expiryDateFieldViewWithDelegate(self)

    private lazy var expiryDateContainerView: PrimerCustomFieldView = PrimerEpiryDateField.expiryDateContainerViewWithFieldView(expiryDateField)
>>>>>>> 4f83cf3b

    // MARK: - CVV field

    lazy var cvvField: PrimerCVVFieldView = PrimerCVVField.cvvFieldViewWithDelegate(self)

    private lazy var cvvContainerView: PrimerCustomFieldView = PrimerCVVField.cvvContainerViewFieldView(cvvField)

    // MARK: - Billing address

    private var countryField: BillingAddressField {
        (countryFieldView, countryFieldContainerView, billingAddressCheckoutModuleOptions?.countryCode == false)
    }

    // MARK: First name

    lazy var firstNameFieldView: PrimerFirstNameFieldView = PrimerFirstNameField.firstNameFieldViewWithDelegate(self)

    private lazy var firstNameContainerView: PrimerCustomFieldView = PrimerFirstNameField.firstNameFieldContainerViewFieldView(firstNameFieldView)

    private var firstNameField: BillingAddressField {
        (firstNameFieldView, firstNameContainerView, billingAddressCheckoutModuleOptions?.firstName == false)
    }

    // MARK: Last name

    lazy var lastNameFieldView: PrimerLastNameFieldView = PrimerLastNameField.lastNameFieldViewWithDelegate(self)

    private lazy var lastNameContainerView: PrimerCustomFieldView = PrimerLastNameField.lastNameFieldContainerViewFieldView(lastNameFieldView)

    private var lastNameField: BillingAddressField {
        (lastNameFieldView, lastNameContainerView, billingAddressCheckoutModuleOptions?.lastName == false)
    }

    // MARK: Address Line 1

    lazy var addressLine1FieldView: PrimerAddressLine1FieldView = PrimerAddressLine1Field.addressLine1FieldViewWithDelegate(self)

    private lazy var addressLine1ContainerView: PrimerCustomFieldView = PrimerAddressLine1Field.addressLine1ContainerViewFieldView(addressLine1FieldView)

    private var addressLine1Field: BillingAddressField {
        (addressLine1FieldView, addressLine1ContainerView, billingAddressCheckoutModuleOptions?.addressLine1 == false)
    }

    // MARK: Address Line 2

    lazy var addressLine2FieldView: PrimerAddressLine2FieldView = PrimerAddressLine2Field.addressLine2FieldViewWithDelegate(self)

    private lazy var addressLine2ContainerView: PrimerCustomFieldView = PrimerAddressLine2Field.addressLine2ContainerViewFieldView(addressLine2FieldView)

    private var addressLine2Field: BillingAddressField {
        (addressLine2FieldView, addressLine2ContainerView, billingAddressCheckoutModuleOptions?.addressLine2 == false)
    }

    // MARK: Postal code

    lazy var postalCodeFieldView: PrimerPostalCodeFieldView = PrimerPostalCodeField.postalCodeViewWithDelegate(self)

    private lazy var postalCodeContainerView: PrimerCustomFieldView = PrimerPostalCodeField.postalCodeContainerViewFieldView(postalCodeFieldView)

    private var postalCodeField: BillingAddressField {
        (postalCodeFieldView, postalCodeContainerView, billingAddressCheckoutModuleOptions?.postalCode == false)
    }

    // MARK: City

    lazy var cityFieldView: PrimerCityFieldView = PrimerCityField.cityFieldViewWithDelegate(self)

    private lazy var cityContainerView: PrimerCustomFieldView = PrimerCityField.cityFieldContainerViewFieldView(cityFieldView)

    private var cityField: BillingAddressField {
        (cityFieldView, cityContainerView, billingAddressCheckoutModuleOptions?.city == false)
    }

    // MARK: State

    lazy var stateFieldView: PrimerStateFieldView = PrimerStateField.stateFieldViewWithDelegate(self)

    private lazy var stateContainerView: PrimerCustomFieldView = PrimerStateField.stateFieldContainerViewFieldView(stateFieldView)

    private var stateField: BillingAddressField {
        (stateFieldView, stateContainerView, billingAddressCheckoutModuleOptions?.state == false)
    }

    // MARK: Country

    lazy var countryFieldView: PrimerCountryFieldView = PrimerCountryField.countryFieldViewWithDelegate(self)

    private lazy var countryFieldContainerView: PrimerCustomFieldView = PrimerCountryField.countryContainerViewFieldView(countryFieldView, openCountriesListPressed: {
        DispatchQueue.main.async {
            self.uiManager.primerRootViewController?.show(viewController: self.countrySelectorViewController)
        }
    })

    // MARK: All billing address fields

    var billingAddressCheckoutModuleOptions: PrimerAPIConfiguration.CheckoutModule.PostalCodeOptions? {
        PrimerAPIConfigurationModule.apiConfiguration?.checkoutModules?
<<<<<<< HEAD
            .filter({ $0.type == "BILLING_ADDRESS" })
=======
            .filter { $0.type == "BILLING_ADDRESS" }
>>>>>>> 4f83cf3b
            .first?.options as? PrimerAPIConfiguration.CheckoutModule.PostalCodeOptions
    }

    var billingAddressFields: [[BillingAddressField]] {
        guard isShowingBillingAddressFieldsRequired else { return [] }
        return [
            [countryField],
            [firstNameField, lastNameField],
            [addressLine1Field],
            [addressLine2Field],
            [postalCodeField, cityField],
            [stateField],
        ]
    }

    var allVisibleBillingAddressFieldViews: [PrimerTextFieldView] {
        billingAddressFields.flatMap { $0.filter { $0.isFieldHidden == false } }.map(\.fieldView)
    }

    // swiftlint:disable:next identifier_name
    var allVisibleBillingAddressFieldContainerViews: [[PrimerCustomFieldView]] {
        let allVisibleBillingAddressFields = billingAddressFields.map { $0.filter { $0.isFieldHidden == false } }
        return allVisibleBillingAddressFields.map { $0.map(\.containerFieldView) }
    }

    var formView: PrimerFormView {
        var formViews: [[UIView?]] = [
            [cardNumberContainerView],
            [expiryDateContainerView],
            [cardholderNameContainerView],
        ]
        if isRequiringCVVInput {
            formViews[1].append(cvvContainerView)
        }
        formViews.append(contentsOf: allVisibleBillingAddressFieldContainerViews)
        return PrimerFormView(frame: .zero, formViews: formViews)
    }

    override func start() {
        let surchargeAmount = alternativelySelectedCardNetwork?.surcharge ?? defaultCardNetwork?.surcharge
        let isMerchantAmountNil
            = PrimerAPIConfigurationModule.apiConfiguration?
            .clientSession?
            .order?
            .merchantAmount == nil
        let currencyExists = AppState.current.currency != nil
        let shouldShowSurcharge = surchargeAmount != nil && isMerchantAmountNil && currencyExists

        // If we would *hide* the surcharge label, then “unselect” the method
        if !shouldShowSurcharge {
            unselectPaymentMethodSilently()
        }

        checkoutEventsNotifierModule.didStartTokenization = {
            DispatchQueue.main.async {
                self.uiModule.submitButton?.startAnimating()
                self.uiManager.primerRootViewController?.enableUserInteraction(false)
            }
        }

        checkoutEventsNotifierModule.didFinishTokenization = {
            DispatchQueue.main.async {
                self.uiModule.submitButton?.stopAnimating()
                self.uiManager.primerRootViewController?.enableUserInteraction(true)
            }
        }

        didStartPayment = {
            DispatchQueue.main.async {
                self.uiModule.submitButton?.startAnimating()
                self.uiManager.primerRootViewController?.enableUserInteraction(false)
            }
        }

        didFinishPayment = { _ in
            DispatchQueue.main.async {
                self.uiModule.submitButton?.stopAnimating()
                self.uiManager.primerRootViewController?.enableUserInteraction(true)

                self.willDismissPaymentMethodUI?()
                self.webViewController?.dismiss(animated: true, completion: {
                    self.didDismissPaymentMethodUI?()
                })
            }
        }

        Task {
            do {
                self.paymentMethodTokenData = try await startTokenizationFlow()
                await processPaymentMethodTokenData()
            } catch {
                await uiManager.primerRootViewController?.enableUserInteraction(true)
                let clientSessionActionsModule: ClientSessionActionsProtocol = ClientSessionActionsModule()
                if let primerErr = error as? PrimerError,
                   case .cancelled = primerErr,
                   PrimerInternal.shared.sdkIntegrationType == .dropIn,
                   self.config.type == PrimerPaymentMethodType.applePay.rawValue ||
                   self.config.type == PrimerPaymentMethodType.adyenIDeal.rawValue ||
                   self.config.type == PrimerPaymentMethodType.payPal.rawValue
                {
                    do {
                        try await clientSessionActionsModule.unselectPaymentMethodIfNeeded()
                        await PrimerUIManager.primerRootViewController?.popToMainScreen(completion: nil)
                    } catch {}
                } else {
                    do {
                        let primerErr = error.asPrimerError
                        try await clientSessionActionsModule.unselectPaymentMethodIfNeeded()
                        await showResultScreenIfNeeded(error: primerErr)
                        let merchantErrorMessage = await PrimerDelegateProxy.raisePrimerDidFailWithError(primerErr, data: paymentCheckoutData)
                        await handleFailureFlow(errorMessage: merchantErrorMessage)
                    } catch {
                        self.logger.error(message: "Unselection of payment method failed - this should never happen ...")
                    }
                }
            }
        }
    }

    override func validate() throws {
        guard let decodedJWTToken = PrimerAPIConfigurationModule.decodedJWTToken else {
            throw handled(primerError: .invalidClientToken())
        }

        guard decodedJWTToken.pciUrl != nil else {
            throw handled(primerError: .invalidValue(key: "clientToken.pciUrl", value: decodedJWTToken.pciUrl))
        }

        if PrimerInternal.shared.intent == .checkout {
            if AppState.current.amount == nil {
                throw handled(primerError: .invalidValue(key: "amount"))
            }

            if AppState.current.currency == nil {
                throw handled(primerError: .invalidValue(key: "currency"))
            }
        }
    }

    override func performPreTokenizationSteps() async throws {
        Analytics.Service.fire(
            event: Analytics.Event.ui(
                action: .click,
                context: Analytics.Event.Property.Context(
                    issuerId: nil,
                    paymentMethodType: config.type,
                    url: nil
                ),
                extra: nil,
                objectType: .button,
                objectId: .select,
                objectClass: "\(Self.self)",
                place: .cardForm
            )
        )

        try validate()
        try await presentPaymentMethodUserInterface()
        try await awaitUserInput()
        try await dispatchActions()
        return try await handlePrimerWillCreatePaymentEvent(PrimerPaymentMethodData(type: config.type))
    }

    override func performTokenizationStep() async throws {
        await PrimerDelegateProxy.primerHeadlessUniversalCheckoutDidStartTokenization(for: config.type)
        try await checkoutEventsNotifierModule.fireDidStartTokenizationEvent()
        paymentMethodTokenData = try await tokenize()
        return try await checkoutEventsNotifierModule.fireDidFinishTokenizationEvent()
    }

    override func performPostTokenizationSteps() async throws {
        // Empty implementation
    }

    @MainActor
    override func presentPaymentMethodUserInterface() async throws {
        switch config.type {
        case PrimerPaymentMethodType.paymentCard.rawValue:
            uiManager.primerRootViewController?.show(
                viewController: PrimerCardFormViewController(viewModel: self)
            )
        case PrimerPaymentMethodType.adyenBancontactCard.rawValue:
            uiManager.primerRootViewController?.show(
                viewController: PrimerCardFormViewController(navigationBarLogo: uiModule.logo, viewModel: self)
            )
        default:
            assertionFailure("Failed to present card form payment method - \(config.type) is not a valid payment method type for this payment flow.")
        }
    }

    override func awaitUserInput() async throws {
        try await withCheckedThrowingContinuation { continuation in
            self.userInputCompletion = {
                continuation.resume()
            }

            Task {
                await PrimerDelegateProxy.primerHeadlessUniversalCheckoutUIDidShowPaymentMethod(for: self.config.type)
            }
        }

        await uiManager.primerRootViewController?.enableUserInteraction(false)
    }

    @MainActor
    override func tokenize() async throws -> PrimerPaymentMethodTokenData {
        cardComponentsManager.tokenize()

        return try await withCheckedThrowingContinuation { continuation in
            self.cardComponentsManagerTokenizationCompletion = { result in
                continuation.resume(with: result)
            }
        }
    }

    override func handleDecodedClientTokenIfNeeded(_ decodedJWTToken: DecodedJWTToken,
                                                   paymentMethodTokenData: PrimerPaymentMethodTokenData) async throws -> String?
    {
        if decodedJWTToken.intent?.contains("_REDIRECTION") == true {
            return try await handleRedirectionForDecodedClientToken(decodedJWTToken)
        } else if decodedJWTToken.intent == RequiredActionName.threeDSAuthentication.rawValue {
            return try await handle3DSAuthenticationForDecodedClientToken(decodedJWTToken, paymentMethodTokenData: paymentMethodTokenData)
        } else if decodedJWTToken.intent == RequiredActionName.processor3DS.rawValue {
            return try await handleProcessor3DSForDecodedClientToken(decodedJWTToken)
        } else {
            throw handled(primerError: .invalidValue(key: "resumeToken"))
        }
    }

    private func handleRedirectionForDecodedClientToken(_ decodedJWTToken: DecodedJWTToken) async throws -> String? {
        guard let redirectUrlStr = decodedJWTToken.redirectUrl,
              let redirectUrl = URL(string: redirectUrlStr),
              let statusUrlStr = decodedJWTToken.statusUrl,
              let statusUrl = URL(string: statusUrlStr),
              decodedJWTToken.intent != nil
        else {
            throw PrimerError.invalidClientToken()
        }

        await uiManager.primerRootViewController?.enableUserInteraction(true)

        try await presentWebRedirectViewControllerWithRedirectUrl(redirectUrl)
        return try await PollingModule(url: statusUrl).start()
    }

    @MainActor
    private func handle3DSAuthenticationForDecodedClientToken(
        _: DecodedJWTToken,
        paymentMethodTokenData: PrimerPaymentMethodTokenData
    ) async throws -> String? {
        #if DEBUG
            let threeDSService: ThreeDSServiceProtocol =
                PrimerAPIConfiguration.current?.clientSession?.testId != nil ? Mock3DSService() : ThreeDSService()
        #else
            let threeDSService: ThreeDSServiceProtocol = ThreeDSService()
        #endif

        return try await threeDSService.perform3DS(
            paymentMethodTokenData: paymentMethodTokenData,
            sdkDismissed: nil
        )
    }

    private func handleProcessor3DSForDecodedClientToken(_ decodedJWTToken: DecodedJWTToken) async throws -> String? {
        guard let redirectUrlStr = decodedJWTToken.redirectUrl,
              let redirectUrl = URL(string: redirectUrlStr),
              let statusUrlStr = decodedJWTToken.statusUrl,
              let statusUrl = URL(string: statusUrlStr),
              decodedJWTToken.intent != nil
        else {
            throw handled(primerError: .invalidClientToken())
        }

        await uiManager.primerRootViewController?.enableUserInteraction(true)
        try await presentWebRedirectViewControllerWithRedirectUrl(redirectUrl)

        let pollingModule = PollingModule(url: statusUrl)
        didCancel = {
            pollingModule.cancel(withError: handled(primerError: .cancelled(paymentMethodType: self.config.type)))
        }
        return try await pollingModule.start()
    }

    @MainActor
    func presentWebRedirectViewControllerWithRedirectUrl(_ redirectUrl: URL) async throws {
        let safariViewController = SFSafariViewController(url: redirectUrl)
        safariViewController.delegate = self
        webViewController = safariViewController

        try await withCheckedThrowingContinuation { (continuation: CheckedContinuation<Void, Error>) in
            self.webViewCompletion = { _, err in
                if let err {
                    continuation.resume(throwing: err)
                }
            }

            DispatchQueue.main.async {
                self.uiManager.primerRootViewController?.present(safariViewController, animated: true, completion: {
                    DispatchQueue.main.async {
                        continuation.resume()
                    }
                })
            }
        }
    }

    func configureAmountLabels(cardNetwork: CardNetwork?) {
        if let surcharge = alternativelySelectedCardNetwork?.surcharge ?? cardNetwork?.surcharge,
           PrimerAPIConfigurationModule.apiConfiguration?.clientSession?.order?.merchantAmount == nil,
<<<<<<< HEAD
           let currency = AppState.current.currency {
=======
           let currency = AppState.current.currency
        {
>>>>>>> 4f83cf3b
            configureSurchargeLabel(surchargeAmount: surcharge, currency: currency)
        } else {
            hideSurchargeLabel()
        }

        let amount: Int = AppState.current.amount ?? 0
        configurePayButton(amount: amount)
    }

    func configurePayButton(amount: Int) {
        DispatchQueue.main.async {
            // Only in a checkout intent and when currency is set
            guard PrimerInternal.shared.intent == .checkout,
                  let currency = AppState.current.currency
            else {
                return
            }

            let title = PrimerSettings.current.uiOptions.cardFormUIOptions?.payButtonAddNewCard == true
                ? Strings.VaultPaymentMethodViewContent.addCard
                : "\(Strings.PaymentButton.pay) \(amount.toCurrencyString(currency: currency))"

            self.uiModule.submitButton?.setTitle(title, for: .normal)
        }
    }

    func configureSurchargeLabel(surchargeAmount: Int, currency: Currency) {
        DispatchQueue.main.async {
            let amount = "+ \(surchargeAmount.toCurrencyString(currency: currency))"
            self.cardNumberContainerView.updateSurcharge(amount: amount)
        }
    }

    func hideSurchargeLabel() {
        DispatchQueue.main.async {
            self.cardNumberContainerView.updateSurcharge(amount: nil)
        }
    }

    override func submitButtonTapped() {
        uiModule.submitButton?.startAnimating()
        let viewEvent = Analytics.Event.ui(
            action: .click,
            context: Analytics.Event.Property.Context(
                issuerId: nil,
                paymentMethodType: config.type,
                url: nil
            ),
            extra: nil,
            objectType: .button,
            objectId: .submit,
            objectClass: "\(Self.self)",
            place: .cardForm
        )
        Analytics.Service.fire(event: viewEvent)

        userInputCompletion?()
    }

    override func cancel() {
        didCancel?()
        didCancel = nil
        super.cancel()
    }
}

extension CardFormPaymentMethodTokenizationViewModel {
    private func dispatchActions() async throws {
        var network = alternativelySelectedCardNetwork?.rawValue.uppercased() ?? defaultCardNetwork?.rawValue.uppercased()
        if network == nil || network == "UNKNOWN" {
            network = "OTHER"
        }

        let params: [String: Any] = [
            "paymentMethodType": config.type,
            "binData": ["network": network],
        ]
        var actions = [ClientSession.Action.selectPaymentMethodActionWithParameters(params)]

        if isShowingBillingAddressFieldsRequired {
            let updatedBillingAddress = await MainActor.run {
                ClientSession.Address(firstName: firstNameFieldView.firstName,
                                      lastName: lastNameFieldView.lastName,
                                      addressLine1: addressLine1FieldView.addressLine1,
                                      addressLine2: addressLine2FieldView.addressLine2,
                                      city: cityFieldView.city,
                                      postalCode: postalCodeFieldView.postalCode,
                                      state: stateFieldView.state,
                                      countryCode: countryFieldView.countryCode)
            }
            if let billingAddress = try? updatedBillingAddress.asDictionary() {
                let billingAddressAction: ClientSession.Action = .setBillingAddressActionWithParameters(billingAddress)
                actions.append(billingAddressAction)
            }
        }

        let clientSessionActionsModule: ClientSessionActionsProtocol = ClientSessionActionsModule()
        try await clientSessionActionsModule.dispatch(actions: actions)
    }

    private func unselectPaymentMethodSilently() {
        Task {
            try? await ClientSessionActionsModule().unselectPaymentMethodIfNeeded()
        }
    }
}

extension CardFormPaymentMethodTokenizationViewModel: InternalCardComponentsManagerDelegate {
    func cardComponentsManager(_: InternalCardComponentsManager, onTokenizeSuccess paymentMethodToken: PrimerPaymentMethodTokenData) {
        cardComponentsManagerTokenizationCompletion?(.success(paymentMethodToken))
        cardComponentsManagerTokenizationCompletion = nil
    }

    func cardComponentsManager(_: InternalCardComponentsManager, clientTokenCallback completion: @escaping (String?, Error?) -> Void) {
        if let clientToken = PrimerAPIConfigurationModule.clientToken {
            completion(clientToken, nil)
        } else {
            completion(nil, handled(primerError: .invalidClientToken()))
        }
    }

    func cardComponentsManager(_: InternalCardComponentsManager, tokenizationFailedWith errors: [Error]) {
        cardComponentsManagerTokenizationCompletion?(.failure(handled(primerError: .underlyingErrors(errors: errors))))
        cardComponentsManagerTokenizationCompletion = nil
    }

    func cardComponentsManager(_: InternalCardComponentsManager, isLoading: Bool) {
        if isLoading {
            uiModule.submitButton?.startAnimating()
        } else {
            uiModule.submitButton?.stopAnimating()
        }
        uiManager.primerRootViewController?.enableUserInteraction(!isLoading)
    }

    // swiftlint:disable cyclomatic_complexity
    fileprivate func showTexfieldViewErrorIfNeeded(for primerTextFieldView: PrimerTextFieldView, isValid: Bool?) {
        if isValid == false {
            // We know for sure that the text is not valid, even if the user hasn't finished typing.
            if primerTextFieldView is PrimerCardNumberFieldView, !primerTextFieldView.isEmpty {
                cardNumberContainerView.errorText = Strings.CardFormView.CardNumber.invalidErrorMessage
            } else if primerTextFieldView is PrimerExpiryDateFieldView, !primerTextFieldView.isEmpty {
                expiryDateContainerView.errorText = Strings.CardFormView.ExpiryDate.invalidErrorMessage
            } else if primerTextFieldView is PrimerCVVFieldView, !primerTextFieldView.isEmpty {
                cvvContainerView.errorText = Strings.CardFormView.CVV.invalidErrorMessage
            } else if primerTextFieldView is PrimerCardholderNameFieldView {
                // Check if the cardholder name field is empty or has an invalid length.
                if primerTextFieldView.isEmpty {
                    // If the text field is empty, assign the default invalid error message.
                    cardholderNameContainerView?.errorText = Strings.CardFormView.Cardholder.invalidErrorMessage
                } else if let count = primerTextFieldView.textField.text?.count, count >= 2, count < 45 {
                    // If the count of characters is between 2 (inclusive) and 45 (exclusive),
                    // assign the error message specific to cardholder length.
                    cardholderNameContainerView?.errorText = Strings.CardFormView.Cardholder.invalidCardholderLengthErrorMessage
                } else {
                    // For all other cases, assign the general invalid error message.
                    cardholderNameContainerView?.errorText = Strings.CardFormView.Cardholder.invalidErrorMessage
                }
            } else if primerTextFieldView is PrimerPostalCodeFieldView {
                postalCodeContainerView.errorText = primerTextFieldView.isEmpty ?
                    Strings.CardFormView.PostalCode.isRequiredErrorMessage : Strings.CardFormView.PostalCode.invalidErrorMessage
            } else if primerTextFieldView is PrimerCountryFieldView {
                countryFieldContainerView.errorText = primerTextFieldView.isEmpty ?
                    Strings.CardFormView.CountryCode.isRequiredErrorMessage : Strings.CardFormView.CountryCode.invalidErrorMessage
            } else if primerTextFieldView is PrimerFirstNameFieldView {
                firstNameContainerView.errorText = primerTextFieldView.isEmpty ?
                    Strings.CardFormView.FirstName.isRequiredErrorMessage : Strings.CardFormView.FirstName.invalidErrorMessage
            } else if primerTextFieldView is PrimerLastNameFieldView {
                lastNameContainerView.errorText = primerTextFieldView.isEmpty ?
                    Strings.CardFormView.LastName.isRequiredErrorMessage : Strings.CardFormView.LastName.invalidErrorMessage
            } else if primerTextFieldView is PrimerCityFieldView {
                cityContainerView.errorText = primerTextFieldView.isEmpty ?
                    Strings.CardFormView.City.isRequiredErrorMessage : Strings.CardFormView.City.invalidErrorMessage
            } else if primerTextFieldView is PrimerStateFieldView {
                stateContainerView.errorText = primerTextFieldView.isEmpty ?
                    Strings.CardFormView.State.isRequiredErrorMessage : Strings.CardFormView.State.invalidErrorMessage
            } else if primerTextFieldView is PrimerAddressLine1FieldView {
                addressLine1ContainerView.errorText = primerTextFieldView.isEmpty ?
                    Strings.CardFormView.AddressLine1.isRequiredErrorMessage : Strings.CardFormView.AddressLine1.invalidErrorMessage
            } else if primerTextFieldView is PrimerAddressLine2FieldView {
                addressLine2ContainerView.errorText = primerTextFieldView.isEmpty ?
                    Strings.CardFormView.AddressLine2.isRequiredErrorMessage : Strings.CardFormView.AddressLine2.invalidErrorMessage
            }
        } else {
            // We don't know for sure if the text is valid
            if primerTextFieldView is PrimerCardNumberFieldView {
                cardNumberContainerView.errorText = nil
            } else if primerTextFieldView is PrimerExpiryDateFieldView {
                expiryDateContainerView.errorText = nil
            } else if primerTextFieldView is PrimerCVVFieldView {
                cvvContainerView.errorText = nil
            } else if primerTextFieldView is PrimerCardholderNameFieldView {
                cardholderNameContainerView?.errorText = nil
            } else if primerTextFieldView is PrimerPostalCodeFieldView {
                postalCodeContainerView.errorText = nil
            } else if primerTextFieldView is PrimerCountryFieldView {
                countryFieldContainerView.errorText = nil
            } else if primerTextFieldView is PrimerFirstNameFieldView {
                firstNameContainerView.errorText = nil
            } else if primerTextFieldView is PrimerLastNameFieldView {
                lastNameContainerView.errorText = nil
            } else if primerTextFieldView is PrimerCityFieldView {
                cityContainerView.errorText = nil
            } else if primerTextFieldView is PrimerStateFieldView {
                stateContainerView.errorText = nil
            } else if primerTextFieldView is PrimerAddressLine1FieldView {
                addressLine1ContainerView.errorText = nil
            } else if primerTextFieldView is PrimerAddressLine2FieldView {
                addressLine2ContainerView.errorText = nil
            }
        }
    }

    // swiftlint:enable cyclomatic_complexity

    fileprivate func enableSubmitButtonIfNeeded() {
        var validations = [
            cardNumberField.isTextValid,
            expiryDateField.isTextValid,
        ]

        if isRequiringCVVInput {
            validations.append(cvvField.isTextValid)
        }

        if isShowingBillingAddressFieldsRequired {
            validations.append(contentsOf: allVisibleBillingAddressFieldViews.map(\.isTextValid))
        }

        if cardholderNameField != nil { validations.append(cardholderNameField!.isTextValid) }

        if validations.allSatisfy({ $0 == true }) {
            uiModule.submitButton?.isEnabled = true
            uiModule.submitButton?.backgroundColor = theme.mainButton.color(for: .enabled)
        } else {
            uiModule.submitButton?.isEnabled = false
            uiModule.submitButton?.backgroundColor = theme.mainButton.color(for: .disabled)
        }
    }
}

extension CardFormPaymentMethodTokenizationViewModel: PrimerTextFieldViewDelegate {
    func primerTextFieldViewDidBeginEditing(_ primerTextFieldView: PrimerTextFieldView) {
        showTexfieldViewErrorIfNeeded(for: primerTextFieldView, isValid: true)
    }

    func primerTextFieldView(_ primerTextFieldView: PrimerTextFieldView, isValid: Bool?) {
        showTexfieldViewErrorIfNeeded(for: primerTextFieldView, isValid: isValid)
        enableSubmitButtonIfNeeded()
    }

    func primerTextFieldView(_ primerTextFieldView: PrimerTextFieldView,
                             didDetectCardNetwork _: CardNetwork?)
    {
        if let text = primerTextFieldView.textField.internalText {
            let sanitizedText = text.replacingOccurrences(of: " ", with: "")
            guard rawCardData.cardNumber != sanitizedText else { return }

            rawCardData.cardNumber = sanitizedText

            if !isRawDataInitialized {
                rawDataManager?.rawData = rawCardData
                isRawDataInitialized = true
            }
        }
    }

    private func handleCardNetworkDetection(_ cardNetwork: CardNetwork?) {
        guard alternativelySelectedCardNetwork == nil,
<<<<<<< HEAD
              rawCardData.cardNetwork != cardNetwork else { return }

        self.rawCardData.cardNetwork = cardNetwork
=======
              rawCardData.cardNetwork != cardNetwork
        else {
            return
        }

        rawCardData.cardNetwork = cardNetwork
>>>>>>> 4f83cf3b

        var network = cardNetwork?.rawValue.uppercased()

        if let cardNetwork = cardNetwork,
           cardNetwork != .unknown
        {
            // Set the network value to "OTHER" if it's nil or unknown
            if network == nil || network == "UNKNOWN" {
                network = "OTHER"
            }

            // Update the UI with the detected card network icon
            cardNumberContainerView.rightImage = cardNetwork.icon

            // Update labels immediately
            configureAmountLabels(cardNetwork: cardNetwork)
<<<<<<< HEAD
        } else if cardNumberContainerView.rightImage != nil, (cardNetwork?.icon == nil || cardNetwork == .unknown) {
=======
        } else if cardNumberContainerView.rightImage != nil, cardNetwork?.icon == nil || cardNetwork == .unknown {
>>>>>>> 4f83cf3b
            // Unselect payment method and remove the card network icon if unknown or nil
            cardNumberContainerView.rightImage = nil

            configureAmountLabels(cardNetwork: cardNetwork)
        }
    }
}

extension CardFormPaymentMethodTokenizationViewModel: SFSafariViewControllerDelegate {
    func safariViewControllerDidFinish(_: SFSafariViewController) {
        if let webViewCompletion = webViewCompletion {
            // Cancelled
            webViewCompletion(nil, handled(primerError: .cancelled(paymentMethodType: config.type)))
        }

        webViewCompletion = nil
    }
}

extension CardFormPaymentMethodTokenizationViewModel: UITableViewDataSource, UITableViewDelegate {
<<<<<<< HEAD

    func tableView(_ tableView: UITableView, numberOfRowsInSection section: Int) -> Int {
=======
    func tableView(_: UITableView, numberOfRowsInSection _: Int) -> Int {
>>>>>>> 4f83cf3b
        dataSource.count
    }

    func tableView(_ tableView: UITableView, cellForRowAt indexPath: IndexPath) -> UITableViewCell {
        let country = dataSource[indexPath.row]
        guard let cell = tableView.dequeueReusableCell(withIdentifier: CountryTableViewCell.className,
                                                       for: indexPath) as? CountryTableViewCell
        else {
            fatalError("Unexpected cell dequed in PrimerSDK.CardFormPaymentMethodTokenizationViewModel")
        }
        cell.configure(viewModel: country)
        return cell
    }

    func tableView(_: UITableView, didSelectRowAt indexPath: IndexPath) {
        let country = dataSource[indexPath.row]
        countryFieldView.textField.text = "\(country.flag) \(country.country)"
        countryFieldView.countryCode = country
        countryFieldView.validation = .valid
        countryFieldView.textFieldDidEndEditing(countryFieldView.textField)
        uiManager.primerRootViewController?.popViewController()
    }
}

extension CardFormPaymentMethodTokenizationViewModel: UITextFieldDelegate {
    func textField(_ textField: UITextField,
                   shouldChangeCharactersIn _: NSRange,
                   replacementString string: String) -> Bool
    {
        if string == "\n" {
            // Keyboard's return button tapoped
            textField.resignFirstResponder()
            return false
        }

        var query: String

        if string.isEmpty {
            query = String((textField.text ?? "").dropLast())
        } else {
            query = (textField.text ?? "") + string
        }

        if query.isEmpty {
            dataSource = countries
            return true
        }

        var countryResults: [CountryCode] = []

        for country in countries where
            country.country.lowercasedAndFolded().contains(query.lowercasedAndFolded()) {
            countryResults.append(country)
        }

        dataSource = countryResults

        return true
    }

    func textFieldShouldClear(_: UITextField) -> Bool {
        dataSource = countries
        return true
    }
}

// MARK: - PrimerHeadlessUniversalCheckoutRawDataManagerDelegate
<<<<<<< HEAD
extension CardFormPaymentMethodTokenizationViewModel: PrimerHeadlessUniversalCheckoutRawDataManagerDelegate {

    func primerRawDataManager(_ rawDataManager: PrimerHeadlessUniversalCheckout.RawDataManager,
                              willFetchMetadataForState cardState: PrimerValidationState) {
=======

extension CardFormPaymentMethodTokenizationViewModel: PrimerHeadlessUniversalCheckoutRawDataManagerDelegate {
    func primerRawDataManager(_: PrimerHeadlessUniversalCheckout.RawDataManager,
                              willFetchMetadataForState cardState: PrimerValidationState)
    {
>>>>>>> 4f83cf3b
        guard cardState is PrimerCardNumberEntryState else {
            logger.error(message: "Received non-card metadata. Ignoring ...")
            return
        }
    }

    func primerRawDataManager(_: PrimerHeadlessUniversalCheckout.RawDataManager,
                              didReceiveMetadata metadata: PrimerPaymentMethodMetadata,
                              forState cardState: PrimerValidationState)
    {
        guard let metadataModel = metadata as? PrimerCardNumberEntryMetadata,
<<<<<<< HEAD
              cardState is PrimerCardNumberEntryState else {
=======
              cardState is PrimerCardNumberEntryState
        else {
>>>>>>> 4f83cf3b
            logger.error(message: "Received non-card metadata. Ignoring ...")
            return
        }

        var primerNetworks: [PrimerCardNetwork]
        if metadataModel.source == .remote,
           let selectable = metadataModel.selectableCardNetworks?.items,
           !selectable.isEmpty
        {
            primerNetworks = selectable
        } else if let preferred = metadataModel.detectedCardNetworks.preferred {
            primerNetworks = [preferred]
        } else if let first = metadataModel.detectedCardNetworks.items.first {
            primerNetworks = [first]
        } else {
            primerNetworks = []
        }

        let filteredNetworks = primerNetworks.filter { $0.displayName != "Unknown" }
        let newNetworks = filteredNetworks.map(\.network)
<<<<<<< HEAD
        guard newNetworks != lastRemoteNetworkValues else { return }
=======
        guard newNetworks != lastRemoteNetworkValues else {
            return
        }
>>>>>>> 4f83cf3b
        lastRemoteNetworkValues = newNetworks

        currentlyAvailableCardNetworks = filteredNetworks
        cardNumberContainerView.cardNetworks = filteredNetworks

        if defaultCardNetwork == nil, let first = newNetworks.first {
            defaultCardNetwork = first
        }

        DispatchQueue.main.async {
            if newNetworks.count == 1 {
                self.cardNumberContainerView.resetCardNetworkSelection()
                self.alternativelySelectedCardNetwork = nil
                self.handleCardNetworkDetection(newNetworks[0])
            } else if newNetworks.count > 1 {
<<<<<<< HEAD
                self.cardNumberContainerView.resetCardNetworkSelection()
                self.cardNumberContainerView.rightImage = CardNetwork.unknown.icon
=======
                if let autoSelected = metadataModel.autoSelectedCardNetwork {
                    // Auto-selected network (e.g., EFTPOS co-badge)
                    self.alternativelySelectedCardNetwork = autoSelected.network
                    self.cardNumberContainerView.selectedCardNetwork = autoSelected
                    self.handleCardNetworkDetection(autoSelected.network)
                } else {
                    // Show generic/"unknown" icon
                    self.cardNumberContainerView.resetCardNetworkSelection()
                    self.cardNumberContainerView.rightImage = CardNetwork.unknown.icon
                }
>>>>>>> 4f83cf3b
            } else {
                // Remember if we had any selection
                let hadSelection = (self.alternativelySelectedCardNetwork != nil)
                    || (self.defaultCardNetwork != nil)

                // Clear all state & UI
                self.alternativelySelectedCardNetwork = nil
                self.defaultCardNetwork = nil
                self.rawCardData.cardNetwork = nil
                self.cardNumberContainerView.rightImage = nil
                self.configureAmountLabels(cardNetwork: nil)

                // Only unselect if there was something to unselect
                if hadSelection {
                    self.unselectPaymentMethodSilently()
                }
            }
        }
    }

    private func image(from model: PrimerCardNetwork) -> UIImage? {
        let asset = PrimerHeadlessUniversalCheckout.AssetsManager.getCardNetworkAsset(for: model.network)
        return asset?.cardImage
    }
}

private extension String {
    func lowercasedAndFolded() -> String {
        lowercased()
            .folding(
                options: .diacriticInsensitive,
                locale: nil
            )
    }
}

// swiftlint:enable function_body_length
// swiftlint:enable type_body_length
// swiftlint:enable file_length<|MERGE_RESOLUTION|>--- conflicted
+++ resolved
@@ -14,13 +14,8 @@
 
 // swiftlint:disable:next type_name
 final class CardFormPaymentMethodTokenizationViewModel: PaymentMethodTokenizationViewModel,
-<<<<<<< HEAD
-                                                        SearchableItemsPaymentMethodTokenizationViewModelProtocol {
-
-=======
     SearchableItemsPaymentMethodTokenizationViewModelProtocol
 {
->>>>>>> 4f83cf3b
     // MARK: - Properties
 
     private lazy var cardComponentsManager: InternalCardComponentsManager = {
@@ -126,13 +121,7 @@
         return options?.postalCode == true
     }
 
-<<<<<<< HEAD
-    lazy var countrySelectorViewController: CountrySelectorViewController = {
-        CountrySelectorViewController(viewModel: self)
-    }()
-=======
     lazy var countrySelectorViewController: CountrySelectorViewController = .init(viewModel: self)
->>>>>>> 4f83cf3b
 
     // MARK: - Card number field
 
@@ -177,19 +166,9 @@
 
     // MARK: - Expiry date field
 
-<<<<<<< HEAD
-    lazy var expiryDateField: PrimerExpiryDateFieldView = {
-        PrimerEpiryDateField.expiryDateFieldViewWithDelegate(self)
-    }()
-
-    private lazy var expiryDateContainerView: PrimerCustomFieldView = {
-        PrimerEpiryDateField.expiryDateContainerViewWithFieldView(expiryDateField)
-    }()
-=======
     lazy var expiryDateField: PrimerExpiryDateFieldView = PrimerEpiryDateField.expiryDateFieldViewWithDelegate(self)
 
     private lazy var expiryDateContainerView: PrimerCustomFieldView = PrimerEpiryDateField.expiryDateContainerViewWithFieldView(expiryDateField)
->>>>>>> 4f83cf3b
 
     // MARK: - CVV field
 
@@ -287,11 +266,7 @@
 
     var billingAddressCheckoutModuleOptions: PrimerAPIConfiguration.CheckoutModule.PostalCodeOptions? {
         PrimerAPIConfigurationModule.apiConfiguration?.checkoutModules?
-<<<<<<< HEAD
-            .filter({ $0.type == "BILLING_ADDRESS" })
-=======
             .filter { $0.type == "BILLING_ADDRESS" }
->>>>>>> 4f83cf3b
             .first?.options as? PrimerAPIConfiguration.CheckoutModule.PostalCodeOptions
     }
 
@@ -601,12 +576,8 @@
     func configureAmountLabels(cardNetwork: CardNetwork?) {
         if let surcharge = alternativelySelectedCardNetwork?.surcharge ?? cardNetwork?.surcharge,
            PrimerAPIConfigurationModule.apiConfiguration?.clientSession?.order?.merchantAmount == nil,
-<<<<<<< HEAD
-           let currency = AppState.current.currency {
-=======
            let currency = AppState.current.currency
         {
->>>>>>> 4f83cf3b
             configureSurchargeLabel(surchargeAmount: surcharge, currency: currency)
         } else {
             hideSurchargeLabel()
@@ -876,18 +847,12 @@
 
     private func handleCardNetworkDetection(_ cardNetwork: CardNetwork?) {
         guard alternativelySelectedCardNetwork == nil,
-<<<<<<< HEAD
-              rawCardData.cardNetwork != cardNetwork else { return }
-
-        self.rawCardData.cardNetwork = cardNetwork
-=======
               rawCardData.cardNetwork != cardNetwork
         else {
             return
         }
 
         rawCardData.cardNetwork = cardNetwork
->>>>>>> 4f83cf3b
 
         var network = cardNetwork?.rawValue.uppercased()
 
@@ -904,11 +869,7 @@
 
             // Update labels immediately
             configureAmountLabels(cardNetwork: cardNetwork)
-<<<<<<< HEAD
-        } else if cardNumberContainerView.rightImage != nil, (cardNetwork?.icon == nil || cardNetwork == .unknown) {
-=======
         } else if cardNumberContainerView.rightImage != nil, cardNetwork?.icon == nil || cardNetwork == .unknown {
->>>>>>> 4f83cf3b
             // Unselect payment method and remove the card network icon if unknown or nil
             cardNumberContainerView.rightImage = nil
 
@@ -929,12 +890,7 @@
 }
 
 extension CardFormPaymentMethodTokenizationViewModel: UITableViewDataSource, UITableViewDelegate {
-<<<<<<< HEAD
-
-    func tableView(_ tableView: UITableView, numberOfRowsInSection section: Int) -> Int {
-=======
     func tableView(_: UITableView, numberOfRowsInSection _: Int) -> Int {
->>>>>>> 4f83cf3b
         dataSource.count
     }
 
@@ -1002,18 +958,11 @@
 }
 
 // MARK: - PrimerHeadlessUniversalCheckoutRawDataManagerDelegate
-<<<<<<< HEAD
-extension CardFormPaymentMethodTokenizationViewModel: PrimerHeadlessUniversalCheckoutRawDataManagerDelegate {
-
-    func primerRawDataManager(_ rawDataManager: PrimerHeadlessUniversalCheckout.RawDataManager,
-                              willFetchMetadataForState cardState: PrimerValidationState) {
-=======
 
 extension CardFormPaymentMethodTokenizationViewModel: PrimerHeadlessUniversalCheckoutRawDataManagerDelegate {
     func primerRawDataManager(_: PrimerHeadlessUniversalCheckout.RawDataManager,
                               willFetchMetadataForState cardState: PrimerValidationState)
     {
->>>>>>> 4f83cf3b
         guard cardState is PrimerCardNumberEntryState else {
             logger.error(message: "Received non-card metadata. Ignoring ...")
             return
@@ -1025,12 +974,8 @@
                               forState cardState: PrimerValidationState)
     {
         guard let metadataModel = metadata as? PrimerCardNumberEntryMetadata,
-<<<<<<< HEAD
-              cardState is PrimerCardNumberEntryState else {
-=======
               cardState is PrimerCardNumberEntryState
         else {
->>>>>>> 4f83cf3b
             logger.error(message: "Received non-card metadata. Ignoring ...")
             return
         }
@@ -1051,13 +996,9 @@
 
         let filteredNetworks = primerNetworks.filter { $0.displayName != "Unknown" }
         let newNetworks = filteredNetworks.map(\.network)
-<<<<<<< HEAD
-        guard newNetworks != lastRemoteNetworkValues else { return }
-=======
         guard newNetworks != lastRemoteNetworkValues else {
             return
         }
->>>>>>> 4f83cf3b
         lastRemoteNetworkValues = newNetworks
 
         currentlyAvailableCardNetworks = filteredNetworks
@@ -1073,10 +1014,6 @@
                 self.alternativelySelectedCardNetwork = nil
                 self.handleCardNetworkDetection(newNetworks[0])
             } else if newNetworks.count > 1 {
-<<<<<<< HEAD
-                self.cardNumberContainerView.resetCardNetworkSelection()
-                self.cardNumberContainerView.rightImage = CardNetwork.unknown.icon
-=======
                 if let autoSelected = metadataModel.autoSelectedCardNetwork {
                     // Auto-selected network (e.g., EFTPOS co-badge)
                     self.alternativelySelectedCardNetwork = autoSelected.network
@@ -1087,7 +1024,6 @@
                     self.cardNumberContainerView.resetCardNetworkSelection()
                     self.cardNumberContainerView.rightImage = CardNetwork.unknown.icon
                 }
->>>>>>> 4f83cf3b
             } else {
                 // Remember if we had any selection
                 let hadSelection = (self.alternativelySelectedCardNetwork != nil)
