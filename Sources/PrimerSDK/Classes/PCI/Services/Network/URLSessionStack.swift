--- conflicted
+++ resolved
@@ -21,15 +21,10 @@
 
     // MARK: - Network Stack logic
 
-<<<<<<< HEAD
     // swiftlint:disable function_body_length
     @discardableResult
     func request<T: Decodable>(_ endpoint: Endpoint, completion: @escaping ResultCallback<T>) -> PrimerCancellable? {
         
-=======
-    func request<T: Decodable>(_ endpoint: Endpoint, completion: @escaping ResultCallback<T>) {
-
->>>>>>> c4959b92
         let urlStr: String = (endpoint.baseURL ?? "") + endpoint.path
         let id = String.randomString(length: 32)
 
