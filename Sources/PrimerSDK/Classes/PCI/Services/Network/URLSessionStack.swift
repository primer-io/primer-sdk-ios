//
//  URLSessionStack.swift
//  primer-checkout-api
//
//  Created by Evangelos Pittas on 26/2/21.
//

import Foundation

internal class URLSessionStack: NetworkService, LogReporter {

    private let session: URLSession
    private let parser: Parser

    // MARK: - Object lifecycle

    init(session: URLSession = .shared, parser: Parser = JSONParser()) {
        self.session = session
        self.parser = parser
    }

    // MARK: - Network Stack logic
<<<<<<< HEAD
    
    // swiftlint:disable function_body_length
    @discardableResult
    func request<T: Decodable>(_ endpoint: Endpoint, completion: @escaping ResultCallback<T>) -> URLSessionDataTask? {
        
=======

    func request<T: Decodable>(_ endpoint: Endpoint, completion: @escaping ResultCallback<T>) {

>>>>>>> bd6eb480
        let urlStr: String = (endpoint.baseURL ?? "") + endpoint.path
        let id = String.randomString(length: 32)

        if let primerAPI = endpoint as? PrimerAPI, shouldReportNetworkEvents(for: primerAPI) {
            let reqEvent = Analytics.Event.networkCall(
                callType: .requestStart,
                id: id,
                url: urlStr,
                method: endpoint.method,
                errorBody: nil,
                responseCode: nil
            )
            Analytics.Service.record(event: reqEvent)

            let connectivityEvent = Analytics.Event.networkConnectivity(networkType: Connectivity.networkType)
            Analytics.Service.record(event: connectivityEvent)
        }

        guard let url = url(for: endpoint) else {
            let err = InternalError.invalidUrl(url: "Base URL: \(endpoint.baseURL ?? "nil") | Endpoint: \(endpoint.path)", userInfo: ["file": #file,
                                                                                                                                      "class": "\(Self.self)",
                                                                                                                                      "function": #function,
                                                                                                                                      "line": "\(#line)"], diagnosticsId: UUID().uuidString)
            ErrorHandler.handle(error: err)
            completion(.failure(err))
            return nil
        }

        var request = URLRequest(url: url)
        request.httpMethod = endpoint.method.rawValue

        if let headers = endpoint.headers {
            request.allHTTPHeaderFields = headers
        }

        if let data = endpoint.body {
            request.httpBody = data
        }

#if DEBUG
        if let queryParams = endpoint.queryParameters {
            var urlQueryItems: [URLQueryItem] = []

            for (key, val) in queryParams {
                let urlQueryItem = URLQueryItem(name: key, value: val)
                urlQueryItems.append(urlQueryItem)
            }

            if !urlQueryItems.isEmpty {
                var urlComponents = URLComponents(url: url, resolvingAgainstBaseURL: false)!
                urlComponents.queryItems = urlQueryItems
            }
        }

        logger.debug(message: "🌎 Network request [\(request.httpMethod!)] \(request.url!)")
        let headerDescriptions = request.allHTTPHeaderFields?.map { key, value in
            return " - \(key) = \(value)"
        } ?? []
        logger.debug(message: "📃 Request Headers:\n\(headerDescriptions.joined(separator: "\n"))")
#endif

        let dataTask = session.dataTask(with: request) { [logger] data, response, error in
            let httpResponse = response as? HTTPURLResponse

            var resEventProperties: NetworkCallEventProperties?
            var resEvent: Analytics.Event?
            if !endpoint.path.isEmpty {
                resEvent = Analytics.Event.networkCall(
                    callType: .requestEnd,
                    id: id,
                    url: urlStr,
                    method: endpoint.method,
                    errorBody: nil,
                    responseCode: (response as? HTTPURLResponse)?.statusCode
                )

                resEvent!.properties = resEventProperties
            }

#if DEBUG

#endif

            if let error = error {
                if resEvent != nil {
                    resEventProperties!.errorBody = "\(error)"
                    resEvent!.properties = resEventProperties
                    Analytics.Service.record(event: resEvent!)
                }

#if DEBUG
                logger.error(message: "🌎 Network Response [\(request.httpMethod!)] \(request.url!)", userInfo: ["ErrorMessage": error.localizedDescription])
#endif

                let err = InternalError.underlyingErrors(errors: [error], userInfo: ["file": #file,
                                                                                     "class": "\(Self.self)",
                                                                                     "function": #function,
                                                                                     "line": "\(#line)"], diagnosticsId: UUID().uuidString)
                ErrorHandler.handle(error: error)
                DispatchQueue.main.async { completion(.failure(err)) }
                return
            }

            guard let data = data else {
                if resEvent != nil {
                    resEventProperties?.errorBody = "No data received"
                    resEvent!.properties = resEventProperties
                    Analytics.Service.record(event: resEvent!)
                }

#if DEBUG
                self.logger.error(message: "🌎 Network Response [\(request.httpMethod!)] \(request.url!)")
                self.logger.error(message: "No data received.")
#endif

                let err = InternalError.noData(userInfo: ["file": #file,
                                                          "class": "\(Self.self)",
                                                          "function": #function,
                                                          "line": "\(#line)"], diagnosticsId: UUID().uuidString)
                ErrorHandler.handle(error: err)
                DispatchQueue.main.async { completion(.failure(err)) }
                return
            }

            do {
                if resEvent != nil {
                    resEvent?.properties = resEventProperties
                    Analytics.Service.record(event: resEvent!)
                }

#if DEBUG
                if endpoint.shouldParseResponseBody {
                    if let primerAPI = endpoint as? PrimerAPI, case .sendAnalyticsEvents = primerAPI {
<<<<<<< HEAD
                        primerLogAnalytics(title: "NETWORK RESPONSE [\(request.httpMethod!)] \(request.url!)", message: msg, prefix: nil, suffix: nil, bundle: nil, file: nil, className: nil, function: nil, line: nil)
                    } else if !data.isEmpty {
=======
                        logger.debug(message: "🌎 Network Response [\(request.httpMethod!)] \(request.url!)")
                        logger.debug(message: "Analytics event sent")
                    } else {
>>>>>>> bd6eb480
                        let jsonObject = try? JSONSerialization.jsonObject(with: data, options: .allowFragments)
                        let jsonData = try? JSONSerialization.data(withJSONObject: jsonObject as Any, options: .prettyPrinted)
                        var jsonStr: String?
                        if jsonData != nil {
                            jsonStr = String(data: jsonData!, encoding: .utf8 )
                        }
                        logger.debug(message: "🌎 Network Response [\(request.httpMethod!)] \(request.url!)")
                        if let httpResponse = response as? HTTPURLResponse {
                            logger.debug(message: "✋ Status: \(httpResponse.statusCode)")
                            let headerDescriptions = httpResponse.allHeaderFields.map { key, value in
                                return " - \(key) = \(value)"
                            }
                            logger.debug(message: "📃 Response Headers:\n\(headerDescriptions.joined(separator: "\n"))")

                        }
                        let bodyDescription = jsonStr ?? "No body found"
                        logger.debug(message: "Body:\n\(bodyDescription)")
                    }
                }
#endif

                if endpoint.shouldParseResponseBody == false, httpResponse?.statusCode == 200 {
                    guard let dummyRes: T = DummySuccess(success: true) as? T
                    else {
                        fatalError()
                    }
                    DispatchQueue.main.async { completion(.success(dummyRes)) }
                } else {
                    let result = try self.parser.parse(T.self, from: data)
                    DispatchQueue.main.async { completion(.success(result)) }
                }
            } catch {
                if let json = try? JSONSerialization.jsonObject(with: data, options: .allowFragments), let jsonDic = json as? [String: Any?],
                   let primerErrorJSON = jsonDic["error"] as? [String: Any],
                   let primerErrorObject = try? JSONSerialization.data(withJSONObject: primerErrorJSON, options: .fragmentsAllowed),
                   let statusCode = (response as? HTTPURLResponse)?.statusCode {

                    let primerErrorResponse = try? self.parser.parse(PrimerServerErrorResponse.self, from: primerErrorObject)

                    if resEvent != nil {
                        resEventProperties?.errorBody = "\(primerErrorJSON)"
                        resEvent!.properties = resEventProperties
                        Analytics.Service.record(event: resEvent!)
                    }

                    if statusCode == 401 {
                        let err = InternalError.unauthorized(url: urlStr, method: endpoint.method, userInfo: ["file": #file,
                                                                                                              "class": "\(Self.self)",
                                                                                                              "function": #function,
                                                                                                              "line": "\(#line)"], diagnosticsId: UUID().uuidString)
                        ErrorHandler.handle(error: err)

#if DEBUG
                        logger.error(message: "🌎 Network Response [\(request.httpMethod!)] \(request.url!)")
                        logger.error(message: "Error: \n - Status code \(statusCode)\n - \(err)")
#endif

                        DispatchQueue.main.async { completion(.failure(err)) }

                    } else if (400...499).contains(statusCode) {
                        let err = InternalError.serverError(status: statusCode, response: primerErrorResponse, userInfo: ["file": #file,
                                                                                                                          "class": "\(Self.self)",
                                                                                                                          "function": #function,
                                                                                                                          "line": "\(#line)"], diagnosticsId: UUID().uuidString)
                        ErrorHandler.handle(error: err)

#if DEBUG
                        self.logger.error(message: "🌎 Network Response [\(request.httpMethod!)] \(request.url!)")
                        logger.error(message: "Error: \n - Status code \(statusCode)\n - \(err)")
#endif

                        DispatchQueue.main.async { completion(.failure(err)) }

                    } else if (500...599).contains(statusCode) {
                        let err = InternalError.serverError(status: statusCode, response: primerErrorResponse, userInfo: ["file": #file,
                                                                                                                          "class": "\(Self.self)",
                                                                                                                          "function": #function,
                                                                                                                          "line": "\(#line)"], diagnosticsId: UUID().uuidString)
                        ErrorHandler.handle(error: err)

#if DEBUG
                        self.logger.error(message: "🌎 Network Response [\(request.httpMethod!)] \(request.url!)")
                        logger.error(message: "Error: \n - Status code \(statusCode)\n - \(err)")
#endif

                        DispatchQueue.main.async { completion(.failure(err)) }

                    } else {
                        let err = InternalError.serverError(status: statusCode, response: primerErrorResponse, userInfo: ["file": #file,
                                                                                                                          "class": "\(Self.self)",
                                                                                                                          "function": #function,
                                                                                                                          "line": "\(#line)"], diagnosticsId: UUID().uuidString)
                        ErrorHandler.handle(error: err)

                        if resEvent != nil {
                            resEventProperties?.errorBody = err.localizedDescription
                            resEvent!.properties = resEventProperties
                            Analytics.Service.record(event: resEvent!)
                        }

#if DEBUG
                        self.logger.error(message: "🌎 Network Response [\(request.httpMethod!)] \(request.url!)")
                        logger.error(message: "Error: \n - Status code \(statusCode)\n - \(err)")
#endif

                        DispatchQueue.main.async { completion(.failure(err)) }
                    }

                } else {
                    let err = InternalError.failedToDecode(message: "Failed to decode response from URL: \(urlStr)", userInfo: ["file": #file,
                                                                                                                                "class": "\(Self.self)",
                                                                                                                                "function": #function,
                                                                                                                                "line": "\(#line)"], diagnosticsId: UUID().uuidString)
                    ErrorHandler.handle(error: err)

                    if resEvent != nil {
                        resEventProperties?.errorBody = err.localizedDescription
                        resEvent!.properties = resEventProperties
                        Analytics.Service.record(event: resEvent!)
                    }

#if DEBUG
                    self.logger.error(message: "🌎 Network Response [\(request.httpMethod!)] \(request.url!)")
                    self.logger.error(message: "Error: Failed to parse")
#endif

                    DispatchQueue.main.async { completion(.failure(InternalError.underlyingErrors(errors: [err], userInfo: ["file": #file,
                                                                                                                            "class": "\(Self.self)",
                                                                                                                            "function": #function,
                                                                                                                            "line": "\(#line)"], diagnosticsId: UUID().uuidString))) }
                }

            }
        }
        dataTask.resume()

        return dataTask
    }
}

internal extension URLSessionStack {

    func url(for endpoint: Endpoint) -> URL? {
        guard let urlStr = endpoint.baseURL else { return nil }
        guard let baseUrl = URL(string: urlStr) else { return nil }
        var url = baseUrl

        if endpoint.path != "" {
            url = baseUrl.appendingPathComponent(endpoint.path)
        }

        if let queryParameters = endpoint.queryParameters, !queryParameters.keys.isEmpty {
            var urlComponents = URLComponents(string: url.absoluteString)!
            var urlQueryItems: [URLQueryItem] = []

            for (key, val) in queryParameters {
                let urlQueryItem = URLQueryItem(name: key, value: val)
                urlQueryItems.append(urlQueryItem)
            }

            if !urlQueryItems.isEmpty {
                urlComponents.queryItems = urlQueryItems
            }

            let tmpUrl = urlComponents.url ?? url
            return tmpUrl
        }

        return url
    }

    func shouldReportNetworkEvents(for primerAPI: PrimerAPI) -> Bool {
        // Don't report events for polling requests
        guard primerAPI != PrimerAPI.poll(clientToken: nil, url: "") else {
            return false
        }
        guard let baseURL = primerAPI.baseURL, let url = URL(string: baseURL), url.path != "/sdk-logs" else {
            return false
        }
        return true
    }
}<|MERGE_RESOLUTION|>--- conflicted
+++ resolved
@@ -20,17 +20,11 @@
     }
 
     // MARK: - Network Stack logic
-<<<<<<< HEAD
     
     // swiftlint:disable function_body_length
     @discardableResult
     func request<T: Decodable>(_ endpoint: Endpoint, completion: @escaping ResultCallback<T>) -> URLSessionDataTask? {
         
-=======
-
-    func request<T: Decodable>(_ endpoint: Endpoint, completion: @escaping ResultCallback<T>) {
-
->>>>>>> bd6eb480
         let urlStr: String = (endpoint.baseURL ?? "") + endpoint.path
         let id = String.randomString(length: 32)
 
@@ -164,14 +158,9 @@
 #if DEBUG
                 if endpoint.shouldParseResponseBody {
                     if let primerAPI = endpoint as? PrimerAPI, case .sendAnalyticsEvents = primerAPI {
-<<<<<<< HEAD
-                        primerLogAnalytics(title: "NETWORK RESPONSE [\(request.httpMethod!)] \(request.url!)", message: msg, prefix: nil, suffix: nil, bundle: nil, file: nil, className: nil, function: nil, line: nil)
-                    } else if !data.isEmpty {
-=======
                         logger.debug(message: "🌎 Network Response [\(request.httpMethod!)] \(request.url!)")
                         logger.debug(message: "Analytics event sent")
                     } else {
->>>>>>> bd6eb480
                         let jsonObject = try? JSONSerialization.jsonObject(with: data, options: .allowFragments)
                         let jsonData = try? JSONSerialization.data(withJSONObject: jsonObject as Any, options: .prettyPrinted)
                         var jsonStr: String?
