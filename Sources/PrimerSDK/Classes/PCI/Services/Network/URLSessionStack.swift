//
//  URLSessionStack.swift
//  primer-checkout-api
//
//  Created by Evangelos Pittas on 26/2/21.
//

import Foundation

internal class URLSessionStack: NetworkService, LogReporter {

    private let session: URLSession
    private let parser: Parser

    // MARK: - Object lifecycle

    init(session: URLSession = .shared, parser: Parser = JSONParser()) {
        self.session = session
        self.parser = parser
    }

    // MARK: - Network Stack logic

    // swiftlint:disable function_body_length
<<<<<<< HEAD
    @discardableResult
    func request<T: Decodable>(_ endpoint: Endpoint, completion: @escaping ResultCallback<T>) -> PrimerCancellable? {
        
=======
    func request<T: Decodable>(_ endpoint: Endpoint, completion: @escaping ResultCallback<T>) {

>>>>>>> f42f7116
        let urlStr: String = (endpoint.baseURL ?? "") + endpoint.path
        let id = String.randomString(length: 32)

        if let primerAPI = endpoint as? PrimerAPI, shouldReportNetworkEvents(for: primerAPI) {
            let reqEvent = Analytics.Event(
                eventType: .networkCall,
                properties: NetworkCallEventProperties(
                    callType: .requestStart,
                    id: id,
                    url: urlStr,
                    method: endpoint.method,
                    errorBody: nil,
                    responseCode: nil))
            Analytics.Service.record(event: reqEvent)

            let connectivityEvent = Analytics.Event(
                eventType: .networkConnectivity,
                properties: NetworkConnectivityEventProperties(
                    networkType: Connectivity.networkType))
            Analytics.Service.record(event: connectivityEvent)
        }

        guard let url = url(for: endpoint) else {
            let err = InternalError.invalidUrl(url: "Base URL: \(endpoint.baseURL ?? "nil") | Endpoint: \(endpoint.path)", userInfo: ["file": #file, "class": "\(Self.self)", "function": #function, "line": "\(#line)"], diagnosticsId: UUID().uuidString)
            ErrorHandler.handle(error: err)
            completion(.failure(err))
            return nil
        }

        var request = URLRequest(url: url)
        request.httpMethod = endpoint.method.rawValue

        if let headers = endpoint.headers {
            request.allHTTPHeaderFields = headers
        }

        if let data = endpoint.body {
            request.httpBody = data
        }

#if DEBUG
        if let queryParams = endpoint.queryParameters {
            var urlQueryItems: [URLQueryItem] = []

            for (key, val) in queryParams {
                let urlQueryItem = URLQueryItem(name: key, value: val)
                urlQueryItems.append(urlQueryItem)
            }

            if !urlQueryItems.isEmpty {
                var urlComponents = URLComponents(url: url, resolvingAgainstBaseURL: false)!
                urlComponents.queryItems = urlQueryItems
            }
        }

        logger.debug(message: "🌎 Network request [\(request.httpMethod!)] \(request.url!)")
        let headerDescriptions = request.allHTTPHeaderFields?.map { key, value in
            return " - \(key) = \(value)"
        } ?? []
        logger.debug(message: "📃 Request Headers:\n\(headerDescriptions.joined(separator: "\n"))")
#endif

        let dataTask = session.dataTask(with: request) { [logger] data, response, error in
            let httpResponse = response as? HTTPURLResponse

            var resEventProperties: NetworkCallEventProperties?
            var resEvent: Analytics.Event?
            if !endpoint.path.isEmpty {
                resEventProperties = NetworkCallEventProperties(
                    callType: .requestEnd,
                    id: id,
                    url: urlStr,
                    method: endpoint.method,
                    errorBody: nil,
                    responseCode: (response as? HTTPURLResponse)?.statusCode
                )

                resEvent = Analytics.Event(
                    eventType: .networkCall,
                    properties: resEventProperties)

                resEvent!.properties = resEventProperties
            }

#if DEBUG

#endif

            if let error = error {
                if resEvent != nil {
                    resEventProperties!.errorBody = "\(error)"
                    resEvent!.properties = resEventProperties
                    Analytics.Service.record(event: resEvent!)
                }

#if DEBUG
                logger.error(message: "🌎 Network Response [\(request.httpMethod!)] \(request.url!)", userInfo: ["ErrorMessage": error.localizedDescription])
#endif

                let err = InternalError.underlyingErrors(errors: [error], userInfo: ["file": #file, "class": "\(Self.self)", "function": #function, "line": "\(#line)"], diagnosticsId: UUID().uuidString)
                ErrorHandler.handle(error: error)
                DispatchQueue.main.async { completion(.failure(err)) }
                return
            }

            guard let data = data else {
                if resEvent != nil {
                    resEventProperties?.errorBody = "No data received"
                    resEvent!.properties = resEventProperties
                    Analytics.Service.record(event: resEvent!)
                }

#if DEBUG
                self.logger.error(message: "🌎 Network Response [\(request.httpMethod!)] \(request.url!)")
                self.logger.error(message: "No data received.")
#endif

                let err = InternalError.noData(userInfo: ["file": #file, "class": "\(Self.self)", "function": #function, "line": "\(#line)"], diagnosticsId: UUID().uuidString)
                ErrorHandler.handle(error: err)
                DispatchQueue.main.async { completion(.failure(err)) }
                return
            }

            do {
                if resEvent != nil {
                    resEvent?.properties = resEventProperties
                    Analytics.Service.record(event: resEvent!)
                }

#if DEBUG
                if endpoint.shouldParseResponseBody {
                    if let primerAPI = endpoint as? PrimerAPI, case .sendAnalyticsEvents = primerAPI {
                        logger.debug(message: "🌎 Network Response [\(request.httpMethod!)] \(request.url!)")
                        logger.debug(message: "Analytics event sent")
                    } else {
                        let jsonObject = try? JSONSerialization.jsonObject(with: data, options: .allowFragments)
                        let jsonData = try? JSONSerialization.data(withJSONObject: jsonObject as Any, options: .prettyPrinted)
                        var jsonStr: String?
                        if jsonData != nil {
                            jsonStr = String(data: jsonData!, encoding: .utf8 )
                        }
                        logger.debug(message: "🌎 Network Response [\(request.httpMethod!)] \(request.url!)")
                        if let httpResponse = response as? HTTPURLResponse {
                            logger.debug(message: "✋ Status: \(httpResponse.statusCode)")
                            let headerDescriptions = httpResponse.allHeaderFields.map { key, value in
                                return " - \(key) = \(value)"
                            }
                            logger.debug(message: "📃 Response Headers:\n\(headerDescriptions.joined(separator: "\n"))")

                        }
                        let bodyDescription = jsonStr ?? "No body found"
                        logger.debug(message: "Body:\n\(bodyDescription)")
                    }
                }
#endif

                if endpoint.shouldParseResponseBody == false, httpResponse?.statusCode == 200 {
                    let dummyRes: T = DummySuccess(success: true) as! T
                    DispatchQueue.main.async { completion(.success(dummyRes)) }
                } else {
                    let result = try self.parser.parse(T.self, from: data)
                    DispatchQueue.main.async { completion(.success(result)) }
                }
            } catch {
                if let json = try? JSONSerialization.jsonObject(with: data, options: .allowFragments), let jsonDic = json as? [String: Any?],
                   let primerErrorJSON = jsonDic["error"] as? [String: Any],
                   let primerErrorObject = try? JSONSerialization.data(withJSONObject: primerErrorJSON, options: .fragmentsAllowed),
                   let statusCode = (response as? HTTPURLResponse)?.statusCode {

                    let primerErrorResponse = try? self.parser.parse(PrimerServerErrorResponse.self, from: primerErrorObject)

                    if resEvent != nil {
                        resEventProperties?.errorBody = "\(primerErrorJSON)"
                        resEvent!.properties = resEventProperties
                        Analytics.Service.record(event: resEvent!)
                    }

                    if statusCode == 401 {
                        let err = InternalError.unauthorized(url: urlStr, method: endpoint.method, userInfo: ["file": #file, "class": "\(Self.self)", "function": #function, "line": "\(#line)"], diagnosticsId: UUID().uuidString)
                        ErrorHandler.handle(error: err)

#if DEBUG
                        logger.error(message: "🌎 Network Response [\(request.httpMethod!)] \(request.url!)")
                        logger.error(message: "Error: \n - Status code \(statusCode)\n - \(err)")
#endif

                        DispatchQueue.main.async { completion(.failure(err)) }

                    } else if (400...499).contains(statusCode) {
                        let err = InternalError.serverError(status: statusCode, response: primerErrorResponse, userInfo: ["file": #file, "class": "\(Self.self)", "function": #function, "line": "\(#line)"], diagnosticsId: UUID().uuidString)
                        ErrorHandler.handle(error: err)

#if DEBUG
                        self.logger.error(message: "🌎 Network Response [\(request.httpMethod!)] \(request.url!)")
                        logger.error(message: "Error: \n - Status code \(statusCode)\n - \(err)")
#endif

                        DispatchQueue.main.async { completion(.failure(err)) }

                    } else if (500...599).contains(statusCode) {
                        let err = InternalError.serverError(status: statusCode, response: primerErrorResponse, userInfo: ["file": #file, "class": "\(Self.self)", "function": #function, "line": "\(#line)"], diagnosticsId: UUID().uuidString)
                        ErrorHandler.handle(error: err)

#if DEBUG
                        self.logger.error(message: "🌎 Network Response [\(request.httpMethod!)] \(request.url!)")
                        logger.error(message: "Error: \n - Status code \(statusCode)\n - \(err)")
#endif

                        DispatchQueue.main.async { completion(.failure(err)) }

                    } else {
                        let err = InternalError.serverError(status: statusCode, response: primerErrorResponse, userInfo: ["file": #file, "class": "\(Self.self)", "function": #function, "line": "\(#line)"], diagnosticsId: UUID().uuidString)
                        ErrorHandler.handle(error: err)

                        if resEvent != nil {
                            resEventProperties?.errorBody = err.localizedDescription
                            resEvent!.properties = resEventProperties
                            Analytics.Service.record(event: resEvent!)
                        }

#if DEBUG
                        self.logger.error(message: "🌎 Network Response [\(request.httpMethod!)] \(request.url!)")
                        logger.error(message: "Error: \n - Status code \(statusCode)\n - \(err)")
#endif

                        DispatchQueue.main.async { completion(.failure(err)) }
                    }

                } else {
                    let err = InternalError.failedToDecode(message: "Failed to decode response from URL: \(urlStr)", userInfo: ["file": #file, "class": "\(Self.self)", "function": #function, "line": "\(#line)"], diagnosticsId: UUID().uuidString)
                    ErrorHandler.handle(error: err)

                    if resEvent != nil {
                        resEventProperties?.errorBody = err.localizedDescription
                        resEvent!.properties = resEventProperties
                        Analytics.Service.record(event: resEvent!)
                    }

#if DEBUG
                    self.logger.error(message: "🌎 Network Response [\(request.httpMethod!)] \(request.url!)")
                    self.logger.error(message: "Error: Failed to parse")
#endif

                    DispatchQueue.main.async { completion(.failure(InternalError.underlyingErrors(errors: [err], userInfo: ["file": #file, "class": "\(Self.self)", "function": #function, "line": "\(#line)"], diagnosticsId: UUID().uuidString))) }
                }

            }
        }
        dataTask.resume()
        return dataTask
    }
}

internal extension URLSessionStack {

    func url(for endpoint: Endpoint) -> URL? {
        guard let urlStr = endpoint.baseURL else { return nil }
        guard let baseUrl = URL(string: urlStr) else { return nil }
        var url = baseUrl

        if endpoint.path != "" {
            url = baseUrl.appendingPathComponent(endpoint.path)
        }

        if let queryParameters = endpoint.queryParameters, !queryParameters.keys.isEmpty {
            var urlComponents = URLComponents(string: url.absoluteString)!
            var urlQueryItems: [URLQueryItem] = []

            for (key, val) in queryParameters {
                let urlQueryItem = URLQueryItem(name: key, value: val)
                urlQueryItems.append(urlQueryItem)
            }

            if !urlQueryItems.isEmpty {
                urlComponents.queryItems = urlQueryItems
            }

            let tmpUrl = urlComponents.url ?? url
            return tmpUrl
        }

        return url
    }

    func shouldReportNetworkEvents(for primerAPI: PrimerAPI) -> Bool {
        // Don't report events for polling requests
        guard primerAPI != PrimerAPI.poll(clientToken: nil, url: "") else {
            return false
        }
        guard let baseURL = primerAPI.baseURL, let url = URL(string: baseURL), url.path != "/sdk-logs" else {
            return false
        }
        return true
    }
}

let mockedConfigResponse = """
{
  "pciUrl" : "https://sdk.api.sandbox.primer.io",
  "paymentMethods2" : [
{

    ],
  "paymentMethods" : [
    {
      "id" : "527ee4ff-2c66-4234-829f-d20480f3aa09",
      "type" : "GOOGLE_PAY",
      "options" : {
        "merchantId" : "06134396481468734566",
        "merchantName" : "Primer",
        "type" : "GOOGLE_PAY"
      }
    },
    {
      "id" : "a1ed81d7-5ee8-4039-a1a2-317cda6606d2",
      "options" : {
        "merchantId" : "PrimerJbTestECOM",
        "merchantAccountId" : "4ad980f3-ccc7-5e8e-9a9c-81cd6f5214d4"
      },
      "type" : "ADYEN_IDEAL",
      "processorConfigId" : "9319ad4e-cd51-4517-9d46-bc7be244752a"
    },
    {
      "id" : "c657ae04-c230-4be4-9615-9b822743e5e4",
      "type" : "APPLE_PAY",
      "options" : {
        "certificates" : [
          {
            "certificateId" : "e09fc38c-f06e-4477-818c-e9e7dc81c31d",
            "status" : "ACTIVE",
            "validFromTimestamp" : "2021-12-06T10:14:14",
            "expirationTimestamp" : "2024-01-05T10:14:13",
            "merchantId" : "merchant.dx.team",
            "createdAt" : "2021-12-06T10:24:34.659452"
          }
        ]
      }
    },
    {
      "id" : "ba022c70-8f18-447d-a214-a55f71bc35be",
      "options" : {
        "merchantId" : "dx@primer.io",
        "clientId" : "dx@primer.io",
        "merchantAccountId" : "6a126321-5306-53f5-8574-8506a095c90d"
      },
      "type" : "GOCARDLESS",
      "processorConfigId" : "8df71a6c-4946-47e3-8057-7bcafb5221a4"
    },
    {
      "id" : "36e2eb9b-2d67-4f66-a358-b98f739667c6",
      "options" : {
        "merchantId" : "SL-1893-2911",
        "merchantAccountId" : "9e72a6de-70b8-580d-b63d-1ee6f32f7761"
      },
      "type" : "PAY_NL_PAYCONIQ",
      "processorConfigId" : "c16003a6-40ac-49b4-a0dd-e68e837f9bf9"
    },
    {
      "type" : "PAYMENT_CARD",
      "options" : {
        "threeDSecureEnabled" : true,
        "threeDSecureProvider" : "3DSECUREIO"
      }
    }
  ],
  "clientSession" : {
    "order" : {
      "countryCode" : "NL",
      "orderId" : "ios_order_id_gvbVjRyR",
      "currencyCode" : "EUR",
      "totalOrderAmount" : 10100,
      "lineItems" : [
        {
          "amount" : 10100,
          "quantity" : 1,
          "itemId" : "shoes-382190",
          "description" : "Fancy Shoes"
        }
      ]
    },
    "clientSessionId" : "fbd53677-abcd-4178-b4c1-ba17bfb277ad",
    "customer" : {
      "firstName" : "John",
      "shippingAddress" : {
        "firstName" : "John",
        "lastName" : "Smith",
        "addressLine1" : "9446 Richmond Road",
        "countryCode" : "NL",
        "city" : "London",
        "postalCode" : "EC53 8BT"
      },
      "emailAddress" : "john@primer.io",
      "customerId" : "ios-customer-vOPsjZLZ",
      "mobileNumber" : "+4478888888888",
      "billingAddress" : {
        "firstName" : "John",
        "lastName" : "Smith",
        "addressLine1" : "65 York Road",
        "countryCode" : "NL",
        "city" : "London",
        "postalCode" : "NW06 4OM"
      },
      "lastName" : "Smith"
    },
    "paymentMethod" : {
      "options" : [
        {
          "type" : "PAYMENT_CARD",
          "networks" : [
            {
              "type" : "VISA",
              "surcharge" : 109
            },
            {
              "type" : "MASTERCARD",
              "surcharge" : 129
            }
          ]
        },
        {
          "type" : "PAYPAL",
          "surcharge" : 49
        },
        {
          "type" : "ADYEN_IDEAL",
          "surcharge" : 69
        },
        {
          "type" : "PAY_NL_IDEAL",
          "surcharge" : 39
        },
        {
          "type" : "ADYEN_TWINT",
          "surcharge" : 59
        },
        {
          "type" : "BUCKAROO_BANCONTACT",
          "surcharge" : 89
        },
        {
          "type" : "ADYEN_GIROPAY",
          "surcharge" : 79
        },
        {
          "type" : "APPLE_PAY",
          "surcharge" : 19
        }
      ],
      "vaultOnSuccess" : false
    }
  },
  "primerAccountId" : "84100a01-523f-4347-ac44-e8a3e7083d9a",
  "keys" : {
    "threeDSecureIoCertificates" : [
      {
        "encryptionKey" : "MIIBxTCCAWugAwIBAgIIOHin61BZd20wCgYIKoZIzj0EAwIwSTELMAkGA1UEBhMCREsxFDASBgNVBAoTCzNkc2VjdXJlLmlvMSQwIgYDVQQDExszZHNlY3VyZS5pbyBzdGFuZGluIGlzc3VpbmcwHhcNMjEwNDI2MTIwNDE5WhcNMjYwNTI2MTIwNDE5WjBFMQswCQYDVQQGEwJESzEUMBIGA1UEChMLM2RzZWN1cmUuaW8xIDAeBgNVBAMTFzNkc2VjdXJlLmlvIHN0YW5kaW4gQUNTMFkwEwYHKoZIzj0CAQYIKoZIzj0DAQcDQgAEczsq/UTsSeRYLFByvgbcrRiJvwZnQmostNJgl6i4/0rr9xGMD+gcqrYcbvFTEJIVHs1i557PGw2ozHQmZr/R1qNBMD8wDgYDVR0PAQH/BAQDAgOoMAwGA1UdEwEB/wQCMAAwHwYDVR0jBBgwFoAUoejawWDkUr1FVwxacK10626mkYswCgYIKoZIzj0EAwIDSAAwRQIgGvK44bXL6QD1cP322avHRjmD4T1a1el3vf2ttssXoecCIQCtlnwv5tXddJJphIgcxjG7DA8Hpp0zwqROeF3DezMvrA==",
        "cardNetwork" : "VISA",
        "rootCertificate" : "MIIByjCCAXCgAwIBAgIIWm3lYnRpg/kwCgYIKoZIzj0EAwIwSTELMAkGA1UEBhMCREsxFDASBgNVBAoTCzNkc2VjdXJlLmlvMSQwIgYDVQQDExszZHNlY3VyZS5pbyBzdGFuZGluIHJvb3QgQ0EwHhcNMjEwNDI2MTIwNDE5WhcNMjYwNTI2MTIwNDE5WjBJMQswCQYDVQQGEwJESzEUMBIGA1UEChMLM2RzZWN1cmUuaW8xJDAiBgNVBAMTGzNkc2VjdXJlLmlvIHN0YW5kaW4gcm9vdCBDQTBZMBMGByqGSM49AgEGCCqGSM49AwEHA0IABDiki3Z74HsR4G5ejqwk31STA0JZyWdBbzfkpLhxlNepJmzW/lKvgpJ5w1abWymNv+kQ1evdoCZ3xPrWDH3Ov+ajQjBAMA4GA1UdDwEB/wQEAwIBhjAPBgNVHRMBAf8EBTADAQH/MB0GA1UdDgQWBBS1xdoF1e7Ej4pQiLB/n1TSw00iITAKBggqhkjOPQQDAgNIADBFAiAxeIZD+gfFVsQnbbOH7l04v8euq0N82gG8umBaFl+AVwIhAIVDiG4nLkL187clHn5Mw2AALHh1xSSfSBGbdUmuCd7b"
      }
    ],
    "netceteraLicenseKey" : "eyJhbGciOiJSUzI1NiJ9.eyJ2ZXJzaW9uIjoyLCJ2YWxpZC11bnRpbCI6IjIwMjItMTItMDkiLCJuYW1lIjoiUHJpbWVyYXBpIiwibW9kdWxlIjoiM0RTIn0.T_EP89dFkXvLhOiW0kfX--_GoDwtxTuSxl7dku6-if0hjQb8zIupOMY56TDnsFO96T3-YB34RRLQJ4daxwAuLYaprKN39lDgLpGPvFAYcSk8PPNAOxaIM_xNFuzHYAiRmEEPONuxWq6kse1AgjTJaBbZN80qmOTlKHFZ1BmVVT3M-cyvhdh-5gvlEsNYFD3ufRF6Y79MpySwqr2p94BcXRk2GMgkKYwA6jnw6B6iYOnFj4SuQqjzFneJHlvmF7zwvm-mDvJ82ZoPWzM0uS5YouovzZIdJMqZrZThiSdQYvFh4nIQBBFxE02FvGWJ7Ae9Oq0YrQoLGZrV1l17TW3AZw"
  },
  "env" : "SANDBOX",
  "checkoutModules" : [
    {
      "type" : "TAX_CALCULATION",
      "requestUrl" : "/sales-tax/calculate"
    }
  ],
  "coreUrl" : "https://api.sandbox.primer.io"
}
"""<|MERGE_RESOLUTION|>--- conflicted
+++ resolved
@@ -22,14 +22,9 @@
     // MARK: - Network Stack logic
 
     // swiftlint:disable function_body_length
-<<<<<<< HEAD
     @discardableResult
     func request<T: Decodable>(_ endpoint: Endpoint, completion: @escaping ResultCallback<T>) -> PrimerCancellable? {
         
-=======
-    func request<T: Decodable>(_ endpoint: Endpoint, completion: @escaping ResultCallback<T>) {
-
->>>>>>> f42f7116
         let urlStr: String = (endpoint.baseURL ?? "") + endpoint.path
         let id = String.randomString(length: 32)
 
