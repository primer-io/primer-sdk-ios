//
//  URLSessionStack.swift
//  primer-checkout-api
//
//  Created by Evangelos Pittas on 26/2/21.
//

import Foundation

internal class URLSessionStack: NetworkService, LogReporter {

    private let session: URLSession
    private let parser: Parser

    // MARK: - Object lifecycle

    init(session: URLSession = .shared, parser: Parser = JSONParser()) {
        self.session = session
        self.parser = parser
    }

    // MARK: - Network Stack logic

    // swiftlint:disable function_body_length
    @discardableResult
    func request<T: Decodable>(_ endpoint: Endpoint, completion: @escaping ResultCallback<T>) -> PrimerCancellable? {
        
        let urlStr: String = (endpoint.baseURL ?? "") + endpoint.path
        let id = String.randomString(length: 32)

        if shouldReportNetworkEvents(for: endpoint) {
            let reqEvent = Analytics.Event.networkCall(
                callType: .requestStart,
                id: id,
                url: urlStr,
                method: endpoint.method,
                errorBody: nil,
                responseCode: nil
            )
            Analytics.Service.record(event: reqEvent)

            let connectivityEvent = Analytics.Event.networkConnectivity(networkType: Connectivity.networkType)
            Analytics.Service.record(event: connectivityEvent)
        }

        guard let url = url(for: endpoint) else {
            let err = InternalError.invalidUrl(url: "Base URL: \(endpoint.baseURL ?? "nil") | Endpoint: \(endpoint.path)", userInfo: ["file": #file,
                                                                                                                                      "class": "\(Self.self)",
                                                                                                                                      "function": #function,
                                                                                                                                      "line": "\(#line)"], diagnosticsId: UUID().uuidString)
            ErrorHandler.handle(error: err)
            completion(.failure(err))
            return nil
        }

        var request = URLRequest(url: url)
        request.httpMethod = endpoint.method.rawValue

        if let headers = endpoint.headers {
            request.allHTTPHeaderFields = headers
        }

        if let data = endpoint.body {
            request.httpBody = data
        }
        
        if let timeout = endpoint.timeout {
            request.timeoutInterval = timeout
        }

        #if DEBUG
        if let queryParams = endpoint.queryParameters {
            var urlQueryItems: [URLQueryItem] = []

            for (key, val) in queryParams {
                let urlQueryItem = URLQueryItem(name: key, value: val)
                urlQueryItems.append(urlQueryItem)
            }

            if !urlQueryItems.isEmpty {
                var urlComponents = URLComponents(url: url, resolvingAgainstBaseURL: false)!
                urlComponents.queryItems = urlQueryItems
            }
        }

        logger.debug(message: "🌎 Network request [\(request.httpMethod!)] \(request.url!)")
        let headerDescriptions = request.allHTTPHeaderFields?.map { key, value in
            return " - \(key) = \(value)"
        } ?? []
        logger.debug(message: "📃 Request Headers:\n\(headerDescriptions.joined(separator: "\n"))")
        #endif

        let dataTask = session.dataTask(with: request) { [logger] data, response, error in
            let httpResponse = response as? HTTPURLResponse

<<<<<<< HEAD
            var resEventProperties: NetworkCallEventProperties?
            var resEvent: Analytics.Event?
            if !endpoint.path.isEmpty {
                resEvent = Analytics.Event.networkCall(
                    callType: .requestEnd,
                    id: id,
                    url: urlStr,
                    method: endpoint.method,
                    errorBody: nil,
                    responseCode: (response as? HTTPURLResponse)?.statusCode
                )
                resEventProperties = resEvent?.properties as? NetworkCallEventProperties

            }
=======
            var resEvent = Analytics.Event.networkCall(
                callType: .requestEnd,
                id: id,
                url: urlStr,
                method: endpoint.method,
                errorBody: nil,
                responseCode: (response as? HTTPURLResponse)?.statusCode
            )
            var resEventProperties: NetworkCallEventProperties? = resEvent.properties as? NetworkCallEventProperties
>>>>>>> 6c14e56a

            #if DEBUG

            #endif

            if let error = error {
<<<<<<< HEAD
                if var resEvent = resEvent, var resEventProperties = resEventProperties {
                    resEventProperties.errorBody = "\(error)"
=======
                if self.shouldReportNetworkEvents(for: endpoint) {
                    resEventProperties!.errorBody = "\(error)"
>>>>>>> 6c14e56a
                    resEvent.properties = resEventProperties
                    Analytics.Service.record(event: resEvent)
                }

                #if DEBUG
                logger.error(message: "🌎 Network Response [\(request.httpMethod!)] \(request.url!)", userInfo: ["ErrorMessage": error.localizedDescription])
                #endif

                let err = InternalError.underlyingErrors(errors: [error], userInfo: ["file": #file,
                                                                                     "class": "\(Self.self)",
                                                                                     "function": #function,
                                                                                     "line": "\(#line)"], diagnosticsId: UUID().uuidString)
                ErrorHandler.handle(error: error)
                DispatchQueue.main.async { completion(.failure(err)) }
                return
            }

            guard let data = data else {
<<<<<<< HEAD
                if var resEvent = resEvent, var resEventProperties = resEventProperties {
                    resEventProperties.errorBody = "No data received"
=======
                if self.shouldReportNetworkEvents(for: endpoint) {
                    resEventProperties?.errorBody = "No data received"
>>>>>>> 6c14e56a
                    resEvent.properties = resEventProperties
                    Analytics.Service.record(event: resEvent)
                }

                #if DEBUG
                self.logger.error(message: "🌎 Network Response [\(request.httpMethod!)] \(request.url!)")
                self.logger.error(message: "No data received.")
                #endif

                let err = InternalError.noData(userInfo: ["file": #file,
                                                          "class": "\(Self.self)",
                                                          "function": #function,
                                                          "line": "\(#line)"], diagnosticsId: UUID().uuidString)
                ErrorHandler.handle(error: err)
                DispatchQueue.main.async { completion(.failure(err)) }
                return
            }

            do {
<<<<<<< HEAD
                if var resEvent = resEvent, let resEventProperties = resEventProperties {
=======
                if self.shouldReportNetworkEvents(for: endpoint) {
>>>>>>> 6c14e56a
                    resEvent.properties = resEventProperties
                    Analytics.Service.record(event: resEvent)
                }

                #if DEBUG
                if endpoint.shouldParseResponseBody {
                    if let primerAPI = endpoint as? PrimerAPI, case .sendAnalyticsEvents = primerAPI {
                        logger.debug(message: "🌎 Network Response [\(request.httpMethod!)] \(request.url!)")
                        logger.debug(message: "Analytics event sent")
                    } else if !data.isEmpty {
                        let jsonObject = try? JSONSerialization.jsonObject(with: data, options: .allowFragments)
                        let jsonData = try? JSONSerialization.data(withJSONObject: jsonObject as Any, options: .prettyPrinted)
                        var jsonStr: String?
                        if jsonData != nil {
                            jsonStr = String(data: jsonData!, encoding: .utf8 )
                        }
                        logger.debug(message: "🌎 Network Response [\(request.httpMethod!)] \(request.url!)")
                        if let httpResponse = response as? HTTPURLResponse {
                            logger.debug(message: "✋ Status: \(httpResponse.statusCode)")
                            let headerDescriptions = httpResponse.allHeaderFields.map { key, value in
                                return " - \(key) = \(value)"
                            }
                            logger.debug(message: "📃 Response Headers:\n\(headerDescriptions.joined(separator: "\n"))")

                        }
                        let bodyDescription = jsonStr ?? "No body found"
                        logger.debug(message: "Body:\n\(bodyDescription)")
                    }
                }
                #endif

                if endpoint.shouldParseResponseBody == false, httpResponse?.statusCode == 200 {
                    guard let dummyRes: T = DummySuccess(success: true) as? T
                    else {
                        fatalError()
                    }
                    DispatchQueue.main.async { completion(.success(dummyRes)) }
                } else {
                    let result = try self.parser.parse(T.self, from: data)
                    DispatchQueue.main.async { completion(.success(result)) }
                }
            } catch {
                if let json = try? JSONSerialization.jsonObject(with: data, options: .allowFragments), let jsonDic = json as? [String: Any?],
                   let primerErrorJSON = jsonDic["error"] as? [String: Any],
                   let primerErrorObject = try? JSONSerialization.data(withJSONObject: primerErrorJSON, options: .fragmentsAllowed),
                   let statusCode = (response as? HTTPURLResponse)?.statusCode {

                    let primerErrorResponse = try? self.parser.parse(PrimerServerErrorResponse.self, from: primerErrorObject)

<<<<<<< HEAD
                    if var resEvent = resEvent, var resEventProperties = resEventProperties {
                        resEventProperties.errorBody = "\(primerErrorJSON)"
                        resEvent.properties = resEventProperties
=======
                    if self.shouldReportNetworkEvents(for: endpoint) {
                        resEventProperties?.errorBody = "\(primerErrorJSON)"
>>>>>>> 6c14e56a
                        Analytics.Service.record(event: resEvent)
                    }

                    if statusCode == 401 {
                        let err = InternalError.unauthorized(url: urlStr, method: endpoint.method, userInfo: ["file": #file,
                                                                                                              "class": "\(Self.self)",
                                                                                                              "function": #function,
                                                                                                              "line": "\(#line)"], diagnosticsId: UUID().uuidString)
                        ErrorHandler.handle(error: err)

                        #if DEBUG
                        logger.error(message: "🌎 Network Response [\(request.httpMethod!)] \(request.url!)")
                        logger.error(message: "Error: \n - Status code \(statusCode)\n - \(err)")
                        #endif

                        DispatchQueue.main.async { completion(.failure(err)) }

                    } else if (400...499).contains(statusCode) {
                        let err = InternalError.serverError(status: statusCode, response: primerErrorResponse, userInfo: ["file": #file,
                                                                                                                          "class": "\(Self.self)",
                                                                                                                          "function": #function,
                                                                                                                          "line": "\(#line)"], diagnosticsId: UUID().uuidString)
                        ErrorHandler.handle(error: err)

                        #if DEBUG
                        self.logger.error(message: "🌎 Network Response [\(request.httpMethod!)] \(request.url!)")
                        logger.error(message: "Error: \n - Status code \(statusCode)\n - \(err)")
                        #endif

                        DispatchQueue.main.async { completion(.failure(err)) }

                    } else if (500...599).contains(statusCode) {
                        let err = InternalError.serverError(status: statusCode, response: primerErrorResponse, userInfo: ["file": #file,
                                                                                                                          "class": "\(Self.self)",
                                                                                                                          "function": #function,
                                                                                                                          "line": "\(#line)"], diagnosticsId: UUID().uuidString)
                        ErrorHandler.handle(error: err)

                        #if DEBUG
                        self.logger.error(message: "🌎 Network Response [\(request.httpMethod!)] \(request.url!)")
                        logger.error(message: "Error: \n - Status code \(statusCode)\n - \(err)")
                        #endif

                        DispatchQueue.main.async { completion(.failure(err)) }

                    } else {
                        let err = InternalError.serverError(status: statusCode, response: primerErrorResponse, userInfo: ["file": #file,
                                                                                                                          "class": "\(Self.self)",
                                                                                                                          "function": #function,
                                                                                                                          "line": "\(#line)"], diagnosticsId: UUID().uuidString)
                        ErrorHandler.handle(error: err)

<<<<<<< HEAD
                        if var resEvent = resEvent, var resEventProperties = resEventProperties {
                            resEventProperties.errorBody = err.localizedDescription
                            resEvent.properties = resEventProperties
                            Analytics.Service.record(event: resEvent)
                        }
=======
                        resEventProperties?.errorBody = err.localizedDescription
                        Analytics.Service.record(event: resEvent)
>>>>>>> 6c14e56a

                        #if DEBUG
                        self.logger.error(message: "🌎 Network Response [\(request.httpMethod!)] \(request.url!)")
                        logger.error(message: "Error: \n - Status code \(statusCode)\n - \(err)")
                        #endif

                        DispatchQueue.main.async { completion(.failure(err)) }
                    }

                } else {
                    let err = InternalError.failedToDecode(message: "Failed to decode response from URL: \(urlStr)", userInfo: ["file": #file,
                                                                                                                                "class": "\(Self.self)",
                                                                                                                                "function": #function,
                                                                                                                                "line": "\(#line)"], diagnosticsId: UUID().uuidString)
                    ErrorHandler.handle(error: err)

<<<<<<< HEAD
                    if var resEvent = resEvent, var resEventProperties = resEventProperties {
                        resEventProperties.errorBody = err.localizedDescription
                        resEvent.properties = resEventProperties
                        Analytics.Service.record(event: resEvent)
                    }
=======
                    resEventProperties?.errorBody = err.localizedDescription
                    Analytics.Service.record(event: resEvent)
>>>>>>> 6c14e56a

                    #if DEBUG
                    self.logger.error(message: "🌎 Network Response [\(request.httpMethod!)] \(request.url!)")
                    self.logger.error(message: "Error: Failed to parse")
                    if let stringResponse = String(data: data, encoding: .utf8) {
                        logger.error(message: "String response: \(stringResponse)")
                    }
                    #endif

                    let error = InternalError.underlyingErrors(errors: [err],
                                                               userInfo: ["file": #file,
                                                                          "class": "\(Self.self)",
                                                                          "function": #function,
                                                                          "line": "\(#line)"],
                                                               diagnosticsId: UUID().uuidString)

                    DispatchQueue.main.async { completion(.failure(error)) }
                }

            }
        }
        dataTask.resume()
        return dataTask
    }
}

private let disallowedTrackingPaths: [String] = [
    "/sdk-logs",
    "/checkout/track"
]

internal extension URLSessionStack {

    func url(for endpoint: Endpoint) -> URL? {
        guard let urlStr = endpoint.baseURL else { return nil }
        guard let baseUrl = URL(string: urlStr) else { return nil }
        var url = baseUrl

        if endpoint.path != "" {
            url = baseUrl.appendingPathComponent(endpoint.path)
        }

        if let queryParameters = endpoint.queryParameters, !queryParameters.keys.isEmpty {
            var urlComponents = URLComponents(string: url.absoluteString)!
            var urlQueryItems: [URLQueryItem] = []

            for (key, val) in queryParameters {
                let urlQueryItem = URLQueryItem(name: key, value: val)
                urlQueryItems.append(urlQueryItem)
            }

            if !urlQueryItems.isEmpty {
                urlComponents.queryItems = urlQueryItems
            }

            let tmpUrl = urlComponents.url ?? url
            return tmpUrl
        }

        return url
    }

    func shouldReportNetworkEvents(for endpoint: Endpoint) -> Bool {
        guard let primerAPI = endpoint as? PrimerAPI else {
            return false
        }
        // Don't report events for polling requests
        guard primerAPI != PrimerAPI.poll(clientToken: nil, url: "") else {
            return false
        }
        guard let baseURL = primerAPI.baseURL, let url = URL(string: baseURL),
                !disallowedTrackingPaths.contains(url.path) else {
            return false
        }
        return true
    }
}<|MERGE_RESOLUTION|>--- conflicted
+++ resolved
@@ -93,22 +93,6 @@
         let dataTask = session.dataTask(with: request) { [logger] data, response, error in
             let httpResponse = response as? HTTPURLResponse
 
-<<<<<<< HEAD
-            var resEventProperties: NetworkCallEventProperties?
-            var resEvent: Analytics.Event?
-            if !endpoint.path.isEmpty {
-                resEvent = Analytics.Event.networkCall(
-                    callType: .requestEnd,
-                    id: id,
-                    url: urlStr,
-                    method: endpoint.method,
-                    errorBody: nil,
-                    responseCode: (response as? HTTPURLResponse)?.statusCode
-                )
-                resEventProperties = resEvent?.properties as? NetworkCallEventProperties
-
-            }
-=======
             var resEvent = Analytics.Event.networkCall(
                 callType: .requestEnd,
                 id: id,
@@ -118,20 +102,14 @@
                 responseCode: (response as? HTTPURLResponse)?.statusCode
             )
             var resEventProperties: NetworkCallEventProperties? = resEvent.properties as? NetworkCallEventProperties
->>>>>>> 6c14e56a
 
             #if DEBUG
 
             #endif
 
             if let error = error {
-<<<<<<< HEAD
-                if var resEvent = resEvent, var resEventProperties = resEventProperties {
-                    resEventProperties.errorBody = "\(error)"
-=======
                 if self.shouldReportNetworkEvents(for: endpoint) {
                     resEventProperties!.errorBody = "\(error)"
->>>>>>> 6c14e56a
                     resEvent.properties = resEventProperties
                     Analytics.Service.record(event: resEvent)
                 }
@@ -150,13 +128,8 @@
             }
 
             guard let data = data else {
-<<<<<<< HEAD
-                if var resEvent = resEvent, var resEventProperties = resEventProperties {
-                    resEventProperties.errorBody = "No data received"
-=======
                 if self.shouldReportNetworkEvents(for: endpoint) {
                     resEventProperties?.errorBody = "No data received"
->>>>>>> 6c14e56a
                     resEvent.properties = resEventProperties
                     Analytics.Service.record(event: resEvent)
                 }
@@ -176,11 +149,7 @@
             }
 
             do {
-<<<<<<< HEAD
-                if var resEvent = resEvent, let resEventProperties = resEventProperties {
-=======
                 if self.shouldReportNetworkEvents(for: endpoint) {
->>>>>>> 6c14e56a
                     resEvent.properties = resEventProperties
                     Analytics.Service.record(event: resEvent)
                 }
@@ -230,14 +199,8 @@
 
                     let primerErrorResponse = try? self.parser.parse(PrimerServerErrorResponse.self, from: primerErrorObject)
 
-<<<<<<< HEAD
-                    if var resEvent = resEvent, var resEventProperties = resEventProperties {
-                        resEventProperties.errorBody = "\(primerErrorJSON)"
-                        resEvent.properties = resEventProperties
-=======
                     if self.shouldReportNetworkEvents(for: endpoint) {
                         resEventProperties?.errorBody = "\(primerErrorJSON)"
->>>>>>> 6c14e56a
                         Analytics.Service.record(event: resEvent)
                     }
 
@@ -290,16 +253,8 @@
                                                                                                                           "line": "\(#line)"], diagnosticsId: UUID().uuidString)
                         ErrorHandler.handle(error: err)
 
-<<<<<<< HEAD
-                        if var resEvent = resEvent, var resEventProperties = resEventProperties {
-                            resEventProperties.errorBody = err.localizedDescription
-                            resEvent.properties = resEventProperties
-                            Analytics.Service.record(event: resEvent)
-                        }
-=======
                         resEventProperties?.errorBody = err.localizedDescription
                         Analytics.Service.record(event: resEvent)
->>>>>>> 6c14e56a
 
                         #if DEBUG
                         self.logger.error(message: "🌎 Network Response [\(request.httpMethod!)] \(request.url!)")
@@ -316,16 +271,8 @@
                                                                                                                                 "line": "\(#line)"], diagnosticsId: UUID().uuidString)
                     ErrorHandler.handle(error: err)
 
-<<<<<<< HEAD
-                    if var resEvent = resEvent, var resEventProperties = resEventProperties {
-                        resEventProperties.errorBody = err.localizedDescription
-                        resEvent.properties = resEventProperties
-                        Analytics.Service.record(event: resEvent)
-                    }
-=======
                     resEventProperties?.errorBody = err.localizedDescription
                     Analytics.Service.record(event: resEvent)
->>>>>>> 6c14e56a
 
                     #if DEBUG
                     self.logger.error(message: "🌎 Network Response [\(request.httpMethod!)] \(request.url!)")
