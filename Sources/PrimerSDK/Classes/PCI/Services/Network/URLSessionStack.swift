--- conflicted
+++ resolved
@@ -20,17 +20,10 @@
     }
 
     // MARK: - Network Stack logic
-<<<<<<< HEAD
-    
-    // swiftlint:disable function_body_length
-    @discardableResult
-    func request<T: Decodable>(_ endpoint: Endpoint, completion: @escaping ResultCallback<T>) -> URLSessionDataTask? {
-=======
 
     // swiftlint:disable function_body_length
     @discardableResult
     func request<T: Decodable>(_ endpoint: Endpoint, completion: @escaping ResultCallback<T>) -> PrimerCancellable? {
->>>>>>> 360e6184
         
         let urlStr: String = (endpoint.baseURL ?? "") + endpoint.path
         let id = String.randomString(length: 32)
@@ -310,10 +303,6 @@
             }
         }
         dataTask.resume()
-<<<<<<< HEAD
-
-=======
->>>>>>> 360e6184
         return dataTask
     }
 }
