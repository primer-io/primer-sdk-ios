//
//  PrimerAPI.swift
//  primer-checkout-api
//
//  Created by Evangelos Pittas on 26/2/21.
//



import Foundation

enum PrimerAPI: Endpoint, Equatable {
    
    static func == (lhs: PrimerAPI, rhs: PrimerAPI) -> Bool {
        switch (lhs, rhs) {
        case (.exchangePaymentMethodToken, .exchangePaymentMethodToken),
            (.fetchConfiguration, .fetchConfiguration),
            (.fetchVaultedPaymentMethods, .fetchVaultedPaymentMethods),
            (.deleteVaultedPaymentMethod, .deleteVaultedPaymentMethod),
            (.createPayPalOrderSession, .createPayPalOrderSession),
            (.createPayPalBillingAgreementSession, .createPayPalBillingAgreementSession),
            (.confirmPayPalBillingAgreement, .confirmPayPalBillingAgreement),
            (.createKlarnaPaymentSession, .createKlarnaPaymentSession),
            (.createKlarnaCustomerToken, .createKlarnaCustomerToken),
            (.finalizeKlarnaPaymentSession, .finalizeKlarnaPaymentSession),
            (.createApayaSession, .createApayaSession),
            (.tokenizePaymentMethod, .tokenizePaymentMethod),
            (.listAdyenBanks, .listAdyenBanks),
            (.listRetailOutlets, .listRetailOutlets),
            (.begin3DSRemoteAuth, .begin3DSRemoteAuth),
            (.continue3DSRemoteAuth, .continue3DSRemoteAuth),
            (.poll, .poll),
            (.sendAnalyticsEvents, .sendAnalyticsEvents),
            (.createPayment, .createPayment),
            (.validateClientToken, .validateClientToken),
            (.getNolSdkSecret, .getNolSdkSecret):
            return true
        default:
            return false
        }
    }
    

    case redirect(clientToken: DecodedJWTToken, url: URL)
    case exchangePaymentMethodToken(clientToken: DecodedJWTToken, vaultedPaymentMethodId: String, vaultedPaymentMethodAdditionalData: PrimerVaultedPaymentMethodAdditionalData?)
    case fetchConfiguration(clientToken: DecodedJWTToken, requestParameters: Request.URLParameters.Configuration?)
    case fetchVaultedPaymentMethods(clientToken: DecodedJWTToken)
    case deleteVaultedPaymentMethod(clientToken: DecodedJWTToken, id: String)
    case createPayPalOrderSession(clientToken: DecodedJWTToken, payPalCreateOrderRequest: Request.Body.PayPal.CreateOrder)
    case createPayPalBillingAgreementSession(clientToken: DecodedJWTToken, payPalCreateBillingAgreementRequest: Request.Body.PayPal.CreateBillingAgreement)
    case confirmPayPalBillingAgreement(clientToken: DecodedJWTToken, payPalConfirmBillingAgreementRequest: Request.Body.PayPal.ConfirmBillingAgreement)
    case createKlarnaPaymentSession(clientToken: DecodedJWTToken, klarnaCreatePaymentSessionAPIRequest: Request.Body.Klarna.CreatePaymentSession)
    case createKlarnaCustomerToken(clientToken: DecodedJWTToken, klarnaCreateCustomerTokenAPIRequest: Request.Body.Klarna.CreateCustomerToken)
    case finalizeKlarnaPaymentSession(clientToken: DecodedJWTToken, klarnaFinalizePaymentSessionRequest: Request.Body.Klarna.FinalizePaymentSession)
    case createApayaSession(clientToken: DecodedJWTToken, request: Request.Body.Apaya.CreateSession)
    case tokenizePaymentMethod(clientToken: DecodedJWTToken, tokenizationRequestBody: Request.Body.Tokenization)
    case listAdyenBanks(clientToken: DecodedJWTToken, request: Request.Body.Adyen.BanksList)
    case listRetailOutlets(clientToken: DecodedJWTToken, paymentMethodId: String)

    case requestPrimerConfigurationWithActions(clientToken: DecodedJWTToken, request: ClientSessionUpdateRequest)
    
    // 3DS
    case begin3DSRemoteAuth(clientToken: DecodedJWTToken, paymentMethodTokenData: PrimerPaymentMethodTokenData, threeDSecureBeginAuthRequest: ThreeDS.BeginAuthRequest)
    case continue3DSRemoteAuth(clientToken: DecodedJWTToken, threeDSTokenId: String, continueInfo: ThreeDS.ContinueInfo)
    
    // Generic
    case poll(clientToken: DecodedJWTToken?, url: String)
    
    case sendAnalyticsEvents(clientToken: DecodedJWTToken?, url: URL, body: [Analytics.Event]?)
    
    case fetchPayPalExternalPayerInfo(clientToken: DecodedJWTToken, payPalExternalPayerInfoRequestBody: Request.Body.PayPal.PayerInfo)

    case validateClientToken(request: Request.Body.ClientTokenValidation)
    
    // Create - Resume Payment
    
    case createPayment(clientToken: DecodedJWTToken, paymentRequest: Request.Body.Payment.Create)
    case resumePayment(clientToken: DecodedJWTToken, paymentId: String, paymentResumeRequest: Request.Body.Payment.Resume)
    
    case testFinalizePolling(clientToken: DecodedJWTToken, testId: String)
<<<<<<< HEAD
    
    // BIN Data
    case listCardNetworks(clientToken: DecodedJWTToken, bin: String)
=======
    case getNolSdkSecret(clientToken: DecodedJWTToken, request: Request.Body.NolPay.NolPaySecretDataRequest)
>>>>>>> cc9f9040

}

internal extension PrimerAPI {
    
    // MARK: Headers
    
    static let headers: [String: String] = [
        "Content-Type": "application/json",
        "Primer-SDK-Version": VersionUtils.releaseVersionNumber ?? "n/a",
        "Primer-SDK-Client": PrimerSource.sdkSourceType.sourceType
    ]
    
    var headers: [String: String]? {
        var tmpHeaders = PrimerAPI.headers
        
        if let checkoutSessionId = PrimerInternal.shared.checkoutSessionId {
            tmpHeaders["Primer-SDK-Checkout-Session-ID"] = checkoutSessionId
        }
        
        switch self {
        case .redirect(let clientToken, _),
                .deleteVaultedPaymentMethod(let clientToken, _),
                .exchangePaymentMethodToken(let clientToken, _, _),
                .fetchVaultedPaymentMethods(let clientToken),
                .createPayPalOrderSession(let clientToken, _),
                .createPayPalBillingAgreementSession(let clientToken, _),
                .confirmPayPalBillingAgreement(let clientToken, _),
                .createKlarnaPaymentSession(let clientToken, _),
                .createKlarnaCustomerToken(let clientToken, _),
                .finalizeKlarnaPaymentSession(let clientToken, _),
                .tokenizePaymentMethod(let clientToken, _),
                .begin3DSRemoteAuth(let clientToken, _, _),
                .continue3DSRemoteAuth(let clientToken, _, _),
                .createApayaSession(let clientToken, _),
                .listAdyenBanks(let clientToken, _),
                .listRetailOutlets(let clientToken, _),
                .requestPrimerConfigurationWithActions(let clientToken, _),
                .fetchPayPalExternalPayerInfo(let clientToken, _),
                .createPayment(let clientToken, _),
                .resumePayment(let clientToken, _, _),
                .testFinalizePolling(let clientToken, _),
                .listCardNetworks(let clientToken, _):
            if let token = clientToken.accessToken {
                tmpHeaders["Primer-Client-Token"] = token
            }
        
        case .validateClientToken(let request):
            if let token = request.clientToken.decodedJWTToken?.accessToken {
                tmpHeaders["Primer-Client-Token"] = token
            }

        case .fetchConfiguration(let clientToken, _):
            if let token = clientToken.accessToken {
                tmpHeaders["Primer-Client-Token"] = token
            }
            
        case .poll(let clientToken, _):
            if let token = clientToken?.accessToken {
                tmpHeaders["Primer-Client-Token"] = token
            }
            
        case .sendAnalyticsEvents(let clientToken, _, _):
            if let token = clientToken?.accessToken {
                tmpHeaders["Primer-Client-Token"] = token
            }
        case .getNolSdkSecret(clientToken: let clientToken, _):
            tmpHeaders["Primer-Client-Token"] = clientToken.accessToken
        }
        
        switch self {
        case .exchangePaymentMethodToken:
            tmpHeaders["X-Api-Version"] = "2.2"
        case .fetchConfiguration:
            tmpHeaders["X-Api-Version"] = "2.2"
        case .fetchVaultedPaymentMethods:
            tmpHeaders["X-Api-Version"] = "2.2"
        case .deleteVaultedPaymentMethod:
            tmpHeaders["X-Api-Version"] = "2.2"
        case .createPayPalOrderSession:
            break
        case .createPayPalBillingAgreementSession:
            break
        case .confirmPayPalBillingAgreement:
            break
        case .createKlarnaPaymentSession:
            break
        case .createKlarnaCustomerToken:
            break
        case .finalizeKlarnaPaymentSession:
            break
        case .createApayaSession:
            break
        case .tokenizePaymentMethod:
            tmpHeaders["X-Api-Version"] = "2.2"
        case .listAdyenBanks:
            break
        case .listRetailOutlets:
            break
        case .requestPrimerConfigurationWithActions:
            tmpHeaders["X-Api-Version"] = "2.2"
        case .begin3DSRemoteAuth:
            tmpHeaders["X-Api-Version"] = "2.1"
        case .continue3DSRemoteAuth:
            tmpHeaders["X-Api-Version"] = "2.1"
        case .poll:
            break
        case .sendAnalyticsEvents:
            break
        case .fetchPayPalExternalPayerInfo:
            break
        case .validateClientToken:
            tmpHeaders["X-Api-Version"] = "2.2"
        case .createPayment:
            tmpHeaders["X-Api-Version"] = "2.2"
        case .resumePayment:
            tmpHeaders["X-Api-Version"] = "2.2"
        case .testFinalizePolling:
            break
<<<<<<< HEAD
        case .listCardNetworks:
            tmpHeaders["X-Api-Version"] = "2.2"
=======
        case .getNolSdkSecret:
            break
        case .redirect:
            break
>>>>>>> cc9f9040
        }
        
        return tmpHeaders
    }
    
    // MARK: Base URL
    var baseURL: String? {
        switch self {
        case .createPayPalOrderSession(let clientToken, _),
                .createPayPalBillingAgreementSession(let clientToken, _),
                .confirmPayPalBillingAgreement(let clientToken, _),
                .createKlarnaPaymentSession(let clientToken, _),
                .createKlarnaCustomerToken(let clientToken, _),
                .finalizeKlarnaPaymentSession(let clientToken, _),
                .createApayaSession(let clientToken, _),
                .listAdyenBanks(let clientToken, _),
                .listRetailOutlets(let clientToken, _),
                .fetchPayPalExternalPayerInfo(let clientToken, _),
                .testFinalizePolling(let clientToken, _),
<<<<<<< HEAD
                .listCardNetworks(let clientToken, _):
=======
                .getNolSdkSecret(let clientToken, _):
>>>>>>> cc9f9040
            guard let urlStr = clientToken.coreUrl else { return nil }
            return urlStr
        case .deleteVaultedPaymentMethod(let clientToken, _),
                .fetchVaultedPaymentMethods(let clientToken),
                .exchangePaymentMethodToken(let clientToken, _, _),
                .tokenizePaymentMethod(let clientToken, _),
                .begin3DSRemoteAuth(let clientToken, _, _),
                .continue3DSRemoteAuth(let clientToken, _, _),
                .createPayment(let clientToken, _),
                .resumePayment(let clientToken, _, _),
                .requestPrimerConfigurationWithActions(let clientToken, _):
            guard let urlStr = clientToken.pciUrl else { return nil }
            return urlStr
        case .fetchConfiguration(let clientToken, _):
            guard let urlStr = clientToken.configurationUrl else { return nil }
            return urlStr
        case .poll(_, let url):
            return url
        case .sendAnalyticsEvents(_, let url, _):
            return url.absoluteString
        case .validateClientToken(let request):
            return request.clientToken.decodedJWTToken?.pciUrl
        case .redirect(_, let url):
            return url.absoluteString
        }
    }
    // MARK: Path
    
    var path: String {
        switch self {
        case .deleteVaultedPaymentMethod(_, let id):
            return "/payment-instruments/\(id)/vault"
        case .fetchConfiguration:
            return ""
        case .fetchVaultedPaymentMethods:
            return "/payment-instruments"
        case .exchangePaymentMethodToken(_, let paymentMethodId, _):
            return "/payment-instruments/\(paymentMethodId)/exchange"
        case .createPayPalOrderSession:
            return "/paypal/orders/create"
        case .createPayPalBillingAgreementSession:
            return "/paypal/billing-agreements/create-agreement"
        case .confirmPayPalBillingAgreement:
            return "/paypal/billing-agreements/confirm-agreement"
        case .createKlarnaPaymentSession:
            return "/klarna/payment-sessions"
        case .createKlarnaCustomerToken:
            return "/klarna/customer-tokens"
        case .finalizeKlarnaPaymentSession:
            return "/klarna/payment-sessions/finalize"
        case .tokenizePaymentMethod:
            return "/payment-instruments"
        case .begin3DSRemoteAuth(_, let paymentMethodToken, _):
            return "/3ds/\(paymentMethodToken.token ?? "")/auth"
        case .continue3DSRemoteAuth(_, let threeDSTokenId, _):
            return "/3ds/\(threeDSTokenId)/continue"
        case .createApayaSession:
            return "/session-token"
        case .listAdyenBanks:
            return "/adyen/checkout"
        case .listRetailOutlets(_, let paymentMethodId):
            return "/payment-method-options/\(paymentMethodId)/retail-outlets"
        case .requestPrimerConfigurationWithActions:
            return "/client-session/actions"
        case .poll:
            return ""
        case .sendAnalyticsEvents:
            return ""
        case .fetchPayPalExternalPayerInfo:
            return "/paypal/orders"
        case .validateClientToken:
            return "/client-token/validate"
        case .createPayment:
            return "/payments"
        case .resumePayment(_, let paymentId, _):
            return "/payments/\(paymentId)/resume"
        case .testFinalizePolling(_, _):
            return "/finalize-polling"
<<<<<<< HEAD
        case .listCardNetworks(_, let bin):
            return "/bin-data/\(bin)/networks"
=======
        case .getNolSdkSecret:
            return "/nol-pay/sdk-secrets"
        case .redirect:
            return ""
>>>>>>> cc9f9040
        }
    }
    
    // MARK: Port
    // (not needed atm since port is included in the base URL provided by the access token)
    
    var port: Int? {
        return nil
    }
    
    // MARK: HTTP Method
    
    var method: HTTPMethod {
        switch self {
        case .deleteVaultedPaymentMethod:
            return .delete
        case .redirect,
                .fetchConfiguration,
                .fetchVaultedPaymentMethods,
                .listRetailOutlets,
                .listCardNetworks:
            return .get
        case .createPayPalOrderSession,
                .createPayPalBillingAgreementSession,
                .confirmPayPalBillingAgreement,
                .createKlarnaPaymentSession,
                .createKlarnaCustomerToken,
                .exchangePaymentMethodToken,
                .finalizeKlarnaPaymentSession,
                .tokenizePaymentMethod,
                .requestPrimerConfigurationWithActions,
                .begin3DSRemoteAuth,
                .continue3DSRemoteAuth,
                .createApayaSession,
                .listAdyenBanks,
                .sendAnalyticsEvents,
                .fetchPayPalExternalPayerInfo,
                .validateClientToken,
                .createPayment,
                .resumePayment,
                .testFinalizePolling,
                .getNolSdkSecret:
            return .post
        case .poll:
            return .get
        }
    }
    
    // MARK: Query Parameters
    
    var queryParameters: [String: String]? {
        switch self {
        case .fetchConfiguration(_, let requestParameters):
            return requestParameters?.toDictionary()
        default:
            return nil
        }
    }
    
    // MARK: HTTP Body
    
    var body: Data? {
        switch self {
        case .createPayPalOrderSession(_, let payPalCreateOrderRequest):
            return try? JSONEncoder().encode(payPalCreateOrderRequest)
        case .createPayPalBillingAgreementSession(_, let payPalCreateBillingAgreementRequest):
            return try? JSONEncoder().encode(payPalCreateBillingAgreementRequest)
        case .confirmPayPalBillingAgreement(_, let payPalConfirmBillingAgreementRequest):
            return try? JSONEncoder().encode(payPalConfirmBillingAgreementRequest)
        case .createKlarnaPaymentSession(_, let klarnaCreatePaymentSessionAPIRequest):
            return try? JSONEncoder().encode(klarnaCreatePaymentSessionAPIRequest)
        case .createKlarnaCustomerToken(_, let klarnaCreateCustomerTokenAPIRequest):
            return try? JSONEncoder().encode(klarnaCreateCustomerTokenAPIRequest)
        case .fetchConfiguration:
            return nil
        case .finalizeKlarnaPaymentSession(_, let klarnaFinalizePaymentSessionRequest):
            return try? JSONEncoder().encode(klarnaFinalizePaymentSessionRequest)
        case .createApayaSession(_, let request):
            return try? JSONEncoder().encode(request)
        case .tokenizePaymentMethod(_, let req):
            return try? JSONEncoder().encode(req)
        case .begin3DSRemoteAuth(_, _, let threeDSecureBeginAuthRequest):
            return try? JSONEncoder().encode(threeDSecureBeginAuthRequest)
        case .continue3DSRemoteAuth(_, _, let continueInfo):
            return try? JSONEncoder().encode(continueInfo)
        case .listAdyenBanks(_, let request):
            return try? JSONEncoder().encode(request)
        case .requestPrimerConfigurationWithActions(_, let request):
            return try? JSONEncoder().encode(request.actions)
        case .redirect,
                .deleteVaultedPaymentMethod,
                .fetchVaultedPaymentMethods,
                .poll,
                .listRetailOutlets:
            return nil
        case .exchangePaymentMethodToken(_, _, let vaultedPaymentMethodAdditionalData):
            if let vaultedCardAdditionalData = vaultedPaymentMethodAdditionalData as? PrimerVaultedCardAdditionalData {
                return try? JSONEncoder().encode(vaultedCardAdditionalData)
            } else {
                return nil
            }
        case .sendAnalyticsEvents(_, _, let body):
            return try? JSONEncoder().encode(body)
        case .fetchPayPalExternalPayerInfo(_, let payPalExternalPayerInfoRequestBody):
            return try? JSONEncoder().encode(payPalExternalPayerInfoRequestBody)
        case .validateClientToken(let clientTokenToValidate):
            return try? JSONEncoder().encode(clientTokenToValidate)
        case .createPayment(_, let paymentCreateRequestBody):
            return try? JSONEncoder().encode(paymentCreateRequestBody)
        case .resumePayment(_, _, let paymentResumeRequestBody):
            return try? JSONEncoder().encode(paymentResumeRequestBody)
        case .testFinalizePolling, .listCardNetworks:
            return nil
        case .getNolSdkSecret(_, let requestBody):
            return try? JSONEncoder().encode(requestBody)
        }
    }
    
    // MARK: Should Return Response Body
    
    var shouldParseResponseBody: Bool {
        switch self {
        case .redirect(_, _),
                .deleteVaultedPaymentMethod(_, _):
            return false
        default:
            return true
        }
    }

}

<|MERGE_RESOLUTION|>--- conflicted
+++ resolved
@@ -78,13 +78,10 @@
     case resumePayment(clientToken: DecodedJWTToken, paymentId: String, paymentResumeRequest: Request.Body.Payment.Resume)
     
     case testFinalizePolling(clientToken: DecodedJWTToken, testId: String)
-<<<<<<< HEAD
     
     // BIN Data
     case listCardNetworks(clientToken: DecodedJWTToken, bin: String)
-=======
     case getNolSdkSecret(clientToken: DecodedJWTToken, request: Request.Body.NolPay.NolPaySecretDataRequest)
->>>>>>> cc9f9040
 
 }
 
@@ -204,15 +201,12 @@
             tmpHeaders["X-Api-Version"] = "2.2"
         case .testFinalizePolling:
             break
-<<<<<<< HEAD
         case .listCardNetworks:
             tmpHeaders["X-Api-Version"] = "2.2"
-=======
         case .getNolSdkSecret:
             break
         case .redirect:
             break
->>>>>>> cc9f9040
         }
         
         return tmpHeaders
@@ -232,11 +226,8 @@
                 .listRetailOutlets(let clientToken, _),
                 .fetchPayPalExternalPayerInfo(let clientToken, _),
                 .testFinalizePolling(let clientToken, _),
-<<<<<<< HEAD
                 .listCardNetworks(let clientToken, _):
-=======
                 .getNolSdkSecret(let clientToken, _):
->>>>>>> cc9f9040
             guard let urlStr = clientToken.coreUrl else { return nil }
             return urlStr
         case .deleteVaultedPaymentMethod(let clientToken, _),
@@ -315,15 +306,12 @@
             return "/payments/\(paymentId)/resume"
         case .testFinalizePolling(_, _):
             return "/finalize-polling"
-<<<<<<< HEAD
         case .listCardNetworks(_, let bin):
             return "/bin-data/\(bin)/networks"
-=======
         case .getNolSdkSecret:
             return "/nol-pay/sdk-secrets"
         case .redirect:
             return ""
->>>>>>> cc9f9040
         }
     }
     
