--- conflicted
+++ resolved
@@ -107,30 +107,6 @@
 
         switch self {
         case .redirect(let clientToken, _),
-<<<<<<< HEAD
-                .deleteVaultedPaymentMethod(let clientToken, _),
-                .exchangePaymentMethodToken(let clientToken, _, _),
-                .fetchVaultedPaymentMethods(let clientToken),
-                .createPayPalOrderSession(let clientToken, _),
-                .createPayPalBillingAgreementSession(let clientToken, _),
-                .confirmPayPalBillingAgreement(let clientToken, _),
-                .createKlarnaPaymentSession(let clientToken, _),
-                .createKlarnaCustomerToken(let clientToken, _),
-                .finalizeKlarnaPaymentSession(let clientToken, _),
-                .tokenizePaymentMethod(let clientToken, _),
-                .begin3DSRemoteAuth(let clientToken, _, _),
-                .continue3DSRemoteAuth(let clientToken, _, _),
-                .createApayaSession(let clientToken, _),
-                .listAdyenBanks(let clientToken, _),
-                .listRetailOutlets(let clientToken, _),
-                .requestPrimerConfigurationWithActions(let clientToken, _),
-                .fetchPayPalExternalPayerInfo(let clientToken, _),
-                .createPayment(let clientToken, _),
-                .resumePayment(let clientToken, _, _),
-                .testFinalizePolling(let clientToken, _),
-                .listCardNetworks(let clientToken, _),
-                .getPhoneMetadata(let clientToken, _):
-=======
             .deleteVaultedPaymentMethod(let clientToken, _),
             .exchangePaymentMethodToken(let clientToken, _, _),
             .fetchVaultedPaymentMethods(let clientToken),
@@ -153,7 +129,6 @@
             .testFinalizePolling(let clientToken, _),
             .listCardNetworks(let clientToken, _),
             .getPhoneMetadata(let clientToken, _):
->>>>>>> b1315f2a
             if let token = clientToken.accessToken {
                 tmpHeaders["Primer-Client-Token"] = token
             }
@@ -247,19 +222,6 @@
     var baseURL: String? {
         switch self {
         case .createPayPalOrderSession(let clientToken, _),
-<<<<<<< HEAD
-                .createPayPalBillingAgreementSession(let clientToken, _),
-                .confirmPayPalBillingAgreement(let clientToken, _),
-                .createKlarnaPaymentSession(let clientToken, _),
-                .createKlarnaCustomerToken(let clientToken, _),
-                .finalizeKlarnaPaymentSession(let clientToken, _),
-                .createApayaSession(let clientToken, _),
-                .listAdyenBanks(let clientToken, _),
-                .listRetailOutlets(let clientToken, _),
-                .fetchPayPalExternalPayerInfo(let clientToken, _),
-                .testFinalizePolling(let clientToken, _),
-                .getNolSdkSecret(let clientToken, _):
-=======
             .createPayPalBillingAgreementSession(let clientToken, _),
             .confirmPayPalBillingAgreement(let clientToken, _),
             .createKlarnaPaymentSession(let clientToken, _),
@@ -271,24 +233,12 @@
             .fetchPayPalExternalPayerInfo(let clientToken, _),
             .testFinalizePolling(let clientToken, _),
             .getNolSdkSecret(let clientToken, _):
->>>>>>> b1315f2a
             guard let baseURL = configuration?.coreUrl ?? clientToken.coreUrl else { return nil }
             return baseURL
         case .listCardNetworks(_, _):
             guard let baseURL = configuration?.binDataUrl else { return nil }
             return baseURL
         case .deleteVaultedPaymentMethod(let clientToken, _),
-<<<<<<< HEAD
-                .fetchVaultedPaymentMethods(let clientToken),
-                .exchangePaymentMethodToken(let clientToken, _, _),
-                .tokenizePaymentMethod(let clientToken, _),
-                .begin3DSRemoteAuth(let clientToken, _, _),
-                .continue3DSRemoteAuth(let clientToken, _, _),
-                .createPayment(let clientToken, _),
-                .resumePayment(let clientToken, _, _),
-                .requestPrimerConfigurationWithActions(let clientToken, _),
-                .getPhoneMetadata(let clientToken, _):
-=======
             .fetchVaultedPaymentMethods(let clientToken),
             .exchangePaymentMethodToken(let clientToken, _, _),
             .tokenizePaymentMethod(let clientToken, _),
@@ -298,7 +248,6 @@
             .resumePayment(let clientToken, _, _),
             .requestPrimerConfigurationWithActions(let clientToken, _),
             .getPhoneMetadata(let clientToken, _):
->>>>>>> b1315f2a
             guard let baseURL = configuration?.pciUrl ?? clientToken.pciUrl else { return nil }
             return baseURL
         case .fetchConfiguration(let clientToken, _):
@@ -391,19 +340,11 @@
         case .deleteVaultedPaymentMethod:
             return .delete
         case .redirect,
-<<<<<<< HEAD
-                .fetchConfiguration,
-                .fetchVaultedPaymentMethods,
-                .listRetailOutlets,
-                .listCardNetworks,
-                .getPhoneMetadata:
-=======
             .fetchConfiguration,
             .fetchVaultedPaymentMethods,
             .listRetailOutlets,
             .listCardNetworks,
             .getPhoneMetadata:
->>>>>>> b1315f2a
             return .get
         case .createPayPalOrderSession,
              .createPayPalBillingAgreementSession,
