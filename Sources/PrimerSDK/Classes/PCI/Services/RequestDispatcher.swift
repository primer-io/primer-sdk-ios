//
//  RequestDispatcher.swift
//  PrimerSDK
//
//  Created by Jack Newcombe on 14/03/2024.
//

import Foundation

typealias DispatcherCompletion = (Result<DispatcherResponse, Error>) -> Void

protocol RequestDispatcher {
    func dispatch(request: URLRequest, completion: @escaping DispatcherCompletion) -> PrimerCancellable?
    func dispatch(request: URLRequest) async throws -> DispatcherResponse
    func dispatchWithRetry(request: URLRequest, retryConfig: RetryConfig, completion: @escaping DispatcherCompletion) -> PrimerCancellable?
    func dispatchWithRetry(request: URLRequest, retryConfig: RetryConfig) async throws -> DispatcherResponse
}

struct DispatcherResponseModel: DispatcherResponse {
    let metadata: ResponseMetadata
    let requestDuration: TimeInterval
    let data: Data?
    let error: Error?
}

struct ResponseMetadataModel: ResponseMetadata {
    let responseUrl: String?
    let statusCode: Int
    let headers: [String: String]?
}

protocol DispatcherResponse {
    var metadata: ResponseMetadata { get }
    var requestDuration: TimeInterval { get }
    var data: Data? { get }
    var error: Error? { get }
}

protocol URLSessionProtocol {
    func dataTask(with request: URLRequest, completionHandler: @escaping @Sendable (Data?, URLResponse?, (any Error)?) -> Void) -> URLSessionDataTask
}

extension URLSession: URLSessionProtocol {}

<<<<<<< HEAD
class DefaultRequestDispatcher: RequestDispatcher, LogReporter {
=======
final class DefaultRequestDispatcher: RequestDispatcher, LogReporter {

>>>>>>> e306a7dd
    let urlSession: URLSessionProtocol

    init(urlSession: URLSessionProtocol = URLSession.shared) {
        self.urlSession = urlSession
    }

    @discardableResult
    func dispatch(request: URLRequest, completion: @escaping DispatcherCompletion) -> PrimerCancellable? {
        let startTime = DispatchTime.now()
        let task = urlSession.dataTask(with: request) { data, urlResponse, error in
            let endTime = DispatchTime.now()
            let requestDuration = Double(endTime.uptimeNanoseconds - startTime.uptimeNanoseconds) / 1_000_000 // Convert to milliseconds

            guard let httpResponse = urlResponse as? HTTPURLResponse else {
                let error = InternalError.invalidResponse(userInfo: .errorUserInfoDictionary(),
                                                          diagnosticsId: UUID().uuidString)
                completion(.failure(error))
                return
            }

            let metadata = ResponseMetadataModel(responseUrl: httpResponse.responseUrl,
                                                 statusCode: httpResponse.statusCode,
                                                 headers: httpResponse.headers)
            let responseModel = DispatcherResponseModel(metadata: metadata, requestDuration: requestDuration, data: data, error: error)
            completion(.success(responseModel))
        }

        task.resume()

        return task
    }

    func dispatch(request: URLRequest) async throws -> DispatcherResponse {
        return try await withCheckedThrowingContinuation { continuation in
            dispatch(request: request) { response in
                continuation.resume(with: response)
            }
        }
    }

    @discardableResult
    func dispatchWithRetry(request: URLRequest, retryConfig: RetryConfig, completion: @escaping DispatcherCompletion) -> PrimerCancellable? {
        let retryHandler = RetryHandler(request: request, retryConfig: retryConfig, completion: completion, urlSession: urlSession)
        retryHandler.attempt()
        return retryHandler.currentTask
    }

    func dispatchWithRetry(request: URLRequest, retryConfig: RetryConfig) async throws -> DispatcherResponse {
        return try await withCheckedThrowingContinuation { continuation in
            dispatchWithRetry(request: request, retryConfig: retryConfig) { response in
                continuation.resume(with: response)
            }
        }
    }
}

extension Task: PrimerCancellable {}<|MERGE_RESOLUTION|>--- conflicted
+++ resolved
@@ -42,12 +42,8 @@
 
 extension URLSession: URLSessionProtocol {}
 
-<<<<<<< HEAD
-class DefaultRequestDispatcher: RequestDispatcher, LogReporter {
-=======
 final class DefaultRequestDispatcher: RequestDispatcher, LogReporter {
 
->>>>>>> e306a7dd
     let urlSession: URLSessionProtocol
 
     init(urlSession: URLSessionProtocol = URLSession.shared) {
