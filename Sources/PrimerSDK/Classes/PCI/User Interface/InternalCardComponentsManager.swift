--- conflicted
+++ resolved
@@ -270,18 +270,8 @@
                     let paymentMethodTokenData = try await tokenizationService.tokenize(requestBody: requestBody)
                     self.delegate.cardComponentsManager(self, onTokenizeSuccess: paymentMethodTokenData)
                 } catch {
-                    throw handled(primerError: .underlyingErrors(errors: [error]))
-                }
-<<<<<<< HEAD
-                .catch { err in
-                    ErrorHandler.handle(error: err.primerError)
-                    self.delegate.cardComponentsManager?(self, tokenizationFailedWith: [err])
-                }
-            }
-            .catch { err in
-                self.delegate.cardComponentsManager?(self, tokenizationFailedWith: [err])
-                self.setIsLoading(false)
-=======
+                    throw handled(primerError: error.primerError)
+                }
 
             } catch PrimerError.underlyingErrors(let errors, _) {
                 delegate.cardComponentsManager?(self, tokenizationFailedWith: errors)
@@ -289,7 +279,6 @@
             } catch {
                 delegate.cardComponentsManager?(self, tokenizationFailedWith: [error])
                 setIsLoading(false)
->>>>>>> e62456c9
             }
         }
     }
