--- conflicted
+++ resolved
@@ -338,10 +338,8 @@
                                                          comment: "Delete - Alert button delete"),
                                 style: .destructive,
                                 handler: { [weak self] _ in
-<<<<<<< HEAD
                                     guard let id = paymentMethod.id else { return }
                                     self?.deletePaymentMethod(id)
-=======
                                     let uiEvent = Analytics.Event(
                                         eventType: .ui,
                                         properties: UIEventProperties(
@@ -352,10 +350,7 @@
                                             objectId: .done,
                                             objectClass: "\(UIButton.self)",
                                             place: .paymentMethodsList))
-                                    Analytics.Service.record(event: uiEvent)
-                                    
-                                    self?.deletePaymentMethod(paymentMethod.token)
->>>>>>> b86a54eb
+                                    Analytics.Service.record(event: uiEvent)                                    
                                 }))
 
             alert.show()
