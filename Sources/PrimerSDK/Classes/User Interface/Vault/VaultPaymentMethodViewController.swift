--- conflicted
+++ resolved
@@ -250,12 +250,9 @@
             // It will reload the payment instrument on the Universal Checkout view.
             delegate?.reload()
         } else {
-<<<<<<< HEAD
 
             let methodId = viewModel.paymentMethods[indexPath.row].token
 
-=======
->>>>>>> c0ea3132
             let alert = AlertController(
                 title: NSLocalizedString("primer-delete-alert-title",
                                          tableName: nil,
