#if canImport(UIKit)

import UIKit

internal class VaultedPaymentInstrumentCell: UITableViewCell {

    private let theme: PrimerThemeProtocol = DependencyContainer.resolve()
    private(set) var paymentMethodToken: PaymentMethodToken!
    var isDeleting: Bool = false {
        didSet {
            if isDeleting {
                checkmarkImageView.image = ImageName.delete.image
                checkmarkImageView.isHidden = false
            } else {
                checkmarkImageView.image = ImageName.check2.image
                checkmarkImageView.isHidden = !isEnabled
            }
        }
    }
    private var horizontalStackView = UIStackView()
    private var verticalLeftStackView = UIStackView()
    private var verticalRightStackView = UIStackView()
    private var cardNetworkImageView = UIImageView()
    private var cardNetworkLabel = UILabel()
    private var cardholderNameLabel = UILabel()
    private var last4DigitsLabel = UILabel()
    private var expiryDateLabel = UILabel()
    private var border = PrimerView()
    private var checkmarkImageView = UIImageView()
    
    var isEnabled: Bool = false {
        didSet {
            checkmarkImageView.image = ImageName.check2.image
            checkmarkImageView.isHidden = !isEnabled
        }
    }
    
    override func layoutSubviews() {
        super.layoutSubviews()

        if horizontalStackView.superview == nil {
            contentView.addSubview(horizontalStackView)
            horizontalStackView.translatesAutoresizingMaskIntoConstraints = false
            horizontalStackView.pin(view: contentView, leading: 16, top: 8, trailing: -16, bottom: -8)
        }

        if cardNetworkImageView.superview == nil {
            horizontalStackView.addArrangedSubview(cardNetworkImageView)
            cardNetworkImageView.translatesAutoresizingMaskIntoConstraints = false
            cardNetworkImageView.widthAnchor.constraint(equalToConstant: 28).isActive = true
            cardNetworkImageView.heightAnchor.constraint(equalToConstant: 38).isActive = true
        }

        if verticalLeftStackView.superview == nil {
            horizontalStackView.addArrangedSubview(verticalLeftStackView)
        }
        
        if cardNetworkLabel.superview == nil {
            verticalLeftStackView.addArrangedSubview(cardNetworkLabel)
        }
        
        if cardholderNameLabel.superview == nil {
            verticalLeftStackView.addArrangedSubview(cardholderNameLabel)
        }

        if verticalRightStackView.superview == nil {
            horizontalStackView.addArrangedSubview(verticalRightStackView)
        }
        
        if last4DigitsLabel.superview == nil {
            verticalRightStackView.addArrangedSubview(last4DigitsLabel)
        }
        
        if expiryDateLabel.superview == nil {
            verticalRightStackView.addArrangedSubview(expiryDateLabel)
        }

        if checkmarkImageView.superview == nil {
            let checkmarkContainerView = UIView()
            checkmarkContainerView.translatesAutoresizingMaskIntoConstraints = false
            checkmarkContainerView.widthAnchor.constraint(equalToConstant: 14).isActive = true
            checkmarkContainerView.heightAnchor.constraint(equalToConstant: 22).isActive = true
            horizontalStackView.addArrangedSubview(checkmarkContainerView)

            checkmarkContainerView.addSubview(checkmarkImageView)
            checkmarkImageView.translatesAutoresizingMaskIntoConstraints = false
            checkmarkImageView.pin(view: checkmarkContainerView)
        }
    }

    func configure(paymentMethodToken: PaymentMethodToken, isDeleting: Bool) {
        self.paymentMethodToken = paymentMethodToken
        self.isDeleting = isDeleting
        
        let theme: PrimerThemeProtocol = DependencyContainer.resolve()
        let viewModel: VaultPaymentMethodViewModelProtocol = DependencyContainer.resolve()
        isEnabled = viewModel.selectedId == paymentMethodToken.token

        horizontalStackView.axis = .horizontal
        horizontalStackView.alignment = .fill
        horizontalStackView.spacing = 16

        verticalLeftStackView.axis = .vertical
        verticalLeftStackView.alignment = .fill
        verticalLeftStackView.distribution = .fillEqually
        verticalLeftStackView.spacing = 0

        verticalRightStackView.axis = .vertical
        verticalRightStackView.alignment = .fill
        verticalRightStackView.distribution = .fillEqually
        verticalRightStackView.spacing = 0

        cardNetworkImageView.image = paymentMethodToken.cardButtonViewModel?.imageName.image
        cardNetworkImageView.contentMode = .scaleAspectFit

        checkmarkImageView.image = isDeleting ? ImageName.delete.image?.withRenderingMode(.alwaysTemplate) : ImageName.check2.image?.withRenderingMode(.alwaysTemplate)
        checkmarkImageView.tintColor = theme.paymentMethodButton.border.color(for: .selected)
        checkmarkImageView.contentMode = .scaleAspectFit
        checkmarkImageView.isHidden = isDeleting ? false : !isEnabled

        let textColor = theme.paymentMethodButton.text.color
        cardNetworkLabel.text = paymentMethodToken.cardButtonViewModel?.network
        cardNetworkLabel.font = UIFont.systemFont(ofSize: 17, weight: .regular)
        cardNetworkLabel.textColor = textColor

        cardholderNameLabel.text = paymentMethodToken.cardButtonViewModel?.cardholder
        cardholderNameLabel.font = UIFont.systemFont(ofSize: 12, weight: .regular)
        cardholderNameLabel.textColor = textColor

        last4DigitsLabel.text = paymentMethodToken.cardButtonViewModel?.last4
        last4DigitsLabel.textAlignment = .right
        last4DigitsLabel.font = UIFont.systemFont(ofSize: 17, weight: .regular)
        last4DigitsLabel.textColor = textColor

        expiryDateLabel.text = paymentMethodToken.cardButtonViewModel?.expiry
        expiryDateLabel.textAlignment = .right
        expiryDateLabel.font = UIFont.systemFont(ofSize: 12, weight: .regular)
        expiryDateLabel.textColor = textColor

        contentView.backgroundColor = theme.view.backgroundColor
    }

}

internal class VaultedPaymentInstrumentsViewController: PrimerViewController {
    
    private var rightBarButton: UIButton!
    private var isDeleting: Bool = false {
        didSet {
            for cell in tableView.visibleCells {
                (cell as? VaultedPaymentInstrumentCell)?.isDeleting = isDeleting
            }
        }
    }
    private var tableView = UITableView()

    weak var delegate: ReloadDelegate?

    override func viewDidLoad() {
        super.viewDidLoad()
        
        let theme: PrimerThemeProtocol = DependencyContainer.resolve()
        rightBarButton = UIButton()
        rightBarButton.setTitle(Content.VaultView.editLabel, for: .normal)
        rightBarButton.setTitleColor(theme.text.title.color, for: .normal)
        rightBarButton.addTarget(self, action: #selector(editButtonTapped), for: .touchUpInside)
        view.addSubview(tableView)
        tableView.dataSource = self
        tableView.delegate = self
        tableView.translatesAutoresizingMaskIntoConstraints = false
        tableView.pin(view: view)
        tableView.accessibilityIdentifier = "payment_methods_table_view"
        tableView.backgroundColor = theme.view.backgroundColor
        tableView.rowHeight = 46
        tableView.alwaysBounceVertical = false
        tableView.register(VaultedPaymentInstrumentCell.self, forCellReuseIdentifier: "VaultedPaymentInstrumentCell")
        let viewModel: VaultPaymentMethodViewModelProtocol = DependencyContainer.resolve()
<<<<<<< HEAD
        viewModel.reloadVault { _ in } // TODO: what to do here?
=======
        viewModel.reloadVault { _ in
            
        }
>>>>>>> 6db28749
    }

    override func viewWillAppear(_ animated: Bool) {
        super.viewWillAppear(animated)
        (parent as? PrimerContainerViewController)?.mockedNavigationBar.rightBarButton = rightBarButton
    }

    @objc
    func editButtonTapped(_ sender: UIButton) {
        isDeleting = !isDeleting
        let title = isDeleting ? "Cancel" : Content.VaultView.editLabel
        rightBarButton.setTitle(title, for: .normal)
    }

    private func deletePaymentMethod(_ paymentMethodToken: String) {
        let viewModel: VaultPaymentMethodViewModelProtocol = DependencyContainer.resolve()
        viewModel.deletePaymentMethod(with: paymentMethodToken, and: { [weak self] _ in
            DispatchQueue.main.async {
                self?.delegate?.reload()
                self?.tableView.reloadData()
                // Going back if no payment method remains
                if viewModel.paymentMethods.isEmpty {
                    Primer.shared.primerRootVC?.popViewController()
                }
            }
        })
    }
}

extension VaultedPaymentInstrumentsViewController: UITableViewDataSource, UITableViewDelegate {

    func numberOfSections(in tableView: UITableView) -> Int {
        return 1
    }

    func tableView(_ tableView: UITableView, heightForRowAt indexPath: IndexPath) -> CGFloat {
        return 64.0
    }

    func tableView(_ tableView: UITableView, numberOfRowsInSection section: Int) -> Int {
        let viewModel: VaultPaymentMethodViewModelProtocol = DependencyContainer.resolve()
        // That's actually payment instruments
        return viewModel.paymentMethods.count
    }

    func tableView(_ tableView: UITableView, cellForRowAt indexPath: IndexPath) -> UITableViewCell {
        let viewModel: VaultPaymentMethodViewModelProtocol = DependencyContainer.resolve()
        let paymentMethod = viewModel.paymentMethods[indexPath.row]
        let cell = tableView.dequeueReusableCell(
            withIdentifier: "VaultedPaymentInstrumentCell",
            for: indexPath
        ) as! VaultedPaymentInstrumentCell
        cell.configure(paymentMethodToken: paymentMethod, isDeleting: isDeleting)
        return cell
    }

    func tableView(_ tableView: UITableView, didSelectRowAt indexPath: IndexPath) {
        let viewModel: VaultPaymentMethodViewModelProtocol = DependencyContainer.resolve()
        let paymentMethod = viewModel.paymentMethods[indexPath.row]

        if !isDeleting {
            viewModel.selectedId = paymentMethod.token
            tableView.reloadData()
            // It will reload the payment instrument on the Universal Checkout view.
            delegate?.reload()
        } else {
            let alert = AlertController(
                title: NSLocalizedString("primer-delete-alert-title",
                                         tableName: nil,
                                         bundle: Bundle.primerResources,
                                         value: "Do you want to delete this payment method?",
                                         comment: "Do you want to delete this payment method? - Delete alert title"),
                message: "",
                preferredStyle: .alert
            )

            alert.addAction(UIAlertAction(
                                title: NSLocalizedString("primer-alert-button-cancel",
                                                         tableName: nil,
                                                         bundle: Bundle.primerResources,
                                                         value: "Cancel",
                                                         comment: "Cancel - Alert button cancel"),
                                style: .cancel,
                                handler: nil))

            alert.addAction(UIAlertAction(
                                title: NSLocalizedString("primer-alert-button-delete",
                                                         tableName: nil,
                                                         bundle: Bundle.primerResources,
                                                         value: "Delete",
                                                         comment: "Delete - Alert button delete"),
                                style: .destructive,
                                handler: { [weak self] _ in
                                    self?.deletePaymentMethod(paymentMethod.token)
                                }))

            alert.show()
        }
        tableView.reloadData()
    }
}

#endif<|MERGE_RESOLUTION|>--- conflicted
+++ resolved
@@ -175,13 +175,9 @@
         tableView.alwaysBounceVertical = false
         tableView.register(VaultedPaymentInstrumentCell.self, forCellReuseIdentifier: "VaultedPaymentInstrumentCell")
         let viewModel: VaultPaymentMethodViewModelProtocol = DependencyContainer.resolve()
-<<<<<<< HEAD
-        viewModel.reloadVault { _ in } // TODO: what to do here?
-=======
         viewModel.reloadVault { _ in
             
         }
->>>>>>> 6db28749
     }
 
     override func viewWillAppear(_ animated: Bool) {
