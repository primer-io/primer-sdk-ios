--- conflicted
+++ resolved
@@ -21,13 +21,6 @@
         }
     }
 
-<<<<<<< HEAD
-    deinit {
-        self.logger.debug(message: "🧨 deinit: \(self) \(Unmanaged.passUnretained(self).toOpaque())")
-    }
-
-=======
->>>>>>> 0cb3deab
     func reloadVault(with completion: @escaping (Error?) -> Void) {
         let vaultService: VaultServiceProtocol = VaultService()
         firstly {
