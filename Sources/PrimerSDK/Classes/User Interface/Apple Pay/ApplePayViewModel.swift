#if canImport(UIKit)

import Foundation
import PassKit

protocol ApplePayViewModelProtocol: PrimerOAuthViewModel {
    var countryCode: CountryCode? { get }
    var currency: Currency? { get }
    var merchantIdentifier: String? { get }
    var orderItems: [OrderItem] { get }
    var applePayConfigId: String? { get }
    var clientToken: DecodedClientToken? { get }
    var isVaulted: Bool { get }
    var uxMode: UXMode { get }
<<<<<<< HEAD
    func payWithApple(completion: @escaping (PaymentMethodToken?, Error?) -> Void)
}

class ApplePayViewModel: NSObject, ApplePayViewModelProtocol {
    
    private var resumeHandler: ResumeHandlerProtocol!
    private var applePayWindow: UIWindow?
=======
}

class ApplePayViewModel: NSObject, ApplePayViewModelProtocol {
    var host: OAuthHost = .applePay
>>>>>>> fdac089b

    var countryCode: CountryCode? {
        let settings: PrimerSettingsProtocol = DependencyContainer.resolve()
        return settings.countryCode
    }
    var currency: Currency? {
        let settings: PrimerSettingsProtocol = DependencyContainer.resolve()
        return settings.currency
    }
    var merchantIdentifier: String? {
        let settings: PrimerSettingsProtocol = DependencyContainer.resolve()
        return settings.merchantIdentifier
    }
    var orderItems: [OrderItem] {
        let settings: PrimerSettingsProtocol = DependencyContainer.resolve()
        return settings.orderItems
    }
    var applePayConfigId: String? {
        let state: AppStateProtocol = DependencyContainer.resolve()
        return state.paymentMethodConfig?.getConfig(for: .applePay)?.id
    }
    var clientToken: DecodedClientToken? {
        let state: AppStateProtocol = DependencyContainer.resolve()
        return state.decodedClientToken
    }
    var isVaulted: Bool {
        return Primer.shared.flow.internalSessionFlow.vaulted
    }
    var uxMode: UXMode {
        return Primer.shared.flow.internalSessionFlow.uxMode
    }
    
    var didPresentPaymentMethod: (() -> Void)?
    
    private var applePayCompletion: ((Result<ApplePayPaymentResponse, Error>) -> Void)?

    deinit {
        log(logLevel: .debug, message: "🧨 deinit: \(self) \(Unmanaged.passUnretained(self).toOpaque())")
    }
    
<<<<<<< HEAD
    override init() {
        super.init()
        resumeHandler = self
    }
    
    func payWithApple(completion: @escaping (PaymentMethodToken?, Error?) -> Void) {
        initializeApplePay { token, err in
            if let err = err {
                DispatchQueue.main.async {
                    Primer.shared.delegate?.checkoutFailed?(with: err)
                    self.dismissWithError(err)
                }
                
            } else if let token = token {
                DispatchQueue.main.async {
                    if Primer.shared.flow.internalSessionFlow.vaulted {
                        Primer.shared.delegate?.tokenAddedToVault?(token)
                        
                    } else {
                        Primer.shared.delegate?.authorizePayment?(token, { (err) in
                        })
                    }
                    
                    Primer.shared.delegate?.onTokenizeSuccess?(token, resumeHandler: self)
                    
                    Primer.shared.delegate?.onTokenizeSuccess?(token, { (err) in
                        if let err = err {
                            self.dismissWithError(err)
                        } else {
                            self.dismissSuccess()
                        }
                    })
                }
            }
        }
    }

    // swiftlint:disable cyclomatic_complexity function_body_length
    func initializeApplePay(completion: @escaping (PaymentMethodToken?, Error?) -> Void) {
        let settings: PrimerSettingsProtocol = DependencyContainer.resolve()
        
        if !settings.isInitialLoadingHidden {
            
        }
        
        let config: PaymentMethodConfigServiceProtocol = DependencyContainer.resolve()
        config.fetchConfig { [weak self] err in
            guard let self = self else { return }
            
            if let err = err {
                DispatchQueue.main.async {
                    Primer.shared.delegate?.checkoutFailed?(with: err)
                    
                    if !settings.hasDisabledSuccessScreen {
                        
                    } else {
                        
                    }
                }
            } else {
                guard let countryCode = self.countryCode else {
                    let err = PaymentException.missingCountryCode
                    _ = ErrorHandler.shared.handle(error: err)
                    return completion(nil, err)
                }
                
                guard let currency = self.currency else {
                    let err = PaymentException.missingCurrency
                    _ = ErrorHandler.shared.handle(error: err)
                    return completion(nil, err)
                }
                
                guard let merchantIdentifier = self.merchantIdentifier else {
                    let err = AppleException.missingMerchantIdentifier
                    _ = ErrorHandler.shared.handle(error: err)
                    return completion(nil, err)
                }
                
                guard !self.orderItems.isEmpty else {
                    let err = PaymentException.missingOrderItems
                    _ = ErrorHandler.shared.handle(error: err)
                    return completion(nil, err)
                }
                
                let applePayRequest = ApplePayRequest(
                    currency: currency,
                    merchantIdentifier: merchantIdentifier,
                    countryCode: countryCode,
        //            supportedNetworks: supportedNetworks,
                    items: self.orderItems
        //            merchantCapabilities: merchantCapabilities
                )
                
                
                let supportedNetworks = PaymentNetwork.iOSSupportedPKPaymentNetworks
                if PKPaymentAuthorizationViewController.canMakePayments(usingNetworks: supportedNetworks) {
                    let request = PKPaymentRequest()
                    request.currencyCode = applePayRequest.currency.rawValue
                    request.countryCode = applePayRequest.countryCode.rawValue
                    request.merchantIdentifier = merchantIdentifier
                    request.merchantCapabilities = [.capability3DS]
                    request.supportedNetworks = supportedNetworks
                    request.paymentSummaryItems = applePayRequest.items.compactMap({ $0.applePayItem })
                    
                    guard let paymentVC = PKPaymentAuthorizationViewController(paymentRequest: request) else {
                        let err = AppleException.unableToPresentApplePay
                        _ = ErrorHandler.shared.handle(error: err)
                        return completion(nil, err)
                    }
                    
                    paymentVC.delegate = self
                    
                    self.applePayCompletion = { [weak self] result in
                        switch result {
                        case .success(let applePayPaymentResponse):
                            let applePayService: ApplePayServiceProtocol = DependencyContainer.resolve()
                            applePayService.fetchConfig { [weak self] (err) in
                                if let err = err {

                                    completion(nil, err)
                                    
                                } else {
                                    let state: AppStateProtocol = DependencyContainer.resolve()

                                    guard let applePayConfigId = self?.applePayConfigId else {
                                        let err = PaymentException.missingConfigurationId
                                        _ = ErrorHandler.shared.handle(error: err)
                                        return completion(nil, err)
                                    }

                                    let instrument = PaymentInstrument(
                                        paymentMethodConfigId: applePayConfigId,
                                        token: applePayPaymentResponse.token,
                                        sourceConfig: ApplePaySourceConfig(source: "IN_APP", merchantId: merchantIdentifier)
                                    )
                                    
                                    applePayService.tokenize(instrument: instrument) { [weak self] (result) in
                                        switch result {
                                        case .failure(let err):
                                            completion(nil, err)
                                            
                                        case .success(let token):
                                            completion(token, nil)
                                        }
                                    }
=======
    func tokenize() -> Promise<PaymentMethodToken> {
        return Promise { seal in
            if Primer.shared.flow.internalSessionFlow.vaulted {
                seal.reject(PrimerError.vaultNotSupported)
                return
            }
            
            self.payWithApple { (token, err) in
                if let err = err {
                    seal.reject(err)
                } else if let token = token {
                    seal.fulfill(token)
                } else {
                    assert(true)
                }
            }
        }
    }
    
    var request: PKPaymentRequest!

    // swiftlint:disable cyclomatic_complexity function_body_length
    private func payWithApple(completion: @escaping (PaymentMethodToken?, Error?) -> Void) {
        guard let countryCode = countryCode else {
            let err = PaymentException.missingCountryCode
            _ = ErrorHandler.shared.handle(error: err)
            Primer.shared.delegate?.checkoutFailed?(with: err)
            return completion(nil, err)
        }
        
        guard let currency = currency else {
            let err = PaymentException.missingCurrency
            _ = ErrorHandler.shared.handle(error: err)
            Primer.shared.delegate?.checkoutFailed?(with: err)
            return completion(nil, err)
        }
        
        guard let merchantIdentifier = merchantIdentifier else {
            let err = AppleException.missingMerchantIdentifier
            _ = ErrorHandler.shared.handle(error: err)
            Primer.shared.delegate?.checkoutFailed?(with: err)
            return completion(nil, err)
        }
        
        guard !orderItems.isEmpty else {
            let err = PaymentException.missingOrderItems
            _ = ErrorHandler.shared.handle(error: err)
            Primer.shared.delegate?.checkoutFailed?(with: err)
            return completion(nil, err)
        }
        
        let applePayRequest = ApplePayRequest(
            currency: currency,
            merchantIdentifier: merchantIdentifier,
            countryCode: countryCode,
//            supportedNetworks: supportedNetworks,
            items: orderItems
//            merchantCapabilities: merchantCapabilities
        )
        
        
        let supportedNetworks = PaymentNetwork.iOSSupportedPKPaymentNetworks
        if PKPaymentAuthorizationViewController.canMakePayments(usingNetworks: supportedNetworks) {
            request = PKPaymentRequest()
            request.currencyCode = applePayRequest.currency.rawValue
            request.countryCode = applePayRequest.countryCode.rawValue
            request.merchantIdentifier = merchantIdentifier
            request.merchantCapabilities = [.capability3DS]
            request.supportedNetworks = supportedNetworks
            request.paymentSummaryItems = applePayRequest.items.compactMap({ $0.applePayItem })
            
            guard let paymentVC = PKPaymentAuthorizationViewController(paymentRequest: request) else {
                let err = AppleException.unableToPresentApplePay
                _ = ErrorHandler.shared.handle(error: err)
                Primer.shared.delegate?.checkoutFailed?(with: err)
                return completion(nil, err)
            }
            
            paymentVC.delegate = self
            
            applePayCompletion = { result in
                switch result {
                case .success(let applePayPaymentResponse):
                    let applePayService: ApplePayServiceProtocol = DependencyContainer.resolve()
                    applePayService.fetchConfig { [weak self] (err) in
                        if let err = err {
                            completion(nil, err)
                            
                        } else {
                            guard let applePayConfigId = self?.applePayConfigId else {
                                return completion(nil, PaymentException.missingConfigurationId)
                            }

                            let instrument = PaymentInstrument(
                                paymentMethodConfigId: applePayConfigId,
                                token: applePayPaymentResponse.token,
                                sourceConfig: ApplePaySourceConfig(source: "IN_APP", merchantId: merchantIdentifier)
                            )
                            
                            applePayService.tokenize(instrument: instrument) { [weak self] (result) in
                                switch result {
                                case .failure(let err):
                                    completion(nil, err)
                                    
                                case .success(let token):
                                    completion(token, nil)
                                    
>>>>>>> fdac089b
                                }
                            }
                            
                        case .failure(let err):
                            completion(nil, err)
                        }
                    }
                    
<<<<<<< HEAD
                    self.applePayWindow = UIWindow(frame: UIScreen.main.bounds)
                    self.applePayWindow?.rootViewController = ClearViewController()
                    self.applePayWindow?.backgroundColor = UIColor.clear
                    self.applePayWindow?.windowLevel = UIWindow.Level.alert
                    self.applePayWindow?.makeKeyAndVisible()
                    self.applePayWindow?.rootViewController?.present(paymentVC, animated: true, completion: nil)
                    
                } else {
                    log(logLevel: .error, title: "APPLE PAY", message: "Cannot make payments on the provided networks")
                    return completion(nil, AppleException.unableToMakePaymentsOnProvidedNetworks)
                }
            }
=======
                case .failure(let err):
                    completion(nil, err)
                }
            }
            Primer.shared.primerRootVC?.present(paymentVC, animated: true, completion: nil)
            didPresentPaymentMethod?()
            
        } else {
            log(logLevel: .error, title: "APPLE PAY", message: "Cannot make payments on the provided networks")
            return completion(nil, AppleException.unableToMakePaymentsOnProvidedNetworks)
>>>>>>> fdac089b
        }
        
        
        
        
    }
    // swiftlint:enable cyclomatic_complexity function_body_length
    
    private func dismissWithError(_ err: Error) {
        DispatchQueue.main.async {
            self.applePayWindow?.rootViewController?.dismiss(animated: true, completion: {
                DispatchQueue.main.async {
                    self.applePayWindow = nil
                    
                    let settings: PrimerSettingsProtocol = DependencyContainer.resolve()
                    if settings.hasDisabledSuccessScreen {
                        Primer.shared.dismiss()
                    } else {
                        let router: RouterDelegate = DependencyContainer.resolve()
                        router.presentErrorScreen(with: err)
                    }
                }
            })
        }
    }
    
    private func dismissSuccess() {
        DispatchQueue.main.async {
            self.applePayWindow?.rootViewController?.dismiss(animated: true, completion: {
                DispatchQueue.main.async {
                    self.applePayWindow = nil
                    
                    let settings: PrimerSettingsProtocol = DependencyContainer.resolve()
                    if settings.hasDisabledSuccessScreen {
                        Primer.shared.dismiss()
                    } else {
                        let router: RouterDelegate = DependencyContainer.resolve()
                        router.presentSuccessScreen(for: .regular)
                    }
                }
            })
        }
    }
}

extension ApplePayViewModel: PKPaymentAuthorizationViewControllerDelegate {
    
    func paymentAuthorizationViewControllerDidFinish(_ controller: PKPaymentAuthorizationViewController) {
        controller.dismiss(animated: true, completion: nil)
        applePayCompletion?(.failure(AppleException.cancelled))
        applePayCompletion = nil
    }
    
    @available(iOS 11.0, *)
    func paymentAuthorizationViewController(
        _ controller: PKPaymentAuthorizationViewController,
        didAuthorizePayment payment: PKPayment,
        handler completion: @escaping (PKPaymentAuthorizationResult) -> Void
    ) {
        do {
            let tokenPaymentData = try JSONParser().parse(ApplePayPaymentResponseTokenPaymentData.self, from: payment.token.paymentData)
            let applePayPaymentResponse = ApplePayPaymentResponse(
                token: ApplePayPaymentResponseToken(
                    paymentMethod: ApplePayPaymentResponsePaymentMethod(
                        displayName: payment.token.paymentMethod.displayName,
                        network: payment.token.paymentMethod.network?.rawValue,
                        type: payment.token.paymentMethod.type.primerValue
                    ),
                    transactionIdentifier: payment.token.transactionIdentifier,
                    paymentData: tokenPaymentData
                )
            )

            applePayCompletion?(.success(applePayPaymentResponse))
            applePayCompletion = nil
        } catch {
            applePayCompletion?(.failure(error))
            applePayCompletion = nil
        }
    }
    
}

extension ApplePayViewModel: ResumeHandlerProtocol {
    func handle(error: Error) {
        
    }
    
    func handle(newClientToken clientToken: String) {
        
    }
    
    func handleSuccess() {
        
    }
}

internal extension PKPaymentMethodType {
    
    var primerValue: String? {
        switch self {
        case .credit:
            return "credit"
        case .debit:
            return "debit"
        case .prepaid:
            return "prepaid"
        default:
            return nil
        }
    }
    
}

#endif<|MERGE_RESOLUTION|>--- conflicted
+++ resolved
@@ -12,20 +12,12 @@
     var clientToken: DecodedClientToken? { get }
     var isVaulted: Bool { get }
     var uxMode: UXMode { get }
-<<<<<<< HEAD
-    func payWithApple(completion: @escaping (PaymentMethodToken?, Error?) -> Void)
 }
 
 class ApplePayViewModel: NSObject, ApplePayViewModelProtocol {
-    
+    var host: OAuthHost = .applePay
     private var resumeHandler: ResumeHandlerProtocol!
     private var applePayWindow: UIWindow?
-=======
-}
-
-class ApplePayViewModel: NSObject, ApplePayViewModelProtocol {
-    var host: OAuthHost = .applePay
->>>>>>> fdac089b
 
     var countryCode: CountryCode? {
         let settings: PrimerSettingsProtocol = DependencyContainer.resolve()
@@ -45,7 +37,7 @@
     }
     var applePayConfigId: String? {
         let state: AppStateProtocol = DependencyContainer.resolve()
-        return state.paymentMethodConfig?.getConfig(for: .applePay)?.id
+        return state.paymentMethodConfig?.getConfigId(for: .applePay)
     }
     var clientToken: DecodedClientToken? {
         let state: AppStateProtocol = DependencyContainer.resolve()
@@ -66,153 +58,11 @@
         log(logLevel: .debug, message: "🧨 deinit: \(self) \(Unmanaged.passUnretained(self).toOpaque())")
     }
     
-<<<<<<< HEAD
     override init() {
         super.init()
         resumeHandler = self
     }
     
-    func payWithApple(completion: @escaping (PaymentMethodToken?, Error?) -> Void) {
-        initializeApplePay { token, err in
-            if let err = err {
-                DispatchQueue.main.async {
-                    Primer.shared.delegate?.checkoutFailed?(with: err)
-                    self.dismissWithError(err)
-                }
-                
-            } else if let token = token {
-                DispatchQueue.main.async {
-                    if Primer.shared.flow.internalSessionFlow.vaulted {
-                        Primer.shared.delegate?.tokenAddedToVault?(token)
-                        
-                    } else {
-                        Primer.shared.delegate?.authorizePayment?(token, { (err) in
-                        })
-                    }
-                    
-                    Primer.shared.delegate?.onTokenizeSuccess?(token, resumeHandler: self)
-                    
-                    Primer.shared.delegate?.onTokenizeSuccess?(token, { (err) in
-                        if let err = err {
-                            self.dismissWithError(err)
-                        } else {
-                            self.dismissSuccess()
-                        }
-                    })
-                }
-            }
-        }
-    }
-
-    // swiftlint:disable cyclomatic_complexity function_body_length
-    func initializeApplePay(completion: @escaping (PaymentMethodToken?, Error?) -> Void) {
-        let settings: PrimerSettingsProtocol = DependencyContainer.resolve()
-        
-        if !settings.isInitialLoadingHidden {
-            
-        }
-        
-        let config: PaymentMethodConfigServiceProtocol = DependencyContainer.resolve()
-        config.fetchConfig { [weak self] err in
-            guard let self = self else { return }
-            
-            if let err = err {
-                DispatchQueue.main.async {
-                    Primer.shared.delegate?.checkoutFailed?(with: err)
-                    
-                    if !settings.hasDisabledSuccessScreen {
-                        
-                    } else {
-                        
-                    }
-                }
-            } else {
-                guard let countryCode = self.countryCode else {
-                    let err = PaymentException.missingCountryCode
-                    _ = ErrorHandler.shared.handle(error: err)
-                    return completion(nil, err)
-                }
-                
-                guard let currency = self.currency else {
-                    let err = PaymentException.missingCurrency
-                    _ = ErrorHandler.shared.handle(error: err)
-                    return completion(nil, err)
-                }
-                
-                guard let merchantIdentifier = self.merchantIdentifier else {
-                    let err = AppleException.missingMerchantIdentifier
-                    _ = ErrorHandler.shared.handle(error: err)
-                    return completion(nil, err)
-                }
-                
-                guard !self.orderItems.isEmpty else {
-                    let err = PaymentException.missingOrderItems
-                    _ = ErrorHandler.shared.handle(error: err)
-                    return completion(nil, err)
-                }
-                
-                let applePayRequest = ApplePayRequest(
-                    currency: currency,
-                    merchantIdentifier: merchantIdentifier,
-                    countryCode: countryCode,
-        //            supportedNetworks: supportedNetworks,
-                    items: self.orderItems
-        //            merchantCapabilities: merchantCapabilities
-                )
-                
-                
-                let supportedNetworks = PaymentNetwork.iOSSupportedPKPaymentNetworks
-                if PKPaymentAuthorizationViewController.canMakePayments(usingNetworks: supportedNetworks) {
-                    let request = PKPaymentRequest()
-                    request.currencyCode = applePayRequest.currency.rawValue
-                    request.countryCode = applePayRequest.countryCode.rawValue
-                    request.merchantIdentifier = merchantIdentifier
-                    request.merchantCapabilities = [.capability3DS]
-                    request.supportedNetworks = supportedNetworks
-                    request.paymentSummaryItems = applePayRequest.items.compactMap({ $0.applePayItem })
-                    
-                    guard let paymentVC = PKPaymentAuthorizationViewController(paymentRequest: request) else {
-                        let err = AppleException.unableToPresentApplePay
-                        _ = ErrorHandler.shared.handle(error: err)
-                        return completion(nil, err)
-                    }
-                    
-                    paymentVC.delegate = self
-                    
-                    self.applePayCompletion = { [weak self] result in
-                        switch result {
-                        case .success(let applePayPaymentResponse):
-                            let applePayService: ApplePayServiceProtocol = DependencyContainer.resolve()
-                            applePayService.fetchConfig { [weak self] (err) in
-                                if let err = err {
-
-                                    completion(nil, err)
-                                    
-                                } else {
-                                    let state: AppStateProtocol = DependencyContainer.resolve()
-
-                                    guard let applePayConfigId = self?.applePayConfigId else {
-                                        let err = PaymentException.missingConfigurationId
-                                        _ = ErrorHandler.shared.handle(error: err)
-                                        return completion(nil, err)
-                                    }
-
-                                    let instrument = PaymentInstrument(
-                                        paymentMethodConfigId: applePayConfigId,
-                                        token: applePayPaymentResponse.token,
-                                        sourceConfig: ApplePaySourceConfig(source: "IN_APP", merchantId: merchantIdentifier)
-                                    )
-                                    
-                                    applePayService.tokenize(instrument: instrument) { [weak self] (result) in
-                                        switch result {
-                                        case .failure(let err):
-                                            completion(nil, err)
-                                            
-                                        case .success(let token):
-                                            completion(token, nil)
-                                        }
-                                    }
-=======
     func tokenize() -> Promise<PaymentMethodToken> {
         return Promise { seal in
             if Primer.shared.flow.internalSessionFlow.vaulted {
@@ -320,40 +170,22 @@
                                 case .success(let token):
                                     completion(token, nil)
                                     
->>>>>>> fdac089b
                                 }
                             }
-                            
-                        case .failure(let err):
-                            completion(nil, err)
                         }
                     }
                     
-<<<<<<< HEAD
-                    self.applePayWindow = UIWindow(frame: UIScreen.main.bounds)
-                    self.applePayWindow?.rootViewController = ClearViewController()
-                    self.applePayWindow?.backgroundColor = UIColor.clear
-                    self.applePayWindow?.windowLevel = UIWindow.Level.alert
-                    self.applePayWindow?.makeKeyAndVisible()
-                    self.applePayWindow?.rootViewController?.present(paymentVC, animated: true, completion: nil)
-                    
-                } else {
-                    log(logLevel: .error, title: "APPLE PAY", message: "Cannot make payments on the provided networks")
-                    return completion(nil, AppleException.unableToMakePaymentsOnProvidedNetworks)
-                }
-            }
-=======
                 case .failure(let err):
                     completion(nil, err)
                 }
             }
+            
             Primer.shared.primerRootVC?.present(paymentVC, animated: true, completion: nil)
             didPresentPaymentMethod?()
             
         } else {
             log(logLevel: .error, title: "APPLE PAY", message: "Cannot make payments on the provided networks")
             return completion(nil, AppleException.unableToMakePaymentsOnProvidedNetworks)
->>>>>>> fdac089b
         }
         
         
@@ -363,39 +195,39 @@
     // swiftlint:enable cyclomatic_complexity function_body_length
     
     private func dismissWithError(_ err: Error) {
-        DispatchQueue.main.async {
-            self.applePayWindow?.rootViewController?.dismiss(animated: true, completion: {
-                DispatchQueue.main.async {
-                    self.applePayWindow = nil
-                    
-                    let settings: PrimerSettingsProtocol = DependencyContainer.resolve()
-                    if settings.hasDisabledSuccessScreen {
-                        Primer.shared.dismiss()
-                    } else {
-                        let router: RouterDelegate = DependencyContainer.resolve()
-                        router.presentErrorScreen(with: err)
-                    }
-                }
-            })
-        }
+//        DispatchQueue.main.async {
+//            self.applePayWindow?.rootViewController?.dismiss(animated: true, completion: {
+//                DispatchQueue.main.async {
+//                    self.applePayWindow = nil
+//
+//                    let settings: PrimerSettingsProtocol = DependencyContainer.resolve()
+//                    if settings.hasDisabledSuccessScreen {
+//                        Primer.shared.dismiss()
+//                    } else {
+//                        let router: RouterDelegate = DependencyContainer.resolve()
+//                        router.presentErrorScreen(with: err)
+//                    }
+//                }
+//            })
+//        }
     }
     
     private func dismissSuccess() {
-        DispatchQueue.main.async {
-            self.applePayWindow?.rootViewController?.dismiss(animated: true, completion: {
-                DispatchQueue.main.async {
-                    self.applePayWindow = nil
-                    
-                    let settings: PrimerSettingsProtocol = DependencyContainer.resolve()
-                    if settings.hasDisabledSuccessScreen {
-                        Primer.shared.dismiss()
-                    } else {
-                        let router: RouterDelegate = DependencyContainer.resolve()
-                        router.presentSuccessScreen(for: .regular)
-                    }
-                }
-            })
-        }
+//        DispatchQueue.main.async {
+//            self.applePayWindow?.rootViewController?.dismiss(animated: true, completion: {
+//                DispatchQueue.main.async {
+//                    self.applePayWindow = nil
+//                    
+//                    let settings: PrimerSettingsProtocol = DependencyContainer.resolve()
+//                    if settings.hasDisabledSuccessScreen {
+//                        Primer.shared.dismiss()
+//                    } else {
+//                        let router: RouterDelegate = DependencyContainer.resolve()
+//                        router.presentSuccessScreen(for: .regular)
+//                    }
+//                }
+//            })
+//        }
     }
 }
 
