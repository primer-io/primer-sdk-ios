//
//  PaymentMethodsGroupView.swift
//  PrimerSDK
//
//  Created by Evangelos Pittas on 4/10/21.
//

#if canImport(UIKit)

import UIKit

protocol PaymentMethodsGroupViewDelegate {
    func paymentMethodsGroupView(_ paymentMethodsGroupView: PaymentMethodsGroupView, paymentMethodTapped paymentMethodTokenizationViewModels: PaymentMethodTokenizationViewModelProtocol)
}

class PaymentMethodsGroupView: PrimerView {
    
    internal private(set) var title: String?
    internal private(set) var paymentMethodTokenizationViewModels: [PaymentMethodTokenizationViewModelProtocol]!
    private var verticalStackView: UIStackView = UIStackView()
    internal var delegate: PaymentMethodsGroupViewDelegate?
    internal var titleLabel: UILabel?
    
    override init(frame: CGRect) {
        super.init(frame: frame)
    }
    
    required init?(coder: NSCoder) {
        super.init(coder: coder)
        render()
    }
    
    convenience init(frame: CGRect = .zero, title: String?, paymentMethodTokenizationViewModels: [PaymentMethodTokenizationViewModelProtocol]) {
        self.init(frame: frame)
        self.title = title
        self.paymentMethodTokenizationViewModels = paymentMethodTokenizationViewModels
        render()
    }
    
    func render() {
        backgroundColor = UIColor.black.withAlphaComponent(0.05)
        translatesAutoresizingMaskIntoConstraints = false
        layer.cornerRadius = 4.0
        clipsToBounds = true
        
        addSubview(verticalStackView)
        verticalStackView.translatesAutoresizingMaskIntoConstraints = false
        verticalStackView.axis = .vertical
        verticalStackView.alignment = .fill
        verticalStackView.distribution = .fill
        verticalStackView.spacing = 7.0
        verticalStackView.pin(view: self, leading: 10, top: 10, trailing: -10, bottom: -10)
        
        let theme: PrimerThemeProtocol = DependencyContainer.resolve()
        
        if let title = title {
            titleLabel = UILabel()
            titleLabel!.text = title
            
            // The text alignment here is set to .right by Primer Design
            // As a right-to-left reader
            // the default alignment for this label still results into the right hand side
            titleLabel!.textAlignment = .right
            
            titleLabel!.textColor = theme.text.title.color
            verticalStackView.addArrangedSubview(titleLabel!)
        }
        
        for viewModel in paymentMethodTokenizationViewModels {
<<<<<<< HEAD
            stackView.addArrangedSubview(viewModel.uiModule.paymentMethodButton)
=======
            verticalStackView.addArrangedSubview(viewModel.paymentMethodButton)
>>>>>>> 071f4b09
        }
    }
    
}

#endif<|MERGE_RESOLUTION|>--- conflicted
+++ resolved
@@ -67,11 +67,7 @@
         }
         
         for viewModel in paymentMethodTokenizationViewModels {
-<<<<<<< HEAD
-            stackView.addArrangedSubview(viewModel.uiModule.paymentMethodButton)
-=======
-            verticalStackView.addArrangedSubview(viewModel.paymentMethodButton)
->>>>>>> 071f4b09
+            verticalStackView.addArrangedSubview(viewModel.uiModule.paymentMethodButton)
         }
     }
     
