--- conflicted
+++ resolved
@@ -1,515 +1,262 @@
-////
-////  RootViewController.swift
-////  PrimerSDK
-////
-////  Created by Carl Eriksson on 11/01/2021.
-////
-//
-<<<<<<< HEAD
-//  RootViewController.swift
-//  PrimerSDK
-//
-//  Created by Carl Eriksson on 11/01/2021.
-//
-
-#if canImport(UIKit)
-
-import UIKit
-
-internal class RootViewController: PrimerViewController {
-
-    weak var transitionDelegate: TransitionDelegate?
-
-    lazy var backdropView: UIView = UIView()
-
-    let mainView = UIView()
-    
-    var routes: [UIViewController] = []
-    var heights: [CGFloat] = []
-
-    weak var topConstraint: NSLayoutConstraint?
-    weak var bottomConstraint: NSLayoutConstraint?
-    weak var heightConstraint: NSLayoutConstraint?
-
-    var hasSetPointOrigin = false
-    var currentHeight: CGFloat = 0
-
-    deinit {
-        log(logLevel: .debug, message: "🧨 destroyed: \(self.self)")
-        NotificationCenter.default.removeObserver(self)
-    }
-    
-    init() {
-        super.init(nibName: nil, bundle: nil)
-        
-        let settings: PrimerSettingsProtocol = DependencyContainer.resolve()
-        if !settings.isFullScreenOnly {
-            self.modalPresentationStyle = .custom
-            self.transitioningDelegate = self
-        }
-    }
-
-    required init?(coder: NSCoder) { fatalError("init(coder:) has not been implemented") }
-
-    override func viewDidLoad() {
-        let settings: PrimerSettingsProtocol = DependencyContainer.resolve()
-        let theme: PrimerThemeProtocol = DependencyContainer.resolve()
-        
-        switch Primer.shared.flow.internalSessionFlow {
-        case .vaultKlarna,
-             .vaultPayPal,
-             .checkoutWithKlarna,
-             .vaultApaya:
-            mainView.backgroundColor = settings.isInitialLoadingHidden ? .clear : theme.colorTheme.main1
-        default:
-            mainView.backgroundColor = theme.colorTheme.main1
-        }
-
-        view.addSubview(backdropView)
-        backdropView.translatesAutoresizingMaskIntoConstraints = false
-        view.addSubview(mainView)
-
-        backdropView.translatesAutoresizingMaskIntoConstraints = false
-        backdropView.topAnchor.constraint(equalTo: view.topAnchor).isActive = true
-        backdropView.leadingAnchor.constraint(equalTo: view.leadingAnchor).isActive = true
-        backdropView.trailingAnchor.constraint(equalTo: view.trailingAnchor).isActive = true
-        backdropView.bottomAnchor.constraint(equalTo: view.bottomAnchor).isActive = true
-
-        if #available(iOS 13.0, *) {
-            mainView.clipsToBounds = true
-            mainView.layer.maskedCorners = [.layerMinXMinYCorner,.layerMaxXMinYCorner]
-            mainView.layer.cornerRadius = theme.cornerRadiusTheme.sheetView
-        }
-
-        mainView.translatesAutoresizingMaskIntoConstraints = false
-        mainView.widthAnchor.constraint(equalTo: view.widthAnchor).isActive = true
-        bottomConstraint = mainView.bottomAnchor.constraint(equalTo: view.bottomAnchor)
-        bottomConstraint?.isActive = true
-        
-        if settings.isFullScreenOnly {
-            topConstraint = mainView.topAnchor.constraint(equalTo: view.topAnchor)
-            topConstraint?.isActive = true
-        } else {
-            heightConstraint = mainView.heightAnchor.constraint(equalToConstant: 400)
-            heightConstraint?.isActive = true
-            self.modalPresentationStyle = .custom
-            self.transitioningDelegate = transitionDelegate
-            let swipeGesture = UISwipeGestureRecognizer(
-                target: self,
-                action: #selector(swipeGestureRecognizerAction)
-            )
-            swipeGesture.direction = .down
-            mainView.addGestureRecognizer(swipeGesture)
-        }
-
-        bindFirstFlowView()
-        let tapGesture = UITapGestureRecognizer(target: self, action: #selector(handleTap))
-        backdropView.addGestureRecognizer(tapGesture)
-        addKeyboardObservers()
-    }
-    
-    override func viewWillDisappear(_ animated: Bool) {
-        super.viewWillDisappear(animated)
-        
-        if isBeingDismissed {
-            let settings: PrimerSettingsProtocol = DependencyContainer.resolve()
-            // FIXME: Quick fix for now. It still should be handled by our logic instead of
-            // the view controller's life-cycle.
-            settings.onCheckoutDismiss()
-        }
-    }
-    
-    func modifyBottomSheetHeight(to height: CGFloat, animated: Bool) {
-        heightConstraint?.constant = height
-        
-        if animated {
-            UIView.animate(withDuration: 0.3) {
-                self.view.layoutIfNeeded()
-            } completion: { isFinished in
-                // ...
-            }
-        } else {
-            view.layoutIfNeeded()
-        }
-    }
-
-    private func bindFirstFlowView() {
-        let state: AppStateProtocol = DependencyContainer.resolve()
-        let router: RouterDelegate = DependencyContainer.resolve()
-        let theme: PrimerThemeProtocol = DependencyContainer.resolve()
-        
-        switch Primer.shared.flow.internalSessionFlow {
-        case .checkout:
-            router.show(.vaultCheckout)
-        case .vaultCard, .checkoutWithCard:
-            router.show(.form(type: .cardForm(theme: theme)))
-        case .vaultPayPal,
-             .checkoutWithPayPal:
-            router.show(.oAuth(host: .paypal))
-        case .vaultDirectDebit:
-            router.show(
-                .form(
-                    type: .iban(mandate: state.directDebitMandate, popOnComplete: true),
-                    closeOnSubmit: false)
-            )
-        case .checkoutWithKlarna:
-            router.show(.oAuth(host: .klarna))
-        case .vaultKlarna:
-            router.show(.oAuth(host: .klarna))
-        case .vaultApaya:
-            router.show(.oAuth(host: .apaya))
-        case .vault:
-            router.show(.vaultCheckout)
-        case .checkoutWithApplePay:
-            break
-        }
-    }
-    
-    private func addKeyboardObservers() {
-        NotificationCenter.default.addObserver(
-            self,
-            selector: #selector(keyboardWillShow),
-            name: UIResponder.keyboardWillShowNotification,
-            object: nil
-        )
-        NotificationCenter.default.addObserver(
-            self,
-            selector: #selector(keyboardWillHide),
-            name: UIResponder.keyboardWillHideNotification,
-            object: nil
-        )
-    }
-    
-    @objc
-    private func keyboardWillShow(notification: NSNotification) {
-        if let keyboardSize = (notification.userInfo?[UIResponder.keyboardFrameEndUserInfoKey] as? NSValue)?.cgRectValue,
-           let animationCurve = notification.userInfo?[UIResponder.keyboardAnimationCurveUserInfoKey] as? UInt,
-           let animationDuration = notification.userInfo?[UIResponder.keyboardAnimationDurationUserInfoKey] as? TimeInterval {
-            bottomConstraint?.constant = -keyboardSize.height
-            currentHeight = heights.last ?? 0.0
-            heightConstraint?.constant = currentHeight
+// ////
+// ////  RootViewController.swift
+// ////  PrimerSDK
+// ////
+// ////  Created by Carl Eriksson on 11/01/2021.
+// ////
+// //
+// //  RootViewController.swift
+// //  PrimerSDK
+// //
+// //  Created by Carl Eriksson on 11/01/2021.
+// //
+
+// #if canImport(UIKit)
+
+// import UIKit
+
+// internal class RootViewController: PrimerViewController {
+
+//     weak var transitionDelegate: TransitionDelegate?
+
+//     lazy var backdropView: UIView = UIView()
+
+//     let mainView = UIView()
+    
+//     var routes: [UIViewController] = []
+//     var heights: [CGFloat] = []
+
+//     weak var topConstraint: NSLayoutConstraint?
+//     weak var bottomConstraint: NSLayoutConstraint?
+//     weak var heightConstraint: NSLayoutConstraint?
+
+//     var hasSetPointOrigin = false
+//     var currentHeight: CGFloat = 0
+
+//     deinit {
+//         log(logLevel: .debug, message: "🧨 destroyed: \(self.self)")
+//         NotificationCenter.default.removeObserver(self)
+//     }
+    
+//     init() {
+//         super.init(nibName: nil, bundle: nil)
+        
+//         let settings: PrimerSettingsProtocol = DependencyContainer.resolve()
+//         if !settings.isFullScreenOnly {
+//             self.modalPresentationStyle = .custom
+//             self.transitioningDelegate = self
+//         }
+//     }
+
+//     required init?(coder: NSCoder) { fatalError("init(coder:) has not been implemented") }
+
+//     override func viewDidLoad() {
+//         let settings: PrimerSettingsProtocol = DependencyContainer.resolve()
+//         let theme: PrimerThemeProtocol = DependencyContainer.resolve()
+        
+//         switch Primer.shared.flow.internalSessionFlow {
+//         case .vaultKlarna,
+//              .vaultPayPal,
+//              .checkoutWithKlarna,
+//              .vaultApaya:
+//             mainView.backgroundColor = settings.isInitialLoadingHidden ? .clear : theme.colorTheme.main1
+//         default:
+//             mainView.backgroundColor = theme.colorTheme.main1
+//         }
+
+//         view.addSubview(backdropView)
+//         backdropView.translatesAutoresizingMaskIntoConstraints = false
+//         view.addSubview(mainView)
+
+//         backdropView.translatesAutoresizingMaskIntoConstraints = false
+//         backdropView.topAnchor.constraint(equalTo: view.topAnchor).isActive = true
+//         backdropView.leadingAnchor.constraint(equalTo: view.leadingAnchor).isActive = true
+//         backdropView.trailingAnchor.constraint(equalTo: view.trailingAnchor).isActive = true
+//         backdropView.bottomAnchor.constraint(equalTo: view.bottomAnchor).isActive = true
+
+//         if #available(iOS 13.0, *) {
+//             mainView.clipsToBounds = true
+//             mainView.layer.maskedCorners = [.layerMinXMinYCorner,.layerMaxXMinYCorner]
+//             mainView.layer.cornerRadius = theme.cornerRadiusTheme.sheetView
+//         }
+
+//         mainView.translatesAutoresizingMaskIntoConstraints = false
+//         mainView.widthAnchor.constraint(equalTo: view.widthAnchor).isActive = true
+//         bottomConstraint = mainView.bottomAnchor.constraint(equalTo: view.bottomAnchor)
+//         bottomConstraint?.isActive = true
+        
+//         if settings.isFullScreenOnly {
+//             topConstraint = mainView.topAnchor.constraint(equalTo: view.topAnchor)
+//             topConstraint?.isActive = true
+//         } else {
+//             heightConstraint = mainView.heightAnchor.constraint(equalToConstant: 400)
+//             heightConstraint?.isActive = true
+//             self.modalPresentationStyle = .custom
+//             self.transitioningDelegate = transitionDelegate
+//             let swipeGesture = UISwipeGestureRecognizer(
+//                 target: self,
+//                 action: #selector(swipeGestureRecognizerAction)
+//             )
+//             swipeGesture.direction = .down
+//             mainView.addGestureRecognizer(swipeGesture)
+//         }
+
+//         bindFirstFlowView()
+//         let tapGesture = UITapGestureRecognizer(target: self, action: #selector(handleTap))
+//         backdropView.addGestureRecognizer(tapGesture)
+//         addKeyboardObservers()
+//     }
+    
+//     override func viewWillDisappear(_ animated: Bool) {
+//         super.viewWillDisappear(animated)
+        
+//         if isBeingDismissed {
+//             let settings: PrimerSettingsProtocol = DependencyContainer.resolve()
+//             // FIXME: Quick fix for now. It still should be handled by our logic instead of
+//             // the view controller's life-cycle.
+//             settings.onCheckoutDismiss()
+//         }
+//     }
+    
+//     func modifyBottomSheetHeight(to height: CGFloat, animated: Bool) {
+//         heightConstraint?.constant = height
+        
+//         if animated {
+//             UIView.animate(withDuration: 0.3) {
+//                 self.view.layoutIfNeeded()
+//             } completion: { isFinished in
+//                 // ...
+//             }
+//         } else {
+//             view.layoutIfNeeded()
+//         }
+//     }
+
+//     private func bindFirstFlowView() {
+//         let state: AppStateProtocol = DependencyContainer.resolve()
+//         let router: RouterDelegate = DependencyContainer.resolve()
+//         let theme: PrimerThemeProtocol = DependencyContainer.resolve()
+        
+//         switch Primer.shared.flow.internalSessionFlow {
+//         case .checkout:
+//             router.show(.vaultCheckout)
+//         case .vaultCard, .checkoutWithCard:
+//             router.show(.form(type: .cardForm(theme: theme)))
+//         case .vaultPayPal,
+//              .checkoutWithPayPal:
+//             router.show(.oAuth(host: .paypal))
+//         case .vaultDirectDebit:
+//             router.show(
+//                 .form(
+//                     type: .iban(mandate: state.directDebitMandate, popOnComplete: true),
+//                     closeOnSubmit: false)
+//             )
+//         case .checkoutWithKlarna:
+//             router.show(.oAuth(host: .klarna))
+//         case .vaultKlarna:
+//             router.show(.oAuth(host: .klarna))
+//         case .vaultApaya:
+//             router.show(.oAuth(host: .apaya))
+//         case .vault:
+//             router.show(.vaultCheckout)
+//         case .checkoutWithApplePay:
+//             break
+//         }
+//     }
+    
+//     private func addKeyboardObservers() {
+//         NotificationCenter.default.addObserver(
+//             self,
+//             selector: #selector(keyboardWillShow),
+//             name: UIResponder.keyboardWillShowNotification,
+//             object: nil
+//         )
+//         NotificationCenter.default.addObserver(
+//             self,
+//             selector: #selector(keyboardWillHide),
+//             name: UIResponder.keyboardWillHideNotification,
+//             object: nil
+//         )
+//     }
+    
+//     @objc
+//     private func keyboardWillShow(notification: NSNotification) {
+//         if let keyboardSize = (notification.userInfo?[UIResponder.keyboardFrameEndUserInfoKey] as? NSValue)?.cgRectValue,
+//            let animationCurve = notification.userInfo?[UIResponder.keyboardAnimationCurveUserInfoKey] as? UInt,
+//            let animationDuration = notification.userInfo?[UIResponder.keyboardAnimationDurationUserInfoKey] as? TimeInterval {
+//             bottomConstraint?.constant = -keyboardSize.height
+//             currentHeight = heights.last ?? 0.0
+//             heightConstraint?.constant = currentHeight
             
-            UIView.animate(withDuration: animationDuration, delay: 0, options: UIView.AnimationOptions(rawValue: animationCurve)) {
-                self.view.layoutIfNeeded()
-            } completion: { _ in
-                // ...
-            }
-        }
-    }
-    
-    @objc
-    private func keyboardWillHide(notification: NSNotification) {
-        if let animationCurve = notification.userInfo?[UIResponder.keyboardAnimationCurveUserInfoKey] as? UInt,
-           let animationDuration = notification.userInfo?[UIResponder.keyboardAnimationDurationUserInfoKey] as? TimeInterval {
-            bottomConstraint?.constant = 0
+//             UIView.animate(withDuration: animationDuration, delay: 0, options: UIView.AnimationOptions(rawValue: animationCurve)) {
+//                 self.view.layoutIfNeeded()
+//             } completion: { _ in
+//                 // ...
+//             }
+//         }
+//     }
+    
+//     @objc
+//     private func keyboardWillHide(notification: NSNotification) {
+//         if let animationCurve = notification.userInfo?[UIResponder.keyboardAnimationCurveUserInfoKey] as? UInt,
+//            let animationDuration = notification.userInfo?[UIResponder.keyboardAnimationDurationUserInfoKey] as? TimeInterval {
+//             bottomConstraint?.constant = 0
             
-            if let formViewController = routes.last as? FormViewController {
-                if formViewController.isPopping {
-                    if heights.count > 1 {
-                        let secondLast = heights.count - 2
-                        let previousHeight = heights[secondLast]
-                        currentHeight = previousHeight
-                        heightConstraint?.constant = currentHeight
-                    }
+//             if let formViewController = routes.last as? FormViewController {
+//                 if formViewController.isPopping {
+//                     if heights.count > 1 {
+//                         let secondLast = heights.count - 2
+//                         let previousHeight = heights[secondLast]
+//                         currentHeight = previousHeight
+//                         heightConstraint?.constant = currentHeight
+//                     }
                     
-                } else {
-                    // Do nothing and leave height as is.
-                }
-            }
+//                 } else {
+//                     // Do nothing and leave height as is.
+//                 }
+//             }
             
-            UIView.animate(withDuration: animationDuration, delay: 0, options: UIView.AnimationOptions(rawValue: animationCurve)) {
-                self.view.layoutIfNeeded()
-            } completion: { finished in
-                // ...
-            }
-        }
-    }
-    
-    @objc
-    private func handleTap(_ sender: UITapGestureRecognizer) {
-        dismiss(animated: true, completion: nil)
-    }
-
-    @objc
-    private func swipeGestureRecognizerAction(sender: UISwipeGestureRecognizer) {
-        Primer.shared.dismiss()
-    }
-}
-
-internal extension Optional where Wrapped == NSLayoutConstraint {
-    mutating func setFullScreen() {
-        self?.constant = UIScreen.main.bounds.height - 40
-    }
-}
-
-extension RootViewController: UIViewControllerTransitioningDelegate {
-    func presentationController(forPresented presented: UIViewController, presenting: UIViewController?, source: UIViewController) -> UIPresentationController? {
-        PresentationController(presentedViewController: presented, presenting: presenting)
-    }
-}
-
-extension RootViewController {
-    func onDisabledSuccessScreenDismiss() {
-        UIView.animate(withDuration: 0.3) {
-            let presenter = self.presentationController as? PresentationController
-            presenter?.blurEffectView.alpha = 0.0
-        } completion: { [weak self] (_) in
-//            self?.dismiss(animated: true, completion: nil)
-            Primer.shared.dismiss()
-        }
-    }
-}
-
-#endif
-=======
-//#if canImport(UIKit)
-//
-//import UIKit
-//
-//internal class RootViewController: PrimerViewController {
-//
-//    weak var transitionDelegate: TransitionDelegate?
-//
-//    lazy var backdropView: UIView = UIView()
-//
-//    let mainView = UIView()
-//    
-//    var routes: [UIViewController] = []
-//    var heights: [CGFloat] = []
-//
-//    weak var topConstraint: NSLayoutConstraint?
-//    weak var bottomConstraint: NSLayoutConstraint?
-//    weak var heightConstraint: NSLayoutConstraint?
-//
-//    var hasSetPointOrigin = false
-//    var currentHeight: CGFloat = 0
-//
-//    init() {
-//        super.init(nibName: nil, bundle: nil)
-//        
-//        let settings: PrimerSettingsProtocol = DependencyContainer.resolve()
-//        if !settings.isFullScreenOnly {
-//            self.modalPresentationStyle = .custom
-//            self.transitioningDelegate = self
-//        }
-//    }
-//
-//    required init?(coder: NSCoder) { fatalError("init(coder:) has not been implemented") }
-//
-//    deinit {
-//        log(logLevel: .debug, message: "🧨 destroyed: \(self.self)")
-//        NotificationCenter.default.removeObserver(self)
-//    }
-//
-//    override func viewDidLoad() {
-//        let settings: PrimerSettingsProtocol = DependencyContainer.resolve()
-//        let theme: PrimerThemeProtocol = DependencyContainer.resolve()
-//        
-//        switch Primer.shared.flow.internalSessionFlow {
-//        case .vaultKlarna,
-//             .vaultPayPal,
-//             .checkoutWithKlarna,
-//             .vaultApaya:
-//            mainView.backgroundColor = settings.isInitialLoadingHidden ? .clear : theme.colorTheme.main1
-//        default:
-//            mainView.backgroundColor = theme.colorTheme.main1
-//        }
-//
-//        view.addSubview(backdropView)
-//        backdropView.translatesAutoresizingMaskIntoConstraints = false
-//        view.addSubview(mainView)
-//
-//        backdropView.translatesAutoresizingMaskIntoConstraints = false
-//        backdropView.topAnchor.constraint(equalTo: view.topAnchor).isActive = true
-//        backdropView.leadingAnchor.constraint(equalTo: view.leadingAnchor).isActive = true
-//        backdropView.trailingAnchor.constraint(equalTo: view.trailingAnchor).isActive = true
-//        backdropView.bottomAnchor.constraint(equalTo: view.bottomAnchor).isActive = true
-//
-//        if #available(iOS 13.0, *) {
-//            mainView.clipsToBounds = true
-//            mainView.layer.maskedCorners = [.layerMinXMinYCorner,.layerMaxXMinYCorner]
-//            mainView.layer.cornerRadius = theme.cornerRadiusTheme.sheetView
-//        }
-//
-//        mainView.translatesAutoresizingMaskIntoConstraints = false
-//        mainView.widthAnchor.constraint(equalTo: view.widthAnchor).isActive = true
-//        bottomConstraint = mainView.bottomAnchor.constraint(equalTo: view.bottomAnchor)
-//        bottomConstraint?.isActive = true
-//        
-//        if settings.isFullScreenOnly {
-//            topConstraint = mainView.topAnchor.constraint(equalTo: view.topAnchor)
-//            topConstraint?.isActive = true
-//        } else {
-//            heightConstraint = mainView.heightAnchor.constraint(equalToConstant: 400)
-//            heightConstraint?.isActive = true
-//            self.modalPresentationStyle = .custom
-//            self.transitioningDelegate = transitionDelegate
-//            let swipeGesture = UISwipeGestureRecognizer(
-//                target: self,
-//                action: #selector(swipeGestureRecognizerAction)
-//            )
-//            swipeGesture.direction = .down
-//            mainView.addGestureRecognizer(swipeGesture)
-//        }
-//
-//        bindFirstFlowView()
-//        let tapGesture = UITapGestureRecognizer(target: self, action: #selector(handleTap))
-//        backdropView.addGestureRecognizer(tapGesture)
-//        addKeyboardObservers()
-//    }
-//    
-//    override func viewWillDisappear(_ animated: Bool) {
-//        super.viewWillDisappear(animated)
-//        
-//        if isBeingDismissed {
-//            let settings: PrimerSettingsProtocol = DependencyContainer.resolve()
-//            // FIXME: Quick fix for now. It still should be handled by our logic instead of
-//            // the view controller's life-cycle.
-//            settings.onCheckoutDismiss()
-//        }
-//    }
-//    
-//    func modifyBottomSheetHeight(to height: CGFloat, animated: Bool) {
-//        heightConstraint?.constant = height
-//        
-//        if animated {
-//            UIView.animate(withDuration: 0.3) {
-//                self.view.layoutIfNeeded()
-//            } completion: { isFinished in
-//                // ...
-//            }
-//        } else {
-//            view.layoutIfNeeded()
-//        }
-//    }
-//
-//    private func bindFirstFlowView() {
-//        let state: AppStateProtocol = DependencyContainer.resolve()
-//        let router: RouterDelegate = DependencyContainer.resolve()
-//        let theme: PrimerThemeProtocol = DependencyContainer.resolve()
-//        
-//        switch Primer.shared.flow.internalSessionFlow {
-//        case .checkout:
-//            router.show(.vaultCheckout)
-//        case .vaultCard, .checkoutWithCard:
-//            router.show(.form(type: .cardForm(theme: theme)))
-//        case .vaultPayPal,
-//             .checkoutWithPayPal:
-//            router.show(.oAuth(host: .paypal))
-//        case .vaultDirectDebit:
-//            router.show(
-//                .form(
-//                    type: .iban(mandate: state.directDebitMandate, popOnComplete: true),
-//                    closeOnSubmit: false)
-//            )
-//        case .checkoutWithKlarna:
-//            router.show(.oAuth(host: .klarna))
-//        case .vaultKlarna:
-//            router.show(.oAuth(host: .klarna))
-//        case .vaultApaya:
-//            router.show(.oAuth(host: .apaya))
-//        case .vault:
-//            router.show(.vaultCheckout)
-//        case .checkoutWithApplePay:
-//            break
-//        default:
-//            break
-//        }
-//    }
-//    
-//    private func addKeyboardObservers() {
-//        NotificationCenter.default.addObserver(
-//            self,
-//            selector: #selector(keyboardWillShow),
-//            name: UIResponder.keyboardWillShowNotification,
-//            object: nil
-//        )
-//        NotificationCenter.default.addObserver(
-//            self,
-//            selector: #selector(keyboardWillHide),
-//            name: UIResponder.keyboardWillHideNotification,
-//            object: nil
-//        )
-//    }
-//    
-//    @objc
-//    private func keyboardWillShow(notification: NSNotification) {
-//        if let keyboardSize = (notification.userInfo?[UIResponder.keyboardFrameEndUserInfoKey] as? NSValue)?.cgRectValue,
-//           let animationCurve = notification.userInfo?[UIResponder.keyboardAnimationCurveUserInfoKey] as? UInt,
-//           let animationDuration = notification.userInfo?[UIResponder.keyboardAnimationDurationUserInfoKey] as? TimeInterval {
-//            bottomConstraint?.constant = -keyboardSize.height
-//            currentHeight = heights.last ?? 0.0
-//            heightConstraint?.constant = currentHeight
-//            
-//            UIView.animate(withDuration: animationDuration, delay: 0, options: UIView.AnimationOptions(rawValue: animationCurve)) {
-//                self.view.layoutIfNeeded()
-//            } completion: { _ in
-//                // ...
-//            }
-//        }
-//    }
-//    
-//    @objc
-//    private func keyboardWillHide(notification: NSNotification) {
-//        if let animationCurve = notification.userInfo?[UIResponder.keyboardAnimationCurveUserInfoKey] as? UInt,
-//           let animationDuration = notification.userInfo?[UIResponder.keyboardAnimationDurationUserInfoKey] as? TimeInterval {
-//            bottomConstraint?.constant = 0
-//            
-//            if let formViewController = routes.last as? FormViewController {
-//                if formViewController.isPopping {
-//                    if heights.count > 1 {
-//                        let secondLast = heights.count - 2
-//                        let previousHeight = heights[secondLast]
-//                        currentHeight = previousHeight
-//                        heightConstraint?.constant = currentHeight
-//                    }
-//                    
-//                } else {
-//                    // Do nothing and leave height as is.
-//                }
-//            }
-//            
-//            UIView.animate(withDuration: animationDuration, delay: 0, options: UIView.AnimationOptions(rawValue: animationCurve)) {
-//                self.view.layoutIfNeeded()
-//            } completion: { finished in
-//                // ...
-//            }
-//        }
-//    }
-//    
-//    @objc
-//    private func handleTap(_ sender: UITapGestureRecognizer) {
-//        dismiss(animated: true, completion: nil)
-//    }
-//
-//    @objc
-//    private func swipeGestureRecognizerAction(sender: UISwipeGestureRecognizer) {
-//        Primer.shared.dismiss()
-//    }
-//}
-//
-//internal extension Optional where Wrapped == NSLayoutConstraint {
-//    mutating func setFullScreen() {
-//        self?.constant = UIScreen.main.bounds.height - 40
-//    }
-//}
-//
-//extension RootViewController: UIViewControllerTransitioningDelegate {
-//    func presentationController(forPresented presented: UIViewController, presenting: UIViewController?, source: UIViewController) -> UIPresentationController? {
-//        PresentationController(presentedViewController: presented, presenting: presenting)
-//    }
-//}
-//
-//extension RootViewController {
-//    func onDisabledSuccessScreenDismiss() {
-//        UIView.animate(withDuration: 0.3) {
-//            let presenter = self.presentationController as? PresentationController
-//            presenter?.blurEffectView.alpha = 0.0
-//        } completion: { [weak self] (_) in
-//            self?.dismiss(animated: true, completion: nil)
-//        }
-//    }
-//}
-//
-//#endif
->>>>>>> fdac089b
+//             UIView.animate(withDuration: animationDuration, delay: 0, options: UIView.AnimationOptions(rawValue: animationCurve)) {
+//                 self.view.layoutIfNeeded()
+//             } completion: { finished in
+//                 // ...
+//             }
+//         }
+//     }
+    
+//     @objc
+//     private func handleTap(_ sender: UITapGestureRecognizer) {
+//         dismiss(animated: true, completion: nil)
+//     }
+
+//     @objc
+//     private func swipeGestureRecognizerAction(sender: UISwipeGestureRecognizer) {
+//         Primer.shared.dismiss()
+//     }
+// }
+
+// internal extension Optional where Wrapped == NSLayoutConstraint {
+//     mutating func setFullScreen() {
+//         self?.constant = UIScreen.main.bounds.height - 40
+//     }
+// }
+
+// extension RootViewController: UIViewControllerTransitioningDelegate {
+//     func presentationController(forPresented presented: UIViewController, presenting: UIViewController?, source: UIViewController) -> UIPresentationController? {
+//         PresentationController(presentedViewController: presented, presenting: presenting)
+//     }
+// }
+
+// extension RootViewController {
+//     func onDisabledSuccessScreenDismiss() {
+//         UIView.animate(withDuration: 0.3) {
+//             let presenter = self.presentationController as? PresentationController
+//             presenter?.blurEffectView.alpha = 0.0
+//         } completion: { [weak self] (_) in
+// //            self?.dismiss(animated: true, completion: nil)
+//             Primer.shared.dismiss()
+//         }
+//     }
+// }
+
+// #endif