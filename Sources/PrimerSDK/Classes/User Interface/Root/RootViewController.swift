//
//  RootViewController.swift
//  PrimerSDK
//
//  Created by Carl Eriksson on 11/01/2021.
//

#if canImport(UIKit)

import UIKit

internal class RootViewController: PrimerViewController {

    weak var transitionDelegate: TransitionDelegate?

    lazy var backdropView: UIView = UIView()

    let mainView = UIView()
    
    var routes: [UIViewController] = []
    var heights: [CGFloat] = []

    weak var topConstraint: NSLayoutConstraint?
    weak var bottomConstraint: NSLayoutConstraint?
    weak var heightConstraint: NSLayoutConstraint?

    var hasSetPointOrigin = false
    var currentHeight: CGFloat = 0

    init() {
        super.init(nibName: nil, bundle: nil)
        
        let settings: PrimerSettingsProtocol = DependencyContainer.resolve()
        if !settings.isFullScreenOnly {
            self.modalPresentationStyle = .custom
            self.transitioningDelegate = self
        }
    }

    required init?(coder: NSCoder) { fatalError("init(coder:) has not been implemented") }

    deinit {
        log(logLevel: .debug, message: "🧨 destroyed: \(self.self)")
        NotificationCenter.default.removeObserver(self)
    }

    override func viewDidLoad() {
        let settings: PrimerSettingsProtocol = DependencyContainer.resolve()
        let theme: PrimerThemeProtocol = DependencyContainer.resolve()
        
        switch Primer.shared.flow.internalSessionFlow {
        case .vaultKlarna,
             .vaultPayPal,
             .checkoutWithKlarna:
            mainView.backgroundColor = settings.isInitialLoadingHidden ? .clear : theme.colorTheme.main1
        default:
            mainView.backgroundColor = theme.colorTheme.main1
        }

        view.addSubview(backdropView)
        backdropView.translatesAutoresizingMaskIntoConstraints = false
        view.addSubview(mainView)

        backdropView.translatesAutoresizingMaskIntoConstraints = false
        backdropView.topAnchor.constraint(equalTo: view.topAnchor).isActive = true
        backdropView.leadingAnchor.constraint(equalTo: view.leadingAnchor).isActive = true
        backdropView.trailingAnchor.constraint(equalTo: view.trailingAnchor).isActive = true
        backdropView.bottomAnchor.constraint(equalTo: view.bottomAnchor).isActive = true

        if #available(iOS 13.0, *) {
            mainView.clipsToBounds = true
            mainView.layer.maskedCorners = [.layerMinXMinYCorner,.layerMaxXMinYCorner]
            mainView.layer.cornerRadius = theme.cornerRadiusTheme.sheetView
        }

        mainView.translatesAutoresizingMaskIntoConstraints = false
        mainView.widthAnchor.constraint(equalTo: view.widthAnchor).isActive = true
        bottomConstraint = mainView.bottomAnchor.constraint(equalTo: view.bottomAnchor)
        bottomConstraint?.isActive = true
        
        if settings.isFullScreenOnly {
            topConstraint = mainView.topAnchor.constraint(equalTo: view.topAnchor)
            topConstraint?.isActive = true
        } else {
            heightConstraint = mainView.heightAnchor.constraint(equalToConstant: 400)
            heightConstraint?.isActive = true
            self.modalPresentationStyle = .custom
            self.transitioningDelegate = transitionDelegate
            let swipeGesture = UISwipeGestureRecognizer(
                target: self,
                action: #selector(swipeGestureRecognizerAction)
            )
            swipeGesture.direction = .down
            mainView.addGestureRecognizer(swipeGesture)
        }

        bindFirstFlowView()
        let tapGesture = UITapGestureRecognizer(target: self, action: #selector(handleTap))
        backdropView.addGestureRecognizer(tapGesture)
        addKeyboardObservers()
    }
    
    override func viewWillDisappear(_ animated: Bool) {
        super.viewWillDisappear(animated)
        
        if isBeingDismissed {
            let settings: PrimerSettingsProtocol = DependencyContainer.resolve()
            // FIXME: Quick fix for now. It still should be handled by our logic instead of
            // the view controller's life-cycle.
            settings.onCheckoutDismiss()
        }
    }
    
    func modifyBottomSheetHeight(to height: CGFloat, animated: Bool) {
        heightConstraint?.constant = height
        
        if animated {
            UIView.animate(withDuration: 0.3) {
                self.view.layoutIfNeeded()
            } completion: { isFinished in
                // ...
            }
        } else {
            view.layoutIfNeeded()
        }
    }

    private func bindFirstFlowView() {
        let state: AppStateProtocol = DependencyContainer.resolve()
        let router: RouterDelegate = DependencyContainer.resolve()
        let theme: PrimerThemeProtocol = DependencyContainer.resolve()
        
        switch Primer.shared.flow.internalSessionFlow {
        case .checkout:
            router.show(.vaultCheckout)
        case .vaultCard, .checkoutWithCard:
            router.show(.form(type: .cardForm(theme: theme)))
        case .vaultPayPal,
             .checkoutWithPayPal:
            router.show(.oAuth(host: .paypal))
        case .vaultDirectDebit:
            router.show(
                .form(
                    type: .iban(mandate: state.directDebitMandate, popOnComplete: true),
                    closeOnSubmit: false)
            )
        case .checkoutWithKlarna:
            router.show(.oAuth(host: .klarna))
        case .vaultKlarna:
            router.show(.oAuth(host: .klarna))
        case .vault:
            router.show(.vaultCheckout)
        case .checkoutWithApplePay:
            break
        }
    }
    
    private func addKeyboardObservers() {
        NotificationCenter.default.addObserver(
            self,
            selector: #selector(keyboardWillShow),
            name: UIResponder.keyboardWillShowNotification,
            object: nil
        )
        NotificationCenter.default.addObserver(
            self,
            selector: #selector(keyboardWillHide),
            name: UIResponder.keyboardWillHideNotification,
            object: nil
        )
    }
    
    @objc
    private func keyboardWillShow(notification: NSNotification) {
<<<<<<< HEAD
        if let keyboardSize = (
            notification.userInfo?[UIResponder.keyboardFrameEndUserInfoKey] as? NSValue
        )?.cgRectValue {
            let newConstant = -keyboardSize.height
            let duration = bottomConstraint!.constant.distance(to: newConstant) < 100 ? 0.0 : 0.5
            bottomConstraint!.constant = newConstant
            
            UIView.animate(withDuration: duration) {
=======
        if let keyboardSize = (notification.userInfo?[UIResponder.keyboardFrameEndUserInfoKey] as? NSValue)?.cgRectValue,
           let animationCurve = notification.userInfo?[UIResponder.keyboardAnimationCurveUserInfoKey] as? UInt,
           let animationDuration = notification.userInfo?[UIResponder.keyboardAnimationDurationUserInfoKey] as? TimeInterval {
            bottomConstraint?.constant = -keyboardSize.height
            currentHeight = heights.last ?? 0.0
            heightConstraint?.constant = currentHeight
            
            UIView.animate(withDuration: animationDuration, delay: 0, options: UIView.AnimationOptions(rawValue: animationCurve)) {
>>>>>>> 28a7365b
                self.view.layoutIfNeeded()
            } completion: { _ in
                // ...
            }
        }
    }
    
    @objc
    private func keyboardWillHide(notification: NSNotification) {
        if let animationCurve = notification.userInfo?[UIResponder.keyboardAnimationCurveUserInfoKey] as? UInt,
           let animationDuration = notification.userInfo?[UIResponder.keyboardAnimationDurationUserInfoKey] as? TimeInterval {
            bottomConstraint?.constant = 0
            
            if let formViewController = routes.last as? FormViewController {
                if formViewController.isPopping {
                    if heights.count > 1 {
                        let secondLast = heights.count - 2
                        let previousHeight = heights[secondLast]
                        currentHeight = previousHeight
                        heightConstraint?.constant = currentHeight
                    }
                    
                } else {
                    // Do nothing and leave height as is.
                }
            }
            
            UIView.animate(withDuration: animationDuration, delay: 0, options: UIView.AnimationOptions(rawValue: animationCurve)) {
                self.view.layoutIfNeeded()
            } completion: { finished in
                // ...
            }
        }
    }
    
    @objc
    private func handleTap(_ sender: UITapGestureRecognizer) {
        dismiss(animated: true, completion: nil)
    }

    @objc
    private func swipeGestureRecognizerAction(sender: UISwipeGestureRecognizer) {
        Primer.shared.dismiss()
    }
}

internal extension Optional where Wrapped == NSLayoutConstraint {
    mutating func setFullScreen() {
        self?.constant = UIScreen.main.bounds.height - 40
    }
}

extension RootViewController: UIViewControllerTransitioningDelegate {
    func presentationController(forPresented presented: UIViewController, presenting: UIViewController?, source: UIViewController) -> UIPresentationController? {
        PresentationController(presentedViewController: presented, presenting: presenting)
    }
}

#endif<|MERGE_RESOLUTION|>--- conflicted
+++ resolved
@@ -172,16 +172,6 @@
     
     @objc
     private func keyboardWillShow(notification: NSNotification) {
-<<<<<<< HEAD
-        if let keyboardSize = (
-            notification.userInfo?[UIResponder.keyboardFrameEndUserInfoKey] as? NSValue
-        )?.cgRectValue {
-            let newConstant = -keyboardSize.height
-            let duration = bottomConstraint!.constant.distance(to: newConstant) < 100 ? 0.0 : 0.5
-            bottomConstraint!.constant = newConstant
-            
-            UIView.animate(withDuration: duration) {
-=======
         if let keyboardSize = (notification.userInfo?[UIResponder.keyboardFrameEndUserInfoKey] as? NSValue)?.cgRectValue,
            let animationCurve = notification.userInfo?[UIResponder.keyboardAnimationCurveUserInfoKey] as? UInt,
            let animationDuration = notification.userInfo?[UIResponder.keyboardAnimationDurationUserInfoKey] as? TimeInterval {
@@ -190,7 +180,6 @@
             heightConstraint?.constant = currentHeight
             
             UIView.animate(withDuration: animationDuration, delay: 0, options: UIView.AnimationOptions(rawValue: animationCurve)) {
->>>>>>> 28a7365b
                 self.view.layoutIfNeeded()
             } completion: { _ in
                 // ...
