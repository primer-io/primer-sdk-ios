--- conflicted
+++ resolved
@@ -150,22 +150,6 @@
                     break
 
                 case .addKlarnaToVault:
-<<<<<<< HEAD
-                        self?.presentKlarna()
-                        
-                    case .addDirectDebit:
-                        break
-                        
-                    case .checkoutWithKlarna:
-                        if #available(iOS 11.0, *) {
-                            self?.presentKlarna()
-                        } else {
-                            print("WARNING: Klarna is not available prior to iOS 11.")
-                        }
-                        
-                    case .checkoutWithApplePay:
-                    self?.presentApplePay()
-=======
                     self?.presentPaymentMethod(type: .klarna)
                     
                 case .addDirectDebit:
@@ -182,7 +166,6 @@
                     if #available(iOS 11.0, *) {
                         self?.presentPaymentMethod(type: .applePay)
                     }
->>>>>>> 60df2d7f
                     
                 case .addApayaToVault:
                     self?.presentPaymentMethod(type: .apaya)
@@ -194,13 +177,10 @@
                     break
 
                 }
-<<<<<<< HEAD
-                if let lvc = (self?.nc.viewControllers.first as? PrimerContainerViewController)?
-                    .children.first as? PrimerLoadingViewController {
-=======
                 
-                if let _ = (self?.nc.viewControllers.first as? PrimerContainerViewController)?.children.first as? PrimerLoadingViewController {
->>>>>>> 60df2d7f
+                if let _ = (self?.nc.viewControllers.first 
+                as? PrimerContainerViewController)?.children.first 
+                as? PrimerLoadingViewController {
                     // Remove the loading view controller from the navigation stack so user can't pop to it.
                     self?.nc.viewControllers.removeFirst()
                 }
@@ -270,11 +250,7 @@
         let isPresented: Bool = self.nc.viewControllers.isEmpty
         
         let cvc = PrimerContainerViewController(childViewController: viewController)
-<<<<<<< HEAD
-        cvc.view.backgroundColor = theme.view.backgroundColor
-=======
-        cvc.view.backgroundColor = self.theme.colorTheme.main1
->>>>>>> 60df2d7f
+        cvc.view.backgroundColor = self.theme.view.backgroundColor
         
         // Hide back button on some cases
         if let lastViewController = self.nc.viewControllers.last as? PrimerContainerViewController, lastViewController.children.first is PrimerLoadingViewController {
@@ -357,19 +333,6 @@
                 return
             }
         }
-<<<<<<< HEAD
-
-        firstly {
-            appleViewModel.tokenize()
-        }
-        .done { [weak self] token in
-            self?.handleSuccessfulTokenization(paymentMethod: token)
-        }
-        .ensure {
-            DispatchQueue.main.async {
-                // Dismiss any oauth view controller that has been presented.
-                self.dismiss(animated: true, completion: nil)
-=======
         
         DispatchQueue.main.async {
             let settings: PrimerSettingsProtocol = DependencyContainer.resolve()
@@ -379,7 +342,6 @@
                 show = !settings.isInitialLoadingHidden
             } else if settings.hasDisabledSuccessScreen {
                 show = false
->>>>>>> 60df2d7f
             }
             
             if show {
@@ -388,15 +350,6 @@
             }
         }
     }
-<<<<<<< HEAD
-
-    func presentApaya() {
-        let settings: PrimerSettingsProtocol = DependencyContainer.resolve()
-        
-        if !settings.isInitialLoadingHidden {
-            let lvc = PrimerLoadingViewController(withHeight: 300)
-            show(viewController: lvc)
-=======
     
 }
 
@@ -406,52 +359,12 @@
         guard let paymentMethodTokenizationViewModel = PrimerConfiguration.paymentMethodConfigViewModels.filter({ $0.config.type == type }).first else { return }
         paymentMethodTokenizationViewModel.didStartTokenization = {
             Primer.shared.primerRootVC?.showLoadingScreenIfNeeded()
->>>>>>> 60df2d7f
         }
         
         if var asyncPaymentMethodViewModel = paymentMethodTokenizationViewModel as? ExternalPaymentMethodTokenizationViewModelProtocol {
             asyncPaymentMethodViewModel.willPresentExternalView = {
                 Primer.shared.primerRootVC?.showLoadingScreenIfNeeded()
             }
-<<<<<<< HEAD
-        }
-
-        apayaWebViewModel.onCompletion = { [weak self] result in
-            DispatchQueue.main.async { [weak self] in
-                switch result {
-                case .failure(let err):
-                    DispatchQueue.main.async {
-                        Primer.shared.delegate?.checkoutFailed?(with: err)
-                    }
-                    self?.handle(error: err)
-                    
-                case .success(let paymentMethod):
-                    self?.handleSuccessfulTokenization(paymentMethod: paymentMethod)
-                }
-            }
-        }
-    }
-
-    @available(iOS 11.0, *)
-    func presentPayPal() {
-        let settings: PrimerSettingsProtocol = DependencyContainer.resolve()
-
-        let payPalViewModel = PayPalViewModel()
-        payPalViewModel.didPresentPaymentMethod = { [weak self] in
-            self?.blurBackground()
-        }
-
-        firstly {
-            payPalViewModel.tokenize()
-        }
-        .done { [weak self] paymentMethod in
-            self?.handleSuccessfulTokenization(paymentMethod: paymentMethod)
-        }
-        .ensure {
-            DispatchQueue.main.async {
-                // Dismiss any oauth view controller that has been presented.
-                self.dismiss(animated: true, completion: nil)
-=======
             
             asyncPaymentMethodViewModel.didPresentExternalView = {
                 
@@ -459,7 +372,6 @@
             
             asyncPaymentMethodViewModel.willDismissExternalView = {
                 Primer.shared.primerRootVC?.showLoadingScreenIfNeeded()
->>>>>>> 60df2d7f
             }
         }
         
@@ -470,11 +382,8 @@
                 Primer.shared.primerRootVC?.handleSuccess()
             }
         }
-<<<<<<< HEAD
-=======
         
         paymentMethodTokenizationViewModel.startTokenizationFlow()
->>>>>>> 60df2d7f
     }
     
     func handleSuccessfulTokenization(paymentMethod: PaymentMethodToken) {
