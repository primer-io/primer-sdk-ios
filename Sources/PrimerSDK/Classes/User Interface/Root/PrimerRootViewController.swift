//
//  PrimerRootViewController.swift
//  PrimerSDK
//
//  Created by Evangelos Pittas on 27/7/21.
//

#if canImport(UIKit)

import UIKit

internal class PrimerRootViewController: PrimerViewController {
    
    private let theme: PrimerThemeProtocol = DependencyContainer.resolve()
    var backgroundView = PrimerView()
    var childView: PrimerView = PrimerView()
    var childViewHeightConstraint: NSLayoutConstraint!
    var childViewBottomConstraint: NSLayoutConstraint!
    
    var nc = PrimerNavigationController()
    private var topPadding: CGFloat = 0.0
    private var bottomPadding: CGFloat = 0.0
    private let presentationDuration: TimeInterval = 0.3
    private(set) var flow: PrimerSessionFlow
    
    private lazy var availableScreenHeight: CGFloat = {
        return UIScreen.main.bounds.size.height - (topPadding + bottomPadding)
    }()
    
    internal var swipeGesture: UISwipeGestureRecognizer?
    
    deinit {
        NotificationCenter.default.removeObserver(self)
    }
    
    init(flow: PrimerSessionFlow) {
        self.flow = flow
        super.init(nibName: nil, bundle: nil)
    }
        
    required init?(coder: NSCoder) {
        fatalError()
    }
    
    override func viewDidLoad() {
        super.viewDidLoad()
        
        NotificationCenter.default.addObserver(self,
               selector: #selector(self.keyboardNotification(notification:)),
               name: UIResponder.keyboardWillShowNotification,
               object: nil)
        NotificationCenter.default.addObserver(self,
               selector: #selector(self.keyboardNotification(notification:)),
               name: UIResponder.keyboardWillHideNotification,
               object: nil)
        
        if #available(iOS 13.0, *) {
            let window = UIApplication.shared.windows[0]
            topPadding = window.safeAreaInsets.top
            bottomPadding = window.safeAreaInsets.bottom
        } else if #available(iOS 11.0, *) {
            let window = UIApplication.shared.keyWindow
            topPadding = window?.safeAreaInsets.top ?? 0
            bottomPadding = window?.safeAreaInsets.bottom ?? 0
        } else {
            topPadding = 20.0
            bottomPadding = 0.0
        }
        
        view.addSubview(backgroundView)
        backgroundView.backgroundColor = UIColor.black.withAlphaComponent(0.0)
        backgroundView.translatesAutoresizingMaskIntoConstraints = false
        backgroundView.pin(view: view)
        
        view.addSubview(childView)
        
        childView.backgroundColor = theme.view.backgroundColor
        childView.isUserInteractionEnabled = true
        nc.view.backgroundColor = theme.view.backgroundColor
        
        childView.translatesAutoresizingMaskIntoConstraints = false
        childView.leadingAnchor.constraint(equalTo: view.leadingAnchor).isActive = true
        childView.trailingAnchor.constraint(equalTo: view.trailingAnchor).isActive = true
        
        childViewHeightConstraint = NSLayoutConstraint(item: childView, attribute: .height, relatedBy: .equal, toItem: nil, attribute: .notAnAttribute, multiplier: 1, constant: 0)
        childViewHeightConstraint.isActive = true
        childViewBottomConstraint = NSLayoutConstraint(item: childView, attribute: .bottom, relatedBy: .equal, toItem: view, attribute: .bottom, multiplier: 1, constant: -childViewHeightConstraint.constant)
        childViewBottomConstraint.isActive = true
        view.layoutIfNeeded()
        
        let tapGesture = UITapGestureRecognizer(
            target: self,
            action: #selector(dismissGestureRecognizerAction))
        tapGesture.delegate = self
        backgroundView.addGestureRecognizer(tapGesture)
        
        let swipDown = UISwipeGestureRecognizer(
            target: self,
            action: #selector(dismissGestureRecognizerAction)
        )
        swipDown.delegate = self
        swipDown.direction = .down
        swipeGesture = swipDown
        childView.addGestureRecognizer(swipDown)
        
        render()
    }
    
    override func viewDidAppear(_ animated: Bool) {
        super.viewDidAppear(animated)
    }
    
    func blurBackground() {
        UIView.animate(withDuration: presentationDuration) {
            self.backgroundView.backgroundColor = self.theme.blurView.backgroundColor
        }
    }
    
    private func render() {
        let settings: PrimerSettingsProtocol = DependencyContainer.resolve()
        
        if !settings.isInitialLoadingHidden {
            blurBackground()
            showLoadingScreenIfNeeded()
        }
        
        let viewModel: VaultCheckoutViewModelProtocol = DependencyContainer.resolve()
        
        viewModel.loadConfig({ [weak self] _ in
            DispatchQueue.main.async {
                switch self?.flow {
                case .`default`:
                    self?.blurBackground()
                    let pucvc = PrimerUniversalCheckoutViewController()
                    self?.show(viewController: pucvc)

                case .defaultWithVault:
                    self?.blurBackground()
                    let pvmvc = PrimerVaultManagerViewController()
                    self?.show(viewController: pvmvc)

                case .completeDirectCheckout:
                    self?.blurBackground()
                    self?.presentPaymentMethod(type: .paymentCard)
                    
                case .addPayPalToVault,
                        .checkoutWithPayPal:
                    if #available(iOS 11.0, *) {
                        self?.presentPaymentMethod(type: .payPal)
                    } else {
                        print("WARNING: PayPal is not available prior to iOS 11.")
                    }

                case .addCardToVault:
                    self?.blurBackground()
                    self?.presentPaymentMethod(type: .paymentCard)
                    
                case .addDirectDebitToVault:
                    break

                case .addKlarnaToVault:
                    self?.presentPaymentMethod(type: .klarna)
                    
                case .addDirectDebit:
                    break
                    
                case .checkoutWithKlarna:
                    if #available(iOS 11.0, *) {
                        self?.presentPaymentMethod(type: .klarna)
                    } else {
                        print("WARNING: Klarna is not available prior to iOS 11.")
                    }
                    
                case .checkoutWithApplePay:
                    if #available(iOS 11.0, *) {
                        self?.presentPaymentMethod(type: .applePay)
                    }
                    
                case .addApayaToVault:
                    self?.presentPaymentMethod(type: .apaya)
                    
                case .checkoutWithAsyncPaymentMethod(let paymentMethodType):
                    self?.presentPaymentMethod(type: paymentMethodType)
                    
                case .checkoutWithAdyenBank:
                    self?.presentPaymentMethod(type: .adyenDotPay)
                    
                case .none:
                    break

                }
            }
        })
    }
    
    func layoutIfNeeded() {
        for vc in nc.viewControllers {
            vc.view.layoutIfNeeded()
        }
        
        childView.layoutIfNeeded()
        view.layoutIfNeeded()
    }
    
    var originalChildViewHeight: CGFloat?
    
    @objc func keyboardNotification(notification: NSNotification) {
        guard let userInfo = notification.userInfo else { return }
        
        let endFrame = (userInfo[UIResponder.keyboardFrameEndUserInfoKey] as? NSValue)?.cgRectValue
        let endFrameY = endFrame?.origin.y ?? 0
        let duration: TimeInterval = (userInfo[UIResponder.keyboardAnimationDurationUserInfoKey] as? NSNumber)?.doubleValue ?? 0
        let animationCurveRawNSN = userInfo[UIResponder.keyboardAnimationCurveUserInfoKey] as? NSNumber
        let animationCurveRaw = animationCurveRawNSN?.uintValue ?? UIView.AnimationOptions.curveEaseInOut.rawValue
        let animationCurve:UIView.AnimationOptions = UIView.AnimationOptions(rawValue: animationCurveRaw)
        
        let childViewHeight = childView.frame.size.height
        
        
        switch notification.name {
        case UIResponder.keyboardWillHideNotification:
            childViewBottomConstraint.constant = 0.0
            
            if let originalChildViewHeight = originalChildViewHeight {
                childViewHeightConstraint.constant = originalChildViewHeight
            }
            
        case UIResponder.keyboardWillShowNotification:
            if endFrameY >= availableScreenHeight {
                childViewBottomConstraint.constant = 0.0
            } else {
                childViewBottomConstraint.constant = -(endFrame?.size.height ?? 0.0)
            }
            
            if childViewHeight > (availableScreenHeight - (endFrame?.height ?? 0)) {
                originalChildViewHeight = childViewHeight
                childViewHeightConstraint.constant = (availableScreenHeight - (endFrame?.height ?? 0))
                
            }
            
        default:
            return
        }
        
        UIView.animate(
            withDuration: duration,
            delay: TimeInterval(0),
            options: animationCurve,
            animations: { self.view.layoutIfNeeded() },
            completion: { finished in
                
            })
    }
    
    @objc
    private func dismissGestureRecognizerAction(sender: UISwipeGestureRecognizer) {
        Primer.shared.dismiss()
    }
    
    func dismissPrimerRootViewController(animated flag: Bool, completion: (() -> Void)? = nil) {
        view.endEditing(true)
        
        childViewBottomConstraint.constant = childView.bounds.height
        
        UIView.animate(withDuration: flag ? presentationDuration : 0, delay: 0, options: .curveEaseInOut) {
            self.view.alpha = 0
            self.view.layoutIfNeeded()
        } completion: { _ in
            completion?()
        }
    }
    
    internal func show(viewController: UIViewController) {
        viewController.view.translatesAutoresizingMaskIntoConstraints = false
        viewController.view.widthAnchor.constraint(equalToConstant: self.childView.frame.width).isActive = true
        viewController.view.layoutIfNeeded()
        
        let navigationControllerHeight: CGFloat = (viewController.view.bounds.size.height + self.nc.navigationBar.bounds.height) > self.availableScreenHeight ? self.availableScreenHeight : (viewController.view.bounds.size.height + self.nc.navigationBar.bounds.height)
        
        // We can now set the childView's height and bottom constraint
        let isPresented: Bool = self.nc.viewControllers.isEmpty
        
        let cvc = PrimerContainerViewController(childViewController: viewController)
        cvc.view.backgroundColor = self.theme.view.backgroundColor
        
        // Hide back button on some cases
        if let lastViewController = self.nc.viewControllers.last as? PrimerContainerViewController, lastViewController.children.first is PrimerLoadingViewController {
            cvc.mockedNavigationBar.hidesBackButton = true
        } else if viewController is PrimerLoadingViewController {
            cvc.mockedNavigationBar.hidesBackButton = true
        } else if viewController is SuccessViewController {
            cvc.mockedNavigationBar.hidesBackButton = true
        } else if viewController is ErrorViewController {
            cvc.mockedNavigationBar.hidesBackButton = true
        }
        
        if isPresented {
            self.nc.setViewControllers([cvc], animated: false)
            
            let container = PrimerViewController()
            container.addChild(self.nc)
            container.view.addSubview(self.nc.view)
            
            self.nc.didMove(toParent: container)
            
            self.addChild(container)
            self.childView.addSubview(container.view)
            
            container.view.translatesAutoresizingMaskIntoConstraints = false
            container.view.topAnchor.constraint(equalTo: self.childView.topAnchor).isActive = true
            container.view.leadingAnchor.constraint(equalTo: self.childView.leadingAnchor).isActive = true
            container.view.trailingAnchor.constraint(equalTo: self.childView.trailingAnchor).isActive = true
            container.view.bottomAnchor.constraint(equalTo: self.childView.bottomAnchor, constant: 0).isActive = true
            container.didMove(toParent: self)
        } else {
            self.nc.pushViewController(viewController: cvc, animated: false) {
                var viewControllers = self.nc.viewControllers
                for (index, vc) in viewControllers.enumerated().reversed() {
                    // If the loading screen is the last one in the stack, do not remove it yet.
                    if index == self.nc.viewControllers.count-1 { continue }
                    if vc.children.first is PrimerLoadingViewController {
                        viewControllers.remove(at: index)
                    }
                }
                self.nc.viewControllers = viewControllers
                
                if let lastViewController = self.nc.viewControllers.last as? PrimerContainerViewController, lastViewController.children.first is PrimerLoadingViewController {
                    cvc.mockedNavigationBar.hidesBackButton = true
                } else if viewController is PrimerLoadingViewController {
                    cvc.mockedNavigationBar.hidesBackButton = true
                } else if viewController is SuccessViewController {
                    cvc.mockedNavigationBar.hidesBackButton = true
                } else if viewController is ErrorViewController {
                    cvc.mockedNavigationBar.hidesBackButton = true
                } else if viewControllers.count == 1 {
                    cvc.mockedNavigationBar.hidesBackButton = true
                } else {
                    cvc.mockedNavigationBar.hidesBackButton = false
                }
            }
        }
        
        if self.nc.viewControllers.count <= 1 {
            cvc.mockedNavigationBar.hidesBackButton = true
        }
        
        self.childViewHeightConstraint.constant = navigationControllerHeight + self.bottomPadding
        
        if isPresented {
            // Hide the childView before animating it on screen
            self.childViewBottomConstraint.constant = self.childViewHeightConstraint.constant
            self.view.layoutIfNeeded()
        }
        
        self.childViewBottomConstraint.constant = 0
        
        UIView.animate(withDuration: self.presentationDuration, delay: 0, options: .curveEaseInOut) {
            self.view.layoutIfNeeded()
        } completion: { _ in
            if let title = viewController.title {
                cvc.mockedNavigationBar.title = title
            }
            
            if let pvc = viewController as? PrimerViewController {
                cvc.mockedNavigationBar.titleImage = pvc.titleImage
                cvc.mockedNavigationBar.titleImageView?.tintColor = pvc.titleImageTintColor
            }
<<<<<<< HEAD
=======
        }
    }
    
    func resetConstraint(for viewController: UIViewController) {
        let navigationControllerHeight: CGFloat = (viewController.view.bounds.size.height + self.nc.navigationBar.bounds.height) > self.availableScreenHeight ? self.availableScreenHeight : (viewController.view.bounds.size.height + self.nc.navigationBar.bounds.height)
        self.childViewHeightConstraint.isActive = false
        self.childViewHeightConstraint?.constant = navigationControllerHeight + self.bottomPadding
        self.childViewHeightConstraint.isActive = true
        
        UIView.animate(withDuration: self.presentationDuration, delay: 0, options: .curveEaseInOut) {
            self.view.layoutIfNeeded()
        } completion: { _ in

>>>>>>> 8198f0e7
        }
    }
    
    internal func popViewController() {
        guard nc.viewControllers.count > 1,
              let viewController = (nc.viewControllers[nc.viewControllers.count-2] as? PrimerContainerViewController)?.childViewController else {
            return
        }
        
        if self.nc.viewControllers.count == 2 {
            (self.nc.viewControllers.last as? PrimerContainerViewController)?.mockedNavigationBar.hidesBackButton = true
        }
        
        let navigationControllerHeight: CGFloat = (viewController.view.bounds.size.height + nc.navigationBar.bounds.height) > availableScreenHeight ? availableScreenHeight : (viewController.view.bounds.size.height + nc.navigationBar.bounds.height)

        childViewHeightConstraint.constant = navigationControllerHeight + bottomPadding

        nc.popViewController(animated: false)

        UIView.animate(withDuration: 0.3, delay: 0, options: .curveEaseInOut) {
            self.view.layoutIfNeeded()
        } completion: { _ in
            
        }
    }
    
    internal func showLoadingScreenIfNeeded() {
        if let lastViewController = (nc.viewControllers.last as? PrimerContainerViewController)?.childViewController {
            if lastViewController is PrimerLoadingViewController ||
                lastViewController is SuccessViewController ||
                lastViewController is ErrorViewController {
                return
            }
        }
        
        DispatchQueue.main.async {
            let settings: PrimerSettingsProtocol = DependencyContainer.resolve()
            var show = true
            
            if self.nc.viewControllers.isEmpty {
                show = !settings.isInitialLoadingHidden
            } else if settings.hasDisabledSuccessScreen {
                show = false
            }
            
            let height = self.nc.viewControllers.first?.view.bounds.height ?? 300
            
            if show {
                let lvc = PrimerLoadingViewController(withHeight: height)
                self.show(viewController: lvc)
            }
        }
    }
    
}

extension PrimerRootViewController {
    
    func presentPaymentMethod(type: PaymentMethodConfigType) {
        guard let paymentMethodTokenizationViewModel = PrimerConfiguration.paymentMethodConfigViewModels.filter({ $0.config.type == type }).first else {
            let err = PrimerError.misconfiguredPaymentMethod
            Primer.shared.delegate?.checkoutFailed?(with: err)
            return
        }
        
        paymentMethodTokenizationViewModel.didStartTokenization = {
            Primer.shared.primerRootVC?.showLoadingScreenIfNeeded()
        }
        
        if var asyncPaymentMethodViewModel = paymentMethodTokenizationViewModel as? ExternalPaymentMethodTokenizationViewModelProtocol {
            asyncPaymentMethodViewModel.willPresentExternalView = {
                Primer.shared.primerRootVC?.showLoadingScreenIfNeeded()
            }
            
            asyncPaymentMethodViewModel.didPresentExternalView = {
                
            }
            
            asyncPaymentMethodViewModel.willDismissExternalView = {
                Primer.shared.primerRootVC?.showLoadingScreenIfNeeded()
            }
        }
        
        paymentMethodTokenizationViewModel.completion = { (tok, err) in
            if let err = err {
                Primer.shared.primerRootVC?.handle(error: err)
            } else {
                Primer.shared.primerRootVC?.handleSuccess()
            }
        }
        
        paymentMethodTokenizationViewModel.startTokenizationFlow()
    }
    
    func handleSuccessfulTokenization(paymentMethod: PaymentMethodToken) {
        DispatchQueue.main.async { [weak self] in
            guard let strongSelf = self else {
                Primer.shared.delegate?.checkoutFailed?(with: PrimerError.generic)
                return
            }
            let settings: PrimerSettingsProtocol = DependencyContainer.resolve()

            strongSelf.showLoadingScreenIfNeeded()
            
            Primer.shared.delegate?.onTokenizeSuccess?(paymentMethod, resumeHandler: strongSelf)
            Primer.shared.delegate?.onTokenizeSuccess?(paymentMethod, { err in
                DispatchQueue.main.async { [weak self] in
                    guard let strongSelf = self else {
                        Primer.shared.delegate?.checkoutFailed?(with: PrimerError.generic)
                        return
                    }
                    
                    if !settings.hasDisabledSuccessScreen {
                        if let err = err {
                            let evc = ErrorViewController(message: err.localizedDescription)
                            evc.view.translatesAutoresizingMaskIntoConstraints = false
                            evc.view.heightAnchor.constraint(equalToConstant: 300).isActive = true
                            strongSelf.show(viewController: evc)
                        } else {
                            let svc = SuccessViewController()
                            svc.view.translatesAutoresizingMaskIntoConstraints = false
                            svc.view.heightAnchor.constraint(equalToConstant: 300).isActive = true
                            strongSelf.show(viewController: svc)
                        }
                    } else {
                        Primer.shared.dismiss()
                    }
                }
            })
        }
    }
}

extension PrimerRootViewController: UIGestureRecognizerDelegate {
    func gestureRecognizerShouldBegin(_ gestureRecognizer: UIGestureRecognizer) -> Bool {
        // ...
        return true
    }
}

extension PrimerRootViewController: ResumeHandlerProtocol {
    func handle(error: Error) {
        DispatchQueue.main.async {
            let settings: PrimerSettingsProtocol = DependencyContainer.resolve()

            if settings.hasDisabledSuccessScreen {
                Primer.shared.dismiss()
            } else {
                let evc = ErrorViewController(message: error.localizedDescription)
                evc.view.translatesAutoresizingMaskIntoConstraints = false
                evc.view.heightAnchor.constraint(equalToConstant: 300).isActive = true
                Primer.shared.primerRootVC?.show(viewController: evc)
            }
        }
    }
    
    func handle(newClientToken clientToken: String) {
        try? ClientTokenService.storeClientToken(clientToken)
    }
    
    func handleSuccess() {
        DispatchQueue.main.async {
            let settings: PrimerSettingsProtocol = DependencyContainer.resolve()

            if settings.hasDisabledSuccessScreen {
                Primer.shared.dismiss()
            } else {
                let svc = SuccessViewController()
                svc.view.translatesAutoresizingMaskIntoConstraints = false
                svc.view.heightAnchor.constraint(equalToConstant: 300).isActive = true
                Primer.shared.primerRootVC?.show(viewController: svc)
            }
        }
    }
}

#endif<|MERGE_RESOLUTION|>--- conflicted
+++ resolved
@@ -365,8 +365,6 @@
                 cvc.mockedNavigationBar.titleImage = pvc.titleImage
                 cvc.mockedNavigationBar.titleImageView?.tintColor = pvc.titleImageTintColor
             }
-<<<<<<< HEAD
-=======
         }
     }
     
@@ -380,7 +378,6 @@
             self.view.layoutIfNeeded()
         } completion: { _ in
 
->>>>>>> 8198f0e7
         }
     }
     
