//
//  PrimerRootViewController.swift
//  PrimerSDK
//
//  Created by Evangelos Pittas on 27/7/21.
//

#if canImport(UIKit)

import UIKit

internal class PrimerRootViewController: PrimerViewController {
    
    private let theme: PrimerThemeProtocol = DependencyContainer.resolve()
    var backgroundView = PrimerView()
    var childView: PrimerView = PrimerView()
    var childViewHeightConstraint: NSLayoutConstraint!
    var childViewBottomConstraint: NSLayoutConstraint!
    
    var nc = PrimerNavigationController()
    private var topPadding: CGFloat = 0.0
    private var bottomPadding: CGFloat = 0.0
    private let presentationDuration: TimeInterval = 0.3
    private(set) var flow: PrimerSessionFlow
    
    private lazy var availableScreenHeight: CGFloat = {
        return UIScreen.main.bounds.size.height - (topPadding + bottomPadding)
    }()
    
    internal var swipeGesture: UISwipeGestureRecognizer?
    
    deinit {
        NotificationCenter.default.removeObserver(self)
    }
    
    init(flow: PrimerSessionFlow) {
        self.flow = flow
        super.init(nibName: nil, bundle: nil)
    }
    
    required init?(coder: NSCoder) {
        fatalError()
    }
    
    override func viewDidLoad() {
        super.viewDidLoad()
        
        NotificationCenter.default.addObserver(self,
                                               selector: #selector(self.keyboardNotification(notification:)),
                                               name: UIResponder.keyboardWillShowNotification,
                                               object: nil)
        NotificationCenter.default.addObserver(self,
                                               selector: #selector(self.keyboardNotification(notification:)),
                                               name: UIResponder.keyboardWillHideNotification,
                                               object: nil)
        
        if #available(iOS 13.0, *) {
            let window = Primer.shared.primerWindow ?? UIApplication.shared.windows[0]
            topPadding = window.safeAreaInsets.top
            bottomPadding = window.safeAreaInsets.bottom
        } else if #available(iOS 11.0, *) {
            let window = Primer.shared.primerWindow ?? UIApplication.shared.windows[0]
            topPadding = window.safeAreaInsets.top ?? 0
            bottomPadding = window.safeAreaInsets.bottom ?? 0
        } else {
            topPadding = 20.0
            bottomPadding = 0.0
        }
        
        view.addSubview(backgroundView)
        backgroundView.backgroundColor = UIColor.black.withAlphaComponent(0.0)
        backgroundView.translatesAutoresizingMaskIntoConstraints = false
        backgroundView.pin(view: view)
        
        view.addSubview(childView)
        
        childView.backgroundColor = theme.view.backgroundColor
        childView.isUserInteractionEnabled = true
        nc.view.backgroundColor = theme.view.backgroundColor
        
        childView.translatesAutoresizingMaskIntoConstraints = false
        childView.leadingAnchor.constraint(equalTo: view.leadingAnchor).isActive = true
        childView.trailingAnchor.constraint(equalTo: view.trailingAnchor).isActive = true
        
        childViewHeightConstraint = NSLayoutConstraint(item: childView, attribute: .height, relatedBy: .equal, toItem: nil, attribute: .notAnAttribute, multiplier: 1, constant: 0)
        childViewHeightConstraint.isActive = true
        childViewBottomConstraint = NSLayoutConstraint(item: childView, attribute: .bottom, relatedBy: .equal, toItem: view, attribute: .bottom, multiplier: 1, constant: -childViewHeightConstraint.constant)
        childViewBottomConstraint.isActive = true
        view.layoutIfNeeded()
        
        let tapGesture = UITapGestureRecognizer(
            target: self,
            action: #selector(dismissGestureRecognizerAction))
        tapGesture.delegate = self
        backgroundView.addGestureRecognizer(tapGesture)
        
        let swipDown = UISwipeGestureRecognizer(
            target: self,
            action: #selector(dismissGestureRecognizerAction)
        )
        swipDown.delegate = self
        swipDown.direction = .down
        swipeGesture = swipDown
        childView.addGestureRecognizer(swipDown)
        
        render()
    }
    
    override func viewDidAppear(_ animated: Bool) {
        super.viewDidAppear(animated)
    }
    
    func blurBackground() {
        UIView.animate(withDuration: presentationDuration) {
            self.backgroundView.backgroundColor = self.theme.blurView.backgroundColor
        }
    }
    
    private func render() {
        if PrimerSettings.current.uiOptions.isInitScreenEnabled {
            blurBackground()
            showLoadingScreenIfNeeded(imageView: nil, message: nil)
        }
        
        let viewModel: VaultCheckoutViewModelProtocol = DependencyContainer.resolve()
        
        viewModel.loadConfig({ [weak self] error in
            DispatchQueue.main.async {
                guard error == nil else {
                    var primerErr: PrimerError!
                    if let error = error as? PrimerError {
                        primerErr = error
                    } else {
                        primerErr = PrimerError.generic(message: error!.localizedDescription, userInfo: nil, diagnosticsId: nil)
                    }
                    
                    self?.handleErrorBasedOnSDKSettings(primerErr)
                    return
                }
                
                let state: AppStateProtocol = DependencyContainer.resolve()
                
                if Primer.shared.flow.internalSessionFlow.vaulted, state.apiConfiguration?.clientSession?.customer?.id == nil {
                    let err = PrimerError.invalidValue(key: "customer.id", value: nil, userInfo: [NSLocalizedDescriptionKey: "Make sure you have set a customerId in the client session"], diagnosticsId: nil)
                    ErrorHandler.handle(error: err)
                    Primer.shared.primerRootVC?.handleErrorBasedOnSDKSettings(err)
                    return
                    
                }
                
                switch self?.flow {
                case .`default`:
                    self?.blurBackground()
                    let pucvc = PrimerUniversalCheckoutViewController()
                    self?.show(viewController: pucvc)
                    
                case .defaultWithVault:
                    self?.blurBackground()
                    let pvmvc = PrimerVaultManagerViewController()
                    self?.show(viewController: pvmvc)
                    
                case .completeDirectCheckout:
                    self?.blurBackground()
                    self?.presentPaymentMethod(type: .paymentCard)
                    
                case .addPayPalToVault,
                        .checkoutWithPayPal:
                    if #available(iOS 11.0, *) {
                        self?.presentPaymentMethod(type: .payPal)
                    } else {
                        print("WARNING: PayPal is not available prior to iOS 11.")
                    }
                    
                case .addCardToVault:
                    self?.blurBackground()
                    self?.presentPaymentMethod(type: .paymentCard)
                    
                case .addDirectDebitToVault:
                    break
                    
                case .addKlarnaToVault:
                    self?.presentPaymentMethod(type: .klarna)
                    
                case .addDirectDebit:
                    break
                    
                case .checkoutWithKlarna:
                    if #available(iOS 11.0, *) {
                        self?.presentPaymentMethod(type: .klarna)
                    } else {
                        print("WARNING: Klarna is not available prior to iOS 11.")
                    }
                    
                case .checkoutWithApplePay:
                    if #available(iOS 11.0, *) {
                        self?.presentPaymentMethod(type: .applePay)
                    }
                    
                case .addApayaToVault:
                    self?.presentPaymentMethod(type: .apaya)
                                        
                case .checkoutWithAsyncPaymentMethod(let paymentMethodType):
                    self?.presentPaymentMethod(type: paymentMethodType)
                    
                case .checkoutWithAdyenBank:
                    self?.presentPaymentMethod(type: .adyenDotPay)
                    
                case .none:
                    break
                    
                }
            }
        })
    }
    
    func layoutIfNeeded() {
        for vc in nc.viewControllers {
            vc.view.layoutIfNeeded()
        }
        
        childView.layoutIfNeeded()
        view.layoutIfNeeded()
    }
    
    var originalChildViewHeight: CGFloat?
    
    @objc func keyboardNotification(notification: NSNotification) {
        guard let userInfo = notification.userInfo else { return }
        
        let endFrame = (userInfo[UIResponder.keyboardFrameEndUserInfoKey] as? NSValue)?.cgRectValue
        let endFrameY = endFrame?.origin.y ?? 0
        let duration: TimeInterval = (userInfo[UIResponder.keyboardAnimationDurationUserInfoKey] as? NSNumber)?.doubleValue ?? 0
        let animationCurveRawNSN = userInfo[UIResponder.keyboardAnimationCurveUserInfoKey] as? NSNumber
        let animationCurveRaw = animationCurveRawNSN?.uintValue ?? UIView.AnimationOptions.curveEaseInOut.rawValue
        let animationCurve:UIView.AnimationOptions = UIView.AnimationOptions(rawValue: animationCurveRaw)
        
        let childViewHeight = childView.frame.size.height
        
        
        switch notification.name {
        case UIResponder.keyboardWillHideNotification:
            childViewBottomConstraint.constant = 0.0
            
            if let originalChildViewHeight = originalChildViewHeight {
                childViewHeightConstraint.constant = originalChildViewHeight
            }
            
        case UIResponder.keyboardWillShowNotification:
            if endFrameY >= availableScreenHeight {
                childViewBottomConstraint.constant = 0.0
            } else {
                childViewBottomConstraint.constant = -(endFrame?.size.height ?? 0.0)
            }
            
            if childViewHeight > (availableScreenHeight - (endFrame?.height ?? 0)) {
                originalChildViewHeight = childViewHeight
                childViewHeightConstraint.constant = (availableScreenHeight - (endFrame?.height ?? 0))
                
            }
            
        default:
            return
        }
        
        UIView.animate(
            withDuration: duration,
            delay: TimeInterval(0),
            options: animationCurve,
            animations: { self.view.layoutIfNeeded() },
            completion: { finished in
                
            })
    }
    
    @objc
    private func dismissGestureRecognizerAction(sender: UISwipeGestureRecognizer) {
        Primer.shared.dismiss()
    }
    
    func dismissPrimerRootViewController(animated flag: Bool, completion: (() -> Void)? = nil) {
        view.endEditing(true)
        
        childViewBottomConstraint.constant = childView.bounds.height
        
        UIView.animate(withDuration: flag ? presentationDuration : 0, delay: 0, options: .curveEaseInOut) {
            self.view.alpha = 0
            self.view.layoutIfNeeded()
        } completion: { _ in
            completion?()
        }
    }
    
    internal func show(viewController: UIViewController) {
        viewController.view.translatesAutoresizingMaskIntoConstraints = false
        viewController.view.widthAnchor.constraint(equalToConstant: self.childView.frame.width).isActive = true
        viewController.view.layoutIfNeeded()
        
        let navigationControllerHeight: CGFloat = (viewController.view.bounds.size.height + self.nc.navigationBar.bounds.height) > self.availableScreenHeight ? self.availableScreenHeight : (viewController.view.bounds.size.height + self.nc.navigationBar.bounds.height)
        
        // We can now set the childView's height and bottom constraint
        let isPresented: Bool = self.nc.viewControllers.isEmpty
        
        let cvc = PrimerContainerViewController(childViewController: viewController)
        cvc.view.backgroundColor = self.theme.view.backgroundColor
        
        // Hide back button on some cases
        if let lastViewController = self.nc.viewControllers.last as? PrimerContainerViewController, lastViewController.children.first is PrimerLoadingViewController {
            cvc.mockedNavigationBar.hidesBackButton = true
        } else if viewController is PrimerLoadingViewController {
            cvc.mockedNavigationBar.hidesBackButton = true
        } else if viewController is PrimerResultViewController {
            cvc.mockedNavigationBar.hidesBackButton = true
        }
        
        if isPresented {
            self.nc.setViewControllers([cvc], animated: false)
            
            let container = PrimerViewController()
            container.addChild(self.nc)
            container.view.addSubview(self.nc.view)
            
            self.nc.didMove(toParent: container)
            
            self.addChild(container)
            self.childView.addSubview(container.view)
            
            container.view.translatesAutoresizingMaskIntoConstraints = false
            container.view.topAnchor.constraint(equalTo: self.childView.topAnchor).isActive = true
            container.view.leadingAnchor.constraint(equalTo: self.childView.leadingAnchor).isActive = true
            container.view.trailingAnchor.constraint(equalTo: self.childView.trailingAnchor).isActive = true
            container.view.bottomAnchor.constraint(equalTo: self.childView.bottomAnchor, constant: 0).isActive = true
            container.didMove(toParent: self)
        } else {
            self.nc.pushViewController(viewController: cvc, animated: false) {
                var viewControllers = self.nc.viewControllers
                for (index, vc) in viewControllers.enumerated().reversed() {
                    // If the loading screen is the last one in the stack, do not remove it yet.
                    if index == self.nc.viewControllers.count-1 { continue }
                    if vc.children.first is PrimerLoadingViewController {
                        viewControllers.remove(at: index)
                    }
                }
                self.nc.viewControllers = viewControllers
                
                if let lastViewController = self.nc.viewControllers.last as? PrimerContainerViewController, lastViewController.children.first is PrimerLoadingViewController {
                    cvc.mockedNavigationBar.hidesBackButton = true
                } else if viewController is PrimerLoadingViewController {
                    cvc.mockedNavigationBar.hidesBackButton = true
                } else if viewController is PrimerResultViewController {
                    cvc.mockedNavigationBar.hidesBackButton = true
                } else if viewControllers.count == 1 {
                    cvc.mockedNavigationBar.hidesBackButton = true
                } else {
                    cvc.mockedNavigationBar.hidesBackButton = false
                }
            }
        }
        
        if self.nc.viewControllers.count <= 1 {
            cvc.mockedNavigationBar.hidesBackButton = true
        }
        
        self.childViewHeightConstraint.constant = navigationControllerHeight + self.bottomPadding
        
        if isPresented {
            // Hide the childView before animating it on screen
            self.childViewBottomConstraint.constant = self.childViewHeightConstraint.constant
            self.view.layoutIfNeeded()
        }
        
        self.childViewBottomConstraint.constant = 0
        
        UIView.animate(withDuration: self.presentationDuration, delay: 0, options: .curveEaseInOut) {
            self.view.layoutIfNeeded()
        } completion: { _ in
            if let title = viewController.title {
                cvc.mockedNavigationBar.title = title
            }
            
            if let pvc = viewController as? PrimerViewController {
                cvc.mockedNavigationBar.titleImage = pvc.titleImage
                cvc.mockedNavigationBar.titleImageView?.tintColor = pvc.titleImageTintColor
            }
        }
    }
    
    func resetConstraint(for viewController: UIViewController) {
        let navigationControllerHeight: CGFloat = (viewController.view.bounds.size.height + self.nc.navigationBar.bounds.height) > self.availableScreenHeight ? self.availableScreenHeight : (viewController.view.bounds.size.height + self.nc.navigationBar.bounds.height)
        self.childViewHeightConstraint.isActive = false
        self.childViewHeightConstraint?.constant = navigationControllerHeight + self.bottomPadding
        self.childViewHeightConstraint.isActive = true
        
        UIView.animate(withDuration: self.presentationDuration, delay: 0, options: .curveEaseInOut) {
            self.view.layoutIfNeeded()
        } completion: { _ in
            
        }
    }
    
    internal func popViewController() {
        guard nc.viewControllers.count > 1,
              let viewController = (nc.viewControllers[nc.viewControllers.count-2] as? PrimerContainerViewController)?.childViewController else {
            return
        }
        
        if self.nc.viewControllers.count == 2 {
            (self.nc.viewControllers.last as? PrimerContainerViewController)?.mockedNavigationBar.hidesBackButton = true
        }
        
        let navigationControllerHeight: CGFloat = (viewController.view.bounds.size.height + nc.navigationBar.bounds.height) > availableScreenHeight ? availableScreenHeight : (viewController.view.bounds.size.height + nc.navigationBar.bounds.height)
        
        childViewHeightConstraint.constant = navigationControllerHeight + bottomPadding
        
        nc.popViewController(animated: false)
        
        UIView.animate(withDuration: 0.3, delay: 0, options: .curveEaseInOut) {
            self.view.layoutIfNeeded()
        } completion: { _ in
            
        }
    }
    
    internal func showLoadingScreenIfNeeded(imageView: UIImageView?, message: String?) {
        if let lastViewController = (nc.viewControllers.last as? PrimerContainerViewController)?.childViewController {
            if lastViewController is PrimerLoadingViewController ||
                lastViewController is PrimerResultViewController {
                return
            }
        }
        
        DispatchQueue.main.async {
            var show = true
            
            if self.nc.viewControllers.isEmpty {
                show = PrimerSettings.current.uiOptions.isInitScreenEnabled
            }
            
            let height = self.nc.viewControllers.first?.view.bounds.height ?? 300
            
            if show {
                let lvc = PrimerLoadingViewController(height: height, imageView: imageView, message: message)
                self.show(viewController: lvc)
            }
        }
    }
    
    internal func popToMainScreen(completion: (() -> Void)?) {
        var vcToPop: PrimerContainerViewController?
        if Primer.shared.flow.internalSessionFlow.vaulted {
            for vc in nc.viewControllers {
                if let cvc = vc as? PrimerContainerViewController, cvc.childViewController is PrimerVaultManagerViewController {
                    vcToPop = cvc
                    break
                }
            }
            
        } else {
            for vc in nc.viewControllers {
                if let cvc = vc as? PrimerContainerViewController, cvc.childViewController is PrimerUniversalCheckoutViewController {
                    vcToPop = cvc
                    break
                }
            }
        }
        
        guard let mainScreenViewController = vcToPop else {
            completion?()
            return
        }
        
        let navigationControllerHeight = calculateNavigationControllerHeight(for: mainScreenViewController.childViewController)
        self.childViewHeightConstraint.constant = navigationControllerHeight + bottomPadding
        
        UIView.animate(
            withDuration: 0.3,
            delay: TimeInterval(0),
            options: .curveEaseInOut,
            animations: { self.view.layoutIfNeeded() },
            completion: { finished in
                
            })
        
        self.nc.popToViewController(mainScreenViewController, animated: true, completion: completion)
    }
    
    private func calculateNavigationControllerHeight(for viewController: UIViewController) -> CGFloat {
        if viewController.view.bounds.size.height + nc.navigationBar.bounds.height > availableScreenHeight {
            return self.availableScreenHeight
        } else {
            return viewController.view.bounds.size.height + nc.navigationBar.bounds.height
        }
    }
}

extension PrimerRootViewController {
    
    func presentPaymentMethod(type: PrimerPaymentMethodType) {
        guard let paymentMethodTokenizationViewModel = PrimerAPIConfiguration.paymentMethodConfigViewModels.filter({ $0.config.type == type }).first else {
            let err = PrimerError.invalidValue(key: "config.type", value: type, userInfo: ["file": #file, "class": "\(Self.self)", "function": #function, "line": "\(#line)"], diagnosticsId: nil)
            ErrorHandler.handle(error: err)
            PrimerDelegateProxy.primerDidFailWithError(err, data: nil, decisionHandler: { errorDecision in
                switch errorDecision.type {
                case .fail(let message):
                    var merchantErr: Error!
                    if let message = message {
                        merchantErr = PrimerError.merchantError(message: message, userInfo: ["file": #file, "class": "\(Self.self)", "function": #function, "line": "\(#line)"], diagnosticsId: nil)
                    } else {
                        merchantErr = NSError.emptyDescriptionError
                    }
                    
                    Primer.shared.primerRootVC?.dismissOrShowResultScreen(type: .failure, withMessage: merchantErr.localizedDescription)
                }
            })
            return
        }
        
        var imgView: UIImageView?
        if let squareLogo = PrimerAPIConfiguration.paymentMethodConfigViewModels.filter({ $0.config.type == type }).first?.squareLogo {
            imgView = UIImageView()
            imgView?.image = squareLogo
            imgView?.contentMode = .scaleAspectFit
            imgView?.translatesAutoresizingMaskIntoConstraints = false
            imgView?.heightAnchor.constraint(equalToConstant: 24.0).isActive = true
            imgView?.widthAnchor.constraint(equalToConstant: 24.0).isActive = true
        }
        
        paymentMethodTokenizationViewModel.didStartTokenization = {
            Primer.shared.primerRootVC?.showLoadingScreenIfNeeded(imageView: imgView, message: nil)
        }
        
        paymentMethodTokenizationViewModel.willPresentPaymentMethodUI = {
            Primer.shared.primerRootVC?.showLoadingScreenIfNeeded(imageView: imgView, message: nil)
        }
        
        paymentMethodTokenizationViewModel.didPresentPaymentMethodUI = {}
        
        paymentMethodTokenizationViewModel.willDismissPaymentMethodUI = {
            Primer.shared.primerRootVC?.showLoadingScreenIfNeeded(imageView: imgView, message: nil)
        }
        
        //        paymentMethodTokenizationViewModel.tokenizationCompletion = { (tok, err) in
        //            if let err = err {
        //                Primer.shared.primerRootVC?.handle(error: err)
        //            } else {
        //                Primer.shared.primerRootVC?.handleSuccess()
        //            }
        //        }
        
<<<<<<< HEAD
        paymentMethodTokenizationViewModel.start()
=======
        firstly {
            paymentMethodTokenizationViewModel.startTokenizationFlow()
        }
        .done { _ in }
        .catch { _ in }
>>>>>>> 31756ae2
    }
}

extension PrimerRootViewController: UIGestureRecognizerDelegate {
    func gestureRecognizerShouldBegin(_ gestureRecognizer: UIGestureRecognizer) -> Bool {
        // ...
        return true
    }
}


extension PrimerRootViewController {
    
    private func handleErrorBasedOnSDKSettings(_ error: PrimerError) {
        PrimerDelegateProxy.primerDidFailWithError(error, data: nil) { errorDecision in
            switch errorDecision.type {
            case .fail(let message):
                Primer.shared.primerRootVC?.dismissOrShowResultScreen(type: .failure, withMessage: message)
            }
        }
    }
}

extension PrimerRootViewController {
    
    func dismissOrShowResultScreen(type: PrimerResultViewController.ScreenType, withMessage message: String? = nil) {
        let isResultScreenEnabled = PrimerSettings.current.uiOptions.isSuccessScreenEnabled ?
        PrimerSettings.current.uiOptions.isSuccessScreenEnabled :
        PrimerSettings.current.uiOptions.isErrorScreenEnabled
        
        if !isResultScreenEnabled {
            Primer.shared.dismiss()
        } else {
            let status: PrimerResultViewController.ScreenType = (type != .failure) ? .success : .failure
            let resultViewController = PrimerResultViewController(screenType: status, message: message)
            resultViewController.view.translatesAutoresizingMaskIntoConstraints = false
            resultViewController.view.heightAnchor.constraint(equalToConstant: 300).isActive = true
            Primer.shared.primerRootVC?.show(viewController: resultViewController)
        }
    }
}

#endif<|MERGE_RESOLUTION|>--- conflicted
+++ resolved
@@ -546,15 +546,11 @@
         //            }
         //        }
         
-<<<<<<< HEAD
-        paymentMethodTokenizationViewModel.start()
-=======
         firstly {
             paymentMethodTokenizationViewModel.startTokenizationFlow()
         }
         .done { _ in }
         .catch { _ in }
->>>>>>> 31756ae2
     }
 }
 
