--- conflicted
+++ resolved
@@ -40,8 +40,6 @@
         view.backgroundColor = theme.colorTheme.main1
         
         verticalStackView.spacing = 6
-        
-        
         verticalStackView.addArrangedSubview(formPaymentMethodTokenizationViewModel.cardNumberContainerView)
 
         let horizontalStackView = UIStackView()
@@ -86,421 +84,4 @@
     
 }
 
-// class PrimerCustomFieldView: UIView {
-    
-//     override var tintColor: UIColor! {
-//         didSet {
-//             topPlaceholderLabel.textColor = tintColor
-//             bottomLine.backgroundColor = tintColor
-//         }
-//     }
-
-//     var stackView: UIStackView = UIStackView()
-//     var placeholderText: String?
-//     var errorText: String? {
-//         didSet {
-//             errorLabel.text = errorText ?? ""
-//         }
-//     }
-//     var fieldView: PrimerTextFieldView!
-//     private let errorLabel = UILabel()
-//     private let topPlaceholderLabel = UILabel()
-//     private let bottomLine = UIView()
-//     private var theme: PrimerThemeProtocol = DependencyContainer.resolve()
-
-//     func setup() {
-//         addSubview(stackView)
-//         stackView.alignment = .fill
-//         stackView.axis = .vertical
-
-        
-//         topPlaceholderLabel.font = UIFont.systemFont(ofSize: 10.0, weight: .medium)
-//         topPlaceholderLabel.text = placeholderText
-//         topPlaceholderLabel.textColor = theme.colorTheme.text3
-//         topPlaceholderLabel.textAlignment = .left
-//         stackView.addArrangedSubview(topPlaceholderLabel)
-
-//         let textFieldStackView = UIStackView()
-//         textFieldStackView.alignment = .fill
-//         textFieldStackView.axis = .vertical
-//         textFieldStackView.addArrangedSubview(fieldView)
-//         textFieldStackView.spacing = 0
-//         bottomLine.backgroundColor = theme.colorTheme.text3
-//         bottomLine.heightAnchor.constraint(equalToConstant: 1).isActive = true
-//         stackView.addArrangedSubview(textFieldStackView)
-//         stackView.addArrangedSubview(bottomLine)
-
-        
-//         errorLabel.textColor = theme.colorTheme.error1
-//         errorLabel.heightAnchor.constraint(equalToConstant: 12.0).isActive = true
-//         errorLabel.font = UIFont.systemFont(ofSize: 10.0, weight: .medium)
-//         errorLabel.text = nil
-//         errorLabel.textAlignment = .right
-        
-//         stackView.addArrangedSubview(errorLabel)
-
-//         stackView.translatesAutoresizingMaskIntoConstraints = false
-//         stackView.topAnchor.constraint(equalTo: topAnchor, constant: 0).isActive = true
-//         stackView.leadingAnchor.constraint(equalTo: leadingAnchor, constant: 0).isActive = true
-//         stackView.trailingAnchor.constraint(equalTo: trailingAnchor, constant: 0).isActive = true
-//         stackView.bottomAnchor.constraint(equalTo: bottomAnchor, constant: 0).isActive = true
-//     }
-
-// }
-// extension PrimerCardFormViewController: CardComponentsManagerDelegate, PrimerTextFieldViewDelegate {
-    
-//     func cardComponentsManager(_ cardComponentsManager: CardComponentsManager, onTokenizeSuccess paymentMethodToken: PaymentMethodToken) {
-//         self.paymentMethod = paymentMethodToken
-        
-//         DispatchQueue.main.async { [weak self] in
-//             guard let strongSelf = self else { return }
-            
-//             if Primer.shared.flow.internalSessionFlow.vaulted {
-//                 Primer.shared.delegate?.tokenAddedToVault?(paymentMethodToken)
-//             }
-            
-//             Primer.shared.delegate?.onTokenizeSuccess?(paymentMethodToken, resumeHandler: strongSelf)
-//             Primer.shared.delegate?.onTokenizeSuccess?(paymentMethodToken, { err in
-//                 self?.cardComponentsManager.setIsLoading(false)
-                
-//                 let settings: PrimerSettingsProtocol = DependencyContainer.resolve()
-                
-//                 if let err = err {
-//                     if settings.hasDisabledSuccessScreen {
-//                         Primer.shared.dismiss()
-//                     } else {
-//                         let evc = ErrorViewController(message: err.localizedDescription)
-//                         evc.view.translatesAutoresizingMaskIntoConstraints = false
-//                         evc.view.heightAnchor.constraint(equalToConstant: 300.0).isActive = true
-//                         Primer.shared.primerRootVC?.show(viewController: evc)
-//                     }
-//                 } else {
-//                     if settings.hasDisabledSuccessScreen {
-//                         Primer.shared.dismiss()
-//                     } else {
-//                         let svc = SuccessViewController()
-//                         svc.view.translatesAutoresizingMaskIntoConstraints = false
-//                         svc.view.heightAnchor.constraint(equalToConstant: 300.0).isActive = true
-//                         Primer.shared.primerRootVC?.show(viewController: svc)
-//                     }
-//                 }
-                
-//             })
-//         }
-//     }
-    
-//     func cardComponentsManager(_ cardComponentsManager: CardComponentsManager, clientTokenCallback completion: @escaping (String?, Error?) -> Void) {
-//         let state: AppStateProtocol = DependencyContainer.resolve()
-        
-//         if let clientToken = state.accessToken {
-//             completion(clientToken, nil)
-//         } else {
-//             completion(nil, PrimerError.clientTokenNull)
-//         }
-//     }
-    
-//     func cardComponentsManager(_ cardComponentsManager: CardComponentsManager, tokenizationFailedWith errors: [Error]) {
-//         DispatchQueue.main.async {
-//             Primer.shared.primerRootVC?.view.isUserInteractionEnabled = true
-            
-//             let err = PrimerError.containerError(errors: errors)
-//             Primer.shared.delegate?.checkoutFailed?(with: err)
-            
-//             let settings: PrimerSettingsProtocol = DependencyContainer.resolve()
-            
-//             if settings.hasDisabledSuccessScreen {
-//                 Primer.shared.dismiss()
-//             } else {
-//                 let evc = ErrorViewController(message: err.localizedDescription)
-//                 evc.view.translatesAutoresizingMaskIntoConstraints = false
-//                 evc.view.heightAnchor.constraint(equalToConstant: 300.0).isActive = true
-//                 Primer.shared.primerRootVC?.show(viewController: evc)
-//             }
-//         }
-//     }
-    
-//     func cardComponentsManager(_ cardComponentsManager: CardComponentsManager, isLoading: Bool) {
-//         submitButton.showSpinner(isLoading)
-//         Primer.shared.primerRootVC?.view.isUserInteractionEnabled = !isLoading
-//     }
-    
-//     func primerTextFieldViewDidBeginEditing(_ primerTextFieldView: PrimerTextFieldView) {
-//         if primerTextFieldView is PrimerCardNumberFieldView {
-//             cardNumberContainerView.errorText = nil
-//         } else if primerTextFieldView is PrimerExpiryDateFieldView {
-//             expiryDateContainerView.errorText = nil
-//         } else if primerTextFieldView is PrimerCVVFieldView {
-//             cvvContainerView.errorText = nil
-//         } else if primerTextFieldView is PrimerCardholderNameFieldView {
-//             cardholderNameContainerView.errorText = nil
-//         }
-//     }
-    
-//     func primerTextFieldView(_ primerTextFieldView: PrimerTextFieldView, isValid: Bool?) {
-//         if isValid == false && !primerTextFieldView.isEmpty {
-//             if primerTextFieldView is PrimerCardNumberFieldView {
-//                 cardNumberContainerView.errorText = "Invalid card number"
-//                 cardNumberContainerView.rightImage1 = UIImage(
-//                     named: "error",
-//                     in: Bundle.primerResources,
-//                     compatibleWith: nil)?
-//                     .withRenderingMode(.alwaysTemplate)
-
-//                 cardNumberContainerView.rightImage1TintColor = theme.colorTheme.error1
-                
-//             } else if primerTextFieldView is PrimerExpiryDateFieldView {
-//                 expiryDateContainerView.errorText = "Invalid date"
-//                 expiryDateContainerView.rightImage1 = UIImage(
-//                     named: "error",
-//                     in: Bundle.primerResources,
-//                     compatibleWith: nil)?
-//                     .withRenderingMode(.alwaysTemplate)
-
-//                 expiryDateContainerView.rightImage1TintColor = theme.colorTheme.error1
-                
-//             } else if primerTextFieldView is PrimerCVVFieldView {
-//                 cvvContainerView.errorText = "Invalid CVV"
-//                 cvvContainerView.rightImage1 = UIImage(
-//                     named: "error",
-//                     in: Bundle.primerResources,
-//                     compatibleWith: nil)?
-//                     .withRenderingMode(.alwaysTemplate)
-
-//                 cvvContainerView.rightImage1TintColor = theme.colorTheme.error1
-                
-//             } else if primerTextFieldView is PrimerCardholderNameFieldView {
-//                 cardholderNameContainerView.errorText = "Invalid name"
-//                 cardholderNameContainerView.rightImage1 = UIImage(
-//                     named: "error",
-//                     in: Bundle.primerResources,
-//                     compatibleWith: nil)?
-//                     .withRenderingMode(.alwaysTemplate)
-
-//                 cardholderNameContainerView.rightImage1TintColor = theme.colorTheme.error1
-//             }
-//         } else if isValid == true {
-//             if primerTextFieldView is PrimerCardNumberFieldView {
-//                 cardNumberContainerView.errorText = nil
-//                 cardNumberContainerView.rightImage1 = UIImage(
-//                     named: "check2",
-//                     in: Bundle.primerResources,
-//                     compatibleWith: nil)?
-//                     .withRenderingMode(.alwaysTemplate)
-
-//                 cardNumberContainerView.rightImage1TintColor = theme.colorTheme.success1
-                
-//             } else if primerTextFieldView is PrimerExpiryDateFieldView {
-//                 expiryDateContainerView.errorText = nil
-//                 expiryDateContainerView.rightImage1 = UIImage(
-//                     named: "check2",
-//                     in: Bundle.primerResources,
-//                     compatibleWith: nil)?
-//                     .withRenderingMode(.alwaysTemplate)
-
-//                 expiryDateContainerView.rightImage1TintColor = theme.colorTheme.success1
-                
-//             } else if primerTextFieldView is PrimerCVVFieldView {
-//                 cvvContainerView.errorText = nil
-//                 cvvContainerView.rightImage1 = UIImage(
-//                     named: "check2",
-//                     in: Bundle.primerResources,
-//                     compatibleWith: nil)?
-//                     .withRenderingMode(.alwaysTemplate)
-
-//                 cvvContainerView.rightImage1TintColor = theme.colorTheme.success1
-                
-//             } else if primerTextFieldView is PrimerCardholderNameFieldView {
-//                 cardholderNameContainerView.errorText = nil
-//                 cardholderNameContainerView.rightImage1 = UIImage(
-//                     named: "check2",
-//                     in: Bundle.primerResources,
-//                     compatibleWith: nil)?
-//                     .withRenderingMode(.alwaysTemplate)
-
-//                 cardholderNameContainerView.rightImage1TintColor = theme.colorTheme.success1
-//             }
-//         } else {
-//             if primerTextFieldView is PrimerCardNumberFieldView {
-//                 cardNumberContainerView.errorText = nil
-//                 cardNumberContainerView.rightImage1 = nil
-//                 cardNumberContainerView.rightImage1TintColor = nil
-                
-//             } else if primerTextFieldView is PrimerExpiryDateFieldView {
-//                 expiryDateContainerView.errorText = nil
-//                 expiryDateContainerView.rightImage1 = nil
-//                 expiryDateContainerView.rightImage1TintColor = nil
-                
-//             } else if primerTextFieldView is PrimerCVVFieldView {
-//                 cvvContainerView.errorText = nil
-//                 cvvContainerView.rightImage1 = nil
-//                 cvvContainerView.rightImage1TintColor = nil
-                
-//             } else if primerTextFieldView is PrimerCardholderNameFieldView {
-//                 cardholderNameContainerView.errorText = nil
-//                 cardholderNameContainerView.rightImage1 = nil
-//                 cardholderNameContainerView.rightImage1TintColor = nil
-//             }
-//         }
-        
-
-//         if cardNumberField.isTextValid,
-//            expiryDateField.isTextValid,
-//            cvvField.isTextValid,
-//            cardholderNameField.isTextValid
-//         {
-//             submitButton.isEnabled = true
-//             submitButton.backgroundColor = theme.colorTheme.main2
-//         } else {
-//             submitButton.isEnabled = false
-//             submitButton.backgroundColor = theme.colorTheme.disabled1
-//         }
-//     }
-    
-//     func primerTextFieldView(_ primerTextFieldView: PrimerTextFieldView, validationDidFailWithError error: Error) {
-
-//     }
-    
-<<<<<<< HEAD
-    func primerTextFieldView(_ primerTextFieldView: PrimerTextFieldView, didDetectCardNetwork cardNetwork: CardNetwork) {
-        if cardNetwork != .unknown {
-            let action = ClientSession.Action(type: "SET_SURCHARGE_FEE")
-            
-            Primer.shared.delegate?.onClientSessionActionsCreated?([action], completion: { clientToken, err in
-                if let clientToken = clientToken {
-                    try! ClientTokenService.storeClientToken(clientToken)
-                    let config: PaymentMethodConfigServiceProtocol = DependencyContainer.resolve()
-                    config.fetchConfig { err in
-                        let state: AppStateProtocol = DependencyContainer.resolve()
-                        let config = state.paymentMethodConfig
-                        
-                        if let surcharge = config?.clientSession?.order?.fees?.filter({ $0.id == "SURCHARGE" }).first?.amount {
-                            var buttonTitle: String = ""
-                            if self.flow == .checkout {
-                                let viewModel: VaultCheckoutViewModelProtocol = DependencyContainer.resolve()
-                                buttonTitle = NSLocalizedString("primer-form-view-card-submit-button-text-checkout",
-                                                                tableName: nil,
-                                                                bundle: Bundle.primerResources,
-                                                                value: "Pay",
-                                                                comment: "Pay - Card Form View (Sumbit button text)") + " " + (viewModel.amountStringed ?? "") + " + \(surcharge)"
-                            } else if self.flow == .vault {
-                                buttonTitle = NSLocalizedString("primer-card-form-add-card",
-                                                                tableName: nil,
-                                                                bundle: Bundle.primerResources,
-                                                                value: "Add card",
-                                                                comment: "Add card - Card Form (Vault title text)")
-                            }
-                            
-                            self.submitButton.setTitle(buttonTitle, for: .normal)
-                        }
-                    }
-                }
-            })
-        }
-    }
-=======
-//     func primerTextFieldView(_ primerTextFieldView: PrimerTextFieldView, didDetectCardNetwork cardNetwork: CardNetwork?) {
-//         cardNumberContainerView.rightImage2 = cardNetwork?.icon
-//     }
->>>>>>> 58dfa912
-    
-// }
-
-// extension PrimerCardFormViewController: ResumeHandlerProtocol {
-//     func handle(error: Error) {
-//         DispatchQueue.main.async {
-//             self.cardComponentsManager.setIsLoading(false)
-            
-//             let settings: PrimerSettingsProtocol = DependencyContainer.resolve()
-
-//             if settings.hasDisabledSuccessScreen {
-//                 Primer.shared.dismiss()
-//             } else {
-//                 let evc = ErrorViewController(message: error.localizedDescription)
-//                 evc.view.translatesAutoresizingMaskIntoConstraints = false
-//                 evc.view.heightAnchor.constraint(equalToConstant: 300).isActive = true
-//                 Primer.shared.primerRootVC?.show(viewController: evc)
-//             }
-//         }
-//     }
-    
-//     func handle(newClientToken clientToken: String) {
-//         let state: AppStateProtocol = DependencyContainer.resolve()
-//         if state.accessToken == clientToken {
-//             let err = PrimerError.invalidValue(key: "clientToken")
-//             Primer.shared.delegate?.onResumeError?(err)
-//             handle(error: err)
-//             return
-//         }
-        
-//         do {
-//             try ClientTokenService.storeClientToken(clientToken)
-           
-//             let state: AppStateProtocol = DependencyContainer.resolve()
-//             let decodedClientToken = state.decodedClientToken!
-            
-//             guard let paymentMethod = paymentMethod else {
-//                 let err = PrimerError.invalidValue(key: "paymentMethod")
-//                 Primer.shared.delegate?.onResumeError?(err)
-//                 handle(error: err)
-//                 return
-//             }
-           
-//             if decodedClientToken.intent == RequiredActionName.threeDSAuthentication.rawValue {
-//                 #if canImport(Primer3DS)
-//                 let threeDSService = ThreeDSService()
-//                 threeDSService.perform3DS(paymentMethodToken: paymentMethod, protocolVersion: state.decodedClientToken?.env == "PRODUCTION" ? .v1 : .v2, sdkDismissed: nil) { result in
-//                     switch result {
-//                     case .success(let paymentMethodToken):
-//                         guard let threeDSPostAuthResponse = paymentMethodToken.1,
-//                               let resumeToken = threeDSPostAuthResponse.resumeToken else {
-//                             let err = PrimerError.threeDSFailed
-//                             Primer.shared.delegate?.onResumeError?(err)
-//                             self.handle(error: err)
-//                             return
-//                         }
-                       
-//                         Primer.shared.delegate?.onResumeSuccess?(resumeToken, resumeHandler: self)
-                       
-//                     case .failure(let err):
-//                         log(logLevel: .error, message: "Failed to perform 3DS with error \(err as NSError)")
-//                         let err = PrimerError.threeDSFailed
-//                         Primer.shared.delegate?.onResumeError?(err)
-//                         self.handle(error: err)
-//                     }
-//                 }
-//                 #else
-//                 let error = PrimerError.threeDSFailed
-//                 Primer.shared.delegate?.onResumeError?(error)
-//                 #endif
-               
-//             } else {
-//                 let err = PrimerError.invalidValue(key: "resumeToken")
-//                 Primer.shared.delegate?.onResumeError?(err)
-//                 handle(error: err)
-//             }
-           
-//         } catch {
-//             Primer.shared.delegate?.onResumeError?(error)
-//             handle(error: error)
-//         }
-//     }
-    
-//     func handleSuccess() {
-//         DispatchQueue.main.async {
-//             self.cardComponentsManager.setIsLoading(false)
-            
-//             let settings: PrimerSettingsProtocol = DependencyContainer.resolve()
-
-//             if settings.hasDisabledSuccessScreen {
-//                 Primer.shared.dismiss()
-//             } else {
-//                 let svc = SuccessViewController()
-//                 svc.view.translatesAutoresizingMaskIntoConstraints = false
-//                 svc.view.heightAnchor.constraint(equalToConstant: 300).isActive = true
-//                 Primer.shared.primerRootVC?.show(viewController: svc)
-//             }
-//         }
-//     }
-// }
-
 #endif