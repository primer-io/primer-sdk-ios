--- conflicted
+++ resolved
@@ -65,15 +65,10 @@
         view.backgroundColor = theme.view.backgroundColor
         verticalStackView.spacing = 6
         
-<<<<<<< HEAD
         renderCardnumberRow()
         renderExpiryAndCvvRow()
-        if (formPaymentMethodTokenizationViewModel.requireZipCode) {
-            renderZipCodeFieldRow()
-=======
         if (formPaymentMethodTokenizationViewModel.requirePostalCode) {
-            configurePostalCodeFieldRow()
->>>>>>> 89a531a4
+            renderPostalCodeFieldRow()
         }
         
         // separator view
@@ -132,17 +127,10 @@
         }
     }
     
-<<<<<<< HEAD
-    private func renderZipCodeFieldRow() {
-        zipCodeFieldRow.addArrangedSubview(formPaymentMethodTokenizationViewModel.zipCodeContainerView)
-        zipCodeFieldRow.addArrangedSubview(PrimerView())
-        verticalStackView.addArrangedSubview(zipCodeFieldRow)
-=======
-    private func configurePostalCodeFieldRow() {
+    private func renderPostalCodeFieldRow() {
         postalCodeFieldRow.addArrangedSubview(formPaymentMethodTokenizationViewModel.postalCodeContainerView)
         postalCodeFieldRow.addArrangedSubview(PrimerView())
         verticalStackView.addArrangedSubview(postalCodeFieldRow)
->>>>>>> 89a531a4
     }
     
     private func renderSubmitButton() {
@@ -157,11 +145,7 @@
         
         let requirePostalCode = formPaymentMethodTokenizationViewModel.requirePostalCode
         
-<<<<<<< HEAD
-        if (requireZipCode && isZipCodeViewHidden) {
-=======
         if (requirePostalCode && isPostalCodeViewHidden) {
->>>>>>> 89a531a4
             parentVC?.layoutContainerViewControllerIfNeeded { [weak self] in
                 self?.postalCodeFieldRow.insertArrangedSubview(postalCodeView, at: 0)
             }
