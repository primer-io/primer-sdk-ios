//
//  PrimerCardFormViewController.swift
//  PrimerSDK
//
//  Created by Evangelos Pittas on 30/7/21.
//

#if canImport(UIKit)

import UIKit

/// Subclass of the PrimerFormViewController that uses the checkout components and the card components manager
class PrimerCardFormViewController: PrimerFormViewController {
    
    private let theme: PrimerThemeProtocol = DependencyContainer.resolve()
    
    private let cardholderNameContainerView = PrimerCustomFieldView()
    private let submitButton = PrimerOldButton()
    
    // todo: refactor to dynamic form builder
    private lazy var expiryAndCvvRow = row
    private lazy var postalCodeFieldRow = row
    
    private var row: UIStackView {
        let horizontalStackView = UIStackView()
        horizontalStackView.axis = .horizontal
        horizontalStackView.alignment = .fill
        horizontalStackView.distribution = .fillEqually
        horizontalStackView.spacing = 16
        return horizontalStackView
    }
    
    private let formPaymentMethodTokenizationViewModel: CardFormPaymentMethodTokenizationViewModel
    
    init(viewModel: CardFormPaymentMethodTokenizationViewModel) {
        self.formPaymentMethodTokenizationViewModel = viewModel
        super.init(nibName: nil, bundle: nil)
    }
    
    required init?(coder aDecoder: NSCoder) {
        fatalError()
    }
    
    override func viewDidLoad() {
        super.viewDidLoad()
        
        formPaymentMethodTokenizationViewModel.onConfigurationFetched = onConfigurationFetched
        
        title = Content.PrimerCardFormView.title
        view.backgroundColor = theme.view.backgroundColor
        verticalStackView.spacing = 6
        verticalStackView.addArrangedSubview(formPaymentMethodTokenizationViewModel.cardNumberContainerView)
        
        configureExpiryAndCvvRow()
        
        if (formPaymentMethodTokenizationViewModel.requirePostalCode) {
            configurePostalCodeFieldRow()
        }
        
        // separator view
        let separatorView = PrimerView()
        separatorView.translatesAutoresizingMaskIntoConstraints = false
        separatorView.heightAnchor.constraint(equalToConstant: 8).isActive = true
        verticalStackView.addArrangedSubview(separatorView)
        
        // submit button
        verticalStackView.addArrangedSubview(formPaymentMethodTokenizationViewModel.submitButton)
        submitButton.backgroundColor = theme.mainButton.color(for: .enabled)
        
        _ = formPaymentMethodTokenizationViewModel.cardNumberField.becomeFirstResponder()
        
        formPaymentMethodTokenizationViewModel.completion = { (paymentMethodToken, err) in
            if let err = err {
                Primer.shared.primerRootVC?.handle(error: err)
            } else {
                Primer.shared.primerRootVC?.handleSuccess()
            }
        }
    }
    
    override func viewDidAppear(_ animated: Bool) {
        super.viewDidAppear(animated)
        formPaymentMethodTokenizationViewModel.cardNumberField.becomeFirstResponder()
    }

    private func configureExpiryAndCvvRow() {
        
        expiryAndCvvRow.addArrangedSubview(formPaymentMethodTokenizationViewModel.expiryDateContainerView)
        expiryAndCvvRow.addArrangedSubview(formPaymentMethodTokenizationViewModel.cvvContainerView)
        verticalStackView.addArrangedSubview(expiryAndCvvRow)
        
        if let cardholderNameContainerView = formPaymentMethodTokenizationViewModel.cardholderNameContainerView {
            verticalStackView.addArrangedSubview(cardholderNameContainerView)
        }
        
        if !Primer.shared.flow.internalSessionFlow.vaulted {
            let saveCardSwitchContainerStackView = UIStackView()
            saveCardSwitchContainerStackView.axis = .horizontal
            saveCardSwitchContainerStackView.alignment = .fill
            saveCardSwitchContainerStackView.spacing = 8.0
            
            let saveCardSwitch = UISwitch()
            saveCardSwitchContainerStackView.addArrangedSubview(saveCardSwitch)
            
            let saveCardLabel = UILabel()
            saveCardLabel.text = "Save this card"
            saveCardLabel.textColor = theme.text.body.color
            saveCardLabel.font = UIFont.systemFont(ofSize: 17.0, weight: .regular)
            saveCardSwitchContainerStackView.addArrangedSubview(saveCardLabel)
            
            verticalStackView.addArrangedSubview(saveCardSwitchContainerStackView)
            saveCardSwitchContainerStackView.isHidden = true
        }
    }
    
    private func configurePostalCodeFieldRow() {
        postalCodeFieldRow.addArrangedSubview(formPaymentMethodTokenizationViewModel.postalCodeContainerView)
        postalCodeFieldRow.addArrangedSubview(PrimerView())
        verticalStackView.addArrangedSubview(postalCodeFieldRow)
    }
    
    private func onConfigurationFetched() {
        let postalCodeView = formPaymentMethodTokenizationViewModel.postalCodeContainerView
        let isPostalCodeViewHidden: Bool = !postalCodeFieldRow.arrangedSubviews.contains(postalCodeView)
        let parentVC = parent as? PrimerContainerViewController
        
        let requirePostalCode = formPaymentMethodTokenizationViewModel.requirePostalCode
        
<<<<<<< HEAD
        if (requireZipCode && isZipCodeViewHidden) {
=======
        if (requirePostalCode && isPostalCodeViewHidden) {
>>>>>>> c406cb6f
            parentVC?.layoutContainerViewControllerIfNeeded { [weak self] in
                self?.postalCodeFieldRow.insertArrangedSubview(postalCodeView, at: 0)
            }
        }
        
        if (!requirePostalCode && !isPostalCodeViewHidden) {
            parentVC?.layoutContainerViewControllerIfNeeded { [weak self] in
                self?.postalCodeFieldRow.removeArrangedSubview(postalCodeView)
                postalCodeView.removeFromSuperview()
            }
        }
        
       view.layoutIfNeeded()
    }
}

#endif<|MERGE_RESOLUTION|>--- conflicted
+++ resolved
@@ -126,11 +126,7 @@
         
         let requirePostalCode = formPaymentMethodTokenizationViewModel.requirePostalCode
         
-<<<<<<< HEAD
-        if (requireZipCode && isZipCodeViewHidden) {
-=======
         if (requirePostalCode && isPostalCodeViewHidden) {
->>>>>>> c406cb6f
             parentVC?.layoutContainerViewControllerIfNeeded { [weak self] in
                 self?.postalCodeFieldRow.insertArrangedSubview(postalCodeView, at: 0)
             }
