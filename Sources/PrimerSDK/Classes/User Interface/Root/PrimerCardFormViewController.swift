//
//  PrimerCardFormViewController.swift
//  PrimerSDK
//
//  Created by Evangelos Pittas on 30/7/21.
//

#if canImport(UIKit)

import UIKit

/// Subclass of the PrimerFormViewController that uses the checkout components and the card components manager
class PrimerCardFormViewController: PrimerFormViewController {
    
    private let theme: PrimerThemeProtocol = DependencyContainer.resolve()
    
    private let cardholderNameContainerView = PrimerCustomFieldView()
    private let submitButton = PrimerOldButton()
    
    // todo: refactor to dynamic form builder
    private lazy var expiryAndCvvRow = row
    private lazy var zipCodeFieldRow = row
    
    private var row: UIStackView {
        let horizontalStackView = UIStackView()
        horizontalStackView.axis = .horizontal
        horizontalStackView.alignment = .fill
        horizontalStackView.distribution = .fillEqually
        horizontalStackView.spacing = 16
        return horizontalStackView
    }
    
    private let formPaymentMethodTokenizationViewModel: CardFormPaymentMethodTokenizationViewModel
    
    init(viewModel: CardFormPaymentMethodTokenizationViewModel) {
        self.formPaymentMethodTokenizationViewModel = viewModel
        super.init(nibName: nil, bundle: nil)
    }
    
    required init?(coder aDecoder: NSCoder) {
        fatalError()
    }
    
    override func viewDidLoad() {
        super.viewDidLoad()
        
        formPaymentMethodTokenizationViewModel.onConfigurationFetched = onConfigurationFetched
        
        title = Content.PrimerCardFormView.title
        view.backgroundColor = theme.view.backgroundColor
        verticalStackView.spacing = 6
        verticalStackView.addArrangedSubview(formPaymentMethodTokenizationViewModel.cardNumberContainerView)
        
        configureExpiryAndCvvRow()
        
        if (formPaymentMethodTokenizationViewModel.requireZipCode) {
            configureZipCodeFieldRow()
        }
        
        // separator view
        let separatorView = PrimerView()
        separatorView.translatesAutoresizingMaskIntoConstraints = false
        separatorView.heightAnchor.constraint(equalToConstant: 8).isActive = true
        verticalStackView.addArrangedSubview(separatorView)
        
        // submit button
        verticalStackView.addArrangedSubview(formPaymentMethodTokenizationViewModel.submitButton)
        submitButton.backgroundColor = theme.mainButton.color(for: .enabled)
        
        _ = formPaymentMethodTokenizationViewModel.cardNumberField.becomeFirstResponder()
        
        formPaymentMethodTokenizationViewModel.completion = { (paymentMethodToken, err) in
            if let err = err {
                Primer.shared.primerRootVC?.handle(error: err)
            } else {
                Primer.shared.primerRootVC?.handleSuccess()
            }
        }
    }
    
    override func viewDidAppear(_ animated: Bool) {
        super.viewDidAppear(animated)
        formPaymentMethodTokenizationViewModel.cardNumberField.becomeFirstResponder()
    }

    private func configureExpiryAndCvvRow() {
        
        expiryAndCvvRow.addArrangedSubview(formPaymentMethodTokenizationViewModel.expiryDateContainerView)
        expiryAndCvvRow.addArrangedSubview(formPaymentMethodTokenizationViewModel.cvvContainerView)
        verticalStackView.addArrangedSubview(expiryAndCvvRow)
        
        verticalStackView.addArrangedSubview(formPaymentMethodTokenizationViewModel.cardholderNameContainerView)
        
        if !Primer.shared.flow.internalSessionFlow.vaulted {
            let saveCardSwitchContainerStackView = UIStackView()
            saveCardSwitchContainerStackView.axis = .horizontal
            saveCardSwitchContainerStackView.alignment = .fill
            saveCardSwitchContainerStackView.spacing = 8.0
            
            let saveCardSwitch = UISwitch()
            saveCardSwitchContainerStackView.addArrangedSubview(saveCardSwitch)
            
            let saveCardLabel = UILabel()
            saveCardLabel.text = "Save this card"
            saveCardLabel.textColor = theme.text.body.color
            saveCardLabel.font = UIFont.systemFont(ofSize: 17.0, weight: .regular)
            saveCardSwitchContainerStackView.addArrangedSubview(saveCardLabel)
            
            verticalStackView.addArrangedSubview(saveCardSwitchContainerStackView)
            saveCardSwitchContainerStackView.isHidden = true
        }
    }
    
    private func configureZipCodeFieldRow() {
        zipCodeFieldRow.addArrangedSubview(formPaymentMethodTokenizationViewModel.zipCodeContainerView)
        zipCodeFieldRow.addArrangedSubview(PrimerView())
        verticalStackView.addArrangedSubview(zipCodeFieldRow)
    }
    
    private func onConfigurationFetched() {
        let zipView = formPaymentMethodTokenizationViewModel.zipCodeContainerView
        let isZipCodeViewHidden: Bool = !zipCodeFieldRow.arrangedSubviews.contains(zipView)
        let parentVC = parent as? PrimerContainerViewController
        
        let requireZipCode = formPaymentMethodTokenizationViewModel.requireZipCode
        
<<<<<<< HEAD
        verticalStackView.addArrangedSubview(formPaymentMethodTokenizationViewModel.submitButton)
=======
        if (requireZipCode && isZipCodeViewHidden) {
            parentVC?.layoutContainerViewControllerIfNeeded { [weak self] in
                self?.zipCodeFieldRow.insertArrangedSubview(zipView, at: 0)
            }
        }
        
        if (!requireZipCode && !isZipCodeViewHidden) {
            parentVC?.layoutContainerViewControllerIfNeeded { [weak self] in
                self?.zipCodeFieldRow.removeArrangedSubview(zipView)
                zipView.removeFromSuperview()
            }
        }
        
       view.layoutIfNeeded()
>>>>>>> 8198f0e7
    }
}

#endif<|MERGE_RESOLUTION|>--- conflicted
+++ resolved
@@ -124,9 +124,7 @@
         
         let requireZipCode = formPaymentMethodTokenizationViewModel.requireZipCode
         
-<<<<<<< HEAD
         verticalStackView.addArrangedSubview(formPaymentMethodTokenizationViewModel.submitButton)
-=======
         if (requireZipCode && isZipCodeViewHidden) {
             parentVC?.layoutContainerViewControllerIfNeeded { [weak self] in
                 self?.zipCodeFieldRow.insertArrangedSubview(zipView, at: 0)
@@ -141,7 +139,6 @@
         }
         
        view.layoutIfNeeded()
->>>>>>> 8198f0e7
     }
 }
 
