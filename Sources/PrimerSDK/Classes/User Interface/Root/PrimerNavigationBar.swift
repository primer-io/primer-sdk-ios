--- conflicted
+++ resolved
@@ -105,10 +105,7 @@
         backButton.setImage(customColorImage, for: .normal)
         backButton.tintColor = theme.colors.primary
         backButton.addTarget(self, action: #selector(backButtonTapped), for: .touchUpInside)
-<<<<<<< HEAD
         backButton.accessibilityIdentifier = AccessibilityIdentifier.General.backButton.rawValue
-=======
->>>>>>> 3f0a5025
 
         leftView.addSubview(backButton)
 
