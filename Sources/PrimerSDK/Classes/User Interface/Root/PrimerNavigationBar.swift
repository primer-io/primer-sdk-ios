--- conflicted
+++ resolved
@@ -156,11 +156,7 @@
             titleLabel!.text = title
             titleLabel!.backgroundColor = .clear
             titleLabel!.textAlignment = .center
-<<<<<<< HEAD
-            titleLabel!.textColor = theme.colorTheme.text1
-=======
             titleLabel!.textColor = theme.text.title.color
->>>>>>> 8198f0e7
             titleLabel!.font = UIFont.systemFont(ofSize: 17, weight: .semibold)
             centerStackView!.addArrangedSubview(titleLabel!)
         }
