--- conflicted
+++ resolved
@@ -82,13 +82,8 @@
         let checkoutViewModel: VaultCheckoutViewModelProtocol = DependencyContainer.resolve()
         
         self.selectedPaymentInstrument = nil
-<<<<<<< HEAD
-        
-        if let selectedPaymentInstrument = checkoutViewModel.paymentMethods.first(where: { paymentInstrument in
-=======
         if let selectedPaymentInstrument = checkoutViewModel.paymentMethods
             .first(where: { paymentInstrument in
->>>>>>> b78333d7
             return paymentInstrument.token == checkoutViewModel.selectedPaymentMethodId
         }), let cardButtonViewModel = selectedPaymentInstrument.cardButtonViewModel {
             
@@ -114,8 +109,7 @@
                                                                       bundle: Bundle.primerResources,
                                                                       value: "SAVED PAYMENT METHOD",
                                                                       comment: "SAVED PAYMENT METHOD - Vault Checkout Card Title")
-<<<<<<< HEAD
-            savedPaymentMethodLabel.textColor = theme.colorTheme.secondaryText1
+            savedPaymentMethodLabel.textColor = theme.text.subtitle.color
             savedPaymentMethodLabel.font = UIFont.systemFont(ofSize: 12.0, weight: .regular)
             savedPaymentMethodLabel.textAlignment = .left
             titleHorizontalStackView.addArrangedSubview(savedPaymentMethodLabel)
@@ -125,7 +119,7 @@
             seeAllButton.heightAnchor.constraint(equalToConstant: 20).isActive = true
             seeAllButton.setTitle("See all", for: .normal)
             seeAllButton.contentHorizontalAlignment = .right
-            seeAllButton.setTitleColor(theme.colorTheme.text3, for: .normal)
+            seeAllButton.setTitleColor(theme.text.system.color, for: .normal)
             seeAllButton.addTarget(self, action: #selector(seeAllButtonTapped), for: .touchUpInside)
             titleHorizontalStackView.addArrangedSubview(seeAllButton)
             
@@ -157,18 +151,6 @@
             if savedCardView == nil {
                 savedCardView = CardButton()
                 savedCardView.backgroundColor = .white
-=======
-            savedPaymentInstrumentTitleLabel.textColor = theme.text.subtitle.color
-            savedPaymentInstrumentTitleLabel.font = UIFont.systemFont(ofSize: 13.0, weight: .regular)
-            savedPaymentInstrumentTitleLabel.textAlignment = .left
-            savedPaymentInstrumentStackView.addArrangedSubview(savedPaymentInstrumentTitleLabel)
-
-            if savedCardView == nil {
-                savedCardView = CardButton()
-                savedCardView.backgroundColor = theme.paymentMethodButton.color(for: .enabled)
-                savedCardView.layer.cornerRadius = theme.paymentMethodButton.cornerRadius
-                savedPaymentInstrumentStackView.addArrangedSubview(savedCardView)
->>>>>>> b78333d7
                 savedCardView.translatesAutoresizingMaskIntoConstraints = false
                 savedCardView.heightAnchor.constraint(equalToConstant: 64.0).isActive = true
                 savedCardView.render(model: cardButtonViewModel, showIcon: false)
@@ -179,7 +161,7 @@
                 payButton = PrimerOldButton()
             }
             
-            var buttonTitle = theme.content.vaultCheckout.payButtonText
+            var buttonTitle = "Pay"
             let settings: PrimerSettingsProtocol = DependencyContainer.resolve()
             
             var amount: Int = 0
@@ -191,28 +173,17 @@
                 buttonTitle += " " + amount.toCurrencyString(currency: currency)
             }
 
-<<<<<<< HEAD
             payButton.layer.cornerRadius = 4
             payButton.setTitle(buttonTitle, for: .normal)
-            payButton.setTitleColor(theme.colorTheme.text2, for: .normal)
+            payButton.setTitleColor(theme.text.subtitle.color, for: .normal)
             payButton.titleLabel?.font = .boldSystemFont(ofSize: 19)
-            payButton.backgroundColor = theme.colorTheme.main2
+            payButton.backgroundColor = theme.mainButton.color(for: .enabled)
             payButton.addTarget(self, action: #selector(payButtonTapped), for: .touchUpInside)
             payButton.heightAnchor.constraint(equalToConstant: 50).isActive = true
             paymentMethodStackView.addArrangedSubview(payButton)
             
             if !paymentMethodStackView.arrangedSubviews.isEmpty {
                 savedPaymentMethodStackView.addArrangedSubview(paymentMethodStackView)
-=======
-            if seeAllButton == nil {
-                seeAllButton = UIButton()
-                seeAllButton.translatesAutoresizingMaskIntoConstraints = false
-                seeAllButton.heightAnchor.constraint(equalToConstant: 20).isActive = true
-                seeAllButton.setTitle("See all", for: .normal)
-                seeAllButton.setTitleColor(theme.text.system.color, for: .normal)
-                seeAllButton.addTarget(self, action: #selector(seeAllButtonTapped), for: .touchUpInside)
-                savedPaymentInstrumentStackView.addArrangedSubview(seeAllButton)
->>>>>>> b78333d7
             }
 
             if let index = index {
@@ -227,23 +198,10 @@
                 savedCardView = nil
             }
             
-<<<<<<< HEAD
             if savedPaymentMethodStackView != nil {
                 verticalStackView.removeArrangedSubview(savedPaymentMethodStackView)
                 savedPaymentMethodStackView.removeFromSuperview()
                 savedPaymentMethodStackView = nil
-=======
-            if seeAllButton != nil {
-                verticalStackView.removeArrangedSubview(seeAllButton)
-                seeAllButton.removeFromSuperview()
-                seeAllButton = nil
-            }
-
-            if savedPaymentInstrumentStackView != nil {
-                verticalStackView.removeArrangedSubview(savedPaymentInstrumentStackView)
-                savedPaymentInstrumentStackView.removeFromSuperview()
-                savedPaymentInstrumentStackView = nil
->>>>>>> b78333d7
             }
         }
         
@@ -257,60 +215,59 @@
     private func renderAvailablePaymentMethods() {
         PrimerFormViewController.renderPaymentMethods(paymentMethodConfigViewModels, on: verticalStackView)
     }
-<<<<<<< HEAD
-    
-=======
-
-    private func renderPayButton() {
-        if coveringView == nil {
-            coveringView = PrimerView()
-        }
-        
-        coveringView.backgroundColor = theme.view.backgroundColor.withAlphaComponent(0.5)
-        view.addSubview(coveringView)
-        coveringView.translatesAutoresizingMaskIntoConstraints = false
-        coveringView.leadingAnchor.constraint(equalTo: view.leadingAnchor).isActive = true
-        coveringView.trailingAnchor.constraint(equalTo: view.trailingAnchor).isActive = true
-        coveringView.bottomAnchor.constraint(equalTo: view.bottomAnchor).isActive = true
-        coveringView.topAnchor.constraint(equalTo: titleLabel.bottomAnchor).isActive = true
-
-        if payButton == nil {
-            payButton = PrimerOldButton()
-        }
-
-        payButton.layer.cornerRadius = 12
-        payButton.setTitle(Content.CheckoutView.payButtonTitle, for: .normal)
-        payButton.setTitleColor(theme.mainButton.text.color, for: .normal)
-        payButton.titleLabel?.font = .boldSystemFont(ofSize: 18)
-        payButton.backgroundColor = theme.mainButton.color(for: .enabled)
-        payButton.addTarget(self, action: #selector(payButtonTapped), for: .touchUpInside)
-        let imageView = UIImageView(image: ImageName.lock.image)
-        payButton.addSubview(imageView)
-        imageView.translatesAutoresizingMaskIntoConstraints = false
-        imageView.centerYAnchor.constraint(equalTo: payButton.centerYAnchor).isActive = true
-        imageView.trailingAnchor.constraint(equalTo: payButton.trailingAnchor, constant: -16).isActive = true
-
-        coveringView.addSubview(payButton)
-        payButton.translatesAutoresizingMaskIntoConstraints = false
-        payButton.leadingAnchor.constraint(equalTo: coveringView.leadingAnchor, constant: 20).isActive = true
-        payButton.trailingAnchor.constraint(equalTo: coveringView.trailingAnchor, constant: -20).isActive = true
-        payButton.bottomAnchor.constraint(equalTo: coveringView.bottomAnchor, constant: -10).isActive = true
-        payButton.heightAnchor.constraint(equalToConstant: 50).isActive = true
-        
-        coveringView.isHidden = true
-        
-        let coveringViewTap = UITapGestureRecognizer()
-        coveringViewTap.addTarget(self, action: #selector(togglePayButton))
-        coveringView.addGestureRecognizer(coveringViewTap)
-    }
-
-    @objc
-    func togglePayButton() {
-        coveringView.isHidden = !coveringView.isHidden
-        savedCardView.toggleBorder(isSelected: !coveringView.isHidden, isError: false)
-    }
-
->>>>>>> b78333d7
+    
+// =======
+
+//     private func renderPayButton() {
+//         if coveringView == nil {
+//             coveringView = PrimerView()
+//         }
+        
+//         coveringView.backgroundColor = theme.view.backgroundColor.withAlphaComponent(0.5)
+//         view.addSubview(coveringView)
+//         coveringView.translatesAutoresizingMaskIntoConstraints = false
+//         coveringView.leadingAnchor.constraint(equalTo: view.leadingAnchor).isActive = true
+//         coveringView.trailingAnchor.constraint(equalTo: view.trailingAnchor).isActive = true
+//         coveringView.bottomAnchor.constraint(equalTo: view.bottomAnchor).isActive = true
+//         coveringView.topAnchor.constraint(equalTo: titleLabel.bottomAnchor).isActive = true
+
+//         if payButton == nil {
+//             payButton = PrimerOldButton()
+//         }
+
+//         payButton.layer.cornerRadius = 12
+//         payButton.setTitle(Content.CheckoutView.payButtonTitle, for: .normal)
+//         payButton.setTitleColor(theme.mainButton.text.color, for: .normal)
+//         payButton.titleLabel?.font = .boldSystemFont(ofSize: 18)
+//         payButton.backgroundColor = theme.mainButton.color(for: .enabled)
+//         payButton.addTarget(self, action: #selector(payButtonTapped), for: .touchUpInside)
+//         let imageView = UIImageView(image: ImageName.lock.image)
+//         payButton.addSubview(imageView)
+//         imageView.translatesAutoresizingMaskIntoConstraints = false
+//         imageView.centerYAnchor.constraint(equalTo: payButton.centerYAnchor).isActive = true
+//         imageView.trailingAnchor.constraint(equalTo: payButton.trailingAnchor, constant: -16).isActive = true
+
+//         coveringView.addSubview(payButton)
+//         payButton.translatesAutoresizingMaskIntoConstraints = false
+//         payButton.leadingAnchor.constraint(equalTo: coveringView.leadingAnchor, constant: 20).isActive = true
+//         payButton.trailingAnchor.constraint(equalTo: coveringView.trailingAnchor, constant: -20).isActive = true
+//         payButton.bottomAnchor.constraint(equalTo: coveringView.bottomAnchor, constant: -10).isActive = true
+//         payButton.heightAnchor.constraint(equalToConstant: 50).isActive = true
+        
+//         coveringView.isHidden = true
+        
+//         let coveringViewTap = UITapGestureRecognizer()
+//         coveringViewTap.addTarget(self, action: #selector(togglePayButton))
+//         coveringView.addGestureRecognizer(coveringViewTap)
+//     }
+
+//     @objc
+//     func togglePayButton() {
+//         coveringView.isHidden = !coveringView.isHidden
+//         savedCardView.toggleBorder(isSelected: !coveringView.isHidden, isError: false)
+//     }
+
+// >>>>>>> master
     @objc
     func seeAllButtonTapped(_ sender: Any) {
         let vpivc = VaultedPaymentInstrumentsViewController()
@@ -323,22 +280,14 @@
     @objc
     func payButtonTapped() {
         guard let paymentMethodToken = selectedPaymentInstrument else { return }
-<<<<<<< HEAD
         
         enableView(false)
         
-        payButton.showSpinner(true, color: theme.colorTheme.text2)
+        payButton.showSpinner(true, color: theme.colors.primary)
         Primer.shared.delegate?.onTokenizeSuccess?(paymentMethodToken, { err in
             DispatchQueue.main.async { [weak self] in
                 self?.payButton.showSpinner(false)
                 self?.enableView(true)
-=======
-
-        payButton.showSpinner(true, color: theme.mainButton.text.color)
-        Primer.shared.delegate?.onTokenizeSuccess?(paymentMethodToken, { err in
-            DispatchQueue.main.async { [weak self] in
-                self?.payButton.showSpinner(false)
->>>>>>> b78333d7
 
                 let settings: PrimerSettingsProtocol = DependencyContainer.resolve()
 
