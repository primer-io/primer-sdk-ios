--- conflicted
+++ resolved
@@ -150,15 +150,10 @@
                 savedPaymentInstrumentStackView = nil
             }
         }
-<<<<<<< HEAD
-
-        verticalStackView.layoutIfNeeded()
-=======
         
         (self.parent as? PrimerContainerViewController)?.layoutContainerViewControllerIfNeeded {
             self.verticalStackView.layoutIfNeeded()
         }
->>>>>>> 6db28749
         
         Primer.shared.primerRootVC?.layoutIfNeeded()
     }
