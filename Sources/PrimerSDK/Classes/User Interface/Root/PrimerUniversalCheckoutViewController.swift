//
//  PrimerUniversalCheckoutViewController.swift
//  PrimerSDK
//
//  Created by Evangelos Pittas on 31/7/21.
//

import UIKit

internal class PrimerUniversalCheckoutViewController: PrimerFormViewController {
    
    var savedCardView: CardButton!
    private var titleLabel: UILabel!
    private var savedPaymentMethodStackView: UIStackView!
    private var payButton: PrimerButton!
    private var selectedPaymentInstrument: PaymentMethodToken?
    private let theme: PrimerThemeProtocol = DependencyContainer.resolve()
    
    // swiftlint:disable function_body_length
    override func viewDidLoad() {
        super.viewDidLoad()
        
        title = NSLocalizedString("primer-checkout-nav-bar-title",
                                          tableName: nil,
                                          bundle: Bundle.primerResources,
                                          value: "Choose payment method",
                                          comment: "Choose payment method - Checkout Navigation Bar Title")
        
        view.backgroundColor = theme.colorTheme.main1
        
        verticalStackView.spacing = 14.0
        
        renderAmount()
        renderSelectedPaymentInstrument()
        renderAvailablePaymentMethods()
    }
    
    private func renderAmount() {
        let checkoutViewModel: VaultCheckoutViewModelProtocol = DependencyContainer.resolve()
        
        if let amountStr = checkoutViewModel.amountStringed {
            titleLabel = UILabel()
            titleLabel.translatesAutoresizingMaskIntoConstraints = false
            titleLabel.heightAnchor.constraint(equalToConstant: 40).isActive = true
            titleLabel.font = UIFont.systemFont(ofSize: 34, weight: .bold)
            titleLabel.text = amountStr
            titleLabel.textAlignment = .left
            titleLabel.textColor = theme.colorTheme.text1
            verticalStackView.addArrangedSubview(titleLabel)
        }
    }
    
    private func renderSelectedPaymentInstrument(insertAt index: Int? = nil) {
        if savedCardView != nil {
            verticalStackView.removeArrangedSubview(savedCardView)
            savedCardView.removeFromSuperview()
            savedCardView = nil
        }
        
        if savedPaymentMethodStackView != nil {
            verticalStackView.removeArrangedSubview(savedPaymentMethodStackView)
            savedPaymentMethodStackView.removeFromSuperview()
            savedPaymentMethodStackView = nil
        }
        
        let checkoutViewModel: VaultCheckoutViewModelProtocol = DependencyContainer.resolve()
        
        self.selectedPaymentInstrument = nil
        
        if let selectedPaymentInstrument = checkoutViewModel.paymentMethods.first(where: { paymentInstrument in
            return paymentInstrument.token == checkoutViewModel.selectedPaymentMethodId
        }), var cardButtonViewModel = selectedPaymentInstrument.cardButtonViewModel {
            
            if cardButtonViewModel.paymentMethodType == .klarnaCustomerToken {
                cardButtonViewModel.surCharge = 536
            }
            
            self.selectedPaymentInstrument = selectedPaymentInstrument
            
            if savedPaymentMethodStackView == nil {
                savedPaymentMethodStackView = UIStackView()
                savedPaymentMethodStackView.axis = .vertical
                savedPaymentMethodStackView.alignment = .fill
                savedPaymentMethodStackView.distribution = .fill
                savedPaymentMethodStackView.spacing = 5.0
            }
            
            let titleHorizontalStackView = UIStackView()
            titleHorizontalStackView.axis = .horizontal
            titleHorizontalStackView.alignment = .fill
            titleHorizontalStackView.distribution = .fillProportionally
            titleHorizontalStackView.spacing = 8.0
            
            let savedPaymentMethodLabel = UILabel()
            savedPaymentMethodLabel.text = NSLocalizedString("primer-vault-checkout-payment-method-title",
                                                                      tableName: nil,
                                                                      bundle: Bundle.primerResources,
                                                                      value: "SAVED PAYMENT METHOD",
                                                                      comment: "SAVED PAYMENT METHOD - Vault Checkout Card Title")
            savedPaymentMethodLabel.textColor = theme.colorTheme.secondaryText1
            savedPaymentMethodLabel.font = UIFont.systemFont(ofSize: 12.0, weight: .regular)
            savedPaymentMethodLabel.textAlignment = .left
            titleHorizontalStackView.addArrangedSubview(savedPaymentMethodLabel)
            
            let seeAllButton = UIButton()
            seeAllButton.translatesAutoresizingMaskIntoConstraints = false
            seeAllButton.heightAnchor.constraint(equalToConstant: 20).isActive = true
            seeAllButton.setTitle("See all", for: .normal)
            seeAllButton.contentHorizontalAlignment = .right
            seeAllButton.setTitleColor(theme.colorTheme.text3, for: .normal)
            seeAllButton.addTarget(self, action: #selector(seeAllButtonTapped), for: .touchUpInside)
            titleHorizontalStackView.addArrangedSubview(seeAllButton)
            
            savedPaymentMethodStackView.addArrangedSubview(titleHorizontalStackView)
            
            let paymentMethodStackView = UIStackView()
            paymentMethodStackView.layer.cornerRadius = 4.0
            paymentMethodStackView.clipsToBounds = true
            paymentMethodStackView.backgroundColor = .black.withAlphaComponent(0.05)
            paymentMethodStackView.axis = .vertical
            paymentMethodStackView.alignment = .fill
            paymentMethodStackView.distribution = .fill
            paymentMethodStackView.spacing = 8.0
            paymentMethodStackView.isLayoutMarginsRelativeArrangement = true
            if #available(iOS 11.0, *) {
                paymentMethodStackView.directionalLayoutMargins = NSDirectionalEdgeInsets(top: 10, leading: 10, bottom: 10, trailing: 10)
            }

            if let surCharge = cardButtonViewModel.surCharge {
                let settings: PrimerSettingsProtocol = DependencyContainer.resolve()
                let surChargeLabel = UILabel()
                surChargeLabel.text = "+" + Int(surCharge).toCurrencyString(currency: settings.currency!)
                surChargeLabel.textColor = .black
                surChargeLabel.textAlignment = .right
                surChargeLabel.font = UIFont.systemFont(ofSize: 16.0, weight: .bold)
                paymentMethodStackView.addArrangedSubview(surChargeLabel)
            }
            
            if savedCardView == nil {
                savedCardView = CardButton()
                savedCardView.backgroundColor = .white
                savedPaymentMethodStackView.addArrangedSubview(savedCardView)
                savedCardView.translatesAutoresizingMaskIntoConstraints = false
                savedCardView.heightAnchor.constraint(equalToConstant: 64.0).isActive = true
                savedCardView.render(model: cardButtonViewModel, showIcon: false)
                paymentMethodStackView.addArrangedSubview(savedCardView)
            }
            
            if payButton == nil {
                payButton = PrimerButton()
            }
            
            var buttonTitle = theme.content.vaultCheckout.payButtonText
            let settings: PrimerSettingsProtocol = DependencyContainer.resolve()
            
            var amount: Int = 0
            amount += settings.amount ?? 0
            
            amount += Int(cardButtonViewModel.surCharge ?? 0)
            
            if amount != 0, let currency = settings.currency {
                buttonTitle += " " + amount.toCurrencyString(currency: currency)
            }

            payButton.layer.cornerRadius = 4
            payButton.setTitle(buttonTitle, for: .normal)
            payButton.setTitleColor(theme.colorTheme.text2, for: .normal)
            payButton.titleLabel?.font = .boldSystemFont(ofSize: 19)
            payButton.backgroundColor = theme.colorTheme.main2
            payButton.addTarget(self, action: #selector(payButtonTapped), for: .touchUpInside)
            payButton.heightAnchor.constraint(equalToConstant: 50).isActive = true
            paymentMethodStackView.addArrangedSubview(payButton)
            
            if !paymentMethodStackView.arrangedSubviews.isEmpty {
                savedPaymentMethodStackView.addArrangedSubview(paymentMethodStackView)
            }
            
            if let index = index {
                verticalStackView.insertArrangedSubview(savedPaymentMethodStackView, at: index)
            } else {
                verticalStackView.addArrangedSubview(savedPaymentMethodStackView)
            }
        } else {
            if savedCardView != nil {
                verticalStackView.removeArrangedSubview(savedCardView)
                savedCardView.removeFromSuperview()
                savedCardView = nil
            }
            
            if savedPaymentMethodStackView != nil {
                verticalStackView.removeArrangedSubview(savedPaymentMethodStackView)
                savedPaymentMethodStackView.removeFromSuperview()
                savedPaymentMethodStackView = nil
            }
        }
        
        verticalStackView.layoutIfNeeded()
        
        Primer.shared.primerRootVC?.layoutIfNeeded()
    }
    
    private func renderAvailablePaymentMethods() {
        let availablePaymentMethodsContainerStackView = UIStackView()
        availablePaymentMethodsContainerStackView.axis = .vertical
        availablePaymentMethodsContainerStackView.alignment = .fill
        availablePaymentMethodsContainerStackView.distribution = .fill
        availablePaymentMethodsContainerStackView.spacing = 5.0

        let checkoutViewModel: VaultCheckoutViewModelProtocol = DependencyContainer.resolve()
        var availablePaymentMethods = checkoutViewModel.availablePaymentOptions.filter({ $0.type != .apaya && $0.type != .goCardlessMandate })
        
        if !availablePaymentMethods.filter({ $0.type != .googlePay }).isEmpty {
            let otherPaymentMethodsTitleLabel = UILabel()
            otherPaymentMethodsTitleLabel.translatesAutoresizingMaskIntoConstraints = false
            otherPaymentMethodsTitleLabel.heightAnchor.constraint(equalToConstant: 16).isActive = true
            otherPaymentMethodsTitleLabel.text = NSLocalizedString("primer-vault-payment-method-available-payment-methods",
                                                                   tableName: nil,
                                                                   bundle: Bundle.primerResources,
                                                                   value: "Available payment methods",
                                                                   comment: "Available payment methods - Vault Checkout 'Available payment methods' Title").uppercased()
            otherPaymentMethodsTitleLabel.textColor = theme.colorTheme.secondaryText1
            otherPaymentMethodsTitleLabel.font = UIFont.systemFont(ofSize: 12.0, weight: .regular)
            otherPaymentMethodsTitleLabel.textAlignment = .left
            
            availablePaymentMethodsContainerStackView.addArrangedSubview(otherPaymentMethodsTitleLabel)
            
            let settings: PrimerSettingsProtocol = DependencyContainer.resolve()
            
            for (index, paymentMethod) in availablePaymentMethods.enumerated() {
                switch paymentMethod.type {
                case .klarna:
                    availablePaymentMethods[index].surCharge = "+£5.36"
                case .payPal:
                    availablePaymentMethods[index].surCharge = "+£5.36"
                case .paymentCard:
                    availablePaymentMethods[index].surCharge = "Additional fee may apply"
                default:
                    break
                }
            }
            
            let availablePaymentMethodsStackView = UIStackView()
            availablePaymentMethodsStackView.axis = .vertical
            availablePaymentMethodsStackView.alignment = .fill
            availablePaymentMethodsStackView.distribution = .fill
            availablePaymentMethodsStackView.spacing = 10.0
            
            let noAdditionalFeePaymentMethodsViewModels = availablePaymentMethods.filter({ $0.surCharge == nil })
            
<<<<<<< HEAD
            let noAdditionalFeesContainerView = PaymentMethodsGroupView(frame: .zero, title: "No additional fee", paymentMethodsViewModels: noAdditionalFeePaymentMethodsViewModels)
            noAdditionalFeesContainerView.titleLabel?.font = UIFont.systemFont(ofSize: 12.0, weight: .regular)
            noAdditionalFeesContainerView.delegate = self
            availablePaymentMethodsStackView.addArrangedSubview(noAdditionalFeesContainerView)
            
            let additionalFeePaymentMethodsViewModels = availablePaymentMethods.filter({ $0.surCharge != nil })
            for additionalFeePaymentMethodsViewModel in additionalFeePaymentMethodsViewModels {
                let title = additionalFeePaymentMethodsViewModel.surCharge
                let additionalFeesContainerView = PaymentMethodsGroupView(frame: .zero, title: title, paymentMethodsViewModels: [additionalFeePaymentMethodsViewModel])
                additionalFeesContainerView.titleLabel?.font = title == "Additional fee may apply" ? UIFont.systemFont(ofSize: 12.0, weight: .regular) : UIFont.systemFont(ofSize: 16.0, weight: .bold)
                additionalFeesContainerView.delegate = self
                availablePaymentMethodsStackView.addArrangedSubview(additionalFeesContainerView)
            }
            
            availablePaymentMethodsContainerStackView.addArrangedSubview(availablePaymentMethodsStackView)
=======
            if !noAdditionalFeePaymentMethodsViewModels.isEmpty {
                let noAdditionalFeesContainerView = PaymentMethodsGroupView(frame: .zero, title: "No additional fee", paymentMethodsViewModels: noAdditionalFeePaymentMethodsViewModels)
                noAdditionalFeesContainerView.titleLabel?.font = UIFont.systemFont(ofSize: 12.0, weight: .regular)
                noAdditionalFeesContainerView.delegate = self
                availablePaymentMethodsStackView.addArrangedSubview(noAdditionalFeesContainerView)
            }
            
            let additionalFeePaymentMethodsViewModels = availablePaymentMethods.filter({ $0.surCharge != nil })
            
            if !additionalFeePaymentMethodsViewModels.isEmpty {
                for additionalFeePaymentMethodsViewModel in additionalFeePaymentMethodsViewModels {
                    let title = additionalFeePaymentMethodsViewModel.surCharge
                    let additionalFeesContainerView = PaymentMethodsGroupView(frame: .zero, title: title, paymentMethodsViewModels: [additionalFeePaymentMethodsViewModel])
                    additionalFeesContainerView.titleLabel?.font = title == "Additional fee may apply" ? UIFont.systemFont(ofSize: 12.0, weight: .regular) : UIFont.systemFont(ofSize: 16.0, weight: .bold)
                    additionalFeesContainerView.delegate = self
                    availablePaymentMethodsStackView.addArrangedSubview(additionalFeesContainerView)
                }
                
                availablePaymentMethodsContainerStackView.addArrangedSubview(availablePaymentMethodsStackView)
            }
>>>>>>> 6305eaf2
        }
        
        verticalStackView.addArrangedSubview(availablePaymentMethodsContainerStackView)
    }
    
    @objc
    func seeAllButtonTapped() {
        let vpivc = VaultedPaymentInstrumentsViewController()
        vpivc.delegate = self
        vpivc.view.translatesAutoresizingMaskIntoConstraints = false
        vpivc.view.heightAnchor.constraint(equalToConstant: view.bounds.size.height).isActive = true
        Primer.shared.primerRootVC?.show(viewController: vpivc)
    }
        
    @objc
    func applePayButtonTapped() {
        let lvc = PrimerLoadingViewController(withHeight: 300)
        Primer.shared.primerRootVC?.show(viewController: lvc)
        Primer.shared.primerRootVC?.presentApplePay()
    }
    
    @objc
    func klarnaButtonTapped() {
        let lvc = PrimerLoadingViewController(withHeight: 300)
        Primer.shared.primerRootVC?.show(viewController: lvc)
        Primer.shared.primerRootVC?.presentKlarna()
    }
    
    @objc
    func payPalButtonTapped() {
        if #available(iOS 11.0, *) {
            let lvc = PrimerLoadingViewController(withHeight: 300)
            Primer.shared.primerRootVC?.show(viewController: lvc)
            Primer.shared.primerRootVC?.presentPayPal()
        }
    }
    
    @objc
    func cardButtonTapped() {
        let cfvc = PrimerCardFormViewController(flow: .checkout)
        Primer.shared.primerRootVC?.show(viewController: cfvc)
    }
    
    @objc
    func payButtonTapped() {
        guard let paymentMethodToken = selectedPaymentInstrument else { return }
        
        payButton.showSpinner(true, color: theme.colorTheme.text2)
        Primer.shared.delegate?.onTokenizeSuccess?(paymentMethodToken, { err in
            DispatchQueue.main.async { [weak self] in
                self?.payButton.showSpinner(false)
                
                let settings: PrimerSettingsProtocol = DependencyContainer.resolve()
                
                if settings.hasDisabledSuccessScreen {
                    Primer.shared.dismiss()
                } else {
                    if let err = err {
                        let evc = ErrorViewController(message: err.localizedDescription)
                        evc.view.translatesAutoresizingMaskIntoConstraints = false
                        evc.view.heightAnchor.constraint(equalToConstant: 300.0).isActive = true
                        Primer.shared.primerRootVC?.show(viewController: evc)
                    } else {
                        let svc = SuccessViewController()
                        svc.view.translatesAutoresizingMaskIntoConstraints = false
                        svc.view.heightAnchor.constraint(equalToConstant: 300.0).isActive = true
                        Primer.shared.primerRootVC?.show(viewController: svc)
                    }
                }
            }
        })
        Primer.shared.delegate?.onTokenizeSuccess?(paymentMethodToken, resumeHandler: self)
    }
    
}

extension PrimerUniversalCheckoutViewController: ResumeHandlerProtocol {
    func handle(error: Error) {
        DispatchQueue.main.async {
            let settings: PrimerSettingsProtocol = DependencyContainer.resolve()
            
            if !settings.hasDisabledSuccessScreen {
                let evc = ErrorViewController(message: PrimerError.failedToLoadSession.localizedDescription)
                evc.view.translatesAutoresizingMaskIntoConstraints = false
                evc.view.heightAnchor.constraint(equalToConstant: 300).isActive = true
                Primer.shared.primerRootVC?.show(viewController: evc)
            } else {
                Primer.shared.dismiss()
            }
        }
    }
    
    func handle(newClientToken clientToken: String) {
        try? ClientTokenService.storeClientToken(clientToken)
    }
    
    func handleSuccess() {
        DispatchQueue.main.async { 
            let settings: PrimerSettingsProtocol = DependencyContainer.resolve()

            if settings.hasDisabledSuccessScreen {
                Primer.shared.dismiss()
            } else {
                let svc = SuccessViewController()
                svc.view.translatesAutoresizingMaskIntoConstraints = false
                svc.view.heightAnchor.constraint(equalToConstant: 300).isActive = true
                Primer.shared.primerRootVC?.show(viewController: svc)
            }
        }
    }
}

extension PrimerUniversalCheckoutViewController: ReloadDelegate {
    func reload() {
        renderSelectedPaymentInstrument(insertAt: 1)
    }
}

extension PrimerUniversalCheckoutViewController: PaymentMethodsGroupViewDelegate {
    func paymentMethodsGroupView(_ paymentMethodsGroupView: PaymentMethodsGroupView, paymentMethodTapped paymentMethod: PaymentMethodViewModel) {
        switch  paymentMethod.type {
        case .applePay:
            applePayButtonTapped()
        case .apaya:
            break
        case .payPal:
            payPalButtonTapped()
        case .paymentCard:
            cardButtonTapped()
        case .googlePay:
            break
        case .goCardlessMandate:
            break
        case .klarna:
            klarnaButtonTapped()
        case .payNlIdeal:
            break
        case .unknown:
            break
        }
    }
}<|MERGE_RESOLUTION|>--- conflicted
+++ resolved
@@ -247,23 +247,6 @@
             
             let noAdditionalFeePaymentMethodsViewModels = availablePaymentMethods.filter({ $0.surCharge == nil })
             
-<<<<<<< HEAD
-            let noAdditionalFeesContainerView = PaymentMethodsGroupView(frame: .zero, title: "No additional fee", paymentMethodsViewModels: noAdditionalFeePaymentMethodsViewModels)
-            noAdditionalFeesContainerView.titleLabel?.font = UIFont.systemFont(ofSize: 12.0, weight: .regular)
-            noAdditionalFeesContainerView.delegate = self
-            availablePaymentMethodsStackView.addArrangedSubview(noAdditionalFeesContainerView)
-            
-            let additionalFeePaymentMethodsViewModels = availablePaymentMethods.filter({ $0.surCharge != nil })
-            for additionalFeePaymentMethodsViewModel in additionalFeePaymentMethodsViewModels {
-                let title = additionalFeePaymentMethodsViewModel.surCharge
-                let additionalFeesContainerView = PaymentMethodsGroupView(frame: .zero, title: title, paymentMethodsViewModels: [additionalFeePaymentMethodsViewModel])
-                additionalFeesContainerView.titleLabel?.font = title == "Additional fee may apply" ? UIFont.systemFont(ofSize: 12.0, weight: .regular) : UIFont.systemFont(ofSize: 16.0, weight: .bold)
-                additionalFeesContainerView.delegate = self
-                availablePaymentMethodsStackView.addArrangedSubview(additionalFeesContainerView)
-            }
-            
-            availablePaymentMethodsContainerStackView.addArrangedSubview(availablePaymentMethodsStackView)
-=======
             if !noAdditionalFeePaymentMethodsViewModels.isEmpty {
                 let noAdditionalFeesContainerView = PaymentMethodsGroupView(frame: .zero, title: "No additional fee", paymentMethodsViewModels: noAdditionalFeePaymentMethodsViewModels)
                 noAdditionalFeesContainerView.titleLabel?.font = UIFont.systemFont(ofSize: 12.0, weight: .regular)
@@ -284,7 +267,6 @@
                 
                 availablePaymentMethodsContainerStackView.addArrangedSubview(availablePaymentMethodsStackView)
             }
->>>>>>> 6305eaf2
         }
         
         verticalStackView.addArrangedSubview(availablePaymentMethodsContainerStackView)
