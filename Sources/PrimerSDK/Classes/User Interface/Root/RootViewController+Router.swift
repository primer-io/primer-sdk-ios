--- conflicted
+++ resolved
@@ -1,448 +1,230 @@
-////
-////  RootViewController+Router.swift
-////  PrimerSDK
-////
-////  Created by Carl Eriksson on 14/01/2021.
-////
-//
-<<<<<<< HEAD
-//  RootViewController+Router.swift
-//  PrimerSDK
-//
-//  Created by Carl Eriksson on 14/01/2021.
-//
-
-#if canImport(UIKit)
-
-import UIKit
-
-protocol RouterDelegate: AnyObject {
-    var root: RootViewController? { get }
-    func setRoot(_ root: RootViewController)
-    func show(_ route: Route)
-    func pop()
-    func popAllAndShow(_ route: Route)
-    func popAndShow(_ route: Route)
-    func presentSuccessScreen(for successScreenType: SuccessScreenType)
-    func presentErrorScreen(with err: Error)
-}
-
-internal class Router: RouterDelegate {
-
-    weak var root: RootViewController?
-    var currentRoute: Route?
-    
-    deinit {
-        log(logLevel: .debug, message: "🧨 deinit: \(self) \(Unmanaged.passUnretained(self).toOpaque())")
-    }
-
-    func setRoot(_ root: RootViewController) {
-        self.root = root
-    }
-
-    func show(_ route: Route) {
-        guard let root = self.root else { return }
-        guard let vc = route.viewController else { return }
-        self.currentRoute = route
-        let settings: PrimerSettingsProtocol = DependencyContainer.resolve()
-
-        // FIXME: No decisions on UI elements
-        if vc is SuccessViewController {
-            if settings.hasDisabledSuccessScreen {
-                Primer.shared.dismiss()
-                return
-            }
-
-            root.view.endEditing(true)
-
-        } else if vc is ErrorViewController {
-            if settings.hasDisabledSuccessScreen {
-                Primer.shared.dismiss()
-                return
-            }
+// ////
+// ////  RootViewController+Router.swift
+// ////  PrimerSDK
+// ////
+// ////  Created by Carl Eriksson on 14/01/2021.
+// ////
+// //
+// //  RootViewController+Router.swift
+// //  PrimerSDK
+// //
+// //  Created by Carl Eriksson on 14/01/2021.
+// //
+
+// #if canImport(UIKit)
+
+// import UIKit
+
+// protocol RouterDelegate: AnyObject {
+//     var root: RootViewController? { get }
+//     func setRoot(_ root: RootViewController)
+//     func show(_ route: Route)
+//     func pop()
+//     func popAllAndShow(_ route: Route)
+//     func popAndShow(_ route: Route)
+//     func presentSuccessScreen(for successScreenType: SuccessScreenType)
+//     func presentErrorScreen(with err: Error)
+// }
+
+// internal class Router: RouterDelegate {
+
+//     weak var root: RootViewController?
+//     var currentRoute: Route?
+    
+//     deinit {
+//         log(logLevel: .debug, message: "🧨 deinit: \(self) \(Unmanaged.passUnretained(self).toOpaque())")
+//     }
+
+//     func setRoot(_ root: RootViewController) {
+//         self.root = root
+//     }
+
+//     func show(_ route: Route) {
+//         guard let root = self.root else { return }
+//         guard let vc = route.viewController else { return }
+//         self.currentRoute = route
+//         let settings: PrimerSettingsProtocol = DependencyContainer.resolve()
+
+//         // FIXME: No decisions on UI elements
+//         if vc is SuccessViewController {
+//             if settings.hasDisabledSuccessScreen {
+//                 Primer.shared.dismiss()
+//                 return
+//             }
+
+//             root.view.endEditing(true)
+
+//         } else if vc is ErrorViewController {
+//             if settings.hasDisabledSuccessScreen {
+//                 Primer.shared.dismiss()
+//                 return
+//             }
             
-            root.view.endEditing(true)
-        }
-
-        switch route {
-        case .form:
-            root.add(vc, height: route.height, animateOnPush: false)
-        default:
-            root.add(vc, height: route.height)
-        }
-    }
-
-    func pop() {
-        switch currentRoute {
-        case .form:
-            root?.popView(animateOnPop: false)
-        default:
-            root?.popView()
-        }
-    }
-
-    func popAllAndShow(_ route: Route) {
-        guard let vc = route.viewController else { return }
-        root?.popAllAndShow(vc, height: route.height)
-    }
-
-    func popAndShow(_ route: Route) {
-        guard let vc = route.viewController else { return }
-        root?.popAndShow(vc, height: route.height)
-    }
-    
-    func presentErrorScreen(with err: Error) {
-        let settings: PrimerSettingsProtocol = DependencyContainer.resolve()
-        
-        if !settings.hasDisabledSuccessScreen {
-            Primer.shared.root = RootViewController()
-            setRoot(Primer.shared.root!)
-            show(.error(error: err))
-            Primer.shared.presentingViewController?.present(Primer.shared.root!, animated: true)
-        }
-    }
-    
-    func presentSuccessScreen(for successScreenType: SuccessScreenType = .regular) {
-        let settings: PrimerSettingsProtocol = DependencyContainer.resolve()
-        
-        if !settings.hasDisabledSuccessScreen {
-            Primer.shared.root = RootViewController()
-            setRoot(Primer.shared.root!)
-            show(.success(type: successScreenType))
-            Primer.shared.presentingViewController?.present(Primer.shared.root!, animated: true)
-        }
-    }
-    
-}
-
-fileprivate extension RootViewController {
-    
-    // FIXME: Can't all this logic be resolved with a UINavigationController?
-    func add(_ child: UIViewController, height: CGFloat = UIScreen.main.bounds.height * 0.5, animateOnPush: Bool = true) {
-        let state: AppStateProtocol = DependencyContainer.resolve()
-        let settings: PrimerSettingsProtocol = DependencyContainer.resolve()
-        
-        if !settings.isFullScreenOnly {
-            heightConstraint?.constant = height
-        }
-        
-        if animateOnPush {
-            UIView.animate(withDuration: 0.25, delay: 0, options: UIView.AnimationOptions(rawValue: 7)) {
-                let settings: PrimerSettingsProtocol = DependencyContainer.resolve()
-                if settings.isFullScreenOnly {
-                    // ...
-                } else {
-                    self.heightConstraint?.constant = height
-                    self.view.layoutIfNeeded()
-                }
-            } completion: { finished in
+//             root.view.endEditing(true)
+//         }
+
+//         switch route {
+//         case .form:
+//             root.add(vc, height: route.height, animateOnPush: false)
+//         default:
+//             root.add(vc, height: route.height)
+//         }
+//     }
+
+//     func pop() {
+//         switch currentRoute {
+//         case .form:
+//             root?.popView(animateOnPop: false)
+//         default:
+//             root?.popView()
+//         }
+//     }
+
+//     func popAllAndShow(_ route: Route) {
+//         guard let vc = route.viewController else { return }
+//         root?.popAllAndShow(vc, height: route.height)
+//     }
+
+//     func popAndShow(_ route: Route) {
+//         guard let vc = route.viewController else { return }
+//         root?.popAndShow(vc, height: route.height)
+//     }
+    
+//     func presentErrorScreen(with err: Error) {
+//         let settings: PrimerSettingsProtocol = DependencyContainer.resolve()
+        
+//         if !settings.hasDisabledSuccessScreen {
+//             Primer.shared.root = RootViewController()
+//             setRoot(Primer.shared.root!)
+//             show(.error(error: err))
+//             Primer.shared.presentingViewController?.present(Primer.shared.root!, animated: true)
+//         }
+//     }
+    
+//     func presentSuccessScreen(for successScreenType: SuccessScreenType = .regular) {
+//         let settings: PrimerSettingsProtocol = DependencyContainer.resolve()
+        
+//         if !settings.hasDisabledSuccessScreen {
+//             Primer.shared.root = RootViewController()
+//             setRoot(Primer.shared.root!)
+//             show(.success(type: successScreenType))
+//             Primer.shared.presentingViewController?.present(Primer.shared.root!, animated: true)
+//         }
+//     }
+    
+// }
+
+// fileprivate extension RootViewController {
+    
+//     // FIXME: Can't all this logic be resolved with a UINavigationController?
+//     func add(_ child: UIViewController, height: CGFloat = UIScreen.main.bounds.height * 0.5, animateOnPush: Bool = true) {
+//         let state: AppStateProtocol = DependencyContainer.resolve()
+//         let settings: PrimerSettingsProtocol = DependencyContainer.resolve()
+        
+//         if !settings.isFullScreenOnly {
+//             heightConstraint?.constant = height
+//         }
+        
+//         if animateOnPush {
+//             UIView.animate(withDuration: 0.25, delay: 0, options: UIView.AnimationOptions(rawValue: 7)) {
+//                 let settings: PrimerSettingsProtocol = DependencyContainer.resolve()
+//                 if settings.isFullScreenOnly {
+//                     // ...
+//                 } else {
+//                     self.heightConstraint?.constant = height
+//                     self.view.layoutIfNeeded()
+//                 }
+//             } completion: { finished in
                 
-            }
-        } else {
-            // Do not change the view's height here, it should be changed when keyboard shows.
-        }
-        
-        // hide previous view
-        routes.last?.view.isHidden = true
-        routes.append(child)
-        heights.append(height)
-        currentHeight = height
-        addChild(child)
-        // view
-        mainView.addSubview(child.view)
-
-        child.view.translatesAutoresizingMaskIntoConstraints = false
-        child.view.topAnchor.constraint(equalTo: mainView.topAnchor).isActive = true
-        child.view.leadingAnchor.constraint(equalTo: mainView.leadingAnchor).isActive = true
-        child.view.trailingAnchor.constraint(equalTo: mainView.trailingAnchor).isActive = true
-        child.view.bottomAnchor.constraint(equalTo: mainView.bottomAnchor).isActive = true
-        
-        child.didMove(toParent: self)
-
-        if self.routes.last is ConfirmMandateViewController {
-            state.directDebitFormCompleted = true
-        }
-    }
-
-    func popAllAndShow(_ child: UIViewController, height: CGFloat = UIScreen.main.bounds.height * 0.5) {
-        routes.forEach({ controller in
-            controller.view.removeFromSuperview()
-            controller.removeFromParent()
-        })
-        routes = []
-        add(child, height: height)
-    }
-
-    func popAndShow(_ child: UIViewController, height: CGFloat = UIScreen.main.bounds.height * 0.5) {
-        routes.last?.view.removeFromSuperview()
-        routes.last?.removeFromParent()
-        routes.removeLast()
-        add(child, height: height)
-    }
-
-    func popView(animateOnPop: Bool = true) {
-        // dismiss checkout if this is the first route
-        if routes.count < 2 { return dismiss(animated: true) }
-
-        // remove view and view controller of foremost route
-        routes.last?.view.removeFromSuperview()
-        routes.last?.removeFromParent()
-
-        log(logLevel: .debug, title: nil, message: "Routes: \(routes)", prefix: nil, suffix: nil, bundle: nil, file: #file, className: String(describing: Self.self), function: #function, line: #line)
-        // remove foremost route from route stack & its associated height
-        if !heights.isEmpty && !routes.isEmpty {
-            routes.removeLast()
-            heights.removeLast()
-            currentHeight = heights[heights.count - 1]
-        }
-
-        // reveal previous route view & animate height transition
-        self.routes.last?.view.isHidden = false
-
-        if self.routes.last is ConfirmMandateViewController {
-            (self.routes.last as! ConfirmMandateViewController).reload()
-        }
-        
-        let settings: PrimerSettingsProtocol = DependencyContainer.resolve()
-        if settings.isFullScreenOnly {
-            heightConstraint.setFullScreen()
-        } else {
-            heightConstraint?.constant = heights.last ?? 400
-        }
-
-        // animate to previous height
-        if animateOnPop {
-            UIView.animate(withDuration: 0.25, animations: {[weak self] in
-                guard let strongSelf = self else { return }
+//             }
+//         } else {
+//             // Do not change the view's height here, it should be changed when keyboard shows.
+//         }
+        
+//         // hide previous view
+//         routes.last?.view.isHidden = true
+//         routes.append(child)
+//         heights.append(height)
+//         currentHeight = height
+//         addChild(child)
+//         // view
+//         mainView.addSubview(child.view)
+
+//         child.view.translatesAutoresizingMaskIntoConstraints = false
+//         child.view.topAnchor.constraint(equalTo: mainView.topAnchor).isActive = true
+//         child.view.leadingAnchor.constraint(equalTo: mainView.leadingAnchor).isActive = true
+//         child.view.trailingAnchor.constraint(equalTo: mainView.trailingAnchor).isActive = true
+//         child.view.bottomAnchor.constraint(equalTo: mainView.bottomAnchor).isActive = true
+        
+//         child.didMove(toParent: self)
+
+//         if self.routes.last is ConfirmMandateViewController {
+//             state.directDebitFormCompleted = true
+//         }
+//     }
+
+//     func popAllAndShow(_ child: UIViewController, height: CGFloat = UIScreen.main.bounds.height * 0.5) {
+//         routes.forEach({ controller in
+//             controller.view.removeFromSuperview()
+//             controller.removeFromParent()
+//         })
+//         routes = []
+//         add(child, height: height)
+//     }
+
+//     func popAndShow(_ child: UIViewController, height: CGFloat = UIScreen.main.bounds.height * 0.5) {
+//         routes.last?.view.removeFromSuperview()
+//         routes.last?.removeFromParent()
+//         routes.removeLast()
+//         add(child, height: height)
+//     }
+
+//     func popView(animateOnPop: Bool = true) {
+//         // dismiss checkout if this is the first route
+//         if routes.count < 2 { return dismiss(animated: true) }
+
+//         // remove view and view controller of foremost route
+//         routes.last?.view.removeFromSuperview()
+//         routes.last?.removeFromParent()
+
+//         log(logLevel: .debug, title: nil, message: "Routes: \(routes)", prefix: nil, suffix: nil, bundle: nil, file: #file, className: String(describing: Self.self), function: #function, line: #line)
+//         // remove foremost route from route stack & its associated height
+//         if !heights.isEmpty && !routes.isEmpty {
+//             routes.removeLast()
+//             heights.removeLast()
+//             currentHeight = heights[heights.count - 1]
+//         }
+
+//         // reveal previous route view & animate height transition
+//         self.routes.last?.view.isHidden = false
+
+//         if self.routes.last is ConfirmMandateViewController {
+//             (self.routes.last as! ConfirmMandateViewController).reload()
+//         }
+        
+//         let settings: PrimerSettingsProtocol = DependencyContainer.resolve()
+//         if settings.isFullScreenOnly {
+//             heightConstraint.setFullScreen()
+//         } else {
+//             heightConstraint?.constant = heights.last ?? 400
+//         }
+
+//         // animate to previous height
+//         if animateOnPop {
+//             UIView.animate(withDuration: 0.25, animations: {[weak self] in
+//                 guard let strongSelf = self else { return }
                 
-                let settings: PrimerSettingsProtocol = DependencyContainer.resolve()
-                if settings.isFullScreenOnly {
-                    strongSelf.heightConstraint.setFullScreen()
-                    strongSelf.view.layoutIfNeeded()
-                } else {
-                    strongSelf.heightConstraint?.constant = self?.heights.last ?? 400
-                    strongSelf.view.layoutIfNeeded()
-                }
-            })
-        }
-    }
-}
-
-#endif
-=======
-//#if canImport(UIKit)
-//
-//import UIKit
-//
-//protocol RouterDelegate: AnyObject {
-//    var root: RootViewController? { get }
-//    func setRoot(_ root: RootViewController)
-//    func show(_ route: Route)
-//    func pop()
-//    func popAllAndShow(_ route: Route)
-//    func popAndShow(_ route: Route)
-//    func presentSuccessScreen(for successScreenType: SuccessScreenType)
-//    func presentErrorScreen(with err: Error)
-//}
-//
-//internal class Router: RouterDelegate {
-//
-//    weak var root: RootViewController?
-//    var currentRoute: Route?
-//    
-//    deinit {
-//        log(logLevel: .debug, message: "🧨 deinit: \(self) \(Unmanaged.passUnretained(self).toOpaque())")
-//    }
-//
-//    func setRoot(_ root: RootViewController) {
-//        self.root = root
-//    }
-//
-//    func show(_ route: Route) {
-//        guard let root = self.root else { return }
-//        guard let vc = route.viewController else { return }
-//        self.currentRoute = route
-//        let settings: PrimerSettingsProtocol = DependencyContainer.resolve()
-//
-//        // FIXME: No decisions on UI elements
-//        if vc is SuccessViewController {
-//            if settings.hasDisabledSuccessScreen {
-//                return root.dismiss(animated: true, completion: nil)
-//            }
-//
-//            root.view.endEditing(true)
-//
-//        } else if vc is ErrorViewController {
-//            if settings.hasDisabledSuccessScreen {
-//                return root.dismiss(animated: true, completion: nil)
-//            }
-//            
-//            root.view.endEditing(true)
-//        }
-//
-//        switch route {
-//        case .form:
-//            root.add(vc, height: route.height, animateOnPush: false)
-//        default:
-//            root.add(vc, height: route.height)
-//        }
-//    }
-//
-//    func pop() {
-//        switch currentRoute {
-//        case .form:
-//            root?.popView(animateOnPop: false)
-//        default:
-//            root?.popView()
-//        }
-//    }
-//
-//    func popAllAndShow(_ route: Route) {
-//        guard let vc = route.viewController else { return }
-//        root?.popAllAndShow(vc, height: route.height)
-//    }
-//
-//    func popAndShow(_ route: Route) {
-//        guard let vc = route.viewController else { return }
-//        root?.popAndShow(vc, height: route.height)
-//    }
-//    
-//    func presentErrorScreen(with err: Error) {
-//        let settings: PrimerSettingsProtocol = DependencyContainer.resolve()
-//        
-//        if !settings.hasDisabledSuccessScreen {
-//            Primer.shared.root = RootViewController()
-//            setRoot(Primer.shared.root!)
-//            show(.error(error: err))
-//            Primer.shared.presentingViewController?.present(Primer.shared.root!, animated: true)
-//        }
-//    }
-//    
-//    func presentSuccessScreen(for successScreenType: SuccessScreenType = .regular) {
-//        let settings: PrimerSettingsProtocol = DependencyContainer.resolve()
-//        
-//        if !settings.hasDisabledSuccessScreen {
-//            Primer.shared.root = RootViewController()
-//            setRoot(Primer.shared.root!)
-//            show(.success(type: successScreenType))
-//            Primer.shared.presentingViewController?.present(Primer.shared.root!, animated: true)
-//        }
-//    }
-//    
-//}
-//
-//fileprivate extension RootViewController {
-//    
-//    // FIXME: Can't all this logic be resolved with a UINavigationController?
-//    func add(_ child: UIViewController, height: CGFloat = UIScreen.main.bounds.height * 0.5, animateOnPush: Bool = true) {
-//        let state: AppStateProtocol = DependencyContainer.resolve()
-//        let settings: PrimerSettingsProtocol = DependencyContainer.resolve()
-//        
-//        if !settings.isFullScreenOnly {
-//            heightConstraint?.constant = height
-//        }
-//        
-//        if animateOnPush {
-//            UIView.animate(withDuration: 0.25, delay: 0, options: UIView.AnimationOptions(rawValue: 7)) {
-//                let settings: PrimerSettingsProtocol = DependencyContainer.resolve()
-//                if settings.isFullScreenOnly {
-//                    // ...
-//                } else {
-//                    self.heightConstraint?.constant = height
-//                    self.view.layoutIfNeeded()
-//                }
-//            } completion: { finished in
-//                
-//            }
-//        } else {
-//            // Do not change the view's height here, it should be changed when keyboard shows.
-//        }
-//        
-//        // hide previous view
-//        routes.last?.view.isHidden = true
-//        routes.append(child)
-//        heights.append(height)
-//        currentHeight = height
-//        addChild(child)
-//        // view
-//        mainView.addSubview(child.view)
-//
-//        child.view.translatesAutoresizingMaskIntoConstraints = false
-//        child.view.topAnchor.constraint(equalTo: mainView.topAnchor).isActive = true
-//        child.view.leadingAnchor.constraint(equalTo: mainView.leadingAnchor).isActive = true
-//        child.view.trailingAnchor.constraint(equalTo: mainView.trailingAnchor).isActive = true
-//        child.view.bottomAnchor.constraint(equalTo: mainView.bottomAnchor).isActive = true
-//        
-//        child.didMove(toParent: self)
-//
-//        if self.routes.last is ConfirmMandateViewController {
-//            state.directDebitFormCompleted = true
-//        }
-//    }
-//
-//    func popAllAndShow(_ child: UIViewController, height: CGFloat = UIScreen.main.bounds.height * 0.5) {
-//        routes.forEach({ controller in
-//            controller.view.removeFromSuperview()
-//            controller.removeFromParent()
-//        })
-//        routes = []
-//        add(child, height: height)
-//    }
-//
-//    func popAndShow(_ child: UIViewController, height: CGFloat = UIScreen.main.bounds.height * 0.5) {
-//        routes.last?.view.removeFromSuperview()
-//        routes.last?.removeFromParent()
-//        routes.removeLast()
-//        add(child, height: height)
-//    }
-//
-//    func popView(animateOnPop: Bool = true) {
-//        // dismiss checkout if this is the first route
-//        if routes.count < 2 { return dismiss(animated: true) }
-//
-//        // remove view and view controller of foremost route
-//        routes.last?.view.removeFromSuperview()
-//        routes.last?.removeFromParent()
-//
-//        log(logLevel: .debug, title: nil, message: "Routes: \(routes)", prefix: nil, suffix: nil, bundle: nil, file: #file, className: String(describing: Self.self), function: #function, line: #line)
-//        // remove foremost route from route stack & its associated height
-//        if !heights.isEmpty && !routes.isEmpty {
-//            routes.removeLast()
-//            heights.removeLast()
-//            currentHeight = heights[heights.count - 1]
-//        }
-//
-//        // reveal previous route view & animate height transition
-//        self.routes.last?.view.isHidden = false
-//
-//        if self.routes.last is ConfirmMandateViewController {
-//            (self.routes.last as! ConfirmMandateViewController).reload()
-//        }
-//        
-//        let settings: PrimerSettingsProtocol = DependencyContainer.resolve()
-//        if settings.isFullScreenOnly {
-//            heightConstraint.setFullScreen()
-//        } else {
-//            heightConstraint?.constant = heights.last ?? 400
-//        }
-//
-//        // animate to previous height
-//        if animateOnPop {
-//            UIView.animate(withDuration: 0.25, animations: {[weak self] in
-//                guard let strongSelf = self else { return }
-//                
-//                let settings: PrimerSettingsProtocol = DependencyContainer.resolve()
-//                if settings.isFullScreenOnly {
-//                    strongSelf.heightConstraint.setFullScreen()
-//                    strongSelf.view.layoutIfNeeded()
-//                } else {
-//                    strongSelf.heightConstraint?.constant = self?.heights.last ?? 400
-//                    strongSelf.view.layoutIfNeeded()
-//                }
-//            })
-//        }
-//    }
-//}
-//
-//#endif
->>>>>>> fdac089b
+//                 let settings: PrimerSettingsProtocol = DependencyContainer.resolve()
+//                 if settings.isFullScreenOnly {
+//                     strongSelf.heightConstraint.setFullScreen()
+//                     strongSelf.view.layoutIfNeeded()
+//                 } else {
+//                     strongSelf.heightConstraint?.constant = self?.heights.last ?? 400
+//                     strongSelf.view.layoutIfNeeded()
+//                 }
+//             })
+//         }
+//     }
+// }
+
+// #endif