--- conflicted
+++ resolved
@@ -117,12 +117,6 @@
             heightConstraint?.constant = height
         }
         
-<<<<<<< HEAD
-        UIView.animate(withDuration: 0.25, animations: { [weak self] in
-            self?.view.layoutIfNeeded()
-        })
-
-=======
         if animateOnPush {
             UIView.animate(withDuration: 0.25, delay: 0, options: UIView.AnimationOptions(rawValue: 7)) {
                 let settings: PrimerSettingsProtocol = DependencyContainer.resolve()
@@ -139,7 +133,6 @@
             // Do not change the view's height here, it should be changed when keyboard shows.
         }
         
->>>>>>> d8cbcfef
         // hide previous view
         routes.last?.view.isHidden = true
         routes.append(child)
@@ -209,12 +202,6 @@
         }
 
         // animate to previous height
-<<<<<<< HEAD
-        UIView.animate(withDuration: 0.25, animations: { [weak self] in
-            self?.view.layoutIfNeeded()
-        })
-
-=======
         if animateOnPop {
             UIView.animate(withDuration: 0.25, animations: {[weak self] in
                 guard let strongSelf = self else { return }
@@ -229,7 +216,6 @@
                 }
             })
         }
->>>>>>> d8cbcfef
     }
 }
 
