//
//  PrimerFormViewController.swift
//  PrimerSDK
//
//  Created by Evangelos Pittas on 27/7/21.
//

#if canImport(UIKit)

import UIKit

class PrimerFormViewController: PrimerViewController {

    internal var verticalStackView: UIStackView = UIStackView()
    
    override func viewDidLoad() {
        super.viewDidLoad()
        
        view.translatesAutoresizingMaskIntoConstraints = false
        
        view.addSubview(verticalStackView)

        verticalStackView.translatesAutoresizingMaskIntoConstraints = false
        verticalStackView.alignment = .fill
        verticalStackView.axis = .vertical
        verticalStackView.distribution = .fill
        
        verticalStackView.pin(view: view, leading: 20, top: 20, trailing: -20, bottom: -20)
    }
    
    static func renderPaymentMethods(_ paymentMethodTokenizationViewModels: [PaymentMethodTokenizationViewModelProtocol], on stackView: UIStackView) {
        let theme: PrimerThemeProtocol = DependencyContainer.resolve()
        
<<<<<<< HEAD
        let availablePaymentMethodsContainerStackView = UIStackView()
        availablePaymentMethodsContainerStackView.axis = .vertical
        availablePaymentMethodsContainerStackView.alignment = .fill
        availablePaymentMethodsContainerStackView.distribution = .fill
        availablePaymentMethodsContainerStackView.spacing = 5.0
=======
        let otherPaymentMethodsTitleLabel = UILabel()
        otherPaymentMethodsTitleLabel.translatesAutoresizingMaskIntoConstraints = false
        otherPaymentMethodsTitleLabel.heightAnchor.constraint(equalToConstant: 16).isActive = true
        otherPaymentMethodsTitleLabel.text = NSLocalizedString("primer-vault-payment-method-available-payment-methods",
                                                               tableName: nil,
                                                               bundle: Bundle.primerResources,
                                                               value: "Available payment methods",
                                                               comment: "Available payment methods - Vault Checkout 'Available payment methods' Title").uppercased()
        otherPaymentMethodsTitleLabel.textColor = theme.text.subtitle.color
        otherPaymentMethodsTitleLabel.font = UIFont.systemFont(ofSize: 13.0, weight: .regular)
        otherPaymentMethodsTitleLabel.textAlignment = .left
>>>>>>> b78333d7
        
        if !paymentMethodTokenizationViewModels.isEmpty {
            let otherPaymentMethodsTitleLabel = UILabel()
            otherPaymentMethodsTitleLabel.translatesAutoresizingMaskIntoConstraints = false
            otherPaymentMethodsTitleLabel.heightAnchor.constraint(equalToConstant: 16).isActive = true
            otherPaymentMethodsTitleLabel.text = NSLocalizedString("primer-vault-payment-method-available-payment-methods",
                                                                   tableName: nil,
                                                                   bundle: Bundle.primerResources,
                                                                   value: "Available payment methods",
                                                                   comment: "Available payment methods - Vault Checkout 'Available payment methods' Title").uppercased()
            otherPaymentMethodsTitleLabel.textColor = theme.colorTheme.secondaryText1
            otherPaymentMethodsTitleLabel.font = UIFont.systemFont(ofSize: 12.0, weight: .regular)
            otherPaymentMethodsTitleLabel.textAlignment = .left
            availablePaymentMethodsContainerStackView.addArrangedSubview(otherPaymentMethodsTitleLabel)
            
            if Primer.shared.flow.internalSessionFlow.vaulted {
                for viewModel in paymentMethodTokenizationViewModels {
                    availablePaymentMethodsContainerStackView.addArrangedSubview(viewModel.paymentMethodButton)
                }
                stackView.addArrangedSubview(availablePaymentMethodsContainerStackView)
                
            } else {
                // No surcharge fee
                
                let availablePaymentMethodsStackView = UIStackView()
                availablePaymentMethodsStackView.axis = .vertical
                availablePaymentMethodsStackView.alignment = .fill
                availablePaymentMethodsStackView.distribution = .fill
                availablePaymentMethodsStackView.spacing = 10.0

                let noAdditionalFeePaymentMethodsViewModels = paymentMethodTokenizationViewModels.filter({ $0.config.hasUnknownSurcharge == false && ($0.config.surcharge ?? 0) == 0 })
                if !noAdditionalFeePaymentMethodsViewModels.isEmpty {
                    let noAdditionalFeesContainerView = PaymentMethodsGroupView(title: "No additional fee", paymentMethodTokenizationViewModels: noAdditionalFeePaymentMethodsViewModels)
                    noAdditionalFeesContainerView.titleLabel?.font = UIFont.systemFont(ofSize: 12.0, weight: .regular)
                    availablePaymentMethodsStackView.addArrangedSubview(noAdditionalFeesContainerView)
                }
                
                // With surcharge fee
                
                let additionalFeePaymentMethodsViewModels = paymentMethodTokenizationViewModels.filter({ $0.config.hasUnknownSurcharge == false && ($0.config.surcharge ?? 0) != 0 })
                if !additionalFeePaymentMethodsViewModels.isEmpty {
                    for additionalFeePaymentMethodsViewModel in additionalFeePaymentMethodsViewModels {
                        let title = additionalFeePaymentMethodsViewModel.surcharge
                        let additionalFeesContainerView = PaymentMethodsGroupView(title: title, paymentMethodTokenizationViewModels: [additionalFeePaymentMethodsViewModel])
                        additionalFeesContainerView.titleLabel?.font = UIFont.systemFont(ofSize: 16.0, weight: .bold)
                        availablePaymentMethodsStackView.addArrangedSubview(additionalFeesContainerView)
                    }
                }
                
                // Unknown surcharge fee
                
                let unknownFeePaymentMethodsViewModels = paymentMethodTokenizationViewModels.filter({ $0.config.hasUnknownSurcharge == true })
                if !unknownFeePaymentMethodsViewModels.isEmpty {
                    let unknownFeesContainerView = PaymentMethodsGroupView(
                        title: NSLocalizedString("surcharge-additional-fee",
                                                 tableName: nil,
                                                 bundle: Bundle.primerResources,
                                                 value: "Additional fee may apply",
                                                 comment: "Additional fee may apply - Surcharge (Label)"),
                        paymentMethodTokenizationViewModels: unknownFeePaymentMethodsViewModels)
                    
                    unknownFeesContainerView.titleLabel?.font = UIFont.systemFont(ofSize: 12.0, weight: .regular)
                    availablePaymentMethodsStackView.addArrangedSubview(unknownFeesContainerView)
                }

                availablePaymentMethodsContainerStackView.addArrangedSubview(availablePaymentMethodsStackView)
                stackView.addArrangedSubview(availablePaymentMethodsContainerStackView)
            }
            
        }
    }
    
    static func handleCallbacks(for paymentMethodTokenizationViewModel: PaymentMethodTokenizationViewModelProtocol) {
        paymentMethodTokenizationViewModel.didStartTokenization = {
            Primer.shared.primerRootVC?.showLoadingScreenIfNeeded()
        }
        
        if var asyncPaymentMethodViewModel = paymentMethodTokenizationViewModel as? ExternalPaymentMethodTokenizationViewModelProtocol {
            asyncPaymentMethodViewModel.willPresentExternalView = {
                Primer.shared.primerRootVC?.showLoadingScreenIfNeeded()
            }
            
            asyncPaymentMethodViewModel.didPresentExternalView = {
                
            }
            
            asyncPaymentMethodViewModel.willDismissExternalView = {
                Primer.shared.primerRootVC?.showLoadingScreenIfNeeded()
            }
        }
        
        paymentMethodTokenizationViewModel.completion = { (tok, err) in
            if let err = err {
                Primer.shared.primerRootVC?.handle(error: err)
            } else {
                Primer.shared.primerRootVC?.handleSuccess()
            }
        }
    }
    
}

#endif<|MERGE_RESOLUTION|>--- conflicted
+++ resolved
@@ -31,25 +31,11 @@
     static func renderPaymentMethods(_ paymentMethodTokenizationViewModels: [PaymentMethodTokenizationViewModelProtocol], on stackView: UIStackView) {
         let theme: PrimerThemeProtocol = DependencyContainer.resolve()
         
-<<<<<<< HEAD
         let availablePaymentMethodsContainerStackView = UIStackView()
         availablePaymentMethodsContainerStackView.axis = .vertical
         availablePaymentMethodsContainerStackView.alignment = .fill
         availablePaymentMethodsContainerStackView.distribution = .fill
         availablePaymentMethodsContainerStackView.spacing = 5.0
-=======
-        let otherPaymentMethodsTitleLabel = UILabel()
-        otherPaymentMethodsTitleLabel.translatesAutoresizingMaskIntoConstraints = false
-        otherPaymentMethodsTitleLabel.heightAnchor.constraint(equalToConstant: 16).isActive = true
-        otherPaymentMethodsTitleLabel.text = NSLocalizedString("primer-vault-payment-method-available-payment-methods",
-                                                               tableName: nil,
-                                                               bundle: Bundle.primerResources,
-                                                               value: "Available payment methods",
-                                                               comment: "Available payment methods - Vault Checkout 'Available payment methods' Title").uppercased()
-        otherPaymentMethodsTitleLabel.textColor = theme.text.subtitle.color
-        otherPaymentMethodsTitleLabel.font = UIFont.systemFont(ofSize: 13.0, weight: .regular)
-        otherPaymentMethodsTitleLabel.textAlignment = .left
->>>>>>> b78333d7
         
         if !paymentMethodTokenizationViewModels.isEmpty {
             let otherPaymentMethodsTitleLabel = UILabel()
@@ -60,7 +46,7 @@
                                                                    bundle: Bundle.primerResources,
                                                                    value: "Available payment methods",
                                                                    comment: "Available payment methods - Vault Checkout 'Available payment methods' Title").uppercased()
-            otherPaymentMethodsTitleLabel.textColor = theme.colorTheme.secondaryText1
+            otherPaymentMethodsTitleLabel.textColor = theme.text.subtitle.color
             otherPaymentMethodsTitleLabel.font = UIFont.systemFont(ofSize: 12.0, weight: .regular)
             otherPaymentMethodsTitleLabel.textAlignment = .left
             availablePaymentMethodsContainerStackView.addArrangedSubview(otherPaymentMethodsTitleLabel)
