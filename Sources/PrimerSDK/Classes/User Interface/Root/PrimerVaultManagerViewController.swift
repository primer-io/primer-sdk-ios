--- conflicted
+++ resolved
@@ -54,19 +54,6 @@
         let noAdditionalFeePaymentMethodsViewModels = availablePaymentMethods.filter({ $0.surCharge == nil })
         let additionalFeePaymentMethodsViewModels = availablePaymentMethods.filter({ $0.surCharge != nil })
         
-<<<<<<< HEAD
-        let noAdditionalFeesContainerView = PaymentMethodsGroupView(frame: .zero, title: "No additional fee", paymentMethodsViewModels: noAdditionalFeePaymentMethodsViewModels)
-        noAdditionalFeesContainerView.titleLabel?.font = UIFont.systemFont(ofSize: 12, weight: .regular)
-        noAdditionalFeesContainerView.delegate = self
-        verticalStackView.addArrangedSubview(noAdditionalFeesContainerView)
-        
-        for additionalFeePaymentMethodsViewModel in additionalFeePaymentMethodsViewModels {
-            let title = additionalFeePaymentMethodsViewModel.surCharge
-            let additionalFeesContainerView = PaymentMethodsGroupView(frame: .zero, title: title, paymentMethodsViewModels: [additionalFeePaymentMethodsViewModel])
-            additionalFeesContainerView.titleLabel?.font = title == "Additional fee may apply" ? UIFont.systemFont(ofSize: 12, weight: .regular) : UIFont.systemFont(ofSize: 16, weight: .bold)
-            additionalFeesContainerView.delegate = self
-            verticalStackView.addArrangedSubview(additionalFeesContainerView)
-=======
         if !noAdditionalFeePaymentMethodsViewModels.isEmpty {
             let noAdditionalFeesContainerView = PaymentMethodsGroupView(frame: .zero, title: "No additional fee", paymentMethodsViewModels: noAdditionalFeePaymentMethodsViewModels)
             noAdditionalFeesContainerView.titleLabel?.font = UIFont.systemFont(ofSize: 12, weight: .regular)
@@ -82,7 +69,6 @@
                 additionalFeesContainerView.delegate = self
                 verticalStackView.addArrangedSubview(additionalFeesContainerView)
             }
->>>>>>> 6305eaf2
         }
     }
     
