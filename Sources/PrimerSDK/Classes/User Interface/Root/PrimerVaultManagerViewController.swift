--- conflicted
+++ resolved
@@ -32,104 +32,15 @@
         view.backgroundColor = theme.view.backgroundColor
         
         verticalStackView.spacing = 14.0
-<<<<<<< HEAD
-        renderAvailablePaymentMethods()
-=======
 
-        if !availablePaymentMethods.isEmpty {
+        if !paymentMethodConfigViewModels.isEmpty {
             renderAvailablePaymentMethods()
         }
->>>>>>> b78333d7
     }
     
     private func renderAvailablePaymentMethods() {
         PrimerFormViewController.renderPaymentMethods(paymentMethodConfigViewModels, on: verticalStackView)
-        
-//        let checkoutViewModel: VaultCheckoutViewModelProtocol = DependencyContainer.resolve()
-//        let availablePaymentMethods = checkoutViewModel.availablePaymentOptions.filter({ $0.type != .applePay })
-//
-//        let noAdditionalFeePaymentMethodsViewModels = availablePaymentMethods.filter({ $0.surCharge == nil })
-//        let additionalFeePaymentMethodsViewModels = availablePaymentMethods.filter({ $0.surCharge != nil })
-//
-//<<<<<<< HEAD
-//        if !noAdditionalFeePaymentMethodsViewModels.isEmpty {
-//            let noAdditionalFeesContainerView = PaymentMethodsGroupView(title: "No additional fee", paymentMethodsViewModels: noAdditionalFeePaymentMethodsViewModels)
-//            noAdditionalFeesContainerView.titleLabel?.font = UIFont.systemFont(ofSize: 12, weight: .regular)
-//            noAdditionalFeesContainerView.delegate = self
-//            verticalStackView.addArrangedSubview(noAdditionalFeesContainerView)
-//        }
-//
-//        if !additionalFeePaymentMethodsViewModels.isEmpty {
-//            for additionalFeePaymentMethodsViewModel in additionalFeePaymentMethodsViewModels {
-//                let title = additionalFeePaymentMethodsViewModel.surCharge
-//                let additionalFeesContainerView = PaymentMethodsGroupView(title: title, paymentMethodsViewModels: [additionalFeePaymentMethodsViewModel])
-//                additionalFeesContainerView.titleLabel?.font = (title == NSLocalizedString("surcharge-additional-fee",
-//                                                                                           tableName: nil,
-//                                                                                           bundle: Bundle.primerResources,
-//                                                                                           value: "Additional fee may apply",
-//                                                                                           comment: "Additional fee may apply - Surcharge (Label)"))
-//                ? UIFont.systemFont(ofSize: 12, weight: .regular)
-//                : UIFont.systemFont(ofSize: 16, weight: .bold)
-//                additionalFeesContainerView.delegate = self
-//                verticalStackView.addArrangedSubview(additionalFeesContainerView)
-//            }
-//        }
     }
-<<<<<<< HEAD
-    
-//    @objc
-//    func klarnaButtonTapped() {
-//        let lvc = PrimerLoadingViewController(withHeight: 300)
-//        Primer.shared.primerRootVC?.show(viewController: lvc)
-//        Primer.shared.primerRootVC?.presentKlarna()
-//    }
-//
-//    @objc
-//    func payPalButtonTapped() {
-//        if #available(iOS 11.0, *) {
-//            let lvc = PrimerLoadingViewController(withHeight: 300)
-//            Primer.shared.primerRootVC?.show(viewController: lvc)
-//            Primer.shared.primerRootVC?.presentPayPal()
-//=======
-//        if !availablePaymentMethods.isEmpty {
-//            renderAvailablePaymentMethods()
-//>>>>>>> master
-//        }
-//    }
-//
-//    private func renderAvailablePaymentMethods() {
-//        PrimerFormViewController.renderPaymentMethods(paymentMethodConfigViewModels, on: verticalStackView)
-//    }
-    
-=======
->>>>>>> b78333d7
 }
 
-//<<<<<<< HEAD
-//extension PrimerVaultManagerViewController: PaymentMethodsGroupViewDelegate {
-//    func paymentMethodsGroupView(_ paymentMethodsGroupView: PaymentMethodsGroupView, paymentMethodTapped paymentMethod: PaymentMethodViewModel) {
-//        switch  paymentMethod.type {
-//        case .applePay:
-//            break
-//        case .apaya:
-//            break
-//        case .payPal:
-//            payPalButtonTapped()
-//        case .paymentCard:
-//            cardButtonTapped()
-//        case .googlePay:
-//            break
-//        case .goCardlessMandate:
-//            break
-//        case .klarna:
-//            klarnaButtonTapped()
-//        case .payNlIdeal:
-//            break
-//        case .unknown:
-//            break
-//        }
-//    }
-//}
-//=======
-#endif
-//>>>>>>> master+#endif