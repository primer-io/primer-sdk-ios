--- conflicted
+++ resolved
@@ -57,13 +57,9 @@
             nibName = "PrimerTextFieldView"
         } else if nibName == "PrimerCardholderNameFieldView" {
            nibName = "PrimerTextFieldView"
-<<<<<<< HEAD
         } else if nibName == "PrimerGenericFieldView" {
             nibName = "PrimerTextFieldView"
-        } else if nibName == "PrimerZipCodeFieldView" {
-=======
         } else if nibName == "PrimerPostalCodeFieldView" {
->>>>>>> b86a54eb
             nibName = "PrimerTextFieldView"
         }
         
