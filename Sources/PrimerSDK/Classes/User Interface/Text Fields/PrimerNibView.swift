--- conflicted
+++ resolved
@@ -57,11 +57,9 @@
             nibName = "PrimerTextFieldView"
         } else if nibName == "PrimerCardholderNameFieldView" {
            nibName = "PrimerTextFieldView"
-<<<<<<< HEAD
         } else if nibName == "PrimerGenericFieldView" {
-=======
+            nibName = "PrimerTextFieldView"
         } else if nibName == "PrimerZipCodeFieldView" {
->>>>>>> 8198f0e7
             nibName = "PrimerTextFieldView"
         }
         
