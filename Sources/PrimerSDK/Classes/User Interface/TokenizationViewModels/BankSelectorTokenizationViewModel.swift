//
//  DotPayTokenizationViewModel.swift
//  PrimerSDK
//
//  Created by Admin on 8/11/21.
//

#if canImport(UIKit)

import SafariServices
import UIKit

class BankSelectorTokenizationViewModel: ExternalPaymentMethodTokenizationViewModel {
    
    internal private(set) var banks: [Bank] = []
    internal private(set) var dataSource: [Bank] = [] {
        didSet {
            tableView.reloadData()
        }
    }
    private var bankSelectionCompletion: ((Bank) -> Void)?
    private var tokenizationService: TokenizationServiceProtocol?
    override func validate() throws {
        guard let decodedClientToken = ClientTokenService.decodedClientToken, decodedClientToken.isValid else {
            let err = PrimerError.invalidClientToken(userInfo: ["file": #file, "class": "\(Self.self)", "function": #function, "line": "\(#line)"], diagnosticsId: nil)
            ErrorHandler.handle(error: err)
            throw err
        }
    }
    
    /**
     This callback is used when the user selects a bank (i.e. taps on a table cell) and a fake tokenization is performed. This payment method token is then
     used by the merchant to create a payment, and subsequently receive a **requiredAction**.
     
     It must be set before the user taps on a cell, and nullified when a **paymentMethod** is returned.
     */
    fileprivate var tmpTokenizationCallback: ((_ paymentMethod: PaymentMethodToken?, _ err: Error?) -> Void)?
    
    internal lazy var tableView: UITableView = {
        let theme: PrimerThemeProtocol = DependencyContainer.resolve()
        
        let tableView = UITableView()
        tableView.showsVerticalScrollIndicator = false
        tableView.showsHorizontalScrollIndicator = false
        tableView.backgroundColor = theme.view.backgroundColor
        
        if #available(iOS 11.0, *) {
            tableView.contentInsetAdjustmentBehavior = .never
        }

        tableView.rowHeight = 41
        tableView.register(BankTableViewCell.self, forCellReuseIdentifier: BankTableViewCell.identifier)
        tableView.dataSource = self
        tableView.delegate = self
        return tableView
    }()
    
    internal lazy var searchBankTextField: PrimerSearchTextField? = {
        let textField = PrimerSearchTextField(frame: .zero)
        textField.translatesAutoresizingMaskIntoConstraints = false
        textField.heightAnchor.constraint(equalToConstant: 35).isActive = true
        textField.delegate = self
        textField.borderStyle = .none
        textField.layer.cornerRadius = 3.0
        textField.font = UIFont.systemFont(ofSize: 16.0)
        textField.placeholder = Strings.BankSelector.searchBankTitle
        textField.rightViewMode = .always
        return textField
    }()
    
    private var selectedBank: Bank?
    
    deinit {
        log(logLevel: .debug, message: "🧨 deinit: \(self) \(Unmanaged.passUnretained(self).toOpaque())")
    }
    
    func cancel() {
        self.webViewController = nil
        self.webViewCompletion = nil
        self.tmpTokenizationCallback = nil
    }
    
    override func performPreTokenizationSteps() -> Promise<Void> {
        DispatchQueue.main.async {
            UIApplication.shared.endIgnoringInteractionEvents()
        }
        
        let event = Analytics.Event(
            eventType: .ui,
            properties: UIEventProperties(
                action: .click,
                context: Analytics.Event.Property.Context(
                    issuerId: nil,
                    paymentMethodType: self.config.type,
                    url: nil),
                extra: nil,
                objectType: .button,
                objectId: .select,
                objectClass: "\(Self.self)",
                place: .bankSelectionList))
        Analytics.Service.record(event: event)
        
        return Promise { seal in
            firstly {
                self.validateReturningPromise()
            }
            .then {
                self.fetchBanks()
            }
            .then { banks -> Promise<Void> in
                self.banks = banks
                self.dataSource = banks
                return self.presentPaymentMethodUserInterface()
            }
            .then { () -> Promise<Void> in
                return self.awaitUserInput()
            }
            .then { () -> Promise<Void> in
                return self.handlePrimerWillCreatePaymentEvent(PrimerPaymentMethodData(type: self.config.type))
            }
            .done {
                seal.fulfill()
            }
            .ensure { [unowned self] in
                DispatchQueue.main.async {
                    self.willDismissPaymentMethodUI?()
                    self.webViewController?.dismiss(animated: true, completion: {
                        self.didDismissPaymentMethodUI?()
                    })
                }

                self.webViewController = nil
                self.webViewCompletion = nil
            }
            .catch { err in
                seal.reject(err)
            }
        }
    }
    
    override func performTokenizationStep() -> Promise<Void> {
        return Promise { seal in
            firstly {
                self.checkouEventsNotifierModule.fireDidStartTokenizationEvent()
            }
            .then { () -> Promise<PrimerPaymentMethodTokenData> in
                return self.tokenize()
            }
            .then { paymentMethodTokenData -> Promise<Void> in
                self.paymentMethodTokenData = paymentMethodTokenData
                return self.checkouEventsNotifierModule.fireDidFinishTokenizationEvent()
            }
            .done {
                seal.fulfill()
            }
            .ensure { [unowned self] in
                DispatchQueue.main.async {
                    self.willDismissPaymentMethodUI?()
                    self.webViewController?.dismiss(animated: true, completion: {
                        self.didDismissPaymentMethodUI?()
                    })
                }

                self.webViewController = nil
                self.webViewCompletion = nil
            }
            .catch { err in
                seal.reject(err)
            }
        }
    }
    
    override func performPostTokenizationSteps() -> Promise<Void> {
        return Promise { seal in
            seal.fulfill()
        }
    }
    
    override func presentPaymentMethodUserInterface() -> Promise<Void> {
<<<<<<< HEAD
=======
        
        guard ClientTokenService.decodedClientToken?.intent?.contains("_REDIRECTION") == false else {
            return super.presentPaymentMethodUserInterface()
        }
        
>>>>>>> 8a7c377a
        return Promise { seal in
            DispatchQueue.main.async {
                let bsvc = BankSelectorViewController(viewModel: self)
                DispatchQueue.main.async {
                    Primer.shared.primerRootVC?.show(viewController: bsvc)
                    seal.fulfill()
                }
            }
        }
    }
    
    override func awaitUserInput() -> Promise<Void> {
<<<<<<< HEAD
=======
        
        guard ClientTokenService.decodedClientToken?.intent?.contains("_REDIRECTION") == false else {
            return super.awaitUserInput()
        }
        
>>>>>>> 8a7c377a
        return Promise { seal in
            self.bankSelectionCompletion = { bank in
                self.selectedBank = bank
                seal.fulfill()
            }
        }
    }
    
    private func fetchBanks() -> Promise<[Bank]> {
        return Promise { seal in
            guard let decodedClientToken = ClientTokenService.decodedClientToken else {
                let err = PrimerError.invalidClientToken(userInfo: ["file": #file, "class": "\(Self.self)", "function": #function, "line": "\(#line)"], diagnosticsId: nil)
                ErrorHandler.handle(error: err)
                seal.reject(err)
                return
            }
            
            var paymentMethodRequestValue: String = ""
            switch self.config.type {
            case PrimerPaymentMethodType.adyenDotPay.rawValue:
                paymentMethodRequestValue = "dotpay"
            case PrimerPaymentMethodType.adyenIDeal.rawValue:
                paymentMethodRequestValue = "ideal"
            default:
                break
            }
                    
            let client: PrimerAPIClientProtocol = PrimerAPIClient()
            let request = BankTokenizationSessionRequest(
                paymentMethodConfigId: config.id!,
                parameters: BankTokenizationSessionRequestParameters(paymentMethod: paymentMethodRequestValue))
            
            client.listAdyenBanks(clientToken: decodedClientToken, request: request) { result in
                switch result {
                case .failure(let err):
                    seal.reject(err)
                    
                case .success(let banks):
                    seal.fulfill(banks)
                }
            }
        }
    }
    
    private func fetchPaymentMethodToken() -> Promise<PaymentMethodToken> {
        return Promise { seal in
            self.tmpTokenizationCallback = { (paymentMethod, err) in
                if let err = err {
                    seal.reject(err)
                } else if let paymentMethod = paymentMethod {
                    seal.fulfill(paymentMethod)
                } else {
                    assert(true, "Should never get in here.")
                }
            }
        }
    }
    
    override func tokenize() -> Promise<PrimerPaymentMethodTokenData> {
        return Promise { seal in
            self.tokenize(bank: self.selectedBank!) { paymentMethodTokenData, err in
                if let err = err {
                    seal.reject(err)
                } else if let paymentMethodTokenData = paymentMethodTokenData {
                    seal.fulfill(paymentMethodTokenData)
                } else {
                    assert(true, "Should always receive a payment method or an error")
                }
            }
        }
    }

    private func tokenize(bank: Bank, completion: @escaping (_ paymentMethodTokenData: PrimerPaymentMethodTokenData?, _ err: Error?) -> Void) {
        let req = BankSelectorTokenizationRequest(
            paymentInstrument: PaymentInstrument(
                paymentMethodConfigId: self.config.id!,
                sessionInfo: BankSelectorSessionInfo(issuer: bank.id),
                type: "OFF_SESSION_PAYMENT",
                paymentMethodType: config.type))
        
        guard let decodedClientToken = ClientTokenService.decodedClientToken else {
            let err = PrimerError.invalidClientToken(userInfo: ["file": #file, "class": "\(Self.self)", "function": #function, "line": "\(#line)"], diagnosticsId: nil)
            ErrorHandler.handle(error: err)
            completion(nil, err)
            return
        }
        
        let apiClient: PrimerAPIClientProtocol = DependencyContainer.resolve()
        apiClient.tokenizePaymentMethod(
            clientToken: decodedClientToken,
            paymentMethodTokenizationRequest: req) { result in
                switch result {
                case .success(let paymentMethodTokenData):
                    self.paymentMethodTokenData = paymentMethodTokenData
                    completion(self.paymentMethodTokenData, nil)
                case .failure(let err):
                    completion(nil, err)
                }
            }
    }
    
}

extension BankSelectorTokenizationViewModel: UITableViewDataSource, UITableViewDelegate {
    func tableView(_ tableView: UITableView, numberOfRowsInSection section: Int) -> Int {
        return dataSource.count
    }
    
    func tableView(_ tableView: UITableView, cellForRowAt indexPath: IndexPath) -> UITableViewCell {
        let bank = dataSource[indexPath.row]
        let cell = tableView.dequeueReusableCell(withIdentifier: "BankTableViewCell", for: indexPath) as! BankTableViewCell
        cell.configure(viewModel: bank)
        return cell
    }
    
    func tableView(_ tableView: UITableView, didSelectRowAt indexPath: IndexPath) {
        let bank = self.dataSource[indexPath.row]
        self.bankSelectionCompletion?(bank)
    }
}

extension BankSelectorTokenizationViewModel: UITextFieldDelegate {
    func textField(_ textField: UITextField, shouldChangeCharactersIn range: NSRange, replacementString string: String) -> Bool {
        if string == "\n" {
            // Keyboard's return button tapoped
            textField.resignFirstResponder()
            return false
        }
        
        var query: String
        
        if string.isEmpty {
            query = String((textField.text ?? "").dropLast())
        } else {
            query = (textField.text ?? "") + string
        }
        
        if query.isEmpty {
            dataSource = banks
            return true
        }
        
        var bankResults: [Bank] = []
        
        for bank in banks {
            if bank.name.lowercased().folding(options: .diacriticInsensitive, locale: nil).contains(query.lowercased().folding(options: .diacriticInsensitive, locale: nil)) == true {
                bankResults.append(bank)
            }
        }
        
        dataSource = bankResults
        
        return true
    }
    
    func textFieldShouldClear(_ textField: UITextField) -> Bool {
        dataSource = banks
        return true
    }
}

#endif<|MERGE_RESOLUTION|>--- conflicted
+++ resolved
@@ -177,14 +177,11 @@
     }
     
     override func presentPaymentMethodUserInterface() -> Promise<Void> {
-<<<<<<< HEAD
-=======
         
         guard ClientTokenService.decodedClientToken?.intent?.contains("_REDIRECTION") == false else {
             return super.presentPaymentMethodUserInterface()
         }
         
->>>>>>> 8a7c377a
         return Promise { seal in
             DispatchQueue.main.async {
                 let bsvc = BankSelectorViewController(viewModel: self)
@@ -197,14 +194,11 @@
     }
     
     override func awaitUserInput() -> Promise<Void> {
-<<<<<<< HEAD
-=======
         
         guard ClientTokenService.decodedClientToken?.intent?.contains("_REDIRECTION") == false else {
             return super.awaitUserInput()
         }
         
->>>>>>> 8a7c377a
         return Promise { seal in
             self.bankSelectionCompletion = { bank in
                 self.selectedBank = bank
