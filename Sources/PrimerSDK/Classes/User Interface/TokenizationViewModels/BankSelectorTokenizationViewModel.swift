//
//  DotPayTokenizationViewModel.swift
//  PrimerSDK
//
//  Created by Admin on 8/11/21.
//

import SafariServices
import UIKit

class BankSelectorTokenizationViewModel: WebRedirectPaymentMethodTokenizationViewModel {

    internal private(set) var banks: [AdyenBank] = []
    internal private(set) var dataSource: [AdyenBank] = [] {
        didSet {
            tableView.reloadData()
        }
    }
    private var bankSelectionCompletion: ((AdyenBank) -> Void)?
    private var tokenizationService: TokenizationServiceProtocol?
<<<<<<< HEAD
    var paymentMethodType: PrimerPaymentMethodType

    required init(config: PrimerPaymentMethod) {
        self.paymentMethodType = config.internalPaymentMethodType!
        super.init(config: config)
    }
    
=======

>>>>>>> 3f0a5025
    override func validate() throws {
        guard let decodedJWTToken = PrimerAPIConfigurationModule.decodedJWTToken, decodedJWTToken.isValid else {
            let err = PrimerError.invalidClientToken(userInfo: ["file": #file, "class": "\(Self.self)", "function": #function, "line": "\(#line)"], diagnosticsId: UUID().uuidString)
            ErrorHandler.handle(error: err)
            throw err
        }
    }

    internal lazy var tableView: UITableView = {
        let theme: PrimerThemeProtocol = DependencyContainer.resolve()

        let tableView = UITableView()
        tableView.showsVerticalScrollIndicator = false
        tableView.showsHorizontalScrollIndicator = false
        tableView.backgroundColor = theme.view.backgroundColor

        if #available(iOS 11.0, *) {
            tableView.contentInsetAdjustmentBehavior = .never
        }

        tableView.rowHeight = 41
        tableView.register(BankTableViewCell.self, forCellReuseIdentifier: BankTableViewCell.identifier)
        tableView.dataSource = self
        tableView.delegate = self
        tableView.accessibilityIdentifier = AccessibilityIdentifier.BanksComponent.banksList.rawValue
        return tableView
    }()

    internal lazy var searchBankTextField: PrimerSearchTextField? = {
        let textField = PrimerSearchTextField(frame: .zero)
        textField.translatesAutoresizingMaskIntoConstraints = false
        textField.heightAnchor.constraint(equalToConstant: 35).isActive = true
        textField.delegate = self
        textField.borderStyle = .none
        textField.layer.cornerRadius = 3.0
        textField.font = UIFont.systemFont(ofSize: 16.0)
        textField.placeholder = Strings.BankSelector.searchBankTitle
        textField.rightViewMode = .always
        textField.accessibilityIdentifier = AccessibilityIdentifier.BanksComponent.searchBar.rawValue
        return textField
    }()

    private var selectedBank: AdyenBank?

    override func cancel() {
        self.webViewController = nil
        self.webViewCompletion = nil
        super.cancel()
    }

    override func performPreTokenizationSteps() -> Promise<Void> {
        if !PrimerInternal.isInHeadlessMode {
            DispatchQueue.main.async {
                PrimerUIManager.primerRootViewController?.enableUserInteraction(true)
            }
        }

        let event = Analytics.Event(
            eventType: .ui,
            properties: UIEventProperties(
                action: .click,
                context: Analytics.Event.Property.Context(
                    issuerId: nil,
                    paymentMethodType: self.config.type,
                    url: nil),
                extra: nil,
                objectType: .button,
                objectId: .select,
                objectClass: "\(Self.self)",
                place: .bankSelectionList))
        Analytics.Service.record(event: event)

        return Promise { seal in
            firstly {
                self.validateReturningPromise()
            }
            .then {
                self.fetchBanks()
            }
            .then { banks -> Promise<Void> in
                self.banks = banks
                self.dataSource = banks
                return self.presentBankList()
            }
            .then { () -> Promise<Void> in
                return self.awaitBankSelection()
            }
            .then { () -> Promise<Void> in
                self.bankSelectionCompletion = nil
                return self.handlePrimerWillCreatePaymentEvent(PrimerPaymentMethodData(type: self.config.type))
            }
            .done {
                seal.fulfill()
            }
            .ensure { [unowned self] in
                DispatchQueue.main.async {
                    self.willDismissPaymentMethodUI?()
                    self.webViewController?.dismiss(animated: true, completion: {
                        self.didDismissPaymentMethodUI?()
                    })
                }

                self.bankSelectionCompletion = nil
                self.webViewController = nil
                self.webViewCompletion = nil
            }
            .catch { err in
                seal.reject(err)
            }
        }
    }

    override func performTokenizationStep() -> Promise<Void> {
        return Promise { seal in
            firstly {
                self.checkouEventsNotifierModule.fireDidStartTokenizationEvent()
            }
            .then { () -> Promise<PrimerPaymentMethodTokenData> in
                return self.tokenize()
            }
            .then { paymentMethodTokenData -> Promise<Void> in
                self.paymentMethodTokenData = paymentMethodTokenData
                return self.checkouEventsNotifierModule.fireDidFinishTokenizationEvent()
            }
            .done {
                seal.fulfill()
            }
            .ensure { [unowned self] in
                DispatchQueue.main.async {
                    self.willDismissPaymentMethodUI?()
                    self.webViewController?.dismiss(animated: true, completion: {
                        self.didDismissPaymentMethodUI?()
                    })
                }

                self.bankSelectionCompletion = nil
                self.selectedBank = nil
                self.webViewController = nil
                self.webViewCompletion = nil
            }
            .catch { err in
                seal.reject(err)
            }
        }
    }

    override func performPostTokenizationSteps() -> Promise<Void> {
        return Promise { seal in
            seal.fulfill()
        }
    }

    private func presentBankList() -> Promise<Void> {
        return Promise { seal in
            DispatchQueue.main.async {
                let bsvc = BankSelectorViewController(viewModel: self)
                DispatchQueue.main.async {
                    PrimerUIManager.primerRootViewController?.show(viewController: bsvc)
                    seal.fulfill()
                }
            }
        }
    }

    private func awaitBankSelection() -> Promise<Void> {
        return Promise { seal in
            self.bankSelectionCompletion = { bank in
                self.selectedBank = bank
                seal.fulfill()
            }
        }
    }

    private func fetchBanks() -> Promise<[AdyenBank]> {
        return Promise { seal in
            guard let decodedJWTToken = PrimerAPIConfigurationModule.decodedJWTToken else {
                let err = PrimerError.invalidClientToken(userInfo: ["file": #file, "class": "\(Self.self)", "function": #function, "line": "\(#line)"], diagnosticsId: UUID().uuidString)
                ErrorHandler.handle(error: err)
                seal.reject(err)
                return
            }

            var paymentMethodRequestValue: String = ""
            switch self.config.type {
            case PrimerPaymentMethodType.adyenDotPay.rawValue:
                paymentMethodRequestValue = "dotpay"
            case PrimerPaymentMethodType.adyenIDeal.rawValue:
                paymentMethodRequestValue = "ideal"
            default:
                break
            }

            let request = Request.Body.Adyen.BanksList(
                paymentMethodConfigId: config.id!,
                parameters: BankTokenizationSessionRequestParameters(paymentMethod: paymentMethodRequestValue))

            let apiClient: PrimerAPIClientProtocol = PaymentMethodTokenizationViewModel.apiClient ?? PrimerAPIClient()

            apiClient.listAdyenBanks(clientToken: decodedJWTToken, request: request) { result in
                switch result {
                case .failure(let err):
                    seal.reject(err)

                case .success(let banks):
                    seal.fulfill(banks)
                }
            }
        }
    }

    override func tokenize() -> Promise<PrimerPaymentMethodTokenData> {
        return Promise { seal in
            self.tokenize(bank: self.selectedBank!) { paymentMethodTokenData, err in
                if let err = err {
                    seal.reject(err)
                } else if let paymentMethodTokenData = paymentMethodTokenData {
                    seal.fulfill(paymentMethodTokenData)
                } else {
                    assert(true, "Should always receive a payment method or an error")
                }
            }
        }
    }

    private func tokenize(bank: AdyenBank, completion: @escaping (_ paymentMethodTokenData: PrimerPaymentMethodTokenData?, _ err: Error?) -> Void) {
        guard PrimerAPIConfigurationModule.decodedJWTToken != nil else {
            let err = PrimerError.invalidClientToken(userInfo: ["file": #file, "class": "\(Self.self)", "function": #function, "line": "\(#line)"], diagnosticsId: UUID().uuidString)
            ErrorHandler.handle(error: err)
            completion(nil, err)
            return
        }

        let tokenizationService: TokenizationServiceProtocol = TokenizationService()
        let requestBody = Request.Body.Tokenization(
            paymentInstrument: OffSessionPaymentInstrument(
                paymentMethodConfigId: self.config.id!,
                paymentMethodType: config.type,
                sessionInfo: BankSelectorSessionInfo(issuer: bank.id)))

        firstly {
            tokenizationService.tokenize(requestBody: requestBody)
        }
        .done { paymentMethodTokenData in
            self.paymentMethodTokenData = paymentMethodTokenData
            completion(self.paymentMethodTokenData, nil)
        }
        .catch { err in
            completion(nil, err)
        }
    }

}

extension BankSelectorTokenizationViewModel: UITableViewDataSource, UITableViewDelegate {

    func tableView(_ tableView: UITableView, numberOfRowsInSection section: Int) -> Int {
        return dataSource.count
    }

    func tableView(_ tableView: UITableView, cellForRowAt indexPath: IndexPath) -> UITableViewCell {
        let bank = dataSource[indexPath.row]
        let cell = tableView.dequeueReusableCell(withIdentifier: "BankTableViewCell", for: indexPath) as! BankTableViewCell
        cell.configure(viewModel: bank)
        return cell
    }

    func tableView(_ tableView: UITableView, didSelectRowAt indexPath: IndexPath) {
        let bank = self.dataSource[indexPath.row]
        self.bankSelectionCompletion?(bank)
    }
}

extension BankSelectorTokenizationViewModel: UITextFieldDelegate {

    func textField(_ textField: UITextField, shouldChangeCharactersIn range: NSRange, replacementString string: String) -> Bool {
        if string == "\n" {
            // Keyboard's return button tapoped
            textField.resignFirstResponder()
            return false
        }

        var query: String

        if string.isEmpty {
            query = String((textField.text ?? "").dropLast())
        } else {
            query = (textField.text ?? "") + string
        }

        if query.isEmpty {
            dataSource = banks
            return true
        }
<<<<<<< HEAD
        dataSource = filterBanks(query: query)
        
=======

        var bankResults: [AdyenBank] = []

        for bank in banks {
            if bank.name.lowercased().folding(options: .diacriticInsensitive, locale: nil).contains(query.lowercased().folding(options: .diacriticInsensitive, locale: nil)) == true {
                bankResults.append(bank)
            }
        }

        dataSource = bankResults

>>>>>>> 3f0a5025
        return true
    }

    func textFieldShouldClear(_ textField: UITextField) -> Bool {
        dataSource = banks
        return true
    }
<<<<<<< HEAD
}


extension BankSelectorTokenizationViewModel: BankSelectorTokenizationProviding {
    func retrieveListOfBanks() -> Promise<[AdyenBank]> {
        return Promise { seal in
            firstly {
                self.validateReturningPromise()
            }
            .then {
                self.fetchBanks()
            }
            .done { banks in
                self.banks = banks
                seal.fulfill(banks)
            }
            .catch { err in
                seal.reject(err)
            }
        }
    }
    func filterBanks(query: String) -> [AdyenBank]  {
        guard !query.isEmpty else {
            return banks
        }
        return banks.filter {
            $0.name.lowercased().folding(options: .diacriticInsensitive, locale: nil).contains(query.lowercased().folding(options: .diacriticInsensitive, locale: nil))
        }
    }
    func tokenize(bankId: String) -> Promise<Void> {
        self.selectedBank = banks.first(where: { $0.id == bankId })
        return performTokenizationStep()
            .then { () -> Promise<Void> in
                return self.performPostTokenizationSteps()
            }
            .then { () -> Promise<Void> in
                return self.handlePaymentMethodTokenData()
            }
    }

    func handlePaymentMethodTokenData() -> Promise<Void> {
        return Promise { seal in
            processPaymentMethodTokenData()
        }
    }
}

extension BankSelectorTokenizationViewModel: WebRedirectTokenizationDelegate {}
=======
}
>>>>>>> 3f0a5025
<|MERGE_RESOLUTION|>--- conflicted
+++ resolved
@@ -18,17 +18,13 @@
     }
     private var bankSelectionCompletion: ((AdyenBank) -> Void)?
     private var tokenizationService: TokenizationServiceProtocol?
-<<<<<<< HEAD
     var paymentMethodType: PrimerPaymentMethodType
 
     required init(config: PrimerPaymentMethod) {
         self.paymentMethodType = config.internalPaymentMethodType!
         super.init(config: config)
     }
-    
-=======
-
->>>>>>> 3f0a5025
+
     override func validate() throws {
         guard let decodedJWTToken = PrimerAPIConfigurationModule.decodedJWTToken, decodedJWTToken.isValid else {
             let err = PrimerError.invalidClientToken(userInfo: ["file": #file, "class": "\(Self.self)", "function": #function, "line": "\(#line)"], diagnosticsId: UUID().uuidString)
@@ -322,22 +318,7 @@
             dataSource = banks
             return true
         }
-<<<<<<< HEAD
         dataSource = filterBanks(query: query)
-        
-=======
-
-        var bankResults: [AdyenBank] = []
-
-        for bank in banks {
-            if bank.name.lowercased().folding(options: .diacriticInsensitive, locale: nil).contains(query.lowercased().folding(options: .diacriticInsensitive, locale: nil)) == true {
-                bankResults.append(bank)
-            }
-        }
-
-        dataSource = bankResults
-
->>>>>>> 3f0a5025
         return true
     }
 
@@ -345,9 +326,7 @@
         dataSource = banks
         return true
     }
-<<<<<<< HEAD
 }
-
 
 extension BankSelectorTokenizationViewModel: BankSelectorTokenizationProviding {
     func retrieveListOfBanks() -> Promise<[AdyenBank]> {
@@ -367,7 +346,7 @@
             }
         }
     }
-    func filterBanks(query: String) -> [AdyenBank]  {
+    func filterBanks(query: String) -> [AdyenBank] {
         guard !query.isEmpty else {
             return banks
         }
@@ -387,13 +366,10 @@
     }
 
     func handlePaymentMethodTokenData() -> Promise<Void> {
-        return Promise { seal in
+        return Promise { _ in
             processPaymentMethodTokenData()
         }
     }
 }
 
-extension BankSelectorTokenizationViewModel: WebRedirectTokenizationDelegate {}
-=======
-}
->>>>>>> 3f0a5025
+extension BankSelectorTokenizationViewModel: WebRedirectTokenizationDelegate {}