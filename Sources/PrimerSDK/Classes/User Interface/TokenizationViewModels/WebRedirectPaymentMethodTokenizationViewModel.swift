--- conflicted
+++ resolved
@@ -50,8 +50,7 @@
     }
 
     override func start() {
-<<<<<<< HEAD
-        self.didFinishPayment = { [weak self] err in
+        self.didFinishPayment = { [weak self] _ in
             guard let self = self else { return }
             self.cleanup()
         }
@@ -64,6 +63,13 @@
     func setup() {
         NotificationCenter.default.addObserver(self, selector: #selector(self.receivedNotification(_:)), name: Notification.Name.receivedUrlSchemeRedirect, object: nil)
         NotificationCenter.default.addObserver(self, selector: #selector(self.receivedNotification(_:)), name: Notification.Name.receivedUrlSchemeCancellation, object: nil)
+
+        self.didFinishPayment = { _ in
+            self.willDismissPaymentMethodUI?()
+            self.webViewController?.dismiss(animated: true, completion: {
+                self.didDismissPaymentMethodUI?()
+            })
+        }
     }
 
     func cleanup() {
@@ -72,22 +78,7 @@
             self.didDismissPaymentMethodUI?()
         })
     }
-    
-=======
-        self.didFinishPayment = { _ in
-            self.willDismissPaymentMethodUI?()
-            self.webViewController?.dismiss(animated: true, completion: {
-                self.didDismissPaymentMethodUI?()
-            })
-        }
-
-        NotificationCenter.default.addObserver(self, selector: #selector(self.receivedNotification(_:)), name: Notification.Name.receivedUrlSchemeRedirect, object: nil)
-        NotificationCenter.default.addObserver(self, selector: #selector(self.receivedNotification(_:)), name: Notification.Name.receivedUrlSchemeCancellation, object: nil)
-
-        super.start()
-    }
-
->>>>>>> 3f0a5025
+
     override func performPreTokenizationSteps() -> Promise<Void> {
 
         DispatchQueue.main.async {
@@ -197,8 +188,6 @@
                         responseCode: nil))
 
                 Analytics.Service.record(events: [presentEvent, networkEvent])
-
-<<<<<<< HEAD
                 if PrimerUIManager.primerRootViewController == nil {
                     firstly {
                         PrimerUIManager.prepareRootViewController()
@@ -210,27 +199,6 @@
                                 seal.fulfill()
                             }
                         })
-=======
-                PrimerUIManager.primerRootViewController?.present(self.webViewController!, animated: true, completion: {
-                    DispatchQueue.main.async {
-                        let viewEvent = Analytics.Event(
-                            eventType: .ui,
-                            properties: UIEventProperties(
-                                action: .view,
-                                context: Analytics.Event.Property.Context(
-                                    paymentMethodType: self.config.type,
-                                    url: self.redirectUrlComponents?.url?.absoluteString ?? ""),
-                                extra: nil,
-                                objectType: .button,
-                                objectId: nil,
-                                objectClass: "\(Self.self)",
-                                place: .webview))
-                        Analytics.Service.record(events: [viewEvent])
-
-                        PrimerDelegateProxy.primerHeadlessUniversalCheckoutUIDidShowPaymentMethod(for: self.config.type)
-                        self.didPresentPaymentMethodUI?()
-                        seal.fulfill(())
->>>>>>> 3f0a5025
                     }
                     .catch { _ in }
                 } else {
@@ -245,7 +213,6 @@
         }
     }
 
-<<<<<<< HEAD
     private func handleWebViewControlllerPresentedCompletion() {
         DispatchQueue.main.async {
             let viewEvent = Analytics.Event(
@@ -266,9 +233,7 @@
             self.didPresentPaymentMethodUI?()
         }
     }
-    
-=======
->>>>>>> 3f0a5025
+
     override func awaitUserInput() -> Promise<Void> {
         return Promise { seal in
             let pollingModule = PollingModule(url: self.statusUrl)
