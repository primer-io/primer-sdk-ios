//
//  WebRedirectPaymentMethodTokenizationViewModel.swift
//  PrimerSDK
//
//  Created by Evangelos Pittas on 11/10/21.
//



import Foundation
import SafariServices
import UIKit

class WebRedirectPaymentMethodTokenizationViewModel: PaymentMethodTokenizationViewModel {
    
    private var redirectUrl: URL!
    private var statusUrl: URL!
    private var resumeToken: String!
    var webViewController: SFSafariViewController?
    /**
     This completion handler will return an authorization token, which must be returned to the merchant to resume the payment. **webViewCompletion**
     must be set before presenting the webview and nullified once polling returns a result. At the same time the webview should be dismissed.
     */
    var webViewCompletion: ((_ authorizationToken: String?, _ error: Error?) -> Void)?
    private var didCancelPolling: (() -> Void)?
    
    private var redirectUrlRequestId: String?
    private var redirectUrlComponents: URLComponents?
    
    deinit {
        log(logLevel: .debug, message: "🧨 deinit: \(self) \(Unmanaged.passUnretained(self).toOpaque())")
    }
    
    @objc
    override func receivedNotification(_ notification: Notification) {
        switch notification.name.rawValue {
        case Notification.Name.receivedUrlSchemeRedirect.rawValue:
            self.webViewController?.dismiss(animated: true)
            PrimerUIManager.primerRootViewController?.showLoadingScreenIfNeeded(imageView: nil, message: nil)
            
        case Notification.Name.receivedUrlSchemeCancellation.rawValue:
            self.webViewController?.dismiss(animated: true)
            self.didCancel?()
            PrimerUIManager.primerRootViewController?.showLoadingScreenIfNeeded(imageView: nil, message: nil)
        default:
            super.receivedNotification(notification)
        }
    }
    
    override func validate() throws {
        if PrimerAPIConfigurationModule.decodedJWTToken?.isValid != true {
            let err = PrimerError.invalidClientToken(userInfo: ["file": #file, "class": "\(Self.self)", "function": #function, "line": "\(#line)"], diagnosticsId: UUID().uuidString)
            ErrorHandler.handle(error: err)
            throw err
        }
    }
    
    override func start() {
        self.didFinishPayment = { err in
            self.willDismissPaymentMethodUI?()
            self.webViewController?.dismiss(animated: true, completion: {
                self.didDismissPaymentMethodUI?()
            })
        }
        
        NotificationCenter.default.addObserver(self, selector: #selector(self.receivedNotification(_:)), name: Notification.Name.receivedUrlSchemeRedirect, object: nil)
        NotificationCenter.default.addObserver(self, selector: #selector(self.receivedNotification(_:)), name: Notification.Name.receivedUrlSchemeCancellation, object: nil)
        
        super.start()
    }
    
    override func performPreTokenizationSteps() -> Promise<Void> {
        
        DispatchQueue.main.async {
            PrimerUIManager.primerRootViewController?.enableUserInteraction(false)
        }

        let event = Analytics.Event(
            eventType: .ui,
            properties: UIEventProperties(
                action: .click,
                context: Analytics.Event.Property.Context(
                    issuerId: nil,
                    paymentMethodType: self.config.type,
                    url: nil),
                extra: nil,
                objectType: .button,
                objectId: .select,
                objectClass: "\(Self.self)",
                place: .paymentMethodPopup))
        Analytics.Service.record(event: event)
        
        PrimerUIManager.primerRootViewController?.showLoadingScreenIfNeeded(imageView: self.uiModule.makeIconImageView(withDimension: 24.0), message: nil)
        
        return Promise { seal in
            firstly {
                self.validateReturningPromise()
            }
            .then { () -> Promise<Void> in
                let clientSessionActionsModule: ClientSessionActionsProtocol = ClientSessionActionsModule()
                return clientSessionActionsModule.selectPaymentMethodIfNeeded(self.config.type, cardNetwork: nil)
            }
            .then { () -> Promise<Void> in
                return self.handlePrimerWillCreatePaymentEvent(PrimerPaymentMethodData(type: self.config.type))
            }
            .done {
                seal.fulfill()
            }
            .catch { err in
                seal.reject(err)
            }
        }
    }
    
    override func performTokenizationStep() -> Promise<Void> {
        return Promise { seal in
            PrimerDelegateProxy.primerHeadlessUniversalCheckoutDidStartTokenization(for: self.config.type)
            
            firstly {
                self.checkouEventsNotifierModule.fireDidStartTokenizationEvent()
            }
            .then { () -> Promise<PrimerPaymentMethodTokenData> in
                return self.tokenize()
            }
            .then { paymentMethodTokenData -> Promise<Void> in
                self.paymentMethodTokenData = paymentMethodTokenData
                return self.checkouEventsNotifierModule.fireDidFinishTokenizationEvent()
            }
            .done {
                seal.fulfill()
            }
            .catch { err in
                seal.reject(err)
            }
        }
    }
    
    override func performPostTokenizationSteps() -> Promise<Void> {
        return Promise { seal in
            seal.fulfill()
        }
    }
    
    override func presentPaymentMethodUserInterface() -> Promise<Void> {
        return Promise { seal in
            DispatchQueue.main.async { [unowned self] in
                self.webViewController = SFSafariViewController(url: self.redirectUrl)
                self.webViewController?.delegate = self
                
                self.willPresentPaymentMethodUI?()
                
                self.redirectUrlComponents = URLComponents(string: self.redirectUrl.absoluteString)
                self.redirectUrlComponents?.query = nil
                
                let presentEvent = Analytics.Event(
                    eventType: .ui,
                    properties: UIEventProperties(
                        action: .present,
                        context: Analytics.Event.Property.Context(
                            paymentMethodType: self.config.type,
                            url: self.redirectUrlComponents?.url?.absoluteString),
                        extra: nil,
                        objectType: .button,
                        objectId: nil,
                        objectClass: "\(Self.self)",
                        place: .webview))
                
                self.redirectUrlRequestId = UUID().uuidString
                
                let networkEvent = Analytics.Event(
                    eventType: .networkCall,
                    properties: NetworkCallEventProperties(
                        callType: .requestStart,
                        id: self.redirectUrlRequestId!,
                        url: self.redirectUrlComponents?.url?.absoluteString ?? "",
                        method: .get,
                        errorBody: nil,
                        responseCode: nil))
                
                Analytics.Service.record(events: [presentEvent, networkEvent])
                
                PrimerUIManager.primerRootViewController?.present(self.webViewController!, animated: true, completion: {
                    DispatchQueue.main.async {
                        let viewEvent = Analytics.Event(
                            eventType: .ui,
                            properties: UIEventProperties(
                                action: .view,
                                context: Analytics.Event.Property.Context(
                                    paymentMethodType: self.config.type,
                                    url: self.redirectUrlComponents?.url?.absoluteString ?? ""),
                                extra: nil,
                                objectType: .button,
                                objectId: nil,
                                objectClass: "\(Self.self)",
                                place: .webview))
                        Analytics.Service.record(events: [viewEvent])
                        
                        PrimerDelegateProxy.primerHeadlessUniversalCheckoutUIDidShowPaymentMethod(for: self.config.type)
                        self.didPresentPaymentMethodUI?()
                        seal.fulfill(())
                    }
                })
            }
        }
    }
    
    override func awaitUserInput() -> Promise<Void> {
        return Promise { seal in
            let pollingModule = PollingModule(url: self.statusUrl)
            self.didCancel = {
                let err = PrimerError.cancelled(
                    paymentMethodType: self.config.type,
                    userInfo: ["file": #file, "class": "\(Self.self)", "function": #function, "line": "\(#line)"],
                    diagnosticsId: UUID().uuidString)
                ErrorHandler.handle(error: err)
                pollingModule.cancel(withError: err)
            }
            
            firstly { () -> Promise<String> in
                if self.isCancelled {
                    let err = PrimerError.cancelled(paymentMethodType: self.config.type, userInfo: nil, diagnosticsId: UUID().uuidString)
                    throw err
                }
                return pollingModule.start()
            }
            .done { resumeToken in
                self.resumeToken = resumeToken
                seal.fulfill()
            }
            .ensure {
                self.didCancel = nil
            }
            .catch { err in
                seal.reject(err)
            }
        }
    }
    
    override func tokenize() -> Promise<PrimerPaymentMethodTokenData> {
        return Promise { seal in
            guard let configId = config.id else {
                let err = PrimerError.invalidValue(key: "configuration.id", value: config.id, userInfo: ["file": #file, "class": "\(Self.self)", "function": #function, "line": "\(#line)"], diagnosticsId: UUID().uuidString)
                ErrorHandler.handle(error: err)
                seal.reject(err)
                return
            }
            
            let sessionInfo = WebRedirectSessionInfo(locale: PrimerSettings.current.localeData.localeCode)
            
            let paymentInstrument = OffSessionPaymentInstrument(
                paymentMethodConfigId: configId,
                paymentMethodType: config.type,
                sessionInfo: sessionInfo)
                        
            let requestBody = Request.Body.Tokenization(paymentInstrument: paymentInstrument)
            let tokenizationService: TokenizationServiceProtocol = TokenizationService()
            
            firstly {
                tokenizationService.tokenize(requestBody: requestBody)
            }
            .done{ paymentMethod in
                seal.fulfill(paymentMethod)
            }
            .catch { err in
                seal.reject(err)
            }
        }
    }
    
    override func handleDecodedClientTokenIfNeeded(_ decodedJWTToken: DecodedJWTToken) -> Promise<String?> {
        return Promise { seal in
            if decodedJWTToken.intent?.contains("_REDIRECTION") == true {
                if let redirectUrlStr = decodedJWTToken.redirectUrl,
                   let redirectUrl = URL(string: redirectUrlStr),
                   let statusUrlStr = decodedJWTToken.statusUrl,
                   let statusUrl = URL(string: statusUrlStr),
                   decodedJWTToken.intent != nil {
                    
                    DispatchQueue.main.async {
                        PrimerUIManager.primerRootViewController?.enableUserInteraction(true)
                    }
                    
                    self.redirectUrl = redirectUrl
                    self.statusUrl = statusUrl
                    
                    firstly {
                        self.presentPaymentMethodUserInterface()
                    }
                    .then { () -> Promise<Void> in
                        return self.awaitUserInput()
                    }
                    .done {
                        seal.fulfill(self.resumeToken)
                    }
                    .catch { err in
                        seal.reject(err)
                    }
                } else {
                    let err = PrimerError.invalidClientToken(userInfo: ["file": #file, "class": "\(Self.self)", "function": #function, "line": "\(#line)"], diagnosticsId: UUID().uuidString)
                    ErrorHandler.handle(error: err)
                    seal.reject(err)
                }
            } else {
                seal.fulfill(nil)
            }
        }
    }
    
    override func cancel() {
        self.didCancelPolling?()
        self.didCancelPolling = nil
        super.cancel()
    }
}

extension WebRedirectPaymentMethodTokenizationViewModel: SFSafariViewControllerDelegate {
    
    func safariViewControllerDidFinish(_ controller: SFSafariViewController) {
        /// ⚠️ The check below is done due to a bug noticed on some payment methods when there was
        /// a redirection to a 3rd party app. The **safariViewControllerDidFinish** was getting called,
        /// and the SDK behaved as it should when the user taps the "Done" button, i.e. cancelling the
        /// payment.
        ///
        /// Fortunately at the time this gets called, the app is already in an **.inactive** state, so we can
        /// ignore it, since the user wouldn't be able to tap the "Done" button in an **.inactive** state.
        if UIApplication.shared.applicationState != .active { return }
        
        let messageEvent = Analytics.Event(
            eventType: .message,
            properties: MessageEventProperties(
                message: "safariViewControllerDidFinish called",
                messageType: .other,
                severity: .debug))
        Analytics.Service.record(events: [messageEvent])
        
        self.cancel()
    }
    
    func safariViewController(_ controller: SFSafariViewController, didCompleteInitialLoad didLoadSuccessfully: Bool) {
        if didLoadSuccessfully {
            self.didPresentPaymentMethodUI?()
        }
        
        if let redirectUrlRequestId = self.redirectUrlRequestId,
           let redirectUrlComponents = self.redirectUrlComponents {
            let networkEvent = Analytics.Event(
                eventType: .networkCall,
                properties: NetworkCallEventProperties(
                    callType: .requestEnd,
                    id: redirectUrlRequestId,
                    url: redirectUrlComponents.url?.absoluteString ?? "",
                    method: .get,
                    errorBody: "didLoadSuccessfully: \(didLoadSuccessfully)",
                    responseCode: nil))
            
            Analytics.Service.record(events: [networkEvent])
        }
    }
    
    func safariViewController(_ controller: SFSafariViewController, initialLoadDidRedirectTo URL: URL) {
        if var safariRedirectComponents = URLComponents(string: URL.absoluteString) {
            safariRedirectComponents.query = nil
            
            let messageEvent = Analytics.Event(
                eventType: .message,
                properties: MessageEventProperties(
                    message: "safariViewController(_:initialLoadDidRedirectTo: \(safariRedirectComponents.url?.absoluteString ?? "n/a")) called",
                    messageType: .other,
                    severity: .debug))
            Analytics.Service.record(events: [messageEvent])
        }
        
        if URL.absoluteString.hasSuffix("primer.io/static/loading.html") || URL.absoluteString.hasSuffix("primer.io/static/loading-spinner.html") {
            self.webViewController?.dismiss(animated: true)
            PrimerUIManager.primerRootViewController?.showLoadingScreenIfNeeded(imageView: nil, message: nil)
        }
    }
}

enum PollingStatus: String, Codable {
    case pending = "PENDING"
    case complete = "COMPLETE"
}

struct PollingResponse: Decodable {
    
    let status: PollingStatus
    let id: String
    let source: String
    
    enum CodingKeys: CodingKey {
        case status
        case id
        case source
    }
    
    init(
        status: PollingStatus,
        id: String,
        source: String
    ) {
        self.status = status
        self.id = id
        self.source = source
    }
    
    init(from decoder: Decoder) throws {
        do {
            let container = try decoder.container(keyedBy: CodingKeys.self)
            self.status = try container.decode(PollingStatus.self, forKey: .status)
            self.id = try container.decode(String.self, forKey: .id)
            self.source = try container.decode(String.self, forKey: .source)
        } catch {
            throw error
        }
        
    }
}

<<<<<<< HEAD
struct PollingURLs: Decodable {
    let status: String
    lazy var statusUrl: URL? = {
        return URL(string: status)
    }()
    let redirect: String
    lazy var redirectUrl: URL? = {
        return URL(string: redirect)
    }()
    let complete: String?
}

struct QRCodePollingURLs: Decodable {
    let status: String
    lazy var statusUrl: URL? = {
        return URL(string: status)
    }()
    let complete: String?
}

=======
#endif
>>>>>>> 590e53c5
<|MERGE_RESOLUTION|>--- conflicted
+++ resolved
@@ -415,29 +415,4 @@
         }
         
     }
-}
-
-<<<<<<< HEAD
-struct PollingURLs: Decodable {
-    let status: String
-    lazy var statusUrl: URL? = {
-        return URL(string: status)
-    }()
-    let redirect: String
-    lazy var redirectUrl: URL? = {
-        return URL(string: redirect)
-    }()
-    let complete: String?
-}
-
-struct QRCodePollingURLs: Decodable {
-    let status: String
-    lazy var statusUrl: URL? = {
-        return URL(string: status)
-    }()
-    let complete: String?
-}
-
-=======
-#endif
->>>>>>> 590e53c5
+}