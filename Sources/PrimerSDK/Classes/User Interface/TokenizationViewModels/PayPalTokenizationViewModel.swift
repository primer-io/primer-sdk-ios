#if canImport(UIKit)

import UIKit
import AuthenticationServices
import SafariServices

class PayPalTokenizationViewModel: PaymentMethodTokenizationViewModel {
    
    var willPresentExternalView: (() -> Void)?
    var didPresentExternalView: (() -> Void)?
    var willDismissExternalView: (() -> Void)?
    var didDismissExternalView: (() -> Void)?
    
    private var session: Any!
    private var orderId: String?
    private var confirmBillingAgreementResponse: PayPalConfirmBillingAgreementResponse?
    
    deinit {
        log(logLevel: .debug, message: "🧨 deinit: \(self) \(Unmanaged.passUnretained(self).toOpaque())")
    }
    
    override func validate() throws {
        guard let decodedClientToken = ClientTokenService.decodedClientToken else {
            let err = PrimerError.invalidClientToken(userInfo: ["file": #file, "class": "\(Self.self)", "function": #function, "line": "\(#line)"], diagnosticsId: nil)
            ErrorHandler.handle(error: err)
            throw err
        }
        
        guard decodedClientToken.pciUrl != nil else {
            let err = PrimerError.invalidValue(key: "decodedClientToken.pciUrl", value: decodedClientToken.pciUrl, userInfo: ["file": #file, "class": "\(Self.self)", "function": #function, "line": "\(#line)"], diagnosticsId: nil)
            ErrorHandler.handle(error: err)
            throw err
        }
        
        guard config.id != nil else {
            let err = PrimerError.invalidValue(key: "configuration.id", value: config.id, userInfo: ["file": #file, "class": "\(Self.self)", "function": #function, "line": "\(#line)"], diagnosticsId: nil)
            ErrorHandler.handle(error: err)
            throw err
        }
        
        guard decodedClientToken.coreUrl != nil else {
            let err = PrimerError.invalidValue(key: "decodedClientToken.coreUrl", value: decodedClientToken.pciUrl, userInfo: ["file": #file, "class": "\(Self.self)", "function": #function, "line": "\(#line)"], diagnosticsId: nil)
            ErrorHandler.handle(error: err)
            throw err
        }
    }
    
    override func startTokenizationFlow() -> Promise<PrimerPaymentMethodTokenData> {
        let event = Analytics.Event(
            eventType: .ui,
            properties: UIEventProperties(
                action: .click,
                context: Analytics.Event.Property.Context(
                    issuerId: nil,
                    paymentMethodType: self.config.type.rawValue,
                    url: nil),
                extra: nil,
                objectType: .button,
                objectId: .select,
                objectClass: "\(Self.self)",
                place: .paymentMethodPopup))
        Analytics.Service.record(event: event)
        
        Primer.shared.primerRootVC?.showLoadingScreenIfNeeded(imageView: self.makeSquareLogoImageView(withDimension: 24.0), message: nil)
        
        return Promise { seal in
            firstly {
                self.validateReturningPromise()
            }
            .then { () -> Promise<Void> in
                ClientSessionAPIResponse.Action.selectPaymentMethodWithParametersIfNeeded(["paymentMethodType": self.config.type.rawValue])
            }
            .then { () -> Promise<Void> in
                return self.handlePrimerWillCreatePaymentEvent(PrimerPaymentMethodData(type: self.config.type))
            }
            .then {
                self.tokenize()
            }
            .done { paymentMethodTokenData in
                seal.fulfill(paymentMethodTokenData)
            }
            .catch { err in
                seal.reject(err)
            }
        }
    }
    
    func tokenize() -> Promise <PaymentMethodToken> {
        return Promise { seal in
            firstly {
                self.fetchOAuthURL()
            }
            .then { url -> Promise<URL> in
                self.willPresentExternalView?()
                return self.createOAuthSession(url)
            }
            .then { url -> Promise<PaymentInstrument> in
                return self.createPaypalPaymentInstrument()
            }
            .then { instrument -> Promise<PaymentMethodToken> in
                return self.tokenize(instrument: instrument)
            }
            .done { token in
                seal.fulfill(token)
            }
            .catch { err in
                seal.reject(err)
            }
        }
    }
    
    private func fetchOAuthURL() -> Promise<URL> {
        return Promise { seal in
            let paypalService: PayPalServiceProtocol = DependencyContainer.resolve()
            
            switch Primer.shared.flow.internalSessionFlow.uxMode {
            case .CHECKOUT:
                paypalService.startOrderSession { result in
                    switch result {
                    case .success(let res):
                        guard let url = URL(string: res.approvalUrl) else {
                            let err = PrimerError.invalidValue(key: "res.approvalUrl", value: res.approvalUrl, userInfo: ["file": #file, "class": "\(Self.self)", "function": #function, "line": "\(#line)"], diagnosticsId: nil)
                            ErrorHandler.handle(error: err)
                            seal.reject(err)
                            return
                        }
                        
                        self.orderId = res.orderId
                        seal.fulfill(url)
                        
                    case .failure(let err):
                        seal.reject(err)
                    }
                }
            case .VAULT:
                paypalService.startBillingAgreementSession { result in
                    switch result {
                    case .success(let urlStr):
                        guard let url = URL(string: urlStr) else {
                            let err = PrimerError.invalidValue(key: "billingAgreement.response.url", value: urlStr, userInfo: ["file": #file, "class": "\(Self.self)", "function": #function, "line": "\(#line)"], diagnosticsId: nil)
                            ErrorHandler.handle(error: err)
                            seal.reject(err)
                            return
                        }
                        
                        seal.fulfill(url)
                        
                    case .failure(let err):
                        seal.reject(err)
                    }
                }
            }
        }
    }
    
    private func createOAuthSession(_ url: URL) -> Promise<URL> {
        return Promise { seal in
            guard var urlScheme = PrimerSettings.current.paymentMethodOptions.urlScheme else {
                let err = PrimerError.invalidValue(key: "settings.urlScheme", value: nil, userInfo: ["file": #file, "class": "\(Self.self)", "function": #function, "line": "\(#line)"], diagnosticsId: nil)
                ErrorHandler.handle(error: err)
                seal.reject(err)
                return
            }
            
            if urlScheme.contains("://")  {
                urlScheme = urlScheme.components(separatedBy: "://").first!
            }
            
            if #available(iOS 13, *) {
                let webAuthSession =  ASWebAuthenticationSession(
                    url: url,
                    callbackURLScheme: urlScheme,
                    completionHandler: { (url, error) in
                        if let error = error {
                            seal.reject(error)
                            
                        } else if let url = url {
                            seal.fulfill(url)
                        }

                        (self.session as! ASWebAuthenticationSession).cancel()
                    }
                )
                session = webAuthSession
                
                webAuthSession.presentationContextProvider = self
                webAuthSession.start()
                
            } else if #available(iOS 11, *) {
                session = SFAuthenticationSession(
                    url: url,
                    callbackURLScheme: urlScheme,
                    completionHandler: { (url, err) in
                        if let err = err {
                            seal.reject(err)
                            
                        } else if let url = url {
                            seal.fulfill(url)
                        }
                    }
                )

                (session as! SFAuthenticationSession).start()
            }
            
            didPresentExternalView?()
        }
    }
    
    func fetchPayPalExternalPayerInfo(orderId: String) -> Promise<PayPal.PayerInfo.Response> {
        return Promise { seal in
            let paypalService: PayPalServiceProtocol = DependencyContainer.resolve()
            paypalService.fetchPayPalExternalPayerInfo(orderId: orderId) { result in
                switch result {
                case .success(let response):
                    seal.fulfill(response)
                case .failure(let err):
                    seal.reject(err)
                }
            }
        }
    }
    
    private func createPaypalPaymentInstrument() -> Promise<PaymentInstrument> {
        return Promise { seal in
<<<<<<< HEAD
            guard let orderId = orderId else {
                let err = PrimerError.invalidValue(key: "orderId", value: orderId, userInfo: ["file": #file, "class": "\(Self.self)", "function": #function, "line": "\(#line)"], diagnosticsId: nil)
                ErrorHandler.handle(error: err)
                seal.reject(err)
                return
            }
            
            firstly {
                self.fetchPayPalExternalPayerInfo(orderId: orderId)
            }
            .done { response in
                self.generatePaypalPaymentInstrument(externalPayerInfo: response.externalPayerInfo) { result in
                    switch result {
                    case .success(let paymentInstrument):
                        seal.fulfill(paymentInstrument)
                    case .failure(let err):
                        seal.reject(err)
=======
            if Primer.shared.flow.internalSessionFlow.vaulted {
                firstly {
                    self.generateBillingAgreementConfirmation()
                }
                .done { billingAgreement in
                    let paymentInstrument = PaymentInstrument(
                        paypalBillingAgreementId: billingAgreement.billingAgreementId,
                        shippingAddress: billingAgreement.shippingAddress,
                        externalPayerInfo: billingAgreement.externalPayerInfo)
                    seal.fulfill(paymentInstrument)
                }
                .catch { err in
                    seal.reject(err)
                }
            } else {
                guard let orderId = orderId else {
                    let err = PrimerError.invalidValue(key: "orderId", value: orderId, userInfo: ["file": #file, "class": "\(Self.self)", "function": #function, "line": "\(#line)"])
                    ErrorHandler.handle(error: err)
                    seal.reject(err)
                    return
                }
                
                firstly {
                    self.fetchPayPalExternalPayerInfo(orderId: orderId)
                }
                .then { res -> Promise<PaymentInstrument> in
                    return self.generatePaypalPaymentInstrument(externalPayerInfo: res.externalPayerInfo)
                }
                .done { response in
                    self.generatePaypalPaymentInstrument(externalPayerInfo: response.externalPayerInfo) { result in
                        switch result {
                        case .success(let paymentInstrument):
                            seal.fulfill(paymentInstrument)
                        case .failure(let err):
                            seal.reject(err)
                        }
>>>>>>> 10e2d4e7
                    }
                }
                .catch { err in
                    seal.reject(err)
                }
            }
            
        }
    }
    
    private func generatePaypalPaymentInstrument(externalPayerInfo: ExternalPayerInfo?) -> Promise<PaymentInstrument> {
        return Promise { seal in
            self.generatePaypalPaymentInstrument(externalPayerInfo: externalPayerInfo) { result in
                switch result {
                case .success(let paymentInstrument):
                    seal.fulfill(paymentInstrument)
                case .failure(let err):
                    seal.reject(err)
                }
            }
        }
    }
    
    private func generatePaypalPaymentInstrument(externalPayerInfo: ExternalPayerInfo?, completion: @escaping (Result<PaymentInstrument, Error>) -> Void) {
        switch Primer.shared.flow.internalSessionFlow.uxMode {
        case .CHECKOUT:
            guard let orderId = orderId else {
                let err = PrimerError.invalidValue(key: "orderId", value: orderId, userInfo: ["file": #file, "class": "\(Self.self)", "function": #function, "line": "\(#line)"], diagnosticsId: nil)
                ErrorHandler.handle(error: err)
                completion(.failure(err))
                return
            }
            
            guard let externalPayerInfo = externalPayerInfo else {
                let err = PrimerError.invalidValue(key: "externalPayerInfo", value: orderId, userInfo: ["file": #file, "class": "\(Self.self)", "function": #function, "line": "\(#line)"])
                ErrorHandler.handle(error: err)
                completion(.failure(err))
                return
            }
            
            let paymentInstrument = PaymentInstrument(paypalOrderId: orderId, externalPayerInfo: externalPayerInfo)
            completion(.success(paymentInstrument))
            
        case .VAULT:
            guard let confirmedBillingAgreement = self.confirmBillingAgreementResponse else {
                let err = PrimerError.invalidValue(key: "confirmedBillingAgreement", value: orderId, userInfo: ["file": #file, "class": "\(Self.self)", "function": #function, "line": "\(#line)"])
                ErrorHandler.handle(error: err)
                completion(.failure(err))
                return
            }
            let paymentInstrument = PaymentInstrument(
                paypalBillingAgreementId: confirmedBillingAgreement.billingAgreementId,
                shippingAddress: confirmedBillingAgreement.shippingAddress,
                externalPayerInfo: confirmedBillingAgreement.externalPayerInfo
            )
            
            completion(.success(paymentInstrument))
        }
    }
    
    private func generateBillingAgreementConfirmation() -> Promise<PayPalConfirmBillingAgreementResponse> {
        return Promise { seal in
            self.generateBillingAgreementConfirmation { (billingAgreementRes, err) in
                if let err = err {
                    seal.reject(err)
                } else if let billingAgreementRes = billingAgreementRes {
                    self.confirmBillingAgreementResponse = billingAgreementRes
                    seal.fulfill(billingAgreementRes)
                }
            }
        }
    }
    
    private func generateBillingAgreementConfirmation(_ completion: @escaping (PayPalConfirmBillingAgreementResponse?, Error?) -> Void) {
        let paypalService: PayPalServiceProtocol = DependencyContainer.resolve()
        paypalService.confirmBillingAgreement({ result in
            switch result {
            case .failure(let err):
                let contaiinerErr = PrimerError.failedToCreateSession(error: err, userInfo: ["file": #file, "class": "\(Self.self)", "function": #function, "line": "\(#line)"], diagnosticsId: nil)
                ErrorHandler.handle(error: err)
                completion(nil, contaiinerErr)
            case .success(let res):
                self.confirmBillingAgreementResponse = res
                completion(res, nil)
            }
        })
    }
    
    private func tokenize(instrument: PaymentInstrument) -> Promise<PaymentMethodToken> {
        return Promise { seal in
            let request = PaymentMethodTokenizationRequest(paymentInstrument: instrument, state: AppState.current)

            let tokenizationService: TokenizationServiceProtocol = DependencyContainer.resolve()
            tokenizationService.tokenize(request: request) { result in
                switch result {
                case .failure(let err):
                    seal.reject(err)
                    
                case .success(let token):
                    seal.fulfill(token)
                }
            }
        }
    }
}

@available(iOS 11.0, *)
extension PayPalTokenizationViewModel: ASWebAuthenticationPresentationContextProviding {
    @available(iOS 12.0, *)
    func presentationAnchor(for session: ASWebAuthenticationSession) -> ASPresentationAnchor {
        return UIApplication.shared.keyWindow ?? ASPresentationAnchor()
    }
    
}

#endif<|MERGE_RESOLUTION|>--- conflicted
+++ resolved
@@ -223,25 +223,6 @@
     
     private func createPaypalPaymentInstrument() -> Promise<PaymentInstrument> {
         return Promise { seal in
-<<<<<<< HEAD
-            guard let orderId = orderId else {
-                let err = PrimerError.invalidValue(key: "orderId", value: orderId, userInfo: ["file": #file, "class": "\(Self.self)", "function": #function, "line": "\(#line)"], diagnosticsId: nil)
-                ErrorHandler.handle(error: err)
-                seal.reject(err)
-                return
-            }
-            
-            firstly {
-                self.fetchPayPalExternalPayerInfo(orderId: orderId)
-            }
-            .done { response in
-                self.generatePaypalPaymentInstrument(externalPayerInfo: response.externalPayerInfo) { result in
-                    switch result {
-                    case .success(let paymentInstrument):
-                        seal.fulfill(paymentInstrument)
-                    case .failure(let err):
-                        seal.reject(err)
-=======
             if Primer.shared.flow.internalSessionFlow.vaulted {
                 firstly {
                     self.generateBillingAgreementConfirmation()
@@ -258,7 +239,7 @@
                 }
             } else {
                 guard let orderId = orderId else {
-                    let err = PrimerError.invalidValue(key: "orderId", value: orderId, userInfo: ["file": #file, "class": "\(Self.self)", "function": #function, "line": "\(#line)"])
+                    let err = PrimerError.invalidValue(key: "orderId", value: orderId, userInfo: ["file": #file, "class": "\(Self.self)", "function": #function, "line": "\(#line)"], diagnosticsId: nil)
                     ErrorHandler.handle(error: err)
                     seal.reject(err)
                     return
@@ -278,7 +259,6 @@
                         case .failure(let err):
                             seal.reject(err)
                         }
->>>>>>> 10e2d4e7
                     }
                 }
                 .catch { err in
@@ -313,7 +293,7 @@
             }
             
             guard let externalPayerInfo = externalPayerInfo else {
-                let err = PrimerError.invalidValue(key: "externalPayerInfo", value: orderId, userInfo: ["file": #file, "class": "\(Self.self)", "function": #function, "line": "\(#line)"])
+                let err = PrimerError.invalidValue(key: "externalPayerInfo", value: orderId, userInfo: ["file": #file, "class": "\(Self.self)", "function": #function, "line": "\(#line)"], diagnosticsId: nil)
                 ErrorHandler.handle(error: err)
                 completion(.failure(err))
                 return
@@ -324,7 +304,7 @@
             
         case .VAULT:
             guard let confirmedBillingAgreement = self.confirmBillingAgreementResponse else {
-                let err = PrimerError.invalidValue(key: "confirmedBillingAgreement", value: orderId, userInfo: ["file": #file, "class": "\(Self.self)", "function": #function, "line": "\(#line)"])
+                let err = PrimerError.invalidValue(key: "confirmedBillingAgreement", value: orderId, userInfo: ["file": #file, "class": "\(Self.self)", "function": #function, "line": "\(#line)"], diagnosticsId: nil)
                 ErrorHandler.handle(error: err)
                 completion(.failure(err))
                 return
