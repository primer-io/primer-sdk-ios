--- conflicted
+++ resolved
@@ -20,13 +20,6 @@
         PayPalService()
     }()
     
-<<<<<<< HEAD
-    deinit {
-        self.logger.debug(message: "🧨 deinit: \(self) \(Unmanaged.passUnretained(self).toOpaque())")
-    }
-    
-=======
->>>>>>> 0cb3deab
     override func validate() throws {
         guard let decodedJWTToken = PrimerAPIConfigurationModule.decodedJWTToken else {
             let err = PrimerError.invalidClientToken(userInfo: ["file": #file, "class": "\(Self.self)", "function": #function, "line": "\(#line)"], diagnosticsId: UUID().uuidString)
