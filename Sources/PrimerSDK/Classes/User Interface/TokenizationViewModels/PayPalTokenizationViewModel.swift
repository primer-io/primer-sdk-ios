--- conflicted
+++ resolved
@@ -11,10 +11,6 @@
     var willDismissExternalView: (() -> Void)?
     var didDismissExternalView: (() -> Void)?
     
-    override lazy var hasNativeUI: Bool = {
-        return false
-    }()
-    
     private var session: Any!
     
     override lazy var title: String = {
@@ -138,7 +134,6 @@
         
         Primer.shared.primerRootVC?.showLoadingScreenIfNeeded()
         
-<<<<<<< HEAD
         let params: [String: Any] = ["type": config.type.rawValue]
         Primer.shared.delegate?.onClientSessionActions?([ClientSession.Action(type: "SELECT_PAYMENT_METHOD", params: params)], completion: { (clientToken, err) in
             if let err = err {
@@ -188,35 +183,6 @@
                 Primer.shared.delegate?.checkoutFailed?(with: PrimerError.generic)
             }
         })
-=======
-        firstly {
-            self.tokenize()
-        }
-        .done { paymentMethod in
-            self.paymentMethod = paymentMethod
-            
-            DispatchQueue.main.async {
-                if Primer.shared.flow.internalSessionFlow.vaulted {
-                    Primer.shared.delegate?.tokenAddedToVault?(paymentMethod)
-                }
-
-                Primer.shared.delegate?.onTokenizeSuccess?(paymentMethod, resumeHandler: self)
-                Primer.shared.delegate?.onTokenizeSuccess?(paymentMethod, { [unowned self] err in
-                    if let err = err {
-                        self.handleFailedTokenizationFlow(error: err)
-                    } else {
-                        self.handleSuccessfulTokenizationFlow()
-                    }
-                })
-            }
-        }
-        .catch { err in
-            DispatchQueue.main.async {
-                Primer.shared.delegate?.checkoutFailed?(with: err)
-                self.handleFailedTokenizationFlow(error: err)
-            }
-        }
->>>>>>> 2abcf03b
     }
     
     func tokenize() -> Promise <PaymentMethodToken> {
