--- conflicted
+++ resolved
@@ -63,11 +63,7 @@
     override lazy var buttonTitleColor: UIColor? = {
         switch config.type {
         case .paymentCard:
-<<<<<<< HEAD
-            return .black
-=======
             return theme.paymentMethodButton.text.color
->>>>>>> b78333d7
         default:
             assert(true, "Shouldn't end up in here")
             return nil
@@ -87,11 +83,7 @@
     override lazy var buttonBorderColor: UIColor? = {
         switch config.type {
         case .paymentCard:
-<<<<<<< HEAD
-            return .black
-=======
             return theme.paymentMethodButton.border.color(for: .enabled)
->>>>>>> b78333d7
         default:
             assert(true, "Shouldn't end up in here")
             return nil
@@ -101,11 +93,7 @@
     override lazy var buttonTintColor: UIColor? = {
         switch config.type {
         case .paymentCard:
-<<<<<<< HEAD
-            return .black
-=======
             return theme.paymentMethodButton.iconColor
->>>>>>> b78333d7
         default:
             assert(true, "Shouldn't end up in here")
             return nil
