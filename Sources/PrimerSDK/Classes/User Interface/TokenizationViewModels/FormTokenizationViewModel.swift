--- conflicted
+++ resolved
@@ -555,19 +555,6 @@
     }
     
     override func handle(newClientToken clientToken: String) {
-<<<<<<< HEAD
-        let state: AppStateProtocol = DependencyContainer.resolve()
-        if state.accessToken == clientToken {
-//            let err = PrimerError.invalidValue(key: "clientToken")
-//            handle(error: err)
-//            DispatchQueue.main.async {
-//                Primer.shared.delegate?.onResumeError?(err)
-//            }
-            return
-        }
-        
-=======
->>>>>>> 51310fa6
         do {
             let state: AppStateProtocol = DependencyContainer.resolve()
             
