//
//  FormTokenizationViewModel.swift
//  PrimerSDK
//
//  Created by Evangelos Pittas on 11/10/21.
//

#if canImport(UIKit)

import Foundation
import UIKit

class CardFormPaymentMethodTokenizationViewModel: PaymentMethodTokenizationViewModel {
    
    private var flow: PaymentFlow
    private var cardComponentsManager: CardComponentsManager!
    var onConfigurationFetched: (() -> Void)?
    
    private var isTokenizing = false
    
    override lazy var title: String = {
        return "Payment Card"
    }()
    
    override lazy var buttonTitle: String? = {
        switch config.type {
        case .paymentCard:
            return Primer.shared.flow.internalSessionFlow.vaulted
            ? NSLocalizedString("payment-method-type-card-vaulted",
                                tableName: nil,
                                bundle: Bundle.primerResources,
                                value: "Add new card",
                                comment: "Add new card - Payment Method Type (Card Vaulted)")
            
            : NSLocalizedString("payment-method-type-card-not-vaulted",
                                tableName: nil,
                                bundle: Bundle.primerResources,
                                value: "Pay with card",
                                comment: "Pay with card - Payment Method Type (Card Not vaulted)")
        default:
            assert(true, "Shouldn't end up in here")
            return nil
        }
    }()
    
    override lazy var buttonImage: UIImage? = {
        switch config.type {
        case .paymentCard:
            return UIImage(named: "creditCard", in: Bundle.primerResources, compatibleWith: nil)?.withRenderingMode(.alwaysTemplate)
        default:
            assert(true, "Shouldn't end up in here")
            return nil
        }
    }()
    
    override lazy var buttonColor: UIColor? = {
        switch config.type {
        case .paymentCard:
            return theme.paymentMethodButton.color(for: .enabled)
        default:
            assert(true, "Shouldn't end up in here")
            return nil
        }
    }()
    
    override lazy var buttonTitleColor: UIColor? = {
        switch config.type {
        case .paymentCard:
            return theme.paymentMethodButton.text.color
        default:
            assert(true, "Shouldn't end up in here")
            return nil
        }
    }()
    
    override lazy var buttonBorderWidth: CGFloat = {
        switch config.type {
        case .paymentCard:
            return theme.paymentMethodButton.border.width
        default:
            assert(true, "Shouldn't end up in here")
            return 0.0
        }
    }()
    
    override lazy var buttonBorderColor: UIColor? = {
        switch config.type {
        case .paymentCard:
            return theme.paymentMethodButton.border.color(for: .enabled)
        default:
            assert(true, "Shouldn't end up in here")
            return nil
        }
    }()
    
    override lazy var buttonTintColor: UIColor? = {
        switch config.type {
        case .paymentCard:
            return theme.paymentMethodButton.iconColor
        default:
            assert(true, "Shouldn't end up in here")
            return nil
        }
    }()
    
    override lazy var buttonFont: UIFont? = {
        return UIFont.systemFont(ofSize: 17.0, weight: .medium)
    }()
    
    override lazy var buttonCornerRadius: CGFloat? = {
        return 4.0
    }()
    
    lazy var cardNumberField: PrimerCardNumberFieldView = {
        let cardNumberField = PrimerCardNumberFieldView()
        cardNumberField.placeholder = "4242 4242 4242 4242"
        cardNumberField.heightAnchor.constraint(equalToConstant: 36).isActive = true
        cardNumberField.textColor = theme.input.text.color
        cardNumberField.borderStyle = .none
        cardNumberField.delegate = self
        return cardNumberField
    }()
    
    var requirePostalCode: Bool {
        let state: AppStateProtocol = DependencyContainer.resolve()
        guard let paymentMethodConfig = state.primerConfiguration else { return false }
        return paymentMethodConfig.requirePostalCode
    }
    
    lazy var expiryDateField: PrimerExpiryDateFieldView = {
        let expiryDateField = PrimerExpiryDateFieldView()
        expiryDateField.placeholder = "02/22"
        expiryDateField.heightAnchor.constraint(equalToConstant: 36).isActive = true
        expiryDateField.textColor = theme.input.text.color
        expiryDateField.delegate = self
        return expiryDateField
    }()
    
    lazy var cvvField: PrimerCVVFieldView = {
        let cvvField = PrimerCVVFieldView()
        cvvField.placeholder = "123"
        cvvField.heightAnchor.constraint(equalToConstant: 36).isActive = true
        cvvField.textColor = theme.input.text.color
        cvvField.delegate = self
        return cvvField
    }()
    
    lazy var cardholderNameField: PrimerCardholderNameFieldView = {
        let cardholderNameField = PrimerCardholderNameFieldView()
        cardholderNameField.placeholder = "John Smith"
        cardholderNameField.heightAnchor.constraint(equalToConstant: 36).isActive = true
        cardholderNameField.textColor = theme.input.text.color
        cardholderNameField.delegate = self
        return cardholderNameField
    }()
    
    private var localSamplePostalCode: String {
        let state: AppStateProtocol = DependencyContainer.resolve()
        let countryCode = state.primerConfiguration?.clientSession?.order?.countryCode
        return PostalCode.sample(for: countryCode)
    }
    
    lazy var postalCodeField: PrimerPostalCodeFieldView = {
        let postalCodeField = PrimerPostalCodeFieldView()
        postalCodeField.placeholder = localSamplePostalCode
        postalCodeField.heightAnchor.constraint(equalToConstant: 36).isActive = true
        postalCodeField.textColor = theme.input.text.color
        postalCodeField.delegate = self
        return postalCodeField
    }()
    
    internal lazy var cardNumberContainerView: PrimerCustomFieldView = {
        let cardNumberContainerView = PrimerCustomFieldView()
        cardNumberContainerView.fieldView = cardNumberField
        cardNumberContainerView.placeholderText = "Card number"
        cardNumberContainerView.setup()
        cardNumberContainerView.tintColor = theme.input.border.color(for: .selected)
        return cardNumberContainerView
    }()
    
    internal lazy var expiryDateContainerView: PrimerCustomFieldView = {
        let expiryDateContainerView = PrimerCustomFieldView()
        expiryDateContainerView.fieldView = expiryDateField
        expiryDateContainerView.placeholderText = "Expiry"
        expiryDateContainerView.setup()
        expiryDateContainerView.tintColor = theme.input.border.color(for: .selected)
        return expiryDateContainerView
    }()
    
    internal lazy var cvvContainerView: PrimerCustomFieldView = {
        let cvvContainerView = PrimerCustomFieldView()
        cvvContainerView.fieldView = cvvField
        cvvContainerView.placeholderText = "CVV/CVC"
        cvvContainerView.setup()
        cvvContainerView.tintColor = theme.input.border.color(for: .selected)
        return cvvContainerView
    }()
    
    internal lazy var cardholderNameContainerView: PrimerCustomFieldView = {
        let cardholderNameContainerView = PrimerCustomFieldView()
        cardholderNameContainerView.fieldView = cardholderNameField
        cardholderNameContainerView.placeholderText = "Name"
        cardholderNameContainerView.setup()
        cardholderNameContainerView.tintColor = theme.input.border.color(for: .selected)
        return cardholderNameContainerView
    }()
    
    private var localPostalCodeTitle: String {
        let state: AppStateProtocol = DependencyContainer.resolve()
        let countryCode = state.primerConfiguration?.clientSession?.order?.countryCode
        return PostalCode.name(for: countryCode)
    }
    
    internal lazy var postalCodeContainerView: PrimerCustomFieldView = {
        let postalCodeContainerView = PrimerCustomFieldView()
        postalCodeContainerView.fieldView = postalCodeField
        postalCodeContainerView.placeholderText = localPostalCodeTitle
        postalCodeContainerView.setup()
        postalCodeContainerView.tintColor = theme.input.border.color(for: .selected)
        return postalCodeContainerView
     }()
    
    lazy var submitButton: PrimerOldButton = {
        var buttonTitle: String = ""
        if flow == .checkout {
            let viewModel: VaultCheckoutViewModelProtocol = DependencyContainer.resolve()
            buttonTitle = NSLocalizedString("primer-form-view-card-submit-button-text-checkout",
                                            tableName: nil,
                                            bundle: Bundle.primerResources,
                                            value: "Pay",
                                            comment: "Pay - Card Form View (Sumbit button text)") + " " + (viewModel.amountStringed ?? "")
        } else if flow == .vault {
            buttonTitle = NSLocalizedString("primer-card-form-add-card",
                                            tableName: nil,
                                            bundle: Bundle.primerResources,
                                            value: "Add card",
                                            comment: "Add card - Card Form (Vault title text)")
        }
        
        let submitButton = PrimerOldButton()
        submitButton.translatesAutoresizingMaskIntoConstraints = false
        submitButton.heightAnchor.constraint(equalToConstant: 50).isActive = true
        submitButton.isAccessibilityElement = true
        submitButton.accessibilityIdentifier = "submit_btn"
        submitButton.isEnabled = false
        submitButton.setTitle(buttonTitle, for: .normal)
        submitButton.setTitleColor(theme.mainButton.text.color, for: .normal)
        submitButton.backgroundColor = theme.mainButton.color(for: .disabled)
        submitButton.layer.cornerRadius = 4
        submitButton.clipsToBounds = true
        submitButton.addTarget(self, action: #selector(payButtonTapped(_:)), for: .touchUpInside)
        return submitButton
    }()
    
    var cardNetwork: CardNetwork? {
        didSet {
            cvvField.cardNetwork = cardNetwork ?? .unknown
        }
    }
    
    required init(config: PaymentMethodConfig) {
        self.flow = Primer.shared.flow.internalSessionFlow.vaulted ? .vault : .checkout
        super.init(config: config)
        
        self.cardComponentsManager = CardComponentsManager(
            flow: flow,
            cardnumberField: cardNumberField,
            expiryDateField: expiryDateField,
            cvvField: cvvField,
            cardholderNameField: cardholderNameField,
            postalCodeField: postalCodeField
        )
        cardComponentsManager.delegate = self
    }
    
    override func validate() throws {
        let settings: PrimerSettingsProtocol = DependencyContainer.resolve()
        
        guard let decodedClientToken = ClientTokenService.decodedClientToken else {
            let err = PaymentException.missingClientToken
            _ = ErrorHandler.shared.handle(error: err)
            throw err
        }
        
        guard decodedClientToken.pciUrl != nil else {
            let err = PrimerError.tokenizationPreRequestFailed
            _ = ErrorHandler.shared.handle(error: err)
            throw err
        }
        
        if !Primer.shared.flow.internalSessionFlow.vaulted {
            if settings.amount == nil {
                let err = PaymentException.missingAmount
                _ = ErrorHandler.shared.handle(error: err)
                throw err
            }
            
            if settings.currency == nil {
                let err = PaymentException.missingCurrency
                _ = ErrorHandler.shared.handle(error: err)
                throw err
            }
        }
    }
    
    @objc
    override func presentNativeUI() {
        let cfvc = PrimerCardFormViewController(viewModel: self)
        Primer.shared.primerRootVC?.show(viewController: cfvc)
    }
    
    @objc
    override func startTokenizationFlow() {
        super.startTokenizationFlow()
        
        do {
            try self.validate()
        } catch {
            DispatchQueue.main.async {
                Primer.shared.delegate?.checkoutFailed?(with: error)
                self.handleFailedTokenizationFlow(error: error)
            }
            return
        }
        
        DispatchQueue.main.async {
            let pcfvc = PrimerCardFormViewController(viewModel: self)
            Primer.shared.primerRootVC?.show(viewController: pcfvc)
        }
    }
    
    fileprivate func continueTokenizationFlow() {
        do {
            try self.validate()
        } catch {
            DispatchQueue.main.async {
                Primer.shared.delegate?.checkoutFailed?(with: error)
                self.handleFailedTokenizationFlow(error: error)
            }
            return
        }
        
        DispatchQueue.main.async {
            let pcfvc = PrimerCardFormViewController(viewModel: self)
            Primer.shared.primerRootVC?.show(viewController: pcfvc)
        }
    }
    
    func configurePayButton(cardNetwork: CardNetwork?) {
        let settings: PrimerSettingsProtocol = DependencyContainer.resolve()
        var amount: Int = settings.amount ?? 0

        if let surcharge = cardNetwork?.surcharge {
            amount += surcharge
        }

        configurePayButton(amount: amount)
    }
    
    func configurePayButton(amount: Int) {
        DispatchQueue.main.async {
            if !Primer.shared.flow.internalSessionFlow.vaulted {
                let settings: PrimerSettingsProtocol = DependencyContainer.resolve()
                
                var title = NSLocalizedString("primer-form-view-card-submit-button-text-checkout",
                                              tableName: nil,
                                              bundle: Bundle.primerResources,
                                              value: "Pay",
                                              comment: "Pay - Card Form View (Sumbit button text)") //+ " " + (amount.toCurrencyString(currency: settings.currency) ?? "")
                
                if let currency = settings.currency {
                    title += " \(amount.toCurrencyString(currency: currency))"
                }
                
                self.submitButton.setTitle(title, for: .normal)
            }
        }
    }
    
    var onClientSessionActionCompletion: ((Error?) -> Void)?
    
    @objc
    func payButtonTapped(_ sender: UIButton) {
        isTokenizing = true
        submitButton.showSpinner(true)
        Primer.shared.primerRootVC?.view.isUserInteractionEnabled = false
        
        if Primer.shared.delegate?.onClientSessionActions != nil {
            var network = self.cardNetwork?.rawValue.uppercased()
            if network == nil || network == "UNKNOWN" {
                network = "OTHER"
            }
            
            let params: [String: Any] = [
                "paymentMethodType": "PAYMENT_CARD",
                "binData": [
                    "network": network,
                ]
            ]
    
            onClientSessionActionCompletion = { err in
                if let err = err {
                    DispatchQueue.main.async {
                        self.submitButton.showSpinner(false)
                        Primer.shared.primerRootVC?.view.isUserInteractionEnabled = true
                        Primer.shared.delegate?.onResumeError?(err)
                    }
                    self.handle(error: err)
                } else {
                    self.cardComponentsManager.tokenize()
                }
                self.onClientSessionActionCompletion = nil
            }
            
            var actions = [ClientSession.Action(type: "SELECT_PAYMENT_METHOD", params: params)]
            
            if (requirePostalCode) {
                let state: AppStateProtocol = DependencyContainer.resolve()
                
                let currentBillingAddress = state.primerConfiguration?.clientSession?.customer?.billingAddress
                
                let billingAddressParams = [
                    "firstName": currentBillingAddress?.firstName,
                    "lastName": currentBillingAddress?.lastName,
                    "addressLine1": currentBillingAddress?.addressLine1,
                    "addressLine2": currentBillingAddress?.addressLine2,
                    "city": currentBillingAddress?.city,
                    "postalCode": postalCodeField.postalCode,
                    "state": currentBillingAddress?.state,
                    "countryCode": currentBillingAddress?.countryCode
                ] as [String: Any]
                
                let billingAddressAction = ClientSession.Action(
                    type: "SET_BILLING_ADDRESS",
                    params: billingAddressParams
                )
                actions.append(billingAddressAction)
            }
            
            ClientSession.Action.dispatchMultiple(resumeHandler: self, actions: actions)
        } else {
            cardComponentsManager.tokenize()
        }
    }
}

extension CardFormPaymentMethodTokenizationViewModel: CardComponentsManagerDelegate {
    
    func cardComponentsManager(_ cardComponentsManager: CardComponentsManager, onTokenizeSuccess paymentMethodToken: PaymentMethodToken) {
        self.paymentMethod = paymentMethodToken
        
        DispatchQueue.main.async {
            if Primer.shared.flow.internalSessionFlow.vaulted {
                Primer.shared.delegate?.tokenAddedToVault?(paymentMethodToken)
            }
            
            Primer.shared.delegate?.onTokenizeSuccess?(paymentMethodToken, resumeHandler: self)
            Primer.shared.delegate?.onTokenizeSuccess?(paymentMethodToken, { err in
                self.cardComponentsManager.setIsLoading(false)
                
                if let err = err {
                    self.handleFailedTokenizationFlow(error: err)
                } else {
                    self.handleSuccessfulTokenizationFlow()
                }
            })
        }
    }
    
    func cardComponentsManager(_ cardComponentsManager: CardComponentsManager, clientTokenCallback completion: @escaping (String?, Error?) -> Void) {
        let state: AppStateProtocol = DependencyContainer.resolve()
        
        if let clientToken = state.clientToken {
            completion(clientToken, nil)
        } else {
            completion(nil, PrimerError.clientTokenNull)
        }
    }
    
    func cardComponentsManager(_ cardComponentsManager: CardComponentsManager, tokenizationFailedWith errors: [Error]) {
        submitButton.showSpinner(false)
        Primer.shared.primerRootVC?.view.isUserInteractionEnabled = true
        
        DispatchQueue.main.async {
            let err = PrimerError.containerError(errors: errors)
            Primer.shared.delegate?.checkoutFailed?(with: err)
            self.handleFailedTokenizationFlow(error: err)
        }
    }
    
    func cardComponentsManager(_ cardComponentsManager: CardComponentsManager, isLoading: Bool) {
        submitButton.showSpinner(isLoading)
        Primer.shared.primerRootVC?.view.isUserInteractionEnabled = !isLoading
    }
    
<<<<<<< HEAD
    fileprivate func autofocusToNextFieldIfNeeded(for primerTextFieldView: PrimerTextFieldView, isValid: Bool?) {
        if isValid == true {
            if primerTextFieldView is PrimerCardNumberFieldView {
                _ = expiryDateField.becomeFirstResponder()
            } else if primerTextFieldView is PrimerExpiryDateFieldView {
                _ = cvvField.becomeFirstResponder()
            } else if primerTextFieldView is PrimerCVVFieldView {
                _ = cardholderNameField.becomeFirstResponder()
            }
        }
    }
    
    fileprivate func showTexfieldViewErrorIfNeeded(for primerTextFieldView: PrimerTextFieldView, isValid: Bool?) {
        if isValid == false, !primerTextFieldView.isEmpty {
            // We know for sure that the text is not valid, even if the user hasn't finished typing.
            if primerTextFieldView is PrimerCardNumberFieldView {
                cardNumberContainerView.errorText = "Invalid card number"
            } else if primerTextFieldView is PrimerExpiryDateFieldView {
                expiryDateContainerView.errorText = "Invalid date"
            } else if primerTextFieldView is PrimerCVVFieldView {
                cvvContainerView.errorText = "Invalid CVV"
            } else if primerTextFieldView is PrimerCardholderNameFieldView {
                cardholderNameContainerView.errorText = "Invalid name"
            } else if primerTextFieldView is PrimerZipCodeFieldView {
                zipCodeContainerView.errorText = "\(localZipCodeTitle) is required" // todo: localise if UK, etc.
            }
        } else {
            // We don't know for sure if the text is valid
            if primerTextFieldView is PrimerCardNumberFieldView {
                cardNumberContainerView.errorText = nil
            } else if primerTextFieldView is PrimerExpiryDateFieldView {
                expiryDateContainerView.errorText = nil
            } else if primerTextFieldView is PrimerCVVFieldView {
                cvvContainerView.errorText = nil
            } else if primerTextFieldView is PrimerCardholderNameFieldView {
                cardholderNameContainerView.errorText = nil
            } else if primerTextFieldView is PrimerZipCodeFieldView {
                zipCodeContainerView.errorText = nil
            }
=======
}

extension CardFormPaymentMethodTokenizationViewModel: PrimerTextFieldViewDelegate {
    
    func primerTextFieldViewDidBeginEditing(_ primerTextFieldView: PrimerTextFieldView) {
        if primerTextFieldView is PrimerCardNumberFieldView {
            cardNumberContainerView.errorText = nil
        } else if primerTextFieldView is PrimerExpiryDateFieldView {
            expiryDateContainerView.errorText = nil
        } else if primerTextFieldView is PrimerCVVFieldView {
            cvvContainerView.errorText = nil
        } else if primerTextFieldView is PrimerCardholderNameFieldView {
            cardholderNameContainerView.errorText = nil
        } else if primerTextFieldView is PrimerPostalCodeFieldView {
            postalCodeContainerView.errorText = nil
        }
    }
    
    func primerTextFieldView(_ primerTextFieldView: PrimerTextFieldView, isValid: Bool?) {
        if primerTextFieldView is PrimerCardNumberFieldView, isValid == false {
            cardNumberContainerView.errorText = "Invalid card number"
        } else if primerTextFieldView is PrimerExpiryDateFieldView, isValid == false {
            expiryDateContainerView.errorText = "Invalid date"
        } else if primerTextFieldView is PrimerCVVFieldView, isValid == false {
            cvvContainerView.errorText = "Invalid CVV"
        } else if primerTextFieldView is PrimerCardholderNameFieldView, isValid == false {
            cardholderNameContainerView.errorText = "Invalid name"
        } else if primerTextFieldView is PrimerPostalCodeFieldView, isValid == false {
            postalCodeContainerView.errorText = "\(localPostalCodeTitle) is required" // todo: localise if UK, etc.
        }
        
        // dispatch postal code action if valid postal code.
        if let fieldView = (primerTextFieldView as? PrimerPostalCodeFieldView), isValid  == true {
            let state: AppStateProtocol = DependencyContainer.resolve()
            
            let currentBillingAddress = state.primerConfiguration?.clientSession?.customer?.billingAddress
            
            let params = [
                "addressLine1": currentBillingAddress?.addressLine1,
                "addressLine2": currentBillingAddress?.addressLine2,
                "city": currentBillingAddress?.city,
                "postalCode": fieldView.postalCode,
                "state": currentBillingAddress?.state,
                "countryCode": currentBillingAddress?.countryCode
            ] as [String: Any]
            
            ClientSession.Action.setPostalCode(resumeHandler: self, withParameters: params)
>>>>>>> 4c22f409
        }
    }
    
    fileprivate func enableSubmitButtonIfNeeded() {
        var validations = [
            cardNumberField.isTextValid,
            expiryDateField.isTextValid,
            cvvField.isTextValid,
            cardholderNameField.isTextValid,
        ]

        if requirePostalCode { validations.append(postalCodeField.isTextValid) }

        if validations.allSatisfy({ $0 == true }) {
            submitButton.isEnabled = true
            submitButton.backgroundColor = theme.mainButton.color(for: .enabled)
        } else {
            submitButton.isEnabled = false
            submitButton.backgroundColor = theme.mainButton.color(for: .disabled)
        }
    }
    
}

extension CardFormPaymentMethodTokenizationViewModel: PrimerTextFieldViewDelegate {
    
    func primerTextFieldViewDidBeginEditing(_ primerTextFieldView: PrimerTextFieldView) {
        showTexfieldViewErrorIfNeeded(for: primerTextFieldView, isValid: true)
    }
    
    func primerTextFieldView(_ primerTextFieldView: PrimerTextFieldView, isValid: Bool?) {
        // Dispatch zip code action if valid zip code.
        if let fieldView = (primerTextFieldView as? PrimerZipCodeFieldView), isValid  == true {
            let params = ["zipCode": fieldView.zipCode]
            ClientSession.Action.setZipCode(resumeHandler: self, withParameters: params)
        }

        autofocusToNextFieldIfNeeded(for: primerTextFieldView, isValid: isValid)
        showTexfieldViewErrorIfNeeded(for: primerTextFieldView, isValid: isValid)
        enableSubmitButtonIfNeeded()
    }
    
    func primerTextFieldView(_ primerTextFieldView: PrimerTextFieldView, didDetectCardNetwork cardNetwork: CardNetwork?) {
        self.cardNetwork = cardNetwork
        
        if let cardNetwork = cardNetwork, cardNetwork != .unknown, cardNumberContainerView.rightImage2 == nil && cardNetwork.icon != nil {
            var network = self.cardNetwork?.rawValue.uppercased()
            if network == nil || network == "UNKNOWN" {
                network = "OTHER"
            }
            
            let params: [String: Any] = [
                "paymentMethodType": "PAYMENT_CARD",
                "binData": [
                    "network": network,
                ]
            ]
            
            ClientSession.Action.selectPaymentMethod(resumeHandler: self, withParameters: params)
            cardNumberContainerView.rightImage2 = cardNetwork.icon
        } else if cardNumberContainerView.rightImage2 != nil && cardNetwork?.icon == nil {
            cardNumberContainerView.rightImage2 = nil
            ClientSession.Action.unselectPaymentMethod(resumeHandler: self)
        }
    }
    
}

extension CardFormPaymentMethodTokenizationViewModel {
    
    override func handle(error: Error) {
        DispatchQueue.main.async {
            if self.onClientSessionActionCompletion != nil {
                ClientSession.Action.unselectPaymentMethod(resumeHandler: nil)
                self.onClientSessionActionCompletion?(error)
                self.onClientSessionActionCompletion = nil
            }
            
            self.handleFailedTokenizationFlow(error: error)
            self.submitButton.showSpinner(false)
            Primer.shared.primerRootVC?.view.isUserInteractionEnabled = true
        }
        
        completion?(nil, error)
    }
    
    override func handle(newClientToken clientToken: String) {
        do {
            let state: AppStateProtocol = DependencyContainer.resolve()
            
            if state.clientToken != clientToken {
                try ClientTokenService.storeClientToken(clientToken)
            }
            
            let decodedClientToken = ClientTokenService.decodedClientToken!
            
            if decodedClientToken.intent == RequiredActionName.threeDSAuthentication.rawValue {
                #if canImport(Primer3DS)
                guard let paymentMethod = paymentMethod else {
                    DispatchQueue.main.async {
                        let err = PrimerError.threeDSFailed
                        Primer.shared.delegate?.onResumeError?(err)
                    }
                    return
                }
                
                let threeDSService = ThreeDSService()
                threeDSService.perform3DS(paymentMethodToken: paymentMethod, protocolVersion: decodedClientToken.env == "PRODUCTION" ? .v1 : .v2, sdkDismissed: nil) { result in
                    switch result {
                    case .success(let paymentMethodToken):
                        DispatchQueue.main.async {
                            guard let threeDSPostAuthResponse = paymentMethodToken.1,
                                  let resumeToken = threeDSPostAuthResponse.resumeToken else {
                                      DispatchQueue.main.async {
                                          let err = PrimerError.threeDSFailed
                                          Primer.shared.delegate?.onResumeError?(err)
                                          self.handle(error: err)
                                      }
                                      return
                                  }
                            
                            Primer.shared.delegate?.onResumeSuccess?(resumeToken, resumeHandler: self)
                        }
                        
                    case .failure(let err):
                        log(logLevel: .error, message: "Failed to perform 3DS with error \(err as NSError)")
                        let err = PrimerError.threeDSFailed
                        DispatchQueue.main.async {
                            Primer.shared.delegate?.onResumeError?(err)
                        }
                    }
                }
                #else
                let error = PrimerError.threeDSFailed
                DispatchQueue.main.async {
                    Primer.shared.delegate?.onResumeError?(error)
                }
                #endif
                
            } else if decodedClientToken.intent == RequiredActionName.checkout.rawValue {
                let configService: PaymentMethodConfigServiceProtocol = DependencyContainer.resolve()
                
                firstly {
                    configService.fetchConfig()
                }
                .done {
                    let settings: PrimerSettingsProtocol = DependencyContainer.resolve()
                    
                    if let amount = settings.amount, !self.isTokenizing {
                        self.configurePayButton(amount: amount)
                    }
                        
                    // determine postal code textfield visibility
                    self.onConfigurationFetched?()
                    
                    self.onClientSessionActionCompletion?(nil)
                }
                .catch { err in
                    self.onClientSessionActionCompletion?(err)
                }
            } else {
                let err = PrimerError.invalidValue(key: "resumeToken")

                handle(error: err)
                DispatchQueue.main.async {
                    Primer.shared.delegate?.onResumeError?(err)
                }
            }
            
        } catch {
            handle(error: error)
            DispatchQueue.main.async {
                Primer.shared.delegate?.onResumeError?(error)
            }
        }
    }
    
    override func handleSuccess() {
        DispatchQueue.main.async {
            self.submitButton.showSpinner(false)
            Primer.shared.primerRootVC?.view.isUserInteractionEnabled = true
        }
        completion?(paymentMethod, nil)
    }
}

#endif<|MERGE_RESOLUTION|>--- conflicted
+++ resolved
@@ -493,7 +493,6 @@
         Primer.shared.primerRootVC?.view.isUserInteractionEnabled = !isLoading
     }
     
-<<<<<<< HEAD
     fileprivate func autofocusToNextFieldIfNeeded(for primerTextFieldView: PrimerTextFieldView, isValid: Bool?) {
         if isValid == true {
             if primerTextFieldView is PrimerCardNumberFieldView {
@@ -517,8 +516,8 @@
                 cvvContainerView.errorText = "Invalid CVV"
             } else if primerTextFieldView is PrimerCardholderNameFieldView {
                 cardholderNameContainerView.errorText = "Invalid name"
-            } else if primerTextFieldView is PrimerZipCodeFieldView {
-                zipCodeContainerView.errorText = "\(localZipCodeTitle) is required" // todo: localise if UK, etc.
+            } else if primerTextFieldView is PrimerPostalCodeFieldView {
+                postalCodeContainerView.errorText = "\(localPostalCodeTitle) is required" // todo: localise if UK, etc.
             }
         } else {
             // We don't know for sure if the text is valid
@@ -530,42 +529,41 @@
                 cvvContainerView.errorText = nil
             } else if primerTextFieldView is PrimerCardholderNameFieldView {
                 cardholderNameContainerView.errorText = nil
-            } else if primerTextFieldView is PrimerZipCodeFieldView {
-                zipCodeContainerView.errorText = nil
-            }
-=======
+            } else if primerTextFieldView is PrimerPostalCodeFieldView {
+                postalCodeContainerView.errorText = nil
+            }
+        }
+    }
+    
+    fileprivate func enableSubmitButtonIfNeeded() {
+        var validations = [
+            cardNumberField.isTextValid,
+            expiryDateField.isTextValid,
+            cvvField.isTextValid,
+            cardholderNameField.isTextValid,
+        ]
+
+        if requirePostalCode { validations.append(postalCodeField.isTextValid) }
+
+        if validations.allSatisfy({ $0 == true }) {
+            submitButton.isEnabled = true
+            submitButton.backgroundColor = theme.mainButton.color(for: .enabled)
+        } else {
+            submitButton.isEnabled = false
+            submitButton.backgroundColor = theme.mainButton.color(for: .disabled)
+        }
+    }
+    
 }
 
 extension CardFormPaymentMethodTokenizationViewModel: PrimerTextFieldViewDelegate {
     
     func primerTextFieldViewDidBeginEditing(_ primerTextFieldView: PrimerTextFieldView) {
-        if primerTextFieldView is PrimerCardNumberFieldView {
-            cardNumberContainerView.errorText = nil
-        } else if primerTextFieldView is PrimerExpiryDateFieldView {
-            expiryDateContainerView.errorText = nil
-        } else if primerTextFieldView is PrimerCVVFieldView {
-            cvvContainerView.errorText = nil
-        } else if primerTextFieldView is PrimerCardholderNameFieldView {
-            cardholderNameContainerView.errorText = nil
-        } else if primerTextFieldView is PrimerPostalCodeFieldView {
-            postalCodeContainerView.errorText = nil
-        }
+        showTexfieldViewErrorIfNeeded(for: primerTextFieldView, isValid: true)
     }
     
     func primerTextFieldView(_ primerTextFieldView: PrimerTextFieldView, isValid: Bool?) {
-        if primerTextFieldView is PrimerCardNumberFieldView, isValid == false {
-            cardNumberContainerView.errorText = "Invalid card number"
-        } else if primerTextFieldView is PrimerExpiryDateFieldView, isValid == false {
-            expiryDateContainerView.errorText = "Invalid date"
-        } else if primerTextFieldView is PrimerCVVFieldView, isValid == false {
-            cvvContainerView.errorText = "Invalid CVV"
-        } else if primerTextFieldView is PrimerCardholderNameFieldView, isValid == false {
-            cardholderNameContainerView.errorText = "Invalid name"
-        } else if primerTextFieldView is PrimerPostalCodeFieldView, isValid == false {
-            postalCodeContainerView.errorText = "\(localPostalCodeTitle) is required" // todo: localise if UK, etc.
-        }
-        
-        // dispatch postal code action if valid postal code.
+        // Dispatch postal code action if valid postal code.
         if let fieldView = (primerTextFieldView as? PrimerPostalCodeFieldView), isValid  == true {
             let state: AppStateProtocol = DependencyContainer.resolve()
             
@@ -579,44 +577,8 @@
                 "state": currentBillingAddress?.state,
                 "countryCode": currentBillingAddress?.countryCode
             ] as [String: Any]
-            
+
             ClientSession.Action.setPostalCode(resumeHandler: self, withParameters: params)
->>>>>>> 4c22f409
-        }
-    }
-    
-    fileprivate func enableSubmitButtonIfNeeded() {
-        var validations = [
-            cardNumberField.isTextValid,
-            expiryDateField.isTextValid,
-            cvvField.isTextValid,
-            cardholderNameField.isTextValid,
-        ]
-
-        if requirePostalCode { validations.append(postalCodeField.isTextValid) }
-
-        if validations.allSatisfy({ $0 == true }) {
-            submitButton.isEnabled = true
-            submitButton.backgroundColor = theme.mainButton.color(for: .enabled)
-        } else {
-            submitButton.isEnabled = false
-            submitButton.backgroundColor = theme.mainButton.color(for: .disabled)
-        }
-    }
-    
-}
-
-extension CardFormPaymentMethodTokenizationViewModel: PrimerTextFieldViewDelegate {
-    
-    func primerTextFieldViewDidBeginEditing(_ primerTextFieldView: PrimerTextFieldView) {
-        showTexfieldViewErrorIfNeeded(for: primerTextFieldView, isValid: true)
-    }
-    
-    func primerTextFieldView(_ primerTextFieldView: PrimerTextFieldView, isValid: Bool?) {
-        // Dispatch zip code action if valid zip code.
-        if let fieldView = (primerTextFieldView as? PrimerZipCodeFieldView), isValid  == true {
-            let params = ["zipCode": fieldView.zipCode]
-            ClientSession.Action.setZipCode(resumeHandler: self, withParameters: params)
         }
 
         autofocusToNextFieldIfNeeded(for: primerTextFieldView, isValid: isValid)
