--- conflicted
+++ resolved
@@ -14,16 +14,6 @@
     
     private var flow: PaymentFlow
     private var cardComponentsManager: CardComponentsManager!
-    
-    override lazy var hasNativeUI: Bool = {
-        switch config.type {
-        case .paymentCard:
-            return true
-        default:
-            assert(true, "Shouldn't end up in here")
-            return false
-        }
-    }()
     
     override lazy var title: String = {
         return "Payment Card"
@@ -482,29 +472,17 @@
                 threeDSService.perform3DS(paymentMethodToken: paymentMethod, protocolVersion: state.decodedClientToken?.env == "PRODUCTION" ? .v1 : .v2, sdkDismissed: nil) { result in
                     switch result {
                     case .success(let paymentMethodToken):
-<<<<<<< HEAD
-                        guard let threeDSPostAuthResponse = paymentMethodToken.1,
-                              let resumeToken = threeDSPostAuthResponse.resumeToken else {
-                                  let err = PrimerError.threeDSFailed
-                                  Primer.shared.delegate?.onResumeError?(err)
-                                  return
-                              }
-                        
-                        Primer.shared.delegate?.onResumeSuccess?(resumeToken, resumeHandler: self)
-=======
                         DispatchQueue.main.async {
                             guard let threeDSPostAuthResponse = paymentMethodToken.1,
                                   let resumeToken = threeDSPostAuthResponse.resumeToken else {
                                       let err = PrimerError.threeDSFailed
-                                      
-                                      
+
                                       Primer.shared.delegate?.onResumeError?(err)
                                       return
                                   }
                             
                             Primer.shared.delegate?.onResumeSuccess?(resumeToken, resumeHandler: self)
                         }
->>>>>>> 2abcf03b
                         
                     case .failure(let err):
                         log(logLevel: .error, message: "Failed to perform 3DS with error \(err as NSError)")
