--- conflicted
+++ resolved
@@ -503,42 +503,6 @@
         Primer.shared.primerRootVC?.view.isUserInteractionEnabled = !isLoading
     }
     
-<<<<<<< HEAD
-}
-
-extension CardFormPaymentMethodTokenizationViewModel: PrimerTextFieldViewDelegate {
-    
-    func primerTextFieldViewDidBeginEditing(_ primerTextFieldView: PrimerTextFieldView) {
-        if primerTextFieldView is PrimerCardNumberFieldView {
-            cardNumberContainerView.errorText = nil
-        } else if primerTextFieldView is PrimerExpiryDateFieldView {
-            expiryDateContainerView.errorText = nil
-        } else if primerTextFieldView is PrimerCVVFieldView {
-            cvvContainerView.errorText = nil
-        } else if primerTextFieldView is PrimerCardholderNameFieldView {
-            cardholderNameContainerView?.errorText = nil
-        }  else if primerTextFieldView is PrimerZipCodeFieldView {
-            zipCodeContainerView.errorText = nil
-        }
-    }
-    
-    func primerTextFieldView(_ primerTextFieldView: PrimerTextFieldView, isValid: Bool?) {
-        if primerTextFieldView is PrimerCardNumberFieldView, isValid == false {
-            cardNumberContainerView.errorText = "Invalid card number"
-        } else if primerTextFieldView is PrimerExpiryDateFieldView, isValid == false {
-            expiryDateContainerView.errorText = "Invalid date"
-        } else if primerTextFieldView is PrimerCVVFieldView, isValid == false {
-            cvvContainerView.errorText = "Invalid CVV"
-        } else if primerTextFieldView is PrimerCardholderNameFieldView, isValid == false {
-            cardholderNameContainerView?.errorText = "Invalid name"
-        } else if primerTextFieldView is PrimerZipCodeFieldView, isValid == false {
-            zipCodeContainerView.errorText = "\(localZipCodeTitle) is required" // todo: localise if UK, etc.
-        }
-
-        if let fieldView = (primerTextFieldView as? PrimerZipCodeFieldView), isValid  == true {
-            let params = ["zipCode": fieldView.zipCode]
-            ClientSession.Action.setZipCode(resumeHandler: self, withParameters: params)
-=======
     fileprivate func autofocusToNextFieldIfNeeded(for primerTextFieldView: PrimerTextFieldView, isValid: Bool?) {
         if isValid == true {
             if primerTextFieldView is PrimerCardNumberFieldView {
@@ -546,7 +510,7 @@
             } else if primerTextFieldView is PrimerExpiryDateFieldView {
                 _ = cvvField.becomeFirstResponder()
             } else if primerTextFieldView is PrimerCVVFieldView {
-                _ = cardholderNameField.becomeFirstResponder()
+                _ = cardholderNameField?.becomeFirstResponder()
             }
         }
     }
@@ -561,7 +525,7 @@
             } else if primerTextFieldView is PrimerCVVFieldView {
                 cvvContainerView.errorText = "Invalid CVV"
             } else if primerTextFieldView is PrimerCardholderNameFieldView {
-                cardholderNameContainerView.errorText = "Invalid name"
+                cardholderNameContainerView?.errorText = "Invalid name"
             } else if primerTextFieldView is PrimerPostalCodeFieldView {
                 postalCodeContainerView.errorText = "\(localPostalCodeTitle) is required" // todo: localise if UK, etc.
             }
@@ -574,11 +538,10 @@
             } else if primerTextFieldView is PrimerCVVFieldView {
                 cvvContainerView.errorText = nil
             } else if primerTextFieldView is PrimerCardholderNameFieldView {
-                cardholderNameContainerView.errorText = nil
+                cardholderNameContainerView?.errorText = nil
             } else if primerTextFieldView is PrimerPostalCodeFieldView {
                 postalCodeContainerView.errorText = nil
             }
->>>>>>> c406cb6f
         }
     }
     
@@ -587,7 +550,7 @@
             cardNumberField.isTextValid,
             expiryDateField.isTextValid,
             cvvField.isTextValid,
-            cardholderNameField.isTextValid,
+            cardholderNameField?.isTextValid,
         ]
 
         if requirePostalCode { validations.append(postalCodeField.isTextValid) }
