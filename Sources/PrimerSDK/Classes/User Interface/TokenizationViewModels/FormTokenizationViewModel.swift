--- conflicted
+++ resolved
@@ -16,6 +16,7 @@
     private var cardComponentsManager: CardComponentsManager!
     var onConfigurationFetched: (() -> Void)?
     
+    // FIXME: Is this the fix for the button's indicator?
     private var isTokenizing = false
     
     override lazy var title: String = {
@@ -392,7 +393,6 @@
     
     @objc
     func payButtonTapped(_ sender: UIButton) {
-<<<<<<< HEAD
         let viewEvent = Analytics.Event(
             eventType: .ui,
             properties: UIEventProperties(
@@ -408,9 +408,7 @@
                 place: .cardForm))
         Analytics.Service.record(event: viewEvent)
         
-=======
         isTokenizing = true
->>>>>>> 8198f0e7
         submitButton.showSpinner(true)
         Primer.shared.primerRootVC?.view.isUserInteractionEnabled = false
         
