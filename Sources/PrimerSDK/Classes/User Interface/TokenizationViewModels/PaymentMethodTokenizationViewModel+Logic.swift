//
//  PaymentMethodTokenizationViewModel+Logic.swift
//  PrimerSDK
//
//  Created by Evangelos on 6/5/22.
//

// swiftlint:disable cyclomatic_complexity
// swiftlint:disable file_length
// swiftlint:disable function_body_length

import Foundation
import UIKit

extension PaymentMethodTokenizationViewModel {

    @objc
    func start() {
        firstly {
            self.startTokenizationFlow()
        }
        .done { paymentMethodTokenData in
            self.paymentMethodTokenData = paymentMethodTokenData
            self.processPaymentMethodTokenData()
        }
        .ensure {
            PrimerUIManager.primerRootViewController?.enableUserInteraction(true)
        }
        .catch { err in
            let clientSessionActionsModule: ClientSessionActionsProtocol = ClientSessionActionsModule()

            if let primerErr = err as? PrimerError,
               case .cancelled = primerErr,
               PrimerInternal.shared.sdkIntegrationType == .dropIn,
               self.config.type == PrimerPaymentMethodType.applePay.rawValue ||
                self.config.type == PrimerPaymentMethodType.adyenIDeal.rawValue ||
                self.config.type == PrimerPaymentMethodType.payPal.rawValue {
                firstly {
                    clientSessionActionsModule.unselectPaymentMethodIfNeeded()
                }
                .done { _ in
                    PrimerUIManager.primerRootViewController?.popToMainScreen(completion: nil)
                }
                // The above promises will never end up on error.
                .catch { _ in }

            } else {
                firstly {
                    clientSessionActionsModule.unselectPaymentMethodIfNeeded()
                }
                .then { () -> Promise<String?> in
                    var primerErr: PrimerError!
                    if let error = err as? PrimerError {
                        primerErr = error
                    } else {
                        primerErr = PrimerError.generic(message: err.localizedDescription,
                                                        userInfo: .errorUserInfoDictionary(),
                                                        diagnosticsId: UUID().uuidString)
                    }

                    return PrimerDelegateProxy.raisePrimerDidFailWithError(primerErr, data: self.paymentCheckoutData)
                }
                .done { merchantErrorMessage in
                    self.handleFailureFlow(errorMessage: merchantErrorMessage)
                }
                // The above promises will never end up on error.
                .catch { _ in
<<<<<<< HEAD
                    print("Oops!")
=======
                    self.logger.error(message: "Unselection of payment method failed - this should never happen ...")
>>>>>>> 001779f8
                }
            }
        }
    }

    func processPaymentMethodTokenData() {
        if PrimerInternal.shared.intent == .vault {
            if config.internalPaymentMethodType != .klarna {
                processVaultPaymentMethodTokenData()
                return
            }
            processCheckoutPaymentMethodTokenData()
        } else {
            processCheckoutPaymentMethodTokenData()
        }
    }

    func processVaultPaymentMethodTokenData() {
        PrimerDelegateProxy.primerDidTokenizePaymentMethod(self.paymentMethodTokenData!) { _ in }
        self.handleSuccessfulFlow()
    }

    func processCheckoutPaymentMethodTokenData() {
        self.didStartPayment?()
        self.didStartPayment = nil

        if config.internalPaymentMethodType != .klarna {
            PrimerUIManager.primerRootViewController?.showLoadingScreenIfNeeded(
                imageView: self.uiModule.makeIconImageView(withDimension: 24.0),
                message: nil)
        }

        firstly {
            self.startPaymentFlow(withPaymentMethodTokenData: self.paymentMethodTokenData!)
        }
        .done { checkoutData in
            self.didFinishPayment?(nil)
            self.nullifyEventCallbacks()

            if PrimerSettings.current.paymentHandling == .auto, let checkoutData = checkoutData {
                PrimerDelegateProxy.primerDidCompleteCheckoutWithData(checkoutData)
            }

            self.handleSuccessfulFlow()
        }
        .ensure {
            PrimerUIManager.primerRootViewController?.enableUserInteraction(true)
        }
        .catch { err in
            self.didFinishPayment?(err)
            self.nullifyEventCallbacks()

            let clientSessionActionsModule: ClientSessionActionsProtocol = ClientSessionActionsModule()

            if let primerErr = err as? PrimerError,
               case .cancelled = primerErr,
               PrimerInternal.shared.sdkIntegrationType == .dropIn,
               PrimerInternal.shared.selectedPaymentMethodType == nil,
               self.config.implementationType == .webRedirect ||
                self.config.type == PrimerPaymentMethodType.applePay.rawValue ||
                self.config.type == PrimerPaymentMethodType.adyenIDeal.rawValue ||
                self.config.type == PrimerPaymentMethodType.payPal.rawValue {
                firstly {
                    clientSessionActionsModule.unselectPaymentMethodIfNeeded()
                }
                .done { _ in
                    PrimerUIManager.primerRootViewController?.popToMainScreen(completion: nil)
                }
                // The above promises will never end up on error.
                .catch { _ in }

            } else {
                firstly {
                    clientSessionActionsModule.unselectPaymentMethodIfNeeded()
                }
                .then { () -> Promise<String?> in
                    var primerErr: PrimerError!
                    if let error = err as? PrimerError {
                        primerErr = error
                    } else {
                        primerErr = PrimerError.generic(message: err.localizedDescription,
                                                        userInfo: .errorUserInfoDictionary(),
                                                        diagnosticsId: UUID().uuidString)
                    }

                    return PrimerDelegateProxy.raisePrimerDidFailWithError(primerErr, data: self.paymentCheckoutData)
                }
                .done { merchantErrorMessage in
                    self.handleFailureFlow(errorMessage: merchantErrorMessage)
                }
                // The above promises will never end up on error.
                .catch { _ in }
            }
        }
    }

    func startPaymentFlow(withPaymentMethodTokenData paymentMethodTokenData: PrimerPaymentMethodTokenData) -> Promise<PrimerCheckoutData?> {
        return Promise { seal in
            var cancelledError: PrimerError?
            self.didCancel = {
                self.isCancelled = true
                cancelledError = PrimerError.cancelled(paymentMethodType: self.config.type,
                                                       userInfo: .errorUserInfoDictionary(),
                                                       diagnosticsId: UUID().uuidString)
                ErrorHandler.handle(error: cancelledError!)
                seal.reject(cancelledError!)
                self.isCancelled = false
            }

            firstly { () -> Promise<DecodedJWTToken?> in
                if let cancelledError = cancelledError {
                    throw cancelledError
                }
                return self.startPaymentFlowAndFetchDecodedClientToken(withPaymentMethodTokenData: paymentMethodTokenData)
            }
            .done { decodedJWTToken in
                if let cancelledError = cancelledError {
                    throw cancelledError
                }

                if let decodedJWTToken = decodedJWTToken {
                    firstly { () -> Promise<String?> in
                        if let cancelledError = cancelledError {
                            throw cancelledError
                        }
                        return self.handleDecodedClientTokenIfNeeded(decodedJWTToken)
                    }
                    .done { resumeToken in
                        if let cancelledError = cancelledError {
                            throw cancelledError
                        }

                        if let resumeToken = resumeToken {
                            firstly { () -> Promise<PrimerCheckoutData?> in
                                if let cancelledError = cancelledError {
                                    throw cancelledError
                                }
                                return self.handleResumeStepsBasedOnSDKSettings(resumeToken: resumeToken)
                            }
                            .done { checkoutData in
                                if let cancelledError = cancelledError {
                                    throw cancelledError
                                }
                                seal.fulfill(checkoutData)
                            }
                            .catch { err in
                                if cancelledError == nil {
                                    seal.reject(err)
                                }
                            }
                        } else if let checkoutData = self.paymentCheckoutData {
                            seal.fulfill(checkoutData)
                        } else {
                            seal.fulfill(nil)
                        }
                    }
                    .catch { err in
                        if cancelledError == nil {
                            seal.reject(err)
                        }
                    }
                } else {
                    seal.fulfill(self.paymentCheckoutData)
                }
            }
            .catch { err in
                if cancelledError == nil {
                    seal.reject(err)
                }
            }
        }
    }

    // This function will do one of the two following:
    //     - Wait a response from the merchant, via the delegate function. The response can be:
    //         - A new client token
    //         - Success
    //         - Error
    //     - Perform the payment internally, and get a response from our BE. The response will
    //       be a Payment response. The can contain:
    //         - A required action with a new client token
    //         - Be successful
    //         - Has failed
    //
    // Therefore, return:
    //     - A decoded client token
    //     - nil for success
    //     - Reject with an error

    func startPaymentFlowAndFetchDecodedClientToken(withPaymentMethodTokenData paymentMethodTokenData: PrimerPaymentMethodTokenData) -> Promise<DecodedJWTToken?> {
        return Promise { seal in
            if PrimerSettings.current.paymentHandling == .manual {
                PrimerDelegateProxy.primerDidTokenizePaymentMethod(paymentMethodTokenData) { resumeDecision in
                    if let resumeDecisionType = resumeDecision.type as? PrimerResumeDecision.DecisionType {
                        switch resumeDecisionType {
                        case .succeed:
                            seal.fulfill(nil)

                        case .continueWithNewClientToken(let newClientToken):
                            let apiConfigurationModule = PrimerAPIConfigurationModule()

                            firstly {
                                apiConfigurationModule.storeRequiredActionClientToken(newClientToken)
                            }
                            .done {
                                guard let decodedJWTToken = PrimerAPIConfigurationModule.decodedJWTToken else {
                                    let err = PrimerError.invalidClientToken(userInfo: .errorUserInfoDictionary(),
                                                                             diagnosticsId: UUID().uuidString)
                                    ErrorHandler.handle(error: err)
                                    throw err
                                }

                                seal.fulfill(decodedJWTToken)
                            }
                            .catch { err in
                                seal.reject(err)
                            }

                        case .fail(let message):
                            var merchantErr: Error!
                            if let message = message {
                                let err = PrimerError.merchantError(message: message,
                                                                    userInfo: .errorUserInfoDictionary(),
                                                                    diagnosticsId: UUID().uuidString)
                                merchantErr = err
                            } else {
                                merchantErr = NSError.emptyDescriptionError
                            }
                            seal.reject(merchantErr)
                        }

                    } else if let resumeDecisionType = resumeDecision.type as? PrimerHeadlessUniversalCheckoutResumeDecision.DecisionType {
                        switch resumeDecisionType {
                        case .continueWithNewClientToken(let newClientToken):
                            let apiConfigurationModule: PrimerAPIConfigurationModuleProtocol = PrimerAPIConfigurationModule()

                            firstly {
                                apiConfigurationModule.storeRequiredActionClientToken(newClientToken)
                            }
                            .done {
                                guard let decodedJWTToken = PrimerAPIConfigurationModule.decodedJWTToken else {
                                    let err = PrimerError.invalidClientToken(userInfo: .errorUserInfoDictionary(),
                                                                             diagnosticsId: UUID().uuidString)
                                    ErrorHandler.handle(error: err)
                                    throw err
                                }

                                seal.fulfill(decodedJWTToken)
                            }
                            .catch { err in
                                seal.reject(err)
                            }

                        case .complete:
                            seal.fulfill(nil)
                        }

                    } else {
                        precondition(false)
                    }
                }

            } else {
                guard let token = paymentMethodTokenData.token else {
                    let err = PrimerError.invalidClientToken(
                        userInfo: .errorUserInfoDictionary(),
                        diagnosticsId: UUID().uuidString)
                    ErrorHandler.handle(error: err)
                    seal.reject(err)
                    return
                }

                firstly {
                    self.handleCreatePaymentEvent(token)
                }
                .done { paymentResponse -> Void in
                    guard paymentResponse != nil else {
                        let err = PrimerError.invalidValue(key: "paymentResponse",
                                                           value: nil,
                                                           userInfo: .errorUserInfoDictionary(),
                                                           diagnosticsId: UUID().uuidString)
                        throw err
                    }

                    self.paymentCheckoutData = PrimerCheckoutData(payment: PrimerCheckoutDataPayment(from: paymentResponse!))
                    self.resumePaymentId = paymentResponse!.id

                    if let requiredAction = paymentResponse!.requiredAction {
                        let apiConfigurationModule = PrimerAPIConfigurationModule()

                        firstly {
                            apiConfigurationModule.storeRequiredActionClientToken(requiredAction.clientToken)
                        }
                        .done {
                            guard let decodedJWTToken = PrimerAPIConfigurationModule.decodedJWTToken else {
                                let err = PrimerError.invalidClientToken(userInfo: .errorUserInfoDictionary(),
                                                                         diagnosticsId: UUID().uuidString)
                                ErrorHandler.handle(error: err)
                                throw err
                            }

                            seal.fulfill(decodedJWTToken)
                        }
                        .catch { err in
                            seal.reject(err)
                        }

                    } else {
                        seal.fulfill(nil)
                    }
                }
                .catch { err in
                    seal.reject(err)
                }
            }
        }
    }

    func handleResumeStepsBasedOnSDKSettings(resumeToken: String) -> Promise<PrimerCheckoutData?> {
        return Promise { seal in
            if PrimerSettings.current.paymentHandling == .manual {
                PrimerDelegateProxy.primerDidResumeWith(resumeToken) { resumeDecision in
                    if let resumeDecisionType = resumeDecision.type as? PrimerResumeDecision.DecisionType {
                        switch resumeDecisionType {
                        case .fail(let message):
                            var merchantErr: Error!
                            if let message = message {
                                let err = PrimerError.merchantError(message: message,
                                                                    userInfo: .errorUserInfoDictionary(),
                                                                    diagnosticsId: UUID().uuidString)
                                merchantErr = err
                            } else {
                                merchantErr = NSError.emptyDescriptionError
                            }
                            seal.reject(merchantErr)

                        case .succeed:
                            seal.fulfill(nil)

                        case .continueWithNewClientToken:
                            seal.fulfill(nil)
                        }

                    } else if let resumeDecisionType = resumeDecision.type as? PrimerHeadlessUniversalCheckoutResumeDecision.DecisionType {
                        switch resumeDecisionType {
                        case .continueWithNewClientToken:
                            seal.fulfill(nil)
                        case .complete:
                            seal.fulfill(nil)
                        }

                    } else {
                        precondition(false)
                    }
                }

            } else {
                guard let resumePaymentId = self.resumePaymentId else {
                    let resumePaymentIdError = PrimerError.invalidValue(key: "resumePaymentId",
                                                                        value: "Resume Payment ID not valid",
                                                                        userInfo: .errorUserInfoDictionary(),
                                                                        diagnosticsId: UUID().uuidString)
                    ErrorHandler.handle(error: resumePaymentIdError)
                    seal.reject(resumePaymentIdError)
                    return
                }

                firstly {
                    self.handleResumePaymentEvent(resumePaymentId, resumeToken: resumeToken)
                }
                .done { paymentResponse -> Void in
                    guard let paymentResponse = paymentResponse else {
                        let err = PrimerError.invalidValue(key: "paymentResponse",
                                                           value: nil,
                                                           userInfo: .errorUserInfoDictionary(),
                                                           diagnosticsId: UUID().uuidString)
                        ErrorHandler.handle(error: err)
                        throw err
                    }

                    self.paymentCheckoutData = PrimerCheckoutData(payment: PrimerCheckoutDataPayment(from: paymentResponse))
                    seal.fulfill(self.paymentCheckoutData)
                }
                .catch { err in
                    seal.reject(err)
                }
            }
        }
    }

    func handleFailureFlow(errorMessage: String?) {
        let categories = self.config.paymentMethodManagerCategories
        PrimerUIManager.dismissOrShowResultScreen(
            type: .failure,
            paymentMethodManagerCategories: categories ?? [],
            withMessage: errorMessage
        )
    }

    internal func handlePrimerWillCreatePaymentEvent(_ paymentMethodData: PrimerPaymentMethodData) -> Promise<Void> {
        return Promise { seal in
            if PrimerInternal.shared.intent == .vault {
                seal.fulfill()
            } else {
                let checkoutPaymentMethodType = PrimerCheckoutPaymentMethodType(type: paymentMethodData.type)
                let checkoutPaymentMethodData = PrimerCheckoutPaymentMethodData(type: checkoutPaymentMethodType)

                var decisionHandlerHasBeenCalled = false

                PrimerDelegateProxy.primerWillCreatePaymentWithData(
                    checkoutPaymentMethodData,
                    decisionHandler: { paymentCreationDecision in
                        decisionHandlerHasBeenCalled = true
                        switch paymentCreationDecision.type {
                        case .abort(let errorMessage):
                            let error = PrimerError.merchantError(message: errorMessage ?? "",
                                                                  userInfo: .errorUserInfoDictionary(),
                                                                  diagnosticsId: UUID().uuidString)
                            seal.reject(error)
                        case .continue:
                            seal.fulfill()
                        }
                    })

                DispatchQueue.main.asyncAfter(deadline: .now() + 5) { [weak self] in
                    if !decisionHandlerHasBeenCalled {
                        let message =
                            """
The 'decisionHandler' of 'primerHeadlessUniversalCheckoutWillCreatePaymentWithData' hasn't been called. \
Make sure you call the decision handler otherwise the SDK will hang.
"""
                        self?.logger.warn(message: message)
                    }
                }
            }
        }
    }

    // Create payment with Payment method token

    private func handleCreatePaymentEvent(_ paymentMethodData: String) -> Promise<Response.Body.Payment?> {
        return Promise { seal in
            let createResumePaymentService: CreateResumePaymentServiceProtocol = CreateResumePaymentService()
            let body = Request.Body.Payment.Create(token: paymentMethodData)
            createResumePaymentService.createPayment(paymentRequest: body) { paymentResponse, error in

                if let error = error {
                    if let paymentResponse {
                        self.paymentCheckoutData = PrimerCheckoutData(payment: PrimerCheckoutDataPayment(from: paymentResponse))
                    }

                    seal.reject(error)

                } else if let paymentResponse = paymentResponse {
                    if paymentResponse.id == nil {
                        let err = PrimerError.paymentFailed(
                            paymentMethodType: self.paymentMethodType,
                            description: "Failed to create payment",
                            userInfo: .errorUserInfoDictionary(),
                            diagnosticsId: UUID().uuidString)
                        ErrorHandler.handle(error: err)
                        seal.reject(err)

                    } else if paymentResponse.status == .failed {
                        let err = PrimerError.failedToProcessPayment(
                            paymentMethodType: self.paymentMethodType,
                            paymentId: paymentResponse.id ?? "nil",
                            status: paymentResponse.status.rawValue,
                            userInfo: .errorUserInfoDictionary(),
                            diagnosticsId: UUID().uuidString)
                        ErrorHandler.handle(error: err)
                        seal.reject(err)

                    } else {
                        seal.fulfill(paymentResponse)
                    }

                } else {
                    let err = PrimerError.paymentFailed(
                        paymentMethodType: self.paymentMethodType,
                        description: "Failed to create payment",
                        userInfo: .errorUserInfoDictionary(),
                        diagnosticsId: UUID().uuidString)
                    ErrorHandler.handle(error: err)
                    seal.reject(err)
                }
            }
        }
    }

    // Resume payment with Resume payment ID

    private func handleResumePaymentEvent(_ resumePaymentId: String, resumeToken: String) -> Promise<Response.Body.Payment?> {
        return Promise { seal in
            let createResumePaymentService: CreateResumePaymentServiceProtocol = CreateResumePaymentService()
            let body = Request.Body.Payment.Resume(token: resumeToken)
            createResumePaymentService.resumePaymentWithPaymentId(resumePaymentId, paymentResumeRequest: body) { paymentResponse, error in

                if let error = error {
                    if let paymentResponse {
                        self.paymentCheckoutData = PrimerCheckoutData(payment: PrimerCheckoutDataPayment(from: paymentResponse))
                    }

                    seal.reject(error)

                } else if let paymentResponse = paymentResponse {
                    if paymentResponse.id == nil {
                        let err = PrimerError.paymentFailed(
                            paymentMethodType: self.paymentMethodType,
                            description: "Failed to resume payment",
                            userInfo: .errorUserInfoDictionary(),
                            diagnosticsId: UUID().uuidString)
                        ErrorHandler.handle(error: err)
                        seal.reject(err)

                    } else if paymentResponse.status == .failed {
                        let err = PrimerError.failedToProcessPayment(
                            paymentMethodType: self.paymentMethodType,
                            paymentId: paymentResponse.id ?? "nil",
                            status: paymentResponse.status.rawValue,
                            userInfo: .errorUserInfoDictionary(),
                            diagnosticsId: UUID().uuidString)
                        ErrorHandler.handle(error: err)
                        seal.reject(err)

                    } else {
                        seal.fulfill(paymentResponse)
                    }

                } else {
                    let err = PrimerError.paymentFailed(
                        paymentMethodType: self.paymentMethodType,
                        description: "Failed to resume payment",
                        userInfo: .errorUserInfoDictionary(),
                        diagnosticsId: UUID().uuidString)
                    ErrorHandler.handle(error: err)
                    seal.reject(err)
                }
            }
        }
    }

    func validateReturningPromise() -> Promise<Void> {
        return Promise { seal in
            do {
                try self.validate()
                seal.fulfill()
            } catch {
                seal.reject(error)
            }
        }
    }

    func nullifyEventCallbacks() {
        self.didStartPayment = nil
        self.didFinishPayment = nil
    }
}

extension PaymentMethodTokenizationViewModel: PaymentMethodTypeViaPaymentMethodTokenDataProviding {}
// swiftlint:enable cyclomatic_complexity
// swiftlint:enable function_body_length
// swiftlint:enable file_length<|MERGE_RESOLUTION|>--- conflicted
+++ resolved
@@ -65,11 +65,7 @@
                 }
                 // The above promises will never end up on error.
                 .catch { _ in
-<<<<<<< HEAD
-                    print("Oops!")
-=======
                     self.logger.error(message: "Unselection of payment method failed - this should never happen ...")
->>>>>>> 001779f8
                 }
             }
         }
