//
//  PaymentMethodTokenizationViewModel+Logic.swift
//  PrimerSDK
//
//  Created by Evangelos on 6/5/22.
//

// swiftlint:disable cyclomatic_complexity
// swiftlint:disable file_length
// swiftlint:disable function_body_length

import Foundation
import UIKit

extension PaymentMethodTokenizationViewModel {

    @objc
    func start() {
        firstly {
            self.startTokenizationFlow()
        }
        .done { paymentMethodTokenData in
            self.paymentMethodTokenData = paymentMethodTokenData
            self.processPaymentMethodTokenData()
        }
        .ensure {
            PrimerUIManager.primerRootViewController?.enableUserInteraction(true)
        }
        .catch { err in
            let clientSessionActionsModule: ClientSessionActionsProtocol = ClientSessionActionsModule()

            if let primerErr = err as? PrimerError,
               case .cancelled = primerErr,
               PrimerInternal.shared.sdkIntegrationType == .dropIn,
               self.config.type == PrimerPaymentMethodType.applePay.rawValue ||
                self.config.type == PrimerPaymentMethodType.adyenIDeal.rawValue ||
                self.config.type == PrimerPaymentMethodType.payPal.rawValue {
                firstly {
                    clientSessionActionsModule.unselectPaymentMethodIfNeeded()
                }
                .done { _ in
                    PrimerUIManager.primerRootViewController?.popToMainScreen(completion: nil)
                }
                // The above promises will never end up on error.
                .catch { _ in }

            } else {
                firstly {
                    clientSessionActionsModule.unselectPaymentMethodIfNeeded()
                }
                .then { () -> Promise<String?> in
                    var primerErr: PrimerError!
                    if let error = err as? PrimerError {
                        primerErr = error
                    } else {
                        primerErr = PrimerError.generic(message: err.localizedDescription, userInfo: nil,
                                                        diagnosticsId: UUID().uuidString)
                    }

                    return PrimerDelegateProxy.raisePrimerDidFailWithError(primerErr, data: self.paymentCheckoutData)
                }
                .done { merchantErrorMessage in
                    self.handleFailureFlow(errorMessage: merchantErrorMessage)
                }
                // The above promises will never end up on error.
                .catch { _ in }
            }
        }
    }

    func processPaymentMethodTokenData() {
        if PrimerInternal.shared.intent == .vault {
            if config.internalPaymentMethodType != .klarna {
                processVaultPaymentMethodTokenData()
                return
            }
            processCheckoutPaymentMethodTokenData()
        } else {
            processCheckoutPaymentMethodTokenData()
        }
    }

    func processVaultPaymentMethodTokenData() {
        PrimerDelegateProxy.primerDidTokenizePaymentMethod(self.paymentMethodTokenData!) { _ in }
        self.handleSuccessfulFlow()
    }

    func processCheckoutPaymentMethodTokenData() {
        self.didStartPayment?()
        self.didStartPayment = nil

<<<<<<< HEAD
        if config.internalPaymentMethodType != .klarna {
            PrimerUIManager.primerRootViewController?.showLoadingScreenIfNeeded(imageView: self.uiModule.makeIconImageView(withDimension: 24.0), message: nil)
        }

        firstly {
            self.startPaymentFlow(withPaymentMethodTokenData: self.paymentMethodTokenData!)
        }
        .done { checkoutData in
            self.didFinishPayment?(nil)
            self.nullifyEventCallbacks()
=======
            let imageView = self.uiModule.makeIconImageView(withDimension: 24.0)
            PrimerUIManager.primerRootViewController?.showLoadingScreenIfNeeded(imageView: imageView,
                                                                                message: nil)
>>>>>>> 27f784a6

            if PrimerSettings.current.paymentHandling == .auto, let checkoutData = checkoutData {
                PrimerDelegateProxy.primerDidCompleteCheckoutWithData(checkoutData)
            }

            self.handleSuccessfulFlow()
        }
        .ensure {
            PrimerUIManager.primerRootViewController?.enableUserInteraction(true)
        }
        .catch { err in
            self.didFinishPayment?(err)
            self.nullifyEventCallbacks()

            let clientSessionActionsModule: ClientSessionActionsProtocol = ClientSessionActionsModule()

<<<<<<< HEAD
            if let primerErr = err as? PrimerError,
               case .cancelled = primerErr,
               PrimerInternal.shared.sdkIntegrationType == .dropIn,
               PrimerInternal.shared.selectedPaymentMethodType == nil,
               self.config.implementationType == .webRedirect ||
                self.config.type == PrimerPaymentMethodType.applePay.rawValue ||
                self.config.type == PrimerPaymentMethodType.adyenIDeal.rawValue ||
                self.config.type == PrimerPaymentMethodType.payPal.rawValue {
                firstly {
                    clientSessionActionsModule.unselectPaymentMethodIfNeeded()
                }
                .done { _ in
                    PrimerUIManager.primerRootViewController?.popToMainScreen(completion: nil)
                }
                // The above promises will never end up on error.
                .catch { _ in }

            } else {
                firstly {
                    clientSessionActionsModule.unselectPaymentMethodIfNeeded()
                }
                .then { () -> Promise<String?> in
                    var primerErr: PrimerError!
                    if let error = err as? PrimerError {
                        primerErr = error
                    } else {
                        primerErr = PrimerError.generic(message: err.localizedDescription, userInfo: nil, diagnosticsId: UUID().uuidString)
=======
                } else {
                    firstly {
                        clientSessionActionsModule.unselectPaymentMethodIfNeeded()
                    }
                    .then { () -> Promise<String?> in
                        var primerErr: PrimerError!
                        if let error = err as? PrimerError {
                            primerErr = error
                        } else {
                            primerErr = PrimerError.generic(message: err.localizedDescription, userInfo: nil,
                                                            diagnosticsId: UUID().uuidString)
                        }

                        return PrimerDelegateProxy.raisePrimerDidFailWithError(primerErr,
                                                                               data: self.paymentCheckoutData)
                    }
                    .done { merchantErrorMessage in
                        self.handleFailureFlow(errorMessage: merchantErrorMessage)
>>>>>>> 27f784a6
                    }

                    return PrimerDelegateProxy.raisePrimerDidFailWithError(primerErr, data: self.paymentCheckoutData)
                }
                .done { merchantErrorMessage in
                    self.handleFailureFlow(errorMessage: merchantErrorMessage)
                }
                // The above promises will never end up on error.
                .catch { _ in }
            }
        }
    }

    func startPaymentFlow(withPaymentMethodTokenData paymentMethodTokenData: PrimerPaymentMethodTokenData) -> Promise<PrimerCheckoutData?> {
        return Promise { seal in
            var cancelledError: PrimerError?
            self.didCancel = {
                self.isCancelled = true
                cancelledError = PrimerError.cancelled(paymentMethodType: self.config.type, userInfo: nil,
                                                       diagnosticsId: UUID().uuidString)
                ErrorHandler.handle(error: cancelledError!)
                seal.reject(cancelledError!)
                self.isCancelled = false
            }

            firstly { () -> Promise<DecodedJWTToken?> in
                if let cancelledError = cancelledError {
                    throw cancelledError
                }
                return self.startPaymentFlowAndFetchDecodedClientToken(withPaymentMethodTokenData: paymentMethodTokenData)
            }
            .done { decodedJWTToken in
                if let cancelledError = cancelledError {
                    throw cancelledError
                }

                if let decodedJWTToken = decodedJWTToken {
                    firstly { () -> Promise<String?> in
                        if let cancelledError = cancelledError {
                            throw cancelledError
                        }
                        return self.handleDecodedClientTokenIfNeeded(decodedJWTToken)
                    }
                    .done { resumeToken in
                        if let cancelledError = cancelledError {
                            throw cancelledError
                        }

                        if let resumeToken = resumeToken {
                            firstly { () -> Promise<PrimerCheckoutData?> in
                                if let cancelledError = cancelledError {
                                    throw cancelledError
                                }
                                return self.handleResumeStepsBasedOnSDKSettings(resumeToken: resumeToken)
                            }
                            .done { checkoutData in
                                if let cancelledError = cancelledError {
                                    throw cancelledError
                                }
                                seal.fulfill(checkoutData)
                            }
                            .catch { err in
                                if cancelledError == nil {
                                    seal.reject(err)
                                }
                            }
                        } else if let checkoutData = self.paymentCheckoutData {
                            seal.fulfill(checkoutData)
                        } else {
                            seal.fulfill(nil)
                        }
                    }
                    .catch { err in
                        if cancelledError == nil {
                            seal.reject(err)
                        }
                    }
                } else {
                    seal.fulfill(self.paymentCheckoutData)
                }
            }
            .catch { err in
                if cancelledError == nil {
                    seal.reject(err)
                }
            }
        }
    }

    // This function will do one of the two following:
    //     - Wait a response from the merchant, via the delegate function. The response can be:
    //         - A new client token
    //         - Success
    //         - Error
    //     - Perform the payment internally, and get a response from our BE. The response will
    //       be a Payment response. The can contain:
    //         - A required action with a new client token
    //         - Be successful
    //         - Has failed
    //
    // Therefore, return:
    //     - A decoded client token
    //     - nil for success
    //     - Reject with an error

    func startPaymentFlowAndFetchDecodedClientToken(withPaymentMethodTokenData paymentMethodTokenData: PrimerPaymentMethodTokenData) -> Promise<DecodedJWTToken?> {
        return Promise { seal in
            if PrimerSettings.current.paymentHandling == .manual {
                PrimerDelegateProxy.primerDidTokenizePaymentMethod(paymentMethodTokenData) { resumeDecision in
                    if let resumeDecisionType = resumeDecision.type as? PrimerResumeDecision.DecisionType {
                        switch resumeDecisionType {
                        case .succeed:
                            seal.fulfill(nil)

                        case .continueWithNewClientToken(let newClientToken):
                            let apiConfigurationModule = PrimerAPIConfigurationModule()

                            firstly {
                                apiConfigurationModule.storeRequiredActionClientToken(newClientToken)
                            }
                            .done {
                                guard let decodedJWTToken = PrimerAPIConfigurationModule.decodedJWTToken else {
                                    let err = PrimerError.invalidClientToken(userInfo: ["file": #file,
                                                                                        "class": "\(Self.self)",
                                                                                        "function": #function,
                                                                                        "line": "\(#line)"],
                                                                             diagnosticsId: UUID().uuidString)
                                    ErrorHandler.handle(error: err)
                                    throw err
                                }

                                seal.fulfill(decodedJWTToken)
                            }
                            .catch { err in
                                seal.reject(err)
                            }

                        case .fail(let message):
                            var merchantErr: Error!
                            if let message = message {
                                let err = PrimerError.merchantError(message: message,
                                                                    userInfo: ["file": #file,
                                                                               "class": "\(Self.self)",
                                                                               "function": #function,
                                                                               "line": "\(#line)"],
                                                                    diagnosticsId: UUID().uuidString)
                                merchantErr = err
                            } else {
                                merchantErr = NSError.emptyDescriptionError
                            }
                            seal.reject(merchantErr)
                        }

                    } else if let resumeDecisionType = resumeDecision.type as? PrimerHeadlessUniversalCheckoutResumeDecision.DecisionType {
                        switch resumeDecisionType {
                        case .continueWithNewClientToken(let newClientToken):
                            let apiConfigurationModule: PrimerAPIConfigurationModuleProtocol = PrimerAPIConfigurationModule()

                            firstly {
                                apiConfigurationModule.storeRequiredActionClientToken(newClientToken)
                            }
                            .done {
                                guard let decodedJWTToken = PrimerAPIConfigurationModule.decodedJWTToken else {
                                    let err = PrimerError.invalidClientToken(userInfo: ["file": #file,
                                                                                        "class": "\(Self.self)",
                                                                                        "function": #function,
                                                                                        "line": "\(#line)"],
                                                                             diagnosticsId: UUID().uuidString)
                                    ErrorHandler.handle(error: err)
                                    throw err
                                }

                                seal.fulfill(decodedJWTToken)
                            }
                            .catch { err in
                                seal.reject(err)
                            }

                        case .complete:
                            seal.fulfill(nil)
                        }

                    } else {
                        precondition(false)
                    }
                }

            } else {
                guard let token = paymentMethodTokenData.token else {
                    let err = PrimerError.invalidClientToken(
                        userInfo: ["file": #file,
                                   "class": "\(Self.self)",
                                   "function": #function,
                                   "line": "\(#line)"],
                        diagnosticsId: UUID().uuidString)
                    ErrorHandler.handle(error: err)
                    seal.reject(err)
                    return
                }

                firstly {
                    self.handleCreatePaymentEvent(token)
                }
                .done { paymentResponse -> Void in
                    guard paymentResponse != nil else {
                        let err = PrimerError.invalidValue(key: "paymentResponse",
                                                           value: nil,
                                                           userInfo: ["file": #file,
                                                                      "class": "\(Self.self)",
                                                                      "function": #function,
                                                                      "line": "\(#line)"],
                                                           diagnosticsId: UUID().uuidString)
                        throw err
                    }

                    self.paymentCheckoutData = PrimerCheckoutData(payment: PrimerCheckoutDataPayment(from: paymentResponse!))
                    self.resumePaymentId = paymentResponse!.id

                    if let requiredAction = paymentResponse!.requiredAction {
                        let apiConfigurationModule = PrimerAPIConfigurationModule()

                        firstly {
                            apiConfigurationModule.storeRequiredActionClientToken(requiredAction.clientToken)
                        }
                        .done {
                            guard let decodedJWTToken = PrimerAPIConfigurationModule.decodedJWTToken else {
                                let err = PrimerError.invalidClientToken(userInfo: ["file": #file,
                                                                                    "class": "\(Self.self)",
                                                                                    "function": #function,
                                                                                    "line": "\(#line)"],
                                                                         diagnosticsId: UUID().uuidString)
                                ErrorHandler.handle(error: err)
                                throw err
                            }

                            seal.fulfill(decodedJWTToken)
                        }
                        .catch { err in
                            seal.reject(err)
                        }

                    } else {
                        seal.fulfill(nil)
                    }
                }
                .catch { err in
                    seal.reject(err)
                }
            }
        }
    }

    func handleResumeStepsBasedOnSDKSettings(resumeToken: String) -> Promise<PrimerCheckoutData?> {
        return Promise { seal in
            if PrimerSettings.current.paymentHandling == .manual {
                PrimerDelegateProxy.primerDidResumeWith(resumeToken) { resumeDecision in
                    if let resumeDecisionType = resumeDecision.type as? PrimerResumeDecision.DecisionType {
                        switch resumeDecisionType {
                        case .fail(let message):
                            var merchantErr: Error!
                            if let message = message {
                                let err = PrimerError.merchantError(message: message,
                                                                    userInfo: ["file": #file,
                                                                               "class": "\(Self.self)",
                                                                               "function": #function,
                                                                               "line": "\(#line)"],
                                                                    diagnosticsId: UUID().uuidString)
                                merchantErr = err
                            } else {
                                merchantErr = NSError.emptyDescriptionError
                            }
                            seal.reject(merchantErr)

                        case .succeed:
                            seal.fulfill(nil)

                        case .continueWithNewClientToken:
                            seal.fulfill(nil)
                        }

                    } else if let resumeDecisionType = resumeDecision.type as? PrimerHeadlessUniversalCheckoutResumeDecision.DecisionType {
                        switch resumeDecisionType {
                        case .continueWithNewClientToken:
                            seal.fulfill(nil)
                        case .complete:
                            seal.fulfill(nil)
                        }

                    } else {
                        precondition(false)
                    }
                }

            } else {
                guard let resumePaymentId = self.resumePaymentId else {
                    let resumePaymentIdError = PrimerError.invalidValue(key: "resumePaymentId",
                                                                        value: "Resume Payment ID not valid",
                                                                        userInfo: ["file": #file,
                                                                                   "class": "\(Self.self)",
                                                                                   "function": #function,
                                                                                   "line": "\(#line)"],
                                                                        diagnosticsId: UUID().uuidString)
                    ErrorHandler.handle(error: resumePaymentIdError)
                    seal.reject(resumePaymentIdError)
                    return
                }

                firstly {
                    self.handleResumePaymentEvent(resumePaymentId, resumeToken: resumeToken)
                }
                .done { paymentResponse -> Void in
                    guard let paymentResponse = paymentResponse else {
                        let err = PrimerError.invalidValue(key: "paymentResponse",
                                                           value: nil,
                                                           userInfo: ["file": #file,
                                                                      "class": "\(Self.self)",
                                                                      "function": #function,
                                                                      "line": "\(#line)"],
                                                           diagnosticsId: UUID().uuidString)
                        ErrorHandler.handle(error: err)
                        throw err
                    }

                    self.paymentCheckoutData = PrimerCheckoutData(payment: PrimerCheckoutDataPayment(from: paymentResponse))
                    seal.fulfill(self.paymentCheckoutData)
                }
                .catch { err in
                    seal.reject(err)
                }
            }
        }
    }

    func handleFailureFlow(errorMessage: String?) {
        PrimerUIManager.dismissOrShowResultScreen(type: .failure, withMessage: errorMessage)
    }

    internal func handlePrimerWillCreatePaymentEvent(_ paymentMethodData: PrimerPaymentMethodData) -> Promise<Void> {
        return Promise { seal in
            if PrimerInternal.shared.intent == .vault {
                seal.fulfill()
            } else {
                let checkoutPaymentMethodType = PrimerCheckoutPaymentMethodType(type: paymentMethodData.type)
                let checkoutPaymentMethodData = PrimerCheckoutPaymentMethodData(type: checkoutPaymentMethodType)

                var decisionHandlerHasBeenCalled = false

                PrimerDelegateProxy.primerWillCreatePaymentWithData(
                    checkoutPaymentMethodData,
                    decisionHandler: { paymentCreationDecision in
                        decisionHandlerHasBeenCalled = true
                        switch paymentCreationDecision.type {
                        case .abort(let errorMessage):
                            let error = PrimerError.merchantError(message: errorMessage ?? "",
                                                                  userInfo: ["file": #file,
                                                                             "class": "\(Self.self)",
                                                                             "function": #function,
                                                                             "line": "\(#line)"],
                                                                  diagnosticsId: UUID().uuidString)
                            seal.reject(error)
                        case .continue:
                            seal.fulfill()
                        }
                    })

                Timer.scheduledTimer(withTimeInterval: 5, repeats: false) { [weak self] _ in
                    if !decisionHandlerHasBeenCalled {
                        let message =
                            """
The 'decisionHandler' of 'primerHeadlessUniversalCheckoutWillCreatePaymentWithData' hasn't been called. \
Make sure you call the decision handler otherwise the SDK will hang.
"""
                        self?.logger.warn(message: message)
                    }
                }
            }
        }
    }

    // Create payment with Payment method token

    private func handleCreatePaymentEvent(_ paymentMethodData: String) -> Promise<Response.Body.Payment?> {
        return Promise { seal in
            let createResumePaymentService: CreateResumePaymentServiceProtocol = CreateResumePaymentService()
            let paymentRequest = Request.Body.Payment.Create(token: paymentMethodData)
            createResumePaymentService.createPayment(paymentRequest: paymentRequest) { paymentResponse, error in

                if let error = error {
                    if let paymentResponse {
                        self.paymentCheckoutData = PrimerCheckoutData(payment: PrimerCheckoutDataPayment(from: paymentResponse))
                    }

                    seal.reject(error)

                } else if let paymentResponse = paymentResponse {
                    if paymentResponse.id == nil {
                        let err = PrimerError.paymentFailed(
                            paymentMethodType: self.paymentMethodType,
                            description: "Failed to create payment",
                            userInfo: [
                                "file": #file,
                                "class": "\(Self.self)",
                                "function": #function,
                                "line": "\(#line)"
                            ],
                            diagnosticsId: UUID().uuidString)
                        ErrorHandler.handle(error: err)
                        seal.reject(err)

                    } else if paymentResponse.status == .failed {
                        let err = PrimerError.failedToProcessPayment(
                            paymentMethodType: self.paymentMethodType,
                            paymentId: paymentResponse.id ?? "nil",
                            status: paymentResponse.status.rawValue,
                            userInfo: [
                                "file": #file,
                                "class": "\(Self.self)",
                                "function": #function,
                                "line": "\(#line)"
                            ],
                            diagnosticsId: UUID().uuidString)
                        ErrorHandler.handle(error: err)
                        seal.reject(err)

                    } else {
                        seal.fulfill(paymentResponse)
                    }

                } else {
                    let err = PrimerError.paymentFailed(
                        paymentMethodType: self.paymentMethodType,
                        description: "Failed to create payment",
                        userInfo: [
                            "file": #file,
                            "class": "\(Self.self)",
                            "function": #function,
                            "line": "\(#line)"
                        ],
                        diagnosticsId: UUID().uuidString)
                    ErrorHandler.handle(error: err)
                    seal.reject(err)
                }
            }
        }
    }

    // Resume payment with Resume payment ID

    private func handleResumePaymentEvent(_ resumePaymentId: String, resumeToken: String) -> Promise<Response.Body.Payment?> {
        return Promise { seal in
            let createResumePaymentService: CreateResumePaymentServiceProtocol = CreateResumePaymentService()
            let resumeRequest = Request.Body.Payment.Resume(token: resumeToken)
            createResumePaymentService.resumePaymentWithPaymentId(resumePaymentId,
                                                                  paymentResumeRequest: resumeRequest) { paymentResponse, error in

                if let error = error {
                    if let paymentResponse {
                        self.paymentCheckoutData = PrimerCheckoutData(payment: PrimerCheckoutDataPayment(from: paymentResponse))
                    }

                    seal.reject(error)

                } else if let paymentResponse = paymentResponse {
                    if paymentResponse.id == nil {
                        let err = PrimerError.paymentFailed(
                            paymentMethodType: self.paymentMethodType,
                            description: "Failed to resume payment",
                            userInfo: [
                                "file": #file,
                                "class": "\(Self.self)",
                                "function": #function,
                                "line": "\(#line)"
                            ],
                            diagnosticsId: UUID().uuidString)
                        ErrorHandler.handle(error: err)
                        seal.reject(err)

                    } else if paymentResponse.status == .failed {
                        let err = PrimerError.failedToProcessPayment(
                            paymentMethodType: self.paymentMethodType,
                            paymentId: paymentResponse.id ?? "nil",
                            status: paymentResponse.status.rawValue,
                            userInfo: [
                                "file": #file,
                                "class": "\(Self.self)",
                                "function": #function,
                                "line": "\(#line)"
                            ],
                            diagnosticsId: UUID().uuidString)
                        ErrorHandler.handle(error: err)
                        seal.reject(err)

                    } else {
                        seal.fulfill(paymentResponse)
                    }

                } else {
                    let err = PrimerError.paymentFailed(
                        paymentMethodType: self.paymentMethodType,
                        description: "Failed to resume payment",
                        userInfo: [
                            "file": #file,
                            "class": "\(Self.self)",
                            "function": #function,
                            "line": "\(#line)"
                        ],
                        diagnosticsId: UUID().uuidString)
                    ErrorHandler.handle(error: err)
                    seal.reject(err)
                }
            }
        }
    }

    func validateReturningPromise() -> Promise<Void> {
        return Promise { seal in
            do {
                try self.validate()
                seal.fulfill()
            } catch {
                seal.reject(error)
            }
        }
    }

    func nullifyEventCallbacks() {
        self.didStartPayment = nil
        self.didFinishPayment = nil
    }
}

extension PaymentMethodTokenizationViewModel: PaymentMethodTypeViaPaymentMethodTokenDataProviding {}
// swiftlint:enable cyclomatic_complexity
// swiftlint:enable function_body_length
// swiftlint:enable file_length<|MERGE_RESOLUTION|>--- conflicted
+++ resolved
@@ -53,8 +53,7 @@
                     if let error = err as? PrimerError {
                         primerErr = error
                     } else {
-                        primerErr = PrimerError.generic(message: err.localizedDescription, userInfo: nil,
-                                                        diagnosticsId: UUID().uuidString)
+                        primerErr = PrimerError.generic(message: err.localizedDescription, userInfo: nil, diagnosticsId: UUID().uuidString)
                     }
 
                     return PrimerDelegateProxy.raisePrimerDidFailWithError(primerErr, data: self.paymentCheckoutData)
@@ -89,7 +88,6 @@
         self.didStartPayment?()
         self.didStartPayment = nil
 
-<<<<<<< HEAD
         if config.internalPaymentMethodType != .klarna {
             PrimerUIManager.primerRootViewController?.showLoadingScreenIfNeeded(imageView: self.uiModule.makeIconImageView(withDimension: 24.0), message: nil)
         }
@@ -100,11 +98,6 @@
         .done { checkoutData in
             self.didFinishPayment?(nil)
             self.nullifyEventCallbacks()
-=======
-            let imageView = self.uiModule.makeIconImageView(withDimension: 24.0)
-            PrimerUIManager.primerRootViewController?.showLoadingScreenIfNeeded(imageView: imageView,
-                                                                                message: nil)
->>>>>>> 27f784a6
 
             if PrimerSettings.current.paymentHandling == .auto, let checkoutData = checkoutData {
                 PrimerDelegateProxy.primerDidCompleteCheckoutWithData(checkoutData)
@@ -121,7 +114,6 @@
 
             let clientSessionActionsModule: ClientSessionActionsProtocol = ClientSessionActionsModule()
 
-<<<<<<< HEAD
             if let primerErr = err as? PrimerError,
                case .cancelled = primerErr,
                PrimerInternal.shared.sdkIntegrationType == .dropIn,
@@ -149,26 +141,6 @@
                         primerErr = error
                     } else {
                         primerErr = PrimerError.generic(message: err.localizedDescription, userInfo: nil, diagnosticsId: UUID().uuidString)
-=======
-                } else {
-                    firstly {
-                        clientSessionActionsModule.unselectPaymentMethodIfNeeded()
-                    }
-                    .then { () -> Promise<String?> in
-                        var primerErr: PrimerError!
-                        if let error = err as? PrimerError {
-                            primerErr = error
-                        } else {
-                            primerErr = PrimerError.generic(message: err.localizedDescription, userInfo: nil,
-                                                            diagnosticsId: UUID().uuidString)
-                        }
-
-                        return PrimerDelegateProxy.raisePrimerDidFailWithError(primerErr,
-                                                                               data: self.paymentCheckoutData)
-                    }
-                    .done { merchantErrorMessage in
-                        self.handleFailureFlow(errorMessage: merchantErrorMessage)
->>>>>>> 27f784a6
                     }
 
                     return PrimerDelegateProxy.raisePrimerDidFailWithError(primerErr, data: self.paymentCheckoutData)
@@ -187,8 +159,7 @@
             var cancelledError: PrimerError?
             self.didCancel = {
                 self.isCancelled = true
-                cancelledError = PrimerError.cancelled(paymentMethodType: self.config.type, userInfo: nil,
-                                                       diagnosticsId: UUID().uuidString)
+                cancelledError = PrimerError.cancelled(paymentMethodType: self.config.type, userInfo: nil, diagnosticsId: UUID().uuidString)
                 ErrorHandler.handle(error: cancelledError!)
                 seal.reject(cancelledError!)
                 self.isCancelled = false
@@ -294,8 +265,7 @@
                                     let err = PrimerError.invalidClientToken(userInfo: ["file": #file,
                                                                                         "class": "\(Self.self)",
                                                                                         "function": #function,
-                                                                                        "line": "\(#line)"],
-                                                                             diagnosticsId: UUID().uuidString)
+                                                                                        "line": "\(#line)"], diagnosticsId: UUID().uuidString)
                                     ErrorHandler.handle(error: err)
                                     throw err
                                 }
@@ -309,12 +279,10 @@
                         case .fail(let message):
                             var merchantErr: Error!
                             if let message = message {
-                                let err = PrimerError.merchantError(message: message,
-                                                                    userInfo: ["file": #file,
-                                                                               "class": "\(Self.self)",
-                                                                               "function": #function,
-                                                                               "line": "\(#line)"],
-                                                                    diagnosticsId: UUID().uuidString)
+                                let err = PrimerError.merchantError(message: message, userInfo: ["file": #file,
+                                                                                                 "class": "\(Self.self)",
+                                                                                                 "function": #function,
+                                                                                                 "line": "\(#line)"], diagnosticsId: UUID().uuidString)
                                 merchantErr = err
                             } else {
                                 merchantErr = NSError.emptyDescriptionError
@@ -335,8 +303,7 @@
                                     let err = PrimerError.invalidClientToken(userInfo: ["file": #file,
                                                                                         "class": "\(Self.self)",
                                                                                         "function": #function,
-                                                                                        "line": "\(#line)"],
-                                                                             diagnosticsId: UUID().uuidString)
+                                                                                        "line": "\(#line)"], diagnosticsId: UUID().uuidString)
                                     ErrorHandler.handle(error: err)
                                     throw err
                                 }
@@ -374,13 +341,10 @@
                 }
                 .done { paymentResponse -> Void in
                     guard paymentResponse != nil else {
-                        let err = PrimerError.invalidValue(key: "paymentResponse",
-                                                           value: nil,
-                                                           userInfo: ["file": #file,
-                                                                      "class": "\(Self.self)",
-                                                                      "function": #function,
-                                                                      "line": "\(#line)"],
-                                                           diagnosticsId: UUID().uuidString)
+                        let err = PrimerError.invalidValue(key: "paymentResponse", value: nil, userInfo: ["file": #file,
+                                                                                                          "class": "\(Self.self)",
+                                                                                                          "function": #function,
+                                                                                                          "line": "\(#line)"], diagnosticsId: UUID().uuidString)
                         throw err
                     }
 
@@ -398,8 +362,7 @@
                                 let err = PrimerError.invalidClientToken(userInfo: ["file": #file,
                                                                                     "class": "\(Self.self)",
                                                                                     "function": #function,
-                                                                                    "line": "\(#line)"],
-                                                                         diagnosticsId: UUID().uuidString)
+                                                                                    "line": "\(#line)"], diagnosticsId: UUID().uuidString)
                                 ErrorHandler.handle(error: err)
                                 throw err
                             }
@@ -430,12 +393,10 @@
                         case .fail(let message):
                             var merchantErr: Error!
                             if let message = message {
-                                let err = PrimerError.merchantError(message: message,
-                                                                    userInfo: ["file": #file,
-                                                                               "class": "\(Self.self)",
-                                                                               "function": #function,
-                                                                               "line": "\(#line)"],
-                                                                    diagnosticsId: UUID().uuidString)
+                                let err = PrimerError.merchantError(message: message, userInfo: ["file": #file,
+                                                                                                 "class": "\(Self.self)",
+                                                                                                 "function": #function,
+                                                                                                 "line": "\(#line)"], diagnosticsId: UUID().uuidString)
                                 merchantErr = err
                             } else {
                                 merchantErr = NSError.emptyDescriptionError
@@ -464,13 +425,10 @@
 
             } else {
                 guard let resumePaymentId = self.resumePaymentId else {
-                    let resumePaymentIdError = PrimerError.invalidValue(key: "resumePaymentId",
-                                                                        value: "Resume Payment ID not valid",
-                                                                        userInfo: ["file": #file,
-                                                                                   "class": "\(Self.self)",
-                                                                                   "function": #function,
-                                                                                   "line": "\(#line)"],
-                                                                        diagnosticsId: UUID().uuidString)
+                    let resumePaymentIdError = PrimerError.invalidValue(key: "resumePaymentId", value: "Resume Payment ID not valid", userInfo: ["file": #file,
+                                                                                                                                                 "class": "\(Self.self)",
+                                                                                                                                                 "function": #function,
+                                                                                                                                                 "line": "\(#line)"], diagnosticsId: UUID().uuidString)
                     ErrorHandler.handle(error: resumePaymentIdError)
                     seal.reject(resumePaymentIdError)
                     return
@@ -481,13 +439,10 @@
                 }
                 .done { paymentResponse -> Void in
                     guard let paymentResponse = paymentResponse else {
-                        let err = PrimerError.invalidValue(key: "paymentResponse",
-                                                           value: nil,
-                                                           userInfo: ["file": #file,
-                                                                      "class": "\(Self.self)",
-                                                                      "function": #function,
-                                                                      "line": "\(#line)"],
-                                                           diagnosticsId: UUID().uuidString)
+                        let err = PrimerError.invalidValue(key: "paymentResponse", value: nil, userInfo: ["file": #file,
+                                                                                                          "class": "\(Self.self)",
+                                                                                                          "function": #function,
+                                                                                                          "line": "\(#line)"], diagnosticsId: UUID().uuidString)
                         ErrorHandler.handle(error: err)
                         throw err
                     }
@@ -553,8 +508,7 @@
     private func handleCreatePaymentEvent(_ paymentMethodData: String) -> Promise<Response.Body.Payment?> {
         return Promise { seal in
             let createResumePaymentService: CreateResumePaymentServiceProtocol = CreateResumePaymentService()
-            let paymentRequest = Request.Body.Payment.Create(token: paymentMethodData)
-            createResumePaymentService.createPayment(paymentRequest: paymentRequest) { paymentResponse, error in
+            createResumePaymentService.createPayment(paymentRequest: Request.Body.Payment.Create(token: paymentMethodData)) { paymentResponse, error in
 
                 if let error = error {
                     if let paymentResponse {
@@ -620,9 +574,7 @@
     private func handleResumePaymentEvent(_ resumePaymentId: String, resumeToken: String) -> Promise<Response.Body.Payment?> {
         return Promise { seal in
             let createResumePaymentService: CreateResumePaymentServiceProtocol = CreateResumePaymentService()
-            let resumeRequest = Request.Body.Payment.Resume(token: resumeToken)
-            createResumePaymentService.resumePaymentWithPaymentId(resumePaymentId,
-                                                                  paymentResumeRequest: resumeRequest) { paymentResponse, error in
+            createResumePaymentService.resumePaymentWithPaymentId(resumePaymentId, paymentResumeRequest: Request.Body.Payment.Resume(token: resumeToken)) { paymentResponse, error in
 
                 if let error = error {
                     if let paymentResponse {
