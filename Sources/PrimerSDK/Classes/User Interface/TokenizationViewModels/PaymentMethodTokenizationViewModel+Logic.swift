//
//  PaymentMethodTokenizationViewModel+Logic.swift
//  PrimerSDK
//
//  Created by Evangelos on 6/5/22.
//

// swiftlint:disable cyclomatic_complexity
// swiftlint:disable file_length
// swiftlint:disable function_body_length

import Foundation
import UIKit

extension PaymentMethodTokenizationViewModel {

    @objc
    func start() {
        firstly {
            self.startTokenizationFlow()
        }
        .done { paymentMethodTokenData in
            self.paymentMethodTokenData = paymentMethodTokenData
            self.processPaymentMethodTokenData()
        }
        .ensure {
            self.uiManager.primerRootViewController?.enableUserInteraction(true)
        }
        .catch { err in
            let clientSessionActionsModule: ClientSessionActionsProtocol = ClientSessionActionsModule()

            if let primerErr = err as? PrimerError,
               case .cancelled = primerErr,
               PrimerInternal.shared.sdkIntegrationType == .dropIn,
               self.config.type == PrimerPaymentMethodType.applePay.rawValue ||
                self.config.type == PrimerPaymentMethodType.adyenIDeal.rawValue ||
                self.config.type == PrimerPaymentMethodType.payPal.rawValue {
                firstly {
                    clientSessionActionsModule.unselectPaymentMethodIfNeeded()
                }
                .done { _ in
                    PrimerUIManager.primerRootViewController?.popToMainScreen(completion: nil)
                }
                // The above promises will never end up on error.
                .catch { _ in }

            } else {
                firstly {
                    clientSessionActionsModule.unselectPaymentMethodIfNeeded()
                }
                .then { () -> Promise<String?> in
                    var primerErr: PrimerError!
                    if let error = err as? PrimerError {
                        primerErr = error
                    } else {
                        primerErr = PrimerError.underlyingErrors(errors: [err],
                                                                 userInfo: .errorUserInfoDictionary(),
                                                                 diagnosticsId: UUID().uuidString)
                    }

                    self.showResultScreenIfNeeded(error: primerErr)
                    return PrimerDelegateProxy.raisePrimerDidFailWithError(primerErr, data: self.paymentCheckoutData)
                }
                .done { merchantErrorMessage in
                    self.handleFailureFlow(errorMessage: merchantErrorMessage)
                }
                // The above promises will never end up on error.
                .catch { _ in
                    self.logger.error(message: "Unselection of payment method failed - this should never happen ...")
                }
            }
        }
    }

    func processPaymentMethodTokenData() {
        if PrimerInternal.shared.intent == .vault {
            if config.internalPaymentMethodType != .klarna {
                processVaultPaymentMethodTokenData()
                return
            }
            processCheckoutPaymentMethodTokenData()
        } else {
            processCheckoutPaymentMethodTokenData()
        }
    }

    func processVaultPaymentMethodTokenData() {
        PrimerDelegateProxy.primerDidTokenizePaymentMethod(self.paymentMethodTokenData!) { _ in }
        self.handleSuccessfulFlow()
    }

    func processCheckoutPaymentMethodTokenData() {
        self.didStartPayment?()
        self.didStartPayment = nil

        if config.internalPaymentMethodType != .klarna {
            PrimerUIManager.primerRootViewController?.showLoadingScreenIfNeeded(
                imageView: self.uiModule.makeIconImageView(withDimension: 24.0),
                message: nil)
        }

        firstly {
            self.startPaymentFlow(withPaymentMethodTokenData: self.paymentMethodTokenData!)
        }
        .done { checkoutData in
            self.didFinishPayment?(nil)
            self.nullifyEventCallbacks()

            if PrimerSettings.current.paymentHandling == .auto, let checkoutData = checkoutData {
                PrimerDelegateProxy.primerDidCompleteCheckoutWithData(checkoutData)
            }

            self.showResultScreenIfNeeded()
            self.handleSuccessfulFlow()
        }
        .ensure {
            PrimerUIManager.primerRootViewController?.enableUserInteraction(true)
        }
        .catch { err in
            self.didFinishPayment?(err)
            self.nullifyEventCallbacks()

            let clientSessionActionsModule: ClientSessionActionsProtocol = ClientSessionActionsModule()

            if let primerErr = err as? PrimerError,
               case .cancelled = primerErr,
               PrimerInternal.shared.sdkIntegrationType == .dropIn,
               PrimerInternal.shared.selectedPaymentMethodType == nil,
               self.config.implementationType == .webRedirect ||
                self.config.type == PrimerPaymentMethodType.applePay.rawValue ||
                self.config.type == PrimerPaymentMethodType.adyenIDeal.rawValue ||
                self.config.type == PrimerPaymentMethodType.payPal.rawValue {
                firstly {
                    clientSessionActionsModule.unselectPaymentMethodIfNeeded()
                }
                .done { _ in
                    PrimerUIManager.primerRootViewController?.popToMainScreen(completion: nil)
                }
                // The above promises will never end up on error.
                .catch { _ in }

            } else {
                firstly {
                    clientSessionActionsModule.unselectPaymentMethodIfNeeded()
                }
                .then { () -> Promise<String?> in
                    var primerErr: PrimerError!
                    if let error = err as? PrimerError {
                        primerErr = error
                    } else {
                        primerErr = PrimerError.underlyingErrors(errors: [err],
                                                                 userInfo: .errorUserInfoDictionary(),
                                                                 diagnosticsId: UUID().uuidString)
                    }
<<<<<<< HEAD

                    self.showResultScreenIfNeeded(error: primerErr)
=======
                    self.setCheckoutDataFromError(primerErr)
>>>>>>> 6150143e
                    return PrimerDelegateProxy.raisePrimerDidFailWithError(primerErr, data: self.paymentCheckoutData)
                }
                .done { merchantErrorMessage in
                    self.handleFailureFlow(errorMessage: merchantErrorMessage)
                }
                // The above promises will never end up on error.
                .catch { _ in }
            }
        }
    }

    func startPaymentFlow(withPaymentMethodTokenData paymentMethodTokenData: PrimerPaymentMethodTokenData) -> Promise<PrimerCheckoutData?> {
        return Promise { seal in
            var cancelledError: PrimerError?
            self.didCancel = {
                self.isCancelled = true
                cancelledError = PrimerError.cancelled(paymentMethodType: self.config.type,
                                                       userInfo: .errorUserInfoDictionary(),
                                                       diagnosticsId: UUID().uuidString)
                ErrorHandler.handle(error: cancelledError!)
                seal.reject(cancelledError!)
                self.isCancelled = false
            }

            firstly { () -> Promise<DecodedJWTToken?> in
                if let cancelledError = cancelledError {
                    throw cancelledError
                }
                return self.startPaymentFlowAndFetchDecodedClientToken(withPaymentMethodTokenData: paymentMethodTokenData)
            }
            .done { decodedJWTToken in
                if let cancelledError = cancelledError {
                    throw cancelledError
                }

                if let decodedJWTToken = decodedJWTToken {
                    firstly { () -> Promise<String?> in
                        if let cancelledError = cancelledError {
                            throw cancelledError
                        }
                        return self.handleDecodedClientTokenIfNeeded(decodedJWTToken, paymentMethodTokenData: paymentMethodTokenData)
                    }
                    .done { resumeToken in
                        if let cancelledError = cancelledError {
                            throw cancelledError
                        }

                        if let resumeToken = resumeToken {
                            firstly { () -> Promise<PrimerCheckoutData?> in
                                if let cancelledError = cancelledError {
                                    throw cancelledError
                                }
                                return self.handleResumeStepsBasedOnSDKSettings(resumeToken: resumeToken)
                            }
                            .done { checkoutData in
                                if let cancelledError = cancelledError {
                                    throw cancelledError
                                }
                                seal.fulfill(checkoutData)
                            }
                            .catch { err in
                                if cancelledError == nil {
                                    seal.reject(err)
                                }
                            }
                        } else if let checkoutData = self.paymentCheckoutData {
                            seal.fulfill(checkoutData)
                        } else {
                            seal.fulfill(nil)
                        }
                    }
                    .catch { err in
                        if cancelledError == nil {
                            seal.reject(err)
                        }
                    }
                } else {
                    seal.fulfill(self.paymentCheckoutData)
                }
            }
            .catch { err in
                if cancelledError == nil {
                    seal.reject(err)
                }
            }
        }
    }

    // This function will do one of the two following:
    //     - Wait a response from the merchant, via the delegate function. The response can be:
    //         - A new client token
    //         - Success
    //         - Error
    //     - Perform the payment internally, and get a response from our BE. The response will
    //       be a Payment response. The can contain:
    //         - A required action with a new client token
    //         - Be successful
    //         - Has failed
    //
    // Therefore, return:
    //     - A decoded client token
    //     - nil for success
    //     - Reject with an error

    func startPaymentFlowAndFetchDecodedClientToken(withPaymentMethodTokenData paymentMethodTokenData: PrimerPaymentMethodTokenData) -> Promise<DecodedJWTToken?> {
        return Promise { seal in
            if PrimerSettings.current.paymentHandling == .manual {
                PrimerDelegateProxy.primerDidTokenizePaymentMethod(paymentMethodTokenData) { resumeDecision in
                    if let resumeDecisionType = resumeDecision.type as? PrimerResumeDecision.DecisionType {
                        switch resumeDecisionType {
                        case .succeed:
                            seal.fulfill(nil)

                        case .continueWithNewClientToken(let newClientToken):
                            let apiConfigurationModule = PrimerAPIConfigurationModule()

                            firstly {
                                apiConfigurationModule.storeRequiredActionClientToken(newClientToken)
                            }
                            .done {
                                guard let decodedJWTToken = PrimerAPIConfigurationModule.decodedJWTToken else {
                                    let err = PrimerError.invalidClientToken(userInfo: .errorUserInfoDictionary(),
                                                                             diagnosticsId: UUID().uuidString)
                                    ErrorHandler.handle(error: err)
                                    throw err
                                }

                                seal.fulfill(decodedJWTToken)
                            }
                            .catch { err in
                                seal.reject(err)
                            }

                        case .fail(let message):
                            var merchantErr: Error!
                            if let message = message {
                                let err = PrimerError.merchantError(message: message,
                                                                    userInfo: .errorUserInfoDictionary(),
                                                                    diagnosticsId: UUID().uuidString)
                                merchantErr = err
                            } else {
                                merchantErr = NSError.emptyDescriptionError
                            }
                            seal.reject(merchantErr)
                        }

                    } else if let resumeDecisionType = resumeDecision.type as? PrimerHeadlessUniversalCheckoutResumeDecision.DecisionType {
                        switch resumeDecisionType {
                        case .continueWithNewClientToken(let newClientToken):
                            let apiConfigurationModule: PrimerAPIConfigurationModuleProtocol = PrimerAPIConfigurationModule()

                            firstly {
                                apiConfigurationModule.storeRequiredActionClientToken(newClientToken)
                            }
                            .done {
                                guard let decodedJWTToken = PrimerAPIConfigurationModule.decodedJWTToken else {
                                    let err = PrimerError.invalidClientToken(userInfo: .errorUserInfoDictionary(),
                                                                             diagnosticsId: UUID().uuidString)
                                    ErrorHandler.handle(error: err)
                                    throw err
                                }

                                seal.fulfill(decodedJWTToken)
                            }
                            .catch { err in
                                seal.reject(err)
                            }

                        case .complete:
                            seal.fulfill(nil)
                        }

                    } else {
                        precondition(false)
                    }
                }

            } else {
                guard let token = paymentMethodTokenData.token else {
                    let err = PrimerError.invalidClientToken(
                        userInfo: .errorUserInfoDictionary(),
                        diagnosticsId: UUID().uuidString)
                    ErrorHandler.handle(error: err)
                    seal.reject(err)
                    return
                }

                firstly {
                    self.handleCreatePaymentEvent(token)
                }
                .done { paymentResponse -> Void in
                    self.paymentCheckoutData = PrimerCheckoutData(payment: PrimerCheckoutDataPayment(from: paymentResponse))
                    self.resumePaymentId = paymentResponse.id

                    if let requiredAction = paymentResponse.requiredAction {
                        let apiConfigurationModule = PrimerAPIConfigurationModule()

                        firstly {
                            apiConfigurationModule.storeRequiredActionClientToken(requiredAction.clientToken)
                        }
                        .done {
                            guard let decodedJWTToken = PrimerAPIConfigurationModule.decodedJWTToken else {
                                let err = PrimerError.invalidClientToken(userInfo: .errorUserInfoDictionary(),
                                                                         diagnosticsId: UUID().uuidString)
                                ErrorHandler.handle(error: err)
                                throw err
                            }

                            seal.fulfill(decodedJWTToken)
                        }
                        .catch { err in
                            seal.reject(err)
                        }

                    } else {
                        seal.fulfill(nil)
                    }
                }
                .catch { err in
                    seal.reject(err)
                }
            }
        }
    }

    func handleResumeStepsBasedOnSDKSettings(resumeToken: String) -> Promise<PrimerCheckoutData?> {
        return Promise { seal in
            if PrimerSettings.current.paymentHandling == .manual {
                PrimerDelegateProxy.primerDidResumeWith(resumeToken) { resumeDecision in
                    if let resumeDecisionType = resumeDecision.type as? PrimerResumeDecision.DecisionType {
                        switch resumeDecisionType {
                        case .fail(let message):
                            var merchantErr: Error!
                            if let message = message {
                                let err = PrimerError.merchantError(message: message,
                                                                    userInfo: .errorUserInfoDictionary(),
                                                                    diagnosticsId: UUID().uuidString)
                                merchantErr = err
                            } else {
                                merchantErr = NSError.emptyDescriptionError
                            }
                            seal.reject(merchantErr)

                        case .succeed:
                            seal.fulfill(nil)

                        case .continueWithNewClientToken:
                            seal.fulfill(nil)
                        }

                    } else if let resumeDecisionType = resumeDecision.type as? PrimerHeadlessUniversalCheckoutResumeDecision.DecisionType {
                        switch resumeDecisionType {
                        case .continueWithNewClientToken:
                            seal.fulfill(nil)
                        case .complete:
                            seal.fulfill(nil)
                        }

                    } else {
                        precondition(false)
                    }
                }

            } else {
                guard let resumePaymentId = self.resumePaymentId else {
                    let resumePaymentIdError = PrimerError.invalidValue(key: "resumePaymentId",
                                                                        value: "Resume Payment ID not valid",
                                                                        userInfo: .errorUserInfoDictionary(),
                                                                        diagnosticsId: UUID().uuidString)
                    ErrorHandler.handle(error: resumePaymentIdError)
                    seal.reject(resumePaymentIdError)
                    return
                }

                firstly {
                    self.handleResumePaymentEvent(resumePaymentId, resumeToken: resumeToken)
                }
                .done { paymentResponse -> Void in
                    self.paymentCheckoutData = PrimerCheckoutData(payment: PrimerCheckoutDataPayment(from: paymentResponse))
                    seal.fulfill(self.paymentCheckoutData)
                }
                .catch { err in
                    seal.reject(err)
                }
            }
        }
    }

    // This method will show the new design for result screen with a specific state: e.g. Error state or Success state
    // For now we will use it only for STRIPE_ACH implementation
    func showResultScreenIfNeeded(error: PrimerError? = nil) {
        guard let paymentMethodType = config.internalPaymentMethodType,
              paymentMethodType == .stripeAch else {
            return
        }
        PrimerUIManager.showResultScreen(for: paymentMethodType, error: error)
    }

    func handleFailureFlow(errorMessage: String?) {
        if config.internalPaymentMethodType != .stripeAch {
            let categories = self.config.paymentMethodManagerCategories
            PrimerUIManager.dismissOrShowResultScreen(
                type: .failure,
                paymentMethodManagerCategories: categories ?? [],
                withMessage: errorMessage
            )
        }
    }

    internal func handlePrimerWillCreatePaymentEvent(_ paymentMethodData: PrimerPaymentMethodData) -> Promise<Void> {
        return Promise { seal in
            if PrimerInternal.shared.intent == .vault {
                seal.fulfill()
            } else {
                let checkoutPaymentMethodType = PrimerCheckoutPaymentMethodType(type: paymentMethodData.type)
                let checkoutPaymentMethodData = PrimerCheckoutPaymentMethodData(type: checkoutPaymentMethodType)

                var decisionHandlerHasBeenCalled = false

                PrimerDelegateProxy.primerWillCreatePaymentWithData(
                    checkoutPaymentMethodData,
                    decisionHandler: { paymentCreationDecision in
                        decisionHandlerHasBeenCalled = true
                        switch paymentCreationDecision.type {
                        case .abort(let errorMessage):
                            let error = PrimerError.merchantError(message: errorMessage ?? "",
                                                                  userInfo: .errorUserInfoDictionary(),
                                                                  diagnosticsId: UUID().uuidString)
                            seal.reject(error)
                        case .continue:
                            seal.fulfill()
                        }
                    })

                DispatchQueue.main.asyncAfter(deadline: .now() + 5) { [weak self] in
                    if !decisionHandlerHasBeenCalled {
                        let message =
                            """
The 'decisionHandler' of 'primerHeadlessUniversalCheckoutWillCreatePaymentWithData' hasn't been called. \
Make sure you call the decision handler otherwise the SDK will hang.
"""
                        self?.logger.warn(message: message)
                    }
                }
            }
        }
    }

    // Create payment with Payment method token

    private func handleCreatePaymentEvent(_ paymentMethodData: String) -> Promise<Response.Body.Payment> {
        let body = Request.Body.Payment.Create(token: paymentMethodData)
        return createResumePaymentService.createPayment(paymentRequest: body)
    }

    // Resume payment with Resume payment ID

    private func handleResumePaymentEvent(_ resumePaymentId: String, resumeToken: String) -> Promise<Response.Body.Payment> {
        let body = Request.Body.Payment.Resume(token: resumeToken)
        return createResumePaymentService.resumePaymentWithPaymentId(resumePaymentId, paymentResumeRequest: body)
    }

    func validateReturningPromise() -> Promise<Void> {
        return Promise { seal in
            do {
                try self.validate()
                seal.fulfill()
            } catch {
                seal.reject(error)
            }
        }
    }

    func nullifyEventCallbacks() {
        self.didStartPayment = nil
        self.didFinishPayment = nil
    }

    func setCheckoutDataFromError(_ error: PrimerError) {
        if let checkoutData = error.checkoutData {
            self.paymentCheckoutData = checkoutData
        }
    }
}

extension PrimerError {
    var checkoutData: PrimerCheckoutData? {
        switch self {
        case .paymentFailed(_, let paymentId, let orderId, _, _, _):
            return PrimerCheckoutData(
                payment: PrimerCheckoutDataPayment(id: paymentId,
                                                   orderId: orderId,
                                                   paymentFailureReason: PrimerPaymentErrorCode.failed))
        default:
            return nil
        }
    }
}

extension PaymentMethodTokenizationViewModel: PaymentMethodTypeViaPaymentMethodTokenDataProviding {}
// swiftlint:enable cyclomatic_complexity
// swiftlint:enable function_body_length
// swiftlint:enable file_length<|MERGE_RESOLUTION|>--- conflicted
+++ resolved
@@ -152,12 +152,8 @@
                                                                  userInfo: .errorUserInfoDictionary(),
                                                                  diagnosticsId: UUID().uuidString)
                     }
-<<<<<<< HEAD
 
                     self.showResultScreenIfNeeded(error: primerErr)
-=======
-                    self.setCheckoutDataFromError(primerErr)
->>>>>>> 6150143e
                     return PrimerDelegateProxy.raisePrimerDidFailWithError(primerErr, data: self.paymentCheckoutData)
                 }
                 .done { merchantErrorMessage in
