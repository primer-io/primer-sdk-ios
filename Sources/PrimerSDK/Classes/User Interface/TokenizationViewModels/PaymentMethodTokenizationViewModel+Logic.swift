//
//  PaymentMethodTokenizationViewModel+Logic.swift
//
//  Copyright © 2025 Primer API Ltd. All rights reserved. 
//  Licensed under the MIT License. See LICENSE file in the project root for full license information.

// swiftlint:disable cyclomatic_complexity
// swiftlint:disable file_length
// swiftlint:disable function_body_length

import Foundation
import UIKit

extension PaymentMethodTokenizationViewModel {
    @objc
    func start() {
<<<<<<< HEAD
        firstly {
            self.startTokenizationFlow()
        }
        .done { paymentMethodTokenData in
            self.paymentMethodTokenData = paymentMethodTokenData
            self.processPaymentMethodTokenData()
            self.uiManager.primerRootViewController?.enableUserInteraction(true)
        }
        .catch { err in
            self.uiManager.primerRootViewController?.enableUserInteraction(true)
            let clientSessionActionsModule: ClientSessionActionsProtocol = ClientSessionActionsModule()

            if let primerErr = err as? PrimerError,
               case .cancelled = primerErr,
               PrimerInternal.shared.sdkIntegrationType == .dropIn,
               self.config.type == PrimerPaymentMethodType.applePay.rawValue ||
                self.config.type == PrimerPaymentMethodType.adyenIDeal.rawValue ||
                self.config.type == PrimerPaymentMethodType.payPal.rawValue {
                firstly {
                    clientSessionActionsModule.unselectPaymentMethodIfNeeded()
                }
                .done { _ in
                    PrimerUIManager.primerRootViewController?.popToMainScreen(completion: nil)
                }
                // The above promises will never end up on error.
                .catch { _ in }

            } else {
                firstly {
                    clientSessionActionsModule.unselectPaymentMethodIfNeeded()
                }
                .then { () -> Promise<String?> in
                    let error = err.primerError
                    let primerErr: PrimerError
                    if let pError = error as? PrimerError {
                        primerErr = pError
                    } else {
                        primerErr = PrimerError.unknown(message: error.localizedDescription, diagnosticsId: .uuid)
                    }
=======
        Task {
            do {
                paymentMethodTokenData = try await startTokenizationFlow()
                await processPaymentMethodTokenData()
                await uiManager.primerRootViewController?.enableUserInteraction(true)
            } catch {
                await uiManager.primerRootViewController?.enableUserInteraction(true)
                let clientSessionActionsModule: ClientSessionActionsProtocol = ClientSessionActionsModule()
>>>>>>> 45990625

                if let primerErr = error as? PrimerError,
                   case .cancelled = primerErr,
                   PrimerInternal.shared.sdkIntegrationType == .dropIn,
                   self.config.type == PrimerPaymentMethodType.applePay.rawValue ||
                   self.config.type == PrimerPaymentMethodType.adyenIDeal.rawValue ||
                   self.config.type == PrimerPaymentMethodType.payPal.rawValue {
                    do {
                        try await clientSessionActionsModule.unselectPaymentMethodIfNeeded()
                        await PrimerUIManager.primerRootViewController?.popToMainScreen(completion: nil)
                    } catch {}
                } else {
                    do {
                        try await clientSessionActionsModule.unselectPaymentMethodIfNeeded()
                        let primerErr = (error as? PrimerError) ?? PrimerError.underlyingErrors(errors: [error])
                        await showResultScreenIfNeeded(error: primerErr)
                        let merchantErrorMessage = await PrimerDelegateProxy.raisePrimerDidFailWithError(primerErr, data: self.paymentCheckoutData)
                        await handleFailureFlow(errorMessage: merchantErrorMessage)
                    } catch {}
                }
            }
        }
    }

    @objc
    func start_async() {
        Task {
            do {
                paymentMethodTokenData = try await startTokenizationFlow()
                await processPaymentMethodTokenData()
                await uiManager.primerRootViewController?.enableUserInteraction(true)
            } catch {
                await uiManager.primerRootViewController?.enableUserInteraction(true)
                let clientSessionActionsModule: ClientSessionActionsProtocol = ClientSessionActionsModule()
<<<<<<< HEAD
                let error = error.primerError
                let primerErr: PrimerError
                if let pError = error as? PrimerError {
                    primerErr = pError
                } else {
                    primerErr = PrimerError.unknown(message: error.localizedDescription, diagnosticsId: .uuid)
                }
=======
>>>>>>> 45990625

                if let primerErr = error as? PrimerError,
                   case .cancelled = primerErr,
                   PrimerInternal.shared.sdkIntegrationType == .dropIn,
                   self.config.type == PrimerPaymentMethodType.applePay.rawValue ||
                   self.config.type == PrimerPaymentMethodType.adyenIDeal.rawValue ||
                   self.config.type == PrimerPaymentMethodType.payPal.rawValue {
                    do {
                        try await clientSessionActionsModule.unselectPaymentMethodIfNeeded()
                        await PrimerUIManager.primerRootViewController?.popToMainScreen(completion: nil)
                    } catch {}
                } else {
                    do {
                        try await clientSessionActionsModule.unselectPaymentMethodIfNeeded()
                        let primerErr = (error as? PrimerError) ?? PrimerError.underlyingErrors(errors: [error])
                        await showResultScreenIfNeeded(error: primerErr)
                        let merchantErrorMessage = await PrimerDelegateProxy.raisePrimerDidFailWithError(primerErr, data: self.paymentCheckoutData)
                        await handleFailureFlow(errorMessage: merchantErrorMessage)
                    } catch {}
                }
            }
        }
    }

    func processPaymentMethodTokenData() {
        if PrimerInternal.shared.intent == .vault {
            if config.internalPaymentMethodType != .klarna {
                processVaultPaymentMethodTokenData()
                return
            }
            processCheckoutPaymentMethodTokenData()
        } else {
            processCheckoutPaymentMethodTokenData()
        }
    }

    func processPaymentMethodTokenData() async {
        if PrimerInternal.shared.intent == .vault, config.internalPaymentMethodType != .klarna {
            await processVaultPaymentMethodTokenData_main_actor()
        } else {
            await processCheckoutPaymentMethodTokenData()
        }
    }

    func processVaultPaymentMethodTokenData() {
        PrimerDelegateProxy.primerDidTokenizePaymentMethod(self.paymentMethodTokenData!) { _ in }
        DispatchQueue.main.async {
            self.handleSuccessfulFlow()
        }
    }

    @MainActor
    func processVaultPaymentMethodTokenData_main_actor() {
        PrimerDelegateProxy.primerDidTokenizePaymentMethod(self.paymentMethodTokenData!) { _ in }
        handleSuccessfulFlow()
    }

    func processCheckoutPaymentMethodTokenData() {
        self.didStartPayment?()
        self.didStartPayment = nil

        if config.internalPaymentMethodType != .klarna {
            PrimerUIManager.primerRootViewController?.showLoadingScreenIfNeeded(
                imageView: self.uiModule.makeIconImageView(withDimension: 24.0),
                message: nil)
        }

        firstly {
            self.startPaymentFlow(withPaymentMethodTokenData: self.paymentMethodTokenData!)
        }
        .done { checkoutData in
            self.didFinishPayment?(nil)
            self.nullifyEventCallbacks()

            if PrimerSettings.current.paymentHandling == .auto, let checkoutData = checkoutData {
                PrimerDelegateProxy.primerDidCompleteCheckoutWithData(checkoutData)
            }

            DispatchQueue.main.async {
                self.showResultScreenIfNeeded()
                self.handleSuccessfulFlow()
            }
        }
        .ensure {
            PrimerUIManager.primerRootViewController?.enableUserInteraction(true)
        }
        .catch { err in
            self.didFinishPayment?(err)
            self.nullifyEventCallbacks()

            let clientSessionActionsModule: ClientSessionActionsProtocol = ClientSessionActionsModule()

            if let primerErr = err as? PrimerError,
               case .cancelled = primerErr,
               PrimerInternal.shared.sdkIntegrationType == .dropIn,
               PrimerInternal.shared.selectedPaymentMethodType == nil,
               self.config.implementationType == .webRedirect ||
                self.config.type == PrimerPaymentMethodType.applePay.rawValue ||
                self.config.type == PrimerPaymentMethodType.adyenIDeal.rawValue ||
                self.config.type == PrimerPaymentMethodType.payPal.rawValue {
                firstly {
                    clientSessionActionsModule.unselectPaymentMethodIfNeeded()
                }
                .done { _ in
                    PrimerUIManager.primerRootViewController?.popToMainScreen(completion: nil)
                }
                // The above promises will never end up on error.
                .catch { _ in }

            } else {
                firstly {
                    clientSessionActionsModule.unselectPaymentMethodIfNeeded()
                }
                .then { () -> Promise<String?> in
                    let error = err.primerError
                    let primerErr: PrimerError
                    if let pError = error as? PrimerError {
                        primerErr = pError
                    } else {
                        primerErr = PrimerError.unknown(message: error.localizedDescription, diagnosticsId: .uuid)
                    }
                    self.setCheckoutDataFromError(primerErr)
                    DispatchQueue.main.async {
                        self.showResultScreenIfNeeded(error: primerErr)
                    }
                    return PrimerDelegateProxy.raisePrimerDidFailWithError(primerErr, data: self.paymentCheckoutData)
                }
                .done { merchantErrorMessage in
                    DispatchQueue.main.async {
                        self.handleFailureFlow(errorMessage: merchantErrorMessage)
                    }
                }
                // The above promises will never end up on error.
                .catch { _ in }
            }
        }
    }

    func processCheckoutPaymentMethodTokenData() async {
        didStartPayment?()
        didStartPayment = nil

        if config.internalPaymentMethodType != .klarna {
            await PrimerUIManager.primerRootViewController?.showLoadingScreenIfNeeded(
                imageView: uiModule.makeIconImageView(withDimension: 24.0),
                message: nil
            )
        }

        defer {
            DispatchQueue.main.async {
                PrimerUIManager.primerRootViewController?.enableUserInteraction(true)
            }
        }
        do {
            guard let paymentMethodTokenData else {
                throw PrimerError.invalidValue(
                    key: "paymentMethodTokenData",
                    value: "Payment method token data is not valid"
                )
            }
            let checkoutData = try await startPaymentFlow(withPaymentMethodTokenData: paymentMethodTokenData)

            didFinishPayment?(nil)
            nullifyEventCallbacks()

            if PrimerSettings.current.paymentHandling == .auto, let checkoutData {
                await PrimerDelegateProxy.primerDidCompleteCheckoutWithData(checkoutData)
            }

            await showResultScreenIfNeeded()
            await handleSuccessfulFlow()
        } catch {
            didFinishPayment?(error)
            nullifyEventCallbacks()

            let clientSessionActionsModule: ClientSessionActionsProtocol = ClientSessionActionsModule()
            try? await clientSessionActionsModule.unselectPaymentMethodIfNeeded()

            if let primerErr = error as? PrimerError,
               case .cancelled = primerErr,
               PrimerInternal.shared.sdkIntegrationType == .dropIn,
               PrimerInternal.shared.selectedPaymentMethodType == nil,
               self.config.implementationType == .webRedirect ||
               self.config.type == PrimerPaymentMethodType.applePay.rawValue ||
               self.config.type == PrimerPaymentMethodType.adyenIDeal.rawValue ||
               self.config.type == PrimerPaymentMethodType.payPal.rawValue {
                await PrimerUIManager.primerRootViewController?.popToMainScreen(completion: nil)
            } else {
<<<<<<< HEAD
                try? await clientSessionActionsModule.unselectPaymentMethodIfNeeded()

                let error = error.primerError
                let primerErr: PrimerError
                if let pError = error as? PrimerError {
                    primerErr = pError
                } else {
                    primerErr = PrimerError.unknown(message: error.localizedDescription, diagnosticsId: .uuid)
                }
=======
                let primerErr = (error as? PrimerError) ?? PrimerError.underlyingErrors(errors: [error])
>>>>>>> 45990625
                setCheckoutDataFromError(primerErr)
                await showResultScreenIfNeeded(error: primerErr)
                let merchantErrorMessage = await PrimerDelegateProxy.raisePrimerDidFailWithError(primerErr, data: paymentCheckoutData)
                await handleFailureFlow(errorMessage: merchantErrorMessage)
            }
        }
    }

    func startPaymentFlow(withPaymentMethodTokenData paymentMethodTokenData: PrimerPaymentMethodTokenData) -> Promise<PrimerCheckoutData?> {
        return Promise { seal in
            var cancelledError: PrimerError?
            self.didCancel = {
                self.isCancelled = true
                cancelledError = handled(primerError: .cancelled(paymentMethodType: self.config.type))
                seal.reject(cancelledError!)
                self.isCancelled = false
            }

            firstly { () -> Promise<DecodedJWTToken?> in
                if let cancelledError = cancelledError {
                    throw cancelledError
                }
                return self.startPaymentFlowAndFetchDecodedClientToken(withPaymentMethodTokenData: paymentMethodTokenData)
            }
            .done { decodedJWTToken in
                if let cancelledError = cancelledError {
                    throw cancelledError
                }

                if let decodedJWTToken = decodedJWTToken {
                    firstly { () -> Promise<String?> in
                        if let cancelledError = cancelledError {
                            throw cancelledError
                        }
                        return self.handleDecodedClientTokenIfNeeded(decodedJWTToken, paymentMethodTokenData: paymentMethodTokenData)
                    }
                    .done { resumeToken in
                        if let cancelledError = cancelledError {
                            throw cancelledError
                        }

                        if let resumeToken = resumeToken {
                            firstly { () -> Promise<PrimerCheckoutData?> in
                                if let cancelledError = cancelledError {
                                    throw cancelledError
                                }
                                return self.handleResumeStepsBasedOnSDKSettings(resumeToken: resumeToken)
                            }
                            .done { checkoutData in
                                if let cancelledError = cancelledError {
                                    throw cancelledError
                                }
                                seal.fulfill(checkoutData)
                            }
                            .catch { err in
                                if cancelledError == nil {
                                    seal.reject(err)
                                }
                            }
                        } else if let checkoutData = self.paymentCheckoutData {
                            seal.fulfill(checkoutData)
                        } else {
                            seal.fulfill(nil)
                        }
                    }
                    .catch { err in
                        if cancelledError == nil {
                            seal.reject(err)
                        }
                    }
                } else {
                    seal.fulfill(self.paymentCheckoutData)
                }
            }
            .catch { err in
                if cancelledError == nil {
                    seal.reject(err)
                }
            }
        }
    }

    func startPaymentFlow(
        withPaymentMethodTokenData paymentMethodTokenData: PrimerPaymentMethodTokenData
    ) async throws -> PrimerCheckoutData? {
        defer {
            startPaymentFlowTask = nil
        }

        let task = CancellableTask<PrimerCheckoutData?> {
            try Task.checkCancellation()

            let decodedJWTToken = try await self.startPaymentFlowAndFetchDecodedClientToken(withPaymentMethodTokenData: paymentMethodTokenData)
            try Task.checkCancellation()

            if let decodedJWTToken {
                let resumeToken = try await self.handleDecodedClientTokenIfNeeded(decodedJWTToken, paymentMethodTokenData: paymentMethodTokenData)
                try Task.checkCancellation()

                if let resumeToken {
                    let checkoutData = try await self.handleResumeStepsBasedOnSDKSettings(resumeToken: resumeToken)
                    try Task.checkCancellation()

                    return checkoutData
                }
            }

            return self.paymentCheckoutData
        }
        startPaymentFlowTask = task

        if isCancelled {
            await task.cancel(with: handled(primerError: .cancelled(paymentMethodType: self.config.type)))
        }

        return try await task.wait()
    }

    // This function will do one of the two following:
    //     - Wait a response from the merchant, via the delegate function. The response can be:
    //         - A new client token
    //         - Success
    //         - Error
    //     - Perform the payment internally, and get a response from our BE. The response will
    //       be a Payment response. The can contain:
    //         - A required action with a new client token
    //         - Be successful
    //         - Has failed
    //
    // Therefore, return:
    //     - A decoded client token
    //     - nil for success
    //     - Reject with an error

    func startPaymentFlowAndFetchDecodedClientToken(withPaymentMethodTokenData paymentMethodTokenData: PrimerPaymentMethodTokenData) -> Promise<DecodedJWTToken?> {
        return Promise { seal in
            if PrimerSettings.current.paymentHandling == .manual {
                PrimerDelegateProxy.primerDidTokenizePaymentMethod(paymentMethodTokenData) { resumeDecision in
                    if let resumeDecisionType = resumeDecision.type as? PrimerResumeDecision.DecisionType {
                        switch resumeDecisionType {
                        case .succeed:
                            seal.fulfill(nil)

                        case .continueWithNewClientToken(let newClientToken):
                            let apiConfigurationModule = PrimerAPIConfigurationModule()

                            firstly {
                                apiConfigurationModule.storeRequiredActionClientToken(newClientToken)
                            }
                            .done {
                                guard let decodedJWTToken = PrimerAPIConfigurationModule.decodedJWTToken else {
                                    throw handled(primerError: .invalidClientToken())
                                }

                                seal.fulfill(decodedJWTToken)
                            }
                            .catch { err in
                                seal.reject(err)
                            }

                        case .fail(let message):
                            let merchantErr: Error
                            if let message {
                                merchantErr = PrimerError.merchantError(message: message)
                            } else {
                                merchantErr = NSError.emptyDescriptionError
                            }
                            seal.reject(merchantErr)
                        }

                    } else if let resumeDecisionType = resumeDecision.type as? PrimerHeadlessUniversalCheckoutResumeDecision.DecisionType {
                        switch resumeDecisionType {
                        case .continueWithNewClientToken(let newClientToken):
                            let apiConfigurationModule: PrimerAPIConfigurationModuleProtocol = PrimerAPIConfigurationModule()

                            firstly {
                                apiConfigurationModule.storeRequiredActionClientToken(newClientToken)
                            }
                            .done {
                                guard let decodedJWTToken = PrimerAPIConfigurationModule.decodedJWTToken else {
                                    throw handled(primerError: .invalidClientToken())
                                }

                                seal.fulfill(decodedJWTToken)
                            }
                            .catch { err in
                                seal.reject(err)
                            }

                        case .complete:
                            seal.fulfill(nil)
                        }

                    } else {
                        precondition(false)
                    }
                }

            } else {
                guard let token = paymentMethodTokenData.token else {
                    return seal.reject(handled(primerError: .invalidClientToken()))
                }

                firstly {
                    self.handleCreatePaymentEvent(token)
                }
                .done { paymentResponse -> Void in
                    self.paymentCheckoutData = PrimerCheckoutData(payment: PrimerCheckoutDataPayment(from: paymentResponse))
                    self.resumePaymentId = paymentResponse.id

                    if let requiredAction = paymentResponse.requiredAction {
                        let apiConfigurationModule = PrimerAPIConfigurationModule()

                        firstly {
                            apiConfigurationModule.storeRequiredActionClientToken(requiredAction.clientToken)
                        }
                        .done {
                            guard let decodedJWTToken = PrimerAPIConfigurationModule.decodedJWTToken else {
                                throw handled(primerError: .invalidClientToken())
                            }

                            seal.fulfill(decodedJWTToken)
                        }
                        .catch { err in
                            seal.reject(err)
                        }

                    } else {
                        seal.fulfill(nil)
                    }
                }
                .catch { err in
                    seal.reject(err)
                }
            }
        }
    }

    func startPaymentFlowAndFetchDecodedClientToken(
        withPaymentMethodTokenData paymentMethodTokenData: PrimerPaymentMethodTokenData
    ) async throws -> DecodedJWTToken? {
        if PrimerSettings.current.paymentHandling == .manual {
            try await startManualPaymentFlowAndFetchToken(withPaymentMethodTokenData: paymentMethodTokenData)
        } else {
            try await startAutomaticPaymentFlowAndFetchToken(withPaymentMethodTokenData: paymentMethodTokenData)
        }
    }

    func startManualPaymentFlowAndFetchToken(
        withPaymentMethodTokenData paymentMethodTokenData: PrimerPaymentMethodTokenData
    ) async throws -> DecodedJWTToken? {
        let resumeDecision = await PrimerDelegateProxy.primerDidTokenizePaymentMethod(paymentMethodTokenData)
        if let resumeDecisionType = resumeDecision.type as? PrimerResumeDecision.DecisionType {
            switch resumeDecisionType {
            case .succeed:
                return nil

            case .continueWithNewClientToken(let newClientToken):
                let apiConfigurationModule = PrimerAPIConfigurationModule()

                try await apiConfigurationModule.storeRequiredActionClientToken(newClientToken)

                guard let decodedJWTToken = PrimerAPIConfigurationModule.decodedJWTToken else {
                    throw handled(primerError: .invalidClientToken())
                }

                return decodedJWTToken

            case .fail(let message):
                let merchantErr: Error
                if let message {
                    merchantErr = PrimerError.merchantError(message: message)
                } else {
                    merchantErr = NSError.emptyDescriptionError
                }
                throw merchantErr
            }
        } else if let resumeDecisionType = resumeDecision.type as? PrimerHeadlessUniversalCheckoutResumeDecision.DecisionType {
            switch resumeDecisionType {
            case .continueWithNewClientToken(let newClientToken):
                let apiConfigurationModule: PrimerAPIConfigurationModuleProtocol = PrimerAPIConfigurationModule()

                try await apiConfigurationModule.storeRequiredActionClientToken(newClientToken)

                guard let decodedJWTToken = PrimerAPIConfigurationModule.decodedJWTToken else {
                    throw handled(primerError: .invalidClientToken())
                }

                return decodedJWTToken

            case .complete:
                return nil
            }

        } else {
            preconditionFailure()
        }
    }

    func startAutomaticPaymentFlowAndFetchToken(
        withPaymentMethodTokenData paymentMethodTokenData: PrimerPaymentMethodTokenData
    ) async throws -> DecodedJWTToken? {
        guard let token = paymentMethodTokenData.token else {
            throw handled(primerError: .invalidClientToken())
        }

        let paymentResponse = try await handleCreatePaymentEvent(token)
        paymentCheckoutData = PrimerCheckoutData(payment: PrimerCheckoutDataPayment(from: paymentResponse))
        resumePaymentId = paymentResponse.id

        if let requiredAction = paymentResponse.requiredAction {
            let apiConfigurationModule = PrimerAPIConfigurationModule()

            try await apiConfigurationModule.storeRequiredActionClientToken(requiredAction.clientToken)

            guard let decodedJWTToken = PrimerAPIConfigurationModule.decodedJWTToken else {
                throw handled(primerError: .invalidClientToken())
            }

            return decodedJWTToken

        } else {
            return nil
        }
    }

    func handleResumeStepsBasedOnSDKSettings(resumeToken: String) -> Promise<PrimerCheckoutData?> {
        return Promise { seal in
            if PrimerSettings.current.paymentHandling == .manual {
                PrimerDelegateProxy.primerDidResumeWith(resumeToken) { resumeDecision in
                    if let resumeDecisionType = resumeDecision.type as? PrimerResumeDecision.DecisionType {
                        switch resumeDecisionType {
                        case .fail(let message):
                            let merchantErr: Error
                            if let message {
                                merchantErr = PrimerError.merchantError(message: message)
                            } else {
                                merchantErr = NSError.emptyDescriptionError
                            }
                            seal.reject(merchantErr)

                        case .succeed:
                            seal.fulfill(nil)

                        case .continueWithNewClientToken:
                            seal.fulfill(nil)
                        }

                    } else if let resumeDecisionType = resumeDecision.type as? PrimerHeadlessUniversalCheckoutResumeDecision.DecisionType {
                        switch resumeDecisionType {
                        case .continueWithNewClientToken:
                            seal.fulfill(nil)
                        case .complete:
                            seal.fulfill(nil)
                        }

                    } else {
                        precondition(false)
                    }
                }

            } else {
                guard let resumePaymentId = self.resumePaymentId else {
                    return seal.reject(
                        handled(
                            primerError: .invalidValue(
                                key: "resumePaymentId",
                                value: "Resume Payment ID not valid"
                            )
                        )
                    )
                }

                firstly {
                    self.handleResumePaymentEvent(resumePaymentId, resumeToken: resumeToken)
                }
                .done { paymentResponse -> Void in
                    self.paymentCheckoutData = PrimerCheckoutData(payment: PrimerCheckoutDataPayment(from: paymentResponse))
                    seal.fulfill(self.paymentCheckoutData)
                }
                .catch { err in
                    seal.reject(err)
                }
            }
        }
    }

    func handleResumeStepsBasedOnSDKSettings(resumeToken: String) async throws -> PrimerCheckoutData? {
        if PrimerSettings.current.paymentHandling == .manual {
            try await handleManualResumeStepsBasedOnSDKSettings(resumeToken: resumeToken)
        } else {
            try await handleAutomaticResumeStepsBasedOnSDKSettings(resumeToken: resumeToken)
        }
    }

    private func handleManualResumeStepsBasedOnSDKSettings(resumeToken: String) async throws -> PrimerCheckoutData? {
        let resumeDecision = await PrimerDelegateProxy.primerDidResumeWith(resumeToken)

        if let resumeDecisionType = resumeDecision.type as? PrimerResumeDecision.DecisionType {
            switch resumeDecisionType {
            case .fail(let message):
                let merchantErr: Error
                if let message {
                    merchantErr = PrimerError.merchantError(message: message)
                } else {
                    merchantErr = NSError.emptyDescriptionError
                }
                throw merchantErr

            case .succeed, .continueWithNewClientToken:
                return nil
            }
        } else if resumeDecision.type is PrimerHeadlessUniversalCheckoutResumeDecision.DecisionType {
            return nil
        } else {
            preconditionFailure()
        }
    }

    private func handleAutomaticResumeStepsBasedOnSDKSettings(resumeToken: String) async throws -> PrimerCheckoutData? {
        guard let resumePaymentId else {
            throw handled(primerError: .invalidValue(key: "resumePaymentId",
                                                     value: "Resume Payment ID not valid"))
        }

        let paymentResponse = try await handleResumePaymentEvent(resumePaymentId, resumeToken: resumeToken)
        paymentCheckoutData = PrimerCheckoutData(payment: PrimerCheckoutDataPayment(from: paymentResponse))
        return paymentCheckoutData
    }

    // This method will show the new design for result screen with a specific state: e.g. Error state or Success state
    // For now we will use it only for STRIPE_ACH implementation
    @MainActor
    func showResultScreenIfNeeded(error: PrimerError? = nil) {
        guard let paymentMethodType = config.internalPaymentMethodType,
              paymentMethodType == .stripeAch else {
            return
        }
        PrimerUIManager.showResultScreen(for: paymentMethodType, error: error)
    }

    @MainActor
    func handleFailureFlow(errorMessage: String?) {
        if config.internalPaymentMethodType != .stripeAch {
            let categories = config.paymentMethodManagerCategories
            PrimerUIManager.dismissOrShowResultScreen(
                type: .failure,
                paymentMethodManagerCategories: categories ?? [],
                withMessage: errorMessage
            )
        }
    }

    internal func handlePrimerWillCreatePaymentEvent(_ paymentMethodData: PrimerPaymentMethodData) -> Promise<Void> {
        return Promise { seal in
            if PrimerInternal.shared.intent == .vault {
                seal.fulfill()
            } else {
                let checkoutPaymentMethodType = PrimerCheckoutPaymentMethodType(type: paymentMethodData.type)
                let checkoutPaymentMethodData = PrimerCheckoutPaymentMethodData(type: checkoutPaymentMethodType)

                var decisionHandlerHasBeenCalled = false

                PrimerDelegateProxy.primerWillCreatePaymentWithData(
                    checkoutPaymentMethodData,
                    decisionHandler: { paymentCreationDecision in
                        decisionHandlerHasBeenCalled = true
                        switch paymentCreationDecision.type {
                        case .abort(let errorMessage):
                            seal.reject(PrimerError.merchantError(message: errorMessage ?? ""))
                        case .continue:
                            seal.fulfill()
                        }
                    })

                DispatchQueue.main.asyncAfter(deadline: .now() + 5) { [weak self] in
                    if !decisionHandlerHasBeenCalled {
                        let message =
                            """
The 'decisionHandler' of 'primerHeadlessUniversalCheckoutWillCreatePaymentWithData' hasn't been called. \
Make sure you call the decision handler otherwise the SDK will hang.
"""
                        self?.logger.warn(message: message)
                    }
                }
            }
        }
    }

    func handlePrimerWillCreatePaymentEvent(_ paymentMethodData: PrimerPaymentMethodData) async throws {
        if PrimerInternal.shared.intent == .vault {
            return
        }

        let checkoutPaymentMethodType = PrimerCheckoutPaymentMethodType(type: paymentMethodData.type)
        let checkoutPaymentMethodData = PrimerCheckoutPaymentMethodData(type: checkoutPaymentMethodType)

        var decisionHandlerHasBeenCalled = false

        DispatchQueue.main.asyncAfter(deadline: .now() + 5) { [weak self] in
            if !decisionHandlerHasBeenCalled {
                let message =
                    """
                    The 'decisionHandler' of 'primerHeadlessUniversalCheckoutWillCreatePaymentWithData' hasn't been called. \
                    Make sure you call the decision handler otherwise the SDK will hang.
                    """
                self?.logger.warn(message: message)
            }
        }

        let paymentCreationDecision = await PrimerDelegateProxy.primerWillCreatePaymentWithData(checkoutPaymentMethodData)
        decisionHandlerHasBeenCalled = true

        switch paymentCreationDecision.type {
        case .abort(let errorMessage): throw PrimerError.merchantError(message: errorMessage ?? "")
        case .continue: return
        }
    }

    // Create payment with Payment method token

    private func handleCreatePaymentEvent(_ paymentMethodData: String) -> Promise<Response.Body.Payment> {
        let body = Request.Body.Payment.Create(token: paymentMethodData)
        return createResumePaymentService.createPayment(paymentRequest: body)
    }

    private func handleCreatePaymentEvent(_ paymentMethodData: String) async throws -> Response.Body.Payment {
        try await createResumePaymentService.createPayment(
            paymentRequest: Request.Body.Payment.Create(token: paymentMethodData)
        )
    }

    // Resume payment with Resume payment ID

    private func handleResumePaymentEvent(_ resumePaymentId: String, resumeToken: String) -> Promise<Response.Body.Payment> {
        let body = Request.Body.Payment.Resume(token: resumeToken)
        return createResumePaymentService.resumePaymentWithPaymentId(resumePaymentId, paymentResumeRequest: body)
    }

    private func handleResumePaymentEvent(_ resumePaymentId: String, resumeToken: String) async throws -> Response.Body.Payment {
        try await createResumePaymentService.resumePaymentWithPaymentId(
            resumePaymentId,
            paymentResumeRequest: Request.Body.Payment.Resume(token: resumeToken)
        )
    }

    func validateReturningPromise() -> Promise<Void> {
        return Promise { seal in
            do {
                try self.validate()
                seal.fulfill()
            } catch {
                seal.reject(error)
            }
        }
    }

    func nullifyEventCallbacks() {
        self.didStartPayment = nil
        self.didFinishPayment = nil
    }

    func setCheckoutDataFromError(_ error: PrimerError) {
        if let checkoutData = error.checkoutData {
            self.paymentCheckoutData = checkoutData
        }
    }
}

extension PrimerError {
    var checkoutData: PrimerCheckoutData? {
        switch self {
        case .paymentFailed(_, let paymentId, let orderId, _, _):
            return PrimerCheckoutData(
                payment: PrimerCheckoutDataPayment(id: paymentId,
                                                   orderId: orderId,
                                                   paymentFailureReason: PrimerPaymentErrorCode.failed))
        default:
            return nil
        }
    }
}

extension PaymentMethodTokenizationViewModel: PaymentMethodTypeViaPaymentMethodTokenDataProviding {}
// swiftlint:enable cyclomatic_complexity
// swiftlint:enable function_body_length
// swiftlint:enable file_length<|MERGE_RESOLUTION|>--- conflicted
+++ resolved
@@ -14,47 +14,6 @@
 extension PaymentMethodTokenizationViewModel {
     @objc
     func start() {
-<<<<<<< HEAD
-        firstly {
-            self.startTokenizationFlow()
-        }
-        .done { paymentMethodTokenData in
-            self.paymentMethodTokenData = paymentMethodTokenData
-            self.processPaymentMethodTokenData()
-            self.uiManager.primerRootViewController?.enableUserInteraction(true)
-        }
-        .catch { err in
-            self.uiManager.primerRootViewController?.enableUserInteraction(true)
-            let clientSessionActionsModule: ClientSessionActionsProtocol = ClientSessionActionsModule()
-
-            if let primerErr = err as? PrimerError,
-               case .cancelled = primerErr,
-               PrimerInternal.shared.sdkIntegrationType == .dropIn,
-               self.config.type == PrimerPaymentMethodType.applePay.rawValue ||
-                self.config.type == PrimerPaymentMethodType.adyenIDeal.rawValue ||
-                self.config.type == PrimerPaymentMethodType.payPal.rawValue {
-                firstly {
-                    clientSessionActionsModule.unselectPaymentMethodIfNeeded()
-                }
-                .done { _ in
-                    PrimerUIManager.primerRootViewController?.popToMainScreen(completion: nil)
-                }
-                // The above promises will never end up on error.
-                .catch { _ in }
-
-            } else {
-                firstly {
-                    clientSessionActionsModule.unselectPaymentMethodIfNeeded()
-                }
-                .then { () -> Promise<String?> in
-                    let error = err.primerError
-                    let primerErr: PrimerError
-                    if let pError = error as? PrimerError {
-                        primerErr = pError
-                    } else {
-                        primerErr = PrimerError.unknown(message: error.localizedDescription, diagnosticsId: .uuid)
-                    }
-=======
         Task {
             do {
                 paymentMethodTokenData = try await startTokenizationFlow()
@@ -63,7 +22,6 @@
             } catch {
                 await uiManager.primerRootViewController?.enableUserInteraction(true)
                 let clientSessionActionsModule: ClientSessionActionsProtocol = ClientSessionActionsModule()
->>>>>>> 45990625
 
                 if let primerErr = error as? PrimerError,
                    case .cancelled = primerErr,
@@ -78,7 +36,8 @@
                 } else {
                     do {
                         try await clientSessionActionsModule.unselectPaymentMethodIfNeeded()
-                        let primerErr = (error as? PrimerError) ?? PrimerError.underlyingErrors(errors: [error])
+                        let error = error.primerError
+                        let primerErr = (error as? PrimerError) ?? PrimerError.unknown(message: error.localizedDescription)
                         await showResultScreenIfNeeded(error: primerErr)
                         let merchantErrorMessage = await PrimerDelegateProxy.raisePrimerDidFailWithError(primerErr, data: self.paymentCheckoutData)
                         await handleFailureFlow(errorMessage: merchantErrorMessage)
@@ -98,16 +57,8 @@
             } catch {
                 await uiManager.primerRootViewController?.enableUserInteraction(true)
                 let clientSessionActionsModule: ClientSessionActionsProtocol = ClientSessionActionsModule()
-<<<<<<< HEAD
                 let error = error.primerError
-                let primerErr: PrimerError
-                if let pError = error as? PrimerError {
-                    primerErr = pError
-                } else {
-                    primerErr = PrimerError.unknown(message: error.localizedDescription, diagnosticsId: .uuid)
-                }
-=======
->>>>>>> 45990625
+                let primerErr = (error as? PrimerError) ?? PrimerError.unknown(message: error.localizedDescription)
 
                 if let primerErr = error as? PrimerError,
                    case .cancelled = primerErr,
@@ -122,7 +73,8 @@
                 } else {
                     do {
                         try await clientSessionActionsModule.unselectPaymentMethodIfNeeded()
-                        let primerErr = (error as? PrimerError) ?? PrimerError.underlyingErrors(errors: [error])
+                        let error = error.primerError
+                        let primerErr = (error as? PrimerError) ?? PrimerError.unknown(message: error.localizedDescription)
                         await showResultScreenIfNeeded(error: primerErr)
                         let merchantErrorMessage = await PrimerDelegateProxy.raisePrimerDidFailWithError(primerErr, data: self.paymentCheckoutData)
                         await handleFailureFlow(errorMessage: merchantErrorMessage)
@@ -223,12 +175,7 @@
                 }
                 .then { () -> Promise<String?> in
                     let error = err.primerError
-                    let primerErr: PrimerError
-                    if let pError = error as? PrimerError {
-                        primerErr = pError
-                    } else {
-                        primerErr = PrimerError.unknown(message: error.localizedDescription, diagnosticsId: .uuid)
-                    }
+                    let primerErr = (error as? PrimerError) ?? PrimerError.unknown(message: error.localizedDescription)
                     self.setCheckoutDataFromError(primerErr)
                     DispatchQueue.main.async {
                         self.showResultScreenIfNeeded(error: primerErr)
@@ -297,19 +244,10 @@
                self.config.type == PrimerPaymentMethodType.payPal.rawValue {
                 await PrimerUIManager.primerRootViewController?.popToMainScreen(completion: nil)
             } else {
-<<<<<<< HEAD
                 try? await clientSessionActionsModule.unselectPaymentMethodIfNeeded()
 
                 let error = error.primerError
-                let primerErr: PrimerError
-                if let pError = error as? PrimerError {
-                    primerErr = pError
-                } else {
-                    primerErr = PrimerError.unknown(message: error.localizedDescription, diagnosticsId: .uuid)
-                }
-=======
-                let primerErr = (error as? PrimerError) ?? PrimerError.underlyingErrors(errors: [error])
->>>>>>> 45990625
+                let primerErr = (error as? PrimerError) ?? PrimerError.unknown(message: error.localizedDescription)
                 setCheckoutDataFromError(primerErr)
                 await showResultScreenIfNeeded(error: primerErr)
                 let merchantErrorMessage = await PrimerDelegateProxy.raisePrimerDidFailWithError(primerErr, data: paymentCheckoutData)
