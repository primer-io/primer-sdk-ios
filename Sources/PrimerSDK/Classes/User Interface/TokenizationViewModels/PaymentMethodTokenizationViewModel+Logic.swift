--- conflicted
+++ resolved
@@ -17,7 +17,6 @@
         }
         .done { paymentMethodTokenData in
             self.paymentMethodTokenData = paymentMethodTokenData
-<<<<<<< HEAD
             self.processPaymentMethodTokenData()
         }
         .ensure {
@@ -25,7 +24,7 @@
         }
         .catch { err in
             let clientSessionActionsModule: ClientSessionActionsProtocol = ClientSessionActionsModule()
-            
+
             if let primerErr = err as? PrimerError,
                case .cancelled = primerErr,
                PrimerInternal.shared.sdkIntegrationType == .dropIn,
@@ -40,7 +39,7 @@
                 }
                 // The above promises will never end up on error.
                 .catch { _ in }
-                
+
             } else {
                 firstly {
                     clientSessionActionsModule.unselectPaymentMethodIfNeeded()
@@ -52,7 +51,7 @@
                     } else {
                         primerErr = PrimerError.generic(message: err.localizedDescription, userInfo: nil, diagnosticsId: UUID().uuidString)
                     }
-                    
+
                     return PrimerDelegateProxy.raisePrimerDidFailWithError(primerErr, data: self.paymentCheckoutData)
                 }
                 .done { merchantErrorMessage in
@@ -65,9 +64,6 @@
     }
 
     func processPaymentMethodTokenData() {
-=======
-
->>>>>>> e99a3f54
             if PrimerInternal.shared.intent == .vault {
                 PrimerDelegateProxy.primerDidTokenizePaymentMethod(self.paymentMethodTokenData!) { _ in }
                 self.handleSuccessfulFlow()
@@ -141,52 +137,6 @@
                     }
                 }
             }
-<<<<<<< HEAD
-=======
-        }
-        .ensure {
-            PrimerUIManager.primerRootViewController?.enableUserInteraction(true)
-        }
-        .catch { err in
-            let clientSessionActionsModule: ClientSessionActionsProtocol = ClientSessionActionsModule()
-
-            if let primerErr = err as? PrimerError,
-               case .cancelled = primerErr,
-               PrimerInternal.shared.sdkIntegrationType == .dropIn,
-               self.config.type == PrimerPaymentMethodType.applePay.rawValue ||
-                self.config.type == PrimerPaymentMethodType.adyenIDeal.rawValue ||
-                self.config.type == PrimerPaymentMethodType.payPal.rawValue {
-                firstly {
-                    clientSessionActionsModule.unselectPaymentMethodIfNeeded()
-                }
-                .done { _ in
-                    PrimerUIManager.primerRootViewController?.popToMainScreen(completion: nil)
-                }
-                // The above promises will never end up on error.
-                .catch { _ in }
-
-            } else {
-                firstly {
-                    clientSessionActionsModule.unselectPaymentMethodIfNeeded()
-                }
-                .then { () -> Promise<String?> in
-                    var primerErr: PrimerError!
-                    if let error = err as? PrimerError {
-                        primerErr = error
-                    } else {
-                        primerErr = PrimerError.generic(message: err.localizedDescription, userInfo: nil, diagnosticsId: UUID().uuidString)
-                    }
-
-                    return PrimerDelegateProxy.raisePrimerDidFailWithError(primerErr, data: self.paymentCheckoutData)
-                }
-                .done { merchantErrorMessage in
-                    self.handleFailureFlow(errorMessage: merchantErrorMessage)
-                }
-                // The above promises will never end up on error.
-                .catch { _ in }
-            }
-        }
->>>>>>> e99a3f54
     }
 
     func startPaymentFlow(withPaymentMethodTokenData paymentMethodTokenData: PrimerPaymentMethodTokenData) -> Promise<PrimerCheckoutData?> {
