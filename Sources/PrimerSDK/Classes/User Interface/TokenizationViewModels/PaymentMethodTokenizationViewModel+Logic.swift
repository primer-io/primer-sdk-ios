--- conflicted
+++ resolved
@@ -18,131 +18,6 @@
         .done { paymentMethodTokenData in
             self.paymentMethodTokenData = paymentMethodTokenData
             self.processPaymentMethodTokenData()
-        }
-        .ensure {
-            PrimerUIManager.primerRootViewController?.enableUserInteraction(true)
-        }
-        .catch { err in
-            let clientSessionActionsModule: ClientSessionActionsProtocol = ClientSessionActionsModule()
-            
-            if let primerErr = err as? PrimerError,
-               case .cancelled = primerErr,
-               PrimerInternal.shared.sdkIntegrationType == .dropIn,
-               (
-                self.config.type == PrimerPaymentMethodType.applePay.rawValue ||
-                self.config.type == PrimerPaymentMethodType.adyenIDeal.rawValue ||
-                self.config.type == PrimerPaymentMethodType.payPal.rawValue
-               )
-            {
-                firstly {
-                    clientSessionActionsModule.unselectPaymentMethodIfNeeded()
-                }
-                .done { merchantErrorMessage in
-                    PrimerUIManager.primerRootViewController?.popToMainScreen(completion: nil)
-                }
-                // The above promises will never end up on error.
-                .catch { _ in }
-                
-            } else {
-                firstly {
-                    clientSessionActionsModule.unselectPaymentMethodIfNeeded()
-                }
-                .then { () -> Promise<String?> in
-                    var primerErr: PrimerError!
-                    if let error = err as? PrimerError {
-                        primerErr = error
-                    } else {
-                        primerErr = PrimerError.generic(message: err.localizedDescription, userInfo: nil, diagnosticsId: UUID().uuidString)
-                    }
-                    
-                    return PrimerDelegateProxy.raisePrimerDidFailWithError(primerErr, data: self.paymentCheckoutData)
-                }
-                .done { merchantErrorMessage in
-                    self.handleFailureFlow(errorMessage: merchantErrorMessage)
-                }
-                // The above promises will never end up on error.
-                .catch { _ in }
-            }
-        }
-    }
-
-    func processPaymentMethodTokenData() {
-            if PrimerInternal.shared.intent == .vault {
-                PrimerDelegateProxy.primerDidTokenizePaymentMethod(self.paymentMethodTokenData!) { _ in }
-                self.handleSuccessfulFlow()
-
-            } else {
-                self.didStartPayment?()
-                self.didStartPayment = nil
-
-                PrimerUIManager.primerRootViewController?.showLoadingScreenIfNeeded(imageView: self.uiModule.makeIconImageView(withDimension: 24.0), message: nil)
-
-                firstly {
-                    self.startPaymentFlow(withPaymentMethodTokenData: self.paymentMethodTokenData!)
-                }
-                .done { checkoutData in
-                    self.didFinishPayment?(nil)
-                    self.nullifyEventCallbacks()
-
-                    if PrimerSettings.current.paymentHandling == .auto, let checkoutData = checkoutData {
-                        PrimerDelegateProxy.primerDidCompleteCheckoutWithData(checkoutData)
-                    }
-
-                    self.handleSuccessfulFlow()
-                }
-                .ensure {
-                    PrimerUIManager.primerRootViewController?.enableUserInteraction(true)
-                }
-                .catch { err in
-                    self.didFinishPayment?(err)
-                    self.nullifyEventCallbacks()
-
-                    let clientSessionActionsModule: ClientSessionActionsProtocol = ClientSessionActionsModule()
-
-                    if let primerErr = err as? PrimerError,
-                       case .cancelled = primerErr,
-                       PrimerInternal.shared.sdkIntegrationType == .dropIn,
-                       PrimerInternal.shared.selectedPaymentMethodType == nil,
-                       self.config.implementationType == .webRedirect ||
-                        self.config.type == PrimerPaymentMethodType.applePay.rawValue ||
-                        self.config.type == PrimerPaymentMethodType.adyenIDeal.rawValue ||
-                        self.config.type == PrimerPaymentMethodType.payPal.rawValue {
-                        firstly {
-                            clientSessionActionsModule.unselectPaymentMethodIfNeeded()
-                        }
-                        .done { _ in
-                            PrimerUIManager.primerRootViewController?.popToMainScreen(completion: nil)
-                        }
-                        // The above promises will never end up on error.
-                        .catch { _ in }
-
-                    } else {
-                        firstly {
-                            clientSessionActionsModule.unselectPaymentMethodIfNeeded()
-                        }
-                        .then { () -> Promise<String?> in
-                            var primerErr: PrimerError!
-                            if let error = err as? PrimerError {
-                                primerErr = error
-                            } else {
-                                primerErr = PrimerError.generic(message: err.localizedDescription, userInfo: nil, diagnosticsId: UUID().uuidString)
-                            }
-
-                            return PrimerDelegateProxy.raisePrimerDidFailWithError(primerErr, data: self.paymentCheckoutData)
-                        }
-                        .done { merchantErrorMessage in
-                            self.handleFailureFlow(errorMessage: merchantErrorMessage)
-                        }
-                        // The above promises will never end up on error.
-                        .catch { _ in }
-                    }
-                }
-            }
-<<<<<<< HEAD
-    }
-
-    
-=======
         }
         .ensure {
             PrimerUIManager.primerRootViewController?.enableUserInteraction(true)
@@ -188,7 +63,82 @@
         }
     }
 
->>>>>>> 3f0a5025
+    func processPaymentMethodTokenData() {
+            if PrimerInternal.shared.intent == .vault {
+                PrimerDelegateProxy.primerDidTokenizePaymentMethod(self.paymentMethodTokenData!) { _ in }
+                self.handleSuccessfulFlow()
+
+            } else {
+                self.didStartPayment?()
+                self.didStartPayment = nil
+
+                PrimerUIManager.primerRootViewController?.showLoadingScreenIfNeeded(imageView: self.uiModule.makeIconImageView(withDimension: 24.0), message: nil)
+
+                firstly {
+                    self.startPaymentFlow(withPaymentMethodTokenData: self.paymentMethodTokenData!)
+                }
+                .done { checkoutData in
+                    self.didFinishPayment?(nil)
+                    self.nullifyEventCallbacks()
+
+                    if PrimerSettings.current.paymentHandling == .auto, let checkoutData = checkoutData {
+                        PrimerDelegateProxy.primerDidCompleteCheckoutWithData(checkoutData)
+                    }
+
+                    self.handleSuccessfulFlow()
+                }
+                .ensure {
+                    PrimerUIManager.primerRootViewController?.enableUserInteraction(true)
+                }
+                .catch { err in
+                    self.didFinishPayment?(err)
+                    self.nullifyEventCallbacks()
+
+                    let clientSessionActionsModule: ClientSessionActionsProtocol = ClientSessionActionsModule()
+
+                    if let primerErr = err as? PrimerError,
+                       case .cancelled = primerErr,
+                       PrimerInternal.shared.sdkIntegrationType == .dropIn,
+                       PrimerInternal.shared.selectedPaymentMethodType == nil,
+                       (
+                        self.config.implementationType == .webRedirect ||
+                        self.config.type == PrimerPaymentMethodType.applePay.rawValue ||
+                        self.config.type == PrimerPaymentMethodType.adyenIDeal.rawValue ||
+                        self.config.type == PrimerPaymentMethodType.payPal.rawValue
+                       ) {
+                        firstly {
+                            clientSessionActionsModule.unselectPaymentMethodIfNeeded()
+                        }
+                        .done { _ in
+                            PrimerUIManager.primerRootViewController?.popToMainScreen(completion: nil)
+                        }
+                        // The above promises will never end up on error.
+                        .catch { _ in }
+
+                    } else {
+                        firstly {
+                            clientSessionActionsModule.unselectPaymentMethodIfNeeded()
+                        }
+                        .then { () -> Promise<String?> in
+                            var primerErr: PrimerError!
+                            if let error = err as? PrimerError {
+                                primerErr = error
+                            } else {
+                                primerErr = PrimerError.generic(message: err.localizedDescription, userInfo: nil, diagnosticsId: UUID().uuidString)
+                            }
+
+                            return PrimerDelegateProxy.raisePrimerDidFailWithError(primerErr, data: self.paymentCheckoutData)
+                        }
+                        .done { merchantErrorMessage in
+                            self.handleFailureFlow(errorMessage: merchantErrorMessage)
+                        }
+                        // The above promises will never end up on error.
+                        .catch { _ in }
+                    }
+                }
+            }
+    }
+
     func startPaymentFlow(withPaymentMethodTokenData paymentMethodTokenData: PrimerPaymentMethodTokenData) -> Promise<PrimerCheckoutData?> {
         return Promise { seal in
             var cancelledError: PrimerError?
