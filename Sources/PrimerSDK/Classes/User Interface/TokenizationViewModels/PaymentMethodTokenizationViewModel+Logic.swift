--- conflicted
+++ resolved
@@ -152,12 +152,8 @@
                                                                  userInfo: .errorUserInfoDictionary(),
                                                                  diagnosticsId: UUID().uuidString)
                     }
-<<<<<<< HEAD
                     self.setCheckoutDataFromError(primerErr)
-=======
-
                     self.showResultScreenIfNeeded(error: primerErr)
->>>>>>> 59fc8e74
                     return PrimerDelegateProxy.raisePrimerDidFailWithError(primerErr, data: self.paymentCheckoutData)
                 }
                 .done { merchantErrorMessage in
