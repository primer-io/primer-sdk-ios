//
//  PaymentMethodTokenizationViewModel+Logic.swift
//  PrimerSDK
//
//  Created by Evangelos on 6/5/22.
//

import Foundation
import UIKit

extension PaymentMethodTokenizationViewModel {
    
    @objc
    func start() {
        firstly {
            self.startTokenizationFlow()
        }
        .done { paymentMethodTokenData in
            self.paymentMethodTokenData = paymentMethodTokenData
<<<<<<< HEAD
            self.processPaymentMethodTokenData()
        }
        .ensure {
            PrimerUIManager.primerRootViewController?.enableUserInteraction(true)
        }
        .catch { err in
            let clientSessionActionsModule: ClientSessionActionsProtocol = ClientSessionActionsModule()

            if let primerErr = err as? PrimerError,
               case .cancelled = primerErr,
               PrimerInternal.shared.sdkIntegrationType == .dropIn,
               self.config.type == PrimerPaymentMethodType.applePay.rawValue ||
                self.config.type == PrimerPaymentMethodType.adyenIDeal.rawValue ||
                self.config.type == PrimerPaymentMethodType.payPal.rawValue {
                firstly {
                    clientSessionActionsModule.unselectPaymentMethodIfNeeded()
                }
                .done { _ in
                    PrimerUIManager.primerRootViewController?.popToMainScreen(completion: nil)
                }
                // The above promises will never end up on error.
                .catch { _ in }

            } else {
                firstly {
                    clientSessionActionsModule.unselectPaymentMethodIfNeeded()
                }
                .then { () -> Promise<String?> in
                    var primerErr: PrimerError!
                    if let error = err as? PrimerError {
                        primerErr = error
                    } else {
                        primerErr = PrimerError.generic(message: err.localizedDescription, userInfo: nil, diagnosticsId: UUID().uuidString)
                    }

                    return PrimerDelegateProxy.raisePrimerDidFailWithError(primerErr, data: self.paymentCheckoutData)
                }
                .done { merchantErrorMessage in
                    self.handleFailureFlow(errorMessage: merchantErrorMessage)
                }
                // The above promises will never end up on error.
                .catch { _ in }
            }
        }
    }

    func processPaymentMethodTokenData() {
=======
            
>>>>>>> c4959b92
            if PrimerInternal.shared.intent == .vault {
                PrimerDelegateProxy.primerDidTokenizePaymentMethod(self.paymentMethodTokenData!) { _ in }
                self.handleSuccessfulFlow()
                
            } else {
                self.didStartPayment?()
                self.didStartPayment = nil
                
                PrimerUIManager.primerRootViewController?.showLoadingScreenIfNeeded(imageView: self.uiModule.makeIconImageView(withDimension: 24.0), message: nil)
                
                firstly {
                    self.startPaymentFlow(withPaymentMethodTokenData: self.paymentMethodTokenData!)
                }
                .done { checkoutData in
                    self.didFinishPayment?(nil)
                    self.nullifyEventCallbacks()
                    
                    if PrimerSettings.current.paymentHandling == .auto, let checkoutData = checkoutData {
                        PrimerDelegateProxy.primerDidCompleteCheckoutWithData(checkoutData)
                    }
                    
                    self.handleSuccessfulFlow()
                }
                .ensure {
                    PrimerUIManager.primerRootViewController?.enableUserInteraction(true)
                }
                .catch { err in
                    self.didFinishPayment?(err)
                    self.nullifyEventCallbacks()
                    
                    let clientSessionActionsModule: ClientSessionActionsProtocol = ClientSessionActionsModule()
                    
                    if let primerErr = err as? PrimerError,
                       case .cancelled = primerErr,
                       PrimerInternal.shared.sdkIntegrationType == .dropIn,
                       PrimerInternal.shared.selectedPaymentMethodType == nil,
                       (
                        self.config.implementationType == .webRedirect ||
                        self.config.type == PrimerPaymentMethodType.applePay.rawValue ||
                        self.config.type == PrimerPaymentMethodType.adyenIDeal.rawValue ||
                        self.config.type == PrimerPaymentMethodType.payPal.rawValue
                       ) {
                        firstly {
                            clientSessionActionsModule.unselectPaymentMethodIfNeeded()
                        }
                        .done { _ in
                            PrimerUIManager.primerRootViewController?.popToMainScreen(completion: nil)
                        }
                        // The above promises will never end up on error.
                        .catch { _ in }
                        
                    } else {
                        firstly {
                            clientSessionActionsModule.unselectPaymentMethodIfNeeded()
                        }
                        .then { () -> Promise<String?> in
                            var primerErr: PrimerError!
                            if let error = err as? PrimerError {
                                primerErr = error
                            } else {
                                primerErr = PrimerError.generic(message: err.localizedDescription, userInfo: nil, diagnosticsId: UUID().uuidString)
                            }
                            
                            return PrimerDelegateProxy.raisePrimerDidFailWithError(primerErr, data: self.paymentCheckoutData)
                        }
                        .done { merchantErrorMessage in
                            self.handleFailureFlow(errorMessage: merchantErrorMessage)
                        }
                        // The above promises will never end up on error.
                        .catch { _ in }
                    }
                }
            }
<<<<<<< HEAD
=======
        }
        .ensure {
            PrimerUIManager.primerRootViewController?.enableUserInteraction(true)
        }
        .catch { err in
            let clientSessionActionsModule: ClientSessionActionsProtocol = ClientSessionActionsModule()
            
            if let primerErr = err as? PrimerError,
               case .cancelled = primerErr,
               PrimerInternal.shared.sdkIntegrationType == .dropIn,
               self.config.type == PrimerPaymentMethodType.applePay.rawValue ||
                self.config.type == PrimerPaymentMethodType.adyenIDeal.rawValue ||
                self.config.type == PrimerPaymentMethodType.payPal.rawValue {
                firstly {
                    clientSessionActionsModule.unselectPaymentMethodIfNeeded()
                }
                .done { _ in
                    PrimerUIManager.primerRootViewController?.popToMainScreen(completion: nil)
                }
                // The above promises will never end up on error.
                .catch { _ in }
                
            } else {
                firstly {
                    clientSessionActionsModule.unselectPaymentMethodIfNeeded()
                }
                .then { () -> Promise<String?> in
                    var primerErr: PrimerError!
                    if let error = err as? PrimerError {
                        primerErr = error
                    } else {
                        primerErr = PrimerError.generic(message: err.localizedDescription, userInfo: nil, diagnosticsId: UUID().uuidString)
                    }
                    
                    return PrimerDelegateProxy.raisePrimerDidFailWithError(primerErr, data: self.paymentCheckoutData)
                }
                .done { merchantErrorMessage in
                    self.handleFailureFlow(errorMessage: merchantErrorMessage)
                }
                // The above promises will never end up on error.
                .catch { _ in }
            }
        }
>>>>>>> c4959b92
    }
    
    func startPaymentFlow(withPaymentMethodTokenData paymentMethodTokenData: PrimerPaymentMethodTokenData) -> Promise<PrimerCheckoutData?> {
        return Promise { seal in
            var cancelledError: PrimerError?
            self.didCancel = {
                self.isCancelled = true
                cancelledError = PrimerError.cancelled(paymentMethodType: self.config.type, userInfo: nil, diagnosticsId: UUID().uuidString)
                ErrorHandler.handle(error: cancelledError!)
                seal.reject(cancelledError!)
                self.isCancelled = false
            }
            
            firstly { () -> Promise<DecodedJWTToken?> in
                if let cancelledError = cancelledError {
                    throw cancelledError
                }
                return self.startPaymentFlowAndFetchDecodedClientToken(withPaymentMethodTokenData: paymentMethodTokenData)
            }
            .done { decodedJWTToken in
                if let cancelledError = cancelledError {
                    throw cancelledError
                }
                
                if let decodedJWTToken = decodedJWTToken {
                    firstly { () -> Promise<String?> in
                        if let cancelledError = cancelledError {
                            throw cancelledError
                        }
                        return self.handleDecodedClientTokenIfNeeded(decodedJWTToken)
                    }
                    .done { resumeToken in
                        if let cancelledError = cancelledError {
                            throw cancelledError
                        }
                        
                        if let resumeToken = resumeToken {
                            firstly { () -> Promise<PrimerCheckoutData?> in
                                if let cancelledError = cancelledError {
                                    throw cancelledError
                                }
                                return self.handleResumeStepsBasedOnSDKSettings(resumeToken: resumeToken)
                            }
                            .done { checkoutData in
                                if let cancelledError = cancelledError {
                                    throw cancelledError
                                }
                                seal.fulfill(checkoutData)
                            }
                            .catch { err in
                                if cancelledError == nil {
                                    seal.reject(err)
                                }
                            }
                        } else if let checkoutData = self.paymentCheckoutData {
                            seal.fulfill(checkoutData)
                        } else {
                            seal.fulfill(nil)
                        }
                    }
                    .catch { err in
                        if cancelledError == nil {
                            seal.reject(err)
                        }
                    }
                } else {
                    seal.fulfill(self.paymentCheckoutData)
                }
            }
            .catch { err in
                if cancelledError == nil {
                    seal.reject(err)
                }
            }
        }
    }
    
    // This function will do one of the two following:
    //     - Wait a response from the merchant, via the delegate function. The response can be:
    //         - A new client token
    //         - Success
    //         - Error
    //     - Perform the payment internally, and get a response from our BE. The response will
    //       be a Payment response. The can contain:
    //         - A required action with a new client token
    //         - Be successful
    //         - Has failed
    //
    // Therefore, return:
    //     - A decoded client token
    //     - nil for success
    //     - Reject with an error
    
    func startPaymentFlowAndFetchDecodedClientToken(withPaymentMethodTokenData paymentMethodTokenData: PrimerPaymentMethodTokenData) -> Promise<DecodedJWTToken?> {
        return Promise { seal in
            if PrimerSettings.current.paymentHandling == .manual {
                PrimerDelegateProxy.primerDidTokenizePaymentMethod(paymentMethodTokenData) { resumeDecision in
                    if let resumeDecisionType = resumeDecision.type as? PrimerResumeDecision.DecisionType {
                        switch resumeDecisionType {
                        case .succeed:
                            seal.fulfill(nil)
                            
                        case .continueWithNewClientToken(let newClientToken):
                            let apiConfigurationModule = PrimerAPIConfigurationModule()
                            
                            firstly {
                                apiConfigurationModule.storeRequiredActionClientToken(newClientToken)
                            }
                            .done {
                                guard let decodedJWTToken = PrimerAPIConfigurationModule.decodedJWTToken else {
                                    let err = PrimerError.invalidClientToken(userInfo: ["file": #file, "class": "\(Self.self)", "function": #function, "line": "\(#line)"], diagnosticsId: UUID().uuidString)
                                    ErrorHandler.handle(error: err)
                                    throw err
                                }
                                
                                seal.fulfill(decodedJWTToken)
                            }
                            .catch { err in
                                seal.reject(err)
                            }
                            
                        case .fail(let message):
                            var merchantErr: Error!
                            if let message = message {
                                let err = PrimerError.merchantError(message: message, userInfo: ["file": #file, "class": "\(Self.self)", "function": #function, "line": "\(#line)"], diagnosticsId: UUID().uuidString)
                                merchantErr = err
                            } else {
                                merchantErr = NSError.emptyDescriptionError
                            }
                            seal.reject(merchantErr)
                        }
                        
                    } else if let resumeDecisionType = resumeDecision.type as? PrimerHeadlessUniversalCheckoutResumeDecision.DecisionType {
                        switch resumeDecisionType {
                        case .continueWithNewClientToken(let newClientToken):
                            let apiConfigurationModule: PrimerAPIConfigurationModuleProtocol = PrimerAPIConfigurationModule()
                            
                            firstly {
                                apiConfigurationModule.storeRequiredActionClientToken(newClientToken)
                            }
                            .done {
                                guard let decodedJWTToken = PrimerAPIConfigurationModule.decodedJWTToken else {
                                    let err = PrimerError.invalidClientToken(userInfo: ["file": #file, "class": "\(Self.self)", "function": #function, "line": "\(#line)"], diagnosticsId: UUID().uuidString)
                                    ErrorHandler.handle(error: err)
                                    throw err
                                }
                                
                                seal.fulfill(decodedJWTToken)
                            }
                            .catch { err in
                                seal.reject(err)
                            }
                            
                        case .complete:
                            seal.fulfill(nil)
                        }
                        
                    } else {
                        precondition(false)
                    }
                }
                
            } else {
                guard let token = paymentMethodTokenData.token else {
                    let err = PrimerError.invalidClientToken(
                        userInfo: ["file": #file, "class": "\(Self.self)", "function": #function, "line": "\(#line)"],
                        diagnosticsId: UUID().uuidString)
                    ErrorHandler.handle(error: err)
                    seal.reject(err)
                    return
                }
                
                firstly {
                    self.handleCreatePaymentEvent(token)
                }
                .done { paymentResponse -> Void in
                    guard paymentResponse != nil else {
                        let err = PrimerError.invalidValue(key: "paymentResponse", value: nil, userInfo: ["file": #file, "class": "\(Self.self)", "function": #function, "line": "\(#line)"], diagnosticsId: UUID().uuidString)
                        throw err
                    }
                    
                    self.paymentCheckoutData = PrimerCheckoutData(payment: PrimerCheckoutDataPayment(from: paymentResponse!))
                    self.resumePaymentId = paymentResponse!.id
                    
                    if let requiredAction = paymentResponse!.requiredAction {
                        let apiConfigurationModule = PrimerAPIConfigurationModule()
                        
                        firstly {
                            apiConfigurationModule.storeRequiredActionClientToken(requiredAction.clientToken)
                        }
                        .done {
                            guard let decodedJWTToken = PrimerAPIConfigurationModule.decodedJWTToken else {
                                let err = PrimerError.invalidClientToken(userInfo: ["file": #file, "class": "\(Self.self)", "function": #function, "line": "\(#line)"], diagnosticsId: UUID().uuidString)
                                ErrorHandler.handle(error: err)
                                throw err
                            }
                            
                            seal.fulfill(decodedJWTToken)
                        }
                        .catch { err in
                            seal.reject(err)
                        }
                        
                    } else {
                        seal.fulfill(nil)
                    }
                }
                .catch { err in
                    seal.reject(err)
                }
            }
        }
    }
    
    func handleResumeStepsBasedOnSDKSettings(resumeToken: String) -> Promise<PrimerCheckoutData?> {
        return Promise { seal in
            if PrimerSettings.current.paymentHandling == .manual {
                PrimerDelegateProxy.primerDidResumeWith(resumeToken) { resumeDecision in
                    if let resumeDecisionType = resumeDecision.type as? PrimerResumeDecision.DecisionType {
                        switch resumeDecisionType {
                        case .fail(let message):
                            var merchantErr: Error!
                            if let message = message {
                                let err = PrimerError.merchantError(message: message, userInfo: ["file": #file, "class": "\(Self.self)", "function": #function, "line": "\(#line)"], diagnosticsId: UUID().uuidString)
                                merchantErr = err
                            } else {
                                merchantErr = NSError.emptyDescriptionError
                            }
                            seal.reject(merchantErr)
                            
                        case .succeed:
                            seal.fulfill(nil)
                            
                        case .continueWithNewClientToken:
                            seal.fulfill(nil)
                        }
                        
                    } else if let resumeDecisionType = resumeDecision.type as? PrimerHeadlessUniversalCheckoutResumeDecision.DecisionType {
                        switch resumeDecisionType {
                        case .continueWithNewClientToken:
                            seal.fulfill(nil)
                        case .complete:
                            seal.fulfill(nil)
                        }
                        
                    } else {
                        precondition(false)
                    }
                }
                
            } else {
                guard let resumePaymentId = self.resumePaymentId else {
                    let resumePaymentIdError = PrimerError.invalidValue(key: "resumePaymentId", value: "Resume Payment ID not valid", userInfo: ["file": #file, "class": "\(Self.self)", "function": #function, "line": "\(#line)"], diagnosticsId: UUID().uuidString)
                    ErrorHandler.handle(error: resumePaymentIdError)
                    seal.reject(resumePaymentIdError)
                    return
                }
                
                firstly {
                    self.handleResumePaymentEvent(resumePaymentId, resumeToken: resumeToken)
                }
                .done { paymentResponse -> Void in
                    guard let paymentResponse = paymentResponse else {
                        let err = PrimerError.invalidValue(key: "paymentResponse", value: nil, userInfo: ["file": #file, "class": "\(Self.self)", "function": #function, "line": "\(#line)"], diagnosticsId: UUID().uuidString)
                        ErrorHandler.handle(error: err)
                        throw err
                    }
                    
                    self.paymentCheckoutData = PrimerCheckoutData(payment: PrimerCheckoutDataPayment(from: paymentResponse))
                    seal.fulfill(self.paymentCheckoutData)
                }
                .catch { err in
                    seal.reject(err)
                }
            }
        }
    }
    
    func handleFailureFlow(errorMessage: String?) {
        PrimerUIManager.dismissOrShowResultScreen(type: .failure, withMessage: errorMessage)
    }
    
    internal func handlePrimerWillCreatePaymentEvent(_ paymentMethodData: PrimerPaymentMethodData) -> Promise<Void> {
        return Promise { seal in
            if PrimerInternal.shared.intent == .vault {
                seal.fulfill()
            } else {
                let checkoutPaymentMethodType = PrimerCheckoutPaymentMethodType(type: paymentMethodData.type)
                let checkoutPaymentMethodData = PrimerCheckoutPaymentMethodData(type: checkoutPaymentMethodType)
                
                var decisionHandlerHasBeenCalled = false
                
                PrimerDelegateProxy.primerWillCreatePaymentWithData(
                    checkoutPaymentMethodData,
                    decisionHandler: { paymentCreationDecision in
                        decisionHandlerHasBeenCalled = true
                        switch paymentCreationDecision.type {
                        case .abort(let errorMessage):
                            let error = PrimerError.merchantError(message: errorMessage ?? "", userInfo: ["file": #file, "class": "\(Self.self)", "function": #function, "line": "\(#line)"], diagnosticsId: UUID().uuidString)
                            seal.reject(error)
                        case .continue:
                            seal.fulfill()
                        }
                    })
                
                Timer.scheduledTimer(withTimeInterval: 5, repeats: false) { [weak self] _ in
                    if !decisionHandlerHasBeenCalled {
                        self?.logger.warn(message: "The 'decisionHandler' of 'primerHeadlessUniversalCheckoutWillCreatePaymentWithData' hasn't been called. Make sure you call the decision handler otherwise the SDK will hang.")
                    }
                }
            }
        }
    }
    
    // Create payment with Payment method token
    
    private func handleCreatePaymentEvent(_ paymentMethodData: String) -> Promise<Response.Body.Payment?> {
        return Promise { seal in
            let createResumePaymentService: CreateResumePaymentServiceProtocol = CreateResumePaymentService()
            createResumePaymentService.createPayment(paymentRequest: Request.Body.Payment.Create(token: paymentMethodData)) { paymentResponse, error in
                
                if let error = error {
                    if let paymentResponse {
                        self.paymentCheckoutData = PrimerCheckoutData(payment: PrimerCheckoutDataPayment(from: paymentResponse))
                    }
                    
                    seal.reject(error)
                    
                } else if let paymentResponse = paymentResponse {
                    if paymentResponse.id == nil {
                        let err = PrimerError.paymentFailed(
                            paymentMethodType: self.paymentMethodType,
                            description: "Failed to create payment",
                            userInfo: [
                                "file": #file,
                                "class": "\(Self.self)",
                                "function": #function,
                                "line": "\(#line)"
                            ],
                            diagnosticsId: UUID().uuidString)
                        ErrorHandler.handle(error: err)
                        seal.reject(err)
                        
                    } else if paymentResponse.status == .failed {
                        let err = PrimerError.failedToProcessPayment(
                            paymentMethodType: self.paymentMethodType,
                            paymentId: paymentResponse.id ?? "nil",
                            status: paymentResponse.status.rawValue,
                            userInfo: [
                                "file": #file,
                                "class": "\(Self.self)",
                                "function": #function,
                                "line": "\(#line)"
                            ],
                            diagnosticsId: UUID().uuidString)
                        ErrorHandler.handle(error: err)
                        seal.reject(err)
                        
                    } else {
                        seal.fulfill(paymentResponse)
                    }
                    
                } else {
                    let err = PrimerError.paymentFailed(
                        paymentMethodType: self.paymentMethodType,
                        description: "Failed to create payment",
                        userInfo: [
                            "file": #file,
                            "class": "\(Self.self)",
                            "function": #function,
                            "line": "\(#line)"
                        ],
                        diagnosticsId: UUID().uuidString)
                    ErrorHandler.handle(error: err)
                    seal.reject(err)
                }
            }
        }
    }
    
    // Resume payment with Resume payment ID
    
    private func handleResumePaymentEvent(_ resumePaymentId: String, resumeToken: String) -> Promise<Response.Body.Payment?> {
        return Promise { seal in
            let createResumePaymentService: CreateResumePaymentServiceProtocol = CreateResumePaymentService()
            createResumePaymentService.resumePaymentWithPaymentId(resumePaymentId, paymentResumeRequest: Request.Body.Payment.Resume(token: resumeToken)) { paymentResponse, error in
                
                if let error = error {
                    if let paymentResponse {
                        self.paymentCheckoutData = PrimerCheckoutData(payment: PrimerCheckoutDataPayment(from: paymentResponse))
                    }
                    
                    seal.reject(error)
                    
                } else if let paymentResponse = paymentResponse {
                    if paymentResponse.id == nil {
                        let err = PrimerError.paymentFailed(
                            paymentMethodType: self.paymentMethodType,
                            description: "Failed to resume payment",
                            userInfo: [
                                "file": #file,
                                "class": "\(Self.self)",
                                "function": #function,
                                "line": "\(#line)"
                            ],
                            diagnosticsId: UUID().uuidString)
                        ErrorHandler.handle(error: err)
                        seal.reject(err)
                        
                    } else if paymentResponse.status == .failed {
                        let err = PrimerError.failedToProcessPayment(
                            paymentMethodType: self.paymentMethodType,
                            paymentId: paymentResponse.id ?? "nil",
                            status: paymentResponse.status.rawValue,
                            userInfo: [
                                "file": #file,
                                "class": "\(Self.self)",
                                "function": #function,
                                "line": "\(#line)"
                            ],
                            diagnosticsId: UUID().uuidString)
                        ErrorHandler.handle(error: err)
                        seal.reject(err)
                        
                    } else {
                        seal.fulfill(paymentResponse)
                    }
                    
                } else {
                    let err = PrimerError.paymentFailed(
                        paymentMethodType: self.paymentMethodType,
                        description: "Failed to resume payment",
                        userInfo: [
                            "file": #file,
                            "class": "\(Self.self)",
                            "function": #function,
                            "line": "\(#line)"
                        ],
                        diagnosticsId: UUID().uuidString)
                    ErrorHandler.handle(error: err)
                    seal.reject(err)
                }
            }
        }
    }
    
    func validateReturningPromise() -> Promise<Void> {
        return Promise { seal in
            do {
                try self.validate()
                seal.fulfill()
            } catch {
                seal.reject(error)
            }
        }
    }
    
    func nullifyEventCallbacks() {
        self.didStartPayment = nil
        self.didFinishPayment = nil
    }
}

extension PaymentMethodTokenizationViewModel: PaymentMethodTypeViaPaymentMethodTokenDataProviding {}<|MERGE_RESOLUTION|>--- conflicted
+++ resolved
@@ -17,7 +17,6 @@
         }
         .done { paymentMethodTokenData in
             self.paymentMethodTokenData = paymentMethodTokenData
-<<<<<<< HEAD
             self.processPaymentMethodTokenData()
         }
         .ensure {
@@ -25,7 +24,7 @@
         }
         .catch { err in
             let clientSessionActionsModule: ClientSessionActionsProtocol = ClientSessionActionsModule()
-
+            
             if let primerErr = err as? PrimerError,
                case .cancelled = primerErr,
                PrimerInternal.shared.sdkIntegrationType == .dropIn,
@@ -40,7 +39,7 @@
                 }
                 // The above promises will never end up on error.
                 .catch { _ in }
-
+                
             } else {
                 firstly {
                     clientSessionActionsModule.unselectPaymentMethodIfNeeded()
@@ -52,7 +51,7 @@
                     } else {
                         primerErr = PrimerError.generic(message: err.localizedDescription, userInfo: nil, diagnosticsId: UUID().uuidString)
                     }
-
+                    
                     return PrimerDelegateProxy.raisePrimerDidFailWithError(primerErr, data: self.paymentCheckoutData)
                 }
                 .done { merchantErrorMessage in
@@ -65,30 +64,27 @@
     }
 
     func processPaymentMethodTokenData() {
-=======
-            
->>>>>>> c4959b92
             if PrimerInternal.shared.intent == .vault {
                 PrimerDelegateProxy.primerDidTokenizePaymentMethod(self.paymentMethodTokenData!) { _ in }
                 self.handleSuccessfulFlow()
-                
+
             } else {
                 self.didStartPayment?()
                 self.didStartPayment = nil
-                
+
                 PrimerUIManager.primerRootViewController?.showLoadingScreenIfNeeded(imageView: self.uiModule.makeIconImageView(withDimension: 24.0), message: nil)
-                
+
                 firstly {
                     self.startPaymentFlow(withPaymentMethodTokenData: self.paymentMethodTokenData!)
                 }
                 .done { checkoutData in
                     self.didFinishPayment?(nil)
                     self.nullifyEventCallbacks()
-                    
+
                     if PrimerSettings.current.paymentHandling == .auto, let checkoutData = checkoutData {
                         PrimerDelegateProxy.primerDidCompleteCheckoutWithData(checkoutData)
                     }
-                    
+
                     self.handleSuccessfulFlow()
                 }
                 .ensure {
@@ -97,9 +93,9 @@
                 .catch { err in
                     self.didFinishPayment?(err)
                     self.nullifyEventCallbacks()
-                    
+
                     let clientSessionActionsModule: ClientSessionActionsProtocol = ClientSessionActionsModule()
-                    
+
                     if let primerErr = err as? PrimerError,
                        case .cancelled = primerErr,
                        PrimerInternal.shared.sdkIntegrationType == .dropIn,
@@ -118,7 +114,7 @@
                         }
                         // The above promises will never end up on error.
                         .catch { _ in }
-                        
+
                     } else {
                         firstly {
                             clientSessionActionsModule.unselectPaymentMethodIfNeeded()
@@ -130,7 +126,7 @@
                             } else {
                                 primerErr = PrimerError.generic(message: err.localizedDescription, userInfo: nil, diagnosticsId: UUID().uuidString)
                             }
-                            
+
                             return PrimerDelegateProxy.raisePrimerDidFailWithError(primerErr, data: self.paymentCheckoutData)
                         }
                         .done { merchantErrorMessage in
@@ -141,54 +137,8 @@
                     }
                 }
             }
-<<<<<<< HEAD
-=======
-        }
-        .ensure {
-            PrimerUIManager.primerRootViewController?.enableUserInteraction(true)
-        }
-        .catch { err in
-            let clientSessionActionsModule: ClientSessionActionsProtocol = ClientSessionActionsModule()
-            
-            if let primerErr = err as? PrimerError,
-               case .cancelled = primerErr,
-               PrimerInternal.shared.sdkIntegrationType == .dropIn,
-               self.config.type == PrimerPaymentMethodType.applePay.rawValue ||
-                self.config.type == PrimerPaymentMethodType.adyenIDeal.rawValue ||
-                self.config.type == PrimerPaymentMethodType.payPal.rawValue {
-                firstly {
-                    clientSessionActionsModule.unselectPaymentMethodIfNeeded()
-                }
-                .done { _ in
-                    PrimerUIManager.primerRootViewController?.popToMainScreen(completion: nil)
-                }
-                // The above promises will never end up on error.
-                .catch { _ in }
-                
-            } else {
-                firstly {
-                    clientSessionActionsModule.unselectPaymentMethodIfNeeded()
-                }
-                .then { () -> Promise<String?> in
-                    var primerErr: PrimerError!
-                    if let error = err as? PrimerError {
-                        primerErr = error
-                    } else {
-                        primerErr = PrimerError.generic(message: err.localizedDescription, userInfo: nil, diagnosticsId: UUID().uuidString)
-                    }
-                    
-                    return PrimerDelegateProxy.raisePrimerDidFailWithError(primerErr, data: self.paymentCheckoutData)
-                }
-                .done { merchantErrorMessage in
-                    self.handleFailureFlow(errorMessage: merchantErrorMessage)
-                }
-                // The above promises will never end up on error.
-                .catch { _ in }
-            }
-        }
->>>>>>> c4959b92
-    }
-    
+    }
+
     func startPaymentFlow(withPaymentMethodTokenData paymentMethodTokenData: PrimerPaymentMethodTokenData) -> Promise<PrimerCheckoutData?> {
         return Promise { seal in
             var cancelledError: PrimerError?
@@ -518,7 +468,6 @@
                 } else if let paymentResponse = paymentResponse {
                     if paymentResponse.id == nil {
                         let err = PrimerError.paymentFailed(
-                            paymentMethodType: self.paymentMethodType,
                             description: "Failed to create payment",
                             userInfo: [
                                 "file": #file,
@@ -551,7 +500,6 @@
                     
                 } else {
                     let err = PrimerError.paymentFailed(
-                        paymentMethodType: self.paymentMethodType,
                         description: "Failed to create payment",
                         userInfo: [
                             "file": #file,
@@ -584,7 +532,6 @@
                 } else if let paymentResponse = paymentResponse {
                     if paymentResponse.id == nil {
                         let err = PrimerError.paymentFailed(
-                            paymentMethodType: self.paymentMethodType,
                             description: "Failed to resume payment",
                             userInfo: [
                                 "file": #file,
@@ -617,7 +564,6 @@
                     
                 } else {
                     let err = PrimerError.paymentFailed(
-                        paymentMethodType: self.paymentMethodType,
                         description: "Failed to resume payment",
                         userInfo: [
                             "file": #file,
@@ -648,6 +594,4 @@
         self.didStartPayment = nil
         self.didFinishPayment = nil
     }
-}
-
-extension PaymentMethodTokenizationViewModel: PaymentMethodTypeViaPaymentMethodTokenDataProviding {}+}