--- conflicted
+++ resolved
@@ -88,16 +88,10 @@
         self.didStartPayment?()
         self.didStartPayment = nil
 
-<<<<<<< HEAD
-        if config.internalPaymentMethodType != .klarna, let viewController = PrimerUIManager.primerRootViewController {
-            let imageView = self.uiModule.makeIconImageView(withDimension: 24.0)
-            viewController.showLoadingScreenIfNeeded(imageView: imageView, message: nil)
-=======
         if config.internalPaymentMethodType != .klarna {
             PrimerUIManager.primerRootViewController?.showLoadingScreenIfNeeded(
                 imageView: self.uiModule.makeIconImageView(withDimension: 24.0),
                 message: nil)
->>>>>>> 3d49d459
         }
 
         firstly {
@@ -435,14 +429,7 @@
                 guard let resumePaymentId = self.resumePaymentId else {
                     let resumePaymentIdError = PrimerError.invalidValue(key: "resumePaymentId",
                                                                         value: "Resume Payment ID not valid",
-<<<<<<< HEAD
                                                                         userInfo: .errorUserInfoDictionary(),
-=======
-                                                                        userInfo: ["file": #file,
-                                                                                   "class": "\(Self.self)",
-                                                                                   "function": #function,
-                                                                                   "line": "\(#line)"],
->>>>>>> 3d49d459
                                                                         diagnosticsId: UUID().uuidString)
                     ErrorHandler.handle(error: resumePaymentIdError)
                     seal.reject(resumePaymentIdError)
@@ -456,14 +443,7 @@
                     guard let paymentResponse = paymentResponse else {
                         let err = PrimerError.invalidValue(key: "paymentResponse",
                                                            value: nil,
-<<<<<<< HEAD
                                                            userInfo: .errorUserInfoDictionary(),
-=======
-                                                           userInfo: ["file": #file,
-                                                                      "class": "\(Self.self)",
-                                                                      "function": #function,
-                                                                      "line": "\(#line)"],
->>>>>>> 3d49d459
                                                            diagnosticsId: UUID().uuidString)
                         ErrorHandler.handle(error: err)
                         throw err
@@ -530,14 +510,9 @@
     private func handleCreatePaymentEvent(_ paymentMethodData: String) -> Promise<Response.Body.Payment?> {
         return Promise { seal in
             let createResumePaymentService: CreateResumePaymentServiceProtocol = CreateResumePaymentService()
-<<<<<<< HEAD
             let body = Request.Body.Payment.Create(token: paymentMethodData)
             createResumePaymentService.createPayment(paymentRequest: body) { paymentResponse, error in
 
-=======
-            createResumePaymentService.createPayment(
-                paymentRequest: Request.Body.Payment.Create(token: paymentMethodData)) { paymentResponse, error in
->>>>>>> 3d49d459
                 if let error = error {
                     if let paymentResponse {
                         self.paymentCheckoutData = PrimerCheckoutData(payment: PrimerCheckoutDataPayment(from: paymentResponse))
@@ -602,14 +577,8 @@
     private func handleResumePaymentEvent(_ resumePaymentId: String, resumeToken: String) -> Promise<Response.Body.Payment?> {
         return Promise { seal in
             let createResumePaymentService: CreateResumePaymentServiceProtocol = CreateResumePaymentService()
-<<<<<<< HEAD
             let body = Request.Body.Payment.Resume(token: resumeToken)
             createResumePaymentService.resumePaymentWithPaymentId(resumePaymentId, paymentResumeRequest: body) { paymentResponse, error in
-=======
-            createResumePaymentService.resumePaymentWithPaymentId(resumePaymentId,
-                                                                  paymentResumeRequest: Request.Body.Payment.Resume(
-                                                                    token: resumeToken)) { paymentResponse, error in
->>>>>>> 3d49d459
 
                 if let error = error {
                     if let paymentResponse {
