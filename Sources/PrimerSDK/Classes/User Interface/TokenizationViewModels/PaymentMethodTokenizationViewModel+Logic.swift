--- conflicted
+++ resolved
@@ -425,15 +425,8 @@
                     return
                 }
 
-                var timeStamp: String?
-
-                if config.type == PrimerPaymentMethodType.stripeAch.rawValue {
-                    let timeZone = TimeZone(abbreviation: "UTC")
-                    timeStamp = Date().toString(timeZone: timeZone)
-                }
-
                 firstly {
-                    self.handleResumePaymentEvent(resumePaymentId, resumeToken: resumeToken, timeStamp: timeStamp)
+                    self.handleResumePaymentEvent(resumePaymentId, resumeToken: resumeToken)
                 }
                 .done { paymentResponse -> Void in
                     self.paymentCheckoutData = PrimerCheckoutData(payment: PrimerCheckoutDataPayment(from: paymentResponse))
@@ -503,67 +496,9 @@
 
     // Resume payment with Resume payment ID
 
-<<<<<<< HEAD
-    private func handleResumePaymentEvent(_ resumePaymentId: String, resumeToken: String, timeStamp: String? = nil) -> Promise<Response.Body.Payment?> {
-        return Promise { seal in
-            var body: Request.Body.Payment.Resume
-
-            // The STRIPE_ACH payment method has a different Resume Request Body
-            if let timeStamp {
-                body = Request.Body.Payment.Resume(paymentMethodId: resumeToken, timeStamp: timeStamp)
-            } else {
-                body = Request.Body.Payment.Resume(token: resumeToken)
-            }
-            
-            createResumePaymentService.resumePaymentWithPaymentId(resumePaymentId, paymentResumeRequest: body) { paymentResponse, error in
-
-                if let error = error {
-                    if let paymentResponse {
-                        self.paymentCheckoutData = PrimerCheckoutData(payment: PrimerCheckoutDataPayment(from: paymentResponse))
-                    }
-
-                    seal.reject(error)
-
-                } else if let paymentResponse = paymentResponse {
-                    if paymentResponse.id == nil {
-                        let err = PrimerError.paymentFailed(
-                            paymentMethodType: self.paymentMethodType,
-                            description: "Failed to resume payment",
-                            userInfo: .errorUserInfoDictionary(),
-                            diagnosticsId: UUID().uuidString)
-                        ErrorHandler.handle(error: err)
-                        seal.reject(err)
-
-                    } else if paymentResponse.status == .failed {
-                        let err = PrimerError.failedToProcessPayment(
-                            paymentMethodType: self.paymentMethodType,
-                            paymentId: paymentResponse.id ?? "nil",
-                            status: paymentResponse.status.rawValue,
-                            userInfo: .errorUserInfoDictionary(),
-                            diagnosticsId: UUID().uuidString)
-                        ErrorHandler.handle(error: err)
-                        seal.reject(err)
-
-                    } else {
-                        seal.fulfill(paymentResponse)
-                    }
-
-                } else {
-                    let err = PrimerError.paymentFailed(
-                        paymentMethodType: self.paymentMethodType,
-                        description: "Failed to resume payment",
-                        userInfo: .errorUserInfoDictionary(),
-                        diagnosticsId: UUID().uuidString)
-                    ErrorHandler.handle(error: err)
-                    seal.reject(err)
-                }
-            }
-        }
-=======
     private func handleResumePaymentEvent(_ resumePaymentId: String, resumeToken: String) -> Promise<Response.Body.Payment> {
         let body = Request.Body.Payment.Resume(token: resumeToken)
         return createResumePaymentService.resumePaymentWithPaymentId(resumePaymentId, paymentResumeRequest: body)
->>>>>>> 481a75c4
     }
 
     func validateReturningPromise() -> Promise<Void> {
