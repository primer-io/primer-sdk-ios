--- conflicted
+++ resolved
@@ -72,619 +72,9 @@
     var successMessage: String?
     
     var resumePaymentId: String?
-<<<<<<< HEAD
     
     var position: Int = 0
     var uiModule: UserInterfaceModule!
-=======
-    let theme: PrimerThemeProtocol = DependencyContainer.resolve()
-    
-    lazy var title: String = {
-        switch config.type {
-        case .adyenAlipay:
-            return "Adyen Ali Pay"
-        case .adyenDotPay:
-            return "Dot Pay"
-        case .adyenGiropay:
-            return "Giropay"
-        case .adyenIDeal:
-            return "iDeal"
-        case .apaya:
-            return "Apaya"
-        case .applePay:
-            return "Apple Pay"
-        case .atome:
-            return "Atome"
-        case .buckarooBancontact:
-            return "Buckaroo Bancontact"
-        case .buckarooEps:
-            return "Buckaroo EPS"
-        case .buckarooGiropay:
-            return "Buckaroo Giropay"
-        case .buckarooIdeal:
-            return "Buckaroo iDeal"
-        case .buckarooSofort:
-            return "Buckaroo Sofort"
-        case .goCardlessMandate:
-            return "Go Cardless"
-        case .googlePay:
-            return "Google Pay"
-        case .hoolah:
-            return "Hoolah"
-        case .adyenInterac:
-            return "Interac"
-        case .klarna,
-                .primerTestKlarna:
-            return "Klarna"
-        case .mollieBankcontact:
-            return "Mollie Bancontact"
-        case .mollieIdeal:
-            return "Mollie iDeal"
-        case .paymentCard:
-            return "Payment Card"
-        case .payNLBancontact:
-            return "Pay NL Bancontact"
-        case .payNLGiropay:
-            return "Pay NL Giropay"
-        case .payNLIdeal:
-            return "Pay NL Ideal"
-        case .payNLPayconiq:
-            return "Pay NL Payconiq"
-        case .adyenSofort,
-                .primerTestSofort:
-            return "Sofort"
-        case .adyenTwint:
-            return "Twint"
-        case .adyenTrustly:
-            return "Trustly"
-        case .adyenMobilePay:
-            return "Mobile Pay"
-        case .adyenVipps:
-            return "Vipps"
-        case .adyenPayTrail:
-            return "Pay Trail"
-        case .payPal,
-                .primerTestPayPal:
-            return "PayPal"
-        case .xfers:
-            return "XFers"
-        case .other:
-            return "Other"
-            
-        default:
-            assert(true, "Shouldn't end up in here")
-            return ""
-        }
-    }()
-    
-    lazy var surcharge: String? = {
-        switch config.type {
-        case .paymentCard:
-            return Strings.CardFormView.additionalFeesTitle
-        default:
-            guard let currency = AppState.current.currency else { return nil }
-            guard let availablePaymentMethods = AppState.current.apiConfiguration?.paymentMethods, !availablePaymentMethods.isEmpty else { return nil }
-            guard let str = availablePaymentMethods.filter({ $0.type == config.type }).first?.surcharge?.toCurrencyString(currency: currency) else { return nil }
-            return "+\(str)"
-        }
-    }()
-    
-    var position: Int = 0
-    
-    lazy var buttonTitle: String? = {
-        switch config.type {
-        case .adyenAlipay,
-                .adyenBlik,
-                .adyenGiropay,
-                .applePay,
-                .atome,
-                .buckarooBancontact,
-                .buckarooEps,
-                .buckarooGiropay,
-                .buckarooIdeal,
-                .buckarooSofort,
-                .hoolah,
-                .klarna,
-                .mollieBankcontact,
-                .mollieIdeal,
-                .payNLBancontact,
-                .payNLGiropay,
-                .payNLIdeal,
-                .payNLPayconiq,
-                .adyenSofort,
-                .adyenTwint,
-                .adyenTrustly,
-                .adyenMobilePay,
-                .adyenVipps,
-                .adyenInterac,
-                .adyenPayTrail,
-                .payPal,
-                .primerTestPayPal,
-                .primerTestSofort,
-                .primerTestKlarna,
-                .xfers:
-            return nil
-            
-        case .apaya:
-            return Strings.PaymentButton.payByMobile
-            
-        case .paymentCard:
-            return Primer.shared.intent == .vault
-            ? Strings.PrimerCardFormView.addCardButtonTitle : Strings.VaultPaymentMethodViewContent.payWithCard
-            
-        default:
-            assert(true, "Shouldn't end up in here")
-            return nil
-        }
-    }()
-    
-    lazy var originalImage: UIImage? = {
-        assert(true, "Should be overriden")
-        return nil
-    }()
-    
-    lazy var buttonImage: UIImage? = {
-        switch config.type {
-        case .adyenAlipay:
-            return UIImage(named: "alipay-logo", in: Bundle.primerResources, compatibleWith: nil)?.withRenderingMode(.alwaysTemplate)
-        case .adyenBlik:
-            return UIImage(named: "blik-logo-white", in: Bundle.primerResources, compatibleWith: nil)
-        case .adyenDotPay:
-            return UIImage(named: "dot-pay-logo", in: Bundle.primerResources, compatibleWith: nil)
-        case .adyenIDeal:
-            return UIImage(named: "iDeal-logo", in: Bundle.primerResources, compatibleWith: nil)
-        case .apaya:
-            return UIImage(named: "mobile", in: Bundle.primerResources, compatibleWith: nil)?.withRenderingMode(.alwaysTemplate)
-        case .applePay:
-            return UIImage(named: "apple-pay-logo", in: Bundle.primerResources, compatibleWith: nil)?.withRenderingMode(.alwaysTemplate)
-        case .atome:
-            return UIImage(named: "atome-logo", in: Bundle.primerResources, compatibleWith: nil)
-        case .buckarooBancontact,
-                .mollieBankcontact,
-                .payNLBancontact:
-            return UIImage(named: "bancontact-logo", in: Bundle.primerResources, compatibleWith: nil)
-        case .buckarooEps:
-            return UIImage(named: "eps-logo", in: Bundle.primerResources, compatibleWith: nil)
-        case .adyenGiropay,
-                .buckarooGiropay,
-                .payNLGiropay:
-            return UIImage(named: "giropay-logo", in: Bundle.primerResources, compatibleWith: nil)
-        case .adyenInterac:
-            return UIImage(named: "interac-logo", in: Bundle.primerResources, compatibleWith: nil)
-        case .hoolah:
-            return UIImage(named: "hoolah-logo", in: Bundle.primerResources, compatibleWith: nil)?.withRenderingMode(.alwaysTemplate)
-        case .klarna,
-                .primerTestKlarna:
-            return UIImage(named: "klarna-logo", in: Bundle.primerResources, compatibleWith: nil)?.withRenderingMode(.alwaysTemplate)
-        case .payNLIdeal,
-                .buckarooIdeal,
-                .mollieIdeal:
-            return UIImage(named: "iDeal-logo", in: Bundle.primerResources, compatibleWith: nil)
-        case .adyenMobilePay:
-            return UIImage(named: "mobile-pay-logo", in: Bundle.primerResources, compatibleWith: nil)?.withRenderingMode(.alwaysTemplate)
-        case .adyenPayTrail:
-            return UIImage(named: "paytrail-logo", in: Bundle.primerResources, compatibleWith: nil)?.withRenderingMode(.alwaysTemplate)
-        case .payNLPayconiq:
-            return UIImage(named: "payconiq-logo", in: Bundle.primerResources, compatibleWith: nil)?.withRenderingMode(.alwaysTemplate)
-        case .buckarooSofort,
-                .adyenSofort,
-                .primerTestSofort:
-            return UIImage(named: "sofort-logo", in: Bundle.primerResources, compatibleWith: nil)?.withRenderingMode(.alwaysTemplate)
-        case .adyenTrustly:
-            return UIImage(named: "trustly-logo", in: Bundle.primerResources, compatibleWith: nil)
-        case .adyenTwint:
-            return UIImage(named: "twint-logo", in: Bundle.primerResources, compatibleWith: nil)
-        case .adyenVipps:
-            return UIImage(named: "vipps-logo", in: Bundle.primerResources, compatibleWith: nil)?.withRenderingMode(.alwaysTemplate)
-        case .paymentCard:
-            return UIImage(named: "creditCard", in: Bundle.primerResources, compatibleWith: nil)?.withRenderingMode(.alwaysTemplate)
-        case .payPal,
-                .primerTestPayPal:
-            return UIImage(named: "paypal-logo", in: Bundle.primerResources, compatibleWith: nil)
-        case .xfers:
-            return UIImage(named: "pay-now-logo", in: Bundle.primerResources, compatibleWith: nil)?.withRenderingMode(.alwaysTemplate)
-        default:
-            assert(true, "Shouldn't end up in here")
-            return nil
-        }
-    }()
-    
-    lazy var buttonColor: UIColor? = {
-        switch config.type {
-        case .adyenAlipay:
-            return UIColor(red: 49.0/255, green: 177.0/255, blue: 240.0/255, alpha: 1.0)
-        case .adyenBlik:
-            return .black
-        case .adyenDotPay:
-            return .white
-        case .adyenGiropay,
-                .buckarooGiropay:
-            return UIColor(red: 0, green: 2.0/255, blue: 104.0/255, alpha: 1.0)
-        case .adyenIDeal:
-            return UIColor(red: 204.0/255, green: 0.0/255, blue: 102.0/255, alpha: 1.0)
-        case .adyenInterac:
-            return UIColor(red: 254.0/255, green: 185.0/255, blue: 43.0/255, alpha: 1.0)
-        case .adyenSofort,
-                .buckarooSofort,
-                .primerTestSofort:
-            return UIColor(red: 239.0/255, green: 128.0/255, blue: 159.0/255, alpha: 1.0)
-        case .adyenMobilePay:
-            return UIColor(red: 90.0/255, green: 120.0/255, blue: 255.0/255, alpha: 1.0)
-        case .adyenPayTrail:
-            return UIColor(red: 229.0/255, green: 11.0/255, blue: 150.0/255, alpha: 1.0)
-        case .adyenTrustly:
-            return UIColor(red: 14.0/255, green: 224.0/255, blue: 110.0/255, alpha: 1.0)
-        case .adyenTwint:
-            return .black
-        case .adyenVipps:
-            return UIColor(red: 255.0/255, green: 91.0/255, blue: 36.0/255, alpha: 1.0)
-        case .apaya:
-            return theme.paymentMethodButton.color(for: .enabled)
-        case .applePay:
-            return .black
-        case .atome:
-            return UIColor(red: 240.0/255, green: 255.0/255, blue: 95.0/255, alpha: 1.0)
-        case .buckarooEps:
-            return .white
-        case .hoolah:
-            return UIColor(red: 214.0/255, green: 55.0/255, blue: 39.0/255, alpha: 1.0)
-        case .klarna,
-                .primerTestKlarna:
-            return UIColor(red: 1, green: 0.702, blue: 0.78, alpha: 1.0)
-        case .buckarooBancontact,
-                .mollieBankcontact,
-                .payNLBancontact:
-            return .white
-        case .payNLIdeal,
-                .buckarooIdeal,
-                .mollieIdeal:
-            return UIColor(red: 204.0/255, green: 0.0, blue: 102.0/255, alpha: 1.0)
-        case .payNLGiropay:
-            return UIColor(red: 0, green: 2.0/255, blue: 104.0/255, alpha: 1.0)
-        case .payNLPayconiq:
-            return UIColor(red: 255.0/255, green: 71.0/255, blue: 133.0/255, alpha: 1.0)
-        case .paymentCard:
-            return theme.paymentMethodButton.color(for: .enabled)
-        case .payPal,
-                .primerTestPayPal:
-            return UIColor(red: 0.0/255, green: 156.0/255, blue: 222.0/255, alpha: 1)
-        case .xfers:
-            return UIColor(red: 148.0/255, green: 31.0/255, blue: 127.0/255, alpha: 1.0)
-        default:
-            assert(true, "Shouldn't end up in here")
-            return nil
-        }
-    }()
-    
-    lazy var buttonTitleColor: UIColor? = {
-        switch config.type {
-        case .adyenAlipay,
-                .adyenBlik,
-                .adyenGiropay,
-                .adyenInterac,
-                .adyenMobilePay,
-                .adyenPayTrail,
-                .adyenTrustly,
-                .adyenTwint,
-                .adyenVipps,
-                .atome,
-                .buckarooBancontact,
-                .buckarooEps,
-                .buckarooIdeal,
-                .buckarooGiropay,
-                .buckarooSofort,
-                .hoolah,
-                .klarna,
-                .mollieBankcontact,
-                .mollieIdeal,
-                .payNLBancontact,
-                .payNLGiropay,
-                .payNLIdeal,
-                .payNLPayconiq,
-                .payPal,
-                .primerTestPayPal,
-                .primerTestKlarna,
-                .primerTestSofort,
-                .xfers:
-            return nil
-        case .apaya,
-                .paymentCard:
-            return theme.paymentMethodButton.text.color
-        default:
-            assert(true, "Shouldn't end up in here")
-            return nil
-        }
-    }()
-    
-    lazy var buttonBorderWidth: CGFloat = {
-        switch config.type {
-        case .adyenAlipay,
-                .adyenBlik,
-                .adyenGiropay,
-                .adyenIDeal,
-                .adyenInterac,
-                .adyenMobilePay,
-                .adyenPayTrail,
-                .adyenTrustly,
-                .adyenTwint,
-                .adyenVipps,
-                .atome,
-                .buckarooIdeal,
-                .buckarooGiropay,
-                .buckarooSofort,
-                .hoolah,
-                .klarna,
-                .mollieIdeal,
-                .payNLGiropay,
-                .payNLIdeal,
-                .payNLPayconiq,
-                .payPal,
-                .primerTestPayPal,
-                .primerTestKlarna,
-                .primerTestSofort:
-            return 0.0
-        case .adyenDotPay,
-                .apaya,
-                .buckarooBancontact,
-                .buckarooEps,
-                .mollieBankcontact,
-                .payNLBancontact,
-                .paymentCard:
-            return 1.0
-        default:
-            assert(true, "Shouldn't end up in here")
-            return 0.0
-        }
-    }()
-    
-    lazy var buttonBorderColor: UIColor? = {
-        switch config.type {
-        case .adyenAlipay,
-                .adyenBlik,
-                .adyenDotPay,
-                .adyenGiropay,
-                .adyenMobilePay,
-                .adyenIDeal,
-                .adyenInterac,
-                .adyenPayTrail,
-                .adyenTrustly,
-                .adyenTwint,
-                .adyenVipps,
-                .atome,
-                .buckarooIdeal,
-                .buckarooGiropay,
-                .buckarooSofort,
-                .hoolah,
-                .klarna,
-                .mollieIdeal,
-                .payNLGiropay,
-                .payNLIdeal,
-                .payNLPayconiq,
-                .payPal,
-                .primerTestPayPal,
-                .primerTestKlarna,
-                .primerTestSofort,
-                .xfers:
-            return nil
-        case .apaya,
-                .paymentCard:
-            return theme.paymentMethodButton.text.color
-        case .buckarooBancontact,
-                .buckarooEps,
-                .mollieBankcontact,
-                .payNLBancontact:
-            return .black
-        default:
-            assert(true, "Shouldn't end up in here")
-            return nil
-        }
-    }()
-    
-    var buttonTintColor: UIColor? {
-        switch config.type {
-        case .adyenAlipay,
-                .adyenBlik,
-                .adyenDotPay,
-                .atome,
-                .buckarooBancontact,
-                .buckarooEps,
-                .buckarooIdeal,
-                .buckarooGiropay,
-                .buckarooSofort,
-                .hoolah,
-                .mollieIdeal,
-                .payNLGiropay,
-                .payNLIdeal,
-                .payNLPayconiq,
-                .adyenSofort,
-                .adyenMobilePay,
-                .adyenVipps,
-                .adyenInterac,
-                .adyenPayTrail,
-                .primerTestSofort:
-            return .white
-        case .adyenIDeal,
-                .adyenTrustly,
-                .klarna,
-                .primerTestKlarna:
-            return .black
-        case .adyenGiropay,
-                .adyenTwint,
-                .payPal,
-                .primerTestPayPal:
-            return nil
-        case .apaya,
-                .paymentCard:
-            return theme.paymentMethodButton.text.color
-        case .applePay,
-                .xfers:
-            return .white
-        default:
-            assert(true, "Shouldn't end up in here")
-            return nil
-        }
-    }
-    
-    lazy var buttonFont: UIFont? = {
-        return UIFont.systemFont(ofSize: 17.0, weight: .medium)
-    }()
-    
-    lazy var buttonCornerRadius: CGFloat? = {
-        return 4.0
-    }()
-    
-    lazy var imageName: String? = {
-        switch self.config.type {
-        case .adyenAlipay:
-            return "alipay"
-        case .adyenDotPay:
-            return "dot-pay"
-        case .adyenGiropay,
-                .buckarooGiropay,
-                .payNLGiropay:
-            return "giropay"
-        case .adyenIDeal,
-                .buckarooIdeal,
-                .mollieIdeal,
-                .payNLIdeal:
-            return "ideal"
-        case .adyenInterac:
-            return "interac"
-        case .adyenMobilePay:
-            return "mobile-pay"
-        case .adyenPayshop:
-            return "payshop"
-        case .adyenPayTrail:
-            return "paytrail"
-        case .adyenSofort,
-                .buckarooSofort,
-                .primerTestSofort:
-            return "sofort"
-        case .adyenTrustly:
-            return "trustly"
-        case .adyenTwint:
-            return "twint"
-        case .adyenVipps:
-            return "vipps"
-        case .apaya:
-            return "apaya"
-        case .applePay:
-            return "apple-pay"
-        case .atome:
-            return "atome"
-        case .adyenBlik:
-            return "blik"
-        case .buckarooBancontact,
-                .mollieBankcontact,
-                .payNLBancontact:
-            return "bancontact"
-        case .buckarooEps:
-            return "eps"
-        case .coinbase:
-            return "coinbase"
-        case .goCardlessMandate:
-            return "go-cardless"
-        case .googlePay:
-            return "google-pay"
-        case .hoolah:
-            return "hoolah"
-        case .klarna,
-                .primerTestKlarna:
-            return "klarna"
-        case .payNLPayconiq:
-            return "payconiq"
-        case .paymentCard:
-            return "card"
-        case .payPal,
-                .primerTestPayPal:
-            return "paypal"
-        case .xfers:
-            return "xfers"
-        case .opennode:
-            return "opennode"
-        case .twoCtwoP:
-            return "2c2p"
-        case .other(rawValue: let rawValue):
-            return rawValue
-        }
-    }()
-    
-    lazy var logo: UIImage? = {
-        guard let imageName = imageName else { return nil }
-        return UIImage(named: "\(imageName)-logo", in: Bundle.primerResources, compatibleWith: nil)
-    }()
-    
-    lazy var squareLogo: UIImage? = {
-        guard let imageName = imageName else { return nil }
-        // In case we don't have a square icon, we show the icon image
-        let imageLogoSquare = UIImage(named: "\(imageName)-logo-square", in: Bundle.primerResources, compatibleWith: nil)
-        let imageIcon = UIImage(named: "\(imageName)-icon", in: Bundle.primerResources, compatibleWith: nil)
-        return imageLogoSquare ?? imageIcon
-    }()
-    
-    func makeLogoImageView(withSize size: CGSize?) -> UIImageView? {
-        guard let logo = self.logo else { return nil }
-        
-        var tmpSize: CGSize! = size
-        if size == nil {
-            tmpSize = CGSize(width: logo.size.width, height: logo.size.height)
-        }
-        
-        let imgView = UIImageView()
-        imgView.image = logo
-        imgView.contentMode = .scaleAspectFit
-        imgView.translatesAutoresizingMaskIntoConstraints = false
-        imgView.heightAnchor.constraint(equalToConstant: tmpSize.width).isActive = true
-        imgView.widthAnchor.constraint(equalToConstant: tmpSize.height).isActive = true
-        return imgView
-    }
-    
-    func makeSquareLogoImageView(withDimension dimension: CGFloat) -> UIImageView? {
-        guard let squareLogo = self.squareLogo else { return nil }
-        let imgView = UIImageView()
-        imgView.image = squareLogo
-        imgView.contentMode = .scaleAspectFit
-        imgView.translatesAutoresizingMaskIntoConstraints = false
-        imgView.heightAnchor.constraint(equalToConstant: dimension).isActive = true
-        imgView.widthAnchor.constraint(equalToConstant: dimension).isActive = true
-        return imgView
-    }
-    
-    lazy var paymentMethodButton: PrimerButton = {
-        
-        // TODO: Find better way to handle it. Perhaps a new property for each config?
-        let customPaddingSettingsCard: [PrimerPaymentMethodType] = [.paymentCard, .coinbase]
-        
-        let paymentMethodButton = PrimerButton()
-        paymentMethodButton.accessibilityIdentifier = config.type.rawValue
-        paymentMethodButton.clipsToBounds = true
-        paymentMethodButton.heightAnchor.constraint(equalToConstant: 45).isActive = true
-        let imagePadding: CGFloat = 20
-        let leftPadding = UILocalizableUtil.isRightToLeftLocale ? imagePadding : 0
-        let defaultRightPadding = customPaddingSettingsCard.contains(config.type) ? imagePadding : 0
-        let rightPadding = UILocalizableUtil.isRightToLeftLocale ? 0 : defaultRightPadding
-        paymentMethodButton.imageEdgeInsets = UIEdgeInsets(top: 0,
-                                                           left: leftPadding,
-                                                           bottom: 0,
-                                                           right: rightPadding)
-        paymentMethodButton.titleLabel?.font = buttonFont
-        if let buttonCornerRadius = buttonCornerRadius {
-            paymentMethodButton.layer.cornerRadius = buttonCornerRadius
-        }
-        paymentMethodButton.backgroundColor = buttonColor
-        paymentMethodButton.setTitle(buttonTitle, for: .normal)
-        paymentMethodButton.setImage(buttonImage, for: .normal)
-        paymentMethodButton.setTitleColor(buttonTitleColor, for: .normal)
-        paymentMethodButton.tintColor = buttonTintColor
-        paymentMethodButton.layer.borderWidth = buttonBorderWidth
-        paymentMethodButton.layer.borderColor = buttonBorderColor?.cgColor
-        paymentMethodButton.addTarget(self, action: #selector(start), for: .touchUpInside)
-        if config.type == .paymentCard {
-            paymentMethodButton.isUserInteractionEnabled = true
-        }
-        return paymentMethodButton
-    }()
->>>>>>> 071f4b09
     
     deinit {
         log(logLevel: .debug, message: "🧨 deinit: \(self) \(Unmanaged.passUnretained(self).toOpaque())")
