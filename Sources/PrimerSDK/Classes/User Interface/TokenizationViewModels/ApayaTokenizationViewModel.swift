//
//  ApayaTokenizationViewModel.swift
//  PrimerSDK
//
//  Created by Evangelos Pittas on 12/10/21.
//



import Foundation
import UIKit
import WebKit

class ApayaTokenizationViewModel: PaymentMethodTokenizationViewModel {

    private var apayaUrl: URL!
    private var webViewController: PrimerWebViewController?
    private var webViewCompletion: ((_ res: Apaya.WebViewResponse?, _ error: Error?) -> Void)?
    private var apayaWebViewResponse: Apaya.WebViewResponse!
    
<<<<<<< HEAD
    deinit {
        self.logger.debug(message: "🧨 deinit: \(self) \(Unmanaged.passUnretained(self).toOpaque())")
    }
    
=======
>>>>>>> 0cb3deab
    override func validate() throws {
        guard let decodedJWTToken = PrimerAPIConfigurationModule.decodedJWTToken, decodedJWTToken.isValid else {
            let err = PrimerError.invalidClientToken(userInfo: ["file": #file, "class": "\(Self.self)", "function": #function, "line": "\(#line)"], diagnosticsId: UUID().uuidString)
            ErrorHandler.handle(error: err)
            throw err
        }
        
        guard decodedJWTToken.pciUrl != nil else {
            let err = PrimerError.invalidValue(key: "decodedClientToken.pciUrl", value: decodedJWTToken.pciUrl, userInfo: ["file": #file, "class": "\(Self.self)", "function": #function, "line": "\(#line)"], diagnosticsId: UUID().uuidString)
            ErrorHandler.handle(error: err)
            throw err
        }
        
        guard let configuration = PrimerAPIConfigurationModule.apiConfiguration else {
            let err = PrimerError.missingPrimerConfiguration(userInfo: ["file": #file, "class": "\(Self.self)", "function": #function, "line": "\(#line)"], diagnosticsId: UUID().uuidString)
            ErrorHandler.handle(error: err)
            throw err
        }
                
                
        guard configuration.getProductId(for: PrimerPaymentMethodType.apaya.rawValue) != nil else {
            let err = PrimerError.invalidClientToken(userInfo: ["file": #file, "class": "\(Self.self)", "function": #function, "line": "\(#line)"], diagnosticsId: UUID().uuidString)
            ErrorHandler.handle(error: err)
            throw err
        }
        
        guard AppState.current.currency != nil else {
            let err = PrimerError.invalidSetting(name: "currency", value: nil, userInfo: ["file": #file, "class": "\(Self.self)", "function": #function, "line": "\(#line)"], diagnosticsId: UUID().uuidString)
            ErrorHandler.handle(error: err)
            throw err
        }
    }
    
    override func performPreTokenizationSteps() -> Promise<Void> {
        let event = Analytics.Event(
            eventType: .ui,
            properties: UIEventProperties(
                action: .click,
                context: Analytics.Event.Property.Context(
                    issuerId: nil,
                    paymentMethodType: self.config.type,
                    url: nil),
                extra: nil,
                objectType: .button,
                objectId: .select,
                objectClass: "\(Self.self)",
                place: .paymentMethodPopup))
        Analytics.Service.record(event: event)
        
        PrimerUIManager.primerRootViewController?.showLoadingScreenIfNeeded(imageView: self.uiModule.makeIconImageView(withDimension: 24.0), message: nil)
        
        return Promise { seal in
            firstly {
                self.validateReturningPromise()
            }
            .then { () -> Promise<Void> in
                let clientSessionActionsModule = ClientSessionActionsModule()
                return clientSessionActionsModule.selectPaymentMethodIfNeeded(self.config.type, cardNetwork: nil)
            }
            .then { () -> Promise<Void> in
                return self.handlePrimerWillCreatePaymentEvent(PrimerPaymentMethodData(type: self.config.type))
            }
            .then { () -> Promise<URL> in
                return self.generateWebViewUrl()
            }
            .then { url -> Promise<Void> in
                self.apayaUrl = url
                return self.presentPaymentMethodUserInterface()
            }
            .then { () -> Promise<Void> in
                return self.awaitUserInput()
            }
            .done {
                seal.fulfill()
            }
            .catch { err in
                seal.reject(err)
            }
        }
    }
    
    override func performTokenizationStep() -> Promise<Void> {
        return Promise { seal in
            firstly {
                self.checkouEventsNotifierModule.fireDidStartTokenizationEvent()
            }
            .then { () -> Promise<PrimerPaymentMethodTokenData> in
                return self.tokenize()
            }
            .then { paymentMethodTokenData -> Promise<Void> in
                self.paymentMethodTokenData = paymentMethodTokenData
                return self.checkouEventsNotifierModule.fireDidFinishTokenizationEvent()
            }
            .done { dat in
                seal.fulfill()
            }
            .catch { err in
                seal.reject(err)
            }
        }
    }
    
    override func performPostTokenizationSteps() -> Promise<Void> {
        return Promise { seal in
            seal.fulfill()
        }
    }
    
    private func generateWebViewUrl() -> Promise<URL> {
        return Promise { seal in
            self.generateWebViewUrl { result in
                switch result {
                case .success(let url):
                    seal.fulfill(URL(string: url)!)
                case .failure(let err):
                    seal.reject(err)
                }
            }
        }
    }
    
    private func generateWebViewUrl(_ completion: @escaping (Result<String, Error>) -> Void) {
        guard let decodedJWTToken = PrimerAPIConfigurationModule.decodedJWTToken,
              let merchantAccountId = PrimerAPIConfigurationModule.apiConfiguration?.getProductId(for: PrimerPaymentMethodType.apaya.rawValue)
        else {
            let err = PrimerError.invalidClientToken(userInfo: ["file": #file, "class": "\(Self.self)", "function": #function, "line": "\(#line)"], diagnosticsId: UUID().uuidString)
            ErrorHandler.handle(error: err)
            return completion(.failure(err))
        }
        
        guard let currency = AppState.current.currency else {
            let err = PrimerError.invalidSetting(name: "currency", value: nil, userInfo: ["file": #file, "class": "\(Self.self)", "function": #function, "line": "\(#line)"], diagnosticsId: UUID().uuidString)
            ErrorHandler.handle(error: err)
            return completion(.failure(err))
        }
        
        let body = Request.Body.Apaya.CreateSession(
            merchantAccountId: merchantAccountId,
            language: PrimerSettings.current.localeData.languageCode,
            currencyCode: currency.rawValue,
            phoneNumber: PrimerAPIConfigurationModule.apiConfiguration?.clientSession?.customer?.mobileNumber)
        
        let apiClient: PrimerAPIClientProtocol = PaymentMethodTokenizationViewModel.apiClient ?? PrimerAPIClient()
        
        apiClient.createApayaSession(clientToken: decodedJWTToken, request: body) { result in
            switch result {
            case .failure(let err):
                completion(.failure(err))
                
            case .success(let res):
                self.logger.info(message: "\(res)")
                completion(.success(res.url))
            }
        }
    }
    
    override func presentPaymentMethodUserInterface() -> Promise<Void> {
        return Promise { seal in
            DispatchQueue.main.async {
                self.webViewController = PrimerWebViewController(with: self.apayaUrl)
                self.webViewController!.navigationDelegate = self
                self.webViewController!.modalPresentationStyle = .fullScreen
                
                self.willPresentPaymentMethodUI?()
                PrimerUIManager.primerRootViewController?.present(self.webViewController!, animated: true, completion: {
                    DispatchQueue.main.async {
                        self.didPresentPaymentMethodUI?()
                        seal.fulfill()
                    }
                })
            }
        }
    }
    
    override func awaitUserInput() -> Promise<Void> {
        return Promise { seal in
            self.webViewCompletion = { (res, err) in
                if let err = err {
                    seal.reject(err)
                } else if let res = res {
                    self.apayaWebViewResponse = res
                    seal.fulfill()
                } else {
                    precondition(false, "Should always return a response or an error.")
                }
            }
        }
    }
    
    override func tokenize() -> Promise<PrimerPaymentMethodTokenData> {
        return Promise { seal in
            self.tokenize(apayaWebViewResponse: self.apayaWebViewResponse) { paymentMethod, err in
                self.willDismissPaymentMethodUI?()
                self.webViewController?.dismiss(animated: true, completion: {
                    self.didDismissPaymentMethodUI?()
                })
                
                if let err = err {
                    seal.reject(err)
                } else if let paymentMethod = paymentMethod {
                    seal.fulfill(paymentMethod)
                } else {
                    assert(true, "Should always receive a payment method or an error")
                }
            }
        }
    }
    
    private func tokenize(apayaWebViewResponse: Apaya.WebViewResponse, completion: @escaping (_ paymentMethod: PrimerPaymentMethodTokenData?, _ err: Error?) -> Void) {
        guard PrimerAPIConfigurationModule.decodedJWTToken != nil else {
            let err = PrimerError.invalidClientToken(userInfo: ["file": #file, "class": "\(Self.self)", "function": #function, "line": "\(#line)"], diagnosticsId: UUID().uuidString)
            ErrorHandler.handle(error: err)
            completion(nil, err)
            return
        }
        
        guard let currencyStr = AppState.current.currency?.rawValue else {
            let err = PrimerError.invalidSetting(name: "currency", value: nil, userInfo: ["file": #file, "class": "\(Self.self)", "function": #function, "line": "\(#line)"], diagnosticsId: UUID().uuidString)
            ErrorHandler.handle(error: err)
            completion(nil, err)
            return
        }
        
        let paymentInstrument = ApayaPaymentInstrument(
            mx: apayaWebViewResponse.mxNumber,
            mnc: apayaWebViewResponse.mnc,
            mcc: apayaWebViewResponse.mcc,
            hashedIdentifier: apayaWebViewResponse.hashedIdentifier,
            productId: apayaWebViewResponse.productId,
            currencyCode: currencyStr)
        
        let tokenizationService: TokenizationServiceProtocol = TokenizationService()
        let requestBody = Request.Body.Tokenization(paymentInstrument: paymentInstrument)
        
        firstly {
            tokenizationService.tokenize(requestBody: requestBody)
        }
        .done { paymentMethodTokenData in
            self.paymentMethodTokenData = paymentMethodTokenData
            completion(self.paymentMethodTokenData, nil)
        }
        .catch { err in
            completion(nil, err)
        }
    }
}

extension ApayaTokenizationViewModel: WKNavigationDelegate {
    
    func webView(
        _ webView: WKWebView,
        decidePolicyFor navigationAction: WKNavigationAction,
        decisionHandler: @escaping (WKNavigationActionPolicy) -> Void
    ) {
        if let host = navigationAction.request.url?.host, WebViewUtil.allowedHostsContain(host) {
            do {
                let apayaWebViewResponse = try Apaya.WebViewResponse(url: navigationAction.request.url!)
                webViewCompletion?(apayaWebViewResponse, nil)
                
            } catch {
                webViewCompletion?(nil, error)
            }
            
            webViewCompletion = nil
            decisionHandler(.cancel)
            
        } else {
            decisionHandler(.allow)
        }
    }
    
    func webView(_ webView: WKWebView, didFailProvisionalNavigation navigation: WKNavigation!, withError error: Error) {
        let nsError = error as NSError
        if !(nsError.domain == "NSURLErrorDomain" && nsError.code == -1002) {
            // Code -1002 means bad URL redirect. Klarna is redirecting to bankid:// which is considered a bad URL
            // Not sure yet if we have to do that only for bankid://
            webViewCompletion?(nil, error)
            webViewCompletion = nil
        }
    }
    
}

<|MERGE_RESOLUTION|>--- conflicted
+++ resolved
@@ -18,13 +18,6 @@
     private var webViewCompletion: ((_ res: Apaya.WebViewResponse?, _ error: Error?) -> Void)?
     private var apayaWebViewResponse: Apaya.WebViewResponse!
     
-<<<<<<< HEAD
-    deinit {
-        self.logger.debug(message: "🧨 deinit: \(self) \(Unmanaged.passUnretained(self).toOpaque())")
-    }
-    
-=======
->>>>>>> 0cb3deab
     override func validate() throws {
         guard let decodedJWTToken = PrimerAPIConfigurationModule.decodedJWTToken, decodedJWTToken.isValid else {
             let err = PrimerError.invalidClientToken(userInfo: ["file": #file, "class": "\(Self.self)", "function": #function, "line": "\(#line)"], diagnosticsId: UUID().uuidString)
