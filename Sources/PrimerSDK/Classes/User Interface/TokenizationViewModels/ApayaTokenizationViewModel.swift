--- conflicted
+++ resolved
@@ -18,10 +18,6 @@
     var willDismissExternalView: (() -> Void)?
     var didDismissExternalView: (() -> Void)?
     
-    override lazy var hasNativeUI: Bool = {
-        return false
-    }()
-    
     override lazy var title: String = {
         return "Apaya"
     }()
@@ -150,7 +146,6 @@
         
         Primer.shared.primerRootVC?.showLoadingScreenIfNeeded()
         
-<<<<<<< HEAD
         let params: [String: Any] = ["type": config.type.rawValue]
         Primer.shared.delegate?.onClientSessionActions?([ClientSession.Action(type: "SELECT_PAYMENT_METHOD", params: params)], completion: { (clientToken, err) in
             if let err = err {
@@ -179,59 +174,36 @@
                         self.tokenize(apayaWebViewResponse: apayaWebViewResponse)
                     }
                     .done { paymentMethod in
-                        Primer.shared.delegate?.onTokenizeSuccess?(paymentMethod, resumeHandler: self)
-                        Primer.shared.delegate?.onTokenizeSuccess?(paymentMethod, { err in
-                            if let err = err {
-                                self.handleFailedTokenizationFlow(error: err)
-                            } else {
-                                self.handleSuccessfulTokenizationFlow()
-                            }
-                        })
+                        DispatchQueue.main.async {
+                            Primer.shared.delegate?.onTokenizeSuccess?(paymentMethod, resumeHandler: self)
+                            Primer.shared.delegate?.onTokenizeSuccess?(paymentMethod, { err in
+                                if let err = err {
+                                    self.handleFailedTokenizationFlow(error: err)
+                                } else {
+                                    self.handleSuccessfulTokenizationFlow()
+                                }
+                            })
+                        }
                     }
                     .catch { err in
-                        Primer.shared.delegate?.checkoutFailed?(with: err)
-                        self.handleFailedTokenizationFlow(error: err)
+                        DispatchQueue.main.async {
+                            Primer.shared.delegate?.checkoutFailed?(with: err)
+                            self.handleFailedTokenizationFlow(error: err)
+                        }
                     }
                     
                 } catch {
-                    Primer.shared.delegate?.checkoutFailed?(with: error)
-                    self.handle(error: error)
+                    DispatchQueue.main.async {
+                        Primer.shared.delegate?.checkoutFailed?(with: error)
+                        self.handle(error: error)
+                    }
                 }
             } else {
-                Primer.shared.delegate?.checkoutFailed?(with: PrimerError.generic)
+                DispatchQueue.main.async {
+                    Primer.shared.delegate?.checkoutFailed?(with: PrimerError.generic)
+                }
             }
         })
-=======
-        firstly {
-            generateWebViewUrl()
-        }
-        .then { url -> Promise<Apaya.WebViewResponse> in
-            self.presentApayaController(with: url)
-        }
-        .then { apayaWebViewResponse -> Promise<PaymentMethodToken> in
-            self.tokenize(apayaWebViewResponse: apayaWebViewResponse)
-        }
-        .done { paymentMethod in
-            self.paymentMethod = paymentMethod
-            
-            DispatchQueue.main.async {
-                Primer.shared.delegate?.onTokenizeSuccess?(paymentMethod, resumeHandler: self)
-                Primer.shared.delegate?.onTokenizeSuccess?(paymentMethod, { err in
-                    if let err = err {
-                        self.handleFailedTokenizationFlow(error: err)
-                    } else {
-                        self.handleSuccessfulTokenizationFlow()
-                    }
-                })
-            }
-        }
-        .catch { err in
-            DispatchQueue.main.async {
-                Primer.shared.delegate?.checkoutFailed?(with: err)
-                self.handleFailedTokenizationFlow(error: err)
-            }
-        }
->>>>>>> 2abcf03b
     }
     
     private func generateWebViewUrl() -> Promise<URL> {
