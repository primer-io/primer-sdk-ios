//
//  CheckoutWithVaultedPaymentMethodViewModel.swift
//
//  Copyright © 2025 Primer API Ltd. All rights reserved. 
//  Licensed under the MIT License. See LICENSE file in the project root for full license information.

// swiftlint:disable type_name
// swiftlint:disable cyclomatic_complexity
// swiftlint:disable file_length
// swiftlint:disable function_body_length
// swiftlint:disable type_body_length

import Foundation

final class CheckoutWithVaultedPaymentMethodViewModel: LogReporter {

    let tokenizationService: TokenizationServiceProtocol

    let createResumePaymentService: CreateResumePaymentServiceProtocol

    var config: PrimerPaymentMethod
    var selectedPaymentMethodTokenData: PrimerPaymentMethodTokenData
    var paymentMethodTokenData: PrimerPaymentMethodTokenData!
    var paymentCheckoutData: PrimerCheckoutData?
    var successMessage: String?
    var resumePaymentId: String?
    var additionalData: PrimerVaultedCardAdditionalData?

    // Events
    var didStartTokenization: (() -> Void)?
    var didFinishTokenization: ((Error?) -> Void)?
    var didStartPayment: (() -> Void)?
    var didFinishPayment: ((Error?) -> Void)?
    var willPresentPaymentMethodUI: (() -> Void)?
    var didPresentPaymentMethodUI: (() -> Void)?
    var willDismissPaymentMethodUI: (() -> Void)?
    var didDismissPaymentMethodUI: (() -> Void)?

    init(configuration: PrimerPaymentMethod,
         selectedPaymentMethodTokenData: PrimerPaymentMethodTokenData,
         additionalData: PrimerVaultedCardAdditionalData?,
         tokenizationService: TokenizationServiceProtocol = TokenizationService(),
         createResumePaymentService: CreateResumePaymentServiceProtocol) {
        self.config = configuration
        self.selectedPaymentMethodTokenData = selectedPaymentMethodTokenData
        self.additionalData = additionalData

        self.tokenizationService = tokenizationService
        self.createResumePaymentService = createResumePaymentService
    }

<<<<<<< HEAD
    func start() -> Promise<Void> {
        return Promise { seal in
            firstly {
                self.startTokenizationFlow()
            }
            .then { _ -> Promise<PrimerCheckoutData?> in
                return self.startPaymentFlow(withPaymentMethodTokenData: self.paymentMethodTokenData)
            }
            .done { checkoutData in
                if let checkoutData = checkoutData {
                    PrimerDelegateProxy.primerDidCompleteCheckoutWithData(checkoutData)
                } else if let checkoutData = self.paymentCheckoutData {
                    PrimerDelegateProxy.primerDidCompleteCheckoutWithData(checkoutData)
                }
                DispatchQueue.main.async {
                    self.handleSuccessfulFlow()
                }
                seal.fulfill()
            }
            .catch { err in
                self.didFinishPayment?(err)

                let error = err.primerError
                let primerErr = (error as? PrimerError) ?? PrimerError.unknown(message: error.localizedDescription)

                firstly {
                    PrimerDelegateProxy.raisePrimerDidFailWithError(primerErr, data: self.paymentCheckoutData)
                }
                .done { merchantErrorMessage in
                    DispatchQueue.main.async {
                        self.handleFailureFlow(errorMessage: merchantErrorMessage)
                    }
                    seal.fulfill()
                }
                .catch { _ in }
            }
        }
    }

    func start_async() async throws {
=======
    func start() async throws {
>>>>>>> e62456c9
        do {
            _ = try await startTokenizationFlow()

            if let checkoutData = try await startPaymentFlow(withPaymentMethodTokenData: paymentMethodTokenData) {
                await PrimerDelegateProxy.primerDidCompleteCheckoutWithData(checkoutData)
            } else if let paymentCheckoutData {
                await PrimerDelegateProxy.primerDidCompleteCheckoutWithData(paymentCheckoutData)
            }

            await handleSuccessfulFlow()
        } catch {
            didFinishPayment?(error)
            let error = error.primerError
            let primerErr = (error as? PrimerError) ?? PrimerError.unknown(message: error.localizedDescription)
            let merchantErrorMessage = await PrimerDelegateProxy.raisePrimerDidFailWithError(primerErr, data: paymentCheckoutData)
            await handleFailureFlow(errorMessage: merchantErrorMessage)
        }
    }

    func performPreTokenizationSteps() async throws {
        try await dispatchActions(config: config, selectedPaymentMethod: selectedPaymentMethodTokenData)
        try await handlePrimerWillCreatePaymentEvent(PrimerPaymentMethodData(type: config.type))
    }

    func performTokenizationStep() async throws {
        guard let tokenizationViewModel = config.tokenizationViewModel else {
            throw handled(primerError: .invalidValue(key: "config.tokenizationViewModel"))
        }

        try await tokenizationViewModel.checkoutEventsNotifierModule.fireDidStartTokenizationEvent()

        guard let paymentMethodTokenId = selectedPaymentMethodTokenData.id else {
            throw handled(primerError: .invalidValue(key: "paymentMethodTokenId"))
        }

        self.paymentMethodTokenData = try await tokenizationService.exchangePaymentMethodToken(
            paymentMethodTokenId,
            vaultedPaymentMethodAdditionalData: additionalData
        )

        try await tokenizationViewModel.checkoutEventsNotifierModule.fireDidFinishTokenizationEvent()
    }

    func performPostTokenizationSteps() async throws {
        // Empty implementation
    }

    func startTokenizationFlow() async throws -> PrimerPaymentMethodTokenData {
        try await performPreTokenizationSteps()
        try await performTokenizationStep()
        try await performPostTokenizationSteps()
        return paymentMethodTokenData
    }

    private func dispatchActions(config: PrimerPaymentMethod, selectedPaymentMethod: PrimerPaymentMethodTokenData) async throws {
        let network: String? = {
            guard config.type == PrimerPaymentMethodType.paymentCard.rawValue else { return nil }
            let networkName = selectedPaymentMethod.paymentInstrumentData?.network?.uppercased()
            return (networkName == nil || networkName == "UNKNOWN") ? "OTHER" : networkName
        }()

        let clientSessionActionsModule: ClientSessionActionsProtocol = ClientSessionActionsModule()
        try await clientSessionActionsModule.selectPaymentMethodIfNeeded(config.type, cardNetwork: network)
    }

    private func handlePrimerWillCreatePaymentEvent(_ paymentMethodData: PrimerPaymentMethodData) async throws {
        guard PrimerInternal.shared.intent != .vault else {
            return
        }

        let checkoutPaymentMethodType = PrimerCheckoutPaymentMethodType(type: paymentMethodData.type)
        let checkoutPaymentMethodData = PrimerCheckoutPaymentMethodData(type: checkoutPaymentMethodType)
        var decisionHandlerHasBeenCalled = false

        // MARK: Check this cancellation (5 seconds?)

        DispatchQueue.main.asyncAfter(deadline: .now() + 5) { [weak self] in
            if !decisionHandlerHasBeenCalled {
                let message =
                    """
                    The 'decisionHandler' of 'primerHeadlessUniversalCheckoutWillCreatePaymentWithData' hasn't been called. \
                    Make sure you call the decision handler otherwise the SDK will hang.
                    """
                self?.logger.warn(message: message)
            }
        }

        let paymentCreationDecision = await PrimerDelegateProxy.primerWillCreatePaymentWithData(checkoutPaymentMethodData)
        decisionHandlerHasBeenCalled = true

        switch paymentCreationDecision.type {
        case .abort(let errorMessage):
            throw PrimerError.merchantError(message: errorMessage ?? "")
        case .continue:
            return
        }
    }

    func startPaymentFlow(
        withPaymentMethodTokenData paymentMethodTokenData: PrimerPaymentMethodTokenData
    ) async throws -> PrimerCheckoutData? {
        let decodedJWTToken = try await startPaymentFlowAndFetchDecodedClientToken(withPaymentMethodTokenData: paymentMethodTokenData)
        guard let decodedJWTToken else {
            return paymentCheckoutData
        }

        let resumeToken = try await handleDecodedClientTokenIfNeeded(decodedJWTToken, paymentMethodTokenData: paymentMethodTokenData)
        guard let resumeToken else {
            return nil
        }

        return try await handleResumeStepsBasedOnSDKSettings(resumeToken: resumeToken)
    }

    private func handleResumeStepsBasedOnSDKSettings(resumeToken: String) async throws -> PrimerCheckoutData? {
        if PrimerSettings.current.paymentHandling == .manual {
            try await handleManualResumeStepsBasedOnSDKSettings(resumeToken: resumeToken)
        } else {
            try await handleAutomaticResumeStepsBasedOnSDKSettings(resumeToken: resumeToken)
        }
    }

    func handleManualResumeStepsBasedOnSDKSettings(resumeToken: String) async throws -> PrimerCheckoutData? {
        let resumeDecision = await PrimerDelegateProxy.primerDidResumeWith(resumeToken)
        if let resumeDecisionType = resumeDecision.type as? PrimerResumeDecision.DecisionType {
            switch resumeDecisionType {
            case .fail(let message):
                if let message = message {
                    throw PrimerError.merchantError(message: message)
                } else {
                    throw NSError.emptyDescriptionError
                }
            case .succeed, .continueWithNewClientToken:
                return nil
            }
        } else if resumeDecision.type is PrimerHeadlessUniversalCheckoutResumeDecision.DecisionType {
            return nil
        } else {
            preconditionFailure()
        }
    }

    func handleAutomaticResumeStepsBasedOnSDKSettings(resumeToken: String) async throws -> PrimerCheckoutData? {
        guard let resumePaymentId else {
            throw handled(primerError: .invalidValue(key: "resumePaymentId", value: "Resume Payment ID not valid"))
        }

        let paymentResponse = try await handleResumePaymentEvent(resumePaymentId, resumeToken: resumeToken)
        paymentCheckoutData = PrimerCheckoutData(payment: PrimerCheckoutDataPayment(from: paymentResponse))
        return paymentCheckoutData
    }

    // Resume payment with Resume payment ID

    private func handleResumePaymentEvent(_ resumePaymentId: String, resumeToken: String) async throws -> Response.Body.Payment {
        try await createResumePaymentService.resumePaymentWithPaymentId(
            resumePaymentId,
            paymentResumeRequest: Request.Body.Payment.Resume(token: resumeToken)
        )
    }

    func startPaymentFlowAndFetchDecodedClientToken(
        withPaymentMethodTokenData paymentMethodTokenData: PrimerPaymentMethodTokenData
    ) async throws -> DecodedJWTToken? {
        if PrimerSettings.current.paymentHandling == .manual {
            try await startManualPaymentFlowAndFetchToken(withPaymentMethodTokenData: paymentMethodTokenData)
        } else {
            try await startAutomaticPaymentFlowAndFetchToken(withPaymentMethodTokenData: paymentMethodTokenData)
        }
    }

    private func startManualPaymentFlowAndFetchToken(withPaymentMethodTokenData paymentMethodTokenData: PrimerPaymentMethodTokenData) async throws
        -> DecodedJWTToken? {
        let resumeDecision = await PrimerDelegateProxy.primerDidTokenizePaymentMethod(paymentMethodTokenData)
        if let resumeDecisionType = resumeDecision.type as? PrimerResumeDecision.DecisionType {
            switch resumeDecisionType {
            case .succeed:
                return nil
            case .continueWithNewClientToken(let newClientToken):
                let apiConfigurationModule = PrimerAPIConfigurationModule()
                try await apiConfigurationModule.storeRequiredActionClientToken(newClientToken)

                guard let decodedJWTToken = PrimerAPIConfigurationModule.decodedJWTToken else {
                    throw handled(primerError: .invalidClientToken())
                }
                return decodedJWTToken
            case .fail(let message):
                if let message = message {
                    throw PrimerError.merchantError(message: message)
                } else {
                    throw NSError.emptyDescriptionError
                }
            }
        } else if let resumeDecisionType = resumeDecision.type as? PrimerHeadlessUniversalCheckoutResumeDecision.DecisionType {
            switch resumeDecisionType {
            case .continueWithNewClientToken(let newClientToken):
                let apiConfigurationModule: PrimerAPIConfigurationModuleProtocol = PrimerAPIConfigurationModule()
                try await apiConfigurationModule.storeRequiredActionClientToken(newClientToken)

                guard let decodedJWTToken = PrimerAPIConfigurationModule.decodedJWTToken else {
                    throw handled(primerError: .invalidClientToken())
                }
                return decodedJWTToken
            case .complete:
                return nil
            }
        } else {
            preconditionFailure()
        }
    }

    private func startAutomaticPaymentFlowAndFetchToken(
        withPaymentMethodTokenData paymentMethodTokenData: PrimerPaymentMethodTokenData
    ) async throws -> DecodedJWTToken? {
        guard let token = paymentMethodTokenData.token else {
            throw handled(primerError: .invalidClientToken())
        }

        let paymentResponse = try await handleCreatePaymentEvent(token)
        self.paymentCheckoutData = PrimerCheckoutData(payment: PrimerCheckoutDataPayment(from: paymentResponse))
        self.resumePaymentId = paymentResponse.id

        guard let requiredAction = paymentResponse.requiredAction else {
            return nil
        }

        let apiConfigurationModule = PrimerAPIConfigurationModule()
        try await apiConfigurationModule.storeRequiredActionClientToken(requiredAction.clientToken)

        guard let decodedJWTToken = PrimerAPIConfigurationModule.decodedJWTToken else {
            throw handled(primerError: .invalidClientToken())
        }

        return decodedJWTToken
    }

    private func handleDecodedClientTokenIfNeeded(
        _ decodedJWTToken: DecodedJWTToken,
        paymentMethodTokenData: PrimerPaymentMethodTokenData
    ) async throws -> String? {
        if decodedJWTToken.intent?.contains("STRIPE_ACH") == true {
            return try await handleStripeACHForDecodedClientToken(decodedJWTToken)
        } else if decodedJWTToken.intent == RequiredActionName.threeDSAuthentication.rawValue {
            return try await handle3DSAuthenticationForDecodedClientToken(decodedJWTToken, paymentMethodTokenData: paymentMethodTokenData)
        } else {
            throw handled(primerError: .invalidValue(key: "resumeToken"))
        }
    }

    private func handleStripeACHForDecodedClientToken(_ decodedJWTToken: DecodedJWTToken) async throws -> String? {
        guard let sdkCompleteUrlString = decodedJWTToken.sdkCompleteUrl,
              let sdkCompleteUrl = URL(string: sdkCompleteUrlString) else {
            throw handled(primerError: .invalidClientToken())
        }

        await PrimerUIManager.primerRootViewController?.enableUserInteraction(true)
        try await createResumePaymentService.completePayment(
            clientToken: decodedJWTToken,
            completeUrl: sdkCompleteUrl,
            body: StripeAchTokenizationViewModel.defaultCompleteBodyWithTimestamp
        )
        return nil
    }

    private func handle3DSAuthenticationForDecodedClientToken(
        _ decodedJWTToken: DecodedJWTToken,
        paymentMethodTokenData: PrimerPaymentMethodTokenData
    ) async throws -> String? {
        try await ThreeDSService().perform3DS(
            paymentMethodTokenData: paymentMethodTokenData,
            sdkDismissed: nil
        )
    }

    private func handleCreatePaymentEvent(_ paymentMethodData: String) async throws -> Response.Body.Payment {
        try await createResumePaymentService.createPayment(paymentRequest: Request.Body.Payment.Create(token: paymentMethodData))
    }

    @MainActor
    func handleSuccessfulFlow() {
        if let paymentMethodType = config.internalPaymentMethodType, paymentMethodType == .stripeAch {
            PrimerUIManager.showResultScreen(for: paymentMethodType, error: nil)
        } else {
            PrimerUIManager.dismissOrShowResultScreen(
                type: .success,
                paymentMethodManagerCategories: config.paymentMethodManagerCategories ?? []
            )
        }
    }

    @MainActor
    func handleFailureFlow(errorMessage: String?) {
        PrimerUIManager.dismissOrShowResultScreen(
            type: .failure,
            paymentMethodManagerCategories: config.paymentMethodManagerCategories ?? [],
            withMessage: errorMessage
        )
    }

    private var paymentMethodType: String {
        self.paymentMethodTokenData?.paymentInstrumentData?.paymentMethodType ?? "UNKNOWN"
    }
}
// swiftlint:enable type_name
// swiftlint:enable cyclomatic_complexity
// swiftlint:enable function_body_length
// swiftlint:enable type_body_length
// swiftlint:enable file_length<|MERGE_RESOLUTION|>--- conflicted
+++ resolved
@@ -49,50 +49,7 @@
         self.createResumePaymentService = createResumePaymentService
     }
 
-<<<<<<< HEAD
-    func start() -> Promise<Void> {
-        return Promise { seal in
-            firstly {
-                self.startTokenizationFlow()
-            }
-            .then { _ -> Promise<PrimerCheckoutData?> in
-                return self.startPaymentFlow(withPaymentMethodTokenData: self.paymentMethodTokenData)
-            }
-            .done { checkoutData in
-                if let checkoutData = checkoutData {
-                    PrimerDelegateProxy.primerDidCompleteCheckoutWithData(checkoutData)
-                } else if let checkoutData = self.paymentCheckoutData {
-                    PrimerDelegateProxy.primerDidCompleteCheckoutWithData(checkoutData)
-                }
-                DispatchQueue.main.async {
-                    self.handleSuccessfulFlow()
-                }
-                seal.fulfill()
-            }
-            .catch { err in
-                self.didFinishPayment?(err)
-
-                let error = err.primerError
-                let primerErr = (error as? PrimerError) ?? PrimerError.unknown(message: error.localizedDescription)
-
-                firstly {
-                    PrimerDelegateProxy.raisePrimerDidFailWithError(primerErr, data: self.paymentCheckoutData)
-                }
-                .done { merchantErrorMessage in
-                    DispatchQueue.main.async {
-                        self.handleFailureFlow(errorMessage: merchantErrorMessage)
-                    }
-                    seal.fulfill()
-                }
-                .catch { _ in }
-            }
-        }
-    }
-
-    func start_async() async throws {
-=======
     func start() async throws {
->>>>>>> e62456c9
         do {
             _ = try await startTokenizationFlow()
 
@@ -105,8 +62,8 @@
             await handleSuccessfulFlow()
         } catch {
             didFinishPayment?(error)
-            let error = error.primerError
-            let primerErr = (error as? PrimerError) ?? PrimerError.unknown(message: error.localizedDescription)
+            let err = error.primerError
+            let primerErr = (err as? PrimerError) ?? PrimerError.unknown(message: error.localizedDescription)
             let merchantErrorMessage = await PrimerDelegateProxy.raisePrimerDidFailWithError(primerErr, data: paymentCheckoutData)
             await handleFailureFlow(errorMessage: merchantErrorMessage)
         }
