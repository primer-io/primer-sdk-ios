--- conflicted
+++ resolved
@@ -16,13 +16,6 @@
 
 class IPay88TokenizationViewModel: PaymentMethodTokenizationViewModel {
     
-<<<<<<< HEAD
-    deinit {
-        self.logger.debug(message: "🧨 deinit: \(self.self) \(Unmanaged.passUnretained(self).toOpaque())")
-    }
-    
-=======
->>>>>>> 0cb3deab
 #if canImport(PrimerIPay88MYSDK)
     private var backendCallbackUrl: URL!
     private var primerTransactionId: String!
