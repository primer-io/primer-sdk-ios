--- conflicted
+++ resolved
@@ -433,12 +433,6 @@
             PrimerDelegateProxy.primerHeadlessUniversalCheckoutTokenizationDidStart(for: self.config.type)
 
             firstly {
-<<<<<<< HEAD
-                self.tokenize()
-            }
-            .done { paymentMethodTokenData in
-                self.paymentMethodTokenData = paymentMethodTokenData
-=======
                 self.checkouEventsNotifierModule.fireDidStartTokenizationEvent()
             }
             .then { () -> Promise<PrimerPaymentMethodTokenData> in
@@ -449,7 +443,6 @@
                 return self.checkouEventsNotifierModule.fireDidFinishTokenizationEvent()
             }
             .done {
->>>>>>> b156a6a9
                 seal.fulfill()
             }
             .catch { err in
