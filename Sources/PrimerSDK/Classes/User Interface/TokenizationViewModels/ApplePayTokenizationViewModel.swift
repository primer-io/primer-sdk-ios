#if canImport(UIKit)

import Foundation
import PassKit
import UIKit

internal extension PKPaymentMethodType {
    
    var primerValue: String? {
        switch self {
        case .credit:
            return "credit"
        case .debit:
            return "debit"
        case .prepaid:
            return "prepaid"
        default:
            return nil
        }
    }
    
}

class ApplePayTokenizationViewModel: PaymentMethodTokenizationViewModel, ExternalPaymentMethodTokenizationViewModelProtocol {
    
    var willPresentExternalView: (() -> Void)?
    var didPresentExternalView: (() -> Void)?
    var willDismissExternalView: (() -> Void)?
    var didDismissExternalView: (() -> Void)?
    
    override lazy var hasNativeUI: Bool = {
        return false
    }()

    private var applePayWindow: UIWindow?
    private var request: PKPaymentRequest!
    // This is the completion handler that notifies that the necessary data were received.
    private var applePayReceiveDataCompletion: ((Result<ApplePayPaymentResponse, Error>) -> Void)?
    // This is the PKPaymentAuthorizationViewController's completion, call it when tokenization has finished.
    private var applePayControllerCompletion: ((NSObject) -> Void)?
    
    override lazy var title: String = {
        return "Apple Pay"
    }()
    
    override lazy var buttonTitle: String? = {
        switch config.type {
        case .applePay:
            return nil
        default:
            assert(true, "Shouldn't end up in here")
            return nil
        }
    }()
    
    override lazy var buttonImage: UIImage? = {
        switch config.type {
        case .applePay:
            return UIImage(named: "apple-pay-logo", in: Bundle.primerResources, compatibleWith: nil)?.withRenderingMode(.alwaysTemplate)
        default:
            assert(true, "Shouldn't end up in here")
            return nil
        }
    }()
    
    override lazy var buttonColor: UIColor? = {
        switch config.type {
        case .applePay:
            return .black
        default:
            assert(true, "Shouldn't end up in here")
            return nil
        }
    }()
    
    override lazy var buttonTitleColor: UIColor? = {
        switch config.type {
        case .applePay:
            return nil
        default:
            assert(true, "Shouldn't end up in here")
            return nil
        }
    }()
    
    override lazy var buttonBorderWidth: CGFloat = {
        switch config.type {
        case .applePay:
            return 0.0
        default:
            assert(true, "Shouldn't end up in here")
            return 0.0
        }
    }()
    
    override lazy var buttonBorderColor: UIColor? = {
        switch config.type {
        case .applePay:
            return nil
        default:
            assert(true, "Shouldn't end up in here")
            return nil
        }
    }()
    
    override lazy var buttonTintColor: UIColor? = {
        switch config.type {
        case .applePay:
            return .white
        default:
            assert(true, "Shouldn't end up in here")
            return nil
        }
    }()
    
    override lazy var buttonFont: UIFont? = {
        return UIFont.systemFont(ofSize: 17.0, weight: .medium)
    }()
    
    override lazy var buttonCornerRadius: CGFloat? = {
        return 4.0
    }()

    deinit {
        log(logLevel: .debug, message: "🧨 deinit: \(self) \(Unmanaged.passUnretained(self).toOpaque())")
    }
    
    override func validate() throws {
        let state: AppStateProtocol = DependencyContainer.resolve()
        let settings: PrimerSettingsProtocol = DependencyContainer.resolve()
        
        guard let decodedClientToken = state.decodedClientToken, decodedClientToken.isValid else {
            let err = PaymentException.missingClientToken
            _ = ErrorHandler.shared.handle(error: err)
            throw err
        }
        
        guard decodedClientToken.pciUrl != nil else {
            let err = PrimerError.tokenizationPreRequestFailed
            _ = ErrorHandler.shared.handle(error: err)
            throw err
        }
        
        guard config.id != nil else {
            let err = PaymentException.missingConfigurationId
            _ = ErrorHandler.shared.handle(error: err)
            throw err
        }
        
        guard settings.countryCode != nil else {
            let err = PaymentException.missingCountryCode
            _ = ErrorHandler.shared.handle(error: err)
            throw err
        }
        
        guard settings.currency != nil else {
            let err = PaymentException.missingCurrency
            _ = ErrorHandler.shared.handle(error: err)
            throw err
        }
        
        guard settings.merchantIdentifier != nil else {
            let err = AppleException.missingMerchantIdentifier
            _ = ErrorHandler.shared.handle(error: err)
            throw err
        }
        
        guard !settings.orderItems.isEmpty else {
            let err = PaymentException.missingOrderItems
            _ = ErrorHandler.shared.handle(error: err)
            throw err
        }
    }
    
    @objc
    override func startTokenizationFlow() {
        super.startTokenizationFlow()
        
        Primer.shared.primerRootVC?.showLoadingScreenIfNeeded()
        
<<<<<<< HEAD
        let params: [String: Any] = ["type": config.type.rawValue]
        Primer.shared.delegate?.onClientSessionActions?([ClientSession.Action(type: "SELECT_PAYMENT_METHOD", params: params)], completion: { (clientToken, err) in
            if let err = err {
                self.handle(error: err)
            } else if let clientToken = clientToken {
                do {
                    try ClientTokenService.storeClientToken(clientToken)
                    
                    do {
                        try self.validate()
                    } catch {
                        DispatchQueue.main.async {
                            Primer.shared.delegate?.checkoutFailed?(with: error)
                            self.handleFailedTokenizationFlow(error: error)
                        }
                        return
=======
        firstly {
            tokenize()
        }
        .done { [unowned self] paymentMethod in
            self.paymentMethod = paymentMethod
            
            DispatchQueue.main.async {
                if Primer.shared.flow.internalSessionFlow.vaulted {
                    Primer.shared.delegate?.tokenAddedToVault?(paymentMethod)
                }
                
                Primer.shared.delegate?.onTokenizeSuccess?(paymentMethod, resumeHandler: self)
                Primer.shared.delegate?.onTokenizeSuccess?(paymentMethod, { [unowned self] err in
                    if let err = err {
                        self.handleFailedTokenizationFlow(error: err)
                    } else {
                        self.handleSuccessfulTokenizationFlow()
>>>>>>> 2abcf03b
                    }
                    
                    firstly {
                        self.tokenize()
                    }
                    .done { [unowned self] paymentMethod in
                        DispatchQueue.main.async {
                            self.paymentMethod = paymentMethod
                            
                            if Primer.shared.flow.internalSessionFlow.vaulted {
                                Primer.shared.delegate?.tokenAddedToVault?(paymentMethod)
                            }
                            
                            Primer.shared.delegate?.onTokenizeSuccess?(paymentMethod, resumeHandler: self)
                            Primer.shared.delegate?.onTokenizeSuccess?(paymentMethod, { [unowned self] err in
                                if let err = err {
                                    self.handleFailedTokenizationFlow(error: err)
                                } else {
                                    self.handleSuccessfulTokenizationFlow()
                                }
                            })
                        }
                    }
                    .ensure {
                        
                    }
                    .catch { err in
                        DispatchQueue.main.async {
                            Primer.shared.delegate?.checkoutFailed?(with: err)
                            self.handleFailedTokenizationFlow(error: err)
                        }
                    }
                } catch {
                    Primer.shared.delegate?.checkoutFailed?(with: error)
                    self.handle(error: error)
                }
            } else {
                Primer.shared.delegate?.checkoutFailed?(with: PrimerError.generic)
            }
        })
    }
    
    func tokenize() -> Promise<PaymentMethodToken> {
        return Promise { seal in
            if Primer.shared.flow.internalSessionFlow.vaulted {
                seal.reject(PrimerError.vaultNotSupported)
                return
            }
            
            self.payWithApple { (paymentMethod, err) in
                if let err = err {
                    seal.reject(err)
                } else if let paymentMethod = paymentMethod {
                    seal.fulfill(paymentMethod)
                } else {
                    assert(true)
                }
            }
        }
    }
    
    private func payWithApple(completion: @escaping (PaymentMethodToken?, Error?) -> Void) {
        let state: AppStateProtocol = DependencyContainer.resolve()
        let settings: PrimerSettingsProtocol = DependencyContainer.resolve()
        
        let decodedClientToken = state.decodedClientToken!
        let countryCode = settings.countryCode!
        let currency = settings.currency!
        let merchantIdentifier = settings.merchantIdentifier!
        let orderItems = settings.orderItems
        
        let applePayRequest = ApplePayRequest(
            currency: currency,
            merchantIdentifier: merchantIdentifier,
            countryCode: countryCode,
//            supportedNetworks: supportedNetworks,
            items: orderItems
//            merchantCapabilities: merchantCapabilities
        )
        
        
        let supportedNetworks = PaymentNetwork.iOSSupportedPKPaymentNetworks
        if PKPaymentAuthorizationViewController.canMakePayments(usingNetworks: supportedNetworks) {
            request = PKPaymentRequest()
            request.currencyCode = applePayRequest.currency.rawValue
            request.countryCode = applePayRequest.countryCode.rawValue
            request.merchantIdentifier = merchantIdentifier
            request.merchantCapabilities = [.capability3DS]
            request.supportedNetworks = supportedNetworks
            request.paymentSummaryItems = applePayRequest.items.compactMap({ $0.applePayItem })
            
            guard let paymentVC = PKPaymentAuthorizationViewController(paymentRequest: request) else {
                let err = AppleException.unableToPresentApplePay
                _ = ErrorHandler.shared.handle(error: err)
                Primer.shared.delegate?.checkoutFailed?(with: err)
                return completion(nil, err)
            }
            
            paymentVC.delegate = self
            
            applePayReceiveDataCompletion = { result in
                switch result {
                case .success(let applePayPaymentResponse):
                    let state: AppStateProtocol = DependencyContainer.resolve()
                                        
                    guard let applePayConfigId = self.config.id else {
                        return completion(nil, PaymentException.missingConfigurationId)
                    }

                    let instrument = PaymentInstrument(
                        paymentMethodConfigId: applePayConfigId,
                        token: applePayPaymentResponse.token,
                        sourceConfig: ApplePaySourceConfig(source: "IN_APP", merchantId: merchantIdentifier)
                    )
                    let request = PaymentMethodTokenizationRequest(paymentInstrument: instrument, state: state)
                    
                    let apiClient: PrimerAPIClientProtocol = DependencyContainer.resolve()
                    apiClient.tokenizePaymentMethod(
                        clientToken: decodedClientToken,
                        paymentMethodTokenizationRequest: request) { result in
                            switch result {
                            case .success(let paymentMethod):
                                completion(paymentMethod, nil)
                            case .failure(let err):
                                completion(nil, err)
                            }
                        }
                    
                case .failure(let err):
                    completion(nil, err)
                }
            }
            
            self.willPresentExternalView?()
            Primer.shared.primerRootVC?.present(paymentVC, animated: true, completion: {
                self.didPresentExternalView?()
            })
            
        } else {
            log(logLevel: .error, title: "APPLE PAY", message: "Cannot make payments on the provided networks")
            completion(nil, AppleException.unableToMakePaymentsOnProvidedNetworks)
        }
    }
    
}

extension ApplePayTokenizationViewModel: PKPaymentAuthorizationViewControllerDelegate {
    
    func paymentAuthorizationViewControllerDidFinish(_ controller: PKPaymentAuthorizationViewController) {
        controller.dismiss(animated: true, completion: nil)
        applePayReceiveDataCompletion?(.failure(AppleException.cancelled))
        applePayReceiveDataCompletion = nil
    }
    
    @available(iOS 11.0, *)
    func paymentAuthorizationViewController(
        _ controller: PKPaymentAuthorizationViewController,
        didAuthorizePayment payment: PKPayment,
        handler completion: @escaping (PKPaymentAuthorizationResult) -> Void
    ) {
        applePayControllerCompletion = { obj in
            completion(obj as! PKPaymentAuthorizationResult)
        }
        
        do {
            let tokenPaymentData = try JSONParser().parse(ApplePayPaymentResponseTokenPaymentData.self, from: payment.token.paymentData)
            let applePayPaymentResponse = ApplePayPaymentResponse(
                token: ApplePayPaymentResponseToken(
                    paymentMethod: ApplePayPaymentResponsePaymentMethod(
                        displayName: payment.token.paymentMethod.displayName,
                        network: payment.token.paymentMethod.network?.rawValue,
                        type: payment.token.paymentMethod.type.primerValue
                    ),
                    transactionIdentifier: payment.token.transactionIdentifier,
                    paymentData: tokenPaymentData
                )
            )

            applePayReceiveDataCompletion?(.success(applePayPaymentResponse))
            applePayReceiveDataCompletion = nil
        } catch {
            applePayReceiveDataCompletion?(.failure(error))
            applePayReceiveDataCompletion = nil
        }
    }
    
}

extension ApplePayTokenizationViewModel {
    
    override func handle(error: Error) {
        if #available(iOS 11.0, *) {
            self.applePayControllerCompletion?(PKPaymentAuthorizationResult(status: .failure, errors: [error]))
        }
        self.applePayControllerCompletion = nil
        self.completion?(nil, error)
        self.completion = nil
    }
    
    override func handle(newClientToken clientToken: String) {
        try? ClientTokenService.storeClientToken(clientToken)
    }
    
    override func handleSuccess() {
        if #available(iOS 11.0, *) {
            self.applePayControllerCompletion?(PKPaymentAuthorizationResult(status: .success, errors: nil))
        }
        self.applePayControllerCompletion = nil
        self.completion?(self.paymentMethod, nil)
        self.completion = nil
    }
    
}

#endif<|MERGE_RESOLUTION|>--- conflicted
+++ resolved
@@ -27,10 +27,6 @@
     var didPresentExternalView: (() -> Void)?
     var willDismissExternalView: (() -> Void)?
     var didDismissExternalView: (() -> Void)?
-    
-    override lazy var hasNativeUI: Bool = {
-        return false
-    }()
 
     private var applePayWindow: UIWindow?
     private var request: PKPaymentRequest!
@@ -178,7 +174,6 @@
         
         Primer.shared.primerRootVC?.showLoadingScreenIfNeeded()
         
-<<<<<<< HEAD
         let params: [String: Any] = ["type": config.type.rawValue]
         Primer.shared.delegate?.onClientSessionActions?([ClientSession.Action(type: "SELECT_PAYMENT_METHOD", params: params)], completion: { (clientToken, err) in
             if let err = err {
@@ -195,25 +190,6 @@
                             self.handleFailedTokenizationFlow(error: error)
                         }
                         return
-=======
-        firstly {
-            tokenize()
-        }
-        .done { [unowned self] paymentMethod in
-            self.paymentMethod = paymentMethod
-            
-            DispatchQueue.main.async {
-                if Primer.shared.flow.internalSessionFlow.vaulted {
-                    Primer.shared.delegate?.tokenAddedToVault?(paymentMethod)
-                }
-                
-                Primer.shared.delegate?.onTokenizeSuccess?(paymentMethod, resumeHandler: self)
-                Primer.shared.delegate?.onTokenizeSuccess?(paymentMethod, { [unowned self] err in
-                    if let err = err {
-                        self.handleFailedTokenizationFlow(error: err)
-                    } else {
-                        self.handleSuccessfulTokenizationFlow()
->>>>>>> 2abcf03b
                     }
                     
                     firstly {
