--- conflicted
+++ resolved
@@ -18,13 +18,8 @@
 
     #if DEBUG
     private var demoThirdPartySDKViewController: PrimerThirdPartySDKViewController?
-<<<<<<< HEAD
 #endif
     private var klarnaPaymentSession: Response.Body.Klarna.PaymentSession?
-=======
-    #endif
-    private var klarnaPaymentSession: Response.Body.Klarna.CreatePaymentSession?
->>>>>>> 2c5c79b5
     private var klarnaCustomerTokenAPIResponse: Response.Body.Klarna.CustomerToken?
     private var klarnaPaymentSessionCompletion: ((_ authorizationToken: String?, _ error: Error?) -> Void)?
     private var authorizationToken: String?
