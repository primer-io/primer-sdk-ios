#if canImport(UIKit)

import Foundation
import WebKit
import UIKit

class KlarnaTokenizationViewModel: PaymentMethodTokenizationViewModel {
    
    private var sessionId: String?
    
    var willPresentExternalView: (() -> Void)?
    var didPresentExternalView: (() -> Void)?
    var willDismissExternalView: (() -> Void)?
    var didDismissExternalView: (() -> Void)?
    
    private var klarnaUrl: URL!
    private var webViewController: PrimerWebViewController?
    private var webViewCompletion: ((_ authorizationToken: String?, _ error: Error?) -> Void)?
    private var authorizationToken: String!
    private var klarnaCustomerTokenAPIResponse: KlarnaCustomerTokenAPIResponse!
    
    
    deinit {
        log(logLevel: .debug, message: "🧨 deinit: \(self.self) \(Unmanaged.passUnretained(self).toOpaque())")
    }
    
    override func validate() throws {
        guard let decodedClientToken = ClientTokenService.decodedClientToken, decodedClientToken.isValid else {
            let err = PrimerError.invalidClientToken(userInfo: ["file": #file, "class": "\(Self.self)", "function": #function, "line": "\(#line)"], diagnosticsId: nil)
            ErrorHandler.handle(error: err)
            throw err
        }
        
        guard decodedClientToken.pciUrl != nil else {
            let err = PrimerError.invalidClientToken(userInfo: ["file": #file, "class": "\(Self.self)", "function": #function, "line": "\(#line)"], diagnosticsId: nil)
            ErrorHandler.handle(error: err)
            throw err
        }
        
        guard config.id != nil else {
            let err = PrimerError.invalidValue(key: "configuration.id", value: config.id, userInfo: ["file": #file, "class": "\(Self.self)", "function": #function, "line": "\(#line)"], diagnosticsId: nil)
            ErrorHandler.handle(error: err)
            throw err
        }
        
        let klarnaSessionType: KlarnaSessionType = Primer.shared.intent == .vault ? .recurringPayment : .hostedPaymentPage
        
        if Primer.shared.intent == .checkout && AppState.current.amount == nil  {
            let err = PrimerError.invalidSetting(name: "amount", value: nil, userInfo: ["file": #file, "class": "\(Self.self)", "function": #function, "line": "\(#line)"], diagnosticsId: nil)
            ErrorHandler.handle(error: err)
            throw err
        }
        
        if case .hostedPaymentPage = klarnaSessionType {
            if AppState.current.amount == nil {
                let err = PrimerError.invalidSetting(name: "amount", value: nil, userInfo: ["file": #file, "class": "\(Self.self)", "function": #function, "line": "\(#line)"], diagnosticsId: nil)
                ErrorHandler.handle(error: err)
                throw err
            }
            
            if AppState.current.currency == nil {
                let err = PrimerError.invalidSetting(name: "currency", value: nil, userInfo: ["file": #file, "class": "\(Self.self)", "function": #function, "line": "\(#line)"], diagnosticsId: nil)
                ErrorHandler.handle(error: err)
                throw err
            }
            
            if (AppState.current.apiConfiguration?.clientSession?.order?.lineItems ?? []).isEmpty {
                let err = PrimerError.invalidValue(key: "lineItems", value: nil, userInfo: ["file": #file, "class": "\(Self.self)", "function": #function, "line": "\(#line)"], diagnosticsId: nil)
                ErrorHandler.handle(error: err)
                throw err
            }
            
            if !(AppState.current.apiConfiguration?.clientSession?.order?.lineItems ?? []).filter({ $0.amount == nil }).isEmpty {
                let err = PrimerError.invalidValue(key: "settings.orderItems", value: nil, userInfo: ["file": #file, "class": "\(Self.self)", "function": #function, "line": "\(#line)"], diagnosticsId: nil)
                ErrorHandler.handle(error: err)
                throw err
            }
        }
    }
    
    override func performPreTokenizationSteps() -> Promise<Void> {
        let event = Analytics.Event(
            eventType: .ui,
            properties: UIEventProperties(
                action: .click,
                context: Analytics.Event.Property.Context(
                    issuerId: nil,
                    paymentMethodType: self.config.type,
                    url: nil),
                extra: nil,
                objectType: .button,
                objectId: .select,
                objectClass: "\(Self.self)",
                place: .paymentMethodPopup))
        Analytics.Service.record(event: event)
        
        Primer.shared.primerRootVC?.showLoadingScreenIfNeeded(imageView: self.uiModule.makeIconImageView(withDimension: 24.0), message: nil)
        
        return Promise { seal in
            firstly {
                self.validateReturningPromise()
            }
            .then { () -> Promise<Void> in
                let clientSessionActionsModule: ClientSessionActionsProtocol = ClientSessionActionsModule()
                return clientSessionActionsModule.selectPaymentMethodIfNeeded(self.config.type, cardNetwork: nil)
            }
            .then { () -> Promise<Void> in
                return self.handlePrimerWillCreatePaymentEvent(PrimerPaymentMethodData(type: self.config.type))
            }
            .then {
                return self.generateWebViewUrl()
            }
            .then { url -> Promise<Void> in
                self.klarnaUrl = url
                return self.presentPaymentMethodUserInterface()
            }
            .then { () -> Promise<Void> in
                return self.awaitUserInput()
            }
            .then { () -> Promise<KlarnaCustomerTokenAPIResponse> in
                return self.createKlarnaCustomerToken(authorizationToken: self.authorizationToken)
            }
            .done { klarnaCustomerTokenAPIResponse in
                self.klarnaCustomerTokenAPIResponse = klarnaCustomerTokenAPIResponse
                DispatchQueue.main.async {
                    self.willDismissExternalView?()
                }
                
                self.webViewController?.presentingViewController?.dismiss(animated: true, completion: {
                    DispatchQueue.main.async {
                        self.didDismissExternalView?()
                    }
                })
                
                seal.fulfill()
            }
            .catch { err in
                seal.reject(err)
            }
        }
    }
    
    override func performTokenizationStep() -> Promise<Void> {
        return Promise { seal in
            firstly {
<<<<<<< HEAD
                self.tokenize()
            }
            .done { paymentMethodTokenData in
                self.paymentMethodTokenData = paymentMethodTokenData
=======
                self.checkouEventsNotifierModule.fireDidStartTokenizationEvent()
            }
            .then { () -> Promise<PrimerPaymentMethodTokenData> in
                return self.tokenize()
            }
            .then { paymentMethodTokenData -> Promise<Void> in
                self.paymentMethodTokenData = paymentMethodTokenData
                return self.checkouEventsNotifierModule.fireDidFinishTokenizationEvent()
            }
            .done {
>>>>>>> b156a6a9
                seal.fulfill()
            }
            .catch { err in
                seal.reject(err)
            }
        }
    }
    
    override func performPostTokenizationSteps() -> Promise<Void> {
        return Promise { seal in
            seal.fulfill()
        }
    }
    
    override func presentPaymentMethodUserInterface() -> Promise<Void> {
        return Promise { seal in
            DispatchQueue.main.async {
                self.webViewController = PrimerWebViewController(with: self.klarnaUrl)
                self.webViewController!.navigationDelegate = self
                self.webViewController!.modalPresentationStyle = .fullScreen
                                
                self.willPresentExternalView?()
                Primer.shared.primerRootVC?.present(self.webViewController!, animated: true, completion: {
                    DispatchQueue.main.async {
                        self.didPresentExternalView?()
                        seal.fulfill()
                    }
                })
            }
        }
    }
    
    override func awaitUserInput() -> Promise<Void> {
        return Promise { seal in
            self.webViewCompletion = { authorizationToken, err in
                if let err = err {
                    seal.reject(err)
                } else if let authorizationToken = authorizationToken {
                    self.authorizationToken = authorizationToken
                    seal.fulfill()
                } else {
                    precondition(false, "Should never end up in here")
                }
            }
        }
    }
    
    override func tokenize() -> Promise<PrimerPaymentMethodTokenData> {
        return Promise { seal in
            var instrument: PaymentInstrument
            var request: PaymentMethodTokenizationRequest
            
            if Primer.shared.intent == .vault {
                instrument = PaymentInstrument(
                    klarnaAuthorizationToken: self.authorizationToken!,
                    sessionData: self.klarnaCustomerTokenAPIResponse.sessionData)
                
                request = PaymentMethodTokenizationRequest(
                    paymentInstrument: instrument,
                    paymentFlow: .vault)
                
            } else {
                instrument = PaymentInstrument(
                    klarnaCustomerToken: self.klarnaCustomerTokenAPIResponse.customerTokenId,
                    sessionData: self.klarnaCustomerTokenAPIResponse.sessionData)
                
                request = PaymentMethodTokenizationRequest(
                    paymentInstrument: instrument,
                    paymentFlow: .checkout)
            }
            
            let tokenizationService: TokenizationServiceProtocol = TokenizationService()
            
            firstly {
                tokenizationService.tokenize(request: request)
            }
            .done { paymentMethodTokenData in
                seal.fulfill(paymentMethodTokenData)
            }
            .catch { err in
                seal.reject(err)
            }
        }
    }
    
    private func generateWebViewUrl() -> Promise<URL> {
        return Promise { seal in
            self.generateWebViewUrl { result in
                switch result {
                case .success(let url):
                    seal.fulfill(url)
                case .failure(let err):
                    seal.reject(err)
                }
            }
        }
    }
    
    private func generateWebViewUrl(completion: @escaping (Result<URL, Error>) -> Void) {
        guard let decodedClientToken = ClientTokenService.decodedClientToken else {
            completion(.failure(PrimerError.invalidClientToken(userInfo: ["file": #file, "class": "\(Self.self)", "function": #function, "line": "\(#line)"], diagnosticsId: nil)))
            return
        }
                
        guard let configId = config.id else {
            let err = PrimerError.missingPrimerConfiguration(userInfo: ["file": #file, "class": "\(Self.self)", "function": #function, "line": "\(#line)"], diagnosticsId: nil)
            ErrorHandler.handle(error: err)
            completion(.failure(err))
            return
        }
        
        let klarnaSessionType: KlarnaSessionType = Primer.shared.intent == .vault ? .recurringPayment : .hostedPaymentPage

        var amount = AppState.current.amount
        if amount == nil && Primer.shared.intent == .checkout {
            let err = PrimerError.invalidSetting(name: "amount", value: nil, userInfo: ["file": #file, "class": "\(Self.self)", "function": #function, "line": "\(#line)"], diagnosticsId: nil)
            ErrorHandler.handle(error: err)
            completion(.failure(err))
            return
        }
        
        var orderItems: [OrderItem]? = nil
        
        if case .hostedPaymentPage = klarnaSessionType {
            if amount == nil {
                let err = PrimerError.invalidSetting(name: "amount", value: nil, userInfo: ["file": #file, "class": "\(Self.self)", "function": #function, "line": "\(#line)"], diagnosticsId: nil)
                ErrorHandler.handle(error: err)
                completion(.failure(err))
                return
            }
            
            if AppState.current.currency == nil {
                let err = PrimerError.invalidSetting(name: "currency", value: nil, userInfo: ["file": #file, "class": "\(Self.self)", "function": #function, "line": "\(#line)"], diagnosticsId: nil)
                ErrorHandler.handle(error: err)
                completion(.failure(err))
                return
            }
            
            if (AppState.current.apiConfiguration?.clientSession?.order?.lineItems ?? []).isEmpty {
                let err = PrimerError.invalidValue(key: "settings.orderItems", value: nil, userInfo: ["file": #file, "class": "\(Self.self)", "function": #function, "line": "\(#line)"], diagnosticsId: nil)
                ErrorHandler.handle(error: err)
                completion(.failure(err))
                return
            }
            
            if !(AppState.current.apiConfiguration?.clientSession?.order?.lineItems ?? []).filter({ $0.amount == nil }).isEmpty {
                let err = PrimerError.invalidValue(key: "settings.orderItems.amount", value: nil, userInfo: ["file": #file, "class": "\(Self.self)", "function": #function, "line": "\(#line)"], diagnosticsId: nil)
                ErrorHandler.handle(error: err)
                completion(.failure(err))
                return
            }
            
            orderItems = AppState.current.apiConfiguration?.clientSession?.order?.lineItems?.compactMap({ try? $0.toOrderItem() })
            
            log(logLevel: .info, message: "Klarna amount: \(amount!) \(AppState.current.currency!.rawValue)")
            
        } else if case .recurringPayment = klarnaSessionType {
            // Do not send amount for recurring payments, even if it's set
            amount = nil
        }
        
        var body: KlarnaCreatePaymentSessionAPIRequest
        
        if AppState.current.apiConfiguration?.clientSession?.order?.countryCode != nil || AppState.current.currency != nil {
            body = KlarnaCreatePaymentSessionAPIRequest(
                paymentMethodConfigId: configId,
                sessionType: klarnaSessionType,
                localeData: PrimerSettings.current.localeData,
                description: klarnaSessionType == .recurringPayment ? PrimerSettings.current.paymentMethodOptions.klarnaOptions?.recurringPaymentDescription : nil,
                redirectUrl: "https://primer.io/success",
                totalAmount: amount,
                orderItems: orderItems)
        } else {
            body = KlarnaCreatePaymentSessionAPIRequest(
                paymentMethodConfigId: configId,
                sessionType: klarnaSessionType,
                localeData: PrimerSettings.current.localeData,
                description: klarnaSessionType == .recurringPayment ? PrimerSettings.current.paymentMethodOptions.klarnaOptions?.recurringPaymentDescription : nil,
                redirectUrl: "https://primer.io/success",
                totalAmount: amount,
                orderItems: orderItems)
        }
        
        let api: PrimerAPIClientProtocol = DependencyContainer.resolve()

        api.createKlarnaPaymentSession(clientToken: decodedClientToken, klarnaCreatePaymentSessionAPIRequest: body) { [weak self] (result) in
            switch result {
            case .failure(let err):
                completion(.failure(err))
                
            case .success(let res):
                log(
                    logLevel: .info,
                    message: "\(res)",
                    className: "\(String(describing: self.self))",
                    function: #function
                )
                
                self?.sessionId = res.sessionId
                
                guard let url = URL(string: res.hppRedirectUrl) else {
                    let err = PrimerError.invalidValue(key: "hppRedirectUrl", value: res.hppRedirectUrl, userInfo: ["file": #file, "class": "\(Self.self)", "function": #function, "line": "\(#line)"], diagnosticsId: nil)
                    ErrorHandler.handle(error: err)
                    completion(.failure(err))
                    return
                }
                
                completion(.success(url))
            }
        }
    }
    
    private func createKlarnaCustomerToken(authorizationToken: String) -> Promise<KlarnaCustomerTokenAPIResponse> {
        return Promise { seal in
            self.createKlarnaCustomerToken(authorizationToken: authorizationToken) { result in
                switch result {
                case .failure(let err):
                    seal.reject(err)
                case .success(let res):
                    seal.fulfill(res)
                }
            }
        }
    }
    
    private func createKlarnaCustomerToken(authorizationToken: String, completion: @escaping (Result<KlarnaCustomerTokenAPIResponse, Error>) -> Void) {
        guard let decodedClientToken = ClientTokenService.decodedClientToken else {
            let err = PrimerError.invalidClientToken(userInfo: ["file": #file, "class": "\(Self.self)", "function": #function, "line": "\(#line)"], diagnosticsId: nil)
            ErrorHandler.handle(error: err)
            completion(.failure(err))
            return
        }
                
        guard let configId = AppState.current.apiConfiguration?.getConfigId(for: PrimerPaymentMethodType.klarna.rawValue),
              let sessionId = self.sessionId else {
                  let err = PrimerError.missingPrimerConfiguration(
                    userInfo: ["file": #file, "class": "\(Self.self)", "function": #function, "line": "\(#line)"],
                    diagnosticsId: nil)
                  ErrorHandler.handle(error: err)
                  completion(.failure(err))
                  return
              }
        
        let body = CreateKlarnaCustomerTokenAPIRequest(
            paymentMethodConfigId: configId,
            sessionId: sessionId,
            authorizationToken: authorizationToken,
            description: PrimerSettings.current.paymentMethodOptions.klarnaOptions?.recurringPaymentDescription,
            localeData: PrimerSettings.current.localeData
        )
        
        let api: PrimerAPIClientProtocol = DependencyContainer.resolve()

        api.createKlarnaCustomerToken(clientToken: decodedClientToken, klarnaCreateCustomerTokenAPIRequest: body) { (result) in
            switch result {
            case .failure(let err):
                completion(.failure(err))
            case .success(let response):
                completion(.success(response))
            }
        }
    }
    
    private func finalizePaymentSession() -> Promise<KlarnaCustomerTokenAPIResponse> {
        return Promise { seal in
            self.finalizePaymentSession { result in
                switch result {
                case .failure(let err):
                    seal.reject(err)
                case .success(let res):
                    seal.fulfill(res)
                }
            }
        }
    }
    
    private func finalizePaymentSession(completion: @escaping (Result<KlarnaCustomerTokenAPIResponse, Error>) -> Void) {
        guard let decodedClientToken = ClientTokenService.decodedClientToken else {
            let err = PrimerError.invalidClientToken(userInfo: ["file": #file, "class": "\(Self.self)", "function": #function, "line": "\(#line)"], diagnosticsId: nil)
            ErrorHandler.handle(error: err)
            completion(.failure(err))
            return
        }
        
        guard let configId = AppState.current.apiConfiguration?.getConfigId(for: PrimerPaymentMethodType.klarna.rawValue),
              let sessionId = self.sessionId else {
                  let err = PrimerError.missingPrimerConfiguration(
                    userInfo: ["file": #file, "class": "\(Self.self)", "function": #function, "line": "\(#line)"],
                    diagnosticsId: nil)
                  ErrorHandler.handle(error: err)
                  completion(.failure(err))
                  return
              }
        
        let body = KlarnaFinalizePaymentSessionRequest(paymentMethodConfigId: configId, sessionId: sessionId)
        log(logLevel: .info, message: "config ID: \(configId)", className: "KlarnaService", function: "finalizePaymentSession")
        
        let api: PrimerAPIClientProtocol = DependencyContainer.resolve()
        api.finalizeKlarnaPaymentSession(clientToken: decodedClientToken, klarnaFinalizePaymentSessionRequest: body) { (result) in
            switch result {
            case .failure(let err):
                completion(.failure(err))
            case .success(let response):
                log(logLevel: .info, message: "\(response)", className: "KlarnaService", function: "createPaymentSession")
                completion(.success(response))
            }
        }
    }
}

extension KlarnaTokenizationViewModel: WKNavigationDelegate {
    
    func webView(
        _ webView: WKWebView,
        decidePolicyFor navigationAction: WKNavigationAction,
        decisionHandler: @escaping (WKNavigationActionPolicy) -> Void
    ) {        
        if var urlStr = navigationAction.request.url?.absoluteString,
           urlStr.hasPrefix("bankid://") == true {
            // This is a redirect to the BankId app
            
            
            if urlStr.contains("redirect=null"), let urlScheme = PrimerSettings.current.paymentMethodOptions.urlScheme {
                // Klarna's redirect param should contain our URL scheme, replace null with urlScheme if we have a urlScheme if present.
                urlStr = urlStr.replacingOccurrences(of: "redirect=null", with: "redirect=\(urlScheme)")
            }
            
            // The bankid redirection URL looks like the one below
            /// bankid:///?autostarttoken=197701116050-fa74-49cf-b98c-bfe651f9a7c6&redirect=null
            if UIApplication.shared.canOpenURL(URL(string: urlStr)!) {
                decisionHandler(.allow)
                UIApplication.shared.open(URL(string: urlStr)!, options: [:]) { (isFinished) in
                    
                }
                return
            }
        }
        
        let allowedHosts: [String] = [
            "primer.io",
            "livedemostore.primer.io"
        ]
        
        if let url = navigationAction.request.url, let host = url.host, allowedHosts.contains(host) {
            let urlStateParameter = url.queryParameterValue(for: "state")
            if urlStateParameter == "cancel" {
                let err = PrimerError.cancelled(paymentMethodType: self.config.type, userInfo: ["file": #file, "class": "\(Self.self)", "function": #function, "line": "\(#line)"], diagnosticsId: nil)
                ErrorHandler.handle(error: err)
                webViewCompletion?(nil, err)
                webViewCompletion = nil
                decisionHandler(.cancel)
                return
            }
            
            let token = url.queryParameterValue(for: "token")
            
            if (token ?? "").isEmpty || token == "undefined" || token == "null" {
                let err = PrimerError.invalidValue(key: "paymentMethodToken", value: token, userInfo: ["file": #file, "class": "\(Self.self)", "function": #function, "line": "\(#line)"], diagnosticsId: nil)
                ErrorHandler.handle(error: err)
                webViewCompletion?(nil, err)
                webViewCompletion = nil
                decisionHandler(.cancel)
                return
            }
            
            log(logLevel: .info, message: "🚀🚀 \(url)")
            log(logLevel: .info, message: "🚀🚀 token \(token!)")
            
            webViewCompletion?(token, nil)
            webViewCompletion = nil
            
            log(logLevel: .info, message: "🚀🚀🚀 \(token!)")
            
            // Cancels navigation
            decisionHandler(.cancel)
            
        } else {
            // Allow navigation to continue
            decisionHandler(.allow)
        }
    }
    
    func webView(_ webView: WKWebView, didFailProvisionalNavigation navigation: WKNavigation!, withError error: Error) {
        let nsError = error as NSError
        if !(nsError.domain == "NSURLErrorDomain" && nsError.code == -1002) {
            // Code -1002 means bad URL redirect. Klarna is redirecting to bankid:// which is considered a bad URL
            // Not sure yet if we have to do that only for bankid://
            webViewCompletion?(nil, error)
            webViewCompletion = nil
        }
    }
    
}

#endif<|MERGE_RESOLUTION|>--- conflicted
+++ resolved
@@ -143,12 +143,6 @@
     override func performTokenizationStep() -> Promise<Void> {
         return Promise { seal in
             firstly {
-<<<<<<< HEAD
-                self.tokenize()
-            }
-            .done { paymentMethodTokenData in
-                self.paymentMethodTokenData = paymentMethodTokenData
-=======
                 self.checkouEventsNotifierModule.fireDidStartTokenizationEvent()
             }
             .then { () -> Promise<PrimerPaymentMethodTokenData> in
@@ -159,7 +153,6 @@
                 return self.checkouEventsNotifierModule.fireDidFinishTokenizationEvent()
             }
             .done {
->>>>>>> b156a6a9
                 seal.fulfill()
             }
             .catch { err in
