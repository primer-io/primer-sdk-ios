#if canImport(UIKit)

import Foundation
import WebKit
import UIKit

class KlarnaTokenizationViewModel: PaymentMethodTokenizationViewModel, ExternalPaymentMethodTokenizationViewModelProtocol {
    
    private var sessionId: String?
    
    var willPresentExternalView: (() -> Void)?
    var didPresentExternalView: (() -> Void)?
    var willDismissExternalView: (() -> Void)?
    var didDismissExternalView: (() -> Void)?
    
    private var webViewController: PrimerWebViewController?
    private var webViewCompletion: ((_ authorizationToken: String?, _ error: Error?) -> Void)?
    private var authorizationToken: String?
    
    private lazy var _title: String = { return "Klarna" }()
    override var title: String  {
        get { return _title }
        set { _title = newValue }
    }
    
    private lazy var _buttonImage: UIImage? = {
        switch config.type {
        case .klarna:
            return UIImage(named: "klarna-logo", in: Bundle.primerResources, compatibleWith: nil)?.withRenderingMode(.alwaysTemplate)
        default:
            assert(true, "Shouldn't end up in here")
            return nil
        }
    }()
    override var buttonImage: UIImage? {
        get { return _buttonImage }
        set { _buttonImage = newValue }
    }
    
    private lazy var _buttonColor: UIColor? = {
        switch config.type {
        case .klarna:
            return UIColor(red: 1, green: 0.702, blue: 0.78, alpha: 1.0)
        default:
            assert(true, "Shouldn't end up in here")
            return nil
        }
    }()
    override var buttonColor: UIColor? {
        get { return _buttonColor }
        set { _buttonColor = newValue }
    }
    
    
    private lazy var _buttonTintColor: UIColor? = {
        switch config.type {
        case .klarna:
            return .black
        default:
            assert(true, "Shouldn't end up in here")
            return nil
        }
    }()
    override var buttonTintColor: UIColor? {
        get { return _buttonTintColor }
        set { _buttonTintColor = newValue }
    }
    
    deinit {
        log(logLevel: .debug, message: "🧨 deinit: \(self.self) \(Unmanaged.passUnretained(self).toOpaque())")
    }
    
    override func validate() throws {
        let settings: PrimerSettingsProtocol = DependencyContainer.resolve()
        
        guard let decodedClientToken = ClientTokenService.decodedClientToken, decodedClientToken.isValid else {
            let err = PrimerError.invalidClientToken(userInfo: ["file": #file, "class": "\(Self.self)", "function": #function, "line": "\(#line)"])
            ErrorHandler.handle(error: err)
            throw err
        }
        
        guard decodedClientToken.pciUrl != nil else {
            let err = PrimerError.invalidClientToken(userInfo: ["file": #file, "class": "\(Self.self)", "function": #function, "line": "\(#line)"])
            ErrorHandler.handle(error: err)
            throw err
        }
        
        guard config.id != nil else {
            let err = PrimerError.invalidValue(key: "configuration.id", value: config.id, userInfo: ["file": #file, "class": "\(Self.self)", "function": #function, "line": "\(#line)"])
            ErrorHandler.handle(error: err)
            throw err
        }
        
        guard let klarnaSessionType = settings.klarnaSessionType else {
            let err = PrimerError.invalidValue(key: "settings.klarnaSessionType", value: nil, userInfo: ["file": #file, "class": "\(Self.self)", "function": #function, "line": "\(#line)"])
            ErrorHandler.handle(error: err)
            throw err
        }
        
        if Primer.shared.flow == .checkoutWithKlarna && settings.amount == nil  {
            let err = PrimerError.invalidSetting(name: "amount", value: settings.amount != nil ? "\(settings.amount!)" : nil, userInfo: ["file": #file, "class": "\(Self.self)", "function": #function, "line": "\(#line)"])
            ErrorHandler.handle(error: err)
            throw err
        }
        
        if case .hostedPaymentPage = klarnaSessionType {
            if settings.amount == nil {
                let err = PrimerError.invalidSetting(name: "amount", value: settings.amount != nil ? "\(settings.amount!)" : nil, userInfo: ["file": #file, "class": "\(Self.self)", "function": #function, "line": "\(#line)"])
                ErrorHandler.handle(error: err)
                throw err
            }
            
            if settings.currency == nil {
                let err = PrimerError.invalidSetting(name: "currency", value: settings.currency?.rawValue, userInfo: ["file": #file, "class": "\(Self.self)", "function": #function, "line": "\(#line)"])
                ErrorHandler.handle(error: err)
                throw err
            }
            
            if (settings.orderItems ?? []).isEmpty {
                let err = PrimerError.invalidValue(key: "settings.orderItems", value: nil, userInfo: ["file": #file, "class": "\(Self.self)", "function": #function, "line": "\(#line)"])
                ErrorHandler.handle(error: err)
                throw err
            }
            
            if !(settings.orderItems ?? []).filter({ $0.unitAmount == nil }).isEmpty {
                let err = PrimerError.invalidValue(key: "settings.orderItems", value: nil, userInfo: ["file": #file, "class": "\(Self.self)", "function": #function, "line": "\(#line)"])
                ErrorHandler.handle(error: err)
                throw err
            }
        }
    }
    
    @objc
    override func startTokenizationFlow() {
        super.startTokenizationFlow()
        
        let event = Analytics.Event(
            eventType: .ui,
            properties: UIEventProperties(
                action: .click,
                context: Analytics.Event.Property.Context(
                    issuerId: nil,
                    paymentMethodType: self.config.type.rawValue,
                    url: nil),
                extra: nil,
                objectType: .button,
                objectId: .select,
                objectClass: "\(Self.self)",
                place: .paymentMethodPopup))
        Analytics.Service.record(event: event)
        
        Primer.shared.primerRootVC?.showLoadingScreenIfNeeded(imageView: self.makeSquareLogoImageView(withDimension: 24.0), message: nil)
        
        if PrimerDelegateProxy.isClientSessionActionsImplemented {
            let params: [String: Any] = ["paymentMethodType": config.type.rawValue]
            ClientSession.Action.selectPaymentMethod(resumeHandler: self, withParameters: params)
        } else {
            continueTokenizationFlow()
        }
    }
    
    fileprivate func continueTokenizationFlow() {
        do {
            try self.validate()
        } catch {
            DispatchQueue.main.async {
                PrimerDelegateProxy.checkoutFailed(with: error)
                self.handleFailedTokenizationFlow(error: error)
            }
            return
        }
        
        firstly {
            self.generateWebViewUrl()
        }
        .then { url -> Promise<String> in
            self.presentKlarnaController(with: url)
        }
        .then { authorizationToken -> Promise<PaymentMethod.Klarna.CreateCustomerToken.Response> in
            self.authorizationToken = authorizationToken
            
            if Primer.shared.flow.internalSessionFlow.vaulted {
                return self.createKlarnaCustomerToken(authorizationToken: authorizationToken)
            } else {
                return self.finalizePaymentSession()
            }
        }
        .then { res -> Promise<PaymentMethod.Tokenization.Response> in
            DispatchQueue.main.async {
                self.willDismissExternalView?()
            }
            self.webViewController?.presentingViewController?.dismiss(animated: true, completion: {
                DispatchQueue.main.async {
                    self.didDismissExternalView?()
                }
            })
            
            if Primer.shared.flow.internalSessionFlow.vaulted {
<<<<<<< HEAD
                let paymentInstrument = PaymentMethod.KlarnaCustomer.Tokenization.InstrumentRequestParameters(
                    klarnaCustomerToken: res.customerTokenId!,
                    sessionData: res.sessionData)
=======
                instrument = PaymentInstrument(klarnaCustomerToken: res.customerTokenId, sessionData: res.sessionData)
                request = PaymentMethodTokenizationRequest(
                    paymentInstrument: instrument,
                    paymentFlow: .vault,
                    customerId: nil)
>>>>>>> 27d7ac60
                
                let request = PaymentMethod.Tokenization.Request(paymentInstrument: paymentInstrument)
                let tokenizationService: TokenizationServiceProtocol = TokenizationService()
                return tokenizationService.tokenize(request: request)

            } else {
                assert(true, "Klarna Auth has not implemented")
                let err = PrimerError.generic(message: "Klarna Checkout has not been implemented", userInfo: nil)
                throw err
            }
        }
        .done { paymentMethod in
            self.paymentMethod = paymentMethod
            
            DispatchQueue.main.async {
                PrimerDelegateProxy.onTokenizeSuccess(paymentMethod, resumeHandler: self)
                PrimerDelegateProxy.onTokenizeSuccess(paymentMethod, { err in
                    if let err = err {
                        self.handleFailedTokenizationFlow(error: err)
                    } else {
                        self.handleSuccessfulTokenizationFlow()
                    }
                })
            }
        }
        .ensure {
            
        }
        .catch { err in
            DispatchQueue.main.async {
                PrimerDelegateProxy.checkoutFailed(with: err)
                self.handleFailedTokenizationFlow(error: err)
            }
        }
    }
    
    private func generateWebViewUrl() -> Promise<URL> {
        return Promise { seal in
            self.generateWebViewUrl { result in
                switch result {
                case .success(let url):
                    seal.fulfill(url)
                case .failure(let err):
                    seal.reject(err)
                }
            }
        }
    }
    
    private func generateWebViewUrl(completion: @escaping (Result<URL, Error>) -> Void) {
        guard let decodedClientToken = ClientTokenService.decodedClientToken else {
            completion(.failure(PrimerError.invalidClientToken(userInfo: ["file": #file, "class": "\(Self.self)", "function": #function, "line": "\(#line)"])))
            return
        }
        
        let settings: PrimerSettingsProtocol = DependencyContainer.resolve()
        
        guard let configId = config.id else {
            let err = PrimerError.missingPrimerConfiguration(userInfo: ["file": #file, "class": "\(Self.self)", "function": #function, "line": "\(#line)"])
            ErrorHandler.handle(error: err)
            completion(.failure(err))
            return
        }
        
        guard let klarnaSessionType = settings.klarnaSessionType else {
            let err = PrimerError.invalidValue(key: "settings.klarnaSessionType", value: nil, userInfo: ["file": #file, "class": "\(Self.self)", "function": #function, "line": "\(#line)"])
            ErrorHandler.handle(error: err)
            completion(.failure(err))
            return
        }
        
        var amount = settings.amount
        if amount == nil && Primer.shared.flow == .checkoutWithKlarna {
            let err = PrimerError.invalidSetting(name: "amount", value: settings.amount != nil ? "\(settings.amount!)" : nil, userInfo: ["file": #file, "class": "\(Self.self)", "function": #function, "line": "\(#line)"])
            ErrorHandler.handle(error: err)
            completion(.failure(err))
            return
        }
        
        var orderItems: [OrderItem]? = nil
        
        if case .hostedPaymentPage = klarnaSessionType {
            if amount == nil {
                let err = PrimerError.invalidSetting(name: "amount", value: settings.amount != nil ? "\(settings.amount!)" : nil, userInfo: ["file": #file, "class": "\(Self.self)", "function": #function, "line": "\(#line)"])
                ErrorHandler.handle(error: err)
                completion(.failure(err))
                return
            }
            
            if settings.currency == nil {
                let err = PrimerError.invalidSetting(name: "currency", value: settings.currency?.rawValue, userInfo: ["file": #file, "class": "\(Self.self)", "function": #function, "line": "\(#line)"])
                ErrorHandler.handle(error: err)
                completion(.failure(err))
                return
            }
            
            if (settings.orderItems ?? []).isEmpty {
                let err = PrimerError.invalidValue(key: "settings.orderItems", value: nil, userInfo: ["file": #file, "class": "\(Self.self)", "function": #function, "line": "\(#line)"])
                ErrorHandler.handle(error: err)
                completion(.failure(err))
                return
            }
            
            if !(settings.orderItems ?? []).filter({ $0.unitAmount == nil }).isEmpty {
                let err = PrimerError.invalidValue(key: "settings.orderItems.amount", value: nil, userInfo: ["file": #file, "class": "\(Self.self)", "function": #function, "line": "\(#line)"])
                ErrorHandler.handle(error: err)
                completion(.failure(err))
                return
            }
            
            orderItems = settings.orderItems
            
            log(logLevel: .info, message: "Klarna amount: \(amount!) \(settings.currency!.rawValue)")
            
        } else if case .recurringPayment = klarnaSessionType {
            // Do not send amount for recurring payments, even if it's set
            amount = nil
        }
        
        var body: PaymentMethod.Klarna.CreatePaymentSession.Request
        
        if settings.countryCode != nil || settings.currency != nil {
            body = PaymentMethod.Klarna.CreatePaymentSession.Request(
                paymentMethodConfigId: configId,
                sessionType: klarnaSessionType,
                localeData: settings.localeData,
                description: klarnaSessionType == .recurringPayment ? settings.klarnaPaymentDescription : nil,
                redirectUrl: "https://primer.io/success",
                totalAmount: amount,
                orderItems: orderItems)
        } else {
            body = PaymentMethod.Klarna.CreatePaymentSession.Request(
                paymentMethodConfigId: configId,
                sessionType: klarnaSessionType,
                localeData: settings.localeData,
                description: klarnaSessionType == .recurringPayment ? settings.klarnaPaymentDescription : nil,
                redirectUrl: "https://primer.io/success",
                totalAmount: amount,
                orderItems: orderItems)
        }
        
        let api: PrimerAPIClientProtocol = DependencyContainer.resolve()

        api.createKlarnaPaymentSession(clientToken: decodedClientToken, klarnaCreatePaymentSessionAPIRequest: body) { [weak self] (result) in
            switch result {
            case .failure(let err):
                completion(.failure(err))
                
            case .success(let res):
                log(
                    logLevel: .info,
                    message: "\(res)",
                    className: "\(String(describing: self.self))",
                    function: #function
                )
                
                self?.sessionId = res.sessionId
                
                guard let url = URL(string: res.hppRedirectUrl) else {
                    let err = PrimerError.invalidValue(key: "hppRedirectUrl", value: res.hppRedirectUrl, userInfo: ["file": #file, "class": "\(Self.self)", "function": #function, "line": "\(#line)"])
                    ErrorHandler.handle(error: err)
                    completion(.failure(err))
                    return
                }
                
                completion(.success(url))
            }
        }
    }
    
    private func presentKlarnaController(with url: URL) -> Promise<String> {
        return Promise { seal in
            self.presentKlarnaController(with: url) { (token, err) in
                if let err = err {
                    seal.reject(err)
                } else if let token = token {
                    seal.fulfill(token)
                }
            }
        }
    }
    
    private func presentKlarnaController(with url: URL, completion: @escaping (_ authorizationToken: String?, _ err: Error?) -> Void) {
        DispatchQueue.main.async {
            self.webViewController = PrimerWebViewController(with: url)
            self.webViewController!.navigationDelegate = self
            self.webViewController!.modalPresentationStyle = .fullScreen
            
            self.webViewCompletion = completion
            
            self.willPresentExternalView?()
            Primer.shared.primerRootVC?.present(self.webViewController!, animated: true, completion: {
                DispatchQueue.main.async {
                    self.didPresentExternalView?()
                }
            })
        }
    }
    
    private func createKlarnaCustomerToken(authorizationToken: String) -> Promise<PaymentMethod.Klarna.CreateCustomerToken.Response> {
        return Promise { seal in
            self.createKlarnaCustomerToken(authorizationToken: authorizationToken) { result in
                switch result {
                case .failure(let err):
                    seal.reject(err)
                case .success(let res):
                    seal.fulfill(res)
                }
            }
        }
    }
    
    private func createKlarnaCustomerToken(authorizationToken: String, completion: @escaping (Result<PaymentMethod.Klarna.CreateCustomerToken.Response, Error>) -> Void) {
        let state: AppStateProtocol = DependencyContainer.resolve()
        
        guard let decodedClientToken = ClientTokenService.decodedClientToken else {
            let err = PrimerError.invalidClientToken(userInfo: ["file": #file, "class": "\(Self.self)", "function": #function, "line": "\(#line)"])
            ErrorHandler.handle(error: err)
            completion(.failure(err))
            return
        }
        
        let settings: PrimerSettingsProtocol = DependencyContainer.resolve()
        
        guard let configId = state.primerConfiguration?.getConfigId(for: .klarna),
              let sessionId = self.sessionId else {
                  let err = PrimerError.missingPrimerConfiguration(userInfo: ["file": #file, "class": "\(Self.self)", "function": #function, "line": "\(#line)"])
                  ErrorHandler.handle(error: err)
                  completion(.failure(err))
                  return
              }
        
        let body = PaymentMethod.Klarna.CreateCustomerToken.Request(
            paymentMethodConfigId: configId,
            sessionId: sessionId,
            authorizationToken: authorizationToken,
            description: settings.klarnaPaymentDescription,
            localeData: settings.localeData
        )
        
        let api: PrimerAPIClientProtocol = DependencyContainer.resolve()
        api.createKlarnaCustomerToken(clientToken: decodedClientToken, klarnaCreateCustomerTokenAPIRequest: body) { (result) in
            switch result {
            case .failure(let err):
                completion(.failure(err))
            case .success(let response):
                completion(.success(response))
            }
        }
    }
    
    private func finalizePaymentSession() -> Promise<PaymentMethod.Klarna.CreateCustomerToken.Response> {
        return Promise { seal in
            self.finalizePaymentSession { result in
                switch result {
                case .failure(let err):
                    seal.reject(err)
                case .success(let res):
                    seal.fulfill(res)
                }
            }
        }
    }
    
    private func finalizePaymentSession(completion: @escaping (Result<PaymentMethod.Klarna.CreateCustomerToken.Response, Error>) -> Void) {
        let state: AppStateProtocol = DependencyContainer.resolve()
        
        guard let decodedClientToken = ClientTokenService.decodedClientToken else {
            let err = PrimerError.invalidClientToken(userInfo: ["file": #file, "class": "\(Self.self)", "function": #function, "line": "\(#line)"])
            ErrorHandler.handle(error: err)
            completion(.failure(err))
            return
        }
        
        guard let configId = state.primerConfiguration?.getConfigId(for: .klarna),
              let sessionId = self.sessionId else {
                  let err = PrimerError.missingPrimerConfiguration(userInfo: ["file": #file, "class": "\(Self.self)", "function": #function, "line": "\(#line)"])
                  ErrorHandler.handle(error: err)
                  completion(.failure(err))
                  return
              }
        
        let body = PaymentMethod.Klarna.FinalizePaymentSession.Request(paymentMethodConfigId: configId, sessionId: sessionId)
        
        log(logLevel: .info, message: "config ID: \(configId)", className: "KlarnaService", function: "finalizePaymentSession")
        
        let api: PrimerAPIClientProtocol = DependencyContainer.resolve()

        api.finalizeKlarnaPaymentSession(clientToken: decodedClientToken, klarnaFinalizePaymentSessionRequest: body) { (result) in
            switch result {
            case .failure(let err):
                completion(.failure(err))
            case .success(let response):
                log(logLevel: .info, message: "\(response)", className: "KlarnaService", function: "createPaymentSession")
                completion(.success(response))
            }
        }
    }
    
}

extension KlarnaTokenizationViewModel: WKNavigationDelegate {
    
    func webView(
        _ webView: WKWebView,
        decidePolicyFor navigationAction: WKNavigationAction,
        decisionHandler: @escaping (WKNavigationActionPolicy) -> Void
    ) {
        let settings: PrimerSettingsProtocol = DependencyContainer.resolve()
        
        if var urlStr = navigationAction.request.url?.absoluteString,
           urlStr.hasPrefix("bankid://") == true {
            // This is a redirect to the BankId app
            
            
            if urlStr.contains("redirect=null"), let urlScheme = settings.urlScheme {
                // Klarna's redirect param should contain our URL scheme, replace null with urlScheme if we have a urlScheme if present.
                urlStr = urlStr.replacingOccurrences(of: "redirect=null", with: "redirect=\(urlScheme)")
            }
            
            // The bankid redirection URL looks like the one below
            /// bankid:///?autostarttoken=197701116050-fa74-49cf-b98c-bfe651f9a7c6&redirect=null
            if UIApplication.shared.canOpenURL(URL(string: urlStr)!) {
                decisionHandler(.allow)
                UIApplication.shared.open(URL(string: urlStr)!, options: [:]) { (isFinished) in
                    
                }
                return
            }
        }
        
        let allowedHosts: [String] = [
            "primer.io",
            "livedemostore.primer.io"
            //            "api.playground.klarna.com",
            //            "api.sandbox.primer.io"
        ]
        
        if let url = navigationAction.request.url, let host = url.host, allowedHosts.contains(host) {
            let urlStateParameter = url.queryParameterValue(for: "state")
            if urlStateParameter == "cancel" {
                let err = PrimerError.cancelled(paymentMethodType: self.config.type, userInfo: ["file": #file, "class": "\(Self.self)", "function": #function, "line": "\(#line)"])
                ErrorHandler.handle(error: err)
                webViewCompletion?(nil, err)
                webViewCompletion = nil
                decisionHandler(.cancel)
                return
            }
            
            let token = url.queryParameterValue(for: "token")
            
            if (token ?? "").isEmpty || token == "undefined" || token == "null" {
                let err = PrimerError.invalidValue(key: "paymentMethodToken", value: token, userInfo: ["file": #file, "class": "\(Self.self)", "function": #function, "line": "\(#line)"])
                ErrorHandler.handle(error: err)
                webViewCompletion?(nil, err)
                webViewCompletion = nil
                decisionHandler(.cancel)
                return
            }
            
            log(logLevel: .info, message: "🚀🚀 \(url)")
            log(logLevel: .info, message: "🚀🚀 token \(token!)")
            
            webViewCompletion?(token, nil)
            webViewCompletion = nil
            
            log(logLevel: .info, message: "🚀🚀🚀 \(token!)")
            
            // Cancels navigation
            decisionHandler(.cancel)
            
        } else {
            // Allow navigation to continue
            decisionHandler(.allow)
        }
    }
    
    func webView(_ webView: WKWebView, didFailProvisionalNavigation navigation: WKNavigation!, withError error: Error) {
        let nsError = error as NSError
        if !(nsError.domain == "NSURLErrorDomain" && nsError.code == -1002) {
            // Code -1002 means bad URL redirect. Klarna is redirecting to bankid:// which is considered a bad URL
            // Not sure yet if we have to do that only for bankid://
            webViewCompletion?(nil, error)
            webViewCompletion = nil
        }
    }
    
}

extension KlarnaTokenizationViewModel {
    
    override func handle(error: Error) {
        ClientSession.Action.unselectPaymentMethod(resumeHandler: nil)
        self.completion?(nil, error)
        self.completion = nil
    }
    
    override func handle(newClientToken clientToken: String) {
        
        firstly {
            ClientTokenService.storeClientToken(clientToken)
        }
        .then{ () -> Promise<Void> in
            let configService: PaymentMethodConfigServiceProtocol = DependencyContainer.resolve()
            return configService.fetchConfig()
        }
        .done {
            self.continueTokenizationFlow()
        }
        .catch { error in
            DispatchQueue.main.async {
                PrimerDelegateProxy.checkoutFailed(with: error)
            }
            self.handle(error: error)
        }
    }
    
    override func handleSuccess() {
        self.completion?(self.paymentMethod, nil)
        self.completion = nil
    }
    
}

#endif<|MERGE_RESOLUTION|>--- conflicted
+++ resolved
@@ -196,17 +196,9 @@
             })
             
             if Primer.shared.flow.internalSessionFlow.vaulted {
-<<<<<<< HEAD
                 let paymentInstrument = PaymentMethod.KlarnaCustomer.Tokenization.InstrumentRequestParameters(
                     klarnaCustomerToken: res.customerTokenId!,
                     sessionData: res.sessionData)
-=======
-                instrument = PaymentInstrument(klarnaCustomerToken: res.customerTokenId, sessionData: res.sessionData)
-                request = PaymentMethodTokenizationRequest(
-                    paymentInstrument: instrument,
-                    paymentFlow: .vault,
-                    customerId: nil)
->>>>>>> 27d7ac60
                 
                 let request = PaymentMethod.Tokenization.Request(paymentInstrument: paymentInstrument)
                 let tokenizationService: TokenizationServiceProtocol = TokenizationService()
