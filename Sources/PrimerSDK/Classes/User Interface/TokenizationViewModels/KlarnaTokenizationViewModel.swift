#if canImport(UIKit)

import Foundation
import WebKit
import UIKit

class KlarnaTokenizationViewModel: PaymentMethodTokenizationViewModel {
    
    private var sessionId: String?
    
    var willPresentExternalView: (() -> Void)?
    var didPresentExternalView: (() -> Void)?
    var willDismissExternalView: (() -> Void)?
    var didDismissExternalView: (() -> Void)?
    
    private var webViewController: PrimerWebViewController?
    private var webViewCompletion: ((_ authorizationToken: String?, _ error: Error?) -> Void)?
    private var authorizationToken: String?
    
    
    deinit {
        log(logLevel: .debug, message: "🧨 deinit: \(self.self) \(Unmanaged.passUnretained(self).toOpaque())")
    }
    
    override func validate() throws {
        guard let decodedClientToken = ClientTokenService.decodedClientToken, decodedClientToken.isValid else {
            let err = PrimerError.invalidClientToken(userInfo: ["file": #file, "class": "\(Self.self)", "function": #function, "line": "\(#line)"], diagnosticsId: nil)
            ErrorHandler.handle(error: err)
            throw err
        }
        
        guard decodedClientToken.pciUrl != nil else {
            let err = PrimerError.invalidClientToken(userInfo: ["file": #file, "class": "\(Self.self)", "function": #function, "line": "\(#line)"], diagnosticsId: nil)
            ErrorHandler.handle(error: err)
            throw err
        }
        
        guard config.id != nil else {
            let err = PrimerError.invalidValue(key: "configuration.id", value: config.id, userInfo: ["file": #file, "class": "\(Self.self)", "function": #function, "line": "\(#line)"], diagnosticsId: nil)
            ErrorHandler.handle(error: err)
            throw err
        }
        
        let klarnaSessionType: KlarnaSessionType = Primer.shared.flow.internalSessionFlow.vaulted ? .recurringPayment : .hostedPaymentPage
        
        if Primer.shared.flow == .checkoutWithKlarna && AppState.current.amount == nil  {
            let err = PrimerError.invalidSetting(name: "amount", value: nil, userInfo: ["file": #file, "class": "\(Self.self)", "function": #function, "line": "\(#line)"], diagnosticsId: nil)
            ErrorHandler.handle(error: err)
            throw err
        }
        
        if case .hostedPaymentPage = klarnaSessionType {
            if AppState.current.amount == nil {
                let err = PrimerError.invalidSetting(name: "amount", value: nil, userInfo: ["file": #file, "class": "\(Self.self)", "function": #function, "line": "\(#line)"], diagnosticsId: nil)
                ErrorHandler.handle(error: err)
                throw err
            }
            
            if AppState.current.currency == nil {
                let err = PrimerError.invalidSetting(name: "currency", value: nil, userInfo: ["file": #file, "class": "\(Self.self)", "function": #function, "line": "\(#line)"], diagnosticsId: nil)
                ErrorHandler.handle(error: err)
                throw err
            }
            
            if (AppState.current.apiConfiguration?.clientSession?.order?.lineItems ?? []).isEmpty {
                let err = PrimerError.invalidValue(key: "lineItems", value: nil, userInfo: ["file": #file, "class": "\(Self.self)", "function": #function, "line": "\(#line)"], diagnosticsId: nil)
                ErrorHandler.handle(error: err)
                throw err
            }
            
            if !(AppState.current.apiConfiguration?.clientSession?.order?.lineItems ?? []).filter({ $0.amount == nil }).isEmpty {
                let err = PrimerError.invalidValue(key: "settings.orderItems", value: nil, userInfo: ["file": #file, "class": "\(Self.self)", "function": #function, "line": "\(#line)"], diagnosticsId: nil)
                ErrorHandler.handle(error: err)
                throw err
            }
        }
    }
    
    override func startTokenizationFlow() -> Promise<PrimerPaymentMethodTokenData> {
        let event = Analytics.Event(
            eventType: .ui,
            properties: UIEventProperties(
                action: .click,
                context: Analytics.Event.Property.Context(
                    issuerId: nil,
                    paymentMethodType: self.config.type.rawValue,
                    url: nil),
                extra: nil,
                objectType: .button,
                objectId: .select,
                objectClass: "\(Self.self)",
                place: .paymentMethodPopup))
        Analytics.Service.record(event: event)
        
        Primer.shared.primerRootVC?.showLoadingScreenIfNeeded(imageView: self.makeSquareLogoImageView(withDimension: 24.0), message: nil)
        
        return Promise { seal in
            firstly {
                self.validateReturningPromise()
            }
<<<<<<< HEAD
            .then { () -> Promise<Void> in
                ClientSessionAPIResponse.Action.selectPaymentMethodWithParametersIfNeeded(["paymentMethodType": self.config.type.rawValue])
            }
            .then { () -> Promise<Void> in
                self.handlePrimerWillCreatePaymentEvent(PrimerPaymentMethodData(type: self.config.type))
            }
            .then {
                self.generateWebViewUrl()
            }
            .then { url -> Promise<String> in
                self.presentKlarnaController(with: url)
            }
            .then { authorizationToken -> Promise<KlarnaCustomerTokenAPIResponse> in
                self.authorizationToken = authorizationToken
                
                if Primer.shared.flow.internalSessionFlow.vaulted {
                    return self.createKlarnaCustomerToken(authorizationToken: authorizationToken)
                } else {
                    return self.finalizePaymentSession()
                }
=======
            return
        }
        
        firstly {
            self.generateWebViewUrl()
        }
        .then { url -> Promise<String> in
            self.presentKlarnaController(with: url)
        }
        .then { authorizationToken -> Promise<KlarnaCustomerTokenAPIResponse> in
            self.authorizationToken = authorizationToken
            return self.createKlarnaCustomerToken(authorizationToken: authorizationToken)
        }
        .then { customerTokenResponse -> Promise<PaymentMethodToken> in
            DispatchQueue.main.async {
                self.willDismissExternalView?()
            }
            self.webViewController?.presentingViewController?.dismiss(animated: true, completion: {
                DispatchQueue.main.async {
                    self.didDismissExternalView?()
                }
            })
            
            let settings: PrimerSettingsProtocol = DependencyContainer.resolve()
            
            var instrument: PaymentInstrument
            var request: PaymentMethodTokenizationRequest
            
            if Primer.shared.flow.internalSessionFlow.vaulted {
                instrument = PaymentInstrument(
                    klarnaCustomerToken: customerTokenResponse.customerTokenId!,
                    sessionData: customerTokenResponse.sessionData)
                
                request = PaymentMethodTokenizationRequest(
                    paymentInstrument: instrument,
                    paymentFlow: .vault,
                    customerId: nil)
                
            } else {
                instrument = PaymentInstrument(
                    klarnaCustomerToken: customerTokenResponse.customerTokenId!,
                    sessionData: customerTokenResponse.sessionData)
                
                request = PaymentMethodTokenizationRequest(
                    paymentInstrument: instrument,
                    paymentFlow: .checkout,
                    customerId: settings.customerId)
>>>>>>> d163f931
            }
            .then { res -> Promise<PaymentMethodToken> in
                DispatchQueue.main.async {
                    self.willDismissExternalView?()
                }
                self.webViewController?.presentingViewController?.dismiss(animated: true, completion: {
                    DispatchQueue.main.async {
                        self.didDismissExternalView?()
                    }
                })
                
                var instrument: PaymentInstrument
                var request: PaymentMethodTokenizationRequest
                if Primer.shared.flow.internalSessionFlow.vaulted {
                    instrument = PaymentInstrument(klarnaCustomerToken: res.customerTokenId, sessionData: res.sessionData)
                    request = PaymentMethodTokenizationRequest(
                        paymentInstrument: instrument,
                        paymentFlow: .vault)
                    
                } else {
                    instrument = PaymentInstrument(klarnaAuthorizationToken: self.authorizationToken!, sessionData: res.sessionData)
                    request = PaymentMethodTokenizationRequest(
                        paymentInstrument: instrument,
                        paymentFlow: .checkout)
                }
                
                let tokenizationService: TokenizationServiceProtocol = TokenizationService()
                return tokenizationService.tokenize(request: request)
            }
            .done { paymentMethodTokenData in
                seal.fulfill(paymentMethodTokenData)
            }
            .ensure {
                
            }
            .catch { err in
                seal.reject(err)
            }
        }
    }
    
    private func generateWebViewUrl() -> Promise<URL> {
        return Promise { seal in
            self.generateWebViewUrl { result in
                switch result {
                case .success(let url):
                    seal.fulfill(url)
                case .failure(let err):
                    seal.reject(err)
                }
            }
        }
    }
    
    private func generateWebViewUrl(completion: @escaping (Result<URL, Error>) -> Void) {
        guard let decodedClientToken = ClientTokenService.decodedClientToken else {
            completion(.failure(PrimerError.invalidClientToken(userInfo: ["file": #file, "class": "\(Self.self)", "function": #function, "line": "\(#line)"], diagnosticsId: nil)))
            return
        }
                
        guard let configId = config.id else {
            let err = PrimerError.missingPrimerConfiguration(userInfo: ["file": #file, "class": "\(Self.self)", "function": #function, "line": "\(#line)"], diagnosticsId: nil)
            ErrorHandler.handle(error: err)
            completion(.failure(err))
            return
        }
        
        let klarnaSessionType: KlarnaSessionType = (Primer.shared.flow.internalSessionFlow.vaulted) ? .recurringPayment : .hostedPaymentPage

        var amount = AppState.current.amount
        if amount == nil && Primer.shared.flow == .checkoutWithKlarna {
            let err = PrimerError.invalidSetting(name: "amount", value: nil, userInfo: ["file": #file, "class": "\(Self.self)", "function": #function, "line": "\(#line)"], diagnosticsId: nil)
            ErrorHandler.handle(error: err)
            completion(.failure(err))
            return
        }
        
        var orderItems: [OrderItem]? = nil
        
        if case .hostedPaymentPage = klarnaSessionType {
            if amount == nil {
                let err = PrimerError.invalidSetting(name: "amount", value: nil, userInfo: ["file": #file, "class": "\(Self.self)", "function": #function, "line": "\(#line)"], diagnosticsId: nil)
                ErrorHandler.handle(error: err)
                completion(.failure(err))
                return
            }
            
            if AppState.current.currency == nil {
                let err = PrimerError.invalidSetting(name: "currency", value: nil, userInfo: ["file": #file, "class": "\(Self.self)", "function": #function, "line": "\(#line)"], diagnosticsId: nil)
                ErrorHandler.handle(error: err)
                completion(.failure(err))
                return
            }
            
            if (AppState.current.apiConfiguration?.clientSession?.order?.lineItems ?? []).isEmpty {
                let err = PrimerError.invalidValue(key: "settings.orderItems", value: nil, userInfo: ["file": #file, "class": "\(Self.self)", "function": #function, "line": "\(#line)"], diagnosticsId: nil)
                ErrorHandler.handle(error: err)
                completion(.failure(err))
                return
            }
            
            if !(AppState.current.apiConfiguration?.clientSession?.order?.lineItems ?? []).filter({ $0.amount == nil }).isEmpty {
                let err = PrimerError.invalidValue(key: "settings.orderItems.amount", value: nil, userInfo: ["file": #file, "class": "\(Self.self)", "function": #function, "line": "\(#line)"], diagnosticsId: nil)
                ErrorHandler.handle(error: err)
                completion(.failure(err))
                return
            }
            
            orderItems = AppState.current.apiConfiguration?.clientSession?.order?.lineItems?.compactMap({ try? $0.toOrderItem() })
            
            log(logLevel: .info, message: "Klarna amount: \(amount!) \(AppState.current.currency!.rawValue)")
            
        } else if case .recurringPayment = klarnaSessionType {
            // Do not send amount for recurring payments, even if it's set
            amount = nil
        }
        
        var body: KlarnaCreatePaymentSessionAPIRequest
        
        if AppState.current.apiConfiguration?.clientSession?.order?.countryCode != nil || AppState.current.currency != nil {
            body = KlarnaCreatePaymentSessionAPIRequest(
                paymentMethodConfigId: configId,
                sessionType: klarnaSessionType,
                localeData: PrimerSettings.current.localeData,
                description: klarnaSessionType == .recurringPayment ? PrimerSettings.current.paymentMethodOptions.klarnaOptions?.recurringPaymentDescription : nil,
                redirectUrl: "https://primer.io/success",
                totalAmount: amount,
                orderItems: orderItems)
        } else {
            body = KlarnaCreatePaymentSessionAPIRequest(
                paymentMethodConfigId: configId,
                sessionType: klarnaSessionType,
                localeData: PrimerSettings.current.localeData,
                description: klarnaSessionType == .recurringPayment ? PrimerSettings.current.paymentMethodOptions.klarnaOptions?.recurringPaymentDescription : nil,
                redirectUrl: "https://primer.io/success",
                totalAmount: amount,
                orderItems: orderItems)
        }
        
        let api: PrimerAPIClientProtocol = DependencyContainer.resolve()

        api.createKlarnaPaymentSession(clientToken: decodedClientToken, klarnaCreatePaymentSessionAPIRequest: body) { [weak self] (result) in
            switch result {
            case .failure(let err):
                completion(.failure(err))
                
            case .success(let res):
                log(
                    logLevel: .info,
                    message: "\(res)",
                    className: "\(String(describing: self.self))",
                    function: #function
                )
                
                self?.sessionId = res.sessionId
                
                guard let url = URL(string: res.hppRedirectUrl) else {
                    let err = PrimerError.invalidValue(key: "hppRedirectUrl", value: res.hppRedirectUrl, userInfo: ["file": #file, "class": "\(Self.self)", "function": #function, "line": "\(#line)"], diagnosticsId: nil)
                    ErrorHandler.handle(error: err)
                    completion(.failure(err))
                    return
                }
                
                completion(.success(url))
            }
        }
    }
    
    private func presentKlarnaController(with url: URL) -> Promise<String> {
        return Promise { seal in
            self.presentKlarnaController(with: url) { (token, err) in
                if let err = err {
                    seal.reject(err)
                } else if let token = token {
                    seal.fulfill(token)
                }
            }
        }
    }
    
    private func presentKlarnaController(with url: URL, completion: @escaping (_ authorizationToken: String?, _ err: Error?) -> Void) {
        DispatchQueue.main.async {
            self.webViewController = PrimerWebViewController(with: url)
            self.webViewController!.navigationDelegate = self
            self.webViewController!.modalPresentationStyle = .fullScreen
            
            self.webViewCompletion = completion
            
            self.willPresentExternalView?()
            Primer.shared.primerRootVC?.present(self.webViewController!, animated: true, completion: {
                DispatchQueue.main.async {
                    self.didPresentExternalView?()
                }
            })
        }
    }
    
    private func createKlarnaCustomerToken(authorizationToken: String) -> Promise<KlarnaCustomerTokenAPIResponse> {
        return Promise { seal in
            self.createKlarnaCustomerToken(authorizationToken: authorizationToken) { result in
                switch result {
                case .failure(let err):
                    seal.reject(err)
                case .success(let res):
                    seal.fulfill(res)
                }
            }
        }
    }
    
    private func createKlarnaCustomerToken(authorizationToken: String, completion: @escaping (Result<KlarnaCustomerTokenAPIResponse, Error>) -> Void) {
        guard let decodedClientToken = ClientTokenService.decodedClientToken else {
            let err = PrimerError.invalidClientToken(userInfo: ["file": #file, "class": "\(Self.self)", "function": #function, "line": "\(#line)"], diagnosticsId: nil)
            ErrorHandler.handle(error: err)
            completion(.failure(err))
            return
        }
                
        guard let configId = AppState.current.apiConfiguration?.getConfigId(for: .klarna),
              let sessionId = self.sessionId else {
                  let err = PrimerError.missingPrimerConfiguration(userInfo: ["file": #file, "class": "\(Self.self)", "function": #function, "line": "\(#line)"], diagnosticsId: nil)
                  ErrorHandler.handle(error: err)
                  completion(.failure(err))
                  return
              }
        
        let body = CreateKlarnaCustomerTokenAPIRequest(
            paymentMethodConfigId: configId,
            sessionId: sessionId,
            authorizationToken: authorizationToken,
            description: PrimerSettings.current.paymentMethodOptions.klarnaOptions?.recurringPaymentDescription,
            localeData: PrimerSettings.current.localeData
        )
        
        let api: PrimerAPIClientProtocol = DependencyContainer.resolve()

        api.createKlarnaCustomerToken(clientToken: decodedClientToken, klarnaCreateCustomerTokenAPIRequest: body) { (result) in
            switch result {
            case .failure(let err):
                completion(.failure(err))
            case .success(let response):
                completion(.success(response))
            }
        }
    }
    
    private func finalizePaymentSession() -> Promise<KlarnaCustomerTokenAPIResponse> {
        return Promise { seal in
            self.finalizePaymentSession { result in
                switch result {
                case .failure(let err):
                    seal.reject(err)
                case .success(let res):
                    seal.fulfill(res)
                }
            }
        }
    }
    
    private func finalizePaymentSession(completion: @escaping (Result<KlarnaCustomerTokenAPIResponse, Error>) -> Void) {
        guard let decodedClientToken = ClientTokenService.decodedClientToken else {
            let err = PrimerError.invalidClientToken(userInfo: ["file": #file, "class": "\(Self.self)", "function": #function, "line": "\(#line)"], diagnosticsId: nil)
            ErrorHandler.handle(error: err)
            completion(.failure(err))
            return
        }
        
        guard let configId = AppState.current.apiConfiguration?.getConfigId(for: .klarna),
              let sessionId = self.sessionId else {
                  let err = PrimerError.missingPrimerConfiguration(userInfo: ["file": #file, "class": "\(Self.self)", "function": #function, "line": "\(#line)"], diagnosticsId: nil)
                  ErrorHandler.handle(error: err)
                  completion(.failure(err))
                  return
              }
        
        let body = KlarnaFinalizePaymentSessionRequest(paymentMethodConfigId: configId, sessionId: sessionId)
        log(logLevel: .info, message: "config ID: \(configId)", className: "KlarnaService", function: "finalizePaymentSession")
        let api: PrimerAPIClientProtocol = DependencyContainer.resolve()
        api.finalizeKlarnaPaymentSession(clientToken: decodedClientToken, klarnaFinalizePaymentSessionRequest: body) { (result) in
            switch result {
            case .failure(let err):
                completion(.failure(err))
            case .success(let response):
                log(logLevel: .info, message: "\(response)", className: "KlarnaService", function: "createPaymentSession")
                completion(.success(response))
            }
        }
    }
}

extension KlarnaTokenizationViewModel: WKNavigationDelegate {
    
    func webView(
        _ webView: WKWebView,
        decidePolicyFor navigationAction: WKNavigationAction,
        decisionHandler: @escaping (WKNavigationActionPolicy) -> Void
    ) {        
        if var urlStr = navigationAction.request.url?.absoluteString,
           urlStr.hasPrefix("bankid://") == true {
            // This is a redirect to the BankId app
            
            
            if urlStr.contains("redirect=null"), let urlScheme = PrimerSettings.current.paymentMethodOptions.urlScheme {
                // Klarna's redirect param should contain our URL scheme, replace null with urlScheme if we have a urlScheme if present.
                urlStr = urlStr.replacingOccurrences(of: "redirect=null", with: "redirect=\(urlScheme)")
            }
            
            // The bankid redirection URL looks like the one below
            /// bankid:///?autostarttoken=197701116050-fa74-49cf-b98c-bfe651f9a7c6&redirect=null
            if UIApplication.shared.canOpenURL(URL(string: urlStr)!) {
                decisionHandler(.allow)
                UIApplication.shared.open(URL(string: urlStr)!, options: [:]) { (isFinished) in
                    
                }
                return
            }
        }
        
        let allowedHosts: [String] = [
            "primer.io",
            "livedemostore.primer.io"
            //            "api.playground.klarna.com",
            //            "api.sandbox.primer.io"
        ]
        
        if let url = navigationAction.request.url, let host = url.host, allowedHosts.contains(host) {
            let urlStateParameter = url.queryParameterValue(for: "state")
            if urlStateParameter == "cancel" {
                let err = PrimerError.cancelled(paymentMethodType: self.config.type, userInfo: ["file": #file, "class": "\(Self.self)", "function": #function, "line": "\(#line)"], diagnosticsId: nil)
                ErrorHandler.handle(error: err)
                webViewCompletion?(nil, err)
                webViewCompletion = nil
                decisionHandler(.cancel)
                return
            }
            
            let token = url.queryParameterValue(for: "token")
            
            if (token ?? "").isEmpty || token == "undefined" || token == "null" {
                let err = PrimerError.invalidValue(key: "paymentMethodToken", value: token, userInfo: ["file": #file, "class": "\(Self.self)", "function": #function, "line": "\(#line)"], diagnosticsId: nil)
                ErrorHandler.handle(error: err)
                webViewCompletion?(nil, err)
                webViewCompletion = nil
                decisionHandler(.cancel)
                return
            }
            
            log(logLevel: .info, message: "🚀🚀 \(url)")
            log(logLevel: .info, message: "🚀🚀 token \(token!)")
            
            webViewCompletion?(token, nil)
            webViewCompletion = nil
            
            log(logLevel: .info, message: "🚀🚀🚀 \(token!)")
            
            // Cancels navigation
            decisionHandler(.cancel)
            
        } else {
            // Allow navigation to continue
            decisionHandler(.allow)
        }
    }
    
    func webView(_ webView: WKWebView, didFailProvisionalNavigation navigation: WKNavigation!, withError error: Error) {
        let nsError = error as NSError
        if !(nsError.domain == "NSURLErrorDomain" && nsError.code == -1002) {
            // Code -1002 means bad URL redirect. Klarna is redirecting to bankid:// which is considered a bad URL
            // Not sure yet if we have to do that only for bankid://
            webViewCompletion?(nil, error)
            webViewCompletion = nil
        }
    }
    
}

#endif<|MERGE_RESOLUTION|>--- conflicted
+++ resolved
@@ -98,7 +98,6 @@
             firstly {
                 self.validateReturningPromise()
             }
-<<<<<<< HEAD
             .then { () -> Promise<Void> in
                 ClientSessionAPIResponse.Action.selectPaymentMethodWithParametersIfNeeded(["paymentMethodType": self.config.type.rawValue])
             }
@@ -113,61 +112,7 @@
             }
             .then { authorizationToken -> Promise<KlarnaCustomerTokenAPIResponse> in
                 self.authorizationToken = authorizationToken
-                
-                if Primer.shared.flow.internalSessionFlow.vaulted {
-                    return self.createKlarnaCustomerToken(authorizationToken: authorizationToken)
-                } else {
-                    return self.finalizePaymentSession()
-                }
-=======
-            return
-        }
-        
-        firstly {
-            self.generateWebViewUrl()
-        }
-        .then { url -> Promise<String> in
-            self.presentKlarnaController(with: url)
-        }
-        .then { authorizationToken -> Promise<KlarnaCustomerTokenAPIResponse> in
-            self.authorizationToken = authorizationToken
-            return self.createKlarnaCustomerToken(authorizationToken: authorizationToken)
-        }
-        .then { customerTokenResponse -> Promise<PaymentMethodToken> in
-            DispatchQueue.main.async {
-                self.willDismissExternalView?()
-            }
-            self.webViewController?.presentingViewController?.dismiss(animated: true, completion: {
-                DispatchQueue.main.async {
-                    self.didDismissExternalView?()
-                }
-            })
-            
-            let settings: PrimerSettingsProtocol = DependencyContainer.resolve()
-            
-            var instrument: PaymentInstrument
-            var request: PaymentMethodTokenizationRequest
-            
-            if Primer.shared.flow.internalSessionFlow.vaulted {
-                instrument = PaymentInstrument(
-                    klarnaCustomerToken: customerTokenResponse.customerTokenId!,
-                    sessionData: customerTokenResponse.sessionData)
-                
-                request = PaymentMethodTokenizationRequest(
-                    paymentInstrument: instrument,
-                    paymentFlow: .vault,
-                    customerId: nil)
-                
-            } else {
-                instrument = PaymentInstrument(
-                    klarnaCustomerToken: customerTokenResponse.customerTokenId!,
-                    sessionData: customerTokenResponse.sessionData)
-                
-                request = PaymentMethodTokenizationRequest(
-                    paymentInstrument: instrument,
-                    paymentFlow: .checkout,
-                    customerId: settings.customerId)
->>>>>>> d163f931
+                return self.createKlarnaCustomerToken(authorizationToken: authorizationToken)
             }
             .then { res -> Promise<PaymentMethodToken> in
                 DispatchQueue.main.async {
@@ -181,14 +126,21 @@
                 
                 var instrument: PaymentInstrument
                 var request: PaymentMethodTokenizationRequest
+                
                 if Primer.shared.flow.internalSessionFlow.vaulted {
-                    instrument = PaymentInstrument(klarnaCustomerToken: res.customerTokenId, sessionData: res.sessionData)
+                    instrument = PaymentInstrument(
+                        klarnaAuthorizationToken: self.authorizationToken!,
+                        sessionData: res.sessionData)
+                    
                     request = PaymentMethodTokenizationRequest(
                         paymentInstrument: instrument,
                         paymentFlow: .vault)
                     
                 } else {
-                    instrument = PaymentInstrument(klarnaAuthorizationToken: self.authorizationToken!, sessionData: res.sessionData)
+                    instrument = PaymentInstrument(
+                        klarnaCustomerToken: res.customerTokenId,
+                        sessionData: res.sessionData)
+                    
                     request = PaymentMethodTokenizationRequest(
                         paymentInstrument: instrument,
                         paymentFlow: .checkout)
