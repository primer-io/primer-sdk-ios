--- conflicted
+++ resolved
@@ -376,15 +376,10 @@
                 description: PrimerSettings.current.paymentMethodOptions.klarnaOptions?.recurringPaymentDescription,
                 redirectUrl: settings.paymentMethodOptions.urlScheme,
                 totalAmount: nil,
-<<<<<<< HEAD
                 orderItems: nil, 
                 attachment: nil
             )
             
-=======
-                orderItems: nil)
-
->>>>>>> f42f7116
             let apiClient: PrimerAPIClientProtocol = PaymentMethodTokenizationViewModel.apiClient ?? PrimerAPIClient()
 
             apiClient.createKlarnaPaymentSession(clientToken: decodedJWTToken, klarnaCreatePaymentSessionAPIRequest: body) { (result) in
