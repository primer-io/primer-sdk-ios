--- conflicted
+++ resolved
@@ -86,19 +86,14 @@
                 .payNLBancontact:
             return UIImage(named: "bancontact-logo", in: Bundle.primerResources, compatibleWith: nil)
         case .mollieIdeal:
-            return UIImage(named: "iDeal-logo", in: Bundle.primerResources, compatibleWith: nil)?.withRenderingMode(.alwaysTemplate)
+            return UIImage(named: "iDeal-logo", in: Bundle.primerResources, compatibleWith: nil)
         case .payNLGiropay:
             return UIImage(named: "giropay-logo", in: Bundle.primerResources, compatibleWith: nil)
         case .payNLIdeal:
-<<<<<<< HEAD
-            return UIImage(named: "iDeal-logo", in: Bundle.primerResources, compatibleWith: nil)?.withRenderingMode(.alwaysTemplate)
+            return UIImage(named: "iDeal-logo", in: Bundle.primerResources, compatibleWith: nil)
         case .payNLPayconiq:
             return UIImage(named: "payconiq-logo", in: Bundle.primerResources, compatibleWith: nil)?.withRenderingMode(.alwaysTemplate)
         case .adyenSofortBanking:
-=======
-            return UIImage(named: "iDeal-logo", in: Bundle.primerResources, compatibleWith: nil)
-        case .sofort:
->>>>>>> 2abcf03b
             return UIImage(named: "sofort-logo", in: Bundle.primerResources, compatibleWith: nil)?.withRenderingMode(.alwaysTemplate)
         case .adyenTwint:
             return UIImage(named: "twint-logo", in: Bundle.primerResources, compatibleWith: nil)
@@ -130,15 +125,10 @@
         case .payNLGiropay:
             return UIColor(red: 0, green: 2.0/255, blue: 104.0/255, alpha: 1.0)
         case .payNLIdeal:
-<<<<<<< HEAD
             return UIColor(red: 204.0/255, green: 0.0, blue: 102.0/255, alpha: 1.0)
         case .payNLPayconiq:
             return UIColor(red: 255.0/255, green: 71.0/255, blue: 133.0/255, alpha: 1.0)
         case .adyenSofortBanking:
-=======
-            return UIColor(red: 204.0/255, green: 0.0/255, blue: 102.0/255, alpha: 1.0)
-        case .sofort:
->>>>>>> 2abcf03b
             return UIColor(red: 239.0/255, green: 128.0/255, blue: 159.0/255, alpha: 1.0)
         case .adyenTwint:
             return .black
