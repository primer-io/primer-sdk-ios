--- conflicted
+++ resolved
@@ -94,12 +94,6 @@
             PrimerDelegateProxy.primerHeadlessUniversalCheckoutTokenizationDidStart(for: self.config.type)
             
             firstly {
-<<<<<<< HEAD
-                self.tokenize()
-            }
-            .done { paymentMethodTokenData in
-                self.paymentMethodTokenData = paymentMethodTokenData
-=======
                 self.checkouEventsNotifierModule.fireDidStartTokenizationEvent()
             }
             .then { () -> Promise<PrimerPaymentMethodTokenData> in
@@ -110,7 +104,6 @@
                 return self.checkouEventsNotifierModule.fireDidFinishTokenizationEvent()
             }
             .done {
->>>>>>> b156a6a9
                 seal.fulfill()
             }
             .catch { err in
