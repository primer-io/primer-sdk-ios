--- conflicted
+++ resolved
@@ -21,174 +21,10 @@
     // while we've already started the payment. In this case we don't
     // want to update the button's UI.
     private var isTokenizing = false
-<<<<<<< HEAD
-    var userInputCompletion: (() -> Void)?
-    var cardComponentsManagerTokenizationCompletion: ((PaymentMethodTokenData?, Error?) -> Void)?
-=======
-    var willPresentExternalView: (() -> Void)?
-    var didPresentExternalView: (() -> Void)?
-    var willDismissExternalView: (() -> Void)?
-    var didDismissExternalView: (() -> Void)?
-    var webViewController: SFSafariViewController?
-    var webViewCompletion: ((_ authorizationToken: String?, _ error: Error?) -> Void)?
-    var onResumeTokenCompletion: ((_ paymentMethod: PaymentMethodToken?, _ error: Error?) -> Void)?
-    var onClientToken: ((_ clientToken: String?, _ err: Error?) -> Void)?
-    
-    private lazy var _title: String = {
-        return "Payment Card"
-    }()
-    
-    override var title: String {
-        get { return _title }
-        set { _title = newValue }
-    }
-    
-    private lazy var _buttonTitle: String? = {
-        switch config.type {
-        case .paymentCard:
-            return Primer.shared.flow.internalSessionFlow.vaulted
-            ? NSLocalizedString("payment-method-type-card-vaulted",
-                                tableName: nil,
-                                bundle: Bundle.primerResources,
-                                value: "Add new card",
-                                comment: "Add new card - Payment Method Type (Card Vaulted)")
-            
-            : NSLocalizedString("payment-method-type-card-not-vaulted",
-                                tableName: nil,
-                                bundle: Bundle.primerResources,
-                                value: "Pay with card",
-                                comment: "Pay with card - Payment Method Type (Card Not vaulted)")
-        case .adyenBlik:
-            return nil
-            
-        default:
-            assert(true, "Shouldn't end up in here")
-            return nil
-        }
-    }()
-    
-    override var buttonTitle: String? {
-        get { return _buttonTitle }
-        set { _buttonTitle = newValue }
-    }
-    
-    private lazy var _buttonImage: UIImage? = {
-        switch config.type {
-        case .paymentCard:
-            return UIImage(named: "creditCard", in: Bundle.primerResources, compatibleWith: nil)?.withRenderingMode(.alwaysTemplate)
-        case .adyenBlik:
-            return UIImage(named: "blik-logo", in: Bundle.primerResources, compatibleWith: nil)
-        default:
-            assert(true, "Shouldn't end up in here")
-            return nil
-        }
-    }()
-    
-    override var buttonImage: UIImage? {
-        get { return _buttonImage }
-        set { _buttonImage = newValue }
-    }
-    
-    private lazy var _buttonColor: UIColor? = {
-        switch config.type {
-        case .paymentCard,
-                .adyenBlik:
-            return theme.paymentMethodButton.color(for: .enabled)
-        default:
-            assert(true, "Shouldn't end up in here")
-            return nil
-        }
-    }()
-    
-    override var buttonColor: UIColor? {
-        get { return _buttonColor }
-        set { _buttonColor = newValue }
-    }
-    
-    private lazy var _buttonTitleColor: UIColor? = {
-        switch config.type {
-        case .paymentCard:
-            return theme.paymentMethodButton.text.color
-        case .adyenBlik:
-            return nil
-        default:
-            assert(true, "Shouldn't end up in here")
-            return nil
-        }
-    }()
-    
-    override var buttonTitleColor: UIColor? {
-        get { return _buttonTitleColor }
-        set { _buttonTitleColor = newValue }
-    }
-    
-    private lazy var _buttonBorderWidth: CGFloat = {
-        switch config.type {
-        case .paymentCard,
-                .adyenBlik:
-            return theme.paymentMethodButton.border.width
-        default:
-            assert(true, "Shouldn't end up in here")
-            return 0.0
-        }
-    }()
-    
-    override var buttonBorderWidth: CGFloat {
-        get { return _buttonBorderWidth }
-        set { _buttonBorderWidth = newValue }
-    }
-    
-    private lazy var _buttonBorderColor: UIColor? = {
-        switch config.type {
-        case .paymentCard,
-                .adyenBlik:
-            return theme.paymentMethodButton.border.color(for: .enabled)
-        default:
-            assert(true, "Shouldn't end up in here")
-            return nil
-        }
-    }()
-    
-    override var buttonBorderColor: UIColor? {
-        get { return _buttonBorderColor }
-        set { _buttonBorderColor = newValue }
-    }
-    
-    private lazy var _buttonTintColor: UIColor? = {
-        switch config.type {
-        case .paymentCard:
-            return theme.paymentMethodButton.iconColor
-        case .adyenBlik:
-            return nil
-        default:
-            assert(true, "Shouldn't end up in here")
-            return nil
-        }
-    }()
-    
-    override var buttonTintColor: UIColor? {
-        get { return _buttonTintColor }
-        set { _buttonTintColor = newValue }
-    }
-    
-    private lazy var _buttonFont: UIFont? = {
-        return UIFont.systemFont(ofSize: 17.0, weight: .medium)
-    }()
-    
-    override var buttonFont: UIFont? {
-        get { return _buttonFont }
-        set { _buttonFont = newValue }
-    }
-    
-    private lazy var _buttonCornerRadius: CGFloat? = {
-        return 4.0
-    }()
-    
-    override var buttonCornerRadius: CGFloat? {
-        get { return _buttonCornerRadius }
-        set { _buttonCornerRadius = newValue }
-    }
->>>>>>> 534ff8fc
+    private var userInputCompletion: (() -> Void)?
+    private var cardComponentsManagerTokenizationCompletion: ((PaymentMethodTokenData?, Error?) -> Void)?
+    private var webViewController: SFSafariViewController?
+    private var webViewCompletion: ((_ authorizationToken: String?, _ error: Error?) -> Void)?
     
     private var isCardholderNameFieldEnabled: Bool {
         let state: AppStateProtocol = DependencyContainer.resolve()
@@ -524,6 +360,7 @@
     override func handleDecodedClientTokenIfNeeded(_ decodedClientToken: DecodedClientToken) -> Promise<String?> {
         return Promise { seal in
             if decodedClientToken.intent == RequiredActionName.threeDSAuthentication.rawValue {
+                /// Native 3DS auth
     #if canImport(Primer3DS)
                 guard let paymentMethodTokenData = paymentMethodTokenData else {
                     let err = ParserError.failedToDecode(message: "Failed to find paymentMethod", userInfo: ["file": #file, "class": "\(Self.self)", "function": #function, "line": "\(#line)"])
@@ -562,10 +399,99 @@
                 seal.reject(err)
     #endif
                 
+            } else if decodedClientToken.intent == RequiredActionName.processor3DS.rawValue {
+                if let redirectUrlStr = decodedClientToken.redirectUrl,
+                   let redirectUrl = URL(string: redirectUrlStr),
+                   let statusUrlStr = decodedClientToken.statusUrl,
+                   let statusUrl = URL(string: statusUrlStr),
+                   decodedClientToken.intent != nil {
+                    
+                    DispatchQueue.main.async {
+                        UIApplication.shared.endIgnoringInteractionEvents()
+                    }
+                    
+                    firstly {
+                        self.presentWeb3DS(with: redirectUrl)
+                    }
+                    .then { () -> Promise<String> in
+                        return self.startPolling(on: statusUrl)
+                    }
+                    .done { resumeToken in
+                        seal.fulfill(resumeToken)
+                    }
+                    .catch { err in
+                        seal.reject(err)
+                    }
+                } else {
+                    let err = PrimerError.invalidClientToken(userInfo: ["file": #file, "class": "\(Self.self)", "function": #function, "line": "\(#line)"])
+                    ErrorHandler.handle(error: err)
+                    seal.reject(err)
+                }
             } else {
                 let err = PrimerError.invalidValue(key: "resumeToken", value: nil, userInfo: ["file": #file, "class": "\(Self.self)", "function": #function, "line": "\(#line)"])
                 ErrorHandler.handle(error: err)
                 seal.reject(err)
+            }
+        }
+    }
+    
+    private func presentWeb3DS(with redirectUrl: URL) -> Promise<Void> {
+        return Promise { seal in
+            self.webViewController = SFSafariViewController(url: redirectUrl)
+            self.webViewController!.delegate = self
+            
+            DispatchQueue.main.async {
+                Primer.shared.primerRootVC?.present(self.webViewController!, animated: true, completion: {
+                    DispatchQueue.main.async {
+                        seal.fulfill()
+                    }
+                })
+            }
+        }
+    }
+    
+    private func startPolling(on url: URL) -> Promise<String> {
+        return Promise { seal in
+            self.startPolling(on: url) { resumeToken, err in
+                if let err = err {
+                    seal.reject(err)
+                } else if let resumeToken = resumeToken {
+                    seal.fulfill(resumeToken)
+                } else {
+                    assert(true, "Completion handler should always return a value or an error")
+                }
+            }
+        }
+    }
+    
+    private func startPolling(on url: URL, completion: @escaping (String?, Error?) -> Void) {
+        let client: PrimerAPIClientProtocol = DependencyContainer.resolve()
+        client.poll(clientToken: ClientTokenService.decodedClientToken, url: url.absoluteString) { result in
+            if self.webViewCompletion == nil {
+                let err = PrimerError.cancelled(paymentMethodType: self.config.type, userInfo: ["file": #file, "class": "\(Self.self)", "function": #function, "line": "\(#line)"])
+                ErrorHandler.handle(error: err)
+                completion(nil, err)
+                return
+            }
+            
+            switch result {
+            case .success(let res):
+                if res.status == .pending {
+                    Timer.scheduledTimer(withTimeInterval: 1, repeats: false) { _ in
+                        self.startPolling(on: url, completion: completion)
+                    }
+                } else if res.status == .complete {
+                    completion(res.id, nil)
+                } else {
+                    let err = PrimerError.generic(message: "Should never end up here", userInfo: ["file": #file, "class": "\(Self.self)", "function": #function, "line": "\(#line)"])
+                    ErrorHandler.handle(error: err)
+                }
+            case .failure(let err):
+                ErrorHandler.handle(error: err)
+                // Retry
+                Timer.scheduledTimer(withTimeInterval: 3, repeats: false) { _ in
+                    self.startPolling(on: url, completion: completion)
+                }
             }
         }
     }
@@ -670,93 +596,6 @@
             }
         }
     }
-    
-    internal func presentWeb3DS(with pollingUrls: PollingURLs) {
-        DispatchQueue.main.async { [unowned self] in
-            guard let redirectUrl = URL(string: pollingUrls.redirect) else {
-                let err = PrimerError.invalidUrl(url: pollingUrls.redirect, userInfo: ["file": #file, "class": "\(Self.self)", "function": #function, "line": "\(#line)"])
-                ErrorHandler.handle(error: err)
-                PrimerDelegateProxy.onResumeError(err)
-                return
-            }
-            
-            guard let statusUrl = URL(string: pollingUrls.status) else {
-                let err = PrimerError.invalidUrl(url: pollingUrls.status, userInfo: ["file": #file, "class": "\(Self.self)", "function": #function, "line": "\(#line)"])
-                ErrorHandler.handle(error: err)
-                PrimerDelegateProxy.onResumeError(err)
-                return
-            }
-            
-            self.willPresentExternalView?()
-            
-            self.webViewCompletion = { (id, err) in
-                DispatchQueue.main.async {
-                    self.willDismissExternalView?()
-                    self.webViewController?.dismiss(animated: true, completion: {
-                        self.didDismissExternalView?()
-                    })
-                }
-                
-                if let err = err {
-                    ErrorHandler.handle(error: err)
-                    PrimerDelegateProxy.onResumeError(err)
-                } else if let id = id {
-                    PrimerDelegateProxy.onResumeSuccess(id, resumeHandler: self)
-                } else {
-                    assert(true, "Should have received an id or an error")
-                }
-            }
-            
-            self.webViewController = SFSafariViewController(url: redirectUrl)
-            self.webViewController?.delegate = self
-            
-            self.willPresentExternalView?()
-            Primer.shared.primerRootVC?.present(self.webViewController!, animated: true, completion: {
-                DispatchQueue.main.async {
-                    PrimerHeadlessUniversalCheckout.current.delegate?.primerHeadlessUniversalCheckoutPaymentMethodPresented()
-                }
-            })
-            
-            self.startPolling(on: statusUrl) { id, err in
-                self.webViewCompletion?(id, err)
-            }
-        }
-    }
-    
-    fileprivate func startPolling(on url: URL, completion: @escaping (_ id: String?, _ err: Error?) -> Void) {
-        let client: PrimerAPIClientProtocol = DependencyContainer.resolve()
-        client.poll(clientToken: ClientTokenService.decodedClientToken, url: url.absoluteString) { result in
-            if self.webViewCompletion == nil {
-                let err = PrimerError.cancelled(paymentMethodType: self.config.type, userInfo: ["file": #file, "class": "\(Self.self)", "function": #function, "line": "\(#line)"])
-                ErrorHandler.handle(error: err)
-                completion(nil, err)
-                return
-            }
-            
-            switch result {
-            case .success(let res):
-                if res.status == .pending {
-                    Timer.scheduledTimer(withTimeInterval: 1, repeats: false) { _ in
-                        self.startPolling(on: url, completion: completion)
-                    }
-                } else if res.status == .complete {
-                    completion(res.id, nil)
-                } else {
-                    let err = PrimerError.generic(message: "Should never end up here, retry", userInfo: ["file": #file, "class": "\(Self.self)", "function": #function, "line": "\(#line)"])
-                    ErrorHandler.handle(error: err)
-                    Timer.scheduledTimer(withTimeInterval: 3, repeats: false) { _ in
-                        self.startPolling(on: url, completion: completion)
-                    }
-                }
-            case .failure(let err):
-                ErrorHandler.handle(error: err)
-                // Retry
-                Timer.scheduledTimer(withTimeInterval: 3, repeats: false) { _ in
-                    self.startPolling(on: url, completion: completion)
-                }
-            }
-        }
-    }
 }
 
 extension CardFormPaymentMethodTokenizationViewModel: CardComponentsManagerDelegate {
@@ -925,154 +764,10 @@
 
 extension CardFormPaymentMethodTokenizationViewModel {
     
-<<<<<<< HEAD
     private func updateButtonUI() {
         let settings: PrimerSettingsProtocol = DependencyContainer.resolve()
         if let amount = settings.amount, !self.isTokenizing {
             self.configurePayButton(amount: amount)
-=======
-    private func handle(_ clientToken: String) {
-        
-        let state: AppStateProtocol = DependencyContainer.resolve()
-        
-        if state.clientToken != clientToken {
-            
-            ClientTokenService.storeClientToken(clientToken) { error in
-                DispatchQueue.main.async {
-                    
-                    guard error == nil else {
-                        ErrorHandler.handle(error: error!)
-                        PrimerDelegateProxy.onResumeError(error!)
-                        return
-                    }
-                    
-                    self.continueHandleNewClientToken(clientToken)
-                }
-            }
-        } else {
-            self.continueHandleNewClientToken(clientToken)
-        }
-    }
-    
-    private func continueHandleNewClientToken(_ clientToken: String) {
-        
-        guard let decodedClientToken = ClientTokenService.decodedClientToken else {
-            DispatchQueue.main.async {
-                let error = PrimerError.invalidValue(key: "resumeToken", value: nil, userInfo: ["file": #file, "class": "\(Self.self)", "function": #function, "line": "\(#line)"])
-                self.handle(error: error)
-            }
-            return
-        }
-        
-        if decodedClientToken.intent == RequiredActionName.threeDSAuthentication.rawValue {
-#if canImport(Primer3DS)
-            guard let paymentMethod = paymentMethod else {
-                DispatchQueue.main.async {
-                    let err = ParserError.failedToDecode(message: "Failed to find paymentMethod", userInfo: ["file": #file, "class": "\(Self.self)", "function": #function, "line": "\(#line)"])
-                    let containerErr = PrimerError.failedToPerform3DS(error: err, userInfo: ["file": #file, "class": "\(Self.self)", "function": #function, "line": "\(#line)"])
-                    ErrorHandler.handle(error: containerErr)
-                    PrimerDelegateProxy.onResumeError(containerErr)
-                }
-                return
-            }
-            
-            let threeDSService = ThreeDSService()
-            threeDSService.perform3DS(paymentMethodToken: paymentMethod, protocolVersion: decodedClientToken.env == "PRODUCTION" ? .v1 : .v2, sdkDismissed: nil) { result in
-                switch result {
-                case .success(let paymentMethodToken):
-                    DispatchQueue.main.async {
-                        guard let threeDSPostAuthResponse = paymentMethodToken.1,
-                              let resumeToken = threeDSPostAuthResponse.resumeToken else {
-                            DispatchQueue.main.async {
-                                let decoderError = ParserError.failedToDecode(message: "Failed to decode the threeDSPostAuthResponse", userInfo: ["file": #file, "class": "\(Self.self)", "function": #function, "line": "\(#line)"])
-                                let err = PrimerError.failedToPerform3DS(error: decoderError, userInfo: ["file": #file, "class": "\(Self.self)", "function": #function, "line": "\(#line)"])
-                                ErrorHandler.handle(error: err)
-                                PrimerDelegateProxy.onResumeError(err)
-                                self.handle(error: err)
-                            }
-                            return
-                        }
-                        
-                        Primer.shared.delegate?.onResumeSuccess?(resumeToken, resumeHandler: self)
-                    }
-                    
-                case .failure(let err):
-                    log(logLevel: .error, message: "Failed to perform 3DS with error \(err as NSError)")
-                    let containerErr = PrimerError.failedToPerform3DS(error: err, userInfo: ["file": #file, "class": "\(Self.self)", "function": #function, "line": "\(#line)"])
-                    ErrorHandler.handle(error: containerErr)
-                    self.handle(error: err)
-                    DispatchQueue.main.async {
-                        PrimerDelegateProxy.onResumeError(containerErr)
-                    }
-                }
-            }
-#else
-            let err = PrimerError.failedToPerform3DS(error: nil, userInfo: ["file": #file, "class": "\(Self.self)", "function": #function, "line": "\(#line)"])
-            ErrorHandler.handle(error: err)
-            DispatchQueue.main.async {
-                PrimerDelegateProxy.onResumeError(err)
-            }
-#endif
-            
-        } else if decodedClientToken.intent == RequiredActionName.processor3DS.rawValue {
-            if let redirectUrl = decodedClientToken.redirectUrl,
-               let statusUrl = decodedClientToken.statusUrl {
-                let pollingUrls = PollingURLs(status: statusUrl, redirect: redirectUrl, complete: nil)
-                self.presentWeb3DS(with: pollingUrls)
-                
-            } else {
-                let err = PrimerError.invalidValue(key: "Polling parameters", value: nil, userInfo: ["file": #file, "class": "\(Self.self)", "function": #function, "line": "\(#line)"])
-                ErrorHandler.handle(error: err)
-                PrimerDelegateProxy.onResumeError(err)
-            }
-
-        } else if decodedClientToken.intent == RequiredActionName.checkout.rawValue {
-            let configService: PaymentMethodConfigServiceProtocol = DependencyContainer.resolve()
-            
-            firstly {
-                configService.fetchConfig()
-            }
-            .done {
-                let settings: PrimerSettingsProtocol = DependencyContainer.resolve()
-                
-                if let amount = settings.amount, !self.isTokenizing {
-                    self.configurePayButton(amount: amount)
-                }
-                
-                // determine postal code textfield visibility
-                self.onConfigurationFetched?()
-                
-                self.onClientSessionActionCompletion?(nil)
-            }
-            .catch { err in
-                self.onClientSessionActionCompletion?(err)
-            }
-        } else {
-            let err = PrimerError.invalidValue(key: "resumeToken", value: nil, userInfo: ["file": #file, "class": "\(Self.self)", "function": #function, "line": "\(#line)"])
-            ErrorHandler.handle(error: err)
-            
-            handle(error: err)
-            DispatchQueue.main.async {
-                PrimerDelegateProxy.onResumeError(err)
-            }
-        }
-    }
-}
-
-extension CardFormPaymentMethodTokenizationViewModel {
-    
-    override func handle(error: Error) {
-        DispatchQueue.main.async {
-            if self.onClientSessionActionCompletion != nil {
-                ClientSession.Action.unselectPaymentMethod(resumeHandler: nil)
-                self.onClientSessionActionCompletion?(error)
-                self.onClientSessionActionCompletion = nil
-            }
-            
-            self.handleFailedTokenizationFlow(error: error)
-            self.submitButton.stopAnimating()
-            Primer.shared.primerRootVC?.view.isUserInteractionEnabled = true
->>>>>>> 534ff8fc
         }
     }
     
@@ -1093,13 +788,6 @@
         
         webViewCompletion = nil
     }
-    
-    func safariViewController(_ controller: SFSafariViewController, didCompleteInitialLoad didLoadSuccessfully: Bool) {
-        if didLoadSuccessfully {
-            self.didPresentExternalView?()
-        }
-    }
-    
 }
 
 #endif