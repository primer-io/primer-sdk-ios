--- conflicted
+++ resolved
@@ -883,15 +883,15 @@
                     DispatchQueue.main.async {
                         guard let threeDSPostAuthResponse = paymentMethodToken.1,
                               let resumeToken = threeDSPostAuthResponse.resumeToken else {
-                                  DispatchQueue.main.async {
-                                      let decoderError = ParserError.failedToDecode(message: "Failed to decode the threeDSPostAuthResponse", userInfo: ["file": #file, "class": "\(Self.self)", "function": #function, "line": "\(#line)"])
-                                      let err = PrimerError.failedToPerform3DS(error: decoderError, userInfo: ["file": #file, "class": "\(Self.self)", "function": #function, "line": "\(#line)"])
-                                      ErrorHandler.handle(error: err)
-                                      PrimerDelegateProxy.onResumeError(err)
-                                      self.handle(error: err)
-                                  }
-                                  return
-                              }
+                            DispatchQueue.main.async {
+                                let decoderError = ParserError.failedToDecode(message: "Failed to decode the threeDSPostAuthResponse", userInfo: ["file": #file, "class": "\(Self.self)", "function": #function, "line": "\(#line)"])
+                                let err = PrimerError.failedToPerform3DS(error: decoderError, userInfo: ["file": #file, "class": "\(Self.self)", "function": #function, "line": "\(#line)"])
+                                ErrorHandler.handle(error: err)
+                                PrimerDelegateProxy.onResumeError(err)
+                                self.handle(error: err)
+                            }
+                            return
+                        }
                         
                         Primer.shared.delegate?.onResumeSuccess?(resumeToken, resumeHandler: self)
                     }
@@ -914,6 +914,18 @@
             }
 #endif
             
+        } else if decodedClientToken.intent == RequiredActionName.processor3DS.rawValue {
+            if let redirectUrl = decodedClientToken.redirectUrl,
+               let statusUrl = decodedClientToken.statusUrl {
+                let pollingUrls = PollingURLs(status: statusUrl, redirect: redirectUrl, complete: nil)
+                self.presentWeb3DS(with: pollingUrls)
+                
+            } else {
+                let err = PrimerError.invalidValue(key: "polling params", value: nil, userInfo: ["file": #file, "class": "\(Self.self)", "function": #function, "line": "\(#line)"])
+                ErrorHandler.handle(error: err)
+                PrimerDelegateProxy.onResumeError(err)
+            }
+
         } else if decodedClientToken.intent == RequiredActionName.checkout.rawValue {
             let configService: PaymentMethodConfigServiceProtocol = DependencyContainer.resolve()
             
@@ -926,36 +938,6 @@
                 if let amount = settings.amount, !self.isTokenizing {
                     self.configurePayButton(amount: amount)
                 }
-<<<<<<< HEAD
-                .catch { err in
-                    self.onClientSessionActionCompletion?(err)
-                }
-            } else if decodedClientToken.intent == RequiredActionName.processor3DS.rawValue {
-                do {
-                    try ClientTokenService.storeClientToken(clientToken)
-                } catch {
-                    ErrorHandler.handle(error: error)
-                    PrimerDelegateProxy.onResumeError(error)
-                    return
-                }
-                
-                let decodedClientToken = ClientTokenService.decodedClientToken!
-                if let redirectUrl = decodedClientToken.redirectUrl,
-                   let statusUrl = decodedClientToken.statusUrl {
-                    let pollingUrls = PollingURLs(status: statusUrl, redirect: redirectUrl, complete: nil)
-                    self.presentWeb3DS(with: pollingUrls)
-                    
-                } else {
-                    let err = PrimerError.invalidValue(key: "polling params", value: nil, userInfo: ["file": #file, "class": "\(Self.self)", "function": #function, "line": "\(#line)"])
-                    ErrorHandler.handle(error: err)
-                    PrimerDelegateProxy.onResumeError(err)
-                }
-                
-            } else {
-                let err = PrimerError.invalidValue(key: "resumeToken", value: nil, userInfo: ["file": #file, "class": "\(Self.self)", "function": #function, "line": "\(#line)"])
-                ErrorHandler.handle(error: err)
-=======
->>>>>>> b90e3dc0
                 
                 // determine postal code textfield visibility
                 self.onConfigurationFetched?()
@@ -1026,7 +1008,7 @@
             self.didPresentExternalView?()
         }
     }
-
+    
 }
 
 #endif