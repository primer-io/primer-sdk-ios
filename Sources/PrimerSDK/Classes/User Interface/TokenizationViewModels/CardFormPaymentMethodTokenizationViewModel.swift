--- conflicted
+++ resolved
@@ -21,176 +21,10 @@
     // while we've already started the payment. In this case we don't
     // want to update the button's UI.
     private var isTokenizing = false
-<<<<<<< HEAD
-    var willPresentExternalView: (() -> Void)?
-    var didPresentExternalView: (() -> Void)?
-    var willDismissExternalView: (() -> Void)?
-    var didDismissExternalView: (() -> Void)?
-    var webViewController: SFSafariViewController?
-    var webViewCompletion: ((_ authorizationToken: String?, _ error: Error?) -> Void)?
-    var onResumeTokenCompletion: ((_ paymentMethod: PaymentMethodToken?, _ error: Error?) -> Void)?
-    var onClientToken: ((_ clientToken: String?, _ err: Error?) -> Void)?
-    
-    private lazy var _title: String = {
-        return "Payment Card"
-    }()
-    
-    override var title: String {
-        get { return _title }
-        set { _title = newValue }
-    }
-    
-    private lazy var _buttonTitle: String? = {
-        switch config.type {
-        case .paymentCard:
-            return (Primer.shared.flow?.internalSessionFlow.vaulted ?? false)
-            ? NSLocalizedString("payment-method-type-card-vaulted",
-                                tableName: nil,
-                                bundle: Bundle.primerResources,
-                                value: "Add new card",
-                                comment: "Add new card - Payment Method Type (Card Vaulted)")
-            
-            : NSLocalizedString("payment-method-type-card-not-vaulted",
-                                tableName: nil,
-                                bundle: Bundle.primerResources,
-                                value: "Pay with card",
-                                comment: "Pay with card - Payment Method Type (Card Not vaulted)")
-        case .adyenBlik:
-            return nil
-            
-        default:
-            assert(true, "Shouldn't end up in here")
-            return nil
-        }
-    }()
-    
-    override var buttonTitle: String? {
-        get { return _buttonTitle }
-        set { _buttonTitle = newValue }
-    }
-    
-    private lazy var _buttonImage: UIImage? = {
-        switch config.type {
-        case .paymentCard:
-            return UIImage(named: "creditCard", in: Bundle.primerResources, compatibleWith: nil)?.withRenderingMode(.alwaysTemplate)
-        case .adyenBlik:
-            return UIImage(named: "blik-logo", in: Bundle.primerResources, compatibleWith: nil)
-        default:
-            assert(true, "Shouldn't end up in here")
-            return nil
-        }
-    }()
-    
-    override var buttonImage: UIImage? {
-        get { return _buttonImage }
-        set { _buttonImage = newValue }
-    }
-    
-    private lazy var _buttonColor: UIColor? = {
-        switch config.type {
-        case .paymentCard,
-                .adyenBlik:
-            return theme.paymentMethodButton.color(for: .enabled)
-        default:
-            assert(true, "Shouldn't end up in here")
-            return nil
-        }
-    }()
-    
-    override var buttonColor: UIColor? {
-        get { return _buttonColor }
-        set { _buttonColor = newValue }
-    }
-    
-    private lazy var _buttonTitleColor: UIColor? = {
-        switch config.type {
-        case .paymentCard:
-            return theme.paymentMethodButton.text.color
-        case .adyenBlik:
-            return nil
-        default:
-            assert(true, "Shouldn't end up in here")
-            return nil
-        }
-    }()
-    
-    override var buttonTitleColor: UIColor? {
-        get { return _buttonTitleColor }
-        set { _buttonTitleColor = newValue }
-    }
-    
-    private lazy var _buttonBorderWidth: CGFloat = {
-        switch config.type {
-        case .paymentCard,
-                .adyenBlik:
-            return theme.paymentMethodButton.border.width
-        default:
-            assert(true, "Shouldn't end up in here")
-            return 0.0
-        }
-    }()
-    
-    override var buttonBorderWidth: CGFloat {
-        get { return _buttonBorderWidth }
-        set { _buttonBorderWidth = newValue }
-    }
-    
-    private lazy var _buttonBorderColor: UIColor? = {
-        switch config.type {
-        case .paymentCard,
-                .adyenBlik:
-            return theme.paymentMethodButton.border.color(for: .enabled)
-        default:
-            assert(true, "Shouldn't end up in here")
-            return nil
-        }
-    }()
-    
-    override var buttonBorderColor: UIColor? {
-        get { return _buttonBorderColor }
-        set { _buttonBorderColor = newValue }
-    }
-    
-    private lazy var _buttonTintColor: UIColor? = {
-        switch config.type {
-        case .paymentCard:
-            return theme.paymentMethodButton.iconColor
-        case .adyenBlik:
-            return nil
-        default:
-            assert(true, "Shouldn't end up in here")
-            return nil
-        }
-    }()
-    
-    override var buttonTintColor: UIColor? {
-        get { return _buttonTintColor }
-        set { _buttonTintColor = newValue }
-    }
-    
-    private lazy var _buttonFont: UIFont? = {
-        return UIFont.systemFont(ofSize: 17.0, weight: .medium)
-    }()
-    
-    override var buttonFont: UIFont? {
-        get { return _buttonFont }
-        set { _buttonFont = newValue }
-    }
-    
-    private lazy var _buttonCornerRadius: CGFloat? = {
-        return 4.0
-    }()
-    
-    override var buttonCornerRadius: CGFloat? {
-        get { return _buttonCornerRadius }
-        set { _buttonCornerRadius = newValue }
-    }
-=======
     private var userInputCompletion: (() -> Void)?
     private var cardComponentsManagerTokenizationCompletion: ((PrimerPaymentMethodTokenData?, Error?) -> Void)?
     private var webViewController: SFSafariViewController?
     private var webViewCompletion: ((_ authorizationToken: String?, _ error: Error?) -> Void)?
->>>>>>> efee80b6
     
     private var isCardholderNameFieldEnabled: Bool {
         if (AppState.current.apiConfiguration?.checkoutModules?.filter({ $0.type == "CARD_INFORMATION" }).first?.options as? PrimerAPIConfiguration.CheckoutModule.CardInformationOptions)?.cardHolderName == false {
