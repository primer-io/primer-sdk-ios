#if canImport(UIKit)

protocol DirectCheckoutViewModelProtocol {
    var amountViewModel: AmountViewModel { get }
    var paymentMethods: [PaymentMethodViewModel] { get }
    func loadCheckoutConfig(_ completion: @escaping (Error?) -> Void)
}

class DirectCheckoutViewModel: DirectCheckoutViewModelProtocol {
    private var amount: Int {
        guard let amount = state.settings.amount else { fatalError("Direct checkout requires amount value!") }
        return amount
    }
    private var currency: Currency {
        guard let currency = state.settings.currency else { fatalError("Direct checkout requires currency value!") }
        return currency
    }

    var amountViewModel: AmountViewModel {
        var vm = AmountViewModel(amount: amount, currency: currency)
        vm.disabled = state.settings.directDebitHasNoAmount
        return vm
    }
    var paymentMethods: [PaymentMethodViewModel] { return state.viewModels }

    @Dependency private(set) var clientTokenService: ClientTokenServiceProtocol
    @Dependency private(set) var paymentMethodConfigService: PaymentMethodConfigServiceProtocol
    @Dependency private(set) var state: AppStateProtocol

    func loadCheckoutConfig(_ completion: @escaping (Error?) -> Void) {
        if state.decodedClientToken.exists {
            paymentMethodConfigService.fetchConfig(completion)
        } else {
            clientTokenService.loadCheckoutConfig({ [weak self] _ in
                self?.paymentMethodConfigService.fetchConfig(completion)
            })
        }
    }
}

enum PaymentMethodIcon: String {
    case creditCard = "creditCard"
    case appleIcon = "appleIcon"
    case paypal = "paypal"
}

struct PaymentMethodViewModel {
    func toString() -> String {
        log(logLevel: .debug, title: nil, message: "Payment option: \(self.type)", prefix: "🦋", suffix: nil, bundle: nil, file: #file, className: String(describing: Self.self), function: #function, line: #line)
        switch type {
<<<<<<< HEAD
        case .paymentCard: return Primer.flow.vaulted ? "Add a new card".localized() : "Pay with card".localized()
        case .applePay: return "Pay"
        case .payPal: return ""
        case .goCardlessMandate: return "Bank account"
=======
        case .PAYMENT_CARD: return Primer.flow.vaulted ? "Add a new card".localized() : "Pay with card".localized()
        case .APPLE_PAY: return "Pay"
        case .PAYPAL: return ""
        case .GOCARDLESS_MANDATE: return "Bank account"
        case .KLARNA: return ""
>>>>>>> 76655a1c
        default: return ""
        }
    }

    func toIconName() -> ImageName {
        log(logLevel: .debug, title: nil, message: "Payment option: \(self.type)", prefix: "🦋", suffix: nil, bundle: nil, file: #file, className: String(describing: Self.self), function: #function, line: #line)
        switch type {
        case .applePay: return ImageName.appleIcon
        case .payPal: return  ImageName.paypal3
        case .goCardlessMandate: return ImageName.rightArrow
        case .klarna: return ImageName.klarna
        default: return  ImageName.creditCard
        }
    }

    let type: ConfigPaymentMethodType
}

struct AmountViewModel {
    let amount: Int
    let currency: Currency

    var disabled = false

    var formattedAmount: String {
        return String(format: "%.2f", (Double(amount) / 100))
    }
    func toLocal() -> String {
        if disabled { return "" }
        switch currency {
        case .USD:
            return "$\(formattedAmount)"
        case .GBP:
            return "£\(formattedAmount)"
        case .EUR:
            return "€\(formattedAmount)"
        case .JPY:
            return "¥\(amount)"
        case .SEK:
            return "\(amount) SEK"
        case .NOK:
            return "$\(amount) NOK"
        case .DKK:
            return "$\(amount) DKK"
        default:
            return "\(amount)"
        }
    }
}

#endif<|MERGE_RESOLUTION|>--- conflicted
+++ resolved
@@ -48,18 +48,11 @@
     func toString() -> String {
         log(logLevel: .debug, title: nil, message: "Payment option: \(self.type)", prefix: "🦋", suffix: nil, bundle: nil, file: #file, className: String(describing: Self.self), function: #function, line: #line)
         switch type {
-<<<<<<< HEAD
         case .paymentCard: return Primer.flow.vaulted ? "Add a new card".localized() : "Pay with card".localized()
         case .applePay: return "Pay"
         case .payPal: return ""
         case .goCardlessMandate: return "Bank account"
-=======
-        case .PAYMENT_CARD: return Primer.flow.vaulted ? "Add a new card".localized() : "Pay with card".localized()
-        case .APPLE_PAY: return "Pay"
-        case .PAYPAL: return ""
-        case .GOCARDLESS_MANDATE: return "Bank account"
-        case .KLARNA: return ""
->>>>>>> 76655a1c
+        case .klarna: return ""
         default: return ""
         }
     }
