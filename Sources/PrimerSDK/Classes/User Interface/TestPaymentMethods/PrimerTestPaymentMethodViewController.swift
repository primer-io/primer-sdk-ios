//
//  PrimerTestPaymentMethodViewController.swift
//  PrimerSDK
//
//  Created by Dario Carlomagno on 24/05/22.
//


import UIKit

class PrimerTestPaymentMethodViewController: PrimerFormViewController, LogReporter {
    
    private let theme: PrimerThemeProtocol = DependencyContainer.resolve()
    private var viewModel: PrimerTestPaymentMethodTokenizationViewModel!
    
    deinit {
        viewModel.cancel()
        viewModel = nil
<<<<<<< HEAD
        self.logger.debug(message: "🧨 deinit: \(self) \(Unmanaged.passUnretained(self).toOpaque())")
=======
>>>>>>> 0cb3deab
    }
    
    init(viewModel: PrimerTestPaymentMethodTokenizationViewModel) {
        self.viewModel = viewModel
        super.init(nibName: nil, bundle: nil)
        self.titleImage = viewModel.uiModule.invertedLogo
    }
    
    required init?(coder: NSCoder) {
        fatalError("init(coder:) has not been implemented")
    }
    
    override func viewDidLoad() {
        super.viewDidLoad()
        
        let viewEvent = Analytics.Event(
            eventType: .ui,
            properties: UIEventProperties(
                action: .view,
                context: Analytics.Event.Property.Context(
                    issuerId: nil,
                    paymentMethodType: self.viewModel.config.type,
                    url: nil),
                extra: nil,
                objectType: .view,
                objectId: nil,
                objectClass: "\(Self.self)",
                place: .bankSelectionList))
        Analytics.Service.record(event: viewEvent)

        setupView()
    }
}

extension PrimerTestPaymentMethodViewController {
    
    private func setupView() {
        view.backgroundColor = theme.view.backgroundColor
        view.translatesAutoresizingMaskIntoConstraints = false
        view.heightAnchor.constraint(equalToConstant: viewModel.viewHeight).isActive = true
        viewModel.tableView.isScrollEnabled = false
        verticalStackView.removeConstraints(verticalStackView.constraints)
        verticalStackView.pin(view: view, leading: 20, top: 0, trailing: -20, bottom: -20)
        verticalStackView.addArrangedSubview(viewModel.tableView)
        viewModel.tableView.translatesAutoresizingMaskIntoConstraints = false
    }
}

<|MERGE_RESOLUTION|>--- conflicted
+++ resolved
@@ -16,10 +16,6 @@
     deinit {
         viewModel.cancel()
         viewModel = nil
-<<<<<<< HEAD
-        self.logger.debug(message: "🧨 deinit: \(self) \(Unmanaged.passUnretained(self).toOpaque())")
-=======
->>>>>>> 0cb3deab
     }
     
     init(viewModel: PrimerTestPaymentMethodTokenizationViewModel) {
