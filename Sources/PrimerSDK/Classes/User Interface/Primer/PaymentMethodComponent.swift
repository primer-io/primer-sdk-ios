//
//  PaymentMethodButton.swift
//  PrimerSDK
//
//  Created by Carl Eriksson on 03/01/2021.
//

#if canImport(UIKit)

import UIKit

internal class PaymentMethodComponent: PrimerView {

    let label = UILabel()
    let iconView = UIImageView()

    init(frame: CGRect, method: ExternalPaymentMethodTokenizationViewModel) {
        super.init(frame: frame)
        
        let theme: PrimerThemeProtocol = DependencyContainer.resolve()

        layer.cornerRadius = theme.cornerRadiusTheme.buttons

        switch method.config.type {
        case .applePay:
            backgroundColor = .black
            label.textColor = .white
            addSubview(label)
            addSubview(iconView)
<<<<<<< HEAD
            configureLabel(with: method.buttonTitle ?? "", isBold: true)
=======
            configureLabel(with: method.buttonTitle, isBold: true)
>>>>>>> 58dfa912
            configureIconView(icon: method.buttonImage, color: .white, isMonoColor: true)
            anchorLabel()
            anchorIconView(inRelationToLabel: true)
        case .paymentCard:
            layer.borderWidth = 1
            layer.borderColor = theme.colorTheme.disabled1.cgColor
            backgroundColor = theme.colorTheme.main1
            label.textColor = theme.colorTheme.text1
            addSubview(label)
            addSubview(iconView)
<<<<<<< HEAD
            configureLabel(with: method.buttonTitle ?? "")
=======
            configureLabel(with: method.buttonTitle)
>>>>>>> 58dfa912
            configureIconView(icon: method.buttonImage, color: theme.colorTheme.text1, isMonoColor: true)
            anchorLabel()
            anchorIconView(inRelationToLabel: true)
        case .payPal:
//            layer.borderWidth = 1
            backgroundColor = UIColor(red: 190/255, green: 228/255, blue: 254/255, alpha: 1)
            //            layer.borderColor = theme.colorTheme.disabled1.cgColor
            addSubview(iconView)
            configureIconView(icon: method.buttonImage, color: theme.colorTheme.text1)
            anchorIconView(inRelationToLabel: false)
        case .goCardlessMandate:
            layer.borderWidth = 1
            layer.borderColor = theme.colorTheme.disabled1.cgColor
            backgroundColor = theme.colorTheme.main1
            label.textColor = theme.colorTheme.text1
            addSubview(label)
            addSubview(iconView)
<<<<<<< HEAD
            configureLabel(with: method.buttonTitle ?? "")
=======
            configureLabel(with: method.buttonTitle)
>>>>>>> 58dfa912
            configureIconView(icon: method.buttonImage, color: theme.colorTheme.text1, isMonoColor: true)
            anchorLabel()
            anchorIconView(inRelationToLabel: true)
        case .klarna:
            backgroundColor = UIColor(red: 255/255, green: 179/255, blue: 199/255, alpha: 1)
            addSubview(iconView)
            configureIconView(icon: method.buttonImage, color: theme.colorTheme.text1)
            anchorIconView(inRelationToLabel: false)
        case .apaya:
            layer.borderWidth = 1
            layer.borderColor = theme.colorTheme.disabled1.cgColor
            backgroundColor = theme.colorTheme.main1
            label.textColor = theme.colorTheme.text1
            addSubview(label)
            addSubview(iconView)
<<<<<<< HEAD
            configureLabel(with: method.buttonTitle ?? "")
=======
            configureLabel(with: method.buttonTitle)
>>>>>>> 58dfa912
            configureIconView(icon: method.buttonImage, color: theme.colorTheme.text1, isMonoColor: true)
            anchorLabel()
            anchorIconView(inRelationToLabel: true)
        default:
            break
        }
    }

    required init?(coder: NSCoder) { fatalError("init(coder:) has not been implemented") }
}

// MARK: Configuration
internal extension PaymentMethodComponent {
    func configureLabel(
        with title: String?,
        isBold: Bool = false
    ) {
        label.text = title
        if isBold {
            label.font = UIFont.boldSystemFont(ofSize: 20)
        }
    }

    func configureIconView(icon: UIImage?, color: UIColor = .black, isMonoColor: Bool = false) {
        if isMonoColor {
            let tintedIcon = icon?.withRenderingMode(.alwaysTemplate)
            iconView.tintColor = color
            iconView.image = tintedIcon
        } else {
            iconView.image = icon
        }
    }
}

// MARK: Constraints
internal extension PaymentMethodComponent {
    func anchorLabel() {
        label.translatesAutoresizingMaskIntoConstraints = false
//        label.heightAnchor.constraint(equalToConstant: 14).isActive = true
        label.centerYAnchor.constraint(equalTo: centerYAnchor).isActive = true
        label.centerXAnchor.constraint(equalTo: centerXAnchor, constant: 12).isActive = true
    }

    func anchorIconView(inRelationToLabel: Bool) {
        iconView.translatesAutoresizingMaskIntoConstraints = false
//        iconView.heightAnchor.constraint(equalToConstant: 20).isActive = true
        iconView.centerYAnchor.constraint(equalTo: centerYAnchor).isActive = true
        iconView.heightAnchor.constraint(equalToConstant: iconView.intrinsicContentSize.height * 0.75).isActive = true
        iconView.widthAnchor.constraint(equalToConstant: iconView.intrinsicContentSize.width * 0.75).isActive = true
        if inRelationToLabel {
            iconView.trailingAnchor.constraint(equalTo: label.leadingAnchor, constant: -6).isActive = true
        } else {
            iconView.centerXAnchor.constraint(equalTo: centerXAnchor).isActive = true
        }
    }
}

#endif<|MERGE_RESOLUTION|>--- conflicted
+++ resolved
@@ -27,11 +27,7 @@
             label.textColor = .white
             addSubview(label)
             addSubview(iconView)
-<<<<<<< HEAD
-            configureLabel(with: method.buttonTitle ?? "", isBold: true)
-=======
             configureLabel(with: method.buttonTitle, isBold: true)
->>>>>>> 58dfa912
             configureIconView(icon: method.buttonImage, color: .white, isMonoColor: true)
             anchorLabel()
             anchorIconView(inRelationToLabel: true)
@@ -42,11 +38,7 @@
             label.textColor = theme.colorTheme.text1
             addSubview(label)
             addSubview(iconView)
-<<<<<<< HEAD
-            configureLabel(with: method.buttonTitle ?? "")
-=======
             configureLabel(with: method.buttonTitle)
->>>>>>> 58dfa912
             configureIconView(icon: method.buttonImage, color: theme.colorTheme.text1, isMonoColor: true)
             anchorLabel()
             anchorIconView(inRelationToLabel: true)
@@ -64,11 +56,7 @@
             label.textColor = theme.colorTheme.text1
             addSubview(label)
             addSubview(iconView)
-<<<<<<< HEAD
-            configureLabel(with: method.buttonTitle ?? "")
-=======
             configureLabel(with: method.buttonTitle)
->>>>>>> 58dfa912
             configureIconView(icon: method.buttonImage, color: theme.colorTheme.text1, isMonoColor: true)
             anchorLabel()
             anchorIconView(inRelationToLabel: true)
@@ -84,11 +72,7 @@
             label.textColor = theme.colorTheme.text1
             addSubview(label)
             addSubview(iconView)
-<<<<<<< HEAD
-            configureLabel(with: method.buttonTitle ?? "")
-=======
             configureLabel(with: method.buttonTitle)
->>>>>>> 58dfa912
             configureIconView(icon: method.buttonImage, color: theme.colorTheme.text1, isMonoColor: true)
             anchorLabel()
             anchorIconView(inRelationToLabel: true)
