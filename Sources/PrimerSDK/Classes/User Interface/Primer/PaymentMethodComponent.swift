//
//  PaymentMethodButton.swift
//  PrimerSDK
//
//  Created by Carl Eriksson on 03/01/2021.
//

#if canImport(UIKit)

import UIKit

internal class PaymentMethodComponent: PrimerView {

    let label = UILabel()
    let iconView = UIImageView()

    init(frame: CGRect, method: ExternalPaymentMethodTokenizationViewModel) {
        super.init(frame: frame)
        
        let theme: PrimerThemeProtocol = DependencyContainer.resolve()

        layer.cornerRadius = theme.paymentMethodButton.cornerRadius

        switch method.config.type {
        case .applePay:
            backgroundColor = .black
            label.textColor = .white
            addSubview(label)
            addSubview(iconView)
            configureLabel(with: method.buttonTitle, isBold: true)
            configureIconView(icon: method.buttonImage, color: .white, isMonoColor: true)
            anchorLabel()
            anchorIconView(inRelationToLabel: true)
        case .paymentCard:
            layer.borderWidth = 1
            layer.borderColor = theme.paymentMethodButton.border.color(for: .enabled).cgColor
            backgroundColor = theme.paymentMethodButton.color(for: .enabled)
            label.textColor = theme.paymentMethodButton.text.color
            addSubview(label)
            addSubview(iconView)
<<<<<<< HEAD
            configureLabel(with: method.toString())
            configureIconView(
                icon: method.toIconName()?.image,
                color: theme.paymentMethodButton.text.color,
                isMonoColor: true
            )
=======
            configureLabel(with: method.buttonTitle)
            configureIconView(icon: method.buttonImage, color: theme.colorTheme.text1, isMonoColor: true)
>>>>>>> 60df2d7f
            anchorLabel()
            anchorIconView(inRelationToLabel: true)
        case .payPal:
//            layer.borderWidth = 1
            backgroundColor = UIColor(red: 190/255, green: 228/255, blue: 254/255, alpha: 1)
            //            layer.borderColor = theme.colorTheme.disabled1.cgColor
            addSubview(iconView)
<<<<<<< HEAD
            configureIconView(
                icon: method.toIconName()?.image,
                color: theme.paymentMethodButton.text.color
            )
=======
            configureIconView(icon: method.buttonImage, color: theme.colorTheme.text1)
>>>>>>> 60df2d7f
            anchorIconView(inRelationToLabel: false)
        case .goCardlessMandate:
            layer.borderWidth = 1
            layer.borderColor = theme.paymentMethodButton.border.color(for: .enabled).cgColor
            backgroundColor = theme.paymentMethodButton.color(for: .enabled)
            label.textColor = theme.paymentMethodButton.text.color
            addSubview(label)
            addSubview(iconView)
<<<<<<< HEAD
            configureLabel(with: method.toString())
            configureIconView(
                icon: method.toIconName()?.image,
                color: theme.paymentMethodButton.text.color,
                isMonoColor: true
            )
=======
            configureLabel(with: method.buttonTitle)
            configureIconView(icon: method.buttonImage, color: theme.colorTheme.text1, isMonoColor: true)
>>>>>>> 60df2d7f
            anchorLabel()
            anchorIconView(inRelationToLabel: true)
        case .klarna:
            // TODO: move Klarna color to constant or similar, should maybe be dynamic from backend?
            backgroundColor = UIColor(red: 255/255, green: 179/255, blue: 199/255, alpha: 1)
            addSubview(iconView)
<<<<<<< HEAD
            configureIconView(
                icon: method.toIconName()?.image,
                color: theme.paymentMethodButton.text.color
            )
=======
            configureIconView(icon: method.buttonImage, color: theme.colorTheme.text1)
>>>>>>> 60df2d7f
            anchorIconView(inRelationToLabel: false)
        case .apaya:
            layer.borderWidth = 1
            layer.borderColor = theme.paymentMethodButton.border.color(for: .enabled).cgColor
            backgroundColor = theme.paymentMethodButton.color(for: .enabled)
            label.textColor = theme.paymentMethodButton.text.color
            addSubview(label)
            addSubview(iconView)
<<<<<<< HEAD
            configureLabel(with: method.toString())
            configureIconView(
                icon: method.toIconName()?.image,
                color: theme.paymentMethodButton.text.color,
                isMonoColor: true
            )
=======
            configureLabel(with: method.buttonTitle)
            configureIconView(icon: method.buttonImage, color: theme.colorTheme.text1, isMonoColor: true)
>>>>>>> 60df2d7f
            anchorLabel()
            anchorIconView(inRelationToLabel: true)
        default:
            break
        }
    }

    required init?(coder: NSCoder) { fatalError("init(coder:) has not been implemented") }
}

// MARK: Configuration
internal extension PaymentMethodComponent {
    func configureLabel(
        with title: String?,
        isBold: Bool = false
    ) {
        label.text = title
        if isBold {
            label.font = UIFont.boldSystemFont(ofSize: 20)
        }
    }

    func configureIconView(icon: UIImage?, color: UIColor = .black, isMonoColor: Bool = false) {
        if isMonoColor {
            let tintedIcon = icon?.withRenderingMode(.alwaysTemplate)
            iconView.tintColor = color
            iconView.image = tintedIcon
        } else {
            iconView.image = icon
        }
    }
}

// MARK: Constraints
internal extension PaymentMethodComponent {
    func anchorLabel() {
        label.translatesAutoresizingMaskIntoConstraints = false
        label.centerYAnchor.constraint(equalTo: centerYAnchor).isActive = true
        label.centerXAnchor.constraint(equalTo: centerXAnchor, constant: 12).isActive = true
    }

    func anchorIconView(inRelationToLabel: Bool) {
        iconView.translatesAutoresizingMaskIntoConstraints = false
//        iconView.heightAnchor.constraint(equalToConstant: 20).isActive = true
        iconView.centerYAnchor.constraint(equalTo: centerYAnchor).isActive = true
        iconView.heightAnchor.constraint(equalToConstant: iconView.intrinsicContentSize.height * 0.75)
            .isActive = true
        iconView.widthAnchor.constraint(equalToConstant: iconView.intrinsicContentSize.width * 0.75)
            .isActive = true
        if inRelationToLabel {
            iconView.trailingAnchor.constraint(equalTo: label.leadingAnchor, constant: -6).isActive = true
        } else {
            iconView.centerXAnchor.constraint(equalTo: centerXAnchor).isActive = true
        }
    }
}

#endif<|MERGE_RESOLUTION|>--- conflicted
+++ resolved
@@ -38,17 +38,8 @@
             label.textColor = theme.paymentMethodButton.text.color
             addSubview(label)
             addSubview(iconView)
-<<<<<<< HEAD
-            configureLabel(with: method.toString())
-            configureIconView(
-                icon: method.toIconName()?.image,
-                color: theme.paymentMethodButton.text.color,
-                isMonoColor: true
-            )
-=======
             configureLabel(with: method.buttonTitle)
-            configureIconView(icon: method.buttonImage, color: theme.colorTheme.text1, isMonoColor: true)
->>>>>>> 60df2d7f
+            configureIconView(icon: method.buttonImage, color: theme.paymentMethodButton.text.color, isMonoColor: true)
             anchorLabel()
             anchorIconView(inRelationToLabel: true)
         case .payPal:
@@ -56,14 +47,7 @@
             backgroundColor = UIColor(red: 190/255, green: 228/255, blue: 254/255, alpha: 1)
             //            layer.borderColor = theme.colorTheme.disabled1.cgColor
             addSubview(iconView)
-<<<<<<< HEAD
-            configureIconView(
-                icon: method.toIconName()?.image,
-                color: theme.paymentMethodButton.text.color
-            )
-=======
-            configureIconView(icon: method.buttonImage, color: theme.colorTheme.text1)
->>>>>>> 60df2d7f
+            configureIconView(icon: method.buttonImage, color: theme.paymentMethodButton.text.color)
             anchorIconView(inRelationToLabel: false)
         case .goCardlessMandate:
             layer.borderWidth = 1
@@ -72,31 +56,15 @@
             label.textColor = theme.paymentMethodButton.text.color
             addSubview(label)
             addSubview(iconView)
-<<<<<<< HEAD
-            configureLabel(with: method.toString())
-            configureIconView(
-                icon: method.toIconName()?.image,
-                color: theme.paymentMethodButton.text.color,
-                isMonoColor: true
-            )
-=======
             configureLabel(with: method.buttonTitle)
-            configureIconView(icon: method.buttonImage, color: theme.colorTheme.text1, isMonoColor: true)
->>>>>>> 60df2d7f
+            configureIconView(icon: method.buttonImage, color: theme.paymentMethodButton.text.color, isMonoColor: true)
             anchorLabel()
             anchorIconView(inRelationToLabel: true)
         case .klarna:
             // TODO: move Klarna color to constant or similar, should maybe be dynamic from backend?
             backgroundColor = UIColor(red: 255/255, green: 179/255, blue: 199/255, alpha: 1)
             addSubview(iconView)
-<<<<<<< HEAD
-            configureIconView(
-                icon: method.toIconName()?.image,
-                color: theme.paymentMethodButton.text.color
-            )
-=======
-            configureIconView(icon: method.buttonImage, color: theme.colorTheme.text1)
->>>>>>> 60df2d7f
+            configureIconView(icon: method.buttonImage, color: theme.paymentMethodButton.text.color)
             anchorIconView(inRelationToLabel: false)
         case .apaya:
             layer.borderWidth = 1
@@ -105,17 +73,8 @@
             label.textColor = theme.paymentMethodButton.text.color
             addSubview(label)
             addSubview(iconView)
-<<<<<<< HEAD
-            configureLabel(with: method.toString())
-            configureIconView(
-                icon: method.toIconName()?.image,
-                color: theme.paymentMethodButton.text.color,
-                isMonoColor: true
-            )
-=======
             configureLabel(with: method.buttonTitle)
-            configureIconView(icon: method.buttonImage, color: theme.colorTheme.text1, isMonoColor: true)
->>>>>>> 60df2d7f
+            configureIconView(icon: method.buttonImage, color: theme.paymentMethodButton.text.color, isMonoColor: true)
             anchorLabel()
             anchorIconView(inRelationToLabel: true)
         default:
