//
//  CardButton.swift
//  PrimerSDK
//
//  Created by Carl Eriksson on 26/01/2021.
//

#if canImport(UIKit)

import UIKit

class CardButton: UIButton {

    @Dependency private(set) var theme: PrimerThemeProtocol

    private var iconView = UIImageView()
    private var networkLabel = UILabel()
    private var cardholderLabel = UILabel()
    private var last4Label = UILabel()
    private var expiryLabel = UILabel()
    private var border = UIView()
    private var checkView = UIImageView()

    private weak var widthConstraint: NSLayoutConstraint?
    private weak var trailingConstraint: NSLayoutConstraint?
    private weak var leadingConstraint: NSLayoutConstraint?
    private weak var heightConstraint: NSLayoutConstraint?

    var showIcon = true

    func render(model: CardButtonViewModel?, showIcon: Bool = true) {
        guard let model = model else { return }
        
        log(logLevel: .debug, message: "🍓🍓🍓🍓🍓🍓🍓🍓🍓🍓🍓🍓🍓🍓🍓🍓🍓🍓🍓: \(model)")

        addIcon()
        if showIcon {

        } else {
            self.showIcon = false
            toggleIcon()
        }

        addCardIcon(image: model.imageName.image)
        addBorder()
<<<<<<< HEAD

        if model.paymentMethodType == .goCardlessMandate {
=======
        
        switch model.paymentMethodType {
        case .GOCARDLESS_MANDATE, .KLARNA_CUSTOMER_TOKEN:
>>>>>>> 76655a1c
            addDDMandateLabel(value: model.network)
        default:
            addNetworkName(value: model.network)
            addCardholderName(value: model.cardholder)
            addLast4Digits(value: model.last4)
            addExpiryDetails(value: model.expiry)
        }

    }

    func reload(model: CardButtonViewModel?) {
        iconView.image = model?.imageName.image
        networkLabel.text = model?.network
        cardholderLabel.text = model?.cardholder
        last4Label.text = model?.last4
        expiryLabel.text = model?.expiry
        toggleBorder(isSelected: false)
    }

    func toggleBorder(isSelected: Bool, isError: Bool = false) {
        if isError { return border.layer.borderColor = theme.colorTheme.error1.cgColor }
        border.layer.borderWidth = isSelected ? 1.5 : 1
        border.layer.borderColor = isSelected ? theme.colorTheme.tint1.cgColor : theme.colorTheme.disabled1.cgColor
    }

    private func addCardIcon(image: UIImage?) {
        iconView = UIImageView(image: image)
        iconView.clipsToBounds = true
        addSubview(iconView)
        iconView.translatesAutoresizingMaskIntoConstraints = false
        iconView.centerYAnchor.constraint(equalTo: centerYAnchor).isActive = true

        if iconView.image == ImageName.bank.image {

            let tintedIcon = image?.withRenderingMode(.alwaysTemplate)
            iconView.tintColor = theme.colorTheme.tint1
            iconView.image = tintedIcon

            iconView.leadingAnchor.constraint(equalTo: leadingAnchor, constant: 17).isActive = true
            iconView.heightAnchor.constraint(equalToConstant: 24).isActive = true
            iconView.widthAnchor.constraint(equalToConstant: 24).isActive = true
        } else {
            iconView.leadingAnchor.constraint(equalTo: leadingAnchor, constant: 10).isActive = true
            iconView.heightAnchor.constraint(equalToConstant: 28).isActive = true
            iconView.widthAnchor.constraint(equalToConstant: 38).isActive = true
        }
    }

    private func addDDMandateLabel(value: String) {
        let label = UILabel()
        label.text = value
        addSubview(label)
        label.translatesAutoresizingMaskIntoConstraints = false
        label.leadingAnchor.constraint(equalTo: iconView.trailingAnchor, constant: 17).isActive = true
        label.centerYAnchor.constraint(equalTo: centerYAnchor).isActive = true
    }

    private func addNetworkName(value: String) {
        networkLabel = UILabel()
        networkLabel.text = value
        addSubview(networkLabel)
        networkLabel.translatesAutoresizingMaskIntoConstraints = false
        if iconView.image == ImageName.bank.image?.withRenderingMode(.alwaysTemplate) {
            networkLabel.leadingAnchor.constraint(equalTo: iconView.trailingAnchor, constant: 17).isActive = true
        } else {
            networkLabel.leadingAnchor.constraint(equalTo: iconView.trailingAnchor, constant: 10).isActive = true
        }
        networkLabel.bottomAnchor.constraint(equalTo: centerYAnchor).isActive = true
    }

    private func addCardholderName(value: String) {
        cardholderLabel = UILabel()
        cardholderLabel.text = value
        cardholderLabel.font = .systemFont(ofSize: 12)
        addSubview(cardholderLabel)
        cardholderLabel.translatesAutoresizingMaskIntoConstraints = false
        cardholderLabel.leadingAnchor.constraint(equalTo: networkLabel.leadingAnchor).isActive = true
        cardholderLabel.trailingAnchor.constraint(equalTo: trailingAnchor, constant: -88).isActive = true
        cardholderLabel.topAnchor.constraint(equalTo: networkLabel.bottomAnchor, constant: 6).isActive = true
    }

    private func addLast4Digits(value: String) {
        last4Label = UILabel()
        last4Label.text = value
        addSubview(last4Label)
        last4Label.translatesAutoresizingMaskIntoConstraints = false
        leadingConstraint = last4Label.trailingAnchor.constraint(equalTo: checkView.leadingAnchor, constant: -14)
        leadingConstraint?.isActive = true
        last4Label.bottomAnchor.constraint(equalTo: centerYAnchor).isActive = true
    }

    private func addExpiryDetails(value: String) {
        expiryLabel = UILabel()
        expiryLabel.text = value
        expiryLabel.font = .systemFont(ofSize: 12)
        addSubview(expiryLabel)
        expiryLabel.translatesAutoresizingMaskIntoConstraints = false
        expiryLabel.trailingAnchor.constraint(equalTo: last4Label.trailingAnchor).isActive = true
        expiryLabel.topAnchor.constraint(equalTo: last4Label.bottomAnchor, constant: 6).isActive = true
    }

    private func addBorder() {
        border = UIView()
        border.layer.borderColor = theme.colorTheme.disabled1.cgColor
        border.layer.borderWidth = 1
        border.layer.cornerRadius = 4
        addSubview(border)
        border.translatesAutoresizingMaskIntoConstraints = false
        border.pin(to: self)
        border.isUserInteractionEnabled = false
    }

    private func addIcon() {
        checkView = UIImageView(image: ImageName.check2.image)

        // color
        let tintedIcon = ImageName.check2.image?.withRenderingMode(.alwaysTemplate)
        checkView.tintColor = theme.colorTheme.tint1
        checkView.image = tintedIcon

        addSubview(checkView)
        checkView.translatesAutoresizingMaskIntoConstraints = false
        checkView.centerYAnchor.constraint(equalTo: centerYAnchor).isActive = true
        trailingConstraint = checkView.trailingAnchor.constraint(equalTo: trailingAnchor, constant: -14)
        widthConstraint = checkView.widthAnchor.constraint(equalToConstant: 14)
        trailingConstraint?.isActive = true
        widthConstraint?.isActive = true
        heightConstraint = checkView.heightAnchor.constraint(equalToConstant: 22)
        heightConstraint?.isActive = true
    }

    func toggleError(isEnabled: Bool) {
        checkView.image = isEnabled ? ImageName.delete.image : ImageName.check2.image

        if checkView.image == ImageName.check2.image {
            leadingConstraint?.constant = -14
            trailingConstraint?.constant = 14
            widthConstraint?.constant = 14
            heightConstraint?.constant = 14
        } else {
            leadingConstraint?.constant = -10
            trailingConstraint?.constant = -10
            widthConstraint?.constant = 22
        }
    }

    func toggleIcon() {
        trailingConstraint?.constant = showIcon ? -14 : 0
        widthConstraint?.constant = showIcon ? 14 : 0
        heightConstraint?.constant = showIcon ? 14 : 0
    }

    func hideIcon(_ val: Bool) {
        checkView.isHidden = !val
    }

    func hideBorder() {
        border.isHidden = true
    }

    func addSeparatorLine() {
        let line = UIView()
        line.backgroundColor = theme.colorTheme.disabled1
        line.translatesAutoresizingMaskIntoConstraints = false
        addSubview(line)
        line.topAnchor.constraint(equalTo: bottomAnchor, constant: -0.5).isActive = true
        line.heightAnchor.constraint(equalToConstant: 0.5).isActive = true
        line.leadingAnchor.constraint(equalTo: leadingAnchor).isActive = true
        line.trailingAnchor.constraint(equalTo: trailingAnchor).isActive = true
    }
}

#endif<|MERGE_RESOLUTION|>--- conflicted
+++ resolved
@@ -43,14 +43,10 @@
 
         addCardIcon(image: model.imageName.image)
         addBorder()
-<<<<<<< HEAD
-
-        if model.paymentMethodType == .goCardlessMandate {
-=======
         
         switch model.paymentMethodType {
-        case .GOCARDLESS_MANDATE, .KLARNA_CUSTOMER_TOKEN:
->>>>>>> 76655a1c
+        case .goCardlessMandate,
+             .klarnaCustomerToken:
             addDDMandateLabel(value: model.network)
         default:
             addNetworkName(value: model.network)
