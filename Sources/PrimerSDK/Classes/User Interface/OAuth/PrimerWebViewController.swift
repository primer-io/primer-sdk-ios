//
//  PrimerWebViewController.swift
//  PrimerSDK
//
//  Created by Carl Eriksson on 28/07/2021.
//



import UIKit
import WebKit

internal class PrimerWebViewController: PrimerViewController, LogReporter {
    
    private let webView: WKWebView! = WKWebView()
    internal private(set) var url: URL
    var navigationDelegate: WKNavigationDelegate? {
        didSet {
            webView?.navigationDelegate = navigationDelegate
        }
    }
    private let allowedHosts: [String] = [
        "primer.io",
        "livedemostore.primer.io"
    ]
<<<<<<< HEAD

    deinit {
        self.logger.debug(message: "🧨 deinit: \(self.self) \(Unmanaged.passUnretained(self).toOpaque())")
    }
=======
>>>>>>> 0cb3deab
    
    init(with url: URL) {
        self.url = url
        super.init(nibName: nil, bundle: nil)
    }

    required init?(coder: NSCoder) {
        fatalError("init(coder:) has not been implemented")
    }

    override func viewDidLoad() {
        super.viewDidLoad()
        renderWebView()
    }

    private func renderWebView() {
        webView.isAccessibilityElement = false
        webView.accessibilityIdentifier = "primer_webview"
        webView.scrollView.bounces = false
        webView.navigationDelegate = navigationDelegate
        
        view.addSubview(webView)
        webView.translatesAutoresizingMaskIntoConstraints = false
        webView.leadingAnchor.constraint(equalTo: view.leadingAnchor).isActive = true
        webView.topAnchor.constraint(equalTo: view.layoutMarginsGuide.topAnchor).isActive = true
        webView.trailingAnchor.constraint(equalTo: view.trailingAnchor).isActive = true
        webView.bottomAnchor.constraint(equalTo: view.layoutMarginsGuide.bottomAnchor).isActive = true
        
        var request = URLRequest(url: url)
        request.timeoutInterval = 60
        request.allHTTPHeaderFields = PrimerAPI.headers
        webView.load(request)
    }
    
}

<|MERGE_RESOLUTION|>--- conflicted
+++ resolved
@@ -23,13 +23,6 @@
         "primer.io",
         "livedemostore.primer.io"
     ]
-<<<<<<< HEAD
-
-    deinit {
-        self.logger.debug(message: "🧨 deinit: \(self.self) \(Unmanaged.passUnretained(self).toOpaque())")
-    }
-=======
->>>>>>> 0cb3deab
     
     init(with url: URL) {
         self.url = url
