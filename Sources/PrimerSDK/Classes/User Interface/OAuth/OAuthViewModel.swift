--- conflicted
+++ resolved
@@ -78,14 +78,6 @@
             }
         })
     }
-<<<<<<< HEAD
-
-    func tokenize(_ host: OAuthHost, with completion: @escaping (Error?) -> Void) {
-
-        var instrument = PaymentInstrument()
-
-        if host == .klarna {
-=======
     
     private func generatePaypalPaymentInstrument(_ host: OAuthHost, with completion: @escaping (Error?) -> Void) -> PaymentInstrument? {
         switch Primer.flow.uxMode {
@@ -131,7 +123,6 @@
         if (host == .klarna) {
             var instrument = PaymentInstrument()
             
->>>>>>> 76655a1c
             log(logLevel: .verbose, title: nil, message: "Host: \(host)", prefix: "🔥", suffix: nil, bundle: nil, file: #file, className: String(describing: Self.self), function: #function, line: #line)
 
             klarnaService.finalizePaymentSession { [weak self] result in
@@ -139,36 +130,6 @@
                 case .failure(let err):
                     completion(err)
                 case .success(let res):
-<<<<<<< HEAD
-                    instrument = PaymentInstrument(
-                        klarnaAuthorizationToken: self?.state.authorizationToken,
-                        sessionData: res.sessionData
-                    )
-
-                    log(logLevel: .verbose, title: nil, message: "Instrument: \(instrument)", prefix: "🔥", suffix: nil, bundle: nil, file: #file, className: String(describing: Self.self), function: #function, line: #line)
-
-                    guard let state = self?.state else { return }
-
-                    let request = PaymentMethodTokenizationRequest(paymentInstrument: instrument, state: state)
-
-                    log(logLevel: .verbose, title: nil, message: "Request: \(request)", prefix: "🔥", suffix: nil, bundle: nil, file: #file, className: String(describing: Self.self), function: #function, line: #line)
-
-                    self?.tokenizationService.tokenize(request: request) { [weak self] result in
-                        switch result {
-                        case .failure(let error):
-                            ErrorHandler.shared.handle(error: error)
-                            completion(error)
-                        case .success(let token):
-                            log(logLevel: .verbose, title: nil, message: "Token: \(token)", prefix: "🔥", suffix: nil, bundle: nil, file: #file, className: String(describing: Self.self), function: #function, line: #line)
-
-                            switch Primer.flow.uxMode {
-                            case .VAULT:
-                                log(logLevel: .verbose, title: nil, message: "Vaulting", prefix: "🔥", suffix: nil, bundle: nil, file: #file, className: String(describing: Self.self), function: #function, line: #line)
-                                completion(nil) // self?.onTokenizeSuccess(token, completion)
-                            case .CHECKOUT:
-                                log(logLevel: .verbose, title: nil, message: "Paying", prefix: "🔥", suffix: nil, bundle: nil, file: #file, className: String(describing: Self.self), function: #function, line: #line)
-                                self?.onTokenizeSuccess(token, completion)
-=======
                     instrument.sessionData = res.sessionData
                     
                     if Primer.flow.vaulted {
@@ -191,7 +152,6 @@
                                 log(logLevel: .verbose, title: nil, message: "Request: \(request)", prefix: "🔥", suffix: nil, bundle: nil, file: #file, className: String(describing: Self.self), function: #function, line: #line)
                                 
                                 self?.handleTokenization(request: request, with: completion)
->>>>>>> 76655a1c
                             }
                         }
                         
@@ -213,50 +173,13 @@
             }
 
         } else {
-<<<<<<< HEAD
-            switch Primer.flow.uxMode {
-            case .CHECKOUT:
-                guard let id = orderId else { return }
-                instrument = PaymentInstrument(paypalOrderId: id)
-            case .VAULT:
-                guard let agreement = confirmedBillingAgreement else {
-                    generateBillingAgreementConfirmation(host, with: completion)
-                    return
-                }
-                instrument = PaymentInstrument(
-                    paypalBillingAgreementId: agreement.billingAgreementId,
-                    shippingAddress: agreement.shippingAddress,
-                    externalPayerInfo: agreement.externalPayerInfo
-                )
-            }
-
-=======
             guard let instrument = generatePaypalPaymentInstrument(host, with: completion) else { return }
             
->>>>>>> 76655a1c
             let request = PaymentMethodTokenizationRequest(paymentInstrument: instrument, state: state)
 
             log(logLevel: .verbose, title: nil, message: "Request: \(request)", prefix: "🔥", suffix: nil, bundle: nil, file: #file, className: String(describing: Self.self), function: #function, line: #line)
-<<<<<<< HEAD
-
-            tokenizationService.tokenize(request: request) { [weak self] result in
-                switch result {
-                case .failure(let error):
-                    ErrorHandler.shared.handle(error: error)
-                    completion(error)
-                case .success(let token):
-                    log(logLevel: .verbose, title: nil, message: "Token: \(token)", prefix: "🔥", suffix: nil, bundle: nil, file: #file, className: String(describing: Self.self), function: #function, line: #line)
-
-                    switch Primer.flow.uxMode {
-                    case .VAULT: completion(nil) // self?.onTokenizeSuccess(token, completion)
-                    case .CHECKOUT: self?.onTokenizeSuccess(token, completion)
-                    }
-                }
-            }
-=======
             
             handleTokenization(request: request, with: completion)
->>>>>>> 76655a1c
         }
     }
 }
