//
//  BankSelectorUI.swift
//  PrimerSDK
//
//  Created by Evangelos Pittas on 25/10/21.
//

import UIKit

internal class BankSelectorViewController: PrimerFormViewController {

    let theme: PrimerThemeProtocol = DependencyContainer.resolve()

    private var viewModel: BankSelectorTokenizationViewModel!
    internal private(set) var subtitle: String?

    deinit {
        viewModel.cancel()
        viewModel = nil
    }

    init(viewModel: BankSelectorTokenizationViewModel) {
        self.viewModel = viewModel
        super.init(nibName: nil, bundle: nil)
        self.titleImage = viewModel.uiModule.invertedLogo
    }

    required init?(coder: NSCoder) {
        fatalError("init(coder:) has not been implemented")
    }

    override func viewDidLoad() {
        super.viewDidLoad()

        let viewEvent = Analytics.Event(
            eventType: .ui,
            properties: UIEventProperties(
                action: .view,
                context: Analytics.Event.Property.Context(
                    issuerId: nil,
                    paymentMethodType: self.viewModel.config.type,
                    url: nil),
                extra: nil,
                objectType: .view,
                objectId: nil,
                objectClass: "\(Self.self)",
                place: .bankSelectionList))
        Analytics.Service.record(event: viewEvent)

        view.backgroundColor = theme.view.backgroundColor
        view.translatesAutoresizingMaskIntoConstraints = false
        view.heightAnchor.constraint(equalToConstant: 120+(CGFloat(viewModel.banks.count)*viewModel.tableView.rowHeight)).isActive = true
        viewModel.tableView.isScrollEnabled = false

        verticalStackView.spacing = 5

        let theme: PrimerThemeProtocol = DependencyContainer.resolve()

        let bankTitleLabel = UILabel()
        bankTitleLabel.text = Strings.BankSelector.chooseBankTitle
        bankTitleLabel.font = UIFont.systemFont(ofSize: 20)
        bankTitleLabel.textColor = theme.text.title.color
        verticalStackView.addArrangedSubview(bankTitleLabel)
<<<<<<< HEAD
        bankTitleLabel.accessibilityIdentifier = AccessibilityIdentifier.BanksComponent.title.rawValue
        
=======

>>>>>>> 3f0a5025
        if let subtitle = subtitle {
            let bankSubtitleLabel = UILabel()
            bankSubtitleLabel.text = subtitle
            bankSubtitleLabel.font = UIFont.systemFont(ofSize: 14)
            bankSubtitleLabel.textColor = .black
            verticalStackView.addArrangedSubview(bankSubtitleLabel)
        }

        verticalStackView.addArrangedSubview(viewModel.searchBankTextField!)

        let separator2 = UIView()
        separator2.translatesAutoresizingMaskIntoConstraints = false
        separator2.heightAnchor.constraint(equalToConstant: 5).isActive = true
        verticalStackView.addArrangedSubview(separator2)

        let tableViewMockView = UIView()
        tableViewMockView.translatesAutoresizingMaskIntoConstraints = false
        verticalStackView.addArrangedSubview(tableViewMockView)
    }

    override func viewDidAppear(_ animated: Bool) {
        super.viewDidAppear(animated)
        if self.viewModel.tableView.superview == nil {
            let lastView = self.verticalStackView.arrangedSubviews.last!
            self.verticalStackView.removeArrangedSubview(lastView)
            self.verticalStackView.addArrangedSubview(self.viewModel.tableView)
            self.viewModel.tableView.translatesAutoresizingMaskIntoConstraints = false
        }
    }

}<|MERGE_RESOLUTION|>--- conflicted
+++ resolved
@@ -61,12 +61,8 @@
         bankTitleLabel.font = UIFont.systemFont(ofSize: 20)
         bankTitleLabel.textColor = theme.text.title.color
         verticalStackView.addArrangedSubview(bankTitleLabel)
-<<<<<<< HEAD
         bankTitleLabel.accessibilityIdentifier = AccessibilityIdentifier.BanksComponent.title.rawValue
         
-=======
-
->>>>>>> 3f0a5025
         if let subtitle = subtitle {
             let bankSubtitleLabel = UILabel()
             bankSubtitleLabel.text = subtitle
