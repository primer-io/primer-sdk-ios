--- conflicted
+++ resolved
@@ -133,49 +133,7 @@
         }
     }
 
-<<<<<<< HEAD
-    func validatePaymentUIPresentation() -> Promise<Void> {
-        return Promise { seal in
-            if let paymentMethodType = PrimerInternal.shared.selectedPaymentMethodType {
-                guard let paymentMethod = PrimerPaymentMethod.getPaymentMethod(withType: paymentMethodType) else {
-                    seal.reject(handled(primerError: .unableToPresentPaymentMethod(paymentMethodType: paymentMethodType)))
-                    return
-                }
-
-                guard PrimerAPIConfiguration.paymentMethodConfigViewModels.first(where: { $0.config.type == paymentMethodType }) != nil else {
-                    seal.reject(handled(primerError: .unableToPresentPaymentMethod(paymentMethodType: paymentMethodType)))
-                    return
-                }
-
-                if case .checkout = PrimerInternal.shared.intent, paymentMethod.isCheckoutEnabled == false {
-                    let err = PrimerError.unsupportedIntent(intent: .checkout)
-                    seal.reject(err)
-                    return
-
-                } else if case .vault = PrimerInternal.shared.intent, paymentMethod.isVaultingEnabled == false {
-                    let err = PrimerError.unsupportedIntent(intent: .vault)
-                    seal.reject(err)
-                    return
-                }
-            }
-
-            let state: AppStateProtocol = DependencyContainer.resolve()
-
-            if PrimerInternal.shared.intent == .vault, state.apiConfiguration?.clientSession?.customer?.id == nil {
-                let err = PrimerError.invalidValue(key: "customer.id")
-                seal.reject(err)
-                return
-
-            }
-
-            seal.fulfill()
-        }
-    }
-
-    func validatePaymentUIPresentation_throws() throws {
-=======
     func validatePaymentUIPresentation() throws {
->>>>>>> e62456c9
         if let paymentMethodType = PrimerInternal.shared.selectedPaymentMethodType {
             guard let paymentMethod = PrimerPaymentMethod.getPaymentMethod(withType: paymentMethodType) else {
                 throw handled(primerError: .unableToPresentPaymentMethod(paymentMethodType: paymentMethodType))
