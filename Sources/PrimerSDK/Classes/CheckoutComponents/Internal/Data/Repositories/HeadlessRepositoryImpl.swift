//
//  HeadlessRepositoryImpl.swift
//  PrimerSDK - CheckoutComponents
//
//  Created by Boris on 23.6.25.
//

import Foundation
#if canImport(Primer3DS)
import Primer3DS
#endif

/// Payment completion handler that implements delegate callbacks for async payment processing
@available(iOS 15.0, *)
private class PaymentCompletionHandler: NSObject, PrimerHeadlessUniversalCheckoutDelegate, PrimerHeadlessUniversalCheckoutRawDataManagerDelegate, LogReporter {

    private let completion: (Result<PaymentResult, Error>) -> Void
    private var hasCompleted = false
    private weak var repository: HeadlessRepositoryImpl?

    init(repository: HeadlessRepositoryImpl, completion: @escaping (Result<PaymentResult, Error>) -> Void) {
        self.repository = repository
        self.completion = completion
        super.init()
    }

    // MARK: - PrimerHeadlessUniversalCheckoutDelegate (Payment Completion)

    func primerHeadlessUniversalCheckoutDidCompleteCheckoutWithData(_ data: PrimerCheckoutData) {
        // Prevent multiple completions
        guard !hasCompleted else {
            // Payment completion delegate called multiple times
            return
        }
        hasCompleted = true

        // Payment completed successfully

        let result = PaymentResult(
            paymentId: data.payment?.id ?? UUID().uuidString,
            status: .success,
            token: data.payment?.id, // Use payment ID as token for CheckoutComponents
            amount: nil, // Amount not available in PrimerCheckoutDataPayment
            paymentMethodType: "PAYMENT_CARD" // Default to card for CheckoutComponents
        )
        completion(.success(result))
    }

    func primerHeadlessUniversalCheckoutDidFail(withError err: Error, checkoutData: PrimerCheckoutData?) {
        // Prevent multiple completions
        guard !hasCompleted else {
            // Payment failure delegate called after completion
            return
        }
        hasCompleted = true

        // Payment failed via delegate
        completion(.failure(err))
    }

    func primerHeadlessUniversalCheckoutWillCreatePaymentWithData(
        _ data: PrimerCheckoutPaymentMethodData,
        decisionHandler: @escaping (PrimerPaymentCreationDecision) -> Void
    ) {
        // Will create payment
        // Allow payment creation to proceed
        decisionHandler(.continuePaymentCreation())
    }

    // MARK: - 3DS Support

    func primerHeadlessUniversalCheckoutDidTokenizePaymentMethod(
        _ paymentMethodTokenData: PrimerPaymentMethodTokenData,
        decisionHandler: @escaping (PrimerHeadlessUniversalCheckoutResumeDecision) -> Void
    ) {
        // Payment method tokenized
        repository?.trackThreeDSChallengeIfNeeded(from: paymentMethodTokenData)

        // For CheckoutComponents, we simply complete the tokenization
        // 3DS handling will be done at the payment creation level, not here
        // This follows the pattern from MerchantHeadlessCheckoutAvailablePaymentMethodsViewController
        // Completing tokenization
        decisionHandler(.complete())
    }

    func primerHeadlessUniversalCheckoutDidResumeWith(
        _ resumeToken: String,
        decisionHandler: @escaping (PrimerHeadlessUniversalCheckoutResumeDecision) -> Void
    ) {
        // Payment resumed with token
        decisionHandler(.complete())
    }

    func primerHeadlessUniversalCheckoutDidEnterResumePendingWithPaymentAdditionalInfo(
        _ additionalInfo: PrimerCheckoutAdditionalInfo?
    ) {
        repository?.trackRedirectToThirdPartyIfNeeded(from: additionalInfo)
    }

    func primerHeadlessUniversalCheckoutDidReceiveAdditionalInfo(_ additionalInfo: PrimerCheckoutAdditionalInfo?) {
        repository?.trackRedirectToThirdPartyIfNeeded(from: additionalInfo)
    }

    // MARK: - PrimerHeadlessUniversalCheckoutRawDataManagerDelegate (Validation)

    func primerRawDataManager(_ rawDataManager: PrimerHeadlessUniversalCheckout.RawDataManager,
                              dataIsValid isValid: Bool,
                              errors: [Error]?) {
        // RawDataManager validation state: \(isValid)

        // Handle validation failures only if we haven't completed yet
        if !isValid, let errors = errors, !errors.isEmpty, !hasCompleted {
            hasCompleted = true
            // RawDataManager validation failed
            completion(.failure(errors.first!))
        }
    }

    func primerRawDataManager(_ rawDataManager: PrimerHeadlessUniversalCheckout.RawDataManager,
                              didReceiveMetadata metadata: PrimerPaymentMethodMetadata,
                              forState state: PrimerValidationState) {
        // RawDataManager received metadata
        // Handle card network detection and metadata updates if needed
    }
}

/// Implementation of HeadlessRepository using PrimerHeadlessUniversalCheckout.
/// This wraps the existing headless SDK with async/await patterns.
@available(iOS 15.0, *)
final class HeadlessRepositoryImpl: HeadlessRepository, LogReporter {

    // Reference to headless SDK will be injected or accessed here
    // For now, using placeholders to show the implementation pattern

    private var paymentMethods: [InternalPaymentMethod] = []

    // MARK: - Settings Integration

<<<<<<< HEAD
    /// PrimerSettings for accessing SDK configurations (iOS 15.0+ only)
    private var settings: PrimerSettings?
=======
    /// Settings service for accessing PrimerSettings configurations
    private var settingsService: CheckoutComponentsSettingsServiceProtocol?

    /// Analytics interactor for tracking events
    private var analyticsInteractor: CheckoutComponentsAnalyticsInteractorProtocol?
>>>>>>> 1d29a6f3

    // MARK: - Co-Badged Cards Support

    /// RawDataManager for co-badged cards detection (follows traditional SDK pattern)
    private lazy var rawDataManager: PrimerHeadlessUniversalCheckout.RawDataManager? = {
        let manager = try? PrimerHeadlessUniversalCheckout.RawDataManager(
            paymentMethodType: "PAYMENT_CARD",
            delegate: self,
            isUsedInDropIn: false
        )
        return manager
    }()

    /// Current card data for RawDataManager
    private var rawCardData = PrimerCardData(cardNumber: "", expiryDate: "", cvv: "", cardholderName: "")

    /// Stream for network detection events
    private let (networkDetectionStream, networkDetectionContinuation) = AsyncStream<[CardNetwork]>.makeStream()

    /// Last detected networks to avoid duplicate notifications
    private var lastDetectedNetworks: [CardNetwork] = []
    private var lastTrackedRedirectDestination: String?

    init() {
        // HeadlessRepositoryImpl initialized
    }

    @available(iOS 15.0, *)
<<<<<<< HEAD
    private func injectSettings() async {
        guard settings == nil else { return }
=======
    private func injectSettingsService() async {
        guard settingsService == nil else { return }
>>>>>>> 1d29a6f3

        do {
            guard let container = await DIContainer.current else {
                return
            }

<<<<<<< HEAD
            settings = try await container.resolve(PrimerSettings.self)
        } catch {
=======
            settingsService = try await container.resolve(CheckoutComponentsSettingsServiceProtocol.self)
        } catch {
            // Intentionally silenced - service will remain nil
        }
    }

    /// Inject analytics interactor from DI container (lazy injection to avoid circular dependency)
    @available(iOS 15.0, *)
    private func injectAnalyticsInteractor() async {
        guard analyticsInteractor == nil else { return }

        do {
            guard let container = await DIContainer.current else {
                return
            }

            analyticsInteractor = try await container.resolve(CheckoutComponentsAnalyticsInteractorProtocol.self)
        } catch {
            // Intentionally silenced - interactor will remain nil
>>>>>>> 1d29a6f3
        }
    }

    @available(iOS 15.0, *)
    private func ensureSettings() async {
        if settings == nil {
            await injectSettings()
        }
    }

    func getPaymentMethods() async throws -> [InternalPaymentMethod] {
        // Fetching payment methods

        // Get payment methods from PrimerAPIConfigurationModule
        let primerMethods = PrimerAPIConfigurationModule.apiConfiguration?.paymentMethods ?? []

        // Map PrimerPaymentMethod to InternalPaymentMethod with surcharge data
        let mappedMethods = primerMethods.map { primerMethod in
            let networkSurcharges = extractNetworkSurcharges(for: primerMethod.type)

            // Debug logging for surcharge data

            return InternalPaymentMethod(
                id: primerMethod.id ?? primerMethod.type,
                type: primerMethod.type,
                name: primerMethod.name,
                icon: primerMethod.logo,
                configId: primerMethod.processorConfigId,
                isEnabled: true, // From payment method availability
                supportedCurrencies: nil, // Could be extracted from primerMethod if available
                requiredInputElements: getRequiredInputElements(for: primerMethod.type),
                metadata: nil, // Could be extracted from primerMethod.displayMetadata
                surcharge: primerMethod.surcharge, // Direct from PrimerPaymentMethod
                hasUnknownSurcharge: primerMethod.hasUnknownSurcharge, // Direct from PrimerPaymentMethod
                networkSurcharges: networkSurcharges // Extract from client session
            )
        }

        paymentMethods = mappedMethods
        // Mapped payment methods with surcharge data
        return paymentMethods
    }

    /// Extract network-specific surcharges from client session configuration
    private func extractNetworkSurcharges(for paymentMethodType: String) -> [String: Int]? {

        // Only card payment methods have network-specific surcharges
        guard paymentMethodType == PrimerPaymentMethodType.paymentCard.rawValue else {
            return nil
        }

        // Get client session payment method data
        let session = PrimerAPIConfigurationModule.apiConfiguration?.clientSession
        guard let paymentMethodData = session?.paymentMethod else {
            return nil
        }

        // Check for networks in payment method options
        guard let options = paymentMethodData.options else {
            return nil
        }

        // Find the payment card option
        guard let paymentCardOption = options.first(where: { ($0["type"] as? String) == paymentMethodType }) else {
            return nil
        }

        // Check for networks data - handle both array and dictionary formats
        if let networksArray = paymentCardOption["networks"] as? [[String: Any]] {
            return extractFromNetworksArray(networksArray)
        } else if let networksDict = paymentCardOption["networks"] as? [String: [String: Any]] {
            return extractFromNetworksDict(networksDict)
        } else {
            return nil
        }
    }

    /// Extract surcharges from networks array (traditional format)
    private func extractFromNetworksArray(_ networksArray: [[String: Any]]) -> [String: Int]? {
        var networkSurcharges: [String: Int] = [:]

        for networkData in networksArray {
            guard let networkType = networkData["type"] as? String else {
                continue
            }

            // Handle nested surcharge structure: surcharge.amount
            if let surchargeData = networkData["surcharge"] as? [String: Any],
               let surchargeAmount = surchargeData["amount"] as? Int,
               surchargeAmount > 0 {
                networkSurcharges[networkType] = surchargeAmount
            }
            // Fallback: handle direct surcharge integer format
            else if let surcharge = networkData["surcharge"] as? Int,
                    surcharge > 0 {
                networkSurcharges[networkType] = surcharge
            } else {
            }
        }

        return networkSurcharges.isEmpty ? nil : networkSurcharges
    }

    /// Extract surcharges from networks dictionary
    private func extractFromNetworksDict(_ networksDict: [String: [String: Any]]) -> [String: Int]? {
        var networkSurcharges: [String: Int] = [:]

        for (networkType, networkData) in networksDict {
            // Handle nested surcharge structure: surcharge.amount
            if let surchargeData = networkData["surcharge"] as? [String: Any],
               let surchargeAmount = surchargeData["amount"] as? Int,
               surchargeAmount > 0 {
                networkSurcharges[networkType] = surchargeAmount
            }
            // Fallback: handle direct surcharge integer format
            else if let surcharge = networkData["surcharge"] as? Int,
                    surcharge > 0 {
                networkSurcharges[networkType] = surcharge
            } else {
            }
        }

        return networkSurcharges.isEmpty ? nil : networkSurcharges
    }

    /// Get required input elements for a payment method type
    private func getRequiredInputElements(for paymentMethodType: String) -> [PrimerInputElementType] {
        switch paymentMethodType {
        case PrimerPaymentMethodType.paymentCard.rawValue:
            return [.cardNumber, .cvv, .expiryDate, .cardholderName]
        default:
            return []
        }
    }

    func processCardPayment(
        cardNumber: String,
        cvv: String,
        expiryMonth: String,
        expiryYear: String,
        cardholderName: String,
        selectedNetwork: CardNetwork?
    ) async throws -> PaymentResult {
        // Processing card payment via RawDataManager with proper delegate handling

        // PAYMENT METHOD OPTIONS INTEGRATION: Validate URL scheme if configured
        try await validatePaymentMethodOptions()

        return try await withCheckedThrowingContinuation { continuation in
            Task { @MainActor in
                // Check iOS version availability for PaymentCompletionHandler
                if #available(iOS 15.0, *) {
                    do {
                        // Create card data
                        let cardData = createCardData(
                            cardNumber: cardNumber,
                            cvv: cvv,
                            expiryMonth: expiryMonth,
                            expiryYear: expiryYear,
                            cardholderName: cardholderName,
                            selectedNetwork: selectedNetwork
                        )

                        // Create payment handler and setup delegate
                        let paymentHandler = PaymentCompletionHandler(repository: self) { result in
                            continuation.resume(with: result)
                        }
                        PrimerHeadlessUniversalCheckout.current.delegate = paymentHandler

                        // Create and configure RawDataManager
                        let rawDataManager = try PrimerHeadlessUniversalCheckout.RawDataManager(
                            paymentMethodType: "PAYMENT_CARD",
                            delegate: paymentHandler
                        )

                        // Configure and submit payment
                        configureRawDataManagerAndSubmit(
                            rawDataManager: rawDataManager,
                            cardData: cardData,
                            selectedNetwork: selectedNetwork,
                            continuation: continuation
                        )
                    } catch {
                        // Failed to setup payment
                        continuation.resume(throwing: error)
                    }
                } else {
                    handleiOS14Fallback(continuation: continuation)
                }
            }
        }
    }

    private func createCardData(
        cardNumber: String,
        cvv: String,
        expiryMonth: String,
        expiryYear: String,
        cardholderName: String,
        selectedNetwork: CardNetwork?
    ) -> PrimerCardData {
        let formattedExpiryDate = "\(expiryMonth)/\(expiryYear)"
        let cardData = PrimerCardData(
            cardNumber: cardNumber.replacingOccurrences(of: " ", with: ""),
            expiryDate: formattedExpiryDate,
            cvv: cvv,
            cardholderName: cardholderName.isEmpty ? nil : cardholderName
        )

        // Set card network if selected (for co-badged cards)
        if let selectedNetwork = selectedNetwork {
            cardData.cardNetwork = selectedNetwork
        }

        // Card data prepared for payment processing
        return cardData
    }

    @MainActor
    private func configureRawDataManagerAndSubmit(
        rawDataManager: PrimerHeadlessUniversalCheckout.RawDataManager,
        cardData: PrimerCardData,
        selectedNetwork: CardNetwork?,
        continuation: CheckedContinuation<PaymentResult, Error>
    ) {
        // Created RawDataManager with delegate, configuring...

        rawDataManager.configure { [weak self] _, error in
            guard let self = self else { return }

            if let error = error {
                // RawDataManager configuration failed
                continuation.resume(throwing: error)
                return
            }

            // RawDataManager configured successfully

            // Set the raw data (this triggers validation automatically)
            rawDataManager.rawData = cardData

            // Small delay to allow validation
            DispatchQueue.main.asyncAfter(deadline: .now() + 0.1) {
                self.submitPaymentWithValidation(
                    rawDataManager: rawDataManager,
                    selectedNetwork: selectedNetwork,
                    continuation: continuation
                )
            }
        }
    }

    @MainActor
    private func submitPaymentWithValidation(
        rawDataManager: PrimerHeadlessUniversalCheckout.RawDataManager,
        selectedNetwork: CardNetwork?,
        continuation: CheckedContinuation<PaymentResult, Error>
    ) {
        // Checking validation status...

        // Verify data is valid before submitting
        if rawDataManager.isDataValid {
            // Raw data is valid, updating client session before payment submission...

            // Update client session with payment method selection
            updateClientSessionBeforePayment(selectedNetwork: selectedNetwork) { [weak self] error in
                guard let self = self else { return }

                if let error = error {
                    // Client session update failed
                    continuation.resume(throwing: error)
                    return
                }

                // Client session updated successfully, now submitting payment...

                // Submit payment
                Task {
                    await self.submitPaymentWithHandlingMode(rawDataManager: rawDataManager)
                }
            }
        } else {
            handleValidationFailure(rawDataManager: rawDataManager, continuation: continuation)
        }
    }

    @MainActor
    private func submitPaymentWithHandlingMode(rawDataManager: PrimerHeadlessUniversalCheckout.RawDataManager) async {
        let paymentHandlingMode: PrimerPaymentHandling
        if #available(iOS 15.0, *) {
<<<<<<< HEAD
            await ensureSettings()
            paymentHandlingMode = settings?.paymentHandling ?? .auto
=======
            await ensureSettingsService()
            paymentHandlingMode = settingsService?.paymentHandling ?? .auto
>>>>>>> 1d29a6f3
        } else {
            paymentHandlingMode = .auto
        }

        // Processing payment in specified mode

        // CheckoutComponents currently only supports auto mode, but log the setting
        if paymentHandlingMode == .manual {
            // Manual payment handling not yet supported in CheckoutComponents - proceeding with auto mode
        }

        // This will trigger async payment processing and delegate callbacks
        rawDataManager.submit()
        // Card payment submitted - waiting for completion via delegate...
    }

    private func handleValidationFailure(
        rawDataManager: PrimerHeadlessUniversalCheckout.RawDataManager,
        continuation: CheckedContinuation<PaymentResult, Error>
    ) {
        // Raw data validation failed

        // Check required input types for debugging
        let requiredInputs = rawDataManager.requiredInputElementTypes
        // Required input element types validation failed

        let error = PrimerError.invalidValue(
            key: "cardData",
            value: nil,
            reason: "Card data validation failed. Required inputs: \(requiredInputs.map { "\($0.rawValue)" }.joined(separator: ", "))"
        )
        continuation.resume(throwing: error)
    }

    private func handleiOS14Fallback(continuation: CheckedContinuation<PaymentResult, Error>) {
        // CheckoutComponents requires iOS 15.0 or later
        let error = PrimerError.invalidArchitecture(
            description: "CheckoutComponents requires iOS 15.0 or later",
            recoverSuggestion: "Please update your iOS deployment target to iOS 15.0 or later"
        )
        continuation.resume(throwing: error)
    }

    func setBillingAddress(_ billingAddress: BillingAddress) async throws {
        // Setting billing address via Client Session Actions
    }

    /// Get network detection stream for real-time updates
    func getNetworkDetectionStream() -> AsyncStream<[CardNetwork]> {
        return self.networkDetectionStream
    }

    /// Update card number in RawDataManager to trigger network detection
    @MainActor
    func updateCardNumberInRawDataManager(_ cardNumber: String) async {
        // Updating card number in RawDataManager

        // Configure RawDataManager if needed
        rawDataManager?.configure { [weak self] _, error in
            if let error = error {
                // RawDataManager configuration failed
            } else {
                // RawDataManager configured successfully
            }
        }

        // Update card data
        rawCardData.cardNumber = cardNumber.replacingOccurrences(of: " ", with: "")

        // Trigger network detection by setting raw data
        rawDataManager?.rawData = rawCardData

        // Updated RawDataManager with card data
    }

    /// Handle user selection of a specific card network (for co-badged cards)
    func selectCardNetwork(_ cardNetwork: CardNetwork) async {
        // User selected card network

        // Update the raw card data with selected network
        rawCardData.cardNetwork = cardNetwork
        rawDataManager?.rawData = rawCardData

        // Use Client Session Actions to select payment method based on network
        let clientSessionActionsModule: ClientSessionActionsProtocol = ClientSessionActionsModule()
        Task {
            do {
                try await clientSessionActionsModule
                    .selectPaymentMethodIfNeeded("PAYMENT_CARD", cardNetwork: cardNetwork.rawValue)
            } catch {
                // Log error but don't block the flow since this is a fire-and-forget operation
                logger.error(message: "Failed to select payment method: \(error)")
            }
        }
    }

    /// Update client session with payment method selection (matches Drop-in's dispatchActions)
    /// This is CRITICAL for surcharge functionality - backend needs network context for correct calculation
    private func updateClientSessionBeforePayment(selectedNetwork: CardNetwork?, completion: @escaping (Error?) -> Void) {

        // Determine card network (following Drop-in logic exactly)
        var network = selectedNetwork?.rawValue.uppercased()
        if [nil, "UNKNOWN"].contains(network) {
            network = "OTHER"
        }

        // Create parameters matching Drop-in's dispatchActions format
        let params: [String: Any] = [
            "paymentMethodType": "PAYMENT_CARD",
            "binData": [
                "network": network ?? "OTHER"
            ]
        ]

        // Create action (single action for now - billing address would be added here if needed)
        let actions = [ClientSession.Action.selectPaymentMethodActionWithParameters(params)]

        // Use ClientSessionActionsModule to dispatch actions (same as Drop-in)
        let clientSessionActionsModule: ClientSessionActionsProtocol = ClientSessionActionsModule()

        Task {
            do {
                try await clientSessionActionsModule.dispatch(actions: actions)
                completion(nil)
            } catch {
                completion(error)
            }
        }
    }

    // MARK: - Payment Method Options Integration

    /// Validates payment method options from PrimerSettings before processing payments
    /// This ensures CheckoutComponents respects URL scheme, Apple Pay, and 3DS configurations
    private func validatePaymentMethodOptions() async throws {
        if #available(iOS 15.0, *) {
<<<<<<< HEAD
            await ensureSettings()
            guard let settings = settings else {
                // PrimerSettings not available for payment method options validation
=======
            await ensureSettingsService()
            guard let settingsService = settingsService else {
                // Settings service not available for payment method options validation
>>>>>>> 1d29a6f3
                return
            }

            // Validate URL scheme if configured (critical for payment redirects and deep links)
            do {
                let validUrl = try settings.paymentMethodOptions.validUrlForUrlScheme()
                // URL scheme validated successfully
            } catch {
                // Invalid URL scheme configuration
                let urlScheme = try? settings.paymentMethodOptions.validSchemeForUrlScheme()
                throw PrimerError.invalidValue(
                    key: "urlScheme",
                    value: urlScheme,
                    reason: "URL scheme validation failed. Please configure a valid URL scheme in PrimerSettings.paymentMethodOptions.urlScheme. Valid format: myapp://payment or https://myapp.com/payment"
                )
            }

            // Log Apple Pay configuration for payment method registry
            if let applePayOptions = settings.paymentMethodOptions.applePayOptions {
                // Apple Pay configured with merchant ID
                // Apple Pay validation will be handled by the payment method itself when selected
            }

            // Log 3DS configuration for security compliance
            if let threeDsOptions = settings.paymentMethodOptions.threeDsOptions {
                // 3DS configuration found
            }

            // Log Stripe configuration if present
            if let stripeOptions = settings.paymentMethodOptions.stripeOptions {
                // Stripe configuration found
            }

            // TODO: KLARNA PAYMENT METHOD - Wire klarnaOptions when Klarna is implemented
            // Klarna payment method is planned but not yet available in CheckoutComponents
            // When implementing Klarna, uncomment and complete this section
            if let klarnaOptions = settings.paymentMethodOptions.klarnaOptions {
                logger.debug(message: "Klarna options configured: \(klarnaOptions.recurringPaymentDescription)")
                // TODO: Initialize Klarna payment method with these options
                // Expected usage: pass klarnaOptions to Klarna payment method configuration
                // Reference: Similar pattern used for stripeOptions (see lines above)
                // Note: iOS klarnaOptions only has recurringPaymentDescription
            }

            // Log 3DS sanity check setting (critical for security)
            let is3DSSanityEnabled = settings.debugOptions.is3DSSanityCheckEnabled
            // 3DS sanity check configuration

            // Payment method options validation completed
        } else {
            // PrimerSettings not available on iOS < 15.0
            return
        }
    }

    // MARK: - Analytics Integration

    func trackThreeDSChallengeIfNeeded(from tokenData: PrimerPaymentMethodTokenData) {
        guard let authentication = tokenData.threeDSecureAuthentication else {
            return
        }

        trackAnalyticsEvent(.paymentThreeds, metadata: .threeDS(ThreeDSEvent(
            paymentMethod: tokenData.paymentMethodType ?? "PAYMENT_CARD",
            provider: threeDSProvider ?? "Unknown",
            response: authentication.responseCode.rawValue
        )))
    }

    func trackRedirectToThirdPartyIfNeeded(from additionalInfo: PrimerCheckoutAdditionalInfo?) {
        guard let additionalInfo,
              let redirectUrl = extractRedirectURL(from: additionalInfo) else { return }

        if redirectUrl == lastTrackedRedirectDestination {
            return
        }
        lastTrackedRedirectDestination = redirectUrl

        trackAnalyticsEvent(.paymentRedirectToThirdParty, metadata: .redirect(RedirectEvent(destinationUrl: redirectUrl)))
    }

    private func extractRedirectURL(from info: PrimerCheckoutAdditionalInfo) -> String? {
        let candidateKeys = ["redirectUrl", "url", "deeplinkUrl", "deepLinkUrl", "qrCodeUrl", "link", "href"]

        for key in candidateKeys {
            if let value = info.value(forKey: key) as? String, isLikelyURL(value) {
                return value
            }
            if let url = info.value(forKey: key) as? URL {
                return url.absoluteString
            }
        }

        for child in Mirror(reflecting: info).children {
            if let nestedInfo = child.value as? PrimerCheckoutAdditionalInfo,
               let nestedUrl = extractRedirectURL(from: nestedInfo) {
                return nestedUrl
            }

            if let url = extractURL(from: child.value) {
                return url
            }
        }

        return nil
    }

    private func extractURL(from value: Any) -> String? {
        if let string = value as? String, isLikelyURL(string) {
            return string
        }

        if let url = value as? URL {
            return url.absoluteString
        }

        if let info = value as? PrimerCheckoutAdditionalInfo {
            return extractRedirectURL(from: info)
        }

        return nil
    }

    private func isLikelyURL(_ string: String) -> Bool {
        ["http://", "https://"].contains { string.lowercased().hasPrefix($0) }
    }

    private func trackAnalyticsEvent(_ eventType: AnalyticsEventType, metadata: AnalyticsEventMetadata?) {
        if #available(iOS 15.0, *) {
            Task {
                await injectAnalyticsInteractor()

                guard let interactor = analyticsInteractor else {
                    return
                }

                await interactor.trackEvent(eventType, metadata: metadata)
            }
        }
    }

    private var threeDSProvider: String? {
        #if canImport(Primer3DS)
        return Primer3DS.threeDsSdkProvider
        #else
        return nil
        #endif
    }
}

// MARK: - RawDataManager Delegate Extension

@available(iOS 15.0, *)
extension HeadlessRepositoryImpl: PrimerHeadlessUniversalCheckoutRawDataManagerDelegate {

    func primerRawDataManager(_ rawDataManager: PrimerHeadlessUniversalCheckout.RawDataManager,
                              dataIsValid isValid: Bool,
                              errors: [Error]?) {
        let errorsDescription = errors?.map { $0.localizedDescription }.joined(separator: ", ")
        // RawDataManager validation state updated
    }

    func primerRawDataManager(_ rawDataManager: PrimerHeadlessUniversalCheckout.RawDataManager,
                              metadataDidChange metadata: [String: Any]?) {
        // RawDataManager metadata changed
    }

    func primerRawDataManager(_ rawDataManager: PrimerHeadlessUniversalCheckout.RawDataManager,
                              willFetchMetadataForState cardState: PrimerValidationState) {
        guard cardState is PrimerCardNumberEntryState else {
            // Received non-card metadata
            return
        }
        // RawDataManager fetching metadata for card state
    }

    func primerRawDataManager(_ rawDataManager: PrimerHeadlessUniversalCheckout.RawDataManager,
                              didReceiveMetadata metadata: PrimerPaymentMethodMetadata,
                              forState cardState: PrimerValidationState) {
        guard let metadataModel = metadata as? PrimerCardNumberEntryMetadata,
              cardState is PrimerCardNumberEntryState else {
            // Received non-card metadata
            return
        }

        let metadataDescription = metadataModel.selectableCardNetworks?.items
            .map { $0.displayName }
            .joined(separator: ", ") ?? "n/a"
        // RawDataManager received metadata

        // Extract networks following traditional SDK pattern
        var primerNetworks: [PrimerCardNetwork]
        if metadataModel.source == .remote,
           let selectable = metadataModel.selectableCardNetworks?.items,
           !selectable.isEmpty {
            primerNetworks = selectable
        } else if let preferred = metadataModel.detectedCardNetworks.preferred {
            primerNetworks = [preferred]
        } else if let first = metadataModel.detectedCardNetworks.items.first {
            primerNetworks = [first]
        } else {
            primerNetworks = []
        }

        let filteredNetworks = primerNetworks.filter { $0.displayName != "Unknown" }

        // Convert PrimerCardNetwork to CardNetwork
        let cardNetworks = filteredNetworks.compactMap { CardNetwork(rawValue: $0.network.rawValue) }

        // Only emit if networks changed to avoid duplicate notifications
        if cardNetworks != lastDetectedNetworks {
            lastDetectedNetworks = cardNetworks
            // Co-badged networks detected

            // Emit networks via AsyncStream for SwiftUI consumption
            networkDetectionContinuation.yield(cardNetworks)
        }
    }
}<|MERGE_RESOLUTION|>--- conflicted
+++ resolved
@@ -136,16 +136,8 @@
 
     // MARK: - Settings Integration
 
-<<<<<<< HEAD
     /// PrimerSettings for accessing SDK configurations (iOS 15.0+ only)
     private var settings: PrimerSettings?
-=======
-    /// Settings service for accessing PrimerSettings configurations
-    private var settingsService: CheckoutComponentsSettingsServiceProtocol?
-
-    /// Analytics interactor for tracking events
-    private var analyticsInteractor: CheckoutComponentsAnalyticsInteractorProtocol?
->>>>>>> 1d29a6f3
 
     // MARK: - Co-Badged Cards Support
 
@@ -174,43 +166,16 @@
     }
 
     @available(iOS 15.0, *)
-<<<<<<< HEAD
     private func injectSettings() async {
         guard settings == nil else { return }
-=======
-    private func injectSettingsService() async {
-        guard settingsService == nil else { return }
->>>>>>> 1d29a6f3
 
         do {
             guard let container = await DIContainer.current else {
                 return
             }
 
-<<<<<<< HEAD
             settings = try await container.resolve(PrimerSettings.self)
         } catch {
-=======
-            settingsService = try await container.resolve(CheckoutComponentsSettingsServiceProtocol.self)
-        } catch {
-            // Intentionally silenced - service will remain nil
-        }
-    }
-
-    /// Inject analytics interactor from DI container (lazy injection to avoid circular dependency)
-    @available(iOS 15.0, *)
-    private func injectAnalyticsInteractor() async {
-        guard analyticsInteractor == nil else { return }
-
-        do {
-            guard let container = await DIContainer.current else {
-                return
-            }
-
-            analyticsInteractor = try await container.resolve(CheckoutComponentsAnalyticsInteractorProtocol.self)
-        } catch {
-            // Intentionally silenced - interactor will remain nil
->>>>>>> 1d29a6f3
         }
     }
 
@@ -501,13 +466,8 @@
     private func submitPaymentWithHandlingMode(rawDataManager: PrimerHeadlessUniversalCheckout.RawDataManager) async {
         let paymentHandlingMode: PrimerPaymentHandling
         if #available(iOS 15.0, *) {
-<<<<<<< HEAD
             await ensureSettings()
             paymentHandlingMode = settings?.paymentHandling ?? .auto
-=======
-            await ensureSettingsService()
-            paymentHandlingMode = settingsService?.paymentHandling ?? .auto
->>>>>>> 1d29a6f3
         } else {
             paymentHandlingMode = .auto
         }
@@ -644,15 +604,9 @@
     /// This ensures CheckoutComponents respects URL scheme, Apple Pay, and 3DS configurations
     private func validatePaymentMethodOptions() async throws {
         if #available(iOS 15.0, *) {
-<<<<<<< HEAD
             await ensureSettings()
             guard let settings = settings else {
                 // PrimerSettings not available for payment method options validation
-=======
-            await ensureSettingsService()
-            guard let settingsService = settingsService else {
-                // Settings service not available for payment method options validation
->>>>>>> 1d29a6f3
                 return
             }
 
@@ -801,6 +755,100 @@
         return nil
         #endif
     }
+
+    // MARK: - Analytics Integration
+
+    func trackThreeDSChallengeIfNeeded(from tokenData: PrimerPaymentMethodTokenData) {
+        guard let authentication = tokenData.threeDSecureAuthentication else {
+            return
+        }
+
+        trackAnalyticsEvent(.paymentThreeds, metadata: .threeDS(ThreeDSEvent(
+            paymentMethod: tokenData.paymentMethodType ?? "PAYMENT_CARD",
+            provider: threeDSProvider ?? "Unknown",
+            response: authentication.responseCode.rawValue
+        )))
+    }
+
+    func trackRedirectToThirdPartyIfNeeded(from additionalInfo: PrimerCheckoutAdditionalInfo?) {
+        guard let additionalInfo,
+              let redirectUrl = extractRedirectURL(from: additionalInfo) else { return }
+
+        if redirectUrl == lastTrackedRedirectDestination {
+            return
+        }
+        lastTrackedRedirectDestination = redirectUrl
+
+        trackAnalyticsEvent(.paymentRedirectToThirdParty, metadata: .redirect(RedirectEvent(destinationUrl: redirectUrl)))
+    }
+
+    private func extractRedirectURL(from info: PrimerCheckoutAdditionalInfo) -> String? {
+        let candidateKeys = ["redirectUrl", "url", "deeplinkUrl", "deepLinkUrl", "qrCodeUrl", "link", "href"]
+
+        for key in candidateKeys {
+            if let value = info.value(forKey: key) as? String, isLikelyURL(value) {
+                return value
+            }
+            if let url = info.value(forKey: key) as? URL {
+                return url.absoluteString
+            }
+        }
+
+        for child in Mirror(reflecting: info).children {
+            if let nestedInfo = child.value as? PrimerCheckoutAdditionalInfo,
+               let nestedUrl = extractRedirectURL(from: nestedInfo) {
+                return nestedUrl
+            }
+
+            if let url = extractURL(from: child.value) {
+                return url
+            }
+        }
+
+        return nil
+    }
+
+    private func extractURL(from value: Any) -> String? {
+        if let string = value as? String, isLikelyURL(string) {
+            return string
+        }
+
+        if let url = value as? URL {
+            return url.absoluteString
+        }
+
+        if let info = value as? PrimerCheckoutAdditionalInfo {
+            return extractRedirectURL(from: info)
+        }
+
+        return nil
+    }
+
+    private func isLikelyURL(_ string: String) -> Bool {
+        ["http://", "https://"].contains { string.lowercased().hasPrefix($0) }
+    }
+
+    private func trackAnalyticsEvent(_ eventType: AnalyticsEventType, metadata: AnalyticsEventMetadata?) {
+        if #available(iOS 15.0, *) {
+            Task {
+                await injectAnalyticsInteractor()
+
+                guard let interactor = analyticsInteractor else {
+                    return
+                }
+
+                await interactor.trackEvent(eventType, metadata: metadata)
+            }
+        }
+    }
+
+    private var threeDSProvider: String? {
+        #if canImport(Primer3DS)
+        return Primer3DS.threeDsSdkProvider
+        #else
+        return nil
+        #endif
+    }
 }
 
 // MARK: - RawDataManager Delegate Extension
