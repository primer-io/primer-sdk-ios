--- conflicted
+++ resolved
@@ -48,8 +48,6 @@
         }
         return dictionary
     }
-<<<<<<< HEAD
-=======
 
     // MARK: - Dictionary Operations
 
@@ -276,5 +274,4 @@
 
         return nil
     }
->>>>>>> 954ee406
 }