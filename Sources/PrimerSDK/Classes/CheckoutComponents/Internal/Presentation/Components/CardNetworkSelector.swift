//
//  CardNetworkSelector.swift
//
//  Copyright © 2025 Primer API Ltd. All rights reserved. 
//  Licensed under the MIT License. See LICENSE file in the project root for full license information.

import SwiftUI

/// A SwiftUI component for selecting between co-badged card networks
@available(iOS 15.0, *)
struct CardNetworkSelector: View {
    // MARK: - Properties

    /// Available card networks to choose from
    let availableNetworks: [CardNetwork]

    /// Currently selected network
    @Binding var selectedNetwork: CardNetwork

    /// Callback when network is selected
    let onNetworkSelected: ((CardNetwork) -> Void)?

    @State private var isExpanded = false
    @Environment(\.designTokens) private var tokens

    // MARK: - Body

    var body: some View {
        VStack(spacing: 0) {
            // Selected network button
            Button(action: {
                withAnimation(.easeInOut(duration: 0.2)) {
                    isExpanded.toggle()
                }
            }, label: {
                HStack {
                    CardNetworkBadge(network: selectedNetwork)

                    Text(selectedNetwork.displayName)
                        .font(PrimerFont.body(tokens: tokens))
<<<<<<< HEAD
                        .foregroundColor(PrimerCheckoutColors.primary(tokens: tokens))
=======
                        .foregroundColor(CheckoutColors.primary(tokens: tokens))
>>>>>>> 8b3c8993

                    Spacer()

                    Image(systemName: isExpanded ? "chevron.up" : "chevron.down")
<<<<<<< HEAD
                        .foregroundColor(PrimerCheckoutColors.secondary(tokens: tokens))
=======
                        .foregroundColor(CheckoutColors.secondary(tokens: tokens))
>>>>>>> 8b3c8993
                        .font(PrimerFont.caption(tokens: tokens))
                }
                .padding(.horizontal, PrimerSpacing.medium(tokens: tokens))
                .padding(.vertical, PrimerSpacing.small(tokens: tokens))
<<<<<<< HEAD
                .background(PrimerCheckoutColors.gray100(tokens: tokens))
=======
                .background(CheckoutColors.gray100(tokens: tokens))
>>>>>>> 8b3c8993
                .cornerRadius(PrimerRadius.small(tokens: tokens))
            })

            // Dropdown list
            if isExpanded {
                VStack(spacing: 0) {
                    ForEach(availableNetworks, id: \.rawValue) { network in
                        if network != selectedNetwork {
                            Button(action: {
                                withAnimation(.easeInOut(duration: 0.2)) {
                                    selectedNetwork = network
                                    isExpanded = false
                                    onNetworkSelected?(network)
                                }
                            }, label: {
                                HStack {
                                    CardNetworkBadge(network: network)

                                    Text(network.displayName)
                                        .font(PrimerFont.body(tokens: tokens))
<<<<<<< HEAD
                                        .foregroundColor(PrimerCheckoutColors.primary(tokens: tokens))
=======
                                        .foregroundColor(CheckoutColors.primary(tokens: tokens))
>>>>>>> 8b3c8993

                                    Spacer()
                                }
                                .padding(.horizontal, PrimerSpacing.medium(tokens: tokens))
                                .padding(.vertical, PrimerSpacing.small(tokens: tokens))
<<<<<<< HEAD
                                .background(PrimerCheckoutColors.clear(tokens: tokens))
=======
                                .background(CheckoutColors.clear(tokens: tokens))
>>>>>>> 8b3c8993
                            })
                            .buttonStyle(PlainButtonStyle())

                            if network != availableNetworks.last {
                                Divider()
                                    .padding(.horizontal, PrimerSpacing.medium(tokens: tokens))
                            }
                        }
                    }
                }
<<<<<<< HEAD
                .background(PrimerCheckoutColors.gray100(tokens: tokens))
                .cornerRadius(PrimerRadius.small(tokens: tokens))
                .shadow(
                    color: PrimerCheckoutColors.borderDefault(tokens: tokens),
=======
                .background(CheckoutColors.gray100(tokens: tokens))
                .cornerRadius(PrimerRadius.small(tokens: tokens))
                .shadow(
                    color: CheckoutColors.borderDefault(tokens: tokens),
>>>>>>> 8b3c8993
                    radius: PrimerRadius.small(tokens: tokens),
                    x: 0,
                    y: PrimerSpacing.xxsmall(tokens: tokens)
                )
                .padding(.top, PrimerSpacing.xsmall(tokens: tokens))
            }
        }
    }
}<|MERGE_RESOLUTION|>--- conflicted
+++ resolved
@@ -38,29 +38,17 @@
 
                     Text(selectedNetwork.displayName)
                         .font(PrimerFont.body(tokens: tokens))
-<<<<<<< HEAD
-                        .foregroundColor(PrimerCheckoutColors.primary(tokens: tokens))
-=======
                         .foregroundColor(CheckoutColors.primary(tokens: tokens))
->>>>>>> 8b3c8993
 
                     Spacer()
 
                     Image(systemName: isExpanded ? "chevron.up" : "chevron.down")
-<<<<<<< HEAD
-                        .foregroundColor(PrimerCheckoutColors.secondary(tokens: tokens))
-=======
                         .foregroundColor(CheckoutColors.secondary(tokens: tokens))
->>>>>>> 8b3c8993
                         .font(PrimerFont.caption(tokens: tokens))
                 }
                 .padding(.horizontal, PrimerSpacing.medium(tokens: tokens))
                 .padding(.vertical, PrimerSpacing.small(tokens: tokens))
-<<<<<<< HEAD
-                .background(PrimerCheckoutColors.gray100(tokens: tokens))
-=======
                 .background(CheckoutColors.gray100(tokens: tokens))
->>>>>>> 8b3c8993
                 .cornerRadius(PrimerRadius.small(tokens: tokens))
             })
 
@@ -81,21 +69,13 @@
 
                                     Text(network.displayName)
                                         .font(PrimerFont.body(tokens: tokens))
-<<<<<<< HEAD
-                                        .foregroundColor(PrimerCheckoutColors.primary(tokens: tokens))
-=======
                                         .foregroundColor(CheckoutColors.primary(tokens: tokens))
->>>>>>> 8b3c8993
 
                                     Spacer()
                                 }
                                 .padding(.horizontal, PrimerSpacing.medium(tokens: tokens))
                                 .padding(.vertical, PrimerSpacing.small(tokens: tokens))
-<<<<<<< HEAD
-                                .background(PrimerCheckoutColors.clear(tokens: tokens))
-=======
                                 .background(CheckoutColors.clear(tokens: tokens))
->>>>>>> 8b3c8993
                             })
                             .buttonStyle(PlainButtonStyle())
 
@@ -106,17 +86,10 @@
                         }
                     }
                 }
-<<<<<<< HEAD
-                .background(PrimerCheckoutColors.gray100(tokens: tokens))
-                .cornerRadius(PrimerRadius.small(tokens: tokens))
-                .shadow(
-                    color: PrimerCheckoutColors.borderDefault(tokens: tokens),
-=======
                 .background(CheckoutColors.gray100(tokens: tokens))
                 .cornerRadius(PrimerRadius.small(tokens: tokens))
                 .shadow(
                     color: CheckoutColors.borderDefault(tokens: tokens),
->>>>>>> 8b3c8993
                     radius: PrimerRadius.small(tokens: tokens),
                     x: 0,
                     y: PrimerSpacing.xxsmall(tokens: tokens)
