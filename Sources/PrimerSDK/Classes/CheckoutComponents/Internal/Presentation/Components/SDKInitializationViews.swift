--- conflicted
+++ resolved
@@ -19,22 +19,14 @@
         VStack(spacing: 20) {
             Image(systemName: "exclamationmark.triangle")
                 .font(PrimerFont.largeIcon(tokens: tokens))
-<<<<<<< HEAD
-                .foregroundColor(PrimerCheckoutColors.orange(tokens: tokens))
-=======
                 .foregroundColor(CheckoutColors.orange(tokens: tokens))
->>>>>>> 8b3c8993
 
             Text(CheckoutComponentsStrings.paymentSystemError)
                 .font(PrimerFont.headline(tokens: tokens))
 
             Text(error.localizedDescription)
                 .font(PrimerFont.subheadline(tokens: tokens))
-<<<<<<< HEAD
-                .foregroundColor(PrimerCheckoutColors.secondary(tokens: tokens))
-=======
                 .foregroundColor(CheckoutColors.secondary(tokens: tokens))
->>>>>>> 8b3c8993
                 .multilineTextAlignment(.center)
                 .padding(.horizontal, PrimerSpacing.large(tokens: tokens))
 
