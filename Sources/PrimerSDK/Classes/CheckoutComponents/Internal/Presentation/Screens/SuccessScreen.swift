//
//  SuccessScreen.swift
//
//  Copyright © 2025 Primer API Ltd. All rights reserved. 
//  Licensed under the MIT License. See LICENSE file in the project root for full license information.

import SwiftUI

/// Success screen for CheckoutComponents with auto-dismiss functionality
@available(iOS 15.0, *)
struct SuccessScreen: View {
    let result: CheckoutPaymentResult
    let onDismiss: (() -> Void)?

    @Environment(\.designTokens) private var tokens
    @Environment(\.sizeCategory) private var sizeCategory // Observes Dynamic Type changes
    @State private var dismissTimer: Timer?

    init(result: CheckoutPaymentResult, onDismiss: (() -> Void)? = nil) {
        self.result = result
        self.onDismiss = onDismiss
    }

    var body: some View {
        ZStack {
<<<<<<< HEAD
            PrimerCheckoutColors.background(tokens: tokens)
=======
            CheckoutColors.background(tokens: tokens)
>>>>>>> 8b3c8993
                .ignoresSafeArea()

            VStack(spacing: PrimerSpacing.small(tokens: tokens)) {
                Image(systemName: "checkmark.circle.fill")
                    .font(PrimerFont.extraLargeIcon(tokens: tokens))
<<<<<<< HEAD
                    .foregroundColor(PrimerCheckoutColors.green(tokens: tokens))
=======
                    .foregroundColor(CheckoutColors.green(tokens: tokens))
>>>>>>> 8b3c8993

                VStack(spacing: PrimerSpacing.xsmall(tokens: tokens)) {
                    // Primary success message
                    Text(CheckoutComponentsStrings.paymentSuccessful)
                        .font(PrimerFont.bodyLarge(tokens: tokens))
<<<<<<< HEAD
                        .foregroundColor(PrimerCheckoutColors.textPrimary(tokens: tokens))
=======
                        .foregroundColor(CheckoutColors.textPrimary(tokens: tokens))
>>>>>>> 8b3c8993
                        .multilineTextAlignment(.center)

                    // Secondary redirect message
                    Text(CheckoutComponentsStrings.redirectConfirmationMessage)
                        .font(PrimerFont.bodyMedium(tokens: tokens))
<<<<<<< HEAD
                        .foregroundColor(PrimerCheckoutColors.textSecondary(tokens: tokens))
=======
                        .foregroundColor(CheckoutColors.textSecondary(tokens: tokens))
>>>>>>> 8b3c8993
                        .multilineTextAlignment(.center)
                }
            }
            .padding(.horizontal, PrimerSpacing.xxlarge(tokens: tokens))
        }
        .onAppear {
            startAutoDismissTimer()
        }
        .onDisappear {
            dismissTimer?.invalidate()
            dismissTimer = nil
        }
    }

    private func startAutoDismissTimer() {
        dismissTimer?.invalidate()
        dismissTimer = Timer.scheduledTimer(withTimeInterval: AnimationConstants.autoDismissDelay, repeats: false) { _ in
            onDismiss?()
        }
    }
}<|MERGE_RESOLUTION|>--- conflicted
+++ resolved
@@ -23,41 +23,25 @@
 
     var body: some View {
         ZStack {
-<<<<<<< HEAD
-            PrimerCheckoutColors.background(tokens: tokens)
-=======
             CheckoutColors.background(tokens: tokens)
->>>>>>> 8b3c8993
                 .ignoresSafeArea()
 
             VStack(spacing: PrimerSpacing.small(tokens: tokens)) {
                 Image(systemName: "checkmark.circle.fill")
                     .font(PrimerFont.extraLargeIcon(tokens: tokens))
-<<<<<<< HEAD
-                    .foregroundColor(PrimerCheckoutColors.green(tokens: tokens))
-=======
                     .foregroundColor(CheckoutColors.green(tokens: tokens))
->>>>>>> 8b3c8993
 
                 VStack(spacing: PrimerSpacing.xsmall(tokens: tokens)) {
                     // Primary success message
                     Text(CheckoutComponentsStrings.paymentSuccessful)
                         .font(PrimerFont.bodyLarge(tokens: tokens))
-<<<<<<< HEAD
-                        .foregroundColor(PrimerCheckoutColors.textPrimary(tokens: tokens))
-=======
                         .foregroundColor(CheckoutColors.textPrimary(tokens: tokens))
->>>>>>> 8b3c8993
                         .multilineTextAlignment(.center)
 
                     // Secondary redirect message
                     Text(CheckoutComponentsStrings.redirectConfirmationMessage)
                         .font(PrimerFont.bodyMedium(tokens: tokens))
-<<<<<<< HEAD
-                        .foregroundColor(PrimerCheckoutColors.textSecondary(tokens: tokens))
-=======
                         .foregroundColor(CheckoutColors.textSecondary(tokens: tokens))
->>>>>>> 8b3c8993
                         .multilineTextAlignment(.center)
                 }
             }
