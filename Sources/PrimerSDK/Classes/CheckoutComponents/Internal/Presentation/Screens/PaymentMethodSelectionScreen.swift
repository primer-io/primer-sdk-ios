//
//  PaymentMethodSelectionScreen.swift
//
//  Copyright © 2025 Primer API Ltd. All rights reserved. 
//  Licensed under the MIT License. See LICENSE file in the project root for full license information.

import SwiftUI

/// Data structure for grouping payment methods by surcharge status
private struct PaymentMethodGroup {
    let group: String
    let methods: [CheckoutPaymentMethod]
}

/// Default payment method selection screen for CheckoutComponents
@available(iOS 15.0, *)
struct PaymentMethodSelectionScreen: View {
    let scope: PrimerPaymentMethodSelectionScope

    @Environment(\.designTokens) private var tokens
    @Environment(\.bridgeController) private var bridgeController
    @Environment(\.sizeCategory) private var sizeCategory // Observes Dynamic Type changes
    @State private var selectionState: PrimerPaymentMethodSelectionState = .init()

    var body: some View {
        mainContent
    }

    @MainActor
    private var mainContent: some View {
        VStack(spacing: 0) {
            headerSection
            contentContainer
        }
        .onAppear {
            observeState()
        }
    }

    @MainActor
    private var headerSection: some View {
        VStack(spacing: PrimerSpacing.small(tokens: tokens)) {
            paymentAmountHeader
            titleSection
        }
        .padding(.horizontal, PrimerSpacing.large(tokens: tokens))
        .padding(.top, PrimerSpacing.large(tokens: tokens))
    }

    @MainActor
    private var paymentAmountHeader: some View {
        HStack {
            // Get payment amount from app state or default
            let amount = AppState.current.amount ?? 9900 // Default to $99.00 if not available
            let currency = AppState.current.currency ?? Currency(code: "USD", decimalDigits: 2)
            let formattedAmount = amount.toCurrencyString(currency: currency)

            Text(CheckoutComponentsStrings.paymentAmountTitle(formattedAmount))
                .font(PrimerFont.titleXLarge(tokens: tokens))
<<<<<<< HEAD
                .foregroundColor(PrimerCheckoutColors.textPrimary(tokens: tokens))
                .accessibilityAddTraits(.isStaticText)
=======
                .foregroundColor(CheckoutColors.textPrimary(tokens: tokens))
>>>>>>> 8b3c8993

            Spacer()

            // Show close button based on dismissalMechanism setting
            if scope.dismissalMechanism.contains(.closeButton) {
                Button(CheckoutComponentsStrings.cancelButton, action: scope.onCancel)
<<<<<<< HEAD
                    .foregroundColor(PrimerCheckoutColors.textSecondary(tokens: tokens))
                    .accessibility(config: AccessibilityConfiguration(
                        identifier: AccessibilityIdentifiers.Common.closeButton,
                        label: CheckoutComponentsStrings.a11yCancel,
                        traits: [.isButton]
                    ))
=======
                    .foregroundColor(CheckoutColors.textSecondary(tokens: tokens))
>>>>>>> 8b3c8993
            }
        }
    }

    @MainActor
    private var contentContainer: some View {
        VStack(spacing: 0) {
            paymentMethodsList
        }
    }

    @MainActor
    private var titleSection: some View {
        return Text(CheckoutComponentsStrings.choosePaymentMethod)
            .font(PrimerFont.titleLarge(tokens: tokens))
<<<<<<< HEAD
            .foregroundColor(PrimerCheckoutColors.textPrimary(tokens: tokens))
            .frame(maxWidth: .infinity, alignment: .leading)
            .padding(.bottom, PrimerSpacing.small(tokens: tokens))
            .accessibilityAddTraits(.isHeader)
=======
            .foregroundColor(CheckoutColors.textPrimary(tokens: tokens))
            .frame(maxWidth: .infinity, alignment: .leading)
            .padding(.bottom, PrimerSpacing.small(tokens: tokens))
>>>>>>> 8b3c8993
    }

    @MainActor
    private var paymentMethodsList: some View {
        VStack(spacing: 0) {
            ScrollView {
                if selectionState.paymentMethods.isEmpty {
                    emptyStateView
                } else {
                    paymentMethodsContent
                }
            }

            errorSection
        }
<<<<<<< HEAD
        .background(PrimerCheckoutColors.background(tokens: tokens))
=======
        .background(CheckoutColors.background(tokens: tokens))
>>>>>>> 8b3c8993
    }

    @MainActor
    @ViewBuilder
    private var emptyStateView: some View {
        if let customEmptyState = scope.emptyStateView {
            customEmptyState()
        } else {
            VStack(spacing: 16) {
                Image(systemName: "creditcard.and.123")
                    .font(PrimerFont.largeIcon(tokens: tokens))
<<<<<<< HEAD
                    .foregroundColor(PrimerCheckoutColors.textSecondary(tokens: tokens))
                    .accessibilityHidden(true)

                Text(CheckoutComponentsStrings.noPaymentMethodsAvailable)
                    .font(PrimerFont.body(tokens: tokens))
                    .foregroundColor(PrimerCheckoutColors.textSecondary(tokens: tokens))
                    .accessibilityAddTraits(.isStaticText)
=======
                    .foregroundColor(CheckoutColors.textSecondary(tokens: tokens))

                Text(CheckoutComponentsStrings.noPaymentMethodsAvailable)
                    .font(PrimerFont.body(tokens: tokens))
                    .foregroundColor(CheckoutColors.textSecondary(tokens: tokens))
>>>>>>> 8b3c8993
            }
            .frame(maxWidth: .infinity, maxHeight: .infinity)
            .padding(.top, 100)
        }
    }

    @MainActor
    private var paymentMethodsContent: some View {
        LazyVStack(spacing: PrimerSpacing.large(tokens: tokens)) {
            ForEach(groupedPaymentMethods, id: \.group) { group in
                paymentMethodGroup(group)
            }
        }
        .padding(.horizontal, PrimerSpacing.large(tokens: tokens))
        .padding(.bottom, PrimerSpacing.xlarge(tokens: tokens))
    }

    /// Groups payment methods by surcharge status for better UX
    private var groupedPaymentMethods: [PaymentMethodGroup] {
        var groups: [PaymentMethodGroup] = []
        let methods = selectionState.paymentMethods

        // Check if any meaningful surcharge-related configuration exists
        let hasSurchargeConfiguration = methods.contains { method in
            (method.surcharge != nil && method.surcharge! > 0) || method.hasUnknownSurcharge
        }

        // If no surcharge configuration exists, return all methods in a single group without labels
        guard hasSurchargeConfiguration else {
            return [PaymentMethodGroup(group: "", methods: methods)]
        }

        // Group 1: Methods with positive surcharges
        let surchargeMethods = methods.filter { method in
            if let surcharge = method.surcharge, surcharge > 0 {
                return true
            }
            return false
        }

        if !surchargeMethods.isEmpty {
            let highestSurcharge = surchargeMethods.compactMap { $0.surcharge }.max() ?? 0
            let currency = AppState.current.currency ?? Currency(code: "EUR", decimalDigits: 2)
            let formattedSurcharge = "+\(highestSurcharge.toCurrencyString(currency: currency))"

            groups.append(PaymentMethodGroup(
                group: formattedSurcharge,
                methods: surchargeMethods
            ))
        }

        // Group 2: Methods with no additional fees
        let noFeeMethods = methods.filter { method in
            // Include methods with:
            // - surcharge == 0 (explicit no fee)
            // - surcharge == nil AND hasUnknownSurcharge == false (no fee configured)
            if let surcharge = method.surcharge {
                return surcharge == 0
            } else {
                return !method.hasUnknownSurcharge
            }
        }

        if !noFeeMethods.isEmpty {
            groups.append(PaymentMethodGroup(
                group: CheckoutComponentsStrings.noAdditionalFee,
                methods: noFeeMethods
            ))
        }

        // Group 3: Methods with unknown surcharges
        let unknownFeeMethods = methods.filter { method in
            return method.hasUnknownSurcharge
        }

        if !unknownFeeMethods.isEmpty {
            groups.append(PaymentMethodGroup(
                group: CheckoutComponentsStrings.additionalFeeMayApply,
                methods: unknownFeeMethods
            ))
        }

        return groups
    }

    @MainActor
    @ViewBuilder
    private func paymentMethodGroup(_ group: PaymentMethodGroup) -> some View {
        VStack(spacing: PrimerSpacing.small(tokens: tokens)) {
            // Group header with surcharge info (only show if group name is not empty)
            if !group.group.isEmpty {
                if let customCategoryHeader = scope.categoryHeader {
                    customCategoryHeader(group.group)
                } else {
                    HStack {
                        Text(group.group)
                            .font(PrimerFont.bodyMedium(tokens: tokens))
                            .foregroundColor(dynamicGroupHeaderColor(for: group.group))
                            .frame(maxWidth: .infinity, alignment: .trailing)
                    }
                    .padding(.horizontal, PrimerSpacing.small(tokens: tokens))
<<<<<<< HEAD
                    .accessibilityAddTraits(.isHeader)
=======
>>>>>>> 8b3c8993
                }
            }

            // Gray rounded container for payment methods group
            VStack(spacing: PrimerSpacing.small(tokens: tokens)) {
                ForEach(group.methods, id: \.id) { method in
                    modernPaymentMethodCard(method)
                        .frame(height: PrimerComponentHeight.paymentMethodCard)
                }
            }
            .padding(PrimerSpacing.medium(tokens: tokens)) // Padding inside gray container
            .background(
                RoundedRectangle(cornerRadius: PrimerRadius.large(tokens: tokens))
<<<<<<< HEAD
                    .fill(PrimerCheckoutColors.gray100(tokens: tokens))
=======
                    .fill(CheckoutColors.gray100(tokens: tokens))
>>>>>>> 8b3c8993
            )
        }
    }

    /// Get appropriate color for group header using design tokens
    private func dynamicGroupHeaderColor(for groupName: String) -> Color {
        if groupName.hasPrefix("+") {
            // Positive surcharge - use positive color
<<<<<<< HEAD
            return PrimerCheckoutColors.iconPositive(tokens: tokens)
        } else if groupName == CheckoutComponentsStrings.additionalFeeMayApply {
            // Unknown surcharge - use warning color
            return PrimerCheckoutColors.textSecondary(tokens: tokens)
        } else {
            // No additional fee - use muted color
            return PrimerCheckoutColors.textPlaceholder(tokens: tokens)
=======
            return CheckoutColors.iconPositive(tokens: tokens)
        } else if groupName == CheckoutComponentsStrings.additionalFeeMayApply {
            // Unknown surcharge - use warning color
            return CheckoutColors.textSecondary(tokens: tokens)
        } else {
            // No additional fee - use muted color
            return CheckoutColors.textPlaceholder(tokens: tokens)
>>>>>>> 8b3c8993
        }
    }

    @MainActor
    @ViewBuilder
    private func modernPaymentMethodCard(_ method: CheckoutPaymentMethod) -> some View {
        if let customPaymentMethodItem = scope.paymentMethodItem {
            customPaymentMethodItem(method)
                .onTapGesture {
                    scope.onPaymentMethodSelected(paymentMethod: method)
                }
        } else {
            ModernPaymentMethodCardView(
                method: method,
                onTap: {
                    withAnimation(.easeInOut(duration: 0.2)) {
                        scope.onPaymentMethodSelected(paymentMethod: method)
                    }
                }
            )
        }
    }

    @MainActor
    @ViewBuilder
    private var errorSection: some View {
        if let error = selectionState.error {
            Text(error)
                .font(PrimerFont.caption(tokens: tokens))
<<<<<<< HEAD
                .foregroundColor(PrimerCheckoutColors.borderError(tokens: tokens))
                .padding(PrimerSpacing.large(tokens: tokens))
                .accessibility(config: AccessibilityConfiguration(
                    identifier: AccessibilityIdentifiers.Error.messageContainer,
                    label: error,
                    traits: [.isStaticText]
                ))
=======
                .foregroundColor(CheckoutColors.borderError(tokens: tokens))
                .padding(PrimerSpacing.large(tokens: tokens))
>>>>>>> 8b3c8993
        }
    }

    private func observeState() {
        Task {
            for await state in await scope.state {
                await MainActor.run {
                    self.selectionState = state

                    if !state.paymentMethods.isEmpty {
                        bridgeController?.invalidateContentSize()
                    }
                }
            }
        }
    }
}

/// Modern payment method card view matching Image #2 design
@available(iOS 15.0, *)
private struct ModernPaymentMethodCardView: View {
    let method: CheckoutPaymentMethod
    let onTap: () -> Void

    @Environment(\.designTokens) private var tokens

    var body: some View {
        Button(action: onTap) {
            contentView
        }
        .buttonStyle(ModernCardButtonStyle())
        .accessibility(config: accessibilityConfiguration)
    }

    /// Accessibility configuration for payment method card
    private var accessibilityConfiguration: AccessibilityConfiguration {
        AccessibilityConfiguration(
            identifier: AccessibilityIdentifiers.PaymentSelection.paymentMethodItem(
                method.type.lowercased(),
                uniqueId: method.id
            ),
            label: method.name,
            traits: [.isButton]
        )
    }

    private var contentView: some View {
        HStack(spacing: PrimerSpacing.large(tokens: tokens)) {
            paymentMethodLogo
            methodNameAndSurcharge
        }
        .frame(maxWidth: .infinity)
        .padding(.horizontal, PrimerSpacing.large(tokens: tokens))
        .padding(.vertical, PrimerSpacing.medium(tokens: tokens))
        .background(backgroundView)
    }

    @ViewBuilder
    private var paymentMethodLogo: some View {
        if let icon = method.icon {
            Image(uiImage: icon)
                .resizable()
                .aspectRatio(contentMode: .fit)
                .frame(width: PrimerComponentWidth.paymentMethodIcon, height: PrimerSize.large(tokens: tokens))
<<<<<<< HEAD
                .accessibilityHidden(true)
=======
>>>>>>> 8b3c8993
        } else {
            paymentMethodLogoPlaceholder
        }
    }

    private var paymentMethodLogoPlaceholder: some View {
        // Create logo based on payment method type using bundled assets (like DropIn UI)
        let paymentMethodType = PrimerPaymentMethodType(rawValue: method.type)
        let imageName = paymentMethodType?.defaultImageName ?? .genericCard
        let fallbackImage = imageName.image

        return Image(uiImage: fallbackImage ?? UIImage())
            .resizable()
            .aspectRatio(contentMode: .fit)
            .frame(width: PrimerComponentWidth.paymentMethodIcon, height: PrimerSize.large(tokens: tokens))
<<<<<<< HEAD
            .accessibilityHidden(true)
=======
>>>>>>> 8b3c8993
    }

    private var methodNameAndSurcharge: some View {
        return Text(method.name)
            .font(PrimerFont.bodyLarge(tokens: tokens))
            .foregroundColor(textColorForPaymentMethod)
    }

    private var backgroundView: some View {
        RoundedRectangle(cornerRadius: PrimerRadius.medium(tokens: tokens))
            .fill(backgroundColorForPaymentMethod)
    }

    /// Dynamic background color from server or fallback to design tokens
    private var backgroundColorForPaymentMethod: Color {
        // Priority: Server-provided dynamic color > Design tokens fallback
        if let serverColor = method.backgroundColor {
            return Color(serverColor)
        }

        // Fallback to design tokens for consistent styling
<<<<<<< HEAD
        return PrimerCheckoutColors.background(tokens: tokens)
=======
        return CheckoutColors.background(tokens: tokens)
>>>>>>> 8b3c8993
    }

    /// Dynamic text color using design tokens for consistent styling
    private var textColorForPaymentMethod: Color {
        // Use design tokens for consistent styling
<<<<<<< HEAD
        return PrimerCheckoutColors.textPrimary(tokens: tokens)
=======
        return CheckoutColors.textPrimary(tokens: tokens)
>>>>>>> 8b3c8993
    }
}

/// Modern button style with subtle press animation
@available(iOS 15.0, *)
private struct ModernCardButtonStyle: ButtonStyle {
    func makeBody(configuration: Configuration) -> some View {
        configuration.label
            .scaleEffect(configuration.isPressed ? 0.98 : 1.0)
            .opacity(configuration.isPressed ? 0.9 : 1.0)
            .animation(.easeInOut(duration: 0.1), value: configuration.isPressed)
    }
}<|MERGE_RESOLUTION|>--- conflicted
+++ resolved
@@ -57,28 +57,20 @@
 
             Text(CheckoutComponentsStrings.paymentAmountTitle(formattedAmount))
                 .font(PrimerFont.titleXLarge(tokens: tokens))
-<<<<<<< HEAD
-                .foregroundColor(PrimerCheckoutColors.textPrimary(tokens: tokens))
+                .foregroundColor(CheckoutColors.textPrimary(tokens: tokens))
                 .accessibilityAddTraits(.isStaticText)
-=======
-                .foregroundColor(CheckoutColors.textPrimary(tokens: tokens))
->>>>>>> 8b3c8993
 
             Spacer()
 
             // Show close button based on dismissalMechanism setting
             if scope.dismissalMechanism.contains(.closeButton) {
                 Button(CheckoutComponentsStrings.cancelButton, action: scope.onCancel)
-<<<<<<< HEAD
-                    .foregroundColor(PrimerCheckoutColors.textSecondary(tokens: tokens))
+                    .foregroundColor(CheckoutColors.textSecondary(tokens: tokens))
                     .accessibility(config: AccessibilityConfiguration(
                         identifier: AccessibilityIdentifiers.Common.closeButton,
                         label: CheckoutComponentsStrings.a11yCancel,
                         traits: [.isButton]
                     ))
-=======
-                    .foregroundColor(CheckoutColors.textSecondary(tokens: tokens))
->>>>>>> 8b3c8993
             }
         }
     }
@@ -94,16 +86,10 @@
     private var titleSection: some View {
         return Text(CheckoutComponentsStrings.choosePaymentMethod)
             .font(PrimerFont.titleLarge(tokens: tokens))
-<<<<<<< HEAD
-            .foregroundColor(PrimerCheckoutColors.textPrimary(tokens: tokens))
+            .foregroundColor(CheckoutColors.textPrimary(tokens: tokens))
             .frame(maxWidth: .infinity, alignment: .leading)
             .padding(.bottom, PrimerSpacing.small(tokens: tokens))
             .accessibilityAddTraits(.isHeader)
-=======
-            .foregroundColor(CheckoutColors.textPrimary(tokens: tokens))
-            .frame(maxWidth: .infinity, alignment: .leading)
-            .padding(.bottom, PrimerSpacing.small(tokens: tokens))
->>>>>>> 8b3c8993
     }
 
     @MainActor
@@ -119,11 +105,7 @@
 
             errorSection
         }
-<<<<<<< HEAD
-        .background(PrimerCheckoutColors.background(tokens: tokens))
-=======
         .background(CheckoutColors.background(tokens: tokens))
->>>>>>> 8b3c8993
     }
 
     @MainActor
@@ -135,21 +117,13 @@
             VStack(spacing: 16) {
                 Image(systemName: "creditcard.and.123")
                     .font(PrimerFont.largeIcon(tokens: tokens))
-<<<<<<< HEAD
-                    .foregroundColor(PrimerCheckoutColors.textSecondary(tokens: tokens))
+                    .foregroundColor(CheckoutColors.textSecondary(tokens: tokens))
                     .accessibilityHidden(true)
-
-                Text(CheckoutComponentsStrings.noPaymentMethodsAvailable)
-                    .font(PrimerFont.body(tokens: tokens))
-                    .foregroundColor(PrimerCheckoutColors.textSecondary(tokens: tokens))
-                    .accessibilityAddTraits(.isStaticText)
-=======
-                    .foregroundColor(CheckoutColors.textSecondary(tokens: tokens))
 
                 Text(CheckoutComponentsStrings.noPaymentMethodsAvailable)
                     .font(PrimerFont.body(tokens: tokens))
                     .foregroundColor(CheckoutColors.textSecondary(tokens: tokens))
->>>>>>> 8b3c8993
+                    .accessibilityAddTraits(.isStaticText)
             }
             .frame(maxWidth: .infinity, maxHeight: .infinity)
             .padding(.top, 100)
@@ -251,10 +225,7 @@
                             .frame(maxWidth: .infinity, alignment: .trailing)
                     }
                     .padding(.horizontal, PrimerSpacing.small(tokens: tokens))
-<<<<<<< HEAD
                     .accessibilityAddTraits(.isHeader)
-=======
->>>>>>> 8b3c8993
                 }
             }
 
@@ -268,11 +239,7 @@
             .padding(PrimerSpacing.medium(tokens: tokens)) // Padding inside gray container
             .background(
                 RoundedRectangle(cornerRadius: PrimerRadius.large(tokens: tokens))
-<<<<<<< HEAD
-                    .fill(PrimerCheckoutColors.gray100(tokens: tokens))
-=======
                     .fill(CheckoutColors.gray100(tokens: tokens))
->>>>>>> 8b3c8993
             )
         }
     }
@@ -281,15 +248,6 @@
     private func dynamicGroupHeaderColor(for groupName: String) -> Color {
         if groupName.hasPrefix("+") {
             // Positive surcharge - use positive color
-<<<<<<< HEAD
-            return PrimerCheckoutColors.iconPositive(tokens: tokens)
-        } else if groupName == CheckoutComponentsStrings.additionalFeeMayApply {
-            // Unknown surcharge - use warning color
-            return PrimerCheckoutColors.textSecondary(tokens: tokens)
-        } else {
-            // No additional fee - use muted color
-            return PrimerCheckoutColors.textPlaceholder(tokens: tokens)
-=======
             return CheckoutColors.iconPositive(tokens: tokens)
         } else if groupName == CheckoutComponentsStrings.additionalFeeMayApply {
             // Unknown surcharge - use warning color
@@ -297,7 +255,6 @@
         } else {
             // No additional fee - use muted color
             return CheckoutColors.textPlaceholder(tokens: tokens)
->>>>>>> 8b3c8993
         }
     }
 
@@ -327,18 +284,13 @@
         if let error = selectionState.error {
             Text(error)
                 .font(PrimerFont.caption(tokens: tokens))
-<<<<<<< HEAD
-                .foregroundColor(PrimerCheckoutColors.borderError(tokens: tokens))
+                .foregroundColor(CheckoutColors.borderError(tokens: tokens))
                 .padding(PrimerSpacing.large(tokens: tokens))
                 .accessibility(config: AccessibilityConfiguration(
                     identifier: AccessibilityIdentifiers.Error.messageContainer,
                     label: error,
                     traits: [.isStaticText]
                 ))
-=======
-                .foregroundColor(CheckoutColors.borderError(tokens: tokens))
-                .padding(PrimerSpacing.large(tokens: tokens))
->>>>>>> 8b3c8993
         }
     }
 
@@ -403,10 +355,7 @@
                 .resizable()
                 .aspectRatio(contentMode: .fit)
                 .frame(width: PrimerComponentWidth.paymentMethodIcon, height: PrimerSize.large(tokens: tokens))
-<<<<<<< HEAD
                 .accessibilityHidden(true)
-=======
->>>>>>> 8b3c8993
         } else {
             paymentMethodLogoPlaceholder
         }
@@ -422,10 +371,7 @@
             .resizable()
             .aspectRatio(contentMode: .fit)
             .frame(width: PrimerComponentWidth.paymentMethodIcon, height: PrimerSize.large(tokens: tokens))
-<<<<<<< HEAD
             .accessibilityHidden(true)
-=======
->>>>>>> 8b3c8993
     }
 
     private var methodNameAndSurcharge: some View {
@@ -447,21 +393,13 @@
         }
 
         // Fallback to design tokens for consistent styling
-<<<<<<< HEAD
-        return PrimerCheckoutColors.background(tokens: tokens)
-=======
         return CheckoutColors.background(tokens: tokens)
->>>>>>> 8b3c8993
     }
 
     /// Dynamic text color using design tokens for consistent styling
     private var textColorForPaymentMethod: Color {
         // Use design tokens for consistent styling
-<<<<<<< HEAD
-        return PrimerCheckoutColors.textPrimary(tokens: tokens)
-=======
         return CheckoutColors.textPrimary(tokens: tokens)
->>>>>>> 8b3c8993
     }
 }
 
