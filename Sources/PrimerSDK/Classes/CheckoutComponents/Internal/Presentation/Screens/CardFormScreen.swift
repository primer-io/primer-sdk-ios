//
//  CardFormScreen.swift
//
//  Copyright © 2025 Primer API Ltd. All rights reserved. 
//  Licensed under the MIT License. See LICENSE file in the project root for full license information.

import SwiftUI

/// Default card form screen for CheckoutComponents with dynamic field rendering
@available(iOS 15.0, *)
struct CardFormScreen: View, LogReporter {
    let scope: any PrimerCardFormScope

    @Environment(\.designTokens) private var tokens
    @Environment(\.bridgeController) private var bridgeController
    @Environment(\.sizeCategory) private var sizeCategory // Observes Dynamic Type changes
    @State private var cardFormState: StructuredCardFormState = .init()
    @State private var selectedCardNetwork: CardNetwork = .unknown
    @State private var refreshTrigger = UUID()
    @State private var formConfiguration: CardFormConfiguration = .default
    @FocusState private var focusedField: PrimerInputElementType?

    var body: some View {
        ScrollView {
            VStack(spacing: PrimerSpacing.xxlarge(tokens: tokens)) {
                headerSection
                formContent
            }
            .padding(.horizontal, PrimerSpacing.large(tokens: tokens))
            .padding(.vertical, PrimerSpacing.large(tokens: tokens))
            .frame(maxWidth: UIScreen.main.bounds.width)
        }
        .navigationBarHidden(true)
<<<<<<< HEAD
        .background(PrimerCheckoutColors.background(tokens: tokens))
=======
        .background(CheckoutColors.background(tokens: tokens))
>>>>>>> 8b3c8993
    }

    @MainActor
    private var headerSection: some View {
        VStack(spacing: PrimerSpacing.large(tokens: tokens)) {
            // Navigation bar (Back/Cancel)
            HStack {
                if scope.presentationContext.shouldShowBackButton {
                    Button(action: {
                        scope.onBack()
                    }, label: {
                        HStack(spacing: PrimerSpacing.xsmall(tokens: tokens)) {
                            Image(systemName: "chevron.left")
                                .font(PrimerFont.bodyMedium(tokens: tokens))
                            Text(CheckoutComponentsStrings.backButton)
                        }
<<<<<<< HEAD
                        .foregroundColor(PrimerCheckoutColors.textPrimary(tokens: tokens))
                    })
                    .accessibility(config: AccessibilityConfiguration(
                        identifier: AccessibilityIdentifiers.Common.backButton,
                        label: CheckoutComponentsStrings.a11yBack,
                        traits: [.isButton]
                    ))
                }

                Spacer()

=======
                        .foregroundColor(CheckoutColors.textPrimary(tokens: tokens))
                    })
                }

                Spacer()

>>>>>>> 8b3c8993
                // Show close button based on dismissalMechanism setting
                if scope.dismissalMechanism.contains(.closeButton) {
                    Button(CheckoutComponentsStrings.cancelButton, action: {
                        scope.onCancel()
                    })
<<<<<<< HEAD
                    .foregroundColor(PrimerCheckoutColors.textSecondary(tokens: tokens))
                    .accessibility(config: AccessibilityConfiguration(
                        identifier: AccessibilityIdentifiers.Common.closeButton,
                        label: CheckoutComponentsStrings.a11yCancel,
                        traits: [.isButton]
                    ))
=======
                    .foregroundColor(CheckoutColors.textSecondary(tokens: tokens))
>>>>>>> 8b3c8993
                }
            }

            // Title
            titleSection
        }
    }

    @MainActor
    private var formContent: some View {
        VStack(spacing: PrimerSpacing.xlarge(tokens: tokens)) {
            dynamicFieldsSection
            submitButtonSection
        }
        .onAppear {
            observeState()
        }
    }

    private var titleSection: some View {
        let fontSize = tokens?.primerTypographyTitleXlargeSize ?? 24
        let fontWeight: Font.Weight = .semibold

        return Text(CheckoutComponentsStrings.cardPaymentTitle)
            .font(.system(size: fontSize, weight: fontWeight))
            .tracking(tokens?.primerTypographyTitleXlargeLetterSpacing ?? -0.6)
            .lineSpacing((tokens?.primerTypographyTitleXlargeLineHeight ?? 32) - fontSize)
<<<<<<< HEAD
            .foregroundColor(PrimerCheckoutColors.textPrimary(tokens: tokens))
            .frame(maxWidth: .infinity, alignment: .leading)
            .accessibilityAddTraits(.isHeader)
=======
            .foregroundColor(CheckoutColors.textPrimary(tokens: tokens))
            .frame(maxWidth: .infinity, alignment: .leading)
>>>>>>> 8b3c8993
    }

    @MainActor
    @ViewBuilder
    private var dynamicFieldsSection: some View {
        // Check for complete screen override first
        if let customScreen = scope.screen {
            AnyView(customScreen(scope))
        } else {
            VStack(spacing: 0) {
                // Render card fields dynamically based on configuration
                cardFieldsSection

                // Co-badged cards selection
                cobadgedCardsSection

                // Billing address fields if configured
                billingAddressSection
            }
        }
    }

    @MainActor
    @ViewBuilder
    private var cardFieldsSection: some View {
        // Check for section-level override first
        if let customSection = (scope as? DefaultCardFormScope)?.cardInputSection {
            AnyView(customSection())
        } else {
            VStack(spacing: 0) {
                // Render fields dynamically, inserting networks after card number
                ForEach(0..<formConfiguration.cardFields.count, id: \.self) { index in
                    let fieldType = formConfiguration.cardFields[index]

                    // Check if this is expiry date followed by CVV - render them horizontally
                    if fieldType == .expiryDate,
                       index + 1 < formConfiguration.cardFields.count,
                       formConfiguration.cardFields[index + 1] == .cvv {
                        HStack(alignment: .top, spacing: PrimerSpacing.medium(tokens: tokens)) {
                            renderField(.expiryDate)
                            renderField(.cvv)
                        }
                    } else if index > 0,
                              formConfiguration.cardFields[index - 1] == .expiryDate,
                              fieldType == .cvv {
                        // Skip CVV if it was already rendered with expiry date
                        EmptyView()
                    } else {
                        // Render field
                        renderField(fieldType)
                    }

                    // Render networks as separate VStack child immediately after card number field
                    if fieldType == .cardNumber {
                        let allowedNetworks = [CardNetwork].allowedCardNetworks
                        // Fallback for previews: show common networks if API config is not available
                        let networksToShow = !allowedNetworks.isEmpty ? allowedNetworks : [.visa, .masterCard, .amex, .discover]
                        AllowedCardNetworksView(allowedCardNetworks: networksToShow)
                            .padding(.bottom, PrimerSpacing.medium(tokens: tokens))
                    }
                }
            }
        }
    }

    @MainActor
    @ViewBuilder
    private var cobadgedCardsSection: some View {
        if cardFormState.availableNetworks.count > 1 {
            if let customCobadgedCardsView = scope.cobadgedCardsView {
                AnyView(customCobadgedCardsView(cardFormState.availableNetworks.map { $0.network.rawValue }) { network in
                    Task { @MainActor in
                        scope.updateSelectedCardNetwork(network)
                    }
                })
            } else {
                defaultCobadgedCardsView
            }
        }
    }

    private var defaultCobadgedCardsView: some View {
        VStack(alignment: .leading, spacing: PrimerSpacing.small(tokens: tokens)) {
            Text(CheckoutComponentsStrings.selectNetworkTitle)
                .font(PrimerFont.caption(tokens: tokens))
<<<<<<< HEAD
                .foregroundColor(PrimerCheckoutColors.textSecondary(tokens: tokens))
                .accessibilityAddTraits(.isHeader)
=======
                .foregroundColor(CheckoutColors.textSecondary(tokens: tokens))
>>>>>>> 8b3c8993

            CardNetworkSelector(
                availableNetworks: cardFormState.availableNetworks.map { $0.network },
                selectedNetwork: $selectedCardNetwork,
                onNetworkSelected: { network in
                    selectedCardNetwork = network
                    Task { @MainActor in
                        scope.updateSelectedCardNetwork(network.rawValue)
                    }
                }
            )
        }
    }

    @ViewBuilder
    @MainActor
    private var billingAddressSection: some View {
        // Only show if configuration includes billing fields
        if !formConfiguration.billingFields.isEmpty {
            // Check for section-level override first
            if let customSection = (scope as? DefaultCardFormScope)?.billingAddressSection {
                AnyView(customSection())
                    .id(refreshTrigger)
            } else {
                VStack(alignment: .leading, spacing: PrimerSpacing.small(tokens: tokens)) {
                    // Billing address section title
                    Text(CheckoutComponentsStrings.billingAddressTitle)
                        .font(PrimerFont.headline(tokens: tokens))
<<<<<<< HEAD
                        .foregroundColor(PrimerCheckoutColors.textPrimary(tokens: tokens))

=======
                        .foregroundColor(CheckoutColors.textPrimary(tokens: tokens))
                    
>>>>>>> 8b3c8993
                    // Render billing fields dynamically
                    VStack(spacing: 0) {
                        ForEach(formConfiguration.billingFields, id: \.self) { fieldType in
                            renderField(fieldType)
                        }
                    }
                }
                .id(refreshTrigger)
            }
        }
    }

    @MainActor
    @ViewBuilder
    private var submitButtonSection: some View {
        // Check for section-level override first
        if let customSection = (scope as? DefaultCardFormScope)?.submitButtonSection {
            AnyView(customSection())
        } else {
            Group {
                if let customButton = (scope as? DefaultCardFormScope)?.submitButton {
                    AnyView(customButton(submitButtonText))
                        .onTapGesture {
                            if cardFormState.isValid && !cardFormState.isLoading {
                                submitAction()
                            }
                        }
                } else {
                    Button(action: submitAction) {
                        submitButtonContent
                    }
                    .disabled(!cardFormState.isValid || cardFormState.isLoading)
                }
            }
        }
    }

    private var submitButtonContent: some View {
        let isEnabled = cardFormState.isValid && !cardFormState.isLoading

        return HStack {
            if cardFormState.isLoading {
                ProgressView()
<<<<<<< HEAD
                    .progressViewStyle(CircularProgressViewStyle(tint: PrimerCheckoutColors.white(tokens: tokens)))
=======
                    .progressViewStyle(CircularProgressViewStyle(tint: CheckoutColors.white(tokens: tokens)))
>>>>>>> 8b3c8993
                    .scaleEffect(PrimerScale.small)
            } else {
                Text(submitButtonText)
            }
        }
        .font(PrimerFont.body(tokens: tokens))
<<<<<<< HEAD
        .foregroundColor(PrimerCheckoutColors.white(tokens: tokens))
=======
        .foregroundColor(CheckoutColors.white(tokens: tokens))
>>>>>>> 8b3c8993
        .frame(maxWidth: .infinity)
        .padding(.vertical, PrimerSpacing.large(tokens: tokens))
        .background(submitButtonBackground)
        .cornerRadius(PrimerRadius.small(tokens: tokens))
<<<<<<< HEAD
        .accessibility(config: AccessibilityConfiguration(
            identifier: AccessibilityIdentifiers.Common.submitButton,
            label: cardFormState.isLoading ? CheckoutComponentsStrings.a11ySubmitButtonLoading : submitButtonText,
            hint: cardFormState.isLoading ? nil : (isEnabled ? CheckoutComponentsStrings.a11ySubmitButtonHint :
                                                    CheckoutComponentsStrings.a11ySubmitButtonDisabled),
            traits: [.isButton]
        ))
=======
>>>>>>> 8b3c8993
    }

    private var submitButtonText: String {
        // Check if custom button text is configured (e.g., "Add New Card" for vaulting)
        if scope.cardFormUIOptions?.payButtonAddNewCard == true {
            return CheckoutComponentsStrings.addCardButton
        }

        // Only show amount in checkout intent and when currency is set
        guard PrimerInternal.shared.intent == .checkout,
              let currency = AppState.current.currency else {
            return CheckoutComponentsStrings.payButton
        }

        let baseAmount = AppState.current.amount ?? 0

        // Check if there's a surcharge from the detected card network
        if let surchargeAmountString = cardFormState.surchargeAmount,
           !surchargeAmountString.isEmpty,
           cardFormState.selectedNetwork != nil {

            // Extract surcharge amount from the formatted string (e.g., "+ 1,23€" -> 123)
            // The surcharge is already calculated by DefaultCardFormScope.updateSurchargeAmount
            var cleanString = surchargeAmountString.replacingOccurrences(of: "+ ", with: "")

            // Remove all currency symbols using CharacterSet
            // Includes common currency symbols plus additional Unicode currency characters
            let currencySymbols = CharacterSet(charactersIn: "$€£¥₹₽₩₪₨₦₴₵₸₺₼₾¢฿₡₢₣₤₥₧₫₭₮₯₰₱₲₳₶₷₿﷼")
            cleanString = cleanString.components(separatedBy: currencySymbols).joined()

            // Handle different decimal separators (European "," vs US ".")
            cleanString = cleanString.replacingOccurrences(of: ",", with: ".")

            if let surchargeAmount = Double(cleanString.trimmingCharacters(in: .whitespaces)) {
                // Convert to cents for calculation (surcharge is in major currency units, need minor units)
                let surchargeCents = Int(surchargeAmount * Double(currency.decimalDigits == 2 ? 100 : pow(10, Double(currency.decimalDigits))))
                let totalAmount = baseAmount + surchargeCents
                let formattedTotalAmount = totalAmount.toCurrencyString(currency: currency)
                return CheckoutComponentsStrings.paymentAmountTitle(formattedTotalAmount)
            }
        }

        // No surcharge or parsing failed, use base amount
        let formattedBaseAmount = baseAmount.toCurrencyString(currency: currency)
        return CheckoutComponentsStrings.paymentAmountTitle(formattedBaseAmount)
    }

    private var submitButtonBackground: Color {
        cardFormState.isValid && !cardFormState.isLoading
<<<<<<< HEAD
            ? PrimerCheckoutColors.textPrimary(tokens: tokens)
            : PrimerCheckoutColors.gray300(tokens: tokens)
=======
            ? CheckoutColors.textPrimary(tokens: tokens)
            : CheckoutColors.gray300(tokens: tokens)
>>>>>>> 8b3c8993
    }

    private func submitAction() {
        Task {
            await (scope as? DefaultCardFormScope)?.submit()
        }
    }

    private func observeState() {
        Task {
            // Get initial form configuration
            await MainActor.run {
                formConfiguration = scope.getFormConfiguration()
                bridgeController?.invalidateContentSize()
            }

            for await state in scope.state {
                // Get form configuration outside of MainActor.run
                let updatedFormConfig = await MainActor.run {
                    scope.getFormConfiguration()
                }

                await MainActor.run {
                    self.cardFormState = state
                    self.refreshTrigger = UUID()

                    // Update form configuration in case it changed
                    self.formConfiguration = updatedFormConfig

                    // Update selected network if changed
                    if let selectedNetwork = state.selectedNetwork {
                        self.selectedCardNetwork = selectedNetwork.network
                    } else if state.availableNetworks.count == 1,
                              let firstNetwork = state.availableNetworks.first {
                        self.selectedCardNetwork = firstNetwork.network
                    } else if state.availableNetworks.count > 1 {
                        if let firstNetwork = state.availableNetworks.first,
                           self.selectedCardNetwork == .unknown {
                            self.selectedCardNetwork = firstNetwork.network
                        }
                    }
                }
            }
        }
    }

    // MARK: - Dynamic Field Rendering

    // swiftlint:disable cyclomatic_complexity function_body_length
    @MainActor
    @ViewBuilder
    private func renderField(_ fieldType: PrimerInputElementType) -> some View {
        let fieldLabel: String? = fieldType.displayName
        let defaultStyling = (scope as? DefaultCardFormScope)?.defaultFieldStyling?[String(fieldType.rawValue)]

        switch fieldType {
        case .cardNumber:
            if let customField = (scope as? DefaultCardFormScope)?.cardNumberField {
                AnyView(customField(fieldLabel, defaultStyling))
                    .focused($focusedField, equals: .cardNumber)
            } else {
                CardNumberInputField(
                    label: fieldLabel ?? "Card Number",
                    placeholder: CheckoutComponentsStrings.cardNumberPlaceholder,
                    scope: scope,
                    selectedNetwork: getSelectedCardNetwork(),
                    styling: defaultStyling
                )
                .focused($focusedField, equals: .cardNumber)
                .onSubmit { moveToNextField(from: .cardNumber) }
            }

        case .expiryDate:
            if let customField = (scope as? DefaultCardFormScope)?.expiryDateField {
                AnyView(customField(fieldLabel, defaultStyling))
                    .focused($focusedField, equals: .expiryDate)
            } else {
                ExpiryDateInputField(
                    label: fieldLabel ?? "",
                    placeholder: CheckoutComponentsStrings.expiryDatePlaceholder,
                    scope: scope,
                    styling: defaultStyling
                )
                .focused($focusedField, equals: .expiryDate)
                .onSubmit { moveToNextField(from: .expiryDate) }
            }

        case .cvv:
            if let customField = (scope as? DefaultCardFormScope)?.cvvField {
                AnyView(customField(fieldLabel, defaultStyling))
                    .focused($focusedField, equals: .cvv)
            } else {
                CVVInputField(
                    label: fieldLabel ?? "",
                    placeholder: getCardNetworkForCvv() == .amex ? CheckoutComponentsStrings.cvvAmexPlaceholder : CheckoutComponentsStrings.cvvStandardPlaceholder,
                    scope: scope,
                    cardNetwork: getCardNetworkForCvv(),
                    styling: defaultStyling
                )
                .focused($focusedField, equals: .cvv)
                .onSubmit { moveToNextField(from: .cvv) }
            }

        case .cardholderName:
            if let customField = (scope as? DefaultCardFormScope)?.cardholderNameField {
                AnyView(customField(fieldLabel, defaultStyling))
                    .focused($focusedField, equals: .cardholderName)
            } else {
                CardholderNameInputField(
                    label: fieldLabel ?? "",
                    placeholder: CheckoutComponentsStrings.fullNamePlaceholder,
                    scope: scope,
                    styling: defaultStyling
                )
                .focused($focusedField, equals: .cardholderName)
                .onSubmit { moveToNextField(from: .cardholderName) }
            }

        case .postalCode:
            if let customField = (scope as? DefaultCardFormScope)?.postalCodeField {
                AnyView(customField(fieldLabel, defaultStyling))
                    .focused($focusedField, equals: .postalCode)
            } else {
                PostalCodeInputField(
                    label: fieldLabel ?? "",
                    placeholder: CheckoutComponentsStrings.postalCodePlaceholder,
                    scope: scope,
                    styling: defaultStyling
                )
                .focused($focusedField, equals: .postalCode)
                .onSubmit { moveToNextField(from: .postalCode) }
            }

        case .countryCode:
            if let customField = (scope as? DefaultCardFormScope)?.countryField {
                AnyView(customField(fieldLabel, defaultStyling))
                    .focused($focusedField, equals: .countryCode)
            } else {
                CountryInputField(
                    label: fieldLabel ?? "",
                    placeholder: CheckoutComponentsStrings.selectCountryPlaceholder,
                    scope: scope,
                    styling: defaultStyling
                )
                .focused($focusedField, equals: .countryCode)
                .onSubmit { moveToNextField(from: .countryCode) }
            }

        case .city:
            if let customField = (scope as? DefaultCardFormScope)?.cityField {
                AnyView(customField(fieldLabel, defaultStyling))
                    .focused($focusedField, equals: .city)
            } else {
                CityInputField(
                    label: fieldLabel ?? "",
                    placeholder: CheckoutComponentsStrings.cityPlaceholder,
                    scope: scope,
                    styling: defaultStyling
                )
                .focused($focusedField, equals: .city)
                .onSubmit { moveToNextField(from: .city) }
            }

        case .state:
            if let customField = (scope as? DefaultCardFormScope)?.stateField {
                AnyView(customField(fieldLabel, defaultStyling))
            } else {
                StateInputField(
                    label: fieldLabel ?? "",
                    placeholder: CheckoutComponentsStrings.statePlaceholder,
                    scope: scope,
                    styling: defaultStyling
                )
            }

        case .addressLine1:
            if let customField = (scope as? DefaultCardFormScope)?.addressLine1Field {
                AnyView(customField(fieldLabel, defaultStyling))
            } else {
                AddressLineInputField(
                    label: fieldLabel ?? "",
                    placeholder: CheckoutComponentsStrings.addressLine1Placeholder,
                    isRequired: true,
                    inputType: .addressLine1,
                    scope: scope,
                    styling: defaultStyling
                )
            }

        case .addressLine2:
            if let customField = (scope as? DefaultCardFormScope)?.addressLine2Field {
                AnyView(customField(fieldLabel, defaultStyling))
            } else {
                AddressLineInputField(
                    label: fieldLabel ?? "",
                    placeholder: CheckoutComponentsStrings.addressLine2Placeholder,
                    isRequired: false,
                    inputType: .addressLine2,
                    scope: scope,
                    styling: defaultStyling
                )
            }

        case .phoneNumber:
            if let customField = (scope as? DefaultCardFormScope)?.phoneNumberField {
                AnyView(customField(fieldLabel, defaultStyling))
            } else {
                NameInputField(
                    label: fieldLabel ?? "",
                    placeholder: CheckoutComponentsStrings.phoneNumberPlaceholder,
                    inputType: .phoneNumber,
                    scope: scope,
                    styling: defaultStyling
                )
            }

        case .firstName:
            if let customField = (scope as? DefaultCardFormScope)?.firstNameField {
                AnyView(customField(fieldLabel, defaultStyling))
            } else {
                NameInputField(
                    label: fieldLabel ?? "",
                    placeholder: CheckoutComponentsStrings.firstNamePlaceholder,
                    inputType: .firstName,
                    scope: scope,
                    styling: defaultStyling
                )
            }

        case .lastName:
            if let customField = (scope as? DefaultCardFormScope)?.lastNameField {
                AnyView(customField(fieldLabel, defaultStyling))
            } else {
                NameInputField(
                    label: fieldLabel ?? "",
                    placeholder: CheckoutComponentsStrings.lastNamePlaceholder,
                    inputType: .lastName,
                    scope: scope,
                    styling: defaultStyling
                )
            }

        case .email:
            if let customField = (scope as? DefaultCardFormScope)?.emailField {
                AnyView(customField(fieldLabel, defaultStyling))
            } else {
                EmailInputField(
                    label: fieldLabel ?? "",
                    placeholder: CheckoutComponentsStrings.emailPlaceholder,
                    scope: scope,
                    styling: defaultStyling
                )
            }

        case .retailer:
            if let customField = (scope as? DefaultCardFormScope)?.retailOutletField {
                AnyView(customField(fieldLabel, defaultStyling))
            } else {
                Text(CheckoutComponentsStrings.retailOutletNotImplemented)
                    .font(PrimerFont.caption(tokens: tokens))
<<<<<<< HEAD
                    .foregroundColor(PrimerCheckoutColors.gray(tokens: tokens))
=======
                    .foregroundColor(CheckoutColors.gray(tokens: tokens))
>>>>>>> 8b3c8993
                    .padding(PrimerSpacing.large(tokens: tokens))
            }

        case .otp:
            if let customField = (scope as? DefaultCardFormScope)?.otpCodeField {
                AnyView(customField(fieldLabel, defaultStyling))
            } else {
                OTPCodeInputField(
                    label: fieldLabel ?? "",
                    placeholder: CheckoutComponentsStrings.otpCodeNumericPlaceholder,
                    scope: scope,
                    styling: defaultStyling
                )
            }

        case .unknown, .all:
            EmptyView()
        }
    }
    // swiftlint:enable cyclomatic_complexity function_body_length

    // MARK: - Helper Methods

    private func getSelectedCardNetwork() -> CardNetwork? {
        if let network = cardFormState.selectedNetwork {
            return network.network
        }
        return nil
    }

    private func getCardNetworkForCvv() -> CardNetwork {
        if let network = cardFormState.selectedNetwork {
            return network.network
        } else {
            // Get card number from structured data
            let cardNumber: String? = nil
            return CardNetwork(cardNumber: cardNumber ?? "")
        }
    }
<<<<<<< HEAD

    // MARK: - Focus Management

    /// Moves keyboard focus to the next field in logical order
    /// cardNumber → expiry → cvv → cardholderName → submit
    private func moveToNextField(from currentField: PrimerInputElementType) {
        // Get the logical field order from form configuration
        let cardFields = formConfiguration.cardFields
        let billingFields = formConfiguration.billingFields

        // Find current field index in card fields
        if let currentIndex = cardFields.firstIndex(of: currentField) {
            // Move to next card field if available
            if currentIndex + 1 < cardFields.count {
                focusedField = cardFields[currentIndex + 1]
                return
            }
            // If last card field, move to first billing field if available
            if !billingFields.isEmpty {
                focusedField = billingFields.first
                return
            }
            // Otherwise, clear focus (moves to submit button)
            focusedField = nil
            return
        }

        // Find current field index in billing fields
        if let currentIndex = billingFields.firstIndex(of: currentField) {
            // Move to next billing field if available
            if currentIndex + 1 < billingFields.count {
                focusedField = billingFields[currentIndex + 1]
                return
            }
            // If last field, clear focus (moves to submit button)
            focusedField = nil
            return
        }

        // Default: clear focus
        focusedField = nil
    }

    /// Moves focus to the first field with a validation error.
    ///
    /// **Important**: This should only be called in response to explicit user actions,
    /// such as attempting to submit the form or requesting error navigation.
    /// DO NOT call this automatically when errors appear during typing, as it creates
    /// an accessibility trap preventing VoiceOver users from navigating freely.
    ///
    /// Valid use cases:
    /// - User manually requests "jump to error" functionality
    /// - After form submission is attempted (if we add validation-before-submit)
    /// - Explicit accessibility navigation actions
    ///
    /// Invalid use cases:
    /// - Automatic call when error count increases during typing (ACCESSIBILITY TRAP)
    /// - Any automatic call during text input changes
    private func moveFocusToFirstError() {
        // Check for errors in card fields first
        for field in formConfiguration.cardFields {
            if cardFormState.hasError(for: field) {
                focusedField = field
                return
            }
        }

        // Then check billing fields
        for field in formConfiguration.billingFields {
            if cardFormState.hasError(for: field) {
                focusedField = field
                return
            }
        }
    }
=======
>>>>>>> 8b3c8993
}

// MARK: - Preview
#if DEBUG
@available(iOS 15.0, *)
struct CardFormScreen_Previews: PreviewProvider {
    static var previews: some View {
        Group {
            // All Fields - Comprehensive view of every field type
            CardFormScreen(scope: MockCardFormScope(
                selectedNetwork: .visa,
                formConfiguration: CardFormConfiguration(
                    cardFields: [.cardNumber, .expiryDate, .cvv, .cardholderName],
                    billingFields: [
                        .countryCode,
                        .addressLine1,
                        .addressLine2,
                        .city,
                        .state,
                        .postalCode,
                        .firstName,
                        .lastName,
                        .email,
                        .phoneNumber,
                        .otp
                    ]
                )
            ))
            .environment(\.designTokens, MockDesignTokens.light)
            .environment(\.diContainer, MockDIContainer())
            .previewDisplayName("All Fields - Light")

            CardFormScreen(scope: MockCardFormScope(
                selectedNetwork: .masterCard,
                formConfiguration: CardFormConfiguration(
                    cardFields: [.cardNumber, .expiryDate, .cvv, .cardholderName],
                    billingFields: [
                        .countryCode,
                        .addressLine1,
                        .addressLine2,
                        .city,
                        .state,
                        .postalCode,
                        .firstName,
                        .lastName,
                        .email,
                        .phoneNumber,
                        .otp
                    ]
                )
            ))
            .environment(\.designTokens, MockDesignTokens.dark)
            .environment(\.diContainer, MockDIContainer())
            .preferredColorScheme(.dark)
            .previewDisplayName("All Fields - Dark")

            // Card Fields Only - Minimal configuration
            CardFormScreen(scope: MockCardFormScope(
                selectedNetwork: .amex,
                formConfiguration: CardFormConfiguration(
                    cardFields: [.cardNumber, .expiryDate, .cvv, .cardholderName],
                    billingFields: []
                )
            ))
            .environment(\.designTokens, MockDesignTokens.light)
            .environment(\.diContainer, MockDIContainer())
            .previewDisplayName("Card Fields Only - Light")

            CardFormScreen(scope: MockCardFormScope(
                selectedNetwork: .discover,
                formConfiguration: CardFormConfiguration(
                    cardFields: [.cardNumber, .expiryDate, .cvv, .cardholderName],
                    billingFields: []
                )
            ))
            .environment(\.designTokens, MockDesignTokens.dark)
            .environment(\.diContainer, MockDIContainer())
            .preferredColorScheme(.dark)
            .previewDisplayName("Card Fields Only - Dark")

            // Co-badged Cards - Multiple networks
            CardFormScreen(scope: MockCardFormScope(
                selectedNetwork: .visa,
                availableNetworks: [.visa, .masterCard, .discover],
                formConfiguration: CardFormConfiguration(
                    cardFields: [.cardNumber, .expiryDate, .cvv],
                    billingFields: []
                )
            ))
            .environment(\.designTokens, MockDesignTokens.light)
            .environment(\.diContainer, MockDIContainer())
            .previewDisplayName("Co-badged Cards - Light")

            CardFormScreen(scope: MockCardFormScope(
                selectedNetwork: .visa,
                availableNetworks: [.visa, .masterCard, .discover],
                formConfiguration: CardFormConfiguration(
                    cardFields: [.cardNumber, .expiryDate, .cvv],
                    billingFields: []
                )
            ))
            .environment(\.designTokens, MockDesignTokens.dark)
            .environment(\.diContainer, MockDIContainer())
            .preferredColorScheme(.dark)
            .previewDisplayName("Co-badged Cards - Dark")

            // Loading State
            CardFormScreen(scope: MockCardFormScope(
                isLoading: true,
                isValid: true,
                formConfiguration: CardFormConfiguration(
                    cardFields: [.cardNumber, .expiryDate, .cvv, .cardholderName],
                    billingFields: []
                )
            ))
            .environment(\.designTokens, MockDesignTokens.light)
            .environment(\.diContainer, MockDIContainer())
            .previewDisplayName("Loading State")

            // Valid State - Ready to submit
            CardFormScreen(scope: MockCardFormScope(
                isLoading: false,
                isValid: true,
                formConfiguration: CardFormConfiguration(
                    cardFields: [.cardNumber, .expiryDate, .cvv, .cardholderName],
                    billingFields: []
                )
            ))
            .environment(\.designTokens, MockDesignTokens.light)
            .environment(\.diContainer, MockDIContainer())
            .previewDisplayName("Valid State")

            // With Billing Address
            CardFormScreen(scope: MockCardFormScope(
                selectedNetwork: .masterCard,
                formConfiguration: CardFormConfiguration(
                    cardFields: [.cardNumber, .expiryDate, .cvv],
                    billingFields: [.countryCode, .addressLine1, .city, .state, .postalCode]
                )
            ))
            .environment(\.designTokens, MockDesignTokens.light)
            .environment(\.diContainer, MockDIContainer())
            .previewDisplayName("With Billing Address - Light")

            CardFormScreen(scope: MockCardFormScope(
                selectedNetwork: .jcb,
                formConfiguration: CardFormConfiguration(
                    cardFields: [.cardNumber, .expiryDate, .cvv],
                    billingFields: [.countryCode, .addressLine1, .city, .state, .postalCode]
                )
            ))
            .environment(\.designTokens, MockDesignTokens.dark)
            .environment(\.diContainer, MockDIContainer())
            .preferredColorScheme(.dark)
            .previewDisplayName("With Billing Address - Dark")

            // With Surcharge Amount
            CardFormScreen(scope: MockCardFormScope(
                isValid: true,
                selectedNetwork: .visa,
                surchargeAmount: "+ 1.50€",
                formConfiguration: CardFormConfiguration(
                    cardFields: [.cardNumber, .expiryDate, .cvv],
                    billingFields: []
                )
            ))
            .environment(\.designTokens, MockDesignTokens.light)
            .environment(\.diContainer, MockDIContainer())
            .previewDisplayName("With Surcharge")
        }
    }
}
#endif<|MERGE_RESOLUTION|>--- conflicted
+++ resolved
@@ -31,11 +31,7 @@
             .frame(maxWidth: UIScreen.main.bounds.width)
         }
         .navigationBarHidden(true)
-<<<<<<< HEAD
-        .background(PrimerCheckoutColors.background(tokens: tokens))
-=======
         .background(CheckoutColors.background(tokens: tokens))
->>>>>>> 8b3c8993
     }
 
     @MainActor
@@ -52,8 +48,7 @@
                                 .font(PrimerFont.bodyMedium(tokens: tokens))
                             Text(CheckoutComponentsStrings.backButton)
                         }
-<<<<<<< HEAD
-                        .foregroundColor(PrimerCheckoutColors.textPrimary(tokens: tokens))
+                        .foregroundColor(CheckoutColors.textPrimary(tokens: tokens))
                     })
                     .accessibility(config: AccessibilityConfiguration(
                         identifier: AccessibilityIdentifiers.Common.backButton,
@@ -64,29 +59,17 @@
 
                 Spacer()
 
-=======
-                        .foregroundColor(CheckoutColors.textPrimary(tokens: tokens))
-                    })
-                }
-
-                Spacer()
-
->>>>>>> 8b3c8993
                 // Show close button based on dismissalMechanism setting
                 if scope.dismissalMechanism.contains(.closeButton) {
                     Button(CheckoutComponentsStrings.cancelButton, action: {
                         scope.onCancel()
                     })
-<<<<<<< HEAD
                     .foregroundColor(PrimerCheckoutColors.textSecondary(tokens: tokens))
                     .accessibility(config: AccessibilityConfiguration(
                         identifier: AccessibilityIdentifiers.Common.closeButton,
                         label: CheckoutComponentsStrings.a11yCancel,
                         traits: [.isButton]
                     ))
-=======
-                    .foregroundColor(CheckoutColors.textSecondary(tokens: tokens))
->>>>>>> 8b3c8993
                 }
             }
 
@@ -114,14 +97,9 @@
             .font(.system(size: fontSize, weight: fontWeight))
             .tracking(tokens?.primerTypographyTitleXlargeLetterSpacing ?? -0.6)
             .lineSpacing((tokens?.primerTypographyTitleXlargeLineHeight ?? 32) - fontSize)
-<<<<<<< HEAD
-            .foregroundColor(PrimerCheckoutColors.textPrimary(tokens: tokens))
+            .foregroundColor(CheckoutColors.textPrimary(tokens: tokens))
             .frame(maxWidth: .infinity, alignment: .leading)
             .accessibilityAddTraits(.isHeader)
-=======
-            .foregroundColor(CheckoutColors.textPrimary(tokens: tokens))
-            .frame(maxWidth: .infinity, alignment: .leading)
->>>>>>> 8b3c8993
     }
 
     @MainActor
@@ -207,12 +185,8 @@
         VStack(alignment: .leading, spacing: PrimerSpacing.small(tokens: tokens)) {
             Text(CheckoutComponentsStrings.selectNetworkTitle)
                 .font(PrimerFont.caption(tokens: tokens))
-<<<<<<< HEAD
-                .foregroundColor(PrimerCheckoutColors.textSecondary(tokens: tokens))
+                .foregroundColor(CheckoutColors.textSecondary(tokens: tokens))
                 .accessibilityAddTraits(.isHeader)
-=======
-                .foregroundColor(CheckoutColors.textSecondary(tokens: tokens))
->>>>>>> 8b3c8993
 
             CardNetworkSelector(
                 availableNetworks: cardFormState.availableNetworks.map { $0.network },
@@ -241,13 +215,8 @@
                     // Billing address section title
                     Text(CheckoutComponentsStrings.billingAddressTitle)
                         .font(PrimerFont.headline(tokens: tokens))
-<<<<<<< HEAD
-                        .foregroundColor(PrimerCheckoutColors.textPrimary(tokens: tokens))
-
-=======
                         .foregroundColor(CheckoutColors.textPrimary(tokens: tokens))
                     
->>>>>>> 8b3c8993
                     // Render billing fields dynamically
                     VStack(spacing: 0) {
                         ForEach(formConfiguration.billingFields, id: \.self) { fieldType in
@@ -291,27 +260,18 @@
         return HStack {
             if cardFormState.isLoading {
                 ProgressView()
-<<<<<<< HEAD
-                    .progressViewStyle(CircularProgressViewStyle(tint: PrimerCheckoutColors.white(tokens: tokens)))
-=======
                     .progressViewStyle(CircularProgressViewStyle(tint: CheckoutColors.white(tokens: tokens)))
->>>>>>> 8b3c8993
                     .scaleEffect(PrimerScale.small)
             } else {
                 Text(submitButtonText)
             }
         }
         .font(PrimerFont.body(tokens: tokens))
-<<<<<<< HEAD
-        .foregroundColor(PrimerCheckoutColors.white(tokens: tokens))
-=======
         .foregroundColor(CheckoutColors.white(tokens: tokens))
->>>>>>> 8b3c8993
         .frame(maxWidth: .infinity)
         .padding(.vertical, PrimerSpacing.large(tokens: tokens))
         .background(submitButtonBackground)
         .cornerRadius(PrimerRadius.small(tokens: tokens))
-<<<<<<< HEAD
         .accessibility(config: AccessibilityConfiguration(
             identifier: AccessibilityIdentifiers.Common.submitButton,
             label: cardFormState.isLoading ? CheckoutComponentsStrings.a11ySubmitButtonLoading : submitButtonText,
@@ -319,8 +279,6 @@
                                                     CheckoutComponentsStrings.a11ySubmitButtonDisabled),
             traits: [.isButton]
         ))
-=======
->>>>>>> 8b3c8993
     }
 
     private var submitButtonText: String {
@@ -370,13 +328,8 @@
 
     private var submitButtonBackground: Color {
         cardFormState.isValid && !cardFormState.isLoading
-<<<<<<< HEAD
-            ? PrimerCheckoutColors.textPrimary(tokens: tokens)
-            : PrimerCheckoutColors.gray300(tokens: tokens)
-=======
             ? CheckoutColors.textPrimary(tokens: tokens)
             : CheckoutColors.gray300(tokens: tokens)
->>>>>>> 8b3c8993
     }
 
     private func submitAction() {
@@ -637,11 +590,7 @@
             } else {
                 Text(CheckoutComponentsStrings.retailOutletNotImplemented)
                     .font(PrimerFont.caption(tokens: tokens))
-<<<<<<< HEAD
-                    .foregroundColor(PrimerCheckoutColors.gray(tokens: tokens))
-=======
                     .foregroundColor(CheckoutColors.gray(tokens: tokens))
->>>>>>> 8b3c8993
                     .padding(PrimerSpacing.large(tokens: tokens))
             }
 
@@ -681,7 +630,6 @@
             return CardNetwork(cardNumber: cardNumber ?? "")
         }
     }
-<<<<<<< HEAD
 
     // MARK: - Focus Management
 
@@ -757,8 +705,6 @@
             }
         }
     }
-=======
->>>>>>> 8b3c8993
 }
 
 // MARK: - Preview
