//
//  SelectCountryScreen.swift
//
//  Copyright © 2025 Primer API Ltd. All rights reserved. 
//  Licensed under the MIT License. See LICENSE file in the project root for full license information.

import SwiftUI

/// Default country selection screen for CheckoutComponents
@available(iOS 15.0, *)
struct SelectCountryScreen: View {
    let scope: PrimerSelectCountryScope
    let onDismiss: (() -> Void)?

    @Environment(\.designTokens) private var tokens
    @Environment(\.sizeCategory) private var sizeCategory // Observes Dynamic Type changes
    @State private var countryState: PrimerSelectCountryState = .init()

    var body: some View {
        NavigationView {
            mainContent
        }
        .onAppear {
            observeState()
        }
    }

    private var mainContent: some View {
        VStack(spacing: 0) {
            searchBarSection
            countryListSection
        }
<<<<<<< HEAD
        .background(PrimerCheckoutColors.background(tokens: tokens))
=======
        .background(CheckoutColors.background(tokens: tokens))
>>>>>>> 8b3c8993
        .navigationTitle(CheckoutComponentsStrings.selectCountryTitle)
        .navigationBarTitleDisplayMode(.inline)
        .navigationBarItems(
            trailing: Button(CheckoutComponentsStrings.cancelButton) {
                onDismiss?()
            }
<<<<<<< HEAD
            .foregroundColor(PrimerCheckoutColors.blue(tokens: tokens))
            .accessibilityLabel(CheckoutComponentsStrings.a11yCancel)
=======
            .foregroundColor(CheckoutColors.blue(tokens: tokens))
>>>>>>> 8b3c8993
        )
    }

    private var searchBarSection: some View {
        Group {
            if let customSearchBar = scope.searchBar {
                customSearchBar(countryState.searchQuery, { query in
                    scope.onSearch(query: query)
                }, CheckoutComponentsStrings.searchCountriesPlaceholder)
            } else {
                defaultSearchBar
            }
        }
    }

    private var defaultSearchBar: some View {
        HStack {
            Image(systemName: "magnifyingglass")
<<<<<<< HEAD
                .foregroundColor(PrimerCheckoutColors.textSecondary(tokens: tokens))
=======
                .foregroundColor(CheckoutColors.textSecondary(tokens: tokens))
>>>>>>> 8b3c8993

            TextField(CheckoutComponentsStrings.searchCountriesPlaceholder, text: Binding(
                get: { countryState.searchQuery },
                set: { scope.onSearch(query: $0) }
            ))
            .textFieldStyle(PlainTextFieldStyle())

            if !countryState.searchQuery.isEmpty {
                Button(action: {
                    scope.onSearch(query: "")
                }, label: {
                    Image(systemName: "xmark.circle.fill")
<<<<<<< HEAD
                        .foregroundColor(PrimerCheckoutColors.textSecondary(tokens: tokens))
=======
                        .foregroundColor(CheckoutColors.textSecondary(tokens: tokens))
>>>>>>> 8b3c8993
                })
            }
        }
        .padding(.horizontal, PrimerSpacing.medium(tokens: tokens))
        .padding(.vertical, PrimerSpacing.small(tokens: tokens))
<<<<<<< HEAD
        .background(PrimerCheckoutColors.gray100(tokens: tokens))
=======
        .background(CheckoutColors.gray100(tokens: tokens))
>>>>>>> 8b3c8993
        .cornerRadius(PrimerRadius.small(tokens: tokens))
        .padding(PrimerSpacing.large(tokens: tokens))
    }

    private var countryListSection: some View {
        Group {
            if countryState.filteredCountries.isEmpty {
                emptyStateView
            } else {
                countryListView
            }
        }
    }

    @ViewBuilder
    private var emptyStateView: some View {
        VStack(spacing: PrimerSpacing.large(tokens: tokens)) {
            Image(systemName: "globe")
                .font(PrimerFont.largeIcon(tokens: tokens))
<<<<<<< HEAD
                .foregroundColor(PrimerCheckoutColors.textSecondary(tokens: tokens))

            Text(CheckoutComponentsStrings.noCountriesFound)
                .font(PrimerFont.body(tokens: tokens))
                .foregroundColor(PrimerCheckoutColors.textSecondary(tokens: tokens))
=======
                .foregroundColor(CheckoutColors.textSecondary(tokens: tokens))

            Text(CheckoutComponentsStrings.noCountriesFound)
                .font(PrimerFont.body(tokens: tokens))
                .foregroundColor(CheckoutColors.textSecondary(tokens: tokens))
>>>>>>> 8b3c8993
        }
        .frame(maxWidth: .infinity, maxHeight: .infinity)
    }

    private var countryListView: some View {
        List {
            ForEach(countryState.filteredCountries, id: \.code) { country in
                Group {
                    if let customCountryItem = scope.countryItem {
                        customCountryItem(country) {
                            selectCountry(country)
                        }
                    } else {
                        AnyView(
                            CountryItemView(
                                country: country,
                                isSelected: false, // No selection state in current scope
                                onTap: {
                                    selectCountry(country)
                                }
                            )
                        )
                    }
                }
            }
        }
        .listStyle(PlainListStyle())
    }

    private func selectCountry(_ country: PrimerCountry) {
        scope.onCountrySelected(countryCode: country.code, countryName: country.name)
        onDismiss?()
    }

    private func observeState() {
        Task {
            for await state in await scope.state {
                await MainActor.run {
                    self.countryState = state
                }
            }
        }
    }
}

/// Country item view
@available(iOS 15.0, *)
private struct CountryItemView: View {
    let country: PrimerCountry
    let isSelected: Bool
    let onTap: () -> Void

    @Environment(\.designTokens) private var tokens

    var body: some View {
        Button(action: onTap) {
            HStack {
                // Flag
                if let flag = country.flag {
                    Text(flag)
                        .font(PrimerFont.title2(tokens: tokens))
                }

                // Country name
                VStack(alignment: .leading, spacing: PrimerSpacing.xxsmall(tokens: tokens)) {
                    Text(country.name)
                        .font(PrimerFont.body(tokens: tokens))
<<<<<<< HEAD
                        .foregroundColor(PrimerCheckoutColors.textPrimary(tokens: tokens))
=======
                        .foregroundColor(CheckoutColors.textPrimary(tokens: tokens))
>>>>>>> 8b3c8993

                    if let dialCode = country.dialCode {
                        Text("\(country.code) • \(dialCode)")
                            .font(PrimerFont.caption(tokens: tokens))
<<<<<<< HEAD
                            .foregroundColor(PrimerCheckoutColors.textSecondary(tokens: tokens))
                    } else {
                        Text(country.code)
                            .font(PrimerFont.caption(tokens: tokens))
                            .foregroundColor(PrimerCheckoutColors.textSecondary(tokens: tokens))
=======
                            .foregroundColor(CheckoutColors.textSecondary(tokens: tokens))
                    } else {
                        Text(country.code)
                            .font(PrimerFont.caption(tokens: tokens))
                            .foregroundColor(CheckoutColors.textSecondary(tokens: tokens))
>>>>>>> 8b3c8993
                    }
                }

                Spacer()

                // Selection indicator
                if isSelected {
                    Image(systemName: "checkmark")
<<<<<<< HEAD
                        .foregroundColor(PrimerCheckoutColors.blue(tokens: tokens))
=======
                        .foregroundColor(CheckoutColors.blue(tokens: tokens))
>>>>>>> 8b3c8993
                }
            }
            .padding(.vertical, PrimerSpacing.small(tokens: tokens))
        }
        .buttonStyle(PlainButtonStyle())
    }
}<|MERGE_RESOLUTION|>--- conflicted
+++ resolved
@@ -30,23 +30,15 @@
             searchBarSection
             countryListSection
         }
-<<<<<<< HEAD
-        .background(PrimerCheckoutColors.background(tokens: tokens))
-=======
         .background(CheckoutColors.background(tokens: tokens))
->>>>>>> 8b3c8993
         .navigationTitle(CheckoutComponentsStrings.selectCountryTitle)
         .navigationBarTitleDisplayMode(.inline)
         .navigationBarItems(
             trailing: Button(CheckoutComponentsStrings.cancelButton) {
                 onDismiss?()
             }
-<<<<<<< HEAD
-            .foregroundColor(PrimerCheckoutColors.blue(tokens: tokens))
+            .foregroundColor(CheckoutColors.blue(tokens: tokens))
             .accessibilityLabel(CheckoutComponentsStrings.a11yCancel)
-=======
-            .foregroundColor(CheckoutColors.blue(tokens: tokens))
->>>>>>> 8b3c8993
         )
     }
 
@@ -65,11 +57,7 @@
     private var defaultSearchBar: some View {
         HStack {
             Image(systemName: "magnifyingglass")
-<<<<<<< HEAD
-                .foregroundColor(PrimerCheckoutColors.textSecondary(tokens: tokens))
-=======
                 .foregroundColor(CheckoutColors.textSecondary(tokens: tokens))
->>>>>>> 8b3c8993
 
             TextField(CheckoutComponentsStrings.searchCountriesPlaceholder, text: Binding(
                 get: { countryState.searchQuery },
@@ -82,21 +70,13 @@
                     scope.onSearch(query: "")
                 }, label: {
                     Image(systemName: "xmark.circle.fill")
-<<<<<<< HEAD
-                        .foregroundColor(PrimerCheckoutColors.textSecondary(tokens: tokens))
-=======
                         .foregroundColor(CheckoutColors.textSecondary(tokens: tokens))
->>>>>>> 8b3c8993
                 })
             }
         }
         .padding(.horizontal, PrimerSpacing.medium(tokens: tokens))
         .padding(.vertical, PrimerSpacing.small(tokens: tokens))
-<<<<<<< HEAD
-        .background(PrimerCheckoutColors.gray100(tokens: tokens))
-=======
         .background(CheckoutColors.gray100(tokens: tokens))
->>>>>>> 8b3c8993
         .cornerRadius(PrimerRadius.small(tokens: tokens))
         .padding(PrimerSpacing.large(tokens: tokens))
     }
@@ -116,19 +96,11 @@
         VStack(spacing: PrimerSpacing.large(tokens: tokens)) {
             Image(systemName: "globe")
                 .font(PrimerFont.largeIcon(tokens: tokens))
-<<<<<<< HEAD
-                .foregroundColor(PrimerCheckoutColors.textSecondary(tokens: tokens))
-
-            Text(CheckoutComponentsStrings.noCountriesFound)
-                .font(PrimerFont.body(tokens: tokens))
-                .foregroundColor(PrimerCheckoutColors.textSecondary(tokens: tokens))
-=======
                 .foregroundColor(CheckoutColors.textSecondary(tokens: tokens))
 
             Text(CheckoutComponentsStrings.noCountriesFound)
                 .font(PrimerFont.body(tokens: tokens))
                 .foregroundColor(CheckoutColors.textSecondary(tokens: tokens))
->>>>>>> 8b3c8993
         }
         .frame(maxWidth: .infinity, maxHeight: .infinity)
     }
@@ -196,28 +168,16 @@
                 VStack(alignment: .leading, spacing: PrimerSpacing.xxsmall(tokens: tokens)) {
                     Text(country.name)
                         .font(PrimerFont.body(tokens: tokens))
-<<<<<<< HEAD
-                        .foregroundColor(PrimerCheckoutColors.textPrimary(tokens: tokens))
-=======
                         .foregroundColor(CheckoutColors.textPrimary(tokens: tokens))
->>>>>>> 8b3c8993
 
                     if let dialCode = country.dialCode {
                         Text("\(country.code) • \(dialCode)")
                             .font(PrimerFont.caption(tokens: tokens))
-<<<<<<< HEAD
-                            .foregroundColor(PrimerCheckoutColors.textSecondary(tokens: tokens))
-                    } else {
-                        Text(country.code)
-                            .font(PrimerFont.caption(tokens: tokens))
-                            .foregroundColor(PrimerCheckoutColors.textSecondary(tokens: tokens))
-=======
                             .foregroundColor(CheckoutColors.textSecondary(tokens: tokens))
                     } else {
                         Text(country.code)
                             .font(PrimerFont.caption(tokens: tokens))
                             .foregroundColor(CheckoutColors.textSecondary(tokens: tokens))
->>>>>>> 8b3c8993
                     }
                 }
 
@@ -226,11 +186,7 @@
                 // Selection indicator
                 if isSelected {
                     Image(systemName: "checkmark")
-<<<<<<< HEAD
-                        .foregroundColor(PrimerCheckoutColors.blue(tokens: tokens))
-=======
                         .foregroundColor(CheckoutColors.blue(tokens: tokens))
->>>>>>> 8b3c8993
                 }
             }
             .padding(.vertical, PrimerSpacing.small(tokens: tokens))
