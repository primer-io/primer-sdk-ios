--- conflicted
+++ resolved
@@ -14,20 +14,12 @@
 
     var body: some View {
         ZStack {
-<<<<<<< HEAD
-            PrimerCheckoutColors.background(tokens: tokens)
-=======
             CheckoutColors.background(tokens: tokens)
->>>>>>> 8b3c8993
                 .ignoresSafeArea()
 
             VStack(spacing: PrimerSpacing.large(tokens: tokens)) {
                 ProgressView()
-<<<<<<< HEAD
-                    .progressViewStyle(CircularProgressViewStyle(tint: PrimerCheckoutColors.borderFocus(tokens: tokens)))
-=======
                     .progressViewStyle(CircularProgressViewStyle(tint: CheckoutColors.borderFocus(tokens: tokens)))
->>>>>>> 8b3c8993
                     .scaleEffect(PrimerScale.large)
                     .frame(width: PrimerComponentHeight.progressIndicator, height: PrimerComponentHeight.progressIndicator)
                     .accessibility(config: AccessibilityConfiguration(
@@ -39,22 +31,14 @@
                     // Primary loading message
                     Text(CheckoutComponentsStrings.loadingSecureCheckout)
                         .font(PrimerFont.bodyLarge(tokens: tokens))
-<<<<<<< HEAD
-                        .foregroundColor(PrimerCheckoutColors.textPrimary(tokens: tokens))
-=======
                         .foregroundColor(CheckoutColors.textPrimary(tokens: tokens))
->>>>>>> 8b3c8993
                         .multilineTextAlignment(.center)
                         .accessibilityAddTraits(.isStaticText)
 
                     // Secondary loading message
                     Text(CheckoutComponentsStrings.loadingWontTakeLong)
                         .font(PrimerFont.bodyMedium(tokens: tokens))
-<<<<<<< HEAD
-                        .foregroundColor(PrimerCheckoutColors.textSecondary(tokens: tokens))
-=======
                         .foregroundColor(CheckoutColors.textSecondary(tokens: tokens))
->>>>>>> 8b3c8993
                         .multilineTextAlignment(.center)
                         .accessibilityAddTraits(.isStaticText)
                 }
