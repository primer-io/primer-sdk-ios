//
//  CheckoutSDKInitializer.swift
//  PrimerSDK
//
//  Created by Boris on 23.12.24.
//

import Foundation

/// Service responsible for SDK initialization for CheckoutComponents
@available(iOS 15.0, *)
@MainActor
final class CheckoutSDKInitializer {

    // MARK: - Types

    struct InitializationResult {
        let checkoutScope: DefaultCheckoutScope
    }

    // MARK: - Properties

    private let clientToken: String
    private let primerSettings: PrimerSettings
    private let diContainer: DIContainer
    private let navigator: CheckoutNavigator
    private let presentationContext: PresentationContext
    private let configurationModule: (PrimerAPIConfigurationModuleProtocol & AnalyticsSessionConfigProviding)
    private var analyticsInteractor: CheckoutComponentsAnalyticsInteractorProtocol?

    // MARK: - Initialization

    init(
        clientToken: String,
        primerSettings: PrimerSettings,
        diContainer: DIContainer,
        navigator: CheckoutNavigator,
        presentationContext: PresentationContext,
        configurationModule: (PrimerAPIConfigurationModuleProtocol & AnalyticsSessionConfigProviding) = PrimerAPIConfigurationModule()
    ) {
        self.clientToken = clientToken
        self.primerSettings = primerSettings
        self.diContainer = diContainer
        self.navigator = navigator
        self.presentationContext = presentationContext
        self.configurationModule = configurationModule
    }

    // MARK: - Public Methods

    /// Initialize the SDK and create the checkout scope
    func initialize() async throws -> InitializationResult {
        setupSDKIntegration()
<<<<<<< HEAD

        // Bridge: Register settings in old DI for core SDK compatibility
        // Core SDK (KlarnaHelpers, ACHHelpers, 3DS, etc.) uses PrimerSettings.current
        DependencyContainer.register(primerSettings)

        try await initializeAPIConfiguration()
=======
        DependencyContainer.register(settings as PrimerSettingsProtocol)
>>>>>>> 1d29a6f3

        let composableContainer = ComposableContainer(settings: primerSettings)
        await composableContainer.configure()

        // Resolve analytics interactor
        if let container = await DIContainer.current {
            analyticsInteractor = try? await container.resolve(CheckoutComponentsAnalyticsInteractorProtocol.self)
        }

        // Track SDK initialization start - after DI container is ready, before BE calls
        await trackSDKInitStart()

        try await initializeAPIConfiguration()

        // Initialize analytics session
        await initializeAnalytics()

        // Track SDK initialization end - after all API calls complete
        await trackSDKInitEnd()

        let checkoutScope = createCheckoutScope()

        if presentationContext == .direct {
            checkoutScope.checkoutNavigator.navigateToPaymentMethod("PAYMENT_CARD", context: .direct)
        }

        return InitializationResult(checkoutScope: checkoutScope)
    }

    /// Clean up resources when checkout session ends
    func cleanup() {
        Task {
            await DIContainer.clearContainer()
        }
    }

    // MARK: - Private Methods

    private func setupSDKIntegration() {
        PrimerInternal.shared.sdkIntegrationType = .checkoutComponents
        PrimerInternal.shared.intent = .checkout
        PrimerInternal.shared.checkoutSessionId = UUID().uuidString
    }

    private func initializeAPIConfiguration() async throws {
        try await configurationModule.setupSession(
            forClientToken: clientToken,
            requestDisplayMetadata: true,
            requestClientTokenValidation: false,
            requestVaultedPaymentMethods: false
        )
    }

    private func createCheckoutScope() -> DefaultCheckoutScope {
        return DefaultCheckoutScope(
            clientToken: clientToken,
            settings: primerSettings,
            diContainer: diContainer,
            navigator: navigator,
            presentationContext: presentationContext
        )
    }

    // MARK: - Analytics Initialization

    private func initializeAnalytics() async {
        let checkoutSessionId = PrimerInternal.shared.checkoutSessionId ?? UUID().uuidString
        let sdkVersion = VersionUtils.releaseVersionNumber ?? "unknown"

        guard let analyticsConfig = configurationModule.makeAnalyticsSessionConfig(
            checkoutSessionId: checkoutSessionId,
            clientToken: clientToken,
            sdkVersion: sdkVersion
        ) else {
            #if DEBUG
            print("⚠️ Unable to create analytics session config")
            #endif
            return
        }

        guard let container = await DIContainer.current else { return }

        if let analyticsService = try? await container.resolve(CheckoutComponentsAnalyticsServiceProtocol.self) {
            await analyticsService.initialize(config: analyticsConfig)
        }
    }

    private func trackSDKInitStart() async {
        await analyticsInteractor?.trackEvent(.sdkInitStart, metadata: nil)
    }

    private func trackSDKInitEnd() async {
        await analyticsInteractor?.trackEvent(.sdkInitEnd, metadata: nil)
    }
}<|MERGE_RESOLUTION|>--- conflicted
+++ resolved
@@ -51,16 +51,12 @@
     /// Initialize the SDK and create the checkout scope
     func initialize() async throws -> InitializationResult {
         setupSDKIntegration()
-<<<<<<< HEAD
 
         // Bridge: Register settings in old DI for core SDK compatibility
         // Core SDK (KlarnaHelpers, ACHHelpers, 3DS, etc.) uses PrimerSettings.current
         DependencyContainer.register(primerSettings)
 
         try await initializeAPIConfiguration()
-=======
-        DependencyContainer.register(settings as PrimerSettingsProtocol)
->>>>>>> 1d29a6f3
 
         let composableContainer = ComposableContainer(settings: primerSettings)
         await composableContainer.configure()
