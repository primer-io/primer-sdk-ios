--- conflicted
+++ resolved
@@ -133,11 +133,6 @@
         
         switch self {
         case .fetchConfiguration:
-<<<<<<< HEAD
-=======
-            tmpHeaders["X-Api-Version"] = "2021-10-19"
-        case .fetchVaultedPaymentMethods:
->>>>>>> 6d8fc2c5
             tmpHeaders["X-Api-Version"] = "2.1"
         case .tokenizePaymentMethod,
                 .deleteVaultedPaymentMethod,
