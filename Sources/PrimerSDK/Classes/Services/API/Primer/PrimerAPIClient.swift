//
//  PrimerAPIClient.swift
//  primer-checkout-api
//
//  Created by Evangelos Pittas on 26/2/21.
//

#if canImport(UIKit)

import Foundation

protocol PrimerAPIClientProtocol {
    func fetchVaultedPaymentMethods(clientToken: DecodedClientToken, completion: @escaping (_ result: Result<GetVaultedPaymentMethodsResponse, Error>) -> Void)
    func fetchVaultedPaymentMethods(clientToken: DecodedClientToken) -> Promise<GetVaultedPaymentMethodsResponse>
    func exchangePaymentMethodToken(clientToken: DecodedClientToken, paymentMethodId: String, completion: @escaping (_ result: Result<PaymentMethodToken, Error>) -> Void)
    func deleteVaultedPaymentMethod(clientToken: DecodedClientToken, id: String, completion: @escaping (_ result: Result<Void, Error>) -> Void)
    func fetchConfiguration(clientToken: DecodedClientToken, completion: @escaping (_ result: Result<PrimerConfiguration, Error>) -> Void)
    func createDirectDebitMandate(clientToken: DecodedClientToken, mandateRequest: DirectDebitCreateMandateRequest, completion: @escaping (_ result: Result<DirectDebitCreateMandateResponse, Error>) -> Void)
    func createPayPalOrderSession(clientToken: DecodedClientToken, payPalCreateOrderRequest: PayPalCreateOrderRequest, completion: @escaping (_ result: Result<PayPalCreateOrderResponse, Error>) -> Void)
    func createPayPalBillingAgreementSession(clientToken: DecodedClientToken, payPalCreateBillingAgreementRequest: PayPalCreateBillingAgreementRequest, completion: @escaping (_ result: Result<PayPalCreateBillingAgreementResponse, Error>) -> Void)
    func confirmPayPalBillingAgreement(clientToken: DecodedClientToken, payPalConfirmBillingAgreementRequest: PayPalConfirmBillingAgreementRequest, completion: @escaping (_ result: Result<PayPalConfirmBillingAgreementResponse, Error>) -> Void)
    func createKlarnaPaymentSession(clientToken: DecodedClientToken, klarnaCreatePaymentSessionAPIRequest: KlarnaCreatePaymentSessionAPIRequest, completion: @escaping (_ result: Result<KlarnaCreatePaymentSessionAPIResponse, Error>) -> Void)
    func createKlarnaCustomerToken(clientToken: DecodedClientToken, klarnaCreateCustomerTokenAPIRequest: CreateKlarnaCustomerTokenAPIRequest, completion: @escaping (_ result: Result<KlarnaCustomerTokenAPIResponse, Error>) -> Void)
    func finalizeKlarnaPaymentSession(clientToken: DecodedClientToken, klarnaFinalizePaymentSessionRequest: KlarnaFinalizePaymentSessionRequest, completion: @escaping (_ result: Result<KlarnaCustomerTokenAPIResponse, Error>) -> Void)
    func tokenizePaymentMethod(clientToken: DecodedClientToken, paymentMethodTokenizationRequest: TokenizationRequest, completion: @escaping (_ result: Result<PaymentMethodToken, Error>) -> Void)
    func begin3DSAuth(clientToken: DecodedClientToken, paymentMethodToken: PaymentMethodToken, threeDSecureBeginAuthRequest: ThreeDS.BeginAuthRequest, completion: @escaping (_ result: Result<ThreeDS.BeginAuthResponse, Error>) -> Void)
    func continue3DSAuth(clientToken: DecodedClientToken, threeDSTokenId: String, completion: @escaping (_ result: Result<ThreeDS.PostAuthResponse, Error>) -> Void)
    func createApayaSession(clientToken: DecodedClientToken, request: Apaya.CreateSessionAPIRequest, completion: @escaping (_ result: Result<Apaya.CreateSessionAPIResponse, Error>) -> Void)
    func listAdyenBanks(clientToken: DecodedClientToken, request: BankTokenizationSessionRequest, completion: @escaping (_ result: Result<[Bank], Error>) -> Void)
    func poll(clientToken: DecodedClientToken?, url: String, completion: @escaping (_ result: Result<PollingResponse, Error>) -> Void)
    
<<<<<<< HEAD
    func sendAnalyticsEvents(url: URL, body: Analytics.Service.Request?, completion: @escaping (_ result: Result<Analytics.Service.Response, Error>) -> Void)
=======
    func sendAnalyticsEvent(url: URL, body: Analytics.Service.Request?, completion: @escaping (_ result: Result<Analytics.Service.Response, Error>) -> Void)
    func fetchPayPalExternalPayerInfo(clientToken: DecodedClientToken, payPalExternalPayerInfoRequestBody: PayPal.PayerInfo.Request, completion: @escaping (Result<PayPal.PayerInfo.Response, Error>) -> Void)
>>>>>>> d5a73069
}

internal class PrimerAPIClient: PrimerAPIClientProtocol {
    
    internal let networkService: NetworkService

    // MARK: - Object lifecycle
    
    deinit {
        log(logLevel: .debug, message: "🧨 deinit: \(self) \(Unmanaged.passUnretained(self).toOpaque())")
    }

    init(networkService: NetworkService = URLSessionStack()) {
        self.networkService = networkService
    }

    func fetchVaultedPaymentMethods(clientToken: DecodedClientToken, completion: @escaping (_ result: Result<GetVaultedPaymentMethodsResponse, Error>) -> Void) {
        let endpoint = PrimerAPI.fetchVaultedPaymentMethods(clientToken: clientToken)
        networkService.request(endpoint) { (result: Result<GetVaultedPaymentMethodsResponse, Error>) in
            switch result {
            case .success(let vaultedPaymentMethodsResponse):
                let state: AppStateProtocol = DependencyContainer.resolve()
                state.selectedPaymentMethodId = vaultedPaymentMethodsResponse.data.first?.id
                completion(.success(vaultedPaymentMethodsResponse))
            case .failure(let err):
                completion(.failure(err))
            }
        }
    }
    
    func exchangePaymentMethodToken(clientToken: DecodedClientToken, paymentMethodId: String, completion: @escaping (_ result: Result<PaymentMethodToken, Error>) -> Void) {
        let endpoint = PrimerAPI.exchangePaymentMethodToken(clientToken: clientToken, paymentMethodId: paymentMethodId)
        networkService.request(endpoint) { (result: Result<PaymentMethodToken, Error>) in
            switch result {
            case .success(let paymentInstrument):
                completion(.success(paymentInstrument))
            case .failure(let error):
                ErrorHandler.shared.handle(error: error)
                completion(.failure(error))
            }
        }
    }

    func deleteVaultedPaymentMethod(clientToken: DecodedClientToken, id: String, completion: @escaping (_ result: Result<Void, Error>) -> Void) {
        let endpoint = PrimerAPI.deleteVaultedPaymentMethod(clientToken: clientToken, id: id)
        networkService.request(endpoint) { (result: Result<DummySuccess, Error>) in
            switch result {
            case .success:
                completion(.success(()))
            case .failure(let error):
                ErrorHandler.shared.handle(error: error)
                completion(.failure(error))
            }
        }
    }

    func fetchConfiguration(clientToken: DecodedClientToken, completion: @escaping (_ result: Result<PrimerConfiguration, Error>) -> Void) {
        let endpoint = PrimerAPI.fetchConfiguration(clientToken: clientToken)
        networkService.request(endpoint) { (result: Result<PrimerConfiguration, Error>) in
            switch result {
            case .success(let primerConfiguration):
                completion(.success(primerConfiguration))
            case .failure(let err):
                completion(.failure(err))
            }
        }
    }

    func createDirectDebitMandate(clientToken: DecodedClientToken, mandateRequest: DirectDebitCreateMandateRequest, completion: @escaping (_ result: Result<DirectDebitCreateMandateResponse, Error>) -> Void) {
        let endpoint = PrimerAPI.createDirectDebitMandate(clientToken: clientToken, mandateRequest: mandateRequest)
        networkService.request(endpoint) { (result: Result<DirectDebitCreateMandateResponse, Error>) in
            switch result {
            case .success(let primerConfiguration):
                completion(.success(primerConfiguration))
            case .failure(let err):
                completion(.failure(err))
            }
        }
    }

    func createPayPalOrderSession(clientToken: DecodedClientToken, payPalCreateOrderRequest: PayPalCreateOrderRequest, completion: @escaping (_ result: Result<PayPalCreateOrderResponse, Error>) -> Void) {
        let endpoint = PrimerAPI.createPayPalOrderSession(clientToken: clientToken, payPalCreateOrderRequest: payPalCreateOrderRequest)
        networkService.request(endpoint) { (result: Result<PayPalCreateOrderResponse, Error>) in
            switch result {
            case .success(let payPalCreateOrderResponse):
                completion(.success(payPalCreateOrderResponse))
            case .failure(let err):
                completion(.failure(err))
            }
        }
    }

    func createPayPalBillingAgreementSession(clientToken: DecodedClientToken, payPalCreateBillingAgreementRequest: PayPalCreateBillingAgreementRequest, completion: @escaping (_ result: Result<PayPalCreateBillingAgreementResponse, Error>) -> Void) {
        let endpoint = PrimerAPI.createPayPalSBillingAgreementSession(clientToken: clientToken, payPalCreateBillingAgreementRequest: payPalCreateBillingAgreementRequest)
        networkService.request(endpoint) { (result: Result<PayPalCreateBillingAgreementResponse, Error>) in
            switch result {
            case .success(let payPalCreateOrderResponse):
                completion(.success(payPalCreateOrderResponse))
            case .failure(let err):
                completion(.failure(err))
            }
        }
    }

    func confirmPayPalBillingAgreement(clientToken: DecodedClientToken, payPalConfirmBillingAgreementRequest: PayPalConfirmBillingAgreementRequest, completion: @escaping (_ result: Result<PayPalConfirmBillingAgreementResponse, Error>) -> Void) {
        let endpoint = PrimerAPI.confirmPayPalBillingAgreement(clientToken: clientToken, payPalConfirmBillingAgreementRequest: payPalConfirmBillingAgreementRequest)
        networkService.request(endpoint) { (result: Result<PayPalConfirmBillingAgreementResponse, Error>) in
            switch result {
            case .success(let payPalCreateOrderResponse):
                completion(.success(payPalCreateOrderResponse))
            case .failure(let err):
                completion(.failure(err))
            }
        }
    }

    func createKlarnaPaymentSession(clientToken: DecodedClientToken, klarnaCreatePaymentSessionAPIRequest: KlarnaCreatePaymentSessionAPIRequest, completion: @escaping (_ result: Result<KlarnaCreatePaymentSessionAPIResponse, Error>) -> Void) {
        let endpoint = PrimerAPI.createKlarnaPaymentSession(clientToken: clientToken, klarnaCreatePaymentSessionAPIRequest: klarnaCreatePaymentSessionAPIRequest)
        networkService.request(endpoint) { (result: Result<KlarnaCreatePaymentSessionAPIResponse, Error>) in
            switch result {
            case .success(let klarnaCreatePaymentSessionAPIResponse):
                completion(.success(klarnaCreatePaymentSessionAPIResponse))
            case .failure(let err):
                completion(.failure(err))
            }
        }
    }

    func createKlarnaCustomerToken(clientToken: DecodedClientToken, klarnaCreateCustomerTokenAPIRequest: CreateKlarnaCustomerTokenAPIRequest, completion: @escaping (_ result: Result<KlarnaCustomerTokenAPIResponse, Error>) -> Void) {
        let endpoint = PrimerAPI.createKlarnaCustomerToken(clientToken: clientToken, klarnaCreateCustomerTokenAPIRequest: klarnaCreateCustomerTokenAPIRequest)
        networkService.request(endpoint) { (result: Result<KlarnaCustomerTokenAPIResponse, Error>) in
            switch result {
            case .success(let klarnaCreateCustomerTokenAPIRequest):
                completion(.success(klarnaCreateCustomerTokenAPIRequest))
            case .failure(let err):
                completion(.failure(err))
            }
        }
    }

    func finalizeKlarnaPaymentSession(clientToken: DecodedClientToken, klarnaFinalizePaymentSessionRequest: KlarnaFinalizePaymentSessionRequest, completion: @escaping (_ result: Result<KlarnaCustomerTokenAPIResponse, Error>) -> Void) {
        let endpoint = PrimerAPI.finalizeKlarnaPaymentSession(clientToken: clientToken, klarnaFinalizePaymentSessionRequest: klarnaFinalizePaymentSessionRequest)
        networkService.request(endpoint) { (result: Result<KlarnaCustomerTokenAPIResponse, Error>) in
            switch result {
            case .success(let klarnaFinalizePaymentSessionResponse):
                completion(.success(klarnaFinalizePaymentSessionResponse))
            case .failure(let err):
                completion(.failure(err))
            }
        }
    }

    func tokenizePaymentMethod(clientToken: DecodedClientToken, paymentMethodTokenizationRequest: TokenizationRequest, completion: @escaping (_ result: Result<PaymentMethodToken, Error>) -> Void) {
        let endpoint = PrimerAPI.tokenizePaymentMethod(clientToken: clientToken, paymentMethodTokenizationRequest: paymentMethodTokenizationRequest)
        networkService.request(endpoint) { (result: Result<PaymentMethodToken, Error>) in
            switch result {
            case .success(let paymentMethodToken):
                completion(.success(paymentMethodToken))
            case .failure(let err):
                completion(.failure(err))
            }
        }
    }
    
    func createApayaSession(
        clientToken: DecodedClientToken,
        request: Apaya.CreateSessionAPIRequest,
        completion: @escaping (Result<Apaya.CreateSessionAPIResponse, Error>) -> Void
    ) {
        let endpoint = PrimerAPI.createApayaSession(clientToken: clientToken, request: request)
        networkService.request(endpoint) { (result: Result<Apaya.CreateSessionAPIResponse, Error>) in
            switch result {
            case .success(let response):
                completion(.success(response))
            case .failure(let err):
                completion(.failure(err))
            }
        }
    }
    
    func listAdyenBanks(clientToken: DecodedClientToken, request: BankTokenizationSessionRequest, completion: @escaping (Result<[Bank], Error>) -> Void) {
        let endpoint = PrimerAPI.listAdyenBanks(clientToken: clientToken, request: request)
        networkService.request(endpoint) { (result: Result<BanksListSessionResponse, Error>) in
            switch result {
            case .success(let res):
                let banks = res.result
                completion(.success(banks))
            case .failure(let err):
                completion(.failure(err))
            }
        }
    }
    
    func poll(
        clientToken: DecodedClientToken?,
        url: String,
        completion: @escaping (_ result: Result<PollingResponse, Error>) -> Void
    ) {
        let endpoint = PrimerAPI.poll(clientToken: clientToken, url: url)
        networkService.request(endpoint) { (result: Result<PollingResponse, Error>) in
            switch result {
            case .success(let response):
                completion(.success(response))
            case .failure(let err):
                completion(.failure(err))
            }
        }
    }
    
    func sendAnalyticsEvents(url: URL, body: Analytics.Service.Request?, completion: @escaping (Result<Analytics.Service.Response, Error>) -> Void) {
        let endpoint = PrimerAPI.sendAnalyticsEvents(url: url, body: body)
        networkService.request(endpoint) { (result: Result<Analytics.Service.Response, Error>) in
            switch result {
            case .success(let response):
                completion(.success(response))
            case .failure(let err):
                completion(.failure(err))
            }
        }
    }
    
    func fetchPayPalExternalPayerInfo(clientToken: DecodedClientToken, payPalExternalPayerInfoRequestBody: PayPal.PayerInfo.Request, completion: @escaping (Result<PayPal.PayerInfo.Response, Error>) -> Void) {
        let endpoint = PrimerAPI.fetchPayPalExternalPayerInfo(clientToken: clientToken, payPalExternalPayerInfoRequestBody: payPalExternalPayerInfoRequestBody)
        networkService.request(endpoint) { (result: Result<PayPal.PayerInfo.Response, Error>) in
            switch result {
            case .success(let res):
                completion(.success(res))
            case .failure(let err):
                completion(.failure(err))
            }
        }
    }
}

#endif<|MERGE_RESOLUTION|>--- conflicted
+++ resolved
@@ -29,12 +29,8 @@
     func listAdyenBanks(clientToken: DecodedClientToken, request: BankTokenizationSessionRequest, completion: @escaping (_ result: Result<[Bank], Error>) -> Void)
     func poll(clientToken: DecodedClientToken?, url: String, completion: @escaping (_ result: Result<PollingResponse, Error>) -> Void)
     
-<<<<<<< HEAD
     func sendAnalyticsEvents(url: URL, body: Analytics.Service.Request?, completion: @escaping (_ result: Result<Analytics.Service.Response, Error>) -> Void)
-=======
-    func sendAnalyticsEvent(url: URL, body: Analytics.Service.Request?, completion: @escaping (_ result: Result<Analytics.Service.Response, Error>) -> Void)
     func fetchPayPalExternalPayerInfo(clientToken: DecodedClientToken, payPalExternalPayerInfoRequestBody: PayPal.PayerInfo.Request, completion: @escaping (Result<PayPal.PayerInfo.Response, Error>) -> Void)
->>>>>>> d5a73069
 }
 
 internal class PrimerAPIClient: PrimerAPIClientProtocol {
