//
//  PrimerAPIClient.swift
//  primer-checkout-api
//
//  Created by Evangelos Pittas on 26/2/21.
//

#if canImport(UIKit)

import Foundation

protocol PrimerAPIClientProtocol {
    func vaultFetchPaymentMethods(clientToken: DecodedClientToken, completion: @escaping (_ result: Result<GetVaultedPaymentMethodsResponse, Error>) -> Void)
    func vaultDeletePaymentMethod(clientToken: DecodedClientToken, id: String, completion: @escaping (_ result: Result<Data, Error>) -> Void)
    func fetchConfiguration(clientToken: DecodedClientToken, completion: @escaping (_ result: Result<PaymentMethodConfig, Error>) -> Void)
    func directDebitCreateMandate(clientToken: DecodedClientToken, mandateRequest: DirectDebitCreateMandateRequest, completion: @escaping (_ result: Result<DirectDebitCreateMandateResponse, Error>) -> Void)
    func payPalStartOrderSession(clientToken: DecodedClientToken, payPalCreateOrderRequest: PayPalCreateOrderRequest, completion: @escaping (_ result: Result<PayPalCreateOrderResponse, Error>) -> Void)
    func payPalStartBillingAgreementSession(clientToken: DecodedClientToken, payPalCreateBillingAgreementRequest: PayPalCreateBillingAgreementRequest, completion: @escaping (_ result: Result<PayPalCreateBillingAgreementResponse, Error>) -> Void)
    func payPalConfirmBillingAgreement(clientToken: DecodedClientToken, payPalConfirmBillingAgreementRequest: PayPalConfirmBillingAgreementRequest, completion: @escaping (_ result: Result<PayPalConfirmBillingAgreementResponse, Error>) -> Void)
    func klarnaCreatePaymentSession(clientToken: DecodedClientToken, klarnaCreatePaymentSessionAPIRequest: KlarnaCreatePaymentSessionAPIRequest, completion: @escaping (_ result: Result<KlarnaCreatePaymentSessionAPIResponse, Error>) -> Void)
    func klarnaCreateCustomerToken(clientToken: DecodedClientToken, klarnaCreateCustomerTokenAPIRequest: CreateKlarnaCustomerTokenAPIRequest, completion: @escaping (_ result: Result<KlarnaCustomerTokenAPIResponse, Error>) -> Void)
    func klarnaFinalizePaymentSession(clientToken: DecodedClientToken, klarnaFinalizePaymentSessionRequest: KlarnaFinalizePaymentSessionRequest, completion: @escaping (_ result: Result<KlarnaFinalizePaymentSessionresponse, Error>) -> Void)
    func tokenizePaymentMethod(clientToken: DecodedClientToken, paymentMethodTokenizationRequest: PaymentMethodTokenizationRequest, completion: @escaping (_ result: Result<PaymentMethodToken, Error>) -> Void)
}

class PrimerAPIClient: PrimerAPIClientProtocol {

    private let networkService: NetworkService

    // MARK: - Object lifecycle

    init(networkService: NetworkService = URLSessionStack()) {
        self.networkService = networkService
    }

    func vaultFetchPaymentMethods(clientToken: DecodedClientToken, completion: @escaping (_ result: Result<GetVaultedPaymentMethodsResponse, Error>) -> Void) {
        let endpoint = PrimerAPI.vaultFetchPaymentMethods(clientToken: clientToken)
        networkService.request(endpoint) { (result: Result<GetVaultedPaymentMethodsResponse, NetworkServiceError>) in
            switch result {
            case .success(let vaultedPaymentMethodsResponse):
                completion(.success(vaultedPaymentMethodsResponse))
            case .failure(let error):
                ErrorHandler.shared.handle(error: error)
                completion(.failure(PrimerError.vaultFetchFailed))
            }
        }
    }

    func vaultDeletePaymentMethod(clientToken: DecodedClientToken, id: String, completion: @escaping (_ result: Result<Data, Error>) -> Void) {
        let endpoint = PrimerAPI.vaultDeletePaymentMethod(clientToken: clientToken, id: id)
        networkService.request(endpoint) { (result: Result<Data, NetworkServiceError>) in
            switch result {
            case .success(let vaultedPaymentMethodsResponse):
                completion(.success(vaultedPaymentMethodsResponse))
            case .failure(let error):
                ErrorHandler.shared.handle(error: error)
                completion(.failure(PrimerError.vaultDeleteFailed))
            }
        }
    }

    func fetchConfiguration(clientToken: DecodedClientToken, completion: @escaping (_ result: Result<PaymentMethodConfig, Error>) -> Void) {
        let endpoint = PrimerAPI.fetchConfiguration(clientToken: clientToken)
        networkService.request(endpoint) { (result: Result<PaymentMethodConfig, NetworkServiceError>) in
            switch result {
            case .success(let paymentMethodConfig):
                completion(.success(paymentMethodConfig))
            case .failure(let error):
                ErrorHandler.shared.handle(error: error)
                completion(.failure(PrimerError.configFetchFailed))
            }
        }
    }

    func directDebitCreateMandate(clientToken: DecodedClientToken, mandateRequest: DirectDebitCreateMandateRequest, completion: @escaping (_ result: Result<DirectDebitCreateMandateResponse, Error>) -> Void) {
        let endpoint = PrimerAPI.directDebitCreateMandate(clientToken: clientToken, mandateRequest: mandateRequest)
        networkService.request(endpoint) { (result: Result<DirectDebitCreateMandateResponse, NetworkServiceError>) in
            switch result {
            case .success(let paymentMethodConfig):
                completion(.success(paymentMethodConfig))
            case .failure(let error):
                ErrorHandler.shared.handle(error: error)
                completion(.failure(PrimerError.configFetchFailed))
            }
        }
    }

    func payPalStartOrderSession(clientToken: DecodedClientToken, payPalCreateOrderRequest: PayPalCreateOrderRequest, completion: @escaping (_ result: Result<PayPalCreateOrderResponse, Error>) -> Void) {
        let endpoint = PrimerAPI.payPalStartOrderSession(clientToken: clientToken, payPalCreateOrderRequest: payPalCreateOrderRequest)
        networkService.request(endpoint) { (result: Result<PayPalCreateOrderResponse, NetworkServiceError>) in
            switch result {
            case .success(let payPalCreateOrderResponse):
                completion(.success(payPalCreateOrderResponse))
            case .failure(let error):
                ErrorHandler.shared.handle(error: error)
                completion(.failure(PrimerError.payPalSessionFailed))
            }
        }
    }

    func payPalStartBillingAgreementSession(clientToken: DecodedClientToken, payPalCreateBillingAgreementRequest: PayPalCreateBillingAgreementRequest, completion: @escaping (_ result: Result<PayPalCreateBillingAgreementResponse, Error>) -> Void) {
        let endpoint = PrimerAPI.payPalStartBillingAgreementSession(clientToken: clientToken, payPalCreateBillingAgreementRequest: payPalCreateBillingAgreementRequest)
        networkService.request(endpoint) { (result: Result<PayPalCreateBillingAgreementResponse, NetworkServiceError>) in
            switch result {
            case .success(let payPalCreateOrderResponse):
                completion(.success(payPalCreateOrderResponse))
            case .failure(let error):
                ErrorHandler.shared.handle(error: error)
                completion(.failure(PrimerError.payPalSessionFailed))
            }
        }
    }

    func payPalConfirmBillingAgreement(clientToken: DecodedClientToken, payPalConfirmBillingAgreementRequest: PayPalConfirmBillingAgreementRequest, completion: @escaping (_ result: Result<PayPalConfirmBillingAgreementResponse, Error>) -> Void) {
        let endpoint = PrimerAPI.payPalConfirmBillingAgreement(clientToken: clientToken, payPalConfirmBillingAgreementRequest: payPalConfirmBillingAgreementRequest)
        networkService.request(endpoint) { (result: Result<PayPalConfirmBillingAgreementResponse, NetworkServiceError>) in
            switch result {
            case .success(let payPalCreateOrderResponse):
                completion(.success(payPalCreateOrderResponse))
            case .failure(let error):
                ErrorHandler.shared.handle(error: error)
                completion(.failure(PrimerError.payPalSessionFailed))
            }
        }
    }

    func klarnaCreatePaymentSession(clientToken: DecodedClientToken, klarnaCreatePaymentSessionAPIRequest: KlarnaCreatePaymentSessionAPIRequest, completion: @escaping (_ result: Result<KlarnaCreatePaymentSessionAPIResponse, Error>) -> Void) {
        let endpoint = PrimerAPI.klarnaCreatePaymentSession(clientToken: clientToken, klarnaCreatePaymentSessionAPIRequest: klarnaCreatePaymentSessionAPIRequest)
        networkService.request(endpoint) { (result: Result<KlarnaCreatePaymentSessionAPIResponse, NetworkServiceError>) in
            switch result {
            case .success(let klarnaCreatePaymentSessionAPIResponse):
                completion(.success(klarnaCreatePaymentSessionAPIResponse))
            case .failure(let error):
                ErrorHandler.shared.handle(error: error)
                completion(.failure(KlarnaException.failedApiCall))
            }
        }
    }
<<<<<<< HEAD

=======
    
    func klarnaCreateCustomerToken(clientToken: DecodedClientToken, klarnaCreateCustomerTokenAPIRequest: CreateKlarnaCustomerTokenAPIRequest, completion: @escaping (_ result: Result<KlarnaCustomerTokenAPIResponse, Error>) -> Void) {
        let endpoint = PrimerAPI.klarnaCreateCustomerToken(clientToken: clientToken, klarnaCreateCustomerTokenAPIRequest: klarnaCreateCustomerTokenAPIRequest)
        networkService.request(endpoint) { (result: Result<KlarnaCustomerTokenAPIResponse, NetworkServiceError>) in
            switch result {
            case .success(let klarnaCreateCustomerTokenAPIRequest):
                completion(.success(klarnaCreateCustomerTokenAPIRequest))
            case .failure(let error):
                ErrorHandler.shared.handle(error: error)
                completion(.failure(KlarnaException.failedApiCall))
            }
        }
    }
    
>>>>>>> 76655a1c
    func klarnaFinalizePaymentSession(clientToken: DecodedClientToken, klarnaFinalizePaymentSessionRequest: KlarnaFinalizePaymentSessionRequest, completion: @escaping (_ result: Result<KlarnaFinalizePaymentSessionresponse, Error>) -> Void) {
        let endpoint = PrimerAPI.klarnaFinalizePaymentSession(clientToken: clientToken, klarnaFinalizePaymentSessionRequest: klarnaFinalizePaymentSessionRequest)
        networkService.request(endpoint) { (result: Result<KlarnaFinalizePaymentSessionresponse, NetworkServiceError>) in
            switch result {
            case .success(let klarnaFinalizePaymentSessionResponse):
                completion(.success(klarnaFinalizePaymentSessionResponse))
            case .failure(let error):
                ErrorHandler.shared.handle(error: error)
                completion(.failure(KlarnaException.failedApiCall))
            }
        }
    }

    func tokenizePaymentMethod(clientToken: DecodedClientToken, paymentMethodTokenizationRequest: PaymentMethodTokenizationRequest, completion: @escaping (_ result: Result<PaymentMethodToken, Error>) -> Void) {
        let endpoint = PrimerAPI.tokenizePaymentMethod(clientToken: clientToken, paymentMethodTokenizationRequest: paymentMethodTokenizationRequest)
        networkService.request(endpoint) { (result: Result<PaymentMethodToken, NetworkServiceError>) in
            switch result {
            case .success(let paymentMethodToken):
                completion(.success(paymentMethodToken))
            case .failure(let error):
                ErrorHandler.shared.handle(error: error)
                completion(.failure(PrimerError.tokenizationRequestFailed))
            }
        }
    }

}

class MockPrimerAPIClient: PrimerAPIClientProtocol {

    let response: Data?
    let throwsError: Bool
    var isCalled: Bool = false

    init(with response: Data? = nil, throwsError: Bool = false) {
        self.response = response
        self.throwsError = throwsError
    }

    func vaultFetchPaymentMethods(clientToken: DecodedClientToken, completion: @escaping (Result<GetVaultedPaymentMethodsResponse, Error>) -> Void) {
        isCalled = true
        guard let response = response else { return }

        do {
            let value = try JSONDecoder().decode(GetVaultedPaymentMethodsResponse.self, from: response)
            completion(.success(value))
        } catch {
            completion(.failure(error))
        }
    }

    func vaultDeletePaymentMethod(clientToken: DecodedClientToken, id: String, completion: @escaping (Result<Data, Error>) -> Void) {
        isCalled = true
        guard let response = response else { return }

        do {
            let value = try JSONDecoder().decode(Data.self, from: response)
            completion(.success(value))
        } catch {
            completion(.failure(error))
        }
    }

    func fetchConfiguration(clientToken: DecodedClientToken, completion: @escaping (Result<PaymentMethodConfig, Error>) -> Void) {
        isCalled = true
        guard let response = response else { return }

        do {
            let value = try JSONDecoder().decode(PaymentMethodConfig.self, from: response)
            completion(.success(value))
        } catch {
            completion(.failure(error))
        }
    }

    func directDebitCreateMandate(clientToken: DecodedClientToken, mandateRequest: DirectDebitCreateMandateRequest, completion: @escaping (Result<DirectDebitCreateMandateResponse, Error>) -> Void) {
        isCalled = true
        guard let response = response else { return }

        do {
            let value = try JSONDecoder().decode(DirectDebitCreateMandateResponse.self, from: response)
            completion(.success(value))
        } catch {
            completion(.failure(error))
        }
    }

    func payPalStartOrderSession(clientToken: DecodedClientToken, payPalCreateOrderRequest: PayPalCreateOrderRequest, completion: @escaping (Result<PayPalCreateOrderResponse, Error>) -> Void) {
        isCalled = true
        guard let response = response else { return }

        do {
            let value = try JSONDecoder().decode(PayPalCreateOrderResponse.self, from: response)
            completion(.success(value))
        } catch {
            completion(.failure(error))
        }
    }

    func payPalStartBillingAgreementSession(clientToken: DecodedClientToken, payPalCreateBillingAgreementRequest: PayPalCreateBillingAgreementRequest, completion: @escaping (Result<PayPalCreateBillingAgreementResponse, Error>) -> Void) {
        isCalled = true
        guard let response = response else { return }

        do {
            let value = try JSONDecoder().decode(PayPalCreateBillingAgreementResponse.self, from: response)
            completion(.success(value))
        } catch {
            completion(.failure(error))
        }
    }

    func payPalConfirmBillingAgreement(clientToken: DecodedClientToken, payPalConfirmBillingAgreementRequest: PayPalConfirmBillingAgreementRequest, completion: @escaping (Result<PayPalConfirmBillingAgreementResponse, Error>) -> Void) {
        isCalled = true
        guard let response = response else { return }

        do {
            let value = try JSONDecoder().decode(PayPalConfirmBillingAgreementResponse.self, from: response)
            completion(.success(value))
        } catch {
            completion(.failure(error))
        }
    }

    func klarnaCreatePaymentSession(clientToken: DecodedClientToken, klarnaCreatePaymentSessionAPIRequest: KlarnaCreatePaymentSessionAPIRequest, completion: @escaping (Result<KlarnaCreatePaymentSessionAPIResponse, Error>) -> Void) {
        isCalled = true

        guard throwsError == false else {
            completion(.failure(KlarnaException.failedApiCall))
            return
        }
        guard let response = response else { return }

        do {
            let value = try JSONDecoder().decode(KlarnaCreatePaymentSessionAPIResponse.self, from: response)
            completion(.success(value))
        } catch {
            completion(.failure(error))
        }
    }
<<<<<<< HEAD

=======
    
    func klarnaCreateCustomerToken(clientToken: DecodedClientToken, klarnaCreateCustomerTokenAPIRequest: CreateKlarnaCustomerTokenAPIRequest, completion: @escaping (Result<KlarnaCustomerTokenAPIResponse, Error>) -> Void) {
        isCalled = true
        
        guard throwsError == false else {
            completion(.failure(KlarnaException.failedApiCall))
            return
        }
        
        guard let response = response else { return }
        do {
            let value = try JSONDecoder().decode(KlarnaCustomerTokenAPIResponse.self, from: response)
            completion(.success(value))
        } catch {
            completion(.failure(error))
        }
    }
    
    
>>>>>>> 76655a1c
    func klarnaFinalizePaymentSession(clientToken: DecodedClientToken, klarnaFinalizePaymentSessionRequest: KlarnaFinalizePaymentSessionRequest, completion: @escaping (Result<KlarnaFinalizePaymentSessionresponse, Error>) -> Void) {
        isCalled = true
        
        guard throwsError == false else {
            completion(.failure(KlarnaException.failedApiCall))
            return
        }
        
        guard let response = response else { return }

        do {
            let value = try JSONDecoder().decode(KlarnaFinalizePaymentSessionresponse.self, from: response)
            completion(.success(value))
        } catch {
            completion(.failure(error))
        }
    }

    func tokenizePaymentMethod(clientToken: DecodedClientToken, paymentMethodTokenizationRequest: PaymentMethodTokenizationRequest, completion: @escaping (Result<PaymentMethodToken, Error>) -> Void) {
        isCalled = true
        guard let response = response else { return }

        do {
            let value = try JSONDecoder().decode(PaymentMethodToken.self, from: response)
            completion(.success(value))
        } catch {
            completion(.failure(error))
        }
    }

}

#endif<|MERGE_RESOLUTION|>--- conflicted
+++ resolved
@@ -136,9 +136,6 @@
             }
         }
     }
-<<<<<<< HEAD
-
-=======
     
     func klarnaCreateCustomerToken(clientToken: DecodedClientToken, klarnaCreateCustomerTokenAPIRequest: CreateKlarnaCustomerTokenAPIRequest, completion: @escaping (_ result: Result<KlarnaCustomerTokenAPIResponse, Error>) -> Void) {
         let endpoint = PrimerAPI.klarnaCreateCustomerToken(clientToken: clientToken, klarnaCreateCustomerTokenAPIRequest: klarnaCreateCustomerTokenAPIRequest)
@@ -153,7 +150,6 @@
         }
     }
     
->>>>>>> 76655a1c
     func klarnaFinalizePaymentSession(clientToken: DecodedClientToken, klarnaFinalizePaymentSessionRequest: KlarnaFinalizePaymentSessionRequest, completion: @escaping (_ result: Result<KlarnaFinalizePaymentSessionresponse, Error>) -> Void) {
         let endpoint = PrimerAPI.klarnaFinalizePaymentSession(clientToken: clientToken, klarnaFinalizePaymentSessionRequest: klarnaFinalizePaymentSessionRequest)
         networkService.request(endpoint) { (result: Result<KlarnaFinalizePaymentSessionresponse, NetworkServiceError>) in
@@ -293,9 +289,6 @@
             completion(.failure(error))
         }
     }
-<<<<<<< HEAD
-
-=======
     
     func klarnaCreateCustomerToken(clientToken: DecodedClientToken, klarnaCreateCustomerTokenAPIRequest: CreateKlarnaCustomerTokenAPIRequest, completion: @escaping (Result<KlarnaCustomerTokenAPIResponse, Error>) -> Void) {
         isCalled = true
@@ -315,7 +308,6 @@
     }
     
     
->>>>>>> 76655a1c
     func klarnaFinalizePaymentSession(clientToken: DecodedClientToken, klarnaFinalizePaymentSessionRequest: KlarnaFinalizePaymentSessionRequest, completion: @escaping (Result<KlarnaFinalizePaymentSessionresponse, Error>) -> Void) {
         isCalled = true
         
