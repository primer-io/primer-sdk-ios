--- conflicted
+++ resolved
@@ -124,13 +124,6 @@
     internal let networkService: NetworkService
 
     // MARK: - Object lifecycle
-<<<<<<< HEAD
-    
-    deinit {
-        self.logger.debug(message: "🧨 deinit: \(self) \(Unmanaged.passUnretained(self).toOpaque())")
-    }
-=======
->>>>>>> 0cb3deab
 
     init(networkService: NetworkService = URLSessionStack()) {
         self.networkService = networkService
