//
//  PrimerAPIClient.swift
//  primer-checkout-api
//
//  Created by Evangelos Pittas on 26/2/21.
//

import Foundation
import Combine

<<<<<<< HEAD
protocol PrimerAPIClientProtocol: PrimerAPIClientBINDataProtocol {
    
=======
protocol PrimerAPIClientProtocol: PrimerAPIClientAnalyticsProtocol {

>>>>>>> c4959b92
    func genericAPICall(clientToken: DecodedJWTToken,
                        url: URL,
                        completion: @escaping (_ result: Result<Bool, Error>) -> Void)

    func validateClientToken(
        request: Request.Body.ClientTokenValidation,
        completion: @escaping (_ result: Result<SuccessResponse, Error>) -> Void)
    func fetchConfiguration(
        clientToken: DecodedJWTToken,
        requestParameters: Request.URLParameters.Configuration?,
        completion: @escaping (_ result: Result<Response.Body.Configuration, Error>) -> Void)

    func fetchVaultedPaymentMethods(
        clientToken: DecodedJWTToken,
        completion: @escaping (_ result: Result<Response.Body.VaultedPaymentMethods, Error>) -> Void)
    func fetchVaultedPaymentMethods(clientToken: DecodedJWTToken) -> Promise<Response.Body.VaultedPaymentMethods>

    func deleteVaultedPaymentMethod(
        clientToken: DecodedJWTToken,
        id: String,
        completion: @escaping (_ result: Result<Void, Error>) -> Void)

    // PayPal
    func createPayPalOrderSession(
        clientToken: DecodedJWTToken,
        payPalCreateOrderRequest: Request.Body.PayPal.CreateOrder,
        completion: @escaping (_ result: Result<Response.Body.PayPal.CreateOrder, Error>) -> Void)
    func createPayPalBillingAgreementSession(
        clientToken: DecodedJWTToken,
        payPalCreateBillingAgreementRequest: Request.Body.PayPal.CreateBillingAgreement,
        completion: @escaping (_ result: Result<Response.Body.PayPal.CreateBillingAgreement, Error>) -> Void)
    func confirmPayPalBillingAgreement(
        clientToken: DecodedJWTToken,
        payPalConfirmBillingAgreementRequest: Request.Body.PayPal.ConfirmBillingAgreement,
        completion: @escaping (_ result: Result<Response.Body.PayPal.ConfirmBillingAgreement, Error>) -> Void)

    // Klarna
    func createKlarnaPaymentSession(
        clientToken: DecodedJWTToken,
        klarnaCreatePaymentSessionAPIRequest: Request.Body.Klarna.CreatePaymentSession,
        completion: @escaping (_ result: Result<Response.Body.Klarna.CreatePaymentSession, Error>) -> Void)
    func createKlarnaCustomerToken(
        clientToken: DecodedJWTToken,
        klarnaCreateCustomerTokenAPIRequest: Request.Body.Klarna.CreateCustomerToken,
        completion: @escaping (_ result: Result<Response.Body.Klarna.CustomerToken, Error>) -> Void)
    func finalizeKlarnaPaymentSession(
        clientToken: DecodedJWTToken,
        klarnaFinalizePaymentSessionRequest: Request.Body.Klarna.FinalizePaymentSession,
        completion: @escaping (_ result: Result<Response.Body.Klarna.CustomerToken, Error>) -> Void)

    // Tokenization
    func tokenizePaymentMethod(
        clientToken: DecodedJWTToken,
        tokenizationRequestBody: Request.Body.Tokenization,
        completion: @escaping (_ result: Result<PrimerPaymentMethodTokenData, Error>) -> Void)
    func exchangePaymentMethodToken(
        clientToken: DecodedJWTToken,
        vaultedPaymentMethodId: String,
        vaultedPaymentMethodAdditionalData: PrimerVaultedPaymentMethodAdditionalData?,
        completion: @escaping (_ result: Result<PrimerPaymentMethodTokenData, Error>) -> Void)

    // 3DS
    func begin3DSAuth(clientToken: DecodedJWTToken, paymentMethodTokenData: PrimerPaymentMethodTokenData, threeDSecureBeginAuthRequest: ThreeDS.BeginAuthRequest, completion: @escaping (_ result: Result<ThreeDS.BeginAuthResponse, Error>) -> Void)
    func continue3DSAuth(
        clientToken: DecodedJWTToken,
        threeDSTokenId: String,
        continueInfo: ThreeDS.ContinueInfo,
        completion: @escaping (_ result: Result<ThreeDS.PostAuthResponse, Error>) -> Void)

    // Apaya
    func createApayaSession(
        clientToken: DecodedJWTToken,
        request: Request.Body.Apaya.CreateSession,
        completion: @escaping (_ result: Result<Response.Body.Apaya.CreateSession, Error>) -> Void)

    // Adyen Banks List
    func listAdyenBanks(
        clientToken: DecodedJWTToken,
        request: Request.Body.Adyen.BanksList,
        completion: @escaping (_ result: Result<[Response.Body.Adyen.Bank], Error>) -> Void)

    // Retail Outlets
    func listRetailOutlets(
        clientToken: DecodedJWTToken,
        paymentMethodId: String,
        completion: @escaping (_ result: Result<RetailOutletsList, Error>) -> Void)

    func poll(clientToken: DecodedJWTToken?, url: String, completion: @escaping (_ result: Result<PollingResponse, Error>) -> Void)

    func requestPrimerConfigurationWithActions(clientToken: DecodedJWTToken, request: ClientSessionUpdateRequest, completion: @escaping (_ result: Result<PrimerAPIConfiguration, Error>) -> Void)

    func fetchPayPalExternalPayerInfo(clientToken: DecodedJWTToken, payPalExternalPayerInfoRequestBody: Request.Body.PayPal.PayerInfo, completion: @escaping (Result<Response.Body.PayPal.PayerInfo, Error>) -> Void)

    // Payment
    func createPayment(
        clientToken: DecodedJWTToken,
        paymentRequestBody: Request.Body.Payment.Create,
        completion: @escaping (_ result: Result<Response.Body.Payment, Error>) -> Void)
    func resumePayment(
        clientToken: DecodedJWTToken,
        paymentId: String,
        paymentResumeRequest: Request.Body.Payment.Resume,
        completion: @escaping (_ result: Result<Response.Body.Payment, Error>) -> Void)

    func testFinalizePolling(
        clientToken: DecodedJWTToken,
        testId: String,
        completion: @escaping (_ result: Result<Void, Error>) -> Void)


    // NolPay
    func fetchNolSdkSecret(clientToken: DecodedJWTToken,
                           paymentRequestBody: Request.Body.NolPay.NolPaySecretDataRequest,
                           completion: @escaping (_ result: Result<Response.Body.NolPay.NolPaySecretDataResponse, Error>) -> Void)

    // Phone validation
    func getPhoneMetadata(clientToken: DecodedJWTToken,
                          paymentRequestBody: Request.Body.PhoneMetadata.PhoneMetadataDataRequest,
                          completion: @escaping (Result<Response.Body.PhoneMetadata.PhoneMetadataDataResponse, Error>) -> Void)

}

internal class PrimerAPIClient: PrimerAPIClientProtocol {

    internal let networkService: NetworkService

    // MARK: - Object lifecycle

    init(networkService: NetworkService = URLSessionStack()) {
        self.networkService = networkService
    }

    func genericAPICall(clientToken: DecodedJWTToken, url: URL, completion: @escaping (Result<Bool, Error>) -> Void) {
        let endpoint = PrimerAPI.redirect(clientToken: clientToken, url: url)
        networkService.request(endpoint) { (result: Result<SuccessResponse, Error>) in

            switch result {

            case .success:
                completion(.success(true))
            case .failure(let error):
                completion(.failure(error))
            }
        }
    }

    func fetchVaultedPaymentMethods(clientToken: DecodedJWTToken, completion: @escaping (_ result: Result<Response.Body.VaultedPaymentMethods, Error>) -> Void) {
        let endpoint = PrimerAPI.fetchVaultedPaymentMethods(clientToken: clientToken)
        networkService.request(endpoint) { (result: Result<Response.Body.VaultedPaymentMethods, Error>) in
            switch result {
            case .success(let vaultedPaymentMethodsResponse):
                AppState.current.selectedPaymentMethodId = vaultedPaymentMethodsResponse.data.first?.id
                completion(.success(vaultedPaymentMethodsResponse))
            case .failure(let err):
                completion(.failure(err))
            }
        }
    }

    func exchangePaymentMethodToken(
        clientToken: DecodedJWTToken,
        vaultedPaymentMethodId: String,
        vaultedPaymentMethodAdditionalData: PrimerVaultedPaymentMethodAdditionalData?,
        completion: @escaping (_ result: Result<PrimerPaymentMethodTokenData, Error>) -> Void
    ) {
        let endpoint = PrimerAPI.exchangePaymentMethodToken(clientToken: clientToken, vaultedPaymentMethodId: vaultedPaymentMethodId, vaultedPaymentMethodAdditionalData: vaultedPaymentMethodAdditionalData)
        networkService.request(endpoint) { (result: Result<PrimerPaymentMethodTokenData, Error>) in
            switch result {
            case .success(let paymentInstrument):
                completion(.success(paymentInstrument))
            case .failure(let error):
                ErrorHandler.shared.handle(error: error)
                completion(.failure(error))
            }
        }
    }

    func deleteVaultedPaymentMethod(clientToken: DecodedJWTToken, id: String, completion: @escaping (_ result: Result<Void, Error>) -> Void) {
        let endpoint = PrimerAPI.deleteVaultedPaymentMethod(clientToken: clientToken, id: id)
        networkService.request(endpoint) { (result: Result<DummySuccess, Error>) in
            switch result {
            case .success:
                completion(.success(()))
            case .failure(let error):
                ErrorHandler.shared.handle(error: error)
                completion(.failure(error))
            }
        }
    }

    func fetchConfiguration(
        clientToken: DecodedJWTToken,
        requestParameters: Request.URLParameters.Configuration?,
        completion: @escaping (_ result: Result<PrimerAPIConfiguration, Error>) -> Void) {
        let endpoint = PrimerAPI.fetchConfiguration(clientToken: clientToken, requestParameters: requestParameters)
        networkService.request(endpoint) { (result: Result<PrimerAPIConfiguration, Error>) in
            switch result {
            case .success(let apiConfiguration):
                var imageFiles: [ImageFile] = []

                for pm in (apiConfiguration.paymentMethods ?? []) {

                    var coloredImageFile: ImageFile
                    if let coloredVal = pm.displayMetadata?.button.iconUrl?.coloredUrlStr {
                        var remoteUrl: URL?
                        var base64Data: Data?

                        if let data = Data(base64Encoded: coloredVal) {
                            base64Data = data
                        } else if let url = URL(string: coloredVal) {
                            remoteUrl = url
                        }

                        coloredImageFile = ImageFile(
                            fileName: "\(pm.type.lowercased().replacingOccurrences(of: "_", with: "-"))-logo-colored",
                            fileExtension: "png",
                            remoteUrl: remoteUrl,
                            base64Data: base64Data)

                    } else {
                        coloredImageFile = ImageFile(
                            fileName: "\(pm.type.lowercased().replacingOccurrences(of: "_", with: "-"))-logo-colored",
                            fileExtension: "png",
                            remoteUrl: nil,
                            base64Data: nil)
                    }
                    imageFiles.append(coloredImageFile)

                    var lightImageFile: ImageFile
                    if let lightVal = pm.displayMetadata?.button.iconUrl?.lightUrlStr {
                        var remoteUrl: URL?
                        var base64Data: Data?

                        if let data = Data(base64Encoded: lightVal) {
                            base64Data = data
                        } else if let url = URL(string: lightVal) {
                            remoteUrl = url
                        }

                        lightImageFile = ImageFile(
                            fileName: "\(pm.type.lowercased().replacingOccurrences(of: "_", with: "-"))-logo-light",
                            fileExtension: "png",
                            remoteUrl: remoteUrl,
                            base64Data: base64Data)

                    } else {
                        lightImageFile = ImageFile(
                            fileName: "\(pm.type.lowercased().replacingOccurrences(of: "_", with: "-"))-logo-light",
                            fileExtension: "png",
                            remoteUrl: nil,
                            base64Data: nil)
                    }
                    imageFiles.append(lightImageFile)

                    var darkImageFile: ImageFile
                    if let darkVal = pm.displayMetadata?.button.iconUrl?.darkUrlStr {
                        var remoteUrl: URL?
                        var base64Data: Data?

                        if let data = Data(base64Encoded: darkVal) {
                            base64Data = data
                        } else if let url = URL(string: darkVal) {
                            remoteUrl = url
                        }

                        darkImageFile = ImageFile(
                            fileName: "\(pm.type.lowercased().replacingOccurrences(of: "_", with: "-"))-logo-dark",
                            fileExtension: "png",
                            remoteUrl: remoteUrl,
                            base64Data: base64Data)

                    } else {
                        darkImageFile = ImageFile(
                            fileName: "\(pm.type.lowercased().replacingOccurrences(of: "_", with: "-"))-logo-dark",
                            fileExtension: "png",
                            remoteUrl: nil,
                            base64Data: nil)
                    }
                    imageFiles.append(darkImageFile)
                }

                let imageManager = ImageManager()

                firstly {
                    imageManager.getImages(for: imageFiles)
                }
                .done { imageFiles in
                    for (i, pm) in (apiConfiguration.paymentMethods ?? []).enumerated() {
                        let paymentMethodImageFiles = imageFiles.filter({ $0.fileName.contains(pm.type.lowercased().replacingOccurrences(of: "_", with: "-")) })
                        if paymentMethodImageFiles.isEmpty {
                            continue
                        }

                        let coloredImageFile = paymentMethodImageFiles
                            .filter({ $0.fileName.contains("dark") == false && $0.fileName.contains("light") == false }).first
                        let darkImageFile = paymentMethodImageFiles
                            .filter({ $0.fileName.contains("dark") == true }).first
                        let lightImageFile = paymentMethodImageFiles
                            .filter({ $0.fileName.contains("light") == true }).first

                        let baseImage = PrimerTheme.BaseImage(
                            colored: coloredImageFile?.image,
                            light: lightImageFile?.image,
                            dark: darkImageFile?.image)
                        apiConfiguration.paymentMethods?[i].baseLogoImage = baseImage
                    }

                    completion(.success(apiConfiguration))
                }
                .catch { _ in
                    completion(.success(apiConfiguration))
                }
            case .failure(let err):
                completion(.failure(err))
            }
        }
    }

    func createPayPalOrderSession(clientToken: DecodedJWTToken, payPalCreateOrderRequest: Request.Body.PayPal.CreateOrder, completion: @escaping (_ result: Result<Response.Body.PayPal.CreateOrder, Error>) -> Void) {
        let endpoint = PrimerAPI.createPayPalOrderSession(clientToken: clientToken, payPalCreateOrderRequest: payPalCreateOrderRequest)
        networkService.request(endpoint) { (result: Result<Response.Body.PayPal.CreateOrder, Error>) in
            switch result {
            case .success(let payPalCreateOrderResponse):
                completion(.success(payPalCreateOrderResponse))
            case .failure(let err):
                completion(.failure(err))
            }
        }
    }

    func createPayPalBillingAgreementSession(clientToken: DecodedJWTToken, payPalCreateBillingAgreementRequest: Request.Body.PayPal.CreateBillingAgreement, completion: @escaping (_ result: Result<Response.Body.PayPal.CreateBillingAgreement, Error>) -> Void) {
        let endpoint = PrimerAPI.createPayPalBillingAgreementSession(clientToken: clientToken, payPalCreateBillingAgreementRequest: payPalCreateBillingAgreementRequest)
        networkService.request(endpoint) { (result: Result<Response.Body.PayPal.CreateBillingAgreement, Error>) in
            switch result {
            case .success(let payPalCreateOrderResponse):
                completion(.success(payPalCreateOrderResponse))
            case .failure(let err):
                completion(.failure(err))
            }
        }
    }

    func confirmPayPalBillingAgreement(clientToken: DecodedJWTToken, payPalConfirmBillingAgreementRequest: Request.Body.PayPal.ConfirmBillingAgreement, completion: @escaping (_ result: Result<Response.Body.PayPal.ConfirmBillingAgreement, Error>) -> Void) {
        let endpoint = PrimerAPI.confirmPayPalBillingAgreement(clientToken: clientToken, payPalConfirmBillingAgreementRequest: payPalConfirmBillingAgreementRequest)
        networkService.request(endpoint) { (result: Result<Response.Body.PayPal.ConfirmBillingAgreement, Error>) in
            switch result {
            case .success(let payPalCreateOrderResponse):
                completion(.success(payPalCreateOrderResponse))
            case .failure(let err):
                completion(.failure(err))
            }
        }
    }

    func createKlarnaPaymentSession(
        clientToken: DecodedJWTToken,
        klarnaCreatePaymentSessionAPIRequest: Request.Body.Klarna.CreatePaymentSession,
        completion: @escaping (_ result: Result<Response.Body.Klarna.CreatePaymentSession, Error>) -> Void) {
        let endpoint = PrimerAPI.createKlarnaPaymentSession(clientToken: clientToken, klarnaCreatePaymentSessionAPIRequest: klarnaCreatePaymentSessionAPIRequest)
        networkService.request(endpoint) { (result: Result<Response.Body.Klarna.CreatePaymentSession, Error>) in
            switch result {
            case .success(let klarnaCreatePaymentSessionAPIResponse):
                completion(.success(klarnaCreatePaymentSessionAPIResponse))
            case .failure(let err):
                completion(.failure(err))
            }
        }
    }

    func createKlarnaCustomerToken(clientToken: DecodedJWTToken, klarnaCreateCustomerTokenAPIRequest: Request.Body.Klarna.CreateCustomerToken, completion: @escaping (_ result: Result<Response.Body.Klarna.CustomerToken, Error>) -> Void) {
        let endpoint = PrimerAPI.createKlarnaCustomerToken(clientToken: clientToken, klarnaCreateCustomerTokenAPIRequest: klarnaCreateCustomerTokenAPIRequest)
        networkService.request(endpoint) { (result: Result<Response.Body.Klarna.CustomerToken, Error>) in
            switch result {
            case .success(let klarnaCreateCustomerTokenAPIRequest):
                completion(.success(klarnaCreateCustomerTokenAPIRequest))
            case .failure(let err):
                completion(.failure(err))
            }
        }
    }

    func finalizeKlarnaPaymentSession(clientToken: DecodedJWTToken, klarnaFinalizePaymentSessionRequest: Request.Body.Klarna.FinalizePaymentSession, completion: @escaping (_ result: Result<Response.Body.Klarna.CustomerToken, Error>) -> Void) {
        let endpoint = PrimerAPI.finalizeKlarnaPaymentSession(clientToken: clientToken, klarnaFinalizePaymentSessionRequest: klarnaFinalizePaymentSessionRequest)
        networkService.request(endpoint) { (result: Result<Response.Body.Klarna.CustomerToken, Error>) in
            switch result {
            case .success(let klarnaFinalizePaymentSessionResponse):
                completion(.success(klarnaFinalizePaymentSessionResponse))
            case .failure(let err):
                completion(.failure(err))
            }
        }
    }

    func createApayaSession(
        clientToken: DecodedJWTToken,
        request: Request.Body.Apaya.CreateSession,
        completion: @escaping (Result<Response.Body.Apaya.CreateSession, Error>) -> Void
    ) {
        let endpoint = PrimerAPI.createApayaSession(clientToken: clientToken, request: request)
        networkService.request(endpoint) { (result: Result<Response.Body.Apaya.CreateSession, Error>) in
            switch result {
            case .success(let response):
                completion(.success(response))
            case .failure(let err):
                completion(.failure(err))
            }
        }
    }

    func listAdyenBanks(
        clientToken: DecodedJWTToken,
        request: Request.Body.Adyen.BanksList,
        completion: @escaping (Result<[Response.Body.Adyen.Bank], Error>) -> Void) {
        let endpoint = PrimerAPI.listAdyenBanks(clientToken: clientToken, request: request)
        networkService.request(endpoint) { (result: Result<BanksListSessionResponse, Error>) in
            switch result {
            case .success(let res):
                let banks = res.result
                completion(.success(banks))
            case .failure(let err):
                completion(.failure(err))
            }
        }
    }

    func listRetailOutlets(clientToken: DecodedJWTToken,
                           paymentMethodId: String,
                           completion: @escaping (Result<RetailOutletsList, Error>) -> Void) {
        let endpoint = PrimerAPI.listRetailOutlets(clientToken: clientToken, paymentMethodId: paymentMethodId)
        networkService.request(endpoint) { (result: Result<RetailOutletsList, Error>) in
            switch result {
            case .success(let res):
                completion(.success(res))
            case .failure(let err):
                completion(.failure(err))
            }
        }
    }

    func poll(
        clientToken: DecodedJWTToken?,
        url: String,
        completion: @escaping (_ result: Result<PollingResponse, Error>) -> Void
    ) {
        let endpoint = PrimerAPI.poll(clientToken: clientToken, url: url)
        networkService.request(endpoint) { (result: Result<PollingResponse, Error>) in
            switch result {
            case .success(let response):
                completion(.success(response))
            case .failure(let err):
                completion(.failure(err))
            }
        }
    }

    func requestPrimerConfigurationWithActions(clientToken: DecodedJWTToken, request: ClientSessionUpdateRequest, completion: @escaping (Result<PrimerAPIConfiguration, Error>) -> Void) {
        let endpoint = PrimerAPI.requestPrimerConfigurationWithActions(clientToken: clientToken, request: request)
        networkService.request(endpoint) { (result: Result<PrimerAPIConfiguration, Error>) in
            switch result {
            case .success(let response):
                completion(.success(response))
            case .failure(let err):
                completion(.failure(err))
            }
        }
    }

    func sendAnalyticsEvents(clientToken: DecodedJWTToken?, url: URL, body: [Analytics.Event]?, completion: @escaping (Result<Analytics.Service.Response, Error>) -> Void) {
        let endpoint = PrimerAPI.sendAnalyticsEvents(clientToken: clientToken, url: url, body: body)
        networkService.request(endpoint) { (result: Result<Analytics.Service.Response, Error>) in
            switch result {
            case .success(let response):
                completion(.success(response))
            case .failure(let err):
                completion(.failure(err))
            }
        }
    }

    func fetchPayPalExternalPayerInfo(clientToken: DecodedJWTToken, payPalExternalPayerInfoRequestBody: Request.Body.PayPal.PayerInfo, completion: @escaping (Result<Response.Body.PayPal.PayerInfo, Error>) -> Void) {
        let endpoint = PrimerAPI.fetchPayPalExternalPayerInfo(clientToken: clientToken, payPalExternalPayerInfoRequestBody: payPalExternalPayerInfoRequestBody)
        networkService.request(endpoint) { (result: Result<Response.Body.PayPal.PayerInfo, Error>) in
            switch result {
            case .success(let res):
                completion(.success(res))
            case .failure(let err):
                completion(.failure(err))
            }
        }
    }

    func validateClientToken(request: Request.Body.ClientTokenValidation, completion: @escaping (Result<SuccessResponse, Error>) -> Void) {
        let endpoint = PrimerAPI.validateClientToken(request: request)
        networkService.request(endpoint) { (result: Result<SuccessResponse, Error>) in
            switch result {
            case .success(let success):
                completion(.success(success))
            case .failure(let error):
                ErrorHandler.handle(error: error)
                completion(.failure(error))
            }
        }
    }

    func createPayment(clientToken: DecodedJWTToken, paymentRequestBody: Request.Body.Payment.Create, completion: @escaping (Result<Response.Body.Payment, Error>) -> Void) {
        let endpoint = PrimerAPI.createPayment(clientToken: clientToken, paymentRequest: paymentRequestBody)
        networkService.request(endpoint) { (result: Result<Response.Body.Payment, Error>) in
            switch result {
            case .success(let res):
                completion(.success(res))
            case .failure(let err):
                completion(.failure(err))
            }
        }
    }

    func resumePayment(clientToken: DecodedJWTToken, paymentId: String, paymentResumeRequest: Request.Body.Payment.Resume, completion: @escaping (Result<Response.Body.Payment, Error>) -> Void) {
        let endpoint = PrimerAPI.resumePayment(clientToken: clientToken, paymentId: paymentId, paymentResumeRequest: paymentResumeRequest)
        networkService.request(endpoint) { (result: Result<Response.Body.Payment, Error>) in
            switch result {
            case .success(let res):
                completion(.success(res))
            case .failure(let err):
                completion(.failure(err))
            }
        }
    }

    func testFinalizePolling(clientToken: DecodedJWTToken, testId: String, completion: @escaping (Result<Void, Error>) -> Void) {
        let endpoint = PrimerAPI.testFinalizePolling(clientToken: clientToken, testId: testId)
        networkService.request(endpoint) { (result: Result<Response.Body.Payment, Error>) in
            switch result {
            case .success:
                completion(.success(()))
            case .failure(let err):
                completion(.failure(err))
            }
        }
    }
    
    func listCardNetworks(clientToken: DecodedJWTToken,
                          bin: String,
                          completion: @escaping (Result<Response.Body.Bin.Networks, Error>) -> Void) -> PrimerCancellable? {
        let endpoint = PrimerAPI.listCardNetworks(clientToken: clientToken, bin: bin)
        return networkService.request(endpoint) { (result: Result<Response.Body.Bin.Networks, Error>) in
            switch result {
            case .success(let res):
                completion(.success(res))
            case .failure(let err):
                completion(.failure(err))
            }
        }
    }

    func fetchNolSdkSecret(clientToken: DecodedJWTToken, paymentRequestBody: Request.Body.NolPay.NolPaySecretDataRequest, completion: @escaping (Result<Response.Body.NolPay.NolPaySecretDataResponse, Error>) -> Void) {
        let endpoint = PrimerAPI.getNolSdkSecret(clientToken: clientToken, request: paymentRequestBody)
        networkService.request(endpoint) { (result: Result<Response.Body.NolPay.NolPaySecretDataResponse, Error>) in
            switch result {

            case .success(let nolSdkSecret):
                completion(.success(nolSdkSecret))
            case .failure(let err):
                completion(.failure(err))
            }
        }
    }

    func getPhoneMetadata(clientToken: DecodedJWTToken,
                          paymentRequestBody: Request.Body.PhoneMetadata.PhoneMetadataDataRequest,
                          completion: @escaping (Result<Response.Body.PhoneMetadata.PhoneMetadataDataResponse, Error>) -> Void) {
        let endpoint = PrimerAPI.getPhoneMetadata(clientToken: clientToken, request: paymentRequestBody)
        networkService.request(endpoint) { (result: Result<Response.Body.PhoneMetadata.PhoneMetadataDataResponse, Error>) in
            switch result {

            case .success(let phoneMetadataResponse):
                completion(.success(phoneMetadataResponse))
            case .failure(let err):
                completion(.failure(err))
            }
        }
    }
}<|MERGE_RESOLUTION|>--- conflicted
+++ resolved
@@ -8,13 +8,8 @@
 import Foundation
 import Combine
 
-<<<<<<< HEAD
-protocol PrimerAPIClientProtocol: PrimerAPIClientBINDataProtocol {
-    
-=======
 protocol PrimerAPIClientProtocol: PrimerAPIClientAnalyticsProtocol {
 
->>>>>>> c4959b92
     func genericAPICall(clientToken: DecodedJWTToken,
                         url: URL,
                         completion: @escaping (_ result: Result<Bool, Error>) -> Void)
