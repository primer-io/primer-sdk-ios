//
//  PrimerAPIClient.swift
//  primer-checkout-api
//
//  Created by Evangelos Pittas on 26/2/21.
//



import Foundation
import Combine

protocol PrimerAPIClientProtocol: PrimerAPIClientBINDataProtocol {
    
    func genericAPICall(clientToken: DecodedJWTToken,
                        url: URL,
                        completion: @escaping (_ result: Result<Bool, Error>) -> Void)
    
    func validateClientToken(
        request: Request.Body.ClientTokenValidation,
        completion: @escaping (_ result: Result<SuccessResponse, Error>) -> Void)
    func fetchConfiguration(
        clientToken: DecodedJWTToken,
        requestParameters: Request.URLParameters.Configuration?,
        completion: @escaping (_ result: Result<Response.Body.Configuration, Error>) -> Void)

    func fetchVaultedPaymentMethods(
        clientToken: DecodedJWTToken,
        completion: @escaping (_ result: Result<Response.Body.VaultedPaymentMethods, Error>) -> Void)
    func fetchVaultedPaymentMethods(clientToken: DecodedJWTToken) -> Promise<Response.Body.VaultedPaymentMethods>
    
    func deleteVaultedPaymentMethod(
        clientToken: DecodedJWTToken,
        id: String,
        completion: @escaping (_ result: Result<Void, Error>) -> Void)
    
    // PayPal
    func createPayPalOrderSession(
        clientToken: DecodedJWTToken,
        payPalCreateOrderRequest: Request.Body.PayPal.CreateOrder,
        completion: @escaping (_ result: Result<Response.Body.PayPal.CreateOrder, Error>) -> Void)
    func createPayPalBillingAgreementSession(
        clientToken: DecodedJWTToken,
        payPalCreateBillingAgreementRequest: Request.Body.PayPal.CreateBillingAgreement,
        completion: @escaping (_ result: Result<Response.Body.PayPal.CreateBillingAgreement, Error>) -> Void)
    func confirmPayPalBillingAgreement(
        clientToken: DecodedJWTToken,
        payPalConfirmBillingAgreementRequest: Request.Body.PayPal.ConfirmBillingAgreement,
        completion: @escaping (_ result: Result<Response.Body.PayPal.ConfirmBillingAgreement, Error>) -> Void)
    
    // Klarna
    func createKlarnaPaymentSession(
        clientToken: DecodedJWTToken,
        klarnaCreatePaymentSessionAPIRequest: Request.Body.Klarna.CreatePaymentSession,
        completion: @escaping (_ result: Result<Response.Body.Klarna.CreatePaymentSession, Error>) -> Void)
    func createKlarnaCustomerToken(
        clientToken: DecodedJWTToken,
        klarnaCreateCustomerTokenAPIRequest: Request.Body.Klarna.CreateCustomerToken,
        completion: @escaping (_ result: Result<Response.Body.Klarna.CustomerToken, Error>) -> Void)
    func finalizeKlarnaPaymentSession(
        clientToken: DecodedJWTToken,
        klarnaFinalizePaymentSessionRequest: Request.Body.Klarna.FinalizePaymentSession,
        completion: @escaping (_ result: Result<Response.Body.Klarna.CustomerToken, Error>) -> Void)
    
    // Tokenization
    func tokenizePaymentMethod(
        clientToken: DecodedJWTToken,
        tokenizationRequestBody: Request.Body.Tokenization,
        completion: @escaping (_ result: Result<PrimerPaymentMethodTokenData, Error>) -> Void)
    func exchangePaymentMethodToken(
        clientToken: DecodedJWTToken,
        vaultedPaymentMethodId: String,
        vaultedPaymentMethodAdditionalData: PrimerVaultedPaymentMethodAdditionalData?,
        completion: @escaping (_ result: Result<PrimerPaymentMethodTokenData, Error>) -> Void)
    
    // 3DS
    func begin3DSAuth(clientToken: DecodedJWTToken, paymentMethodTokenData: PrimerPaymentMethodTokenData, threeDSecureBeginAuthRequest: ThreeDS.BeginAuthRequest, completion: @escaping (_ result: Result<ThreeDS.BeginAuthResponse, Error>) -> Void)
    func continue3DSAuth(
        clientToken: DecodedJWTToken,
        threeDSTokenId: String,
        continueInfo: ThreeDS.ContinueInfo,
        completion: @escaping (_ result: Result<ThreeDS.PostAuthResponse, Error>) -> Void)
    
    // Apaya
    func createApayaSession(
        clientToken: DecodedJWTToken,
        request: Request.Body.Apaya.CreateSession,
        completion: @escaping (_ result: Result<Response.Body.Apaya.CreateSession, Error>) -> Void)
    
    // Adyen Banks List
    func listAdyenBanks(
        clientToken: DecodedJWTToken,
        request: Request.Body.Adyen.BanksList,
        completion: @escaping (_ result: Result<[Response.Body.Adyen.Bank], Error>) -> Void)
    
    // Retail Outlets
    func listRetailOutlets(
        clientToken: DecodedJWTToken,
        paymentMethodId: String,
        completion: @escaping (_ result: Result<RetailOutletsList, Error>) -> Void)

    func poll(clientToken: DecodedJWTToken?, url: String, completion: @escaping (_ result: Result<PollingResponse, Error>) -> Void)
    
    func requestPrimerConfigurationWithActions(clientToken: DecodedJWTToken, request: ClientSessionUpdateRequest, completion: @escaping (_ result: Result<PrimerAPIConfiguration, Error>) -> Void)
    
    func sendAnalyticsEvents(clientToken: DecodedJWTToken?, url: URL, body: [Analytics.Event]?, completion: @escaping (_ result: Result<Analytics.Service.Response, Error>) -> Void)
    func fetchPayPalExternalPayerInfo(clientToken: DecodedJWTToken, payPalExternalPayerInfoRequestBody: Request.Body.PayPal.PayerInfo, completion: @escaping (Result<Response.Body.PayPal.PayerInfo, Error>) -> Void)

    
    // Payment
    func createPayment(
        clientToken: DecodedJWTToken,
        paymentRequestBody: Request.Body.Payment.Create,
        completion: @escaping (_ result: Result<Response.Body.Payment, Error>) -> Void)
    func resumePayment(
        clientToken: DecodedJWTToken,
        paymentId: String,
        paymentResumeRequest: Request.Body.Payment.Resume,
        completion: @escaping (_ result: Result<Response.Body.Payment, Error>) -> Void)
    
    func testFinalizePolling(
        clientToken: DecodedJWTToken,
        testId: String,
        completion: @escaping (_ result: Result<Void, Error>) -> Void)

    // NolPay
    func fetchNolSdkSecret(clientToken: DecodedJWTToken,
                           paymentRequestBody: Request.Body.NolPay.NolPaySecretDataRequest,
                           completion: @escaping (_ result: Result<Response.Body.NolPay.NolPaySecretDataResponse, Error>) -> Void)
    
    // Phone validation
    func getPhoneMetadata(clientToken: DecodedJWTToken,
                          paymentRequestBody: Request.Body.PhoneMetadata.PhoneMetadataDataRequest,
                          completion: @escaping (Result<Response.Body.PhoneMetadata.PhoneMetadataDataResponse, Error>) -> Void)

}

internal class PrimerAPIClient: PrimerAPIClientProtocol {
    
    internal let networkService: NetworkService

    // MARK: - Object lifecycle

    init(networkService: NetworkService = URLSessionStack()) {
        self.networkService = networkService
    }
    
    func genericAPICall(clientToken: DecodedJWTToken, url: URL, completion: @escaping (Result<Bool, Error>) -> Void) {
        let endpoint = PrimerAPI.redirect(clientToken: clientToken, url: url)
        networkService.request(endpoint) { (result: Result<SuccessResponse, Error>) in
            
            switch result {
                
            case .success(_):
                completion(.success(true))
            case .failure(let error):
                completion(.failure(error))
            }
        }
    }
    
    func fetchVaultedPaymentMethods(clientToken: DecodedJWTToken, completion: @escaping (_ result: Result<Response.Body.VaultedPaymentMethods, Error>) -> Void) {
        let endpoint = PrimerAPI.fetchVaultedPaymentMethods(clientToken: clientToken)
        networkService.request(endpoint) { (result: Result<Response.Body.VaultedPaymentMethods, Error>) in
            switch result {
            case .success(let vaultedPaymentMethodsResponse):
                AppState.current.selectedPaymentMethodId = vaultedPaymentMethodsResponse.data.first?.id
                completion(.success(vaultedPaymentMethodsResponse))
            case .failure(let err):
                completion(.failure(err))
            }
        }
    }
    
    func exchangePaymentMethodToken(
        clientToken: DecodedJWTToken,
        vaultedPaymentMethodId: String,
        vaultedPaymentMethodAdditionalData: PrimerVaultedPaymentMethodAdditionalData?,
        completion: @escaping (_ result: Result<PrimerPaymentMethodTokenData, Error>) -> Void
    ) {
        let endpoint = PrimerAPI.exchangePaymentMethodToken(clientToken: clientToken, vaultedPaymentMethodId: vaultedPaymentMethodId, vaultedPaymentMethodAdditionalData: vaultedPaymentMethodAdditionalData)
        networkService.request(endpoint) { (result: Result<PrimerPaymentMethodTokenData, Error>) in
            switch result {
            case .success(let paymentInstrument):
                completion(.success(paymentInstrument))
            case .failure(let error):
                ErrorHandler.shared.handle(error: error)
                completion(.failure(error))
            }
        }
    }

    func deleteVaultedPaymentMethod(clientToken: DecodedJWTToken, id: String, completion: @escaping (_ result: Result<Void, Error>) -> Void) {
        let endpoint = PrimerAPI.deleteVaultedPaymentMethod(clientToken: clientToken, id: id)
        networkService.request(endpoint) { (result: Result<DummySuccess, Error>) in
            switch result {
            case .success:
                completion(.success(()))
            case .failure(let error):
                ErrorHandler.shared.handle(error: error)
                completion(.failure(error))
            }
        }
    }

    func fetchConfiguration(
        clientToken: DecodedJWTToken,
        requestParameters: Request.URLParameters.Configuration?,
        completion: @escaping (_ result: Result<PrimerAPIConfiguration, Error>) -> Void)
    {
        let endpoint = PrimerAPI.fetchConfiguration(clientToken: clientToken, requestParameters: requestParameters)
        networkService.request(endpoint) { (result: Result<PrimerAPIConfiguration, Error>) in
            switch result {
            case .success(let apiConfiguration):
                var imageFiles: [ImageFile] = []
                
                for pm in (apiConfiguration.paymentMethods ?? []) {
                    
                    var coloredImageFile: ImageFile
                    if let coloredVal = pm.displayMetadata?.button.iconUrl?.coloredUrlStr {
                        var remoteUrl: URL?
                        var base64Data: Data?
                        
                        if let data = Data(base64Encoded: coloredVal) {
                            base64Data = data
                        } else if let url = URL(string: coloredVal) {
                            remoteUrl = url
                        }
                        
                        coloredImageFile = ImageFile(
                            fileName: "\(pm.type.lowercased().replacingOccurrences(of: "_", with: "-"))-logo-colored",
                            fileExtension: "png",
                            remoteUrl: remoteUrl,
                            base64Data: base64Data)
                        
                    } else {
                        coloredImageFile = ImageFile(
                            fileName: "\(pm.type.lowercased().replacingOccurrences(of: "_", with: "-"))-logo-colored",
                            fileExtension: "png",
                            remoteUrl: nil,
                            base64Data: nil)
                    }
                    imageFiles.append(coloredImageFile)
                    
                    var lightImageFile: ImageFile
                    if let lightVal = pm.displayMetadata?.button.iconUrl?.lightUrlStr {
                        var remoteUrl: URL?
                        var base64Data: Data?
                        
                        if let data = Data(base64Encoded: lightVal) {
                            base64Data = data
                        } else if let url = URL(string: lightVal) {
                            remoteUrl = url
                        }
                        
                        lightImageFile = ImageFile(
                            fileName: "\(pm.type.lowercased().replacingOccurrences(of: "_", with: "-"))-logo-light",
                            fileExtension: "png",
                            remoteUrl: remoteUrl,
                            base64Data: base64Data)
                        
                    } else {
                        lightImageFile = ImageFile(
                            fileName: "\(pm.type.lowercased().replacingOccurrences(of: "_", with: "-"))-logo-light",
                            fileExtension: "png",
                            remoteUrl: nil,
                            base64Data: nil)
                    }
                    imageFiles.append(lightImageFile)
                    
                    var darkImageFile: ImageFile
                    if let darkVal = pm.displayMetadata?.button.iconUrl?.darkUrlStr {
                        var remoteUrl: URL?
                        var base64Data: Data?
                        
                        if let data = Data(base64Encoded: darkVal) {
                            base64Data = data
                        } else if let url = URL(string: darkVal) {
                            remoteUrl = url
                        }
                        
                        darkImageFile = ImageFile(
                            fileName: "\(pm.type.lowercased().replacingOccurrences(of: "_", with: "-"))-logo-dark",
                            fileExtension: "png",
                            remoteUrl: remoteUrl,
                            base64Data: base64Data)
                        
                    } else {
                        darkImageFile = ImageFile(
                            fileName: "\(pm.type.lowercased().replacingOccurrences(of: "_", with: "-"))-logo-dark",
                            fileExtension: "png",
                            remoteUrl: nil,
                            base64Data: nil)
                    }
                    imageFiles.append(darkImageFile)
                }
                
                let imageManager = ImageManager()
                
                firstly {
                    imageManager.getImages(for: imageFiles)
                }
                .done { imageFiles in
                    for (i, pm) in (apiConfiguration.paymentMethods ?? []).enumerated() {
                        let paymentMethodImageFiles = imageFiles.filter({ $0.fileName.contains(pm.type.lowercased().replacingOccurrences(of: "_", with: "-")) })
                        if paymentMethodImageFiles.isEmpty {
                            continue
                        }
                        
                        let coloredImageFile = paymentMethodImageFiles
                            .filter({ $0.fileName.contains("dark") == false && $0.fileName.contains("light") == false }).first
                        let darkImageFile = paymentMethodImageFiles
                            .filter({ $0.fileName.contains("dark") == true }).first
                        let lightImageFile = paymentMethodImageFiles
                            .filter({ $0.fileName.contains("light") == true }).first
                        
                        let baseImage = PrimerTheme.BaseImage(
                            colored: coloredImageFile?.image,
                            light: lightImageFile?.image,
                            dark: darkImageFile?.image)
                        apiConfiguration.paymentMethods?[i].baseLogoImage = baseImage
                    }

                    completion(.success(apiConfiguration))
                }
                .catch { err in
                    completion(.success(apiConfiguration))
                }
            case .failure(let err):
                completion(.failure(err))
            }
        }
    }

    func createPayPalOrderSession(clientToken: DecodedJWTToken, payPalCreateOrderRequest: Request.Body.PayPal.CreateOrder, completion: @escaping (_ result: Result<Response.Body.PayPal.CreateOrder, Error>) -> Void) {
        let endpoint = PrimerAPI.createPayPalOrderSession(clientToken: clientToken, payPalCreateOrderRequest: payPalCreateOrderRequest)
        networkService.request(endpoint) { (result: Result<Response.Body.PayPal.CreateOrder, Error>) in
            switch result {
            case .success(let payPalCreateOrderResponse):
                completion(.success(payPalCreateOrderResponse))
            case .failure(let err):
                completion(.failure(err))
            }
        }
    }

    func createPayPalBillingAgreementSession(clientToken: DecodedJWTToken, payPalCreateBillingAgreementRequest: Request.Body.PayPal.CreateBillingAgreement, completion: @escaping (_ result: Result<Response.Body.PayPal.CreateBillingAgreement, Error>) -> Void) {
        let endpoint = PrimerAPI.createPayPalBillingAgreementSession(clientToken: clientToken, payPalCreateBillingAgreementRequest: payPalCreateBillingAgreementRequest)
        networkService.request(endpoint) { (result: Result<Response.Body.PayPal.CreateBillingAgreement, Error>) in
            switch result {
            case .success(let payPalCreateOrderResponse):
                completion(.success(payPalCreateOrderResponse))
            case .failure(let err):
                completion(.failure(err))
            }
        }
    }

    func confirmPayPalBillingAgreement(clientToken: DecodedJWTToken, payPalConfirmBillingAgreementRequest: Request.Body.PayPal.ConfirmBillingAgreement, completion: @escaping (_ result: Result<Response.Body.PayPal.ConfirmBillingAgreement, Error>) -> Void) {
        let endpoint = PrimerAPI.confirmPayPalBillingAgreement(clientToken: clientToken, payPalConfirmBillingAgreementRequest: payPalConfirmBillingAgreementRequest)
        networkService.request(endpoint) { (result: Result<Response.Body.PayPal.ConfirmBillingAgreement, Error>) in
            switch result {
            case .success(let payPalCreateOrderResponse):
                completion(.success(payPalCreateOrderResponse))
            case .failure(let err):
                completion(.failure(err))
            }
        }
    }

    func createKlarnaPaymentSession(
        clientToken: DecodedJWTToken,
        klarnaCreatePaymentSessionAPIRequest: Request.Body.Klarna.CreatePaymentSession,
        completion: @escaping (_ result: Result<Response.Body.Klarna.CreatePaymentSession, Error>) -> Void)
    {
        let endpoint = PrimerAPI.createKlarnaPaymentSession(clientToken: clientToken, klarnaCreatePaymentSessionAPIRequest: klarnaCreatePaymentSessionAPIRequest)
        networkService.request(endpoint) { (result: Result<Response.Body.Klarna.CreatePaymentSession, Error>) in
            switch result {
            case .success(let klarnaCreatePaymentSessionAPIResponse):
                completion(.success(klarnaCreatePaymentSessionAPIResponse))
            case .failure(let err):
                completion(.failure(err))
            }
        }
    }

    func createKlarnaCustomerToken(clientToken: DecodedJWTToken, klarnaCreateCustomerTokenAPIRequest: Request.Body.Klarna.CreateCustomerToken, completion: @escaping (_ result: Result<Response.Body.Klarna.CustomerToken, Error>) -> Void) {
        let endpoint = PrimerAPI.createKlarnaCustomerToken(clientToken: clientToken, klarnaCreateCustomerTokenAPIRequest: klarnaCreateCustomerTokenAPIRequest)
        networkService.request(endpoint) { (result: Result<Response.Body.Klarna.CustomerToken, Error>) in
            switch result {
            case .success(let klarnaCreateCustomerTokenAPIRequest):
                completion(.success(klarnaCreateCustomerTokenAPIRequest))
            case .failure(let err):
                completion(.failure(err))
            }
        }
    }

    func finalizeKlarnaPaymentSession(clientToken: DecodedJWTToken, klarnaFinalizePaymentSessionRequest: Request.Body.Klarna.FinalizePaymentSession, completion: @escaping (_ result: Result<Response.Body.Klarna.CustomerToken, Error>) -> Void) {
        let endpoint = PrimerAPI.finalizeKlarnaPaymentSession(clientToken: clientToken, klarnaFinalizePaymentSessionRequest: klarnaFinalizePaymentSessionRequest)
        networkService.request(endpoint) { (result: Result<Response.Body.Klarna.CustomerToken, Error>) in
            switch result {
            case .success(let klarnaFinalizePaymentSessionResponse):
                completion(.success(klarnaFinalizePaymentSessionResponse))
            case .failure(let err):
                completion(.failure(err))
            }
        }
    }
    
    func createApayaSession(
        clientToken: DecodedJWTToken,
        request: Request.Body.Apaya.CreateSession,
        completion: @escaping (Result<Response.Body.Apaya.CreateSession, Error>) -> Void
    ) {
        let endpoint = PrimerAPI.createApayaSession(clientToken: clientToken, request: request)
        networkService.request(endpoint) { (result: Result<Response.Body.Apaya.CreateSession, Error>) in
            switch result {
            case .success(let response):
                completion(.success(response))
            case .failure(let err):
                completion(.failure(err))
            }
        }
    }
    
    func listAdyenBanks(
        clientToken: DecodedJWTToken,
        request: Request.Body.Adyen.BanksList,
        completion: @escaping (Result<[Response.Body.Adyen.Bank], Error>) -> Void)
    {
        let endpoint = PrimerAPI.listAdyenBanks(clientToken: clientToken, request: request)
        networkService.request(endpoint) { (result: Result<BanksListSessionResponse, Error>) in
            switch result {
            case .success(let res):
                let banks = res.result
                completion(.success(banks))
            case .failure(let err):
                completion(.failure(err))
            }
        }
    }
    
    func listRetailOutlets(clientToken: DecodedJWTToken,
                           paymentMethodId: String,
                           completion: @escaping (Result<RetailOutletsList, Error>) -> Void) {
        let endpoint = PrimerAPI.listRetailOutlets(clientToken: clientToken, paymentMethodId: paymentMethodId)
        networkService.request(endpoint) { (result: Result<RetailOutletsList, Error>) in
            switch result {
            case .success(let res):
                completion(.success(res))
            case .failure(let err):
                completion(.failure(err))
            }
        }
    }
    
    func poll(
        clientToken: DecodedJWTToken?,
        url: String,
        completion: @escaping (_ result: Result<PollingResponse, Error>) -> Void
    ) {
        let endpoint = PrimerAPI.poll(clientToken: clientToken, url: url)
        networkService.request(endpoint) { (result: Result<PollingResponse, Error>) in
            switch result {
            case .success(let response):
                completion(.success(response))
            case .failure(let err):
                completion(.failure(err))
            }
        }
    }
    
    func requestPrimerConfigurationWithActions(clientToken: DecodedJWTToken, request: ClientSessionUpdateRequest, completion: @escaping (Result<PrimerAPIConfiguration, Error>) -> Void) {
        let endpoint = PrimerAPI.requestPrimerConfigurationWithActions(clientToken: clientToken, request: request)
        networkService.request(endpoint) { (result: Result<PrimerAPIConfiguration, Error>) in
            switch result {
            case .success(let response):
                completion(.success(response))
            case .failure(let err):
                completion(.failure(err))
            }
        }
    }
    
    func sendAnalyticsEvents(clientToken: DecodedJWTToken?, url: URL, body: [Analytics.Event]?, completion: @escaping (Result<Analytics.Service.Response, Error>) -> Void) {
        let endpoint = PrimerAPI.sendAnalyticsEvents(clientToken: clientToken, url: url, body: body)
        networkService.request(endpoint) { (result: Result<Analytics.Service.Response, Error>) in
            switch result {
            case .success(let response):
                completion(.success(response))
            case .failure(let err):
                completion(.failure(err))
            }
        }
    }
    
    func fetchPayPalExternalPayerInfo(clientToken: DecodedJWTToken, payPalExternalPayerInfoRequestBody: Request.Body.PayPal.PayerInfo, completion: @escaping (Result<Response.Body.PayPal.PayerInfo, Error>) -> Void) {
        let endpoint = PrimerAPI.fetchPayPalExternalPayerInfo(clientToken: clientToken, payPalExternalPayerInfoRequestBody: payPalExternalPayerInfoRequestBody)
        networkService.request(endpoint) { (result: Result<Response.Body.PayPal.PayerInfo, Error>) in
            switch result {
            case .success(let res):
                completion(.success(res))
            case .failure(let err):
                completion(.failure(err))
            }
        }
    }
    
    func validateClientToken(request: Request.Body.ClientTokenValidation, completion: @escaping (Result<SuccessResponse, Error>) -> Void) {
        let endpoint = PrimerAPI.validateClientToken(request: request)
        networkService.request(endpoint) { (result: Result<SuccessResponse, Error>) in
            switch result {
            case .success(let success):
                completion(.success(success))
            case .failure(let error):
                ErrorHandler.handle(error: error)
                completion(.failure(error))
            }
        }
    }

    func createPayment(clientToken: DecodedJWTToken, paymentRequestBody: Request.Body.Payment.Create, completion: @escaping (Result<Response.Body.Payment, Error>) -> Void) {
        let endpoint = PrimerAPI.createPayment(clientToken: clientToken, paymentRequest: paymentRequestBody)
        networkService.request(endpoint) { (result: Result<Response.Body.Payment, Error>) in
            switch result {
            case .success(let res):
                completion(.success(res))
            case .failure(let err):
                completion(.failure(err))
            }
        }
    }
    
    
    func resumePayment(clientToken: DecodedJWTToken, paymentId: String, paymentResumeRequest: Request.Body.Payment.Resume, completion: @escaping (Result<Response.Body.Payment, Error>) -> Void) {
        let endpoint = PrimerAPI.resumePayment(clientToken: clientToken, paymentId: paymentId, paymentResumeRequest: paymentResumeRequest)
        networkService.request(endpoint) { (result: Result<Response.Body.Payment, Error>) in
            switch result {
            case .success(let res):
                completion(.success(res))
            case .failure(let err):
                completion(.failure(err))
            }
        }
    }
    
    func testFinalizePolling(clientToken: DecodedJWTToken, testId: String, completion: @escaping (Result<Void, Error>) -> Void) {
        let endpoint = PrimerAPI.testFinalizePolling(clientToken: clientToken, testId: testId)
        networkService.request(endpoint) { (result: Result<Response.Body.Payment, Error>) in
            switch result {
            case .success(_):
                completion(.success(()))
            case .failure(let err):
                completion(.failure(err))
            }
        }
    }
    
    func listCardNetworks(clientToken: DecodedJWTToken,
                          bin: String,
                          completion: @escaping (Result<Response.Body.Bin.Networks, Error>) -> Void) -> PrimerCancellable? {
        let endpoint = PrimerAPI.listCardNetworks(clientToken: clientToken, bin: bin)
        return networkService.request(endpoint) { (result: Result<Response.Body.Bin.Networks, Error>) in
            switch result {
            case .success(let res):
                completion(.success(res))
            case .failure(let err):
                completion(.failure(err))
            }
        }
    }

    func fetchNolSdkSecret(clientToken: DecodedJWTToken, paymentRequestBody: Request.Body.NolPay.NolPaySecretDataRequest, completion: @escaping (Result<Response.Body.NolPay.NolPaySecretDataResponse, Error>) -> Void) {
        let endpoint = PrimerAPI.getNolSdkSecret(clientToken: clientToken, request: paymentRequestBody)
        networkService.request(endpoint) { (result: Result<Response.Body.NolPay.NolPaySecretDataResponse, Error>) in
            switch result {
                
            case .success(let nolSdkSecret):
                completion(.success(nolSdkSecret))
            case .failure(let err):
                completion(.failure(err))
            }
        }
    }
<<<<<<< HEAD
}
=======
    
    func getPhoneMetadata(clientToken: DecodedJWTToken,
                          paymentRequestBody: Request.Body.PhoneMetadata.PhoneMetadataDataRequest,
                          completion: @escaping (Result<Response.Body.PhoneMetadata.PhoneMetadataDataResponse, Error>) -> Void) {
        let endpoint = PrimerAPI.getPhoneMetadata(clientToken: clientToken, request: paymentRequestBody)
        networkService.request(endpoint) { (result: Result<Response.Body.PhoneMetadata.PhoneMetadataDataResponse, Error>) in
            switch result {
                
            case .success(let phoneMetadataResponse):
                completion(.success(phoneMetadataResponse))
            case .failure(let err):
                completion(.failure(err))
            }
        }
    }
}

>>>>>>> 16be7ff6
<|MERGE_RESOLUTION|>--- conflicted
+++ resolved
@@ -583,9 +583,6 @@
             }
         }
     }
-<<<<<<< HEAD
-}
-=======
     
     func getPhoneMetadata(clientToken: DecodedJWTToken,
                           paymentRequestBody: Request.Body.PhoneMetadata.PhoneMetadataDataRequest,
@@ -601,6 +598,4 @@
             }
         }
     }
-}
-
->>>>>>> 16be7ff6
+}