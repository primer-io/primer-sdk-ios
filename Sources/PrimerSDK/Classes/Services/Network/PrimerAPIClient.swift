//
//  PrimerAPIClient.swift
//  primer-checkout-api
//
//  Created by Evangelos Pittas on 26/2/21.
//



import Foundation

protocol PrimerAPIClientProtocol {
    
    func genericAPICall(clientToken: DecodedJWTToken,
                        url: URL,
                        completion: @escaping (_ result: Result<Bool, Error>) -> Void)
    
    func validateClientToken(
        request: Request.Body.ClientTokenValidation,
        completion: @escaping (_ result: Result<SuccessResponse, Error>) -> Void)
    func fetchConfiguration(
        clientToken: DecodedJWTToken,
        requestParameters: Request.URLParameters.Configuration?,
        completion: @escaping (_ result: Result<Response.Body.Configuration, Error>) -> Void)

    func fetchVaultedPaymentMethods(
        clientToken: DecodedJWTToken,
        completion: @escaping (_ result: Result<Response.Body.VaultedPaymentMethods, Error>) -> Void)
    func fetchVaultedPaymentMethods(clientToken: DecodedJWTToken) -> Promise<Response.Body.VaultedPaymentMethods>
    
    func deleteVaultedPaymentMethod(
        clientToken: DecodedJWTToken,
        id: String,
        completion: @escaping (_ result: Result<Void, Error>) -> Void)
    
    // PayPal
    func createPayPalOrderSession(
        clientToken: DecodedJWTToken,
        payPalCreateOrderRequest: Request.Body.PayPal.CreateOrder,
        completion: @escaping (_ result: Result<Response.Body.PayPal.CreateOrder, Error>) -> Void)
    func createPayPalBillingAgreementSession(
        clientToken: DecodedJWTToken,
        payPalCreateBillingAgreementRequest: Request.Body.PayPal.CreateBillingAgreement,
        completion: @escaping (_ result: Result<Response.Body.PayPal.CreateBillingAgreement, Error>) -> Void)
    func confirmPayPalBillingAgreement(
        clientToken: DecodedJWTToken,
        payPalConfirmBillingAgreementRequest: Request.Body.PayPal.ConfirmBillingAgreement,
        completion: @escaping (_ result: Result<Response.Body.PayPal.ConfirmBillingAgreement, Error>) -> Void)
    
    // Klarna
    func createKlarnaPaymentSession(
        clientToken: DecodedJWTToken,
        klarnaCreatePaymentSessionAPIRequest: Request.Body.Klarna.CreatePaymentSession,
        completion: @escaping (_ result: Result<Response.Body.Klarna.CreatePaymentSession, Error>) -> Void)
    func createKlarnaCustomerToken(
        clientToken: DecodedJWTToken,
        klarnaCreateCustomerTokenAPIRequest: Request.Body.Klarna.CreateCustomerToken,
        completion: @escaping (_ result: Result<Response.Body.Klarna.CustomerToken, Error>) -> Void)
    func finalizeKlarnaPaymentSession(
        clientToken: DecodedJWTToken,
        klarnaFinalizePaymentSessionRequest: Request.Body.Klarna.FinalizePaymentSession,
        completion: @escaping (_ result: Result<Response.Body.Klarna.CustomerToken, Error>) -> Void)
    
    // Tokenization
    func tokenizePaymentMethod(
        clientToken: DecodedJWTToken,
        tokenizationRequestBody: Request.Body.Tokenization,
        completion: @escaping (_ result: Result<PrimerPaymentMethodTokenData, Error>) -> Void)
    func exchangePaymentMethodToken(
        clientToken: DecodedJWTToken,
        vaultedPaymentMethodId: String,
        vaultedPaymentMethodAdditionalData: PrimerVaultedPaymentMethodAdditionalData?,
        completion: @escaping (_ result: Result<PrimerPaymentMethodTokenData, Error>) -> Void)
    
    // 3DS
    func begin3DSAuth(clientToken: DecodedJWTToken, paymentMethodTokenData: PrimerPaymentMethodTokenData, threeDSecureBeginAuthRequest: ThreeDS.BeginAuthRequest, completion: @escaping (_ result: Result<ThreeDS.BeginAuthResponse, Error>) -> Void)
    func continue3DSAuth(
        clientToken: DecodedJWTToken,
        threeDSTokenId: String,
        continueInfo: ThreeDS.ContinueInfo,
        completion: @escaping (_ result: Result<ThreeDS.PostAuthResponse, Error>) -> Void)
    
    // Apaya
    func createApayaSession(
        clientToken: DecodedJWTToken,
        request: Request.Body.Apaya.CreateSession,
        completion: @escaping (_ result: Result<Response.Body.Apaya.CreateSession, Error>) -> Void)
    
    // Adyen Banks List
    func listAdyenBanks(
        clientToken: DecodedJWTToken,
        request: Request.Body.Adyen.BanksList,
        completion: @escaping (_ result: Result<[Response.Body.Adyen.Bank], Error>) -> Void)
    
    // Retail Outlets
    func listRetailOutlets(
        clientToken: DecodedJWTToken,
        paymentMethodId: String,
        completion: @escaping (_ result: Result<RetailOutletsList, Error>) -> Void)

    func poll(clientToken: DecodedJWTToken?, url: String, completion: @escaping (_ result: Result<PollingResponse, Error>) -> Void)
    
    func requestPrimerConfigurationWithActions(clientToken: DecodedJWTToken, request: ClientSessionUpdateRequest, completion: @escaping (_ result: Result<PrimerAPIConfiguration, Error>) -> Void)
    
    func sendAnalyticsEvents(clientToken: DecodedJWTToken?, url: URL, body: [Analytics.Event]?, completion: @escaping (_ result: Result<Analytics.Service.Response, Error>) -> Void)
    func fetchPayPalExternalPayerInfo(clientToken: DecodedJWTToken, payPalExternalPayerInfoRequestBody: Request.Body.PayPal.PayerInfo, completion: @escaping (Result<Response.Body.PayPal.PayerInfo, Error>) -> Void)

    
    // Payment
    func createPayment(
        clientToken: DecodedJWTToken,
        paymentRequestBody: Request.Body.Payment.Create,
        completion: @escaping (_ result: Result<Response.Body.Payment, Error>) -> Void)
    func resumePayment(
        clientToken: DecodedJWTToken,
        paymentId: String,
        paymentResumeRequest: Request.Body.Payment.Resume,
        completion: @escaping (_ result: Result<Response.Body.Payment, Error>) -> Void)
    
    func testFinalizePolling(
        clientToken: DecodedJWTToken,
        testId: String,
        completion: @escaping (_ result: Result<Void, Error>) -> Void)
    
<<<<<<< HEAD
    // BIN Data
    func listCardNetworks(
        clientToken: DecodedJWTToken,
        bin: String,
        completion: @escaping (_ result: Result<Response.Body.Bin.Networks, Error>) -> Void) -> Cancellable?
=======
    // NolPay
    func fetchNolSdkSecret(clientToken: DecodedJWTToken,
                           paymentRequestBody: Request.Body.NolPay.NolPaySecretDataRequest,
                           completion: @escaping (_ result: Result<Response.Body.NolPay.NolPaySecretDataResponse, Error>) -> Void)
>>>>>>> 0960d201
}

internal class PrimerAPIClient: PrimerAPIClientProtocol {
    
    internal let networkService: NetworkService

    // MARK: - Object lifecycle

    init(networkService: NetworkService = URLSessionStack()) {
        self.networkService = networkService
    }
    
    func genericAPICall(clientToken: DecodedJWTToken, url: URL, completion: @escaping (Result<Bool, Error>) -> Void) {
        let endpoint = PrimerAPI.redirect(clientToken: clientToken, url: url)
        networkService.request(endpoint) { (result: Result<SuccessResponse, Error>) in
            
            switch result {
                
            case .success(_):
                completion(.success(true))
            case .failure(let error):
                completion(.failure(error))
            }
        }
    }
    
    func fetchVaultedPaymentMethods(clientToken: DecodedJWTToken, completion: @escaping (_ result: Result<Response.Body.VaultedPaymentMethods, Error>) -> Void) {
        let endpoint = PrimerAPI.fetchVaultedPaymentMethods(clientToken: clientToken)
        networkService.request(endpoint) { (result: Result<Response.Body.VaultedPaymentMethods, Error>) in
            switch result {
            case .success(let vaultedPaymentMethodsResponse):
                AppState.current.selectedPaymentMethodId = vaultedPaymentMethodsResponse.data.first?.id
                completion(.success(vaultedPaymentMethodsResponse))
            case .failure(let err):
                completion(.failure(err))
            }
        }
    }
    
    func exchangePaymentMethodToken(
        clientToken: DecodedJWTToken,
        vaultedPaymentMethodId: String,
        vaultedPaymentMethodAdditionalData: PrimerVaultedPaymentMethodAdditionalData?,
        completion: @escaping (_ result: Result<PrimerPaymentMethodTokenData, Error>) -> Void
    ) {
        let endpoint = PrimerAPI.exchangePaymentMethodToken(clientToken: clientToken, vaultedPaymentMethodId: vaultedPaymentMethodId, vaultedPaymentMethodAdditionalData: vaultedPaymentMethodAdditionalData)
        networkService.request(endpoint) { (result: Result<PrimerPaymentMethodTokenData, Error>) in
            switch result {
            case .success(let paymentInstrument):
                completion(.success(paymentInstrument))
            case .failure(let error):
                ErrorHandler.shared.handle(error: error)
                completion(.failure(error))
            }
        }
    }

    func deleteVaultedPaymentMethod(clientToken: DecodedJWTToken, id: String, completion: @escaping (_ result: Result<Void, Error>) -> Void) {
        let endpoint = PrimerAPI.deleteVaultedPaymentMethod(clientToken: clientToken, id: id)
        networkService.request(endpoint) { (result: Result<DummySuccess, Error>) in
            switch result {
            case .success:
                completion(.success(()))
            case .failure(let error):
                ErrorHandler.shared.handle(error: error)
                completion(.failure(error))
            }
        }
    }

    func fetchConfiguration(
        clientToken: DecodedJWTToken,
        requestParameters: Request.URLParameters.Configuration?,
        completion: @escaping (_ result: Result<PrimerAPIConfiguration, Error>) -> Void)
    {
        let endpoint = PrimerAPI.fetchConfiguration(clientToken: clientToken, requestParameters: requestParameters)
        networkService.request(endpoint) { (result: Result<PrimerAPIConfiguration, Error>) in
            switch result {
            case .success(let apiConfiguration):
                var imageFiles: [ImageFile] = []
                
                for pm in (apiConfiguration.paymentMethods ?? []) {
                    
                    var coloredImageFile: ImageFile
                    if let coloredVal = pm.displayMetadata?.button.iconUrl?.coloredUrlStr {
                        var remoteUrl: URL?
                        var base64Data: Data?
                        
                        if let data = Data(base64Encoded: coloredVal) {
                            base64Data = data
                        } else if let url = URL(string: coloredVal) {
                            remoteUrl = url
                        }
                        
                        coloredImageFile = ImageFile(
                            fileName: "\(pm.type.lowercased().replacingOccurrences(of: "_", with: "-"))-logo-colored",
                            fileExtension: "png",
                            remoteUrl: remoteUrl,
                            base64Data: base64Data)
                        
                    } else {
                        coloredImageFile = ImageFile(
                            fileName: "\(pm.type.lowercased().replacingOccurrences(of: "_", with: "-"))-logo-colored",
                            fileExtension: "png",
                            remoteUrl: nil,
                            base64Data: nil)
                    }
                    imageFiles.append(coloredImageFile)
                    
                    var lightImageFile: ImageFile
                    if let lightVal = pm.displayMetadata?.button.iconUrl?.lightUrlStr {
                        var remoteUrl: URL?
                        var base64Data: Data?
                        
                        if let data = Data(base64Encoded: lightVal) {
                            base64Data = data
                        } else if let url = URL(string: lightVal) {
                            remoteUrl = url
                        }
                        
                        lightImageFile = ImageFile(
                            fileName: "\(pm.type.lowercased().replacingOccurrences(of: "_", with: "-"))-logo-light",
                            fileExtension: "png",
                            remoteUrl: remoteUrl,
                            base64Data: base64Data)
                        
                    } else {
                        lightImageFile = ImageFile(
                            fileName: "\(pm.type.lowercased().replacingOccurrences(of: "_", with: "-"))-logo-light",
                            fileExtension: "png",
                            remoteUrl: nil,
                            base64Data: nil)
                    }
                    imageFiles.append(lightImageFile)
                    
                    var darkImageFile: ImageFile
                    if let darkVal = pm.displayMetadata?.button.iconUrl?.darkUrlStr {
                        var remoteUrl: URL?
                        var base64Data: Data?
                        
                        if let data = Data(base64Encoded: darkVal) {
                            base64Data = data
                        } else if let url = URL(string: darkVal) {
                            remoteUrl = url
                        }
                        
                        darkImageFile = ImageFile(
                            fileName: "\(pm.type.lowercased().replacingOccurrences(of: "_", with: "-"))-logo-dark",
                            fileExtension: "png",
                            remoteUrl: remoteUrl,
                            base64Data: base64Data)
                        
                    } else {
                        darkImageFile = ImageFile(
                            fileName: "\(pm.type.lowercased().replacingOccurrences(of: "_", with: "-"))-logo-dark",
                            fileExtension: "png",
                            remoteUrl: nil,
                            base64Data: nil)
                    }
                    imageFiles.append(darkImageFile)
                }
                
                let imageManager = ImageManager()
                
                firstly {
                    imageManager.getImages(for: imageFiles)
                }
                .done { imageFiles in
                    for (i, pm) in (apiConfiguration.paymentMethods ?? []).enumerated() {
                        let paymentMethodImageFiles = imageFiles.filter({ $0.fileName.contains(pm.type.lowercased().replacingOccurrences(of: "_", with: "-")) })
                        if paymentMethodImageFiles.isEmpty {
                            continue
                        }
                        
                        let coloredImageFile = paymentMethodImageFiles
                            .filter({ $0.fileName.contains("dark") == false && $0.fileName.contains("light") == false }).first
                        let darkImageFile = paymentMethodImageFiles
                            .filter({ $0.fileName.contains("dark") == true }).first
                        let lightImageFile = paymentMethodImageFiles
                            .filter({ $0.fileName.contains("light") == true }).first
                        
                        let baseImage = PrimerTheme.BaseImage(
                            colored: coloredImageFile?.image,
                            light: lightImageFile?.image,
                            dark: darkImageFile?.image)
                        apiConfiguration.paymentMethods?[i].baseLogoImage = baseImage
                    }

                    completion(.success(apiConfiguration))
                }
                .catch { err in
                    completion(.success(apiConfiguration))
                }
            case .failure(let err):
                completion(.failure(err))
            }
        }
    }

    func createPayPalOrderSession(clientToken: DecodedJWTToken, payPalCreateOrderRequest: Request.Body.PayPal.CreateOrder, completion: @escaping (_ result: Result<Response.Body.PayPal.CreateOrder, Error>) -> Void) {
        let endpoint = PrimerAPI.createPayPalOrderSession(clientToken: clientToken, payPalCreateOrderRequest: payPalCreateOrderRequest)
        networkService.request(endpoint) { (result: Result<Response.Body.PayPal.CreateOrder, Error>) in
            switch result {
            case .success(let payPalCreateOrderResponse):
                completion(.success(payPalCreateOrderResponse))
            case .failure(let err):
                completion(.failure(err))
            }
        }
    }

    func createPayPalBillingAgreementSession(clientToken: DecodedJWTToken, payPalCreateBillingAgreementRequest: Request.Body.PayPal.CreateBillingAgreement, completion: @escaping (_ result: Result<Response.Body.PayPal.CreateBillingAgreement, Error>) -> Void) {
        let endpoint = PrimerAPI.createPayPalBillingAgreementSession(clientToken: clientToken, payPalCreateBillingAgreementRequest: payPalCreateBillingAgreementRequest)
        networkService.request(endpoint) { (result: Result<Response.Body.PayPal.CreateBillingAgreement, Error>) in
            switch result {
            case .success(let payPalCreateOrderResponse):
                completion(.success(payPalCreateOrderResponse))
            case .failure(let err):
                completion(.failure(err))
            }
        }
    }

    func confirmPayPalBillingAgreement(clientToken: DecodedJWTToken, payPalConfirmBillingAgreementRequest: Request.Body.PayPal.ConfirmBillingAgreement, completion: @escaping (_ result: Result<Response.Body.PayPal.ConfirmBillingAgreement, Error>) -> Void) {
        let endpoint = PrimerAPI.confirmPayPalBillingAgreement(clientToken: clientToken, payPalConfirmBillingAgreementRequest: payPalConfirmBillingAgreementRequest)
        networkService.request(endpoint) { (result: Result<Response.Body.PayPal.ConfirmBillingAgreement, Error>) in
            switch result {
            case .success(let payPalCreateOrderResponse):
                completion(.success(payPalCreateOrderResponse))
            case .failure(let err):
                completion(.failure(err))
            }
        }
    }

    func createKlarnaPaymentSession(
        clientToken: DecodedJWTToken,
        klarnaCreatePaymentSessionAPIRequest: Request.Body.Klarna.CreatePaymentSession,
        completion: @escaping (_ result: Result<Response.Body.Klarna.CreatePaymentSession, Error>) -> Void)
    {
        let endpoint = PrimerAPI.createKlarnaPaymentSession(clientToken: clientToken, klarnaCreatePaymentSessionAPIRequest: klarnaCreatePaymentSessionAPIRequest)
        networkService.request(endpoint) { (result: Result<Response.Body.Klarna.CreatePaymentSession, Error>) in
            switch result {
            case .success(let klarnaCreatePaymentSessionAPIResponse):
                completion(.success(klarnaCreatePaymentSessionAPIResponse))
            case .failure(let err):
                completion(.failure(err))
            }
        }
    }

    func createKlarnaCustomerToken(clientToken: DecodedJWTToken, klarnaCreateCustomerTokenAPIRequest: Request.Body.Klarna.CreateCustomerToken, completion: @escaping (_ result: Result<Response.Body.Klarna.CustomerToken, Error>) -> Void) {
        let endpoint = PrimerAPI.createKlarnaCustomerToken(clientToken: clientToken, klarnaCreateCustomerTokenAPIRequest: klarnaCreateCustomerTokenAPIRequest)
        networkService.request(endpoint) { (result: Result<Response.Body.Klarna.CustomerToken, Error>) in
            switch result {
            case .success(let klarnaCreateCustomerTokenAPIRequest):
                completion(.success(klarnaCreateCustomerTokenAPIRequest))
            case .failure(let err):
                completion(.failure(err))
            }
        }
    }

    func finalizeKlarnaPaymentSession(clientToken: DecodedJWTToken, klarnaFinalizePaymentSessionRequest: Request.Body.Klarna.FinalizePaymentSession, completion: @escaping (_ result: Result<Response.Body.Klarna.CustomerToken, Error>) -> Void) {
        let endpoint = PrimerAPI.finalizeKlarnaPaymentSession(clientToken: clientToken, klarnaFinalizePaymentSessionRequest: klarnaFinalizePaymentSessionRequest)
        networkService.request(endpoint) { (result: Result<Response.Body.Klarna.CustomerToken, Error>) in
            switch result {
            case .success(let klarnaFinalizePaymentSessionResponse):
                completion(.success(klarnaFinalizePaymentSessionResponse))
            case .failure(let err):
                completion(.failure(err))
            }
        }
    }
    
    func createApayaSession(
        clientToken: DecodedJWTToken,
        request: Request.Body.Apaya.CreateSession,
        completion: @escaping (Result<Response.Body.Apaya.CreateSession, Error>) -> Void
    ) {
        let endpoint = PrimerAPI.createApayaSession(clientToken: clientToken, request: request)
        networkService.request(endpoint) { (result: Result<Response.Body.Apaya.CreateSession, Error>) in
            switch result {
            case .success(let response):
                completion(.success(response))
            case .failure(let err):
                completion(.failure(err))
            }
        }
    }
    
    func listAdyenBanks(
        clientToken: DecodedJWTToken,
        request: Request.Body.Adyen.BanksList,
        completion: @escaping (Result<[Response.Body.Adyen.Bank], Error>) -> Void)
    {
        let endpoint = PrimerAPI.listAdyenBanks(clientToken: clientToken, request: request)
        networkService.request(endpoint) { (result: Result<BanksListSessionResponse, Error>) in
            switch result {
            case .success(let res):
                let banks = res.result
                completion(.success(banks))
            case .failure(let err):
                completion(.failure(err))
            }
        }
    }
    
    func listRetailOutlets(clientToken: DecodedJWTToken,
                           paymentMethodId: String,
                           completion: @escaping (Result<RetailOutletsList, Error>) -> Void) {
        let endpoint = PrimerAPI.listRetailOutlets(clientToken: clientToken, paymentMethodId: paymentMethodId)
        networkService.request(endpoint) { (result: Result<RetailOutletsList, Error>) in
            switch result {
            case .success(let res):
                completion(.success(res))
            case .failure(let err):
                completion(.failure(err))
            }
        }
    }
    
    func poll(
        clientToken: DecodedJWTToken?,
        url: String,
        completion: @escaping (_ result: Result<PollingResponse, Error>) -> Void
    ) {
        let endpoint = PrimerAPI.poll(clientToken: clientToken, url: url)
        networkService.request(endpoint) { (result: Result<PollingResponse, Error>) in
            switch result {
            case .success(let response):
                completion(.success(response))
            case .failure(let err):
                completion(.failure(err))
            }
        }
    }
    
    func requestPrimerConfigurationWithActions(clientToken: DecodedJWTToken, request: ClientSessionUpdateRequest, completion: @escaping (Result<PrimerAPIConfiguration, Error>) -> Void) {
        let endpoint = PrimerAPI.requestPrimerConfigurationWithActions(clientToken: clientToken, request: request)
        networkService.request(endpoint) { (result: Result<PrimerAPIConfiguration, Error>) in
            switch result {
            case .success(let response):
                completion(.success(response))
            case .failure(let err):
                completion(.failure(err))
            }
        }
    }
    
    func sendAnalyticsEvents(clientToken: DecodedJWTToken?, url: URL, body: [Analytics.Event]?, completion: @escaping (Result<Analytics.Service.Response, Error>) -> Void) {
        let endpoint = PrimerAPI.sendAnalyticsEvents(clientToken: clientToken, url: url, body: body)
        networkService.request(endpoint) { (result: Result<Analytics.Service.Response, Error>) in
            switch result {
            case .success(let response):
                completion(.success(response))
            case .failure(let err):
                completion(.failure(err))
            }
        }
    }
    
    func fetchPayPalExternalPayerInfo(clientToken: DecodedJWTToken, payPalExternalPayerInfoRequestBody: Request.Body.PayPal.PayerInfo, completion: @escaping (Result<Response.Body.PayPal.PayerInfo, Error>) -> Void) {
        let endpoint = PrimerAPI.fetchPayPalExternalPayerInfo(clientToken: clientToken, payPalExternalPayerInfoRequestBody: payPalExternalPayerInfoRequestBody)
        networkService.request(endpoint) { (result: Result<Response.Body.PayPal.PayerInfo, Error>) in
            switch result {
            case .success(let res):
                completion(.success(res))
            case .failure(let err):
                completion(.failure(err))
            }
        }
    }
    
    func validateClientToken(request: Request.Body.ClientTokenValidation, completion: @escaping (Result<SuccessResponse, Error>) -> Void) {
        let endpoint = PrimerAPI.validateClientToken(request: request)
        networkService.request(endpoint) { (result: Result<SuccessResponse, Error>) in
            switch result {
            case .success(let success):
                completion(.success(success))
            case .failure(let error):
                ErrorHandler.handle(error: error)
                completion(.failure(error))
            }
        }
    }

    func createPayment(clientToken: DecodedJWTToken, paymentRequestBody: Request.Body.Payment.Create, completion: @escaping (Result<Response.Body.Payment, Error>) -> Void) {
        let endpoint = PrimerAPI.createPayment(clientToken: clientToken, paymentRequest: paymentRequestBody)
        networkService.request(endpoint) { (result: Result<Response.Body.Payment, Error>) in
            switch result {
            case .success(let res):
                completion(.success(res))
            case .failure(let err):
                completion(.failure(err))
            }
        }
    }
    
    
    func resumePayment(clientToken: DecodedJWTToken, paymentId: String, paymentResumeRequest: Request.Body.Payment.Resume, completion: @escaping (Result<Response.Body.Payment, Error>) -> Void) {
        let endpoint = PrimerAPI.resumePayment(clientToken: clientToken, paymentId: paymentId, paymentResumeRequest: paymentResumeRequest)
        networkService.request(endpoint) { (result: Result<Response.Body.Payment, Error>) in
            switch result {
            case .success(let res):
                completion(.success(res))
            case .failure(let err):
                completion(.failure(err))
            }
        }
    }
    
    func testFinalizePolling(clientToken: DecodedJWTToken, testId: String, completion: @escaping (Result<Void, Error>) -> Void) {
        let endpoint = PrimerAPI.testFinalizePolling(clientToken: clientToken, testId: testId)
        networkService.request(endpoint) { (result: Result<Response.Body.Payment, Error>) in
            switch result {
            case .success(_):
                completion(.success(()))
            case .failure(let err):
                completion(.failure(err))
            }
        }
    }
    
<<<<<<< HEAD
    func listCardNetworks(clientToken: DecodedJWTToken, bin: String, completion: @escaping (Result<Response.Body.Bin.Networks, Error>) -> Void) -> Cancellable? {
        let endpoint = PrimerAPI.listCardNetworks(clientToken: clientToken, bin: bin)
        let dataTask = networkService.request(endpoint) { (result: Result<Response.Body.Bin.Networks, Error>) in
            switch result {
            case .success(let res):
                completion(.success(res))
=======
    func fetchNolSdkSecret(clientToken: DecodedJWTToken, paymentRequestBody: Request.Body.NolPay.NolPaySecretDataRequest, completion: @escaping (Result<Response.Body.NolPay.NolPaySecretDataResponse, Error>) -> Void) {
        let endpoint = PrimerAPI.getNolSdkSecret(clientToken: clientToken, request: paymentRequestBody)
        networkService.request(endpoint) { (result: Result<Response.Body.NolPay.NolPaySecretDataResponse, Error>) in
            switch result {
                
            case .success(let nolSdkSecret):
                completion(.success(nolSdkSecret))
>>>>>>> 0960d201
            case .failure(let err):
                completion(.failure(err))
            }
        }
<<<<<<< HEAD
        
        return dataTask
=======
>>>>>>> 0960d201
    }
}

extension URLSessionDataTask: Cancellable {
    var isCancelled: Bool {
        return [.canceling, .completed].contains(state)
    }
}<|MERGE_RESOLUTION|>--- conflicted
+++ resolved
@@ -122,18 +122,15 @@
         testId: String,
         completion: @escaping (_ result: Result<Void, Error>) -> Void)
     
-<<<<<<< HEAD
     // BIN Data
     func listCardNetworks(
         clientToken: DecodedJWTToken,
         bin: String,
         completion: @escaping (_ result: Result<Response.Body.Bin.Networks, Error>) -> Void) -> Cancellable?
-=======
     // NolPay
     func fetchNolSdkSecret(clientToken: DecodedJWTToken,
                            paymentRequestBody: Request.Body.NolPay.NolPaySecretDataRequest,
                            completion: @escaping (_ result: Result<Response.Body.NolPay.NolPaySecretDataResponse, Error>) -> Void)
->>>>>>> 0960d201
 }
 
 internal class PrimerAPIClient: PrimerAPIClientProtocol {
@@ -558,14 +555,17 @@
         }
     }
     
-<<<<<<< HEAD
     func listCardNetworks(clientToken: DecodedJWTToken, bin: String, completion: @escaping (Result<Response.Body.Bin.Networks, Error>) -> Void) -> Cancellable? {
         let endpoint = PrimerAPI.listCardNetworks(clientToken: clientToken, bin: bin)
         let dataTask = networkService.request(endpoint) { (result: Result<Response.Body.Bin.Networks, Error>) in
             switch result {
             case .success(let res):
                 completion(.success(res))
-=======
+            }
+        }
+        return dataTask
+    }
+
     func fetchNolSdkSecret(clientToken: DecodedJWTToken, paymentRequestBody: Request.Body.NolPay.NolPaySecretDataRequest, completion: @escaping (Result<Response.Body.NolPay.NolPaySecretDataResponse, Error>) -> Void) {
         let endpoint = PrimerAPI.getNolSdkSecret(clientToken: clientToken, request: paymentRequestBody)
         networkService.request(endpoint) { (result: Result<Response.Body.NolPay.NolPaySecretDataResponse, Error>) in
@@ -573,16 +573,10 @@
                 
             case .success(let nolSdkSecret):
                 completion(.success(nolSdkSecret))
->>>>>>> 0960d201
-            case .failure(let err):
-                completion(.failure(err))
-            }
-        }
-<<<<<<< HEAD
-        
-        return dataTask
-=======
->>>>>>> 0960d201
+            case .failure(let err):
+                completion(.failure(err))
+            }
+        }
     }
 }
 
