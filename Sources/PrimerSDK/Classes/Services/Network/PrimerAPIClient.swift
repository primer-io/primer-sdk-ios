//
//  PrimerAPIClient.swift
//  primer-checkout-api
//
//  Created by Evangelos Pittas on 26/2/21.
//

import Foundation
import Combine

<<<<<<< HEAD
protocol PrimerAPIClientProtocol: PrimerAPIClientBINDataProtocol {
    
=======
protocol PrimerAPIClientProtocol {

>>>>>>> f42f7116
    func genericAPICall(clientToken: DecodedJWTToken,
                        url: URL,
                        completion: @escaping (_ result: Result<Bool, Error>) -> Void)

    func validateClientToken(
        request: Request.Body.ClientTokenValidation,
        completion: @escaping (_ result: Result<SuccessResponse, Error>) -> Void)
    func fetchConfiguration(
        clientToken: DecodedJWTToken,
        requestParameters: Request.URLParameters.Configuration?,
        completion: @escaping (_ result: Result<Response.Body.Configuration, Error>) -> Void)

    func fetchVaultedPaymentMethods(
        clientToken: DecodedJWTToken,
        completion: @escaping (_ result: Result<Response.Body.VaultedPaymentMethods, Error>) -> Void)
    func fetchVaultedPaymentMethods(clientToken: DecodedJWTToken) -> Promise<Response.Body.VaultedPaymentMethods>

    func deleteVaultedPaymentMethod(
        clientToken: DecodedJWTToken,
        id: String,
        completion: @escaping (_ result: Result<Void, Error>) -> Void)

    // PayPal
    func createPayPalOrderSession(
        clientToken: DecodedJWTToken,
        payPalCreateOrderRequest: Request.Body.PayPal.CreateOrder,
        completion: @escaping (_ result: Result<Response.Body.PayPal.CreateOrder, Error>) -> Void)
    func createPayPalBillingAgreementSession(
        clientToken: DecodedJWTToken,
        payPalCreateBillingAgreementRequest: Request.Body.PayPal.CreateBillingAgreement,
        completion: @escaping (_ result: Result<Response.Body.PayPal.CreateBillingAgreement, Error>) -> Void)
    func confirmPayPalBillingAgreement(
        clientToken: DecodedJWTToken,
        payPalConfirmBillingAgreementRequest: Request.Body.PayPal.ConfirmBillingAgreement,
        completion: @escaping (_ result: Result<Response.Body.PayPal.ConfirmBillingAgreement, Error>) -> Void)

    // Klarna
    func createKlarnaPaymentSession(
        clientToken: DecodedJWTToken,
        klarnaCreatePaymentSessionAPIRequest: Request.Body.Klarna.CreatePaymentSession,
        completion: @escaping (_ result: Result<Response.Body.Klarna.CreatePaymentSession, Error>) -> Void)
    func createKlarnaCustomerToken(
        clientToken: DecodedJWTToken,
        klarnaCreateCustomerTokenAPIRequest: Request.Body.Klarna.CreateCustomerToken,
        completion: @escaping (_ result: Result<Response.Body.Klarna.CustomerToken, Error>) -> Void)
    func finalizeKlarnaPaymentSession(
        clientToken: DecodedJWTToken,
        klarnaFinalizePaymentSessionRequest: Request.Body.Klarna.FinalizePaymentSession,
        completion: @escaping (_ result: Result<Response.Body.Klarna.CustomerToken, Error>) -> Void)

    // Tokenization
    func tokenizePaymentMethod(
        clientToken: DecodedJWTToken,
        tokenizationRequestBody: Request.Body.Tokenization,
        completion: @escaping (_ result: Result<PrimerPaymentMethodTokenData, Error>) -> Void)
    func exchangePaymentMethodToken(
        clientToken: DecodedJWTToken,
        vaultedPaymentMethodId: String,
        vaultedPaymentMethodAdditionalData: PrimerVaultedPaymentMethodAdditionalData?,
        completion: @escaping (_ result: Result<PrimerPaymentMethodTokenData, Error>) -> Void)

    // 3DS
    func begin3DSAuth(clientToken: DecodedJWTToken, paymentMethodTokenData: PrimerPaymentMethodTokenData, threeDSecureBeginAuthRequest: ThreeDS.BeginAuthRequest, completion: @escaping (_ result: Result<ThreeDS.BeginAuthResponse, Error>) -> Void)
    func continue3DSAuth(
        clientToken: DecodedJWTToken,
        threeDSTokenId: String,
        continueInfo: ThreeDS.ContinueInfo,
        completion: @escaping (_ result: Result<ThreeDS.PostAuthResponse, Error>) -> Void)

    // Apaya
    func createApayaSession(
        clientToken: DecodedJWTToken,
        request: Request.Body.Apaya.CreateSession,
        completion: @escaping (_ result: Result<Response.Body.Apaya.CreateSession, Error>) -> Void)

    // Adyen Banks List
    func listAdyenBanks(
        clientToken: DecodedJWTToken,
        request: Request.Body.Adyen.BanksList,
        completion: @escaping (_ result: Result<[Response.Body.Adyen.Bank], Error>) -> Void)

    // Retail Outlets
    func listRetailOutlets(
        clientToken: DecodedJWTToken,
        paymentMethodId: String,
        completion: @escaping (_ result: Result<RetailOutletsList, Error>) -> Void)

    func poll(clientToken: DecodedJWTToken?, url: String, completion: @escaping (_ result: Result<PollingResponse, Error>) -> Void)

    func requestPrimerConfigurationWithActions(clientToken: DecodedJWTToken, request: ClientSessionUpdateRequest, completion: @escaping (_ result: Result<PrimerAPIConfiguration, Error>) -> Void)

    func sendAnalyticsEvents(clientToken: DecodedJWTToken?, url: URL, body: [Analytics.Event]?, completion: @escaping (_ result: Result<Analytics.Service.Response, Error>) -> Void)
    func fetchPayPalExternalPayerInfo(clientToken: DecodedJWTToken, payPalExternalPayerInfoRequestBody: Request.Body.PayPal.PayerInfo, completion: @escaping (Result<Response.Body.PayPal.PayerInfo, Error>) -> Void)

    // Payment
    func createPayment(
        clientToken: DecodedJWTToken,
        paymentRequestBody: Request.Body.Payment.Create,
        completion: @escaping (_ result: Result<Response.Body.Payment, Error>) -> Void)
    func resumePayment(
        clientToken: DecodedJWTToken,
        paymentId: String,
        paymentResumeRequest: Request.Body.Payment.Resume,
        completion: @escaping (_ result: Result<Response.Body.Payment, Error>) -> Void)

    func testFinalizePolling(
        clientToken: DecodedJWTToken,
        testId: String,
        completion: @escaping (_ result: Result<Void, Error>) -> Void)

    // NolPay
    func fetchNolSdkSecret(clientToken: DecodedJWTToken,
                           paymentRequestBody: Request.Body.NolPay.NolPaySecretDataRequest,
                           completion: @escaping (_ result: Result<Response.Body.NolPay.NolPaySecretDataResponse, Error>) -> Void)

    // Phone validation
    func getPhoneMetadata(clientToken: DecodedJWTToken,
                          paymentRequestBody: Request.Body.PhoneMetadata.PhoneMetadataDataRequest,
                          completion: @escaping (Result<Response.Body.PhoneMetadata.PhoneMetadataDataResponse, Error>) -> Void)

}

internal class PrimerAPIClient: PrimerAPIClientProtocol {

    internal let networkService: NetworkService

    // MARK: - Object lifecycle

    init(networkService: NetworkService = URLSessionStack()) {
        self.networkService = networkService
    }

    func genericAPICall(clientToken: DecodedJWTToken, url: URL, completion: @escaping (Result<Bool, Error>) -> Void) {
        let endpoint = PrimerAPI.redirect(clientToken: clientToken, url: url)
        networkService.request(endpoint) { (result: Result<SuccessResponse, Error>) in

            switch result {

            case .success:
                completion(.success(true))
            case .failure(let error):
                completion(.failure(error))
            }
        }
    }

    func fetchVaultedPaymentMethods(clientToken: DecodedJWTToken, completion: @escaping (_ result: Result<Response.Body.VaultedPaymentMethods, Error>) -> Void) {
        let endpoint = PrimerAPI.fetchVaultedPaymentMethods(clientToken: clientToken)
        networkService.request(endpoint) { (result: Result<Response.Body.VaultedPaymentMethods, Error>) in
            switch result {
            case .success(let vaultedPaymentMethodsResponse):
                AppState.current.selectedPaymentMethodId = vaultedPaymentMethodsResponse.data.first?.id
                completion(.success(vaultedPaymentMethodsResponse))
            case .failure(let err):
                completion(.failure(err))
            }
        }
    }

    func exchangePaymentMethodToken(
        clientToken: DecodedJWTToken,
        vaultedPaymentMethodId: String,
        vaultedPaymentMethodAdditionalData: PrimerVaultedPaymentMethodAdditionalData?,
        completion: @escaping (_ result: Result<PrimerPaymentMethodTokenData, Error>) -> Void
    ) {
        let endpoint = PrimerAPI.exchangePaymentMethodToken(clientToken: clientToken, vaultedPaymentMethodId: vaultedPaymentMethodId, vaultedPaymentMethodAdditionalData: vaultedPaymentMethodAdditionalData)
        networkService.request(endpoint) { (result: Result<PrimerPaymentMethodTokenData, Error>) in
            switch result {
            case .success(let paymentInstrument):
                completion(.success(paymentInstrument))
            case .failure(let error):
                ErrorHandler.shared.handle(error: error)
                completion(.failure(error))
            }
        }
    }

    func deleteVaultedPaymentMethod(clientToken: DecodedJWTToken, id: String, completion: @escaping (_ result: Result<Void, Error>) -> Void) {
        let endpoint = PrimerAPI.deleteVaultedPaymentMethod(clientToken: clientToken, id: id)
        networkService.request(endpoint) { (result: Result<DummySuccess, Error>) in
            switch result {
            case .success:
                completion(.success(()))
            case .failure(let error):
                ErrorHandler.shared.handle(error: error)
                completion(.failure(error))
            }
        }
    }

    func fetchConfiguration(
        clientToken: DecodedJWTToken,
        requestParameters: Request.URLParameters.Configuration?,
        completion: @escaping (_ result: Result<PrimerAPIConfiguration, Error>) -> Void) {
        let endpoint = PrimerAPI.fetchConfiguration(clientToken: clientToken, requestParameters: requestParameters)
        networkService.request(endpoint) { (result: Result<PrimerAPIConfiguration, Error>) in
            switch result {
            case .success(let apiConfiguration):
                var imageFiles: [ImageFile] = []

                for pm in (apiConfiguration.paymentMethods ?? []) {

                    var coloredImageFile: ImageFile
                    if let coloredVal = pm.displayMetadata?.button.iconUrl?.coloredUrlStr {
                        var remoteUrl: URL?
                        var base64Data: Data?

                        if let data = Data(base64Encoded: coloredVal) {
                            base64Data = data
                        } else if let url = URL(string: coloredVal) {
                            remoteUrl = url
                        }

                        coloredImageFile = ImageFile(
                            fileName: "\(pm.type.lowercased().replacingOccurrences(of: "_", with: "-"))-logo-colored",
                            fileExtension: "png",
                            remoteUrl: remoteUrl,
                            base64Data: base64Data)

                    } else {
                        coloredImageFile = ImageFile(
                            fileName: "\(pm.type.lowercased().replacingOccurrences(of: "_", with: "-"))-logo-colored",
                            fileExtension: "png",
                            remoteUrl: nil,
                            base64Data: nil)
                    }
                    imageFiles.append(coloredImageFile)

                    var lightImageFile: ImageFile
                    if let lightVal = pm.displayMetadata?.button.iconUrl?.lightUrlStr {
                        var remoteUrl: URL?
                        var base64Data: Data?

                        if let data = Data(base64Encoded: lightVal) {
                            base64Data = data
                        } else if let url = URL(string: lightVal) {
                            remoteUrl = url
                        }

                        lightImageFile = ImageFile(
                            fileName: "\(pm.type.lowercased().replacingOccurrences(of: "_", with: "-"))-logo-light",
                            fileExtension: "png",
                            remoteUrl: remoteUrl,
                            base64Data: base64Data)

                    } else {
                        lightImageFile = ImageFile(
                            fileName: "\(pm.type.lowercased().replacingOccurrences(of: "_", with: "-"))-logo-light",
                            fileExtension: "png",
                            remoteUrl: nil,
                            base64Data: nil)
                    }
                    imageFiles.append(lightImageFile)

                    var darkImageFile: ImageFile
                    if let darkVal = pm.displayMetadata?.button.iconUrl?.darkUrlStr {
                        var remoteUrl: URL?
                        var base64Data: Data?

                        if let data = Data(base64Encoded: darkVal) {
                            base64Data = data
                        } else if let url = URL(string: darkVal) {
                            remoteUrl = url
                        }

                        darkImageFile = ImageFile(
                            fileName: "\(pm.type.lowercased().replacingOccurrences(of: "_", with: "-"))-logo-dark",
                            fileExtension: "png",
                            remoteUrl: remoteUrl,
                            base64Data: base64Data)

                    } else {
                        darkImageFile = ImageFile(
                            fileName: "\(pm.type.lowercased().replacingOccurrences(of: "_", with: "-"))-logo-dark",
                            fileExtension: "png",
                            remoteUrl: nil,
                            base64Data: nil)
                    }
                    imageFiles.append(darkImageFile)
                }

                let imageManager = ImageManager()

                firstly {
                    imageManager.getImages(for: imageFiles)
                }
                .done { imageFiles in
                    for (i, pm) in (apiConfiguration.paymentMethods ?? []).enumerated() {
                        let paymentMethodImageFiles = imageFiles.filter({ $0.fileName.contains(pm.type.lowercased().replacingOccurrences(of: "_", with: "-")) })
                        if paymentMethodImageFiles.isEmpty {
                            continue
                        }

                        let coloredImageFile = paymentMethodImageFiles
                            .filter({ $0.fileName.contains("dark") == false && $0.fileName.contains("light") == false }).first
                        let darkImageFile = paymentMethodImageFiles
                            .filter({ $0.fileName.contains("dark") == true }).first
                        let lightImageFile = paymentMethodImageFiles
                            .filter({ $0.fileName.contains("light") == true }).first

                        let baseImage = PrimerTheme.BaseImage(
                            colored: coloredImageFile?.image,
                            light: lightImageFile?.image,
                            dark: darkImageFile?.image)
                        apiConfiguration.paymentMethods?[i].baseLogoImage = baseImage
                    }

                    completion(.success(apiConfiguration))
                }
                .catch { _ in
                    completion(.success(apiConfiguration))
                }
            case .failure(let err):
                completion(.failure(err))
            }
        }
    }

    func createPayPalOrderSession(clientToken: DecodedJWTToken, payPalCreateOrderRequest: Request.Body.PayPal.CreateOrder, completion: @escaping (_ result: Result<Response.Body.PayPal.CreateOrder, Error>) -> Void) {
        let endpoint = PrimerAPI.createPayPalOrderSession(clientToken: clientToken, payPalCreateOrderRequest: payPalCreateOrderRequest)
        networkService.request(endpoint) { (result: Result<Response.Body.PayPal.CreateOrder, Error>) in
            switch result {
            case .success(let payPalCreateOrderResponse):
                completion(.success(payPalCreateOrderResponse))
            case .failure(let err):
                completion(.failure(err))
            }
        }
    }

    func createPayPalBillingAgreementSession(clientToken: DecodedJWTToken, payPalCreateBillingAgreementRequest: Request.Body.PayPal.CreateBillingAgreement, completion: @escaping (_ result: Result<Response.Body.PayPal.CreateBillingAgreement, Error>) -> Void) {
        let endpoint = PrimerAPI.createPayPalBillingAgreementSession(clientToken: clientToken, payPalCreateBillingAgreementRequest: payPalCreateBillingAgreementRequest)
        networkService.request(endpoint) { (result: Result<Response.Body.PayPal.CreateBillingAgreement, Error>) in
            switch result {
            case .success(let payPalCreateOrderResponse):
                completion(.success(payPalCreateOrderResponse))
            case .failure(let err):
                completion(.failure(err))
            }
        }
    }

    func confirmPayPalBillingAgreement(clientToken: DecodedJWTToken, payPalConfirmBillingAgreementRequest: Request.Body.PayPal.ConfirmBillingAgreement, completion: @escaping (_ result: Result<Response.Body.PayPal.ConfirmBillingAgreement, Error>) -> Void) {
        let endpoint = PrimerAPI.confirmPayPalBillingAgreement(clientToken: clientToken, payPalConfirmBillingAgreementRequest: payPalConfirmBillingAgreementRequest)
        networkService.request(endpoint) { (result: Result<Response.Body.PayPal.ConfirmBillingAgreement, Error>) in
            switch result {
            case .success(let payPalCreateOrderResponse):
                completion(.success(payPalCreateOrderResponse))
            case .failure(let err):
                completion(.failure(err))
            }
        }
    }

    func createKlarnaPaymentSession(
        clientToken: DecodedJWTToken,
        klarnaCreatePaymentSessionAPIRequest: Request.Body.Klarna.CreatePaymentSession,
        completion: @escaping (_ result: Result<Response.Body.Klarna.CreatePaymentSession, Error>) -> Void) {
        let endpoint = PrimerAPI.createKlarnaPaymentSession(clientToken: clientToken, klarnaCreatePaymentSessionAPIRequest: klarnaCreatePaymentSessionAPIRequest)
        networkService.request(endpoint) { (result: Result<Response.Body.Klarna.CreatePaymentSession, Error>) in
            switch result {
            case .success(let klarnaCreatePaymentSessionAPIResponse):
                completion(.success(klarnaCreatePaymentSessionAPIResponse))
            case .failure(let err):
                completion(.failure(err))
            }
        }
    }

    func createKlarnaCustomerToken(clientToken: DecodedJWTToken, klarnaCreateCustomerTokenAPIRequest: Request.Body.Klarna.CreateCustomerToken, completion: @escaping (_ result: Result<Response.Body.Klarna.CustomerToken, Error>) -> Void) {
        let endpoint = PrimerAPI.createKlarnaCustomerToken(clientToken: clientToken, klarnaCreateCustomerTokenAPIRequest: klarnaCreateCustomerTokenAPIRequest)
        networkService.request(endpoint) { (result: Result<Response.Body.Klarna.CustomerToken, Error>) in
            switch result {
            case .success(let klarnaCreateCustomerTokenAPIRequest):
                completion(.success(klarnaCreateCustomerTokenAPIRequest))
            case .failure(let err):
                completion(.failure(err))
            }
        }
    }

    func finalizeKlarnaPaymentSession(clientToken: DecodedJWTToken, klarnaFinalizePaymentSessionRequest: Request.Body.Klarna.FinalizePaymentSession, completion: @escaping (_ result: Result<Response.Body.Klarna.CustomerToken, Error>) -> Void) {
        let endpoint = PrimerAPI.finalizeKlarnaPaymentSession(clientToken: clientToken, klarnaFinalizePaymentSessionRequest: klarnaFinalizePaymentSessionRequest)
        networkService.request(endpoint) { (result: Result<Response.Body.Klarna.CustomerToken, Error>) in
            switch result {
            case .success(let klarnaFinalizePaymentSessionResponse):
                completion(.success(klarnaFinalizePaymentSessionResponse))
            case .failure(let err):
                completion(.failure(err))
            }
        }
    }

    func createApayaSession(
        clientToken: DecodedJWTToken,
        request: Request.Body.Apaya.CreateSession,
        completion: @escaping (Result<Response.Body.Apaya.CreateSession, Error>) -> Void
    ) {
        let endpoint = PrimerAPI.createApayaSession(clientToken: clientToken, request: request)
        networkService.request(endpoint) { (result: Result<Response.Body.Apaya.CreateSession, Error>) in
            switch result {
            case .success(let response):
                completion(.success(response))
            case .failure(let err):
                completion(.failure(err))
            }
        }
    }

    func listAdyenBanks(
        clientToken: DecodedJWTToken,
        request: Request.Body.Adyen.BanksList,
        completion: @escaping (Result<[Response.Body.Adyen.Bank], Error>) -> Void) {
        let endpoint = PrimerAPI.listAdyenBanks(clientToken: clientToken, request: request)
        networkService.request(endpoint) { (result: Result<BanksListSessionResponse, Error>) in
            switch result {
            case .success(let res):
                let banks = res.result
                completion(.success(banks))
            case .failure(let err):
                completion(.failure(err))
            }
        }
    }

    func listRetailOutlets(clientToken: DecodedJWTToken,
                           paymentMethodId: String,
                           completion: @escaping (Result<RetailOutletsList, Error>) -> Void) {
        let endpoint = PrimerAPI.listRetailOutlets(clientToken: clientToken, paymentMethodId: paymentMethodId)
        networkService.request(endpoint) { (result: Result<RetailOutletsList, Error>) in
            switch result {
            case .success(let res):
                completion(.success(res))
            case .failure(let err):
                completion(.failure(err))
            }
        }
    }

    func poll(
        clientToken: DecodedJWTToken?,
        url: String,
        completion: @escaping (_ result: Result<PollingResponse, Error>) -> Void
    ) {
        let endpoint = PrimerAPI.poll(clientToken: clientToken, url: url)
        networkService.request(endpoint) { (result: Result<PollingResponse, Error>) in
            switch result {
            case .success(let response):
                completion(.success(response))
            case .failure(let err):
                completion(.failure(err))
            }
        }
    }

    func requestPrimerConfigurationWithActions(clientToken: DecodedJWTToken, request: ClientSessionUpdateRequest, completion: @escaping (Result<PrimerAPIConfiguration, Error>) -> Void) {
        let endpoint = PrimerAPI.requestPrimerConfigurationWithActions(clientToken: clientToken, request: request)
        networkService.request(endpoint) { (result: Result<PrimerAPIConfiguration, Error>) in
            switch result {
            case .success(let response):
                completion(.success(response))
            case .failure(let err):
                completion(.failure(err))
            }
        }
    }

    func sendAnalyticsEvents(clientToken: DecodedJWTToken?, url: URL, body: [Analytics.Event]?, completion: @escaping (Result<Analytics.Service.Response, Error>) -> Void) {
        let endpoint = PrimerAPI.sendAnalyticsEvents(clientToken: clientToken, url: url, body: body)
        networkService.request(endpoint) { (result: Result<Analytics.Service.Response, Error>) in
            switch result {
            case .success(let response):
                completion(.success(response))
            case .failure(let err):
                completion(.failure(err))
            }
        }
    }

    func fetchPayPalExternalPayerInfo(clientToken: DecodedJWTToken, payPalExternalPayerInfoRequestBody: Request.Body.PayPal.PayerInfo, completion: @escaping (Result<Response.Body.PayPal.PayerInfo, Error>) -> Void) {
        let endpoint = PrimerAPI.fetchPayPalExternalPayerInfo(clientToken: clientToken, payPalExternalPayerInfoRequestBody: payPalExternalPayerInfoRequestBody)
        networkService.request(endpoint) { (result: Result<Response.Body.PayPal.PayerInfo, Error>) in
            switch result {
            case .success(let res):
                completion(.success(res))
            case .failure(let err):
                completion(.failure(err))
            }
        }
    }

    func validateClientToken(request: Request.Body.ClientTokenValidation, completion: @escaping (Result<SuccessResponse, Error>) -> Void) {
        let endpoint = PrimerAPI.validateClientToken(request: request)
        networkService.request(endpoint) { (result: Result<SuccessResponse, Error>) in
            switch result {
            case .success(let success):
                completion(.success(success))
            case .failure(let error):
                ErrorHandler.handle(error: error)
                completion(.failure(error))
            }
        }
    }

    func createPayment(clientToken: DecodedJWTToken, paymentRequestBody: Request.Body.Payment.Create, completion: @escaping (Result<Response.Body.Payment, Error>) -> Void) {
        let endpoint = PrimerAPI.createPayment(clientToken: clientToken, paymentRequest: paymentRequestBody)
        networkService.request(endpoint) { (result: Result<Response.Body.Payment, Error>) in
            switch result {
            case .success(let res):
                completion(.success(res))
            case .failure(let err):
                completion(.failure(err))
            }
        }
    }

    func resumePayment(clientToken: DecodedJWTToken, paymentId: String, paymentResumeRequest: Request.Body.Payment.Resume, completion: @escaping (Result<Response.Body.Payment, Error>) -> Void) {
        let endpoint = PrimerAPI.resumePayment(clientToken: clientToken, paymentId: paymentId, paymentResumeRequest: paymentResumeRequest)
        networkService.request(endpoint) { (result: Result<Response.Body.Payment, Error>) in
            switch result {
            case .success(let res):
                completion(.success(res))
            case .failure(let err):
                completion(.failure(err))
            }
        }
    }

    func testFinalizePolling(clientToken: DecodedJWTToken, testId: String, completion: @escaping (Result<Void, Error>) -> Void) {
        let endpoint = PrimerAPI.testFinalizePolling(clientToken: clientToken, testId: testId)
        networkService.request(endpoint) { (result: Result<Response.Body.Payment, Error>) in
            switch result {
            case .success:
                completion(.success(()))
            case .failure(let err):
                completion(.failure(err))
            }
        }
    }
<<<<<<< HEAD
    
    func listCardNetworks(clientToken: DecodedJWTToken,
                          bin: String,
                          completion: @escaping (Result<Response.Body.Bin.Networks, Error>) -> Void) -> PrimerCancellable? {
        let endpoint = PrimerAPI.listCardNetworks(clientToken: clientToken, bin: bin)
        return networkService.request(endpoint) { (result: Result<Response.Body.Bin.Networks, Error>) in
            switch result {
            case .success(let res):
                completion(.success(res))
            case .failure(let err):
                completion(.failure(err))
            }
        }
    }
=======
>>>>>>> f42f7116

    func fetchNolSdkSecret(clientToken: DecodedJWTToken, paymentRequestBody: Request.Body.NolPay.NolPaySecretDataRequest, completion: @escaping (Result<Response.Body.NolPay.NolPaySecretDataResponse, Error>) -> Void) {
        let endpoint = PrimerAPI.getNolSdkSecret(clientToken: clientToken, request: paymentRequestBody)
        networkService.request(endpoint) { (result: Result<Response.Body.NolPay.NolPaySecretDataResponse, Error>) in
            switch result {

            case .success(let nolSdkSecret):
                completion(.success(nolSdkSecret))
            case .failure(let err):
                completion(.failure(err))
            }
        }
    }

    func getPhoneMetadata(clientToken: DecodedJWTToken,
                          paymentRequestBody: Request.Body.PhoneMetadata.PhoneMetadataDataRequest,
                          completion: @escaping (Result<Response.Body.PhoneMetadata.PhoneMetadataDataResponse, Error>) -> Void) {
        let endpoint = PrimerAPI.getPhoneMetadata(clientToken: clientToken, request: paymentRequestBody)
        networkService.request(endpoint) { (result: Result<Response.Body.PhoneMetadata.PhoneMetadataDataResponse, Error>) in
            switch result {

            case .success(let phoneMetadataResponse):
                completion(.success(phoneMetadataResponse))
            case .failure(let err):
                completion(.failure(err))
            }
        }
    }
}<|MERGE_RESOLUTION|>--- conflicted
+++ resolved
@@ -8,13 +8,8 @@
 import Foundation
 import Combine
 
-<<<<<<< HEAD
 protocol PrimerAPIClientProtocol: PrimerAPIClientBINDataProtocol {
     
-=======
-protocol PrimerAPIClientProtocol {
-
->>>>>>> f42f7116
     func genericAPICall(clientToken: DecodedJWTToken,
                         url: URL,
                         completion: @escaping (_ result: Result<Bool, Error>) -> Void)
@@ -124,6 +119,7 @@
         clientToken: DecodedJWTToken,
         testId: String,
         completion: @escaping (_ result: Result<Void, Error>) -> Void)
+
 
     // NolPay
     func fetchNolSdkSecret(clientToken: DecodedJWTToken,
@@ -554,7 +550,6 @@
             }
         }
     }
-<<<<<<< HEAD
     
     func listCardNetworks(clientToken: DecodedJWTToken,
                           bin: String,
@@ -569,8 +564,6 @@
             }
         }
     }
-=======
->>>>>>> f42f7116
 
     func fetchNolSdkSecret(clientToken: DecodedJWTToken, paymentRequestBody: Request.Body.NolPay.NolPaySecretDataRequest, completion: @escaping (Result<Response.Body.NolPay.NolPaySecretDataResponse, Error>) -> Void) {
         let endpoint = PrimerAPI.getNolSdkSecret(clientToken: clientToken, request: paymentRequestBody)
