//
//  PrimerAPIClient.swift
//  primer-checkout-api
//
//  Created by Evangelos Pittas on 26/2/21.
//



import Foundation

protocol PrimerAPIClientProtocol {
    
    func genericAPICall(clientToken: DecodedJWTToken,
                        url: URL,
                        completion: @escaping (_ result: Result<Bool, Error>) -> Void)
    
    func validateClientToken(
        request: Request.Body.ClientTokenValidation,
        completion: @escaping (_ result: Result<SuccessResponse, Error>) -> Void)
    func fetchConfiguration(
        clientToken: DecodedJWTToken,
        requestParameters: Request.URLParameters.Configuration?,
        completion: @escaping (_ result: Result<Response.Body.Configuration, Error>) -> Void)

    func fetchVaultedPaymentMethods(
        clientToken: DecodedJWTToken,
        completion: @escaping (_ result: Result<Response.Body.VaultedPaymentMethods, Error>) -> Void)
    func fetchVaultedPaymentMethods(clientToken: DecodedJWTToken) -> Promise<Response.Body.VaultedPaymentMethods>
    
    func deleteVaultedPaymentMethod(
        clientToken: DecodedJWTToken,
        id: String,
        completion: @escaping (_ result: Result<Void, Error>) -> Void)
    
    // PayPal
    func createPayPalOrderSession(
        clientToken: DecodedJWTToken,
        payPalCreateOrderRequest: Request.Body.PayPal.CreateOrder,
        completion: @escaping (_ result: Result<Response.Body.PayPal.CreateOrder, Error>) -> Void)
    func createPayPalBillingAgreementSession(
        clientToken: DecodedJWTToken,
        payPalCreateBillingAgreementRequest: Request.Body.PayPal.CreateBillingAgreement,
        completion: @escaping (_ result: Result<Response.Body.PayPal.CreateBillingAgreement, Error>) -> Void)
    func confirmPayPalBillingAgreement(
        clientToken: DecodedJWTToken,
        payPalConfirmBillingAgreementRequest: Request.Body.PayPal.ConfirmBillingAgreement,
        completion: @escaping (_ result: Result<Response.Body.PayPal.ConfirmBillingAgreement, Error>) -> Void)
    
    // Klarna
    func createKlarnaPaymentSession(
        clientToken: DecodedJWTToken,
        klarnaCreatePaymentSessionAPIRequest: Request.Body.Klarna.CreatePaymentSession,
        completion: @escaping (_ result: Result<Response.Body.Klarna.CreatePaymentSession, Error>) -> Void)
    func createKlarnaCustomerToken(
        clientToken: DecodedJWTToken,
        klarnaCreateCustomerTokenAPIRequest: Request.Body.Klarna.CreateCustomerToken,
        completion: @escaping (_ result: Result<Response.Body.Klarna.CustomerToken, Error>) -> Void)
    func finalizeKlarnaPaymentSession(
        clientToken: DecodedJWTToken,
        klarnaFinalizePaymentSessionRequest: Request.Body.Klarna.FinalizePaymentSession,
        completion: @escaping (_ result: Result<Response.Body.Klarna.CustomerToken, Error>) -> Void)
    
    // Tokenization
    func tokenizePaymentMethod(
        clientToken: DecodedJWTToken,
        tokenizationRequestBody: Request.Body.Tokenization,
        completion: @escaping (_ result: Result<PrimerPaymentMethodTokenData, Error>) -> Void)
    func exchangePaymentMethodToken(
        clientToken: DecodedJWTToken,
        vaultedPaymentMethodId: String,
        vaultedPaymentMethodAdditionalData: PrimerVaultedPaymentMethodAdditionalData?,
        completion: @escaping (_ result: Result<PrimerPaymentMethodTokenData, Error>) -> Void)
    
    // 3DS
    func begin3DSAuth(clientToken: DecodedJWTToken, paymentMethodTokenData: PrimerPaymentMethodTokenData, threeDSecureBeginAuthRequest: ThreeDS.BeginAuthRequest, completion: @escaping (_ result: Result<ThreeDS.BeginAuthResponse, Error>) -> Void)
    func continue3DSAuth(
        clientToken: DecodedJWTToken,
        threeDSTokenId: String,
        continueInfo: ThreeDS.ContinueInfo,
        completion: @escaping (_ result: Result<ThreeDS.PostAuthResponse, Error>) -> Void)
    
    // Apaya
    func createApayaSession(
        clientToken: DecodedJWTToken,
        request: Request.Body.Apaya.CreateSession,
        completion: @escaping (_ result: Result<Response.Body.Apaya.CreateSession, Error>) -> Void)
    
    // Adyen Banks List
    func listAdyenBanks(
        clientToken: DecodedJWTToken,
        request: Request.Body.Adyen.BanksList,
        completion: @escaping (_ result: Result<[Response.Body.Adyen.Bank], Error>) -> Void)
    
    // Retail Outlets
    func listRetailOutlets(
        clientToken: DecodedJWTToken,
        paymentMethodId: String,
        completion: @escaping (_ result: Result<RetailOutletsList, Error>) -> Void)

    func poll(clientToken: DecodedJWTToken?, url: String, completion: @escaping (_ result: Result<PollingResponse, Error>) -> Void)
    
    func requestPrimerConfigurationWithActions(clientToken: DecodedJWTToken, request: ClientSessionUpdateRequest, completion: @escaping (_ result: Result<PrimerAPIConfiguration, Error>) -> Void)
    
    func sendAnalyticsEvents(clientToken: DecodedJWTToken?, url: URL, body: [Analytics.Event]?, completion: @escaping (_ result: Result<Analytics.Service.Response, Error>) -> Void)
    func fetchPayPalExternalPayerInfo(clientToken: DecodedJWTToken, payPalExternalPayerInfoRequestBody: Request.Body.PayPal.PayerInfo, completion: @escaping (Result<Response.Body.PayPal.PayerInfo, Error>) -> Void)

    
    // Payment
    func createPayment(
        clientToken: DecodedJWTToken,
        paymentRequestBody: Request.Body.Payment.Create,
        completion: @escaping (_ result: Result<Response.Body.Payment, Error>) -> Void)
    func resumePayment(
        clientToken: DecodedJWTToken,
        paymentId: String,
        paymentResumeRequest: Request.Body.Payment.Resume,
        completion: @escaping (_ result: Result<Response.Body.Payment, Error>) -> Void)
    
    func testFinalizePolling(
        clientToken: DecodedJWTToken,
        testId: String,
        completion: @escaping (_ result: Result<Void, Error>) -> Void)
    
    // BIN Data
    func listCardNetworks(
        clientToken: DecodedJWTToken,
        bin: String,
        completion: @escaping (_ result: Result<Response.Body.Bin.Networks, Error>) -> Void)

    // NolPay
    func fetchNolSdkSecret(clientToken: DecodedJWTToken,
                           paymentRequestBody: Request.Body.NolPay.NolPaySecretDataRequest,
                           completion: @escaping (_ result: Result<Response.Body.NolPay.NolPaySecretDataResponse, Error>) -> Void)
    
    // Phone validation
    func getPhoneMetadata(clientToken: DecodedJWTToken,
                          paymentRequestBody: Request.Body.PhoneMetadata.PhoneMetadataDataRequest,
                          completion: @escaping (Result<Response.Body.PhoneMetadata.PhoneMetadataDataResponse, Error>) -> Void)

}

internal class PrimerAPIClient: PrimerAPIClientProtocol {
    
    internal let networkService: NetworkService

    // MARK: - Object lifecycle

    init(networkService: NetworkService = URLSessionStack()) {
        self.networkService = networkService
    }
    
    func genericAPICall(clientToken: DecodedJWTToken, url: URL, completion: @escaping (Result<Bool, Error>) -> Void) {
        let endpoint = PrimerAPI.redirect(clientToken: clientToken, url: url)
        networkService.request(endpoint) { (result: Result<SuccessResponse, Error>) in
            
            switch result {
                
            case .success(_):
                completion(.success(true))
            case .failure(let error):
                completion(.failure(error))
            }
        }
    }
    
    func fetchVaultedPaymentMethods(clientToken: DecodedJWTToken, completion: @escaping (_ result: Result<Response.Body.VaultedPaymentMethods, Error>) -> Void) {
        let endpoint = PrimerAPI.fetchVaultedPaymentMethods(clientToken: clientToken)
        networkService.request(endpoint) { (result: Result<Response.Body.VaultedPaymentMethods, Error>) in
            switch result {
            case .success(let vaultedPaymentMethodsResponse):
                AppState.current.selectedPaymentMethodId = vaultedPaymentMethodsResponse.data.first?.id
                completion(.success(vaultedPaymentMethodsResponse))
            case .failure(let err):
                completion(.failure(err))
            }
        }
    }
    
    func exchangePaymentMethodToken(
        clientToken: DecodedJWTToken,
        vaultedPaymentMethodId: String,
        vaultedPaymentMethodAdditionalData: PrimerVaultedPaymentMethodAdditionalData?,
        completion: @escaping (_ result: Result<PrimerPaymentMethodTokenData, Error>) -> Void
    ) {
        let endpoint = PrimerAPI.exchangePaymentMethodToken(clientToken: clientToken, vaultedPaymentMethodId: vaultedPaymentMethodId, vaultedPaymentMethodAdditionalData: vaultedPaymentMethodAdditionalData)
        networkService.request(endpoint) { (result: Result<PrimerPaymentMethodTokenData, Error>) in
            switch result {
            case .success(let paymentInstrument):
                completion(.success(paymentInstrument))
            case .failure(let error):
                ErrorHandler.shared.handle(error: error)
                completion(.failure(error))
            }
        }
    }

    func deleteVaultedPaymentMethod(clientToken: DecodedJWTToken, id: String, completion: @escaping (_ result: Result<Void, Error>) -> Void) {
        let endpoint = PrimerAPI.deleteVaultedPaymentMethod(clientToken: clientToken, id: id)
        networkService.request(endpoint) { (result: Result<DummySuccess, Error>) in
            switch result {
            case .success:
                completion(.success(()))
            case .failure(let error):
                ErrorHandler.shared.handle(error: error)
                completion(.failure(error))
            }
        }
    }

    func fetchConfiguration(
        clientToken: DecodedJWTToken,
        requestParameters: Request.URLParameters.Configuration?,
        completion: @escaping (_ result: Result<PrimerAPIConfiguration, Error>) -> Void)
    {
        let endpoint = PrimerAPI.fetchConfiguration(clientToken: clientToken, requestParameters: requestParameters)
        networkService.request(endpoint) { (result: Result<PrimerAPIConfiguration, Error>) in
            switch result {
            case .success(let apiConfiguration):
                var imageFiles: [ImageFile] = []
                
                for pm in (apiConfiguration.paymentMethods ?? []) {
                    
                    var coloredImageFile: ImageFile
                    if let coloredVal = pm.displayMetadata?.button.iconUrl?.coloredUrlStr {
                        var remoteUrl: URL?
                        var base64Data: Data?
                        
                        if let data = Data(base64Encoded: coloredVal) {
                            base64Data = data
                        } else if let url = URL(string: coloredVal) {
                            remoteUrl = url
                        }
                        
                        coloredImageFile = ImageFile(
                            fileName: "\(pm.type.lowercased().replacingOccurrences(of: "_", with: "-"))-logo-colored",
                            fileExtension: "png",
                            remoteUrl: remoteUrl,
                            base64Data: base64Data)
                        
                    } else {
                        coloredImageFile = ImageFile(
                            fileName: "\(pm.type.lowercased().replacingOccurrences(of: "_", with: "-"))-logo-colored",
                            fileExtension: "png",
                            remoteUrl: nil,
                            base64Data: nil)
                    }
                    imageFiles.append(coloredImageFile)
                    
                    var lightImageFile: ImageFile
                    if let lightVal = pm.displayMetadata?.button.iconUrl?.lightUrlStr {
                        var remoteUrl: URL?
                        var base64Data: Data?
                        
                        if let data = Data(base64Encoded: lightVal) {
                            base64Data = data
                        } else if let url = URL(string: lightVal) {
                            remoteUrl = url
                        }
                        
                        lightImageFile = ImageFile(
                            fileName: "\(pm.type.lowercased().replacingOccurrences(of: "_", with: "-"))-logo-light",
                            fileExtension: "png",
                            remoteUrl: remoteUrl,
                            base64Data: base64Data)
                        
                    } else {
                        lightImageFile = ImageFile(
                            fileName: "\(pm.type.lowercased().replacingOccurrences(of: "_", with: "-"))-logo-light",
                            fileExtension: "png",
                            remoteUrl: nil,
                            base64Data: nil)
                    }
                    imageFiles.append(lightImageFile)
                    
                    var darkImageFile: ImageFile
                    if let darkVal = pm.displayMetadata?.button.iconUrl?.darkUrlStr {
                        var remoteUrl: URL?
                        var base64Data: Data?
                        
                        if let data = Data(base64Encoded: darkVal) {
                            base64Data = data
                        } else if let url = URL(string: darkVal) {
                            remoteUrl = url
                        }
                        
                        darkImageFile = ImageFile(
                            fileName: "\(pm.type.lowercased().replacingOccurrences(of: "_", with: "-"))-logo-dark",
                            fileExtension: "png",
                            remoteUrl: remoteUrl,
                            base64Data: base64Data)
                        
                    } else {
                        darkImageFile = ImageFile(
                            fileName: "\(pm.type.lowercased().replacingOccurrences(of: "_", with: "-"))-logo-dark",
                            fileExtension: "png",
                            remoteUrl: nil,
                            base64Data: nil)
                    }
                    imageFiles.append(darkImageFile)
                }
                
                let imageManager = ImageManager()
                
                firstly {
                    imageManager.getImages(for: imageFiles)
                }
                .done { imageFiles in
                    for (i, pm) in (apiConfiguration.paymentMethods ?? []).enumerated() {
                        let paymentMethodImageFiles = imageFiles.filter({ $0.fileName.contains(pm.type.lowercased().replacingOccurrences(of: "_", with: "-")) })
                        if paymentMethodImageFiles.isEmpty {
                            continue
                        }
                        
                        let coloredImageFile = paymentMethodImageFiles
                            .filter({ $0.fileName.contains("dark") == false && $0.fileName.contains("light") == false }).first
                        let darkImageFile = paymentMethodImageFiles
                            .filter({ $0.fileName.contains("dark") == true }).first
                        let lightImageFile = paymentMethodImageFiles
                            .filter({ $0.fileName.contains("light") == true }).first
                        
                        let baseImage = PrimerTheme.BaseImage(
                            colored: coloredImageFile?.image,
                            light: lightImageFile?.image,
                            dark: darkImageFile?.image)
                        apiConfiguration.paymentMethods?[i].baseLogoImage = baseImage
                    }

                    completion(.success(apiConfiguration))
                }
                .catch { err in
                    completion(.success(apiConfiguration))
                }
            case .failure(let err):
                completion(.failure(err))
            }
        }
    }

    func createPayPalOrderSession(clientToken: DecodedJWTToken, payPalCreateOrderRequest: Request.Body.PayPal.CreateOrder, completion: @escaping (_ result: Result<Response.Body.PayPal.CreateOrder, Error>) -> Void) {
        let endpoint = PrimerAPI.createPayPalOrderSession(clientToken: clientToken, payPalCreateOrderRequest: payPalCreateOrderRequest)
        networkService.request(endpoint) { (result: Result<Response.Body.PayPal.CreateOrder, Error>) in
            switch result {
            case .success(let payPalCreateOrderResponse):
                completion(.success(payPalCreateOrderResponse))
            case .failure(let err):
                completion(.failure(err))
            }
        }
    }

    func createPayPalBillingAgreementSession(clientToken: DecodedJWTToken, payPalCreateBillingAgreementRequest: Request.Body.PayPal.CreateBillingAgreement, completion: @escaping (_ result: Result<Response.Body.PayPal.CreateBillingAgreement, Error>) -> Void) {
        let endpoint = PrimerAPI.createPayPalBillingAgreementSession(clientToken: clientToken, payPalCreateBillingAgreementRequest: payPalCreateBillingAgreementRequest)
        networkService.request(endpoint) { (result: Result<Response.Body.PayPal.CreateBillingAgreement, Error>) in
            switch result {
            case .success(let payPalCreateOrderResponse):
                completion(.success(payPalCreateOrderResponse))
            case .failure(let err):
                completion(.failure(err))
            }
        }
    }

    func confirmPayPalBillingAgreement(clientToken: DecodedJWTToken, payPalConfirmBillingAgreementRequest: Request.Body.PayPal.ConfirmBillingAgreement, completion: @escaping (_ result: Result<Response.Body.PayPal.ConfirmBillingAgreement, Error>) -> Void) {
        let endpoint = PrimerAPI.confirmPayPalBillingAgreement(clientToken: clientToken, payPalConfirmBillingAgreementRequest: payPalConfirmBillingAgreementRequest)
        networkService.request(endpoint) { (result: Result<Response.Body.PayPal.ConfirmBillingAgreement, Error>) in
            switch result {
            case .success(let payPalCreateOrderResponse):
                completion(.success(payPalCreateOrderResponse))
            case .failure(let err):
                completion(.failure(err))
            }
        }
    }

    func createKlarnaPaymentSession(
        clientToken: DecodedJWTToken,
        klarnaCreatePaymentSessionAPIRequest: Request.Body.Klarna.CreatePaymentSession,
        completion: @escaping (_ result: Result<Response.Body.Klarna.CreatePaymentSession, Error>) -> Void)
    {
        let endpoint = PrimerAPI.createKlarnaPaymentSession(clientToken: clientToken, klarnaCreatePaymentSessionAPIRequest: klarnaCreatePaymentSessionAPIRequest)
        networkService.request(endpoint) { (result: Result<Response.Body.Klarna.CreatePaymentSession, Error>) in
            switch result {
            case .success(let klarnaCreatePaymentSessionAPIResponse):
                completion(.success(klarnaCreatePaymentSessionAPIResponse))
            case .failure(let err):
                completion(.failure(err))
            }
        }
    }

    func createKlarnaCustomerToken(clientToken: DecodedJWTToken, klarnaCreateCustomerTokenAPIRequest: Request.Body.Klarna.CreateCustomerToken, completion: @escaping (_ result: Result<Response.Body.Klarna.CustomerToken, Error>) -> Void) {
        let endpoint = PrimerAPI.createKlarnaCustomerToken(clientToken: clientToken, klarnaCreateCustomerTokenAPIRequest: klarnaCreateCustomerTokenAPIRequest)
        networkService.request(endpoint) { (result: Result<Response.Body.Klarna.CustomerToken, Error>) in
            switch result {
            case .success(let klarnaCreateCustomerTokenAPIRequest):
                completion(.success(klarnaCreateCustomerTokenAPIRequest))
            case .failure(let err):
                completion(.failure(err))
            }
        }
    }

    func finalizeKlarnaPaymentSession(clientToken: DecodedJWTToken, klarnaFinalizePaymentSessionRequest: Request.Body.Klarna.FinalizePaymentSession, completion: @escaping (_ result: Result<Response.Body.Klarna.CustomerToken, Error>) -> Void) {
        let endpoint = PrimerAPI.finalizeKlarnaPaymentSession(clientToken: clientToken, klarnaFinalizePaymentSessionRequest: klarnaFinalizePaymentSessionRequest)
        networkService.request(endpoint) { (result: Result<Response.Body.Klarna.CustomerToken, Error>) in
            switch result {
            case .success(let klarnaFinalizePaymentSessionResponse):
                completion(.success(klarnaFinalizePaymentSessionResponse))
            case .failure(let err):
                completion(.failure(err))
            }
        }
    }
    
    func createApayaSession(
        clientToken: DecodedJWTToken,
        request: Request.Body.Apaya.CreateSession,
        completion: @escaping (Result<Response.Body.Apaya.CreateSession, Error>) -> Void
    ) {
        let endpoint = PrimerAPI.createApayaSession(clientToken: clientToken, request: request)
        networkService.request(endpoint) { (result: Result<Response.Body.Apaya.CreateSession, Error>) in
            switch result {
            case .success(let response):
                completion(.success(response))
            case .failure(let err):
                completion(.failure(err))
            }
        }
    }
    
    func listAdyenBanks(
        clientToken: DecodedJWTToken,
        request: Request.Body.Adyen.BanksList,
        completion: @escaping (Result<[Response.Body.Adyen.Bank], Error>) -> Void)
    {
        let endpoint = PrimerAPI.listAdyenBanks(clientToken: clientToken, request: request)
        networkService.request(endpoint) { (result: Result<BanksListSessionResponse, Error>) in
            switch result {
            case .success(let res):
                let banks = res.result
                completion(.success(banks))
            case .failure(let err):
                completion(.failure(err))
            }
        }
    }
    
    func listRetailOutlets(clientToken: DecodedJWTToken,
                           paymentMethodId: String,
                           completion: @escaping (Result<RetailOutletsList, Error>) -> Void) {
        let endpoint = PrimerAPI.listRetailOutlets(clientToken: clientToken, paymentMethodId: paymentMethodId)
        networkService.request(endpoint) { (result: Result<RetailOutletsList, Error>) in
            switch result {
            case .success(let res):
                completion(.success(res))
            case .failure(let err):
                completion(.failure(err))
            }
        }
    }
    
    func poll(
        clientToken: DecodedJWTToken?,
        url: String,
        completion: @escaping (_ result: Result<PollingResponse, Error>) -> Void
    ) {
        let endpoint = PrimerAPI.poll(clientToken: clientToken, url: url)
        networkService.request(endpoint) { (result: Result<PollingResponse, Error>) in
            switch result {
            case .success(let response):
                completion(.success(response))
            case .failure(let err):
                completion(.failure(err))
            }
        }
    }
    
    func requestPrimerConfigurationWithActions(clientToken: DecodedJWTToken, request: ClientSessionUpdateRequest, completion: @escaping (Result<PrimerAPIConfiguration, Error>) -> Void) {
        let endpoint = PrimerAPI.requestPrimerConfigurationWithActions(clientToken: clientToken, request: request)
        networkService.request(endpoint) { (result: Result<PrimerAPIConfiguration, Error>) in
            switch result {
            case .success(let response):
                completion(.success(response))
            case .failure(let err):
                completion(.failure(err))
            }
        }
    }
    
    func sendAnalyticsEvents(clientToken: DecodedJWTToken?, url: URL, body: [Analytics.Event]?, completion: @escaping (Result<Analytics.Service.Response, Error>) -> Void) {
        let endpoint = PrimerAPI.sendAnalyticsEvents(clientToken: clientToken, url: url, body: body)
        networkService.request(endpoint) { (result: Result<Analytics.Service.Response, Error>) in
            switch result {
            case .success(let response):
                completion(.success(response))
            case .failure(let err):
                completion(.failure(err))
            }
        }
    }
    
    func fetchPayPalExternalPayerInfo(clientToken: DecodedJWTToken, payPalExternalPayerInfoRequestBody: Request.Body.PayPal.PayerInfo, completion: @escaping (Result<Response.Body.PayPal.PayerInfo, Error>) -> Void) {
        let endpoint = PrimerAPI.fetchPayPalExternalPayerInfo(clientToken: clientToken, payPalExternalPayerInfoRequestBody: payPalExternalPayerInfoRequestBody)
        networkService.request(endpoint) { (result: Result<Response.Body.PayPal.PayerInfo, Error>) in
            switch result {
            case .success(let res):
                completion(.success(res))
            case .failure(let err):
                completion(.failure(err))
            }
        }
    }
    
    func validateClientToken(request: Request.Body.ClientTokenValidation, completion: @escaping (Result<SuccessResponse, Error>) -> Void) {
        let endpoint = PrimerAPI.validateClientToken(request: request)
        networkService.request(endpoint) { (result: Result<SuccessResponse, Error>) in
            switch result {
            case .success(let success):
                completion(.success(success))
            case .failure(let error):
                ErrorHandler.handle(error: error)
                completion(.failure(error))
            }
        }
    }

    func createPayment(clientToken: DecodedJWTToken, paymentRequestBody: Request.Body.Payment.Create, completion: @escaping (Result<Response.Body.Payment, Error>) -> Void) {
        let endpoint = PrimerAPI.createPayment(clientToken: clientToken, paymentRequest: paymentRequestBody)
        networkService.request(endpoint) { (result: Result<Response.Body.Payment, Error>) in
            switch result {
            case .success(let res):
                completion(.success(res))
            case .failure(let err):
                completion(.failure(err))
            }
        }
    }
    
    
    func resumePayment(clientToken: DecodedJWTToken, paymentId: String, paymentResumeRequest: Request.Body.Payment.Resume, completion: @escaping (Result<Response.Body.Payment, Error>) -> Void) {
        let endpoint = PrimerAPI.resumePayment(clientToken: clientToken, paymentId: paymentId, paymentResumeRequest: paymentResumeRequest)
        networkService.request(endpoint) { (result: Result<Response.Body.Payment, Error>) in
            switch result {
            case .success(let res):
                completion(.success(res))
            case .failure(let err):
                completion(.failure(err))
            }
        }
    }
    
    func testFinalizePolling(clientToken: DecodedJWTToken, testId: String, completion: @escaping (Result<Void, Error>) -> Void) {
        let endpoint = PrimerAPI.testFinalizePolling(clientToken: clientToken, testId: testId)
        networkService.request(endpoint) { (result: Result<Response.Body.Payment, Error>) in
            switch result {
            case .success(_):
                completion(.success(()))
            case .failure(let err):
                completion(.failure(err))
            }
        }
    }
    
    func listCardNetworks(clientToken: DecodedJWTToken, bin: String, completion: @escaping (Result<Response.Body.Bin.Networks, Error>) -> Void) {
        let endpoint = PrimerAPI.listCardNetworks(clientToken: clientToken, bin: bin)
        networkService.request(endpoint) { (result: Result<Response.Body.Bin.Networks, Error>) in
            switch result {
            case .success(let res):
                completion(.success(res))
            case .failure(let err):
                completion(.failure(err))
            }
        }
    }

    func fetchNolSdkSecret(clientToken: DecodedJWTToken, paymentRequestBody: Request.Body.NolPay.NolPaySecretDataRequest, completion: @escaping (Result<Response.Body.NolPay.NolPaySecretDataResponse, Error>) -> Void) {
        let endpoint = PrimerAPI.getNolSdkSecret(clientToken: clientToken, request: paymentRequestBody)
        networkService.request(endpoint) { (result: Result<Response.Body.NolPay.NolPaySecretDataResponse, Error>) in
            switch result {
                
            case .success(let nolSdkSecret):
                completion(.success(nolSdkSecret))
            case .failure(let err):
                completion(.failure(err))
            }
        }
    }
<<<<<<< HEAD
}
=======
    
    func getPhoneMetadata(clientToken: DecodedJWTToken,
                          paymentRequestBody: Request.Body.PhoneMetadata.PhoneMetadataDataRequest,
                          completion: @escaping (Result<Response.Body.PhoneMetadata.PhoneMetadataDataResponse, Error>) -> Void) {
        let endpoint = PrimerAPI.getPhoneMetadata(clientToken: clientToken, request: paymentRequestBody)
        networkService.request(endpoint) { (result: Result<Response.Body.PhoneMetadata.PhoneMetadataDataResponse, Error>) in
            switch result {
                
            case .success(let phoneMetadataResponse):
                completion(.success(phoneMetadataResponse))
            case .failure(let err):
                completion(.failure(err))
            }
        }
    }
}

>>>>>>> 16be7ff6
<|MERGE_RESOLUTION|>--- conflicted
+++ resolved
@@ -586,9 +586,6 @@
             }
         }
     }
-<<<<<<< HEAD
-}
-=======
     
     func getPhoneMetadata(clientToken: DecodedJWTToken,
                           paymentRequestBody: Request.Body.PhoneMetadata.PhoneMetadataDataRequest,
@@ -604,6 +601,4 @@
             }
         }
     }
-}
-
->>>>>>> 16be7ff6
+}