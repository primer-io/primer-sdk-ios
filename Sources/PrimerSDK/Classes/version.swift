// swiftlint:disable:next identifier_name
<<<<<<< HEAD
public let PrimerSDKVersion = "2.38.1"
=======
public let PrimerSDKVersion = "2.38.2"
>>>>>>> 7c1401b7
<|MERGE_RESOLUTION|>--- conflicted
+++ resolved
@@ -1,6 +1,2 @@
 // swiftlint:disable:next identifier_name
-<<<<<<< HEAD
-public let PrimerSDKVersion = "2.38.1"
-=======
-public let PrimerSDKVersion = "2.38.2"
->>>>>>> 7c1401b7
+public let PrimerSDKVersion = "2.38.2"