//
//  PrimerInternal.swift
//
//  Copyright © 2025 Primer API Ltd. All rights reserved. 
//  Licensed under the MIT License. See LICENSE file in the project root for full license information.

import UIKit

#if canImport(Primer3DS)
import Primer3DS
#endif

// swiftlint:disable identifier_name
private let _PrimerInternal = PrimerInternal()
// swiftlint:enable identifier_name

final class PrimerInternal: LogReporter {

    // MARK: - PROPERTIES

    internal var intent: PrimerSessionIntent?
    internal var selectedPaymentMethodType: String?

    internal let sdkSessionId = UUID().uuidString
    internal var checkoutSessionId: String?
    internal var timingEventId: String?
    internal var sdkIntegrationType: PrimerSDKIntegrationType?

    // MARK: - INITIALIZATION

    internal static var shared: PrimerInternal {
        return _PrimerInternal
    }

    deinit {
        NotificationCenter.default.removeObserver(self)
    }

    static var isInHeadlessMode: Bool {
        PrimerInternal.shared.sdkIntegrationType == .headless
    }

    fileprivate init() {
        NotificationCenter.default.addObserver(self,
                                               selector: #selector(onAppStateChange),
                                               name: UIApplication.willTerminateNotification, object: nil)
        NotificationCenter.default.addObserver(self,
                                               selector: #selector(onAppStateChange),
                                               name: UIApplication.willResignActiveNotification, object: nil)
    }

    internal func application(_ app: UIApplication, open url: URL, options: [UIApplication.OpenURLOptionsKey: Any] = [:]) -> Bool {
        #if canImport(Primer3DS)
        let is3DSHandled = Primer3DS.application(app, open: url, options: options)

        if is3DSHandled {
            return true
        }
        #endif

        let settings: PrimerSettingsProtocol = DependencyContainer.resolve()
        if let urlScheme = try? settings.paymentMethodOptions.validUrlForUrlScheme(), url.absoluteString.hasPrefix(urlScheme.absoluteString) {
            if url.absoluteString.contains("/cancel") {
                NotificationCenter.default.post(name: Notification.Name.receivedUrlSchemeCancellation, object: nil)
            } else {
                NotificationCenter.default.post(name: Notification.Name.receivedUrlSchemeRedirect, object: nil)
            }
            return true
        }

        return false
    }

    internal func application(_ application: UIApplication,
                              continue userActivity: NSUserActivity,
                              restorationHandler: @escaping ([UIUserActivityRestoring]?) -> Void) -> Bool {
        #if canImport(Primer3DS)
        return Primer3DS.application(application, continue: userActivity, restorationHandler: restorationHandler)
        #else
        return false
        #endif
    }

    @objc
    private func onAppStateChange() {
        Analytics.Service.drain()
    }

    // MARK: - CONFIGURATION

    /**
     Configure SDK's settings
     */

    internal func configure(settings: PrimerSettings? = nil) {
        var events: [Analytics.Event] = []

        let releaseVersionNumber = VersionUtils.releaseVersionNumber
        events.append(
            Analytics.Event.message(
                message: "Version number (\(releaseVersionNumber ?? "n/a")) detected.",
                messageType: .other,
                severity: .info
            )
        )

        Analytics.Service.fire(events: events)

        DependencyContainer.register((settings ?? PrimerSettings()) as PrimerSettingsProtocol)

        if let theme = settings?.uiOptions.theme {
            DependencyContainer.register(theme as PrimerThemeProtocol)
        }
    }

    // MARK: - SHOW

    /**
     Show Primer Checkout
     */

    internal func showUniversalCheckout(clientToken: String, completion: ((Error?) -> Void)? = nil) {
        self.sdkIntegrationType = .dropIn
        self.intent = .checkout
        self.selectedPaymentMethodType = nil
        self.checkoutSessionId = UUID().uuidString
        self.timingEventId = UUID().uuidString

        var events: [Analytics.Event] = []

        let sdkEvent = Analytics.Event.sdk(name: #function, params: nil)

        let connectivityEvent = Analytics.Event.networkConnectivity(networkType: Connectivity.networkType)

        let timingStartEvent = Analytics.Event.timer(
            momentType: .start,
            id: PrimerInternal.shared.timingEventId ?? "Unknown"
        )

        events = [sdkEvent, connectivityEvent, timingStartEvent]
        Analytics.Service.fire(events: events)

        let start = Date().millisecondsSince1970
<<<<<<< HEAD
        firstly {
            PrimerUIManager.preparePresentation(clientToken: clientToken)
        }
        .done {
            PrimerUIManager.presentPaymentUI()
            let currencyLoader = CurrencyLoader(storage: DefaultCurrencyStorage(),
                                                networkService: CurrencyNetworkService())
            currencyLoader.updateCurrenciesFromAPI()
            self.recordLoadedEvent(start, source: .universalCheckout)
            completion?(nil)
        }
        .catch { err in
            let error = err.primerError
            let primerErr = (error as? PrimerError) ?? PrimerError.unknown(message: error.localizedDescription)
=======
>>>>>>> e62456c9

        Task {
            do {
                try await PrimerUIManager.preparePresentation(clientToken: clientToken)
                await PrimerUIManager.presentPaymentUI()

                let currencyLoader = CurrencyLoader(storage: DefaultCurrencyStorage(),
                                                    networkService: CurrencyNetworkService())
                currencyLoader.updateCurrenciesFromAPI()
                self.recordLoadedEvent(start, source: .universalCheckout)
                completion?(nil)
            } catch {
                let primerErr = (error as? PrimerError) ?? PrimerError.underlyingErrors(errors: [error])
                PrimerUIManager.handleErrorBasedOnSDKSettings(primerErr)
                completion?(error)
            }
        }
    }

    internal func showVaultManager(clientToken: String, completion: ((Error?) -> Void)? = nil) {
        self.sdkIntegrationType = .dropIn
        self.intent = .vault
        self.selectedPaymentMethodType = nil

        self.checkoutSessionId = UUID().uuidString
        self.timingEventId = UUID().uuidString

        var events: [Analytics.Event] = []

        let sdkEvent = Analytics.Event.sdk(name: #function, params: nil)

        let connectivityEvent = Analytics.Event.networkConnectivity(networkType: Connectivity.networkType)

        let timingStartEvent = Analytics.Event.timer(
            momentType: .start,
            id: PrimerInternal.shared.timingEventId ?? "Unknown"
        )

        events = [sdkEvent, connectivityEvent, timingStartEvent]
        Analytics.Service.fire(events: events)

        let start = Date().millisecondsSince1970

<<<<<<< HEAD
        firstly {
            PrimerUIManager.preparePresentation(clientToken: clientToken)
        }
        .done {
            PrimerUIManager.presentPaymentUI()
            self.recordLoadedEvent(start, source: .vaultManager)
            completion?(nil)
        }
        .catch { err in
            let error = err.primerError
            let primerErr = (error as? PrimerError) ?? PrimerError.unknown(message: error.localizedDescription)
            PrimerUIManager.handleErrorBasedOnSDKSettings(primerErr)
            completion?(err)
=======
        Task {
            do {
                try await PrimerUIManager.preparePresentation(clientToken: clientToken)
                await PrimerUIManager.presentPaymentUI()
                self.recordLoadedEvent(start, source: .vaultManager)
                completion?(nil)
            } catch {
                let primerErr = (error as? PrimerError) ?? PrimerError.underlyingErrors(errors: [error])
                PrimerUIManager.handleErrorBasedOnSDKSettings(primerErr)
                completion?(error)
            }
>>>>>>> e62456c9
        }
    }

    internal func showPaymentMethod(_ paymentMethodType: String, withIntent intent: PrimerSessionIntent, andClientToken clientToken: String, completion: ((Error?) -> Void)? = nil) {
        self.intent = intent
        self.selectedPaymentMethodType = paymentMethodType

        self.checkoutSessionId = UUID().uuidString
        self.timingEventId = UUID().uuidString

        var events: [Analytics.Event] = []

        let sdkEvent = Analytics.Event.sdk(name: #function, params: nil)

        let connectivityEvent = Analytics.Event.networkConnectivity(networkType: Connectivity.networkType)

        let timingStartEvent = Analytics.Event.timer(
            momentType: .start,
            id: PrimerInternal.shared.timingEventId ?? "Unknown"
        )

        events = [sdkEvent, connectivityEvent, timingStartEvent]
        Analytics.Service.fire(events: events)

        let start = Date().millisecondsSince1970

<<<<<<< HEAD
        firstly {
            PrimerUIManager.preparePresentation(clientToken: clientToken)
        }
        .done {
            PrimerUIManager.presentPaymentUI()
            self.recordLoadedEvent(start, source: .showPaymentMethod)
            completion?(nil)
        }
        .catch { err in
            let error = err.primerError
            let primerErr = (error as? PrimerError) ?? PrimerError.unknown(message: error.localizedDescription)
            PrimerUIManager.handleErrorBasedOnSDKSettings(primerErr)
            completion?(err)
=======
        Task {
            do {
                try await PrimerUIManager.preparePresentation(clientToken: clientToken)
                await PrimerUIManager.presentPaymentUI()
                self.recordLoadedEvent(start, source: .showPaymentMethod)
                completion?(nil)
            } catch {
                let primerErr = (error as? PrimerError) ?? PrimerError.underlyingErrors(errors: [error])
                PrimerUIManager.handleErrorBasedOnSDKSettings(primerErr)
                completion?(error)
            }
>>>>>>> e62456c9
        }
    }

    private func recordLoadedEvent(_ start: Int, source: Analytics.Event.DropInLoadingSource) {
        let end = Date().millisecondsSince1970
        let interval = end - start
        let showEvent = Analytics.Event.dropInLoading(duration: interval, source: source)
        Analytics.Service.fire(events: [showEvent])
    }

    /** Dismisses any opened checkout sheet view. */
    internal func dismiss(paymentMethodManagerCategories: [PrimerPaymentMethodManagerCategory] = []) {
        let sdkEvent = Analytics.Event.sdk(name: #function, params: nil)

        let timingEvent = Analytics.Event.timer(
            momentType: .end,
            id: self.timingEventId
        )

        Analytics.Service.fire(events: [sdkEvent, timingEvent])
        Analytics.Service.drain()

        self.checkoutSessionId = nil
        self.selectedPaymentMethodType = nil

        PrimerUIManager.dismissPrimerUI(animated: true) {
            PrimerDelegateProxy.primerDidDismiss(
                paymentMethodManagerCategories: paymentMethodManagerCategories
            )

            if PrimerInternal.shared.sdkIntegrationType == .dropIn {
                PrimerAPIConfigurationModule.resetSession()
            }
        }
    }

    internal func checkoutSessionIsActive() -> Bool {
        checkoutSessionId != nil
    }
}<|MERGE_RESOLUTION|>--- conflicted
+++ resolved
@@ -141,23 +141,6 @@
         Analytics.Service.fire(events: events)
 
         let start = Date().millisecondsSince1970
-<<<<<<< HEAD
-        firstly {
-            PrimerUIManager.preparePresentation(clientToken: clientToken)
-        }
-        .done {
-            PrimerUIManager.presentPaymentUI()
-            let currencyLoader = CurrencyLoader(storage: DefaultCurrencyStorage(),
-                                                networkService: CurrencyNetworkService())
-            currencyLoader.updateCurrenciesFromAPI()
-            self.recordLoadedEvent(start, source: .universalCheckout)
-            completion?(nil)
-        }
-        .catch { err in
-            let error = err.primerError
-            let primerErr = (error as? PrimerError) ?? PrimerError.unknown(message: error.localizedDescription)
-=======
->>>>>>> e62456c9
 
         Task {
             do {
@@ -170,9 +153,11 @@
                 self.recordLoadedEvent(start, source: .universalCheckout)
                 completion?(nil)
             } catch {
-                let primerErr = (error as? PrimerError) ?? PrimerError.underlyingErrors(errors: [error])
+                let err = error.primerError
+                let primerErr = (err as? PrimerError) ?? PrimerError.unknown(message: error.localizedDescription)
+
                 PrimerUIManager.handleErrorBasedOnSDKSettings(primerErr)
-                completion?(error)
+                completion?(err)
             }
         }
     }
@@ -201,21 +186,6 @@
 
         let start = Date().millisecondsSince1970
 
-<<<<<<< HEAD
-        firstly {
-            PrimerUIManager.preparePresentation(clientToken: clientToken)
-        }
-        .done {
-            PrimerUIManager.presentPaymentUI()
-            self.recordLoadedEvent(start, source: .vaultManager)
-            completion?(nil)
-        }
-        .catch { err in
-            let error = err.primerError
-            let primerErr = (error as? PrimerError) ?? PrimerError.unknown(message: error.localizedDescription)
-            PrimerUIManager.handleErrorBasedOnSDKSettings(primerErr)
-            completion?(err)
-=======
         Task {
             do {
                 try await PrimerUIManager.preparePresentation(clientToken: clientToken)
@@ -223,11 +193,11 @@
                 self.recordLoadedEvent(start, source: .vaultManager)
                 completion?(nil)
             } catch {
-                let primerErr = (error as? PrimerError) ?? PrimerError.underlyingErrors(errors: [error])
+                let err = error.primerError
+                let primerErr = (err as? PrimerError) ?? PrimerError.unknown(message: error.localizedDescription)
                 PrimerUIManager.handleErrorBasedOnSDKSettings(primerErr)
-                completion?(error)
-            }
->>>>>>> e62456c9
+                completion?(err)
+            }
         }
     }
 
@@ -254,7 +224,6 @@
 
         let start = Date().millisecondsSince1970
 
-<<<<<<< HEAD
         firstly {
             PrimerUIManager.preparePresentation(clientToken: clientToken)
         }
@@ -268,19 +237,6 @@
             let primerErr = (error as? PrimerError) ?? PrimerError.unknown(message: error.localizedDescription)
             PrimerUIManager.handleErrorBasedOnSDKSettings(primerErr)
             completion?(err)
-=======
-        Task {
-            do {
-                try await PrimerUIManager.preparePresentation(clientToken: clientToken)
-                await PrimerUIManager.presentPaymentUI()
-                self.recordLoadedEvent(start, source: .showPaymentMethod)
-                completion?(nil)
-            } catch {
-                let primerErr = (error as? PrimerError) ?? PrimerError.underlyingErrors(errors: [error])
-                PrimerUIManager.handleErrorBasedOnSDKSettings(primerErr)
-                completion?(error)
-            }
->>>>>>> e62456c9
         }
     }
 
