//
//  AppState.swift
//  PrimerSDK
//
//  Created by Carl Eriksson on 16/01/2021.
//



internal protocol AppStateProtocol: AnyObject {
    
    static var current: AppStateProtocol { get }
    var amount: Int? { get }
    var currency: Currency? { get }
    var clientToken: String? { get set }
    var apiConfiguration: PrimerAPIConfiguration? { get set }
    var paymentMethods: [PrimerPaymentMethodTokenData] { get set }
    var selectedPaymentMethodId: String? { get set }
    var selectedPaymentMethod: PrimerPaymentMethodTokenData? { get }
}

internal class AppState: AppStateProtocol, LogReporter {
    
    static var current: AppStateProtocol {
        let appState: AppStateProtocol = DependencyContainer.resolve()
        return appState
    }
    
    var amount: Int? {
        return PrimerAPIConfigurationModule.apiConfiguration?.clientSession?.order?.merchantAmount ?? PrimerAPIConfigurationModule.apiConfiguration?.clientSession?.order?.totalOrderAmount
    }
    
    var currency: Currency? {
        return PrimerAPIConfigurationModule.apiConfiguration?.clientSession?.order?.currencyCode
    }
    
    var clientToken: String?
    var apiConfiguration: PrimerAPIConfiguration?
    var paymentMethods: [PrimerPaymentMethodTokenData] = []
    var selectedPaymentMethodId: String?
    var selectedPaymentMethod: PrimerPaymentMethodTokenData? {
        guard let selectedPaymentMethodToken = selectedPaymentMethodId else { return nil }
        return paymentMethods.first(where: { $0.id == selectedPaymentMethodToken })
    }
<<<<<<< HEAD

    deinit {
        self.logger.debug(message: "🧨 deinit: \(self) \(Unmanaged.passUnretained(self).toOpaque())")
    }
=======
>>>>>>> 0cb3deab
}

<|MERGE_RESOLUTION|>--- conflicted
+++ resolved
@@ -42,12 +42,5 @@
         guard let selectedPaymentMethodToken = selectedPaymentMethodId else { return nil }
         return paymentMethods.first(where: { $0.id == selectedPaymentMethodToken })
     }
-<<<<<<< HEAD
-
-    deinit {
-        self.logger.debug(message: "🧨 deinit: \(self) \(Unmanaged.passUnretained(self).toOpaque())")
-    }
-=======
->>>>>>> 0cb3deab
 }
 
