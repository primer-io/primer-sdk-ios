--- conflicted
+++ resolved
@@ -20,14 +20,7 @@
 private let _DependencyContainer = DependencyContainer()
 // swiftlint:enable identifier_name
 
-<<<<<<< HEAD
-final internal class DependencyContainer: LogReporter {
-    deinit {
-        self.logger.debug(message: "🧨 deinit: \(self) \(Unmanaged.passUnretained(self).toOpaque())")
-    }
-=======
 final internal class DependencyContainer {
->>>>>>> 0cb3deab
     
     private var dependencies = [String: AnyObject]()
 
