#if canImport(UIKit)

#if canImport(Primer3DS)
import Primer3DS
#endif
import UIKit

// swiftlint:disable identifier_name
private let _Primer = Primer()
// swiftlint:enable identifier_name

public class Primer {
    
    // MARK: - PROPERTIES
    
    public var delegate: PrimerDelegate?
    private(set) var flow: PrimerSessionFlow!
    internal var presentingViewController: UIViewController?

    // MARK: - INITIALIZATION

    public static var shared: Primer {
        return _Primer
    }

    fileprivate init() {
        #if canImport(Primer3DS)
        print("Can import Primer3DS")
        #else
        print("Failed to import Primer3DS")
        #endif
        
        DispatchQueue.main.async { [weak self] in
            let settings = PrimerSettings()
            self?.setDependencies(settings: settings, theme: PrimerTheme())
        }
        
        
    }
    
    public func application(_ app: UIApplication, open url: URL, options: [UIApplication.OpenURLOptionsKey : Any] = [:]) -> Bool {
        #if canImport(Primer3DS)
        return Primer3DS.application(app, open: url, options: options)
        #endif
        
        return false
    }

    public func application(_ application: UIApplication,
                     continue userActivity: NSUserActivity,
                     restorationHandler: @escaping ([UIUserActivityRestoring]?) -> Void) -> Bool {
        #if canImport(Primer3DS)
        return Primer3DS.application(application, continue: userActivity, restorationHandler: restorationHandler)
        #endif
        
        return false
    }
    
    var primerRootVC: PrimerRootViewController?
    
    private var primerWindow: UIWindow?
    
    public func testAutolayout() {
        primerWindow = UIWindow(frame: UIScreen.main.bounds)
        primerWindow!.rootViewController = primerRootVC
        primerWindow!.backgroundColor = UIColor.clear
        primerWindow!.windowLevel = UIWindow.Level.normal
        primerWindow!.makeKeyAndVisible()
    }
    
    /**
     Set or reload all SDK dependencies.
     
     - Parameter settings: Primer settings object
     
     - Author: Primer
    
     - Version: 1.2.2
     */
    internal func setDependencies(settings: PrimerSettings, theme: PrimerTheme) {
        DependencyContainer.register(settings as PrimerSettingsProtocol)
        DependencyContainer.register(theme as PrimerThemeProtocol)
        DependencyContainer.register(FormType.cardForm(theme: theme) as FormType)
        DependencyContainer.register(AppState() as AppStateProtocol)
        DependencyContainer.register(PrimerAPIClient() as PrimerAPIClientProtocol)
        DependencyContainer.register(VaultService() as VaultServiceProtocol)
        DependencyContainer.register(ClientTokenService() as ClientTokenServiceProtocol)
        DependencyContainer.register(PaymentMethodConfigService() as PaymentMethodConfigServiceProtocol)
        DependencyContainer.register(PayPalService() as PayPalServiceProtocol)
        DependencyContainer.register(TokenizationService() as TokenizationServiceProtocol)
        DependencyContainer.register(VaultPaymentMethodViewModel() as VaultPaymentMethodViewModelProtocol)
        DependencyContainer.register(VaultCheckoutViewModel() as VaultCheckoutViewModelProtocol)
        DependencyContainer.register(ExternalViewModel() as ExternalViewModelProtocol)
    }

    // MARK: - CONFIGURATION

    /**
     Configure SDK's settings and/or theme
     
     - Author:
     Primer
     - Version:
     1.4.0
     */

    public func configure(settings: PrimerSettings? = nil, theme: PrimerTheme? = nil) {
        DispatchQueue.main.async {
            if let settings = settings {
                DependencyContainer.register(settings as PrimerSettingsProtocol)
            }

            if let theme = theme {
                DependencyContainer.register(theme as PrimerThemeProtocol)
                DependencyContainer.register(FormType.cardForm(theme: theme) as FormType)
            }
        }
    }

    /**
     Set form's top title
     
     - Author:
     Primer
     - Version:
     1.4.0
     */
    public func setFormTopTitle(_ text: String, for formType: PrimerFormType) {
        DispatchQueue.main.async {
            let themeProtocol: PrimerThemeProtocol = DependencyContainer.resolve()
            let theme = themeProtocol as! PrimerTheme
            theme.content.formTopTitles.setTopTitle(text, for: formType)
        }
    }

    /**
     Set form's main title
     
     - Author:
     Primer
     - Version:
     1.4.0
     */
    public func setFormMainTitle(_ text: String, for formType: PrimerFormType) {
        DispatchQueue.main.async {
            let themeProtocol: PrimerThemeProtocol = DependencyContainer.resolve()
            let theme = themeProtocol as! PrimerTheme
            theme.content.formMainTitles.setMainTitle(text, for: formType)
        }
    }

    /**
     Pre-fill direct debit details of user in form
     
     - Author:
     Primer
     - Version:
     1.4.0
     */
    public func setDirectDebitDetails(
        firstName: String,
        lastName: String,
        email: String,
        iban: String,
        address: Address
    ) {
        DispatchQueue.main.async {
            let state: AppStateProtocol = DependencyContainer.resolve()
            state.directDebitMandate.firstName = firstName
            state.directDebitMandate.lastName = lastName
            state.directDebitMandate.email = email
            state.directDebitMandate.iban = iban
            state.directDebitMandate.address = address
        }
    }

    /**
     Presents a bottom sheet view for Primer checkout. To determine the user journey specify the PrimerSessionFlow of the method. Additionally a parent view controller needs to be passed in to display the sheet view.
     
     - Author:
     Primer
     - Version:
     1.4.0
     */
    @available(*, deprecated, message: "Use showUniversalCheckout or showVaultManager instead.")
    public func showCheckout(_ controller: UIViewController, flow: PrimerSessionFlow) {
        show(flow: flow)
    }
    
    public func showUniversalCheckout(on viewController: UIViewController, clientToken: String? = nil) {
        if let clientToken = clientToken {
            try? ClientTokenService.storeClientToken(clientToken)
        }
        
        presentingViewController = viewController
        show(flow: .default)
    }
    
    public func showVaultManager(on viewController: UIViewController, clientToken: String? = nil) {
        if let clientToken = clientToken {
            try? ClientTokenService.storeClientToken(clientToken)
        }
        
        presentingViewController = viewController
        show(flow: .defaultWithVault)
    }
    
    public func showPaymentMethod(_ paymentMethod: PaymentMethodConfigType, withIntent intent: PrimerSessionIntent, on viewController: UIViewController, with clientToken: String? = nil) {
        switch (paymentMethod, intent) {
        case (.apaya, .vault):
            flow = .addApayaToVault
            
        case (.applePay, .checkout):
            flow = .checkoutWithApplePay
            
        case (.paymentCard, .checkout):
            flow = .completeDirectCheckout
            
        case (.paymentCard, .vault):
            flow = .addCardToVault
            
        case (.goCardlessMandate, .vault):
            flow = .addDirectDebitToVault
            
        case (.klarna, .vault):
            flow = .addKlarnaToVault
            
        case (.klarna, .checkout):
            flow = .checkoutWithKlarna

        case (.payNLIdeal, .checkout):
            flow = .checkoutWithAsyncPaymentMethod(paymentMethodType: .payNLIdeal)
            
        case (.aliPay, .checkout):
            flow = .checkoutWithAsyncPaymentMethod(paymentMethodType: .aliPay)
            
        case (.giropay, .checkout):
            flow = .checkoutWithAsyncPaymentMethod(paymentMethodType: .giropay)
            
        case (.hoolah, .checkout):
            flow = .checkoutWithAsyncPaymentMethod(paymentMethodType: .hoolah)
            
        case (.twint, .checkout):
            flow = .checkoutWithAsyncPaymentMethod(paymentMethodType: .twint)
            
        case (.sofort, .checkout):
            flow = .checkoutWithAsyncPaymentMethod(paymentMethodType: .sofort)
            
        case (.trustly, .checkout):
            flow = .checkoutWithAsyncPaymentMethod(paymentMethodType: .trustly)
            
        case (.dotPay, .checkout):
            flow = .checkoutWithAdyenDotPay
            
        case (.payPal, .checkout):
            flow = .checkoutWithPayPal
            
        case (.payPal, .vault):
            flow = .addPayPalToVault
            
        case (.apaya, .checkout),
            (.applePay, .vault),
            (.goCardlessMandate, _),
            (.googlePay, _),
            (.aliPay, .vault),
            (.giropay, .vault),
            (.hoolah, .vault),
            (.payNLIdeal, .vault),
<<<<<<< HEAD
            (.dotPay, .vault),
            (.unknown, _):
=======
            (.sofort, .vault),
            (.trustly, .vault),
            (.twint, .vault),
            (.other, _):
>>>>>>> 60df2d7f
            let err = PrimerError.intentNotSupported(intent: intent, paymentMethodType: paymentMethod)
            Primer.shared.delegate?.checkoutFailed?(with: err)
            return
        }
        
        presentingViewController = viewController
        show(flow: flow!)
    }

    /**
     Performs an asynchronous get call returning all the saved payment methods for the user ID specified in the settings object when instantiating Primer. Provide a completion handler to access the returned list of saved payment methods (these have already been added to Primer vault and can be sent directly to your backend to authorize or capture a payment)
     
     - Author:
     Primer
     - Version:
     1.4.0
     */
    public func fetchVaultedPaymentMethods(_ completion: @escaping (Result<[PaymentMethodToken], Error>) -> Void) {
        DispatchQueue.main.async {
            let externalViewModel: ExternalViewModelProtocol = DependencyContainer.resolve()
            externalViewModel.fetchVaultedPaymentMethods(completion)
        }
    }

    /** Dismisses any opened checkout sheet view. */
    public func dismiss() {
        flow = nil
        ClientTokenService.resetClientToken()
        
        DispatchQueue.main.async { [weak self] in
            self?.primerRootVC?.dismissPrimerRootViewController(animated: true, completion: {
                self?.primerRootVC = nil
                self?.primerWindow?.resignKey()
                self?.primerWindow = nil
                Primer.shared.delegate?.onCheckoutDismissed?()
            })
        }
    }
    
    public func show(flow: PrimerSessionFlow) {
        self.flow = flow
        
        DispatchQueue.main.async {
            if self.primerRootVC == nil {
                self.primerRootVC = PrimerRootViewController(flow: flow)
            }
            
            if self.primerWindow == nil {
                if #available(iOS 13.0, *) {
                    if let windowScene = UIApplication.shared.connectedScenes.filter({ $0.activationState == .foregroundActive }).first as? UIWindowScene {
                        self.primerWindow = UIWindow(windowScene: windowScene)
                    } else {
                        // Not opted-in in UISceneDelegate
                        self.primerWindow = UIWindow(frame: UIScreen.main.bounds)
                    }
                } else {
                    // Fallback on earlier versions
                    self.primerWindow = UIWindow(frame: UIScreen.main.bounds)
                }
                
                self.primerWindow!.rootViewController = self.primerRootVC
                self.primerWindow!.backgroundColor = UIColor.clear
                self.primerWindow!.windowLevel = UIWindow.Level.normal
                self.primerWindow!.makeKeyAndVisible()
            }
        }
    }
    
}

#endif<|MERGE_RESOLUTION|>--- conflicted
+++ resolved
@@ -266,15 +266,11 @@
             (.giropay, .vault),
             (.hoolah, .vault),
             (.payNLIdeal, .vault),
-<<<<<<< HEAD
             (.dotPay, .vault),
-            (.unknown, _):
-=======
             (.sofort, .vault),
             (.trustly, .vault),
             (.twint, .vault),
             (.other, _):
->>>>>>> 60df2d7f
             let err = PrimerError.intentNotSupported(intent: intent, paymentMethodType: paymentMethod)
             Primer.shared.delegate?.checkoutFailed?(with: err)
             return
