#if canImport(UIKit)

#if canImport(Primer3DS)
import Primer3DS
#endif
import UIKit

// swiftlint:disable identifier_name
private let _Primer = Primer()
// swiftlint:enable identifier_name

public class Primer {
    
    // MARK: - PROPERTIES
    
    public var delegate: PrimerDelegate?
    private(set) var flow: PrimerSessionFlow = .default
    internal var presentingViewController: UIViewController?

    // MARK: - INITIALIZATION

    public static var shared: Primer {
        return _Primer
    }

    fileprivate init() {
        #if canImport(Primer3DS)
        print("Can import Primer3DS")
        #else
        print("Failed to import Primer3DS")
        #endif
        
        DispatchQueue.main.async { [weak self] in
            let settings = PrimerSettings()
            self?.setDependencies(settings: settings, theme: PrimerTheme())
        }
        
        
    }
    
    public func application(_ app: UIApplication, open url: URL, options: [UIApplication.OpenURLOptionsKey : Any] = [:]) -> Bool {
        #if canImport(Primer3DS)
        return Primer3DS.application(app, open: url, options: options)
        #endif
        
        return false
    }

    public func application(_ application: UIApplication,
                     continue userActivity: NSUserActivity,
                     restorationHandler: @escaping ([UIUserActivityRestoring]?) -> Void) -> Bool {
        #if canImport(Primer3DS)
        return Primer3DS.application(application, continue: userActivity, restorationHandler: restorationHandler)
        #endif
        
        return false
    }
    
    var primerRootVC: PrimerRootViewController?
    
    private var primerWindow: UIWindow?
    
    public func testAutolayout() {
        primerWindow = UIWindow(frame: UIScreen.main.bounds)
        primerWindow!.rootViewController = primerRootVC
        primerWindow!.backgroundColor = UIColor.clear
        primerWindow!.windowLevel = UIWindow.Level.normal
        primerWindow!.makeKeyAndVisible()
    }
    
    /**
     Set or reload all SDK dependencies.
     
     - Parameter settings: Primer settings object
     
     - Author: Primer
    
     - Version: 1.2.2
     */
    internal func setDependencies(settings: PrimerSettings, theme: PrimerTheme) {
        DependencyContainer.register(settings as PrimerSettingsProtocol)
        DependencyContainer.register(theme as PrimerThemeProtocol)
        DependencyContainer.register(FormType.cardForm(theme: theme) as FormType)
        DependencyContainer.register(AppState() as AppStateProtocol)
        DependencyContainer.register(PrimerAPIClient() as PrimerAPIClientProtocol)
        DependencyContainer.register(VaultService() as VaultServiceProtocol)
        DependencyContainer.register(ClientTokenService() as ClientTokenServiceProtocol)
        DependencyContainer.register(PaymentMethodConfigService() as PaymentMethodConfigServiceProtocol)
        DependencyContainer.register(PayPalService() as PayPalServiceProtocol)
        DependencyContainer.register(TokenizationService() as TokenizationServiceProtocol)
        DependencyContainer.register(DirectDebitService() as DirectDebitServiceProtocol)
        DependencyContainer.register(KlarnaService() as KlarnaServiceProtocol)
        DependencyContainer.register(ApayaService() as ApayaServiceProtocol)
        DependencyContainer.register(ApplePayService() as ApplePayServiceProtocol)
        DependencyContainer.register(ApplePayViewModel() as ApplePayViewModelProtocol)
        DependencyContainer.register(CardScannerViewModel() as CardScannerViewModelProtocol)
        DependencyContainer.register(DirectCheckoutViewModel() as DirectCheckoutViewModelProtocol)
        DependencyContainer.register(OAuthViewModel() as OAuthViewModelProtocol)
        DependencyContainer.register(VaultPaymentMethodViewModel() as VaultPaymentMethodViewModelProtocol)
        DependencyContainer.register(VaultCheckoutViewModel() as VaultCheckoutViewModelProtocol)
        DependencyContainer.register(ConfirmMandateViewModel() as ConfirmMandateViewModelProtocol)
        DependencyContainer.register(ExternalViewModel() as ExternalViewModelProtocol)
        DependencyContainer.register(SuccessScreenViewModel() as SuccessScreenViewModelProtocol)
        DependencyContainer.register(ApayaWebViewModel() as ApayaWebViewModel)
    }

    // MARK: - CONFIGURATION

    /**
     Configure SDK's settings and/or theme
     
     - Author:
     Primer
     - Version:
     1.4.0
     */

    public func configure(settings: PrimerSettings? = nil, theme: PrimerTheme? = nil) {
        DispatchQueue.main.async {
            if let settings = settings {
                DependencyContainer.register(settings as PrimerSettingsProtocol)
            }

            if let theme = theme {
                DependencyContainer.register(theme as PrimerThemeProtocol)
                DependencyContainer.register(FormType.cardForm(theme: theme) as FormType)
            }
        }
    }

    /**
     Set form's top title
     
     - Author:
     Primer
     - Version:
     1.4.0
     */
    public func setFormTopTitle(_ text: String, for formType: PrimerFormType) {
        DispatchQueue.main.async {
            let themeProtocol: PrimerThemeProtocol = DependencyContainer.resolve()
            let theme = themeProtocol as! PrimerTheme
            theme.content.formTopTitles.setTopTitle(text, for: formType)
        }
    }

    /**
     Set form's main title
     
     - Author:
     Primer
     - Version:
     1.4.0
     */
    public func setFormMainTitle(_ text: String, for formType: PrimerFormType) {
        DispatchQueue.main.async {
            let themeProtocol: PrimerThemeProtocol = DependencyContainer.resolve()
            let theme = themeProtocol as! PrimerTheme
            theme.content.formMainTitles.setMainTitle(text, for: formType)
        }
    }

    /**
     Pre-fill direct debit details of user in form
     
     - Author:
     Primer
     - Version:
     1.4.0
     */
    public func setDirectDebitDetails(
        firstName: String,
        lastName: String,
        email: String,
        iban: String,
        address: Address
    ) {
        DispatchQueue.main.async {
            let state: AppStateProtocol = DependencyContainer.resolve()
            state.directDebitMandate.firstName = firstName
            state.directDebitMandate.lastName = lastName
            state.directDebitMandate.email = email
            state.directDebitMandate.iban = iban
            state.directDebitMandate.address = address
        }
    }

    /**
     Presents a bottom sheet view for Primer checkout. To determine the user journey specify the PrimerSessionFlow of the method. Additionally a parent view controller needs to be passed in to display the sheet view.
     
     - Author:
     Primer
     - Version:
     1.4.0
     */
    public func showCheckout(_ controller: UIViewController, flow: PrimerSessionFlow) {
<<<<<<< HEAD
        self.presentingViewController = controller
        Primer.shared.flow = flow
        
        DispatchQueue.main.async { [weak self] in
            guard let self = self else { return }
            if flow == .checkoutWithApplePay {
                let appleViewModel: ApplePayViewModelProtocol = DependencyContainer.resolve()
                appleViewModel.payWithApple { (tok, err) in
                    
                }
            } else {
                self.root = RootViewController()
                guard let root = self.root else { return }
                let router: RouterDelegate = DependencyContainer.resolve()
                router.setRoot(root)
                controller.present(root, animated: true)
            }
        }
=======
        show(flow: flow)
>>>>>>> fdac089b
    }

    /**
     Performs an asynchronous get call returning all the saved payment methods for the user ID specified in the settings object when instantiating Primer. Provide a completion handler to access the returned list of saved payment methods (these have already been added to Primer vault and can be sent directly to your backend to authorize or capture a payment)
     
     - Author:
     Primer
     - Version:
     1.4.0
     */
    public func fetchVaultedPaymentMethods(_ completion: @escaping (Result<[PaymentMethodToken], Error>) -> Void) {
        DispatchQueue.main.async {
            let externalViewModel: ExternalViewModelProtocol = DependencyContainer.resolve()
            externalViewModel.fetchVaultedPaymentMethods(completion)
        }
    }

    /** Dismisses any opened checkout sheet view. */
    public func dismiss() {
        DispatchQueue.main.async { [weak self] in
<<<<<<< HEAD
            UIView.animate(withDuration: 0.3) {
                (self?.root?.presentationController as? PresentationController)?.blurEffectView.alpha = 0.0
            } completion: { (_) in
                self?.presentingViewController?.dismiss(animated: true, completion: {
                    self?.presentingViewController = nil
                    self?.root = nil
                })
=======
            self?.primerRootVC?.dismissPrimerRootViewController(animated: true, completion: {
                self?.primerRootVC = nil
                self?.primerWindow?.resignKey()
                self?.primerWindow = nil
                Primer.shared.delegate?.onCheckoutDismissed?()
            })
        }
    }
    
    public func show(flow: PrimerSessionFlow) {
        self.flow = flow
        
        DispatchQueue.main.async {
            if self.primerRootVC == nil {
                self.primerRootVC = PrimerRootViewController(flow: flow)
            }
            
            if self.primerWindow == nil {
                self.primerWindow = UIWindow(frame: UIScreen.main.bounds)
                self.primerWindow!.rootViewController = self.primerRootVC
                self.primerWindow!.backgroundColor = UIColor.clear
                self.primerWindow!.windowLevel = UIWindow.Level.normal
                self.primerWindow!.makeKeyAndVisible()
>>>>>>> fdac089b
            }
        }
    }
    
}

#endif<|MERGE_RESOLUTION|>--- conflicted
+++ resolved
@@ -98,7 +98,6 @@
         DependencyContainer.register(OAuthViewModel() as OAuthViewModelProtocol)
         DependencyContainer.register(VaultPaymentMethodViewModel() as VaultPaymentMethodViewModelProtocol)
         DependencyContainer.register(VaultCheckoutViewModel() as VaultCheckoutViewModelProtocol)
-        DependencyContainer.register(ConfirmMandateViewModel() as ConfirmMandateViewModelProtocol)
         DependencyContainer.register(ExternalViewModel() as ExternalViewModelProtocol)
         DependencyContainer.register(SuccessScreenViewModel() as SuccessScreenViewModelProtocol)
         DependencyContainer.register(ApayaWebViewModel() as ApayaWebViewModel)
@@ -194,28 +193,7 @@
      1.4.0
      */
     public func showCheckout(_ controller: UIViewController, flow: PrimerSessionFlow) {
-<<<<<<< HEAD
-        self.presentingViewController = controller
-        Primer.shared.flow = flow
-        
-        DispatchQueue.main.async { [weak self] in
-            guard let self = self else { return }
-            if flow == .checkoutWithApplePay {
-                let appleViewModel: ApplePayViewModelProtocol = DependencyContainer.resolve()
-                appleViewModel.payWithApple { (tok, err) in
-                    
-                }
-            } else {
-                self.root = RootViewController()
-                guard let root = self.root else { return }
-                let router: RouterDelegate = DependencyContainer.resolve()
-                router.setRoot(root)
-                controller.present(root, animated: true)
-            }
-        }
-=======
         show(flow: flow)
->>>>>>> fdac089b
     }
 
     /**
@@ -236,15 +214,6 @@
     /** Dismisses any opened checkout sheet view. */
     public func dismiss() {
         DispatchQueue.main.async { [weak self] in
-<<<<<<< HEAD
-            UIView.animate(withDuration: 0.3) {
-                (self?.root?.presentationController as? PresentationController)?.blurEffectView.alpha = 0.0
-            } completion: { (_) in
-                self?.presentingViewController?.dismiss(animated: true, completion: {
-                    self?.presentingViewController = nil
-                    self?.root = nil
-                })
-=======
             self?.primerRootVC?.dismissPrimerRootViewController(animated: true, completion: {
                 self?.primerRootVC = nil
                 self?.primerWindow?.resignKey()
@@ -268,7 +237,6 @@
                 self.primerWindow!.backgroundColor = UIColor.clear
                 self.primerWindow!.windowLevel = UIWindow.Level.normal
                 self.primerWindow!.makeKeyAndVisible()
->>>>>>> fdac089b
             }
         }
     }
