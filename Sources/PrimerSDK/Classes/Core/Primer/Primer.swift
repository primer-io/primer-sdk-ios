--- conflicted
+++ resolved
@@ -42,10 +42,13 @@
         NotificationCenter.default.addObserver(self, selector: #selector(onAppStateChange), name: UIApplication.willTerminateNotification, object: nil)
         NotificationCenter.default.addObserver(self, selector: #selector(onAppStateChange), name: UIApplication.willResignActiveNotification, object: nil)
         
-        DispatchQueue.main.async { [weak self] in
-            DependencyContainer.register(PrimerTheme() as PrimerThemeProtocol)
-            try! Analytics.Service.deleteEvents()
-        }
+        #if DEBUG
+        do {
+            try Analytics.Service.deleteEvents()
+        } catch {
+            fatalError(error.localizedDescription)
+        }
+        #endif
     }
     
     public func application(_ app: UIApplication, open url: URL, options: [UIApplication.OpenURLOptionsKey : Any] = [:]) -> Bool {
@@ -69,39 +72,6 @@
     @objc
     private func onAppStateChange() {
         Analytics.Service.sync()
-    }
-    
-    /**
-     Set or reload all SDK dependencies.
-     
-     - Parameter settings: Primer settings object
-     
-     - Author: Primer
-    
-     - Version: 1.2.2
-     */
-    internal func setDependencies(settings: PrimerSettings, theme: PrimerTheme) {
-        DependencyContainer.register(settings as PrimerSettingsProtocol)
-        DependencyContainer.register(theme as PrimerThemeProtocol)
-<<<<<<< HEAD
-        DependencyContainer.register(FormType.cardForm(theme: theme) as FormType)
-=======
-        DependencyContainer.register(AppState() as AppStateProtocol)
-        DependencyContainer.register(PrimerAPIClient() as PrimerAPIClientProtocol)
-        DependencyContainer.register(VaultService() as VaultServiceProtocol)
-        DependencyContainer.register(ClientTokenService() as ClientTokenServiceProtocol)
-        DependencyContainer.register(PaymentMethodConfigService() as PaymentMethodConfigServiceProtocol)
-        DependencyContainer.register(PayPalService() as PayPalServiceProtocol)
-        DependencyContainer.register(TokenizationService() as TokenizationServiceProtocol)
-        DependencyContainer.register(VaultPaymentMethodViewModel() as VaultPaymentMethodViewModelProtocol)
-        DependencyContainer.register(VaultCheckoutViewModel() as VaultCheckoutViewModelProtocol)
-        DependencyContainer.register(ExternalViewModel() as ExternalViewModelProtocol)
-        
-        let err = PrimerError.invalidClientToken(userInfo: ["file": #file, "class": "\(Self.self)", "function": #function, "line": "\(#line)"])
-        ErrorHandler.handle(error: err)
-        let nsErr = err as NSError
-        print("\(nsErr.domain) \(nsErr.code) \(nsErr.localizedDescription)\n\(err.localizedDescription)")
->>>>>>> 37b5453d
     }
 
     // MARK: - CONFIGURATION
