--- conflicted
+++ resolved
@@ -210,9 +210,15 @@
         case (.adyenAlipay, .checkout):
             flow = .checkoutWithAsyncPaymentMethod(paymentMethodType: .adyenAlipay)
             
+        case (.adyenDotPay, .checkout):
+            flow = .checkoutWithAdyenBank
+            
         case (.adyenGiropay, .checkout):
             flow = .checkoutWithAsyncPaymentMethod(paymentMethodType: .adyenGiropay)
             
+        case (.adyenIDeal, .checkout):
+            flow = .checkoutWithAdyenBank
+            
         case (.adyenMobilePay, .checkout):
             flow = .checkoutWithAsyncPaymentMethod(paymentMethodType: .adyenMobilePay)
             
@@ -264,16 +270,9 @@
         case (.paymentCard, .checkout):
             flow = .completeDirectCheckout
             
-<<<<<<< HEAD
         case (.paymentCard, .vault):
             flow = .addCardToVault
 
-=======
-        case (.adyenDotPay, .checkout),
-            (.adyenIDeal, .checkout):
-            flow = .checkoutWithAdyenDotPay
-            
->>>>>>> 2abcf03b
         case (.payPal, .checkout):
             flow = .checkoutWithPayPal
             
@@ -285,10 +284,11 @@
             (.goCardlessMandate, _),
             (.googlePay, _),
             (.adyenAlipay, .vault),
+            (.adyenDotPay, .vault),
             (.adyenGiropay, .vault),
+            (.adyenIDeal, .vault),
             (.hoolah, .vault),
             (.payNLIdeal, .vault),
-<<<<<<< HEAD
             (.adyenSofortBanking, .vault),
             (.adyenTrustly, .vault),
             (.adyenTwint, .vault),
@@ -299,13 +299,6 @@
             (.payNLBancontact, .vault),
             (.payNLPayconiq, .vault),
             (.payNLGiropay, .vault),
-=======
-            (.adyenDotPay, .vault),
-            (.adyenIDeal, .vault),
-            (.sofort, .vault),
-            (.trustly, .vault),
-            (.twint, .vault),
->>>>>>> 2abcf03b
             (.other, _):
             let err = PrimerError.intentNotSupported(intent: intent, paymentMethodType: paymentMethod)
             Primer.shared.delegate?.checkoutFailed?(with: err)
