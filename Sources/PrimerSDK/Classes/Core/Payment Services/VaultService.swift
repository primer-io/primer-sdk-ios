import Foundation

internal protocol VaultServiceProtocol {
    func fetchVaultedPaymentMethods() -> Promise<Void>
    func fetchVaultedPaymentMethods() async throws
    func deleteVaultedPaymentMethod(with id: String) -> Promise<Void>
    func deleteVaultedPaymentMethod(with id: String) async throws
}

<<<<<<< HEAD
internal class VaultService: VaultServiceProtocol {
=======
final class VaultService: VaultServiceProtocol {

>>>>>>> e306a7dd
    let apiClient: PrimerAPIClientVaultProtocol

    init(apiClient: PrimerAPIClientVaultProtocol) {
        self.apiClient = apiClient
    }

    func fetchVaultedPaymentMethods() -> Promise<Void> {
        return Promise { seal in
            let state: AppStateProtocol = AppState.current

            guard let clientToken = PrimerAPIConfigurationModule.decodedJWTToken else {
                let err = PrimerError.invalidClientToken(userInfo: .errorUserInfoDictionary(),
                                                         diagnosticsId: UUID().uuidString)
                ErrorHandler.handle(error: err)
                seal.reject(err)
                return
            }

            firstly {
                fetchVaultedPaymentMethods(clientToken: clientToken)
            }
            .done { paymentMethods in
                state.paymentMethods = paymentMethods.data
                state.selectedPaymentMethodId = paymentMethods.data.first?.id
                seal.fulfill()
            }
            .catch { err in
                seal.reject(err)
            }
        }
    }

    func fetchVaultedPaymentMethods() async throws {
        return try await withCheckedThrowingContinuation { continuation in
            self.fetchVaultedPaymentMethods()
                .done {
                    continuation.resume()
                }
                .catch { err in
                    continuation.resume(throwing: err)
                }
        }
    }

    func fetchVaultedPaymentMethods(clientToken: DecodedJWTToken) -> Promise<Response.Body.VaultedPaymentMethods> {
        return Promise { seal in
            apiClient.fetchVaultedPaymentMethods(clientToken: clientToken, completion: { result in
                switch result {
                case .success(let response):
                    seal.fulfill(response)
                case .failure(let err):
                    seal.reject(err)
                }
            })
        }
    }

    func fetchVaultedPaymentMethods(clientToken: DecodedJWTToken) async throws -> Response.Body.VaultedPaymentMethods {
        return try await withCheckedThrowingContinuation { continuation in
            self.fetchVaultedPaymentMethods(clientToken: clientToken)
                .done { response in
                    continuation.resume(returning: response)
                }
                .catch { err in
                    continuation.resume(throwing: err)
                }
        }
    }

    func deleteVaultedPaymentMethod(with id: String) -> Promise<Void> {
        return Promise { seal in
            guard let clientToken = PrimerAPIConfigurationModule.decodedJWTToken else {
                let err = PrimerError.invalidClientToken(userInfo: .errorUserInfoDictionary(),
                                                         diagnosticsId: UUID().uuidString)
                ErrorHandler.handle(error: err)
                seal.reject(err)
                return
            }

            apiClient.deleteVaultedPaymentMethod(clientToken: clientToken, id: id) { result in
                switch result {
                case .failure(let err):
                    let containerErr = PrimerError.failedToCreateSession(error: err, userInfo: .errorUserInfoDictionary(),
                                                                         diagnosticsId: UUID().uuidString)
                    ErrorHandler.handle(error: containerErr)
                    seal.reject(containerErr)

                case .success:
                    seal.fulfill()
                }
            }
        }
    }

    func deleteVaultedPaymentMethod(with id: String) async throws {
        return try await withCheckedThrowingContinuation { continuation in
            self.deleteVaultedPaymentMethod(with: id)
                .done {
                    continuation.resume()
                }
                .catch { err in
                    continuation.resume(throwing: err)
                }
        }
    }
}<|MERGE_RESOLUTION|>--- conflicted
+++ resolved
@@ -7,12 +7,8 @@
     func deleteVaultedPaymentMethod(with id: String) async throws
 }
 
-<<<<<<< HEAD
-internal class VaultService: VaultServiceProtocol {
-=======
 final class VaultService: VaultServiceProtocol {
 
->>>>>>> e306a7dd
     let apiClient: PrimerAPIClientVaultProtocol
 
     init(apiClient: PrimerAPIClientVaultProtocol) {
