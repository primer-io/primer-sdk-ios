//
//  ApayaService.swift
//  PrimerSDK
//
//  Created by Carl Eriksson on 26/07/2021.
//

#if canImport(UIKit)

protocol OAuthServiceProtocol {
    func createPaymentSession(_ completion: @escaping (Result<String, Error>) -> Void)
}

internal protocol ApayaServiceProtocol: OAuthServiceProtocol {}

internal class ApayaService: ApayaServiceProtocol {
    
    deinit {
        log(logLevel: .debug, message: "🧨 deinit: \(self) \(Unmanaged.passUnretained(self).toOpaque())")
    }
    
    func createPaymentSession(_ completion: @escaping (Result<String, Error>) -> Void) {
        let state: AppStateProtocol = DependencyContainer.resolve()
        guard let clientToken = state.decodedClientToken,
<<<<<<< HEAD
              let merchantId = state.paymentMethodConfig?.getConfig(for: .apaya)?.id,
              var merchantAccountId = state.paymentMethodConfig?.getProductId(for: .apaya)
=======
              let merchantAccountId = state.paymentMethodConfig?.getProductId(for: .apaya)
>>>>>>> 8a377284
        else {
            return completion(.failure(ApayaException.noToken))
        }
        
        let settings: PrimerSettingsProtocol = DependencyContainer.resolve()
        guard let currency = settings.currency else {
            return completion(.failure(PaymentException.missingCurrency))
        }
                
        let body = Apaya.CreateSessionAPIRequest(merchantAccountId: merchantAccountId,
                                                 language: settings.localeData.languageCode ?? "en",
                                                 currencyCode: currency.rawValue,
                                                 phoneNumber: settings.customer?.mobilePhoneNumber)
        
        let api: PrimerAPIClientProtocol = DependencyContainer.resolve()
        api.apayaCreateSession(clientToken: clientToken, request: body) { [weak self] result in
            switch result {
            case .failure(let error):
                Primer.shared.delegate?.checkoutFailed?(with: error)
                completion(.failure(ApayaException.failedToCreateSession))
            case .success(let response):
                log(
                    logLevel: .info,
                    message: "\(response)",
                    className: "\(String(describing: self.self))",
                    function: #function
                )

                completion(.success(response.url))
            }
        }
    }
    
}
#endif<|MERGE_RESOLUTION|>--- conflicted
+++ resolved
@@ -22,12 +22,7 @@
     func createPaymentSession(_ completion: @escaping (Result<String, Error>) -> Void) {
         let state: AppStateProtocol = DependencyContainer.resolve()
         guard let clientToken = state.decodedClientToken,
-<<<<<<< HEAD
-              let merchantId = state.paymentMethodConfig?.getConfig(for: .apaya)?.id,
-              var merchantAccountId = state.paymentMethodConfig?.getProductId(for: .apaya)
-=======
               let merchantAccountId = state.paymentMethodConfig?.getProductId(for: .apaya)
->>>>>>> 8a377284
         else {
             return completion(.failure(ApayaException.noToken))
         }
