--- conflicted
+++ resolved
@@ -7,104 +7,6 @@
 
 #if canImport(UIKit)
 
-<<<<<<< HEAD
-struct LocaleData: Codable {
-    let countryCode: String
-    let currencyCode: String
-    let localeCode: String
-}
-
-struct OrderItem: Codable {
-    let name: String
-    let unitAmount: Int
-    let quantity: Int
-}
-
-struct KlarnaCreatePaymentSessionAPIRequest: Codable {
-    let paymentMethodConfigId: String
-    let sessionType: String
-    let redirectUrl: String
-    let totalAmount: Int
-    let localeData: LocaleData
-    let orderItems: [OrderItem]
-}
-
-struct KlarnaSessionCategory: Codable {
-    let identifier: String
-    let name: String
-    let descriptiveAssetUrl: String
-    let standardAssetUrl: String
-}
-
-struct KlarnaCreatePaymentSessionAPIResponse: Codable {
-    let clientToken: String
-    let sessionId: String
-    let categories: [KlarnaSessionCategory]
-    let hppSessionId: String
-    let hppRedirectUrl: String
-}
-
-struct KlarnaFinalizePaymentSessionRequest: Codable {
-    let paymentMethodConfigId: String
-    let sessionId: String
-}
-
-struct KlarnaSessionOrderLines: Codable {
-    let type: String?
-    let name: String?
-    let quantity: Int?
-    let unitPrice: Int?
-    let totalAmount: Int?
-    let totalDiscountAmount: Int?
-
-    enum CodingKeys: String, CodingKey {
-        case type = "type"
-        case name = "name"
-        case quantity = "quantity"
-        case unitPrice = "unit_price"
-        case totalAmount = "total_amount"
-        case totalDiscountAmount = "total_discount_amount"
-    }
-}
-
-struct KlarnaSessionMerchantUrls: Codable {
-    let statusUpdate: String
-
-    enum CodingKeys: String, CodingKey {
-        case statusUpdate = "status_update"
-    }
-}
-
-struct KlarnaSessionOptions: Codable {
-    let disableConfirmationModals: Bool
-
-    enum CodingKeys: String, CodingKey {
-        case disableConfirmationModals = "disable_confirmation_modals"
-    }
-}
-
-struct KlarnaSessionData: Codable {
-    let purchaseCountry: String?
-    let purchaseCurrency: String?
-    let locale: String?
-    let orderAmount: Int?
-    let orderLines: [KlarnaSessionOrderLines]?
-
-    enum CodingKeys: String, CodingKey {
-        case purchaseCountry = "purchase_country"
-        case purchaseCurrency = "purchase_currency"
-        case locale = "locale"
-        case orderAmount = "order_amount"
-        case orderLines = "order_lines"
-    }
-}
-
-struct KlarnaFinalizePaymentSessionresponse: Codable {
-    let sessionData: KlarnaSessionData
-}
-
-=======
->>>>>>> 76655a1c
 protocol KlarnaServiceProtocol {
     func createPaymentSession(_ completion: @escaping (Result<String, Error>) -> Void)
     func createKlarnaCustomerToken(_ completion: @escaping (Result<KlarnaCustomerTokenAPIResponse, Error>) -> Void)
@@ -131,14 +33,10 @@
             return completion(.failure(KlarnaException.noCurrency))
         }
 
-<<<<<<< HEAD
-        guard let configId = state.paymentMethodConfig?.getConfigId(for: .klarna) else {
-=======
-        guard let configId = state.paymentMethodConfig?.getConfigId(for: .KLARNA),
+        guard let configId = state.paymentMethodConfig?.getConfigId(for: .klarna),
               let countryCode = self.state.settings.countryCode,
               let currency = self.state.settings.currency
         else {
->>>>>>> 76655a1c
             return completion(.failure(KlarnaException.noPaymentMethodConfigId))
         }
 
@@ -174,15 +72,11 @@
             return completion(.failure(KlarnaException.noToken))
         }
 
-<<<<<<< HEAD
-        guard let configId = state.paymentMethodConfig?.getConfigId(for: .klarna) else {
-=======
-        guard let configId = state.paymentMethodConfig?.getConfigId(for: .KLARNA),
+        guard let configId = state.paymentMethodConfig?.getConfigId(for: .klarna),
               let authorizationToken = self.state.authorizationToken,
               let sessionId = self.state.sessionId,
               let countryCode = self.state.settings.countryCode,
               let currency = self.state.settings.currency else {
->>>>>>> 76655a1c
             return completion(.failure(KlarnaException.noPaymentMethodConfigId))
         }
 
@@ -214,7 +108,7 @@
             return completion(.failure(KlarnaException.noToken))
         }
 
-        guard let configId = state.paymentMethodConfig?.getConfigId(for: .KLARNA),
+        guard let configId = state.paymentMethodConfig?.getConfigId(for: .klarna),
               let sessionId = state.sessionId else {
             return completion(.failure(KlarnaException.noPaymentMethodConfigId))
         }
