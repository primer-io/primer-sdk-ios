//
//  DirectDebitService.swift
//  PrimerSDK
//
//  Created by Carl Eriksson on 22/01/2021.
//

#if canImport(UIKit)

internal protocol DirectDebitServiceProtocol {
    func createMandate(_ completion: @escaping (Error?) -> Void)
}

internal class DirectDebitService: DirectDebitServiceProtocol {
    
    deinit {
        log(logLevel: .debug, message: "🧨 deinit: \(self) \(Unmanaged.passUnretained(self).toOpaque())")
    }

    func createMandate(_ completion: @escaping (Error?) -> Void) {
        let state: AppStateProtocol = DependencyContainer.resolve()
        
        guard let clientToken = state.decodedClientToken else {
            return completion(PrimerError.directDebitSessionFailed)
        }

        guard let configId = state.paymentMethodConfig?.getConfigId(for: .goCardlessMandate) else {
            return completion(PrimerError.directDebitSessionFailed)
        }
        
        let settings: PrimerSettingsProtocol = DependencyContainer.resolve()
        guard let customer = settings.customer else {
            return completion(PrimerError.userDetailsMissing)
        }

        let mandate = state.directDebitMandate
        
        let bankDetails = BankDetails(
            iban: mandate.iban,
            bankCode: mandate.sortCode,
            accountNumber: mandate.accountNumber)

        let body = DirectDebitCreateMandateRequest(
            id: configId,
<<<<<<< HEAD
            userDetails: UserDetails(
                firstName: mandate.firstName ?? "",
                lastName: mandate.lastName ?? "",
                email: mandate.email ?? "",
                addressLine1: mandate.address?.addressLine1 ?? "",
                addressLine2: mandate.address?.addressLine2 ?? "",
                city: mandate.address?.city ?? "",
                postalCode: mandate.address?.postalCode ?? "",
                countryCode: mandate.address?.countryCode?.rawValue ?? ""
            ),
            bankDetails: BankDetails(
                iban: mandate.iban,
                bankCode: mandate.sortCode,
                accountNumber: mandate.accountNumber
            )
        )
=======
            customer: customer,
            bankDetails: bankDetails)
>>>>>>> 8d54a2a1
        
        let api: PrimerAPIClientProtocol = DependencyContainer.resolve()

        api.directDebitCreateMandate(clientToken: clientToken, mandateRequest: body) { [weak self] result in
            switch result {
            case .failure:
                completion(PrimerError.directDebitSessionFailed)
            case .success(let response):
                state.mandateId = response.mandateId
                completion(nil)
            }
        }
    }
}

struct DirectDebitCreateMandateRequest: Codable {
    let id: String
    let customer: Customer
    let bankDetails: BankDetails
}

public struct Customer: Codable {
    let firstName: String?
    let lastName: String?
    let email: String?
    let homePhoneNumber: String?
    let mobilePhoneNumber: String?
    let workPhoneNumber: String?
    let billingAddress: Address?
    
    public init(
        firstName: String? = nil,
        lastName: String? = nil,
        email: String? = nil,
        homePhoneNumber: String? = nil,
        mobilePhoneNumber: String? = nil,
        workPhoneNumber: String? = nil,
        billingAddress: Address? = nil
    ) {
        self.firstName = firstName
        self.lastName = lastName
        self.email = email
        self.homePhoneNumber = homePhoneNumber
        self.mobilePhoneNumber = mobilePhoneNumber
        self.workPhoneNumber = workPhoneNumber
        self.billingAddress = billingAddress
    }
}

struct BankDetails: Codable {
    let iban: String?
    let bankCode: String?
    let accountNumber: String?
}

struct DirectDebitCreateMandateResponse: Codable {
    let mandateId: String
    let mandateScheme: String
}

#endif<|MERGE_RESOLUTION|>--- conflicted
+++ resolved
@@ -42,27 +42,8 @@
 
         let body = DirectDebitCreateMandateRequest(
             id: configId,
-<<<<<<< HEAD
-            userDetails: UserDetails(
-                firstName: mandate.firstName ?? "",
-                lastName: mandate.lastName ?? "",
-                email: mandate.email ?? "",
-                addressLine1: mandate.address?.addressLine1 ?? "",
-                addressLine2: mandate.address?.addressLine2 ?? "",
-                city: mandate.address?.city ?? "",
-                postalCode: mandate.address?.postalCode ?? "",
-                countryCode: mandate.address?.countryCode?.rawValue ?? ""
-            ),
-            bankDetails: BankDetails(
-                iban: mandate.iban,
-                bankCode: mandate.sortCode,
-                accountNumber: mandate.accountNumber
-            )
-        )
-=======
             customer: customer,
             bankDetails: bankDetails)
->>>>>>> 8d54a2a1
         
         let api: PrimerAPIClientProtocol = DependencyContainer.resolve()
 
@@ -84,34 +65,6 @@
     let bankDetails: BankDetails
 }
 
-public struct Customer: Codable {
-    let firstName: String?
-    let lastName: String?
-    let email: String?
-    let homePhoneNumber: String?
-    let mobilePhoneNumber: String?
-    let workPhoneNumber: String?
-    let billingAddress: Address?
-    
-    public init(
-        firstName: String? = nil,
-        lastName: String? = nil,
-        email: String? = nil,
-        homePhoneNumber: String? = nil,
-        mobilePhoneNumber: String? = nil,
-        workPhoneNumber: String? = nil,
-        billingAddress: Address? = nil
-    ) {
-        self.firstName = firstName
-        self.lastName = lastName
-        self.email = email
-        self.homePhoneNumber = homePhoneNumber
-        self.mobilePhoneNumber = mobilePhoneNumber
-        self.workPhoneNumber = workPhoneNumber
-        self.billingAddress = billingAddress
-    }
-}
-
 struct BankDetails: Codable {
     let iban: String?
     let bankCode: String?
