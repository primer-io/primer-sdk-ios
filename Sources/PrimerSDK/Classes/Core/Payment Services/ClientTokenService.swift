--- conflicted
+++ resolved
@@ -37,28 +37,6 @@
         }
         
         let state: AppStateProtocol = DependencyContainer.resolve()
-<<<<<<< HEAD
-        let previousJwtTokenPayload = ClientTokenService.decodedClientToken
-
-        if jwtTokenPayload.analyticsUrl == nil {
-            jwtTokenPayload.analyticsUrl = previousJwtTokenPayload?.analyticsUrl
-        }
-        
-        if jwtTokenPayload.configurationUrl == nil {
-            jwtTokenPayload.configurationUrl = previousJwtTokenPayload?.configurationUrl
-        }
-        
-        if jwtTokenPayload.coreUrl == nil {
-            jwtTokenPayload.coreUrl = previousJwtTokenPayload?.coreUrl
-        }
-        
-        if jwtTokenPayload.env == nil {
-            jwtTokenPayload.env = previousJwtTokenPayload?.env
-        }
-        
-        if jwtTokenPayload.pciUrl == nil {
-            jwtTokenPayload.pciUrl = previousJwtTokenPayload?.pciUrl
-=======
         let previousDecodedToken = ClientTokenService.decodedClientToken
         
         currentDecodedToken.configurationUrl = currentDecodedToken.configurationUrl?.replacingOccurrences(of: "10.0.2.2:8080", with: "localhost:8080")
@@ -67,6 +45,10 @@
         
         if currentDecodedToken.env == nil {
             currentDecodedToken.env = previousDecodedToken?.env
+        }
+
+        if currentDecodedToken.analyticsUrl == nil {
+            currentDecodedToken.analyticsUrl = previousDecodedToken?.analyticsUrl
         }
         
         if currentDecodedToken.configurationUrl == nil {
@@ -79,17 +61,12 @@
         
         if currentDecodedToken.pciUrl == nil {
             currentDecodedToken.pciUrl = previousDecodedToken?.pciUrl
->>>>>>> 5a71a308
         }
         
         var segments: [String] = clientToken.split(separator: ".").compactMap({ String($0) })
         
         var tmpSecondSegment: String?
-<<<<<<< HEAD
-        if let data = try? JSONEncoder().encode(jwtTokenPayload),
-=======
         if let data = try? JSONEncoder().encode(currentDecodedToken),
->>>>>>> 5a71a308
            let dataStr = String(data: data.base64EncodedData(), encoding: .utf8) {
             tmpSecondSegment = dataStr
         }
@@ -100,11 +77,7 @@
             segments.append(tmpSecondSegment)
         }
         
-<<<<<<< HEAD
-        let modifiedClientToken = segments.joined(separator: ".")
-=======
         let modifiedClientToken = segments.joined(separator: ".").base64RFC4648Format
->>>>>>> 5a71a308
         
         state.clientToken = modifiedClientToken
     }
