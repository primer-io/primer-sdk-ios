#if canImport(UIKit)

import Foundation

internal protocol ClientTokenServiceProtocol {
    static func storeClientToken(_ clientToken: String) throws
    func loadCheckoutConfig(_ completion: @escaping (Error?) -> Void)
}

internal class ClientTokenService: ClientTokenServiceProtocol {
    
    deinit {
        log(logLevel: .debug, message: "🧨 deinit: \(self) \(Unmanaged.passUnretained(self).toOpaque())")
    }
    
    static func storeClientToken(_ clientToken: String) throws {
        guard var jwtTokenPayload = clientToken.jwtTokenPayload,
              let expDate = jwtTokenPayload.expDate
        else {
            throw PrimerError.clientTokenNull
        }
        
        if expDate < Date() {
            throw PrimerError.clientTokenExpired
        }
        
        let state: AppStateProtocol = DependencyContainer.resolve()
        let previousEnv = state.decodedClientToken?.env
        
        if jwtTokenPayload.env == nil {
            // That's because the clientToken returned for dynamic 3DS doesn't contain an env.
            jwtTokenPayload.env = previousEnv
        }
        state.decodedClientToken = jwtTokenPayload
    }

    /**
    performs asynchronous call passed in by app developer, decodes the returned Base64 Primer client token string and adds it to shared state.
     */
    func loadCheckoutConfig(_ completion: @escaping (Error?) -> Void) {
        let settings: PrimerSettingsProtocol = DependencyContainer.resolve()

        settings.clientTokenRequestCallback({ [weak self] (token, err) in
            if let err = err {
                completion(err)
            } else if let token = token {
<<<<<<< HEAD
                do {
                    try ClientTokenService.storeClientToken(token)
                    completion(nil)
                } catch {
                    completion(error)
=======
                guard let jwtTokenPayload = token.jwtTokenPayload,
                      let expDate = jwtTokenPayload.expDate
                else {
                    return completion(PrimerError.clientTokenExpirationMissing)
                }
                
                if expDate < Date() {
                    return completion(PrimerError.clientTokenExpired)
                }
                
                if let jwtTokenPayload = token.jwtTokenPayload {
                    state.accessToken = token
                    state.decodedClientToken = jwtTokenPayload
                    completion(nil)
                } else {
                    state.accessToken = nil
                    state.decodedClientToken = nil
                    completion(PrimerError.clientTokenNull)
>>>>>>> fdac089b
                }
            }
        })
    }

}

#endif<|MERGE_RESOLUTION|>--- conflicted
+++ resolved
@@ -31,7 +31,9 @@
             // That's because the clientToken returned for dynamic 3DS doesn't contain an env.
             jwtTokenPayload.env = previousEnv
         }
+
         state.decodedClientToken = jwtTokenPayload
+        state.accessToken = clientToken
     }
 
     /**
@@ -44,32 +46,11 @@
             if let err = err {
                 completion(err)
             } else if let token = token {
-<<<<<<< HEAD
                 do {
                     try ClientTokenService.storeClientToken(token)
                     completion(nil)
                 } catch {
                     completion(error)
-=======
-                guard let jwtTokenPayload = token.jwtTokenPayload,
-                      let expDate = jwtTokenPayload.expDate
-                else {
-                    return completion(PrimerError.clientTokenExpirationMissing)
-                }
-                
-                if expDate < Date() {
-                    return completion(PrimerError.clientTokenExpired)
-                }
-                
-                if let jwtTokenPayload = token.jwtTokenPayload {
-                    state.accessToken = token
-                    state.decodedClientToken = jwtTokenPayload
-                    completion(nil)
-                } else {
-                    state.accessToken = nil
-                    state.decodedClientToken = nil
-                    completion(PrimerError.clientTokenNull)
->>>>>>> fdac089b
                 }
             }
         })
