//
//  Test3DSService.swift
//  Pods-Debug App
//
//  Created by Niall Quinn on 08/09/23.
//

import Foundation
import UIKit

class Mock3DSService: ThreeDSServiceProtocol {
    static var apiClient: PrimerAPIClientProtocol?
    private var demo3DSWindow: UIWindow?

    func perform3DS(
        paymentMethodTokenData: PrimerPaymentMethodTokenData,
        sdkDismissed: (() -> Void)?,
        completion: @escaping (_ result: Result<String, Error>) -> Void) {
<<<<<<< HEAD
=======
        if #available(iOS 13.0, *) {
>>>>>>> 6d78d86e
            if let windowScene = UIApplication.shared.connectedScenes.filter({ $0.activationState == .foregroundActive }).first as? UIWindowScene {
                demo3DSWindow = UIWindow(windowScene: windowScene)
            } else {
                // Not opted-in in UISceneDelegate
                demo3DSWindow = UIWindow(frame: UIScreen.main.bounds)
            }
        } else {
            // Fallback on earlier versions
            demo3DSWindow = UIWindow(frame: UIScreen.main.bounds)
        }

        demo3DSWindow!.rootViewController = ClearViewController()
        demo3DSWindow!.backgroundColor = UIColor.clear
        demo3DSWindow!.windowLevel = UIWindow.Level.alert
        demo3DSWindow!.makeKeyAndVisible()

        let viewController = PrimerDemo3DSViewController()
        demo3DSWindow!.rootViewController?.present(viewController, animated: true)

        viewController.onSendCredentialsButtonTapped = {
            self.demo3DSWindow?.rootViewController = nil
            self.demo3DSWindow = nil
            completion(.success(paymentMethodTokenData.token ?? "no-token"))
        }
    }
}<|MERGE_RESOLUTION|>--- conflicted
+++ resolved
@@ -16,18 +16,11 @@
         paymentMethodTokenData: PrimerPaymentMethodTokenData,
         sdkDismissed: (() -> Void)?,
         completion: @escaping (_ result: Result<String, Error>) -> Void) {
-<<<<<<< HEAD
-=======
-        if #available(iOS 13.0, *) {
->>>>>>> 6d78d86e
-            if let windowScene = UIApplication.shared.connectedScenes.filter({ $0.activationState == .foregroundActive }).first as? UIWindowScene {
-                demo3DSWindow = UIWindow(windowScene: windowScene)
-            } else {
-                // Not opted-in in UISceneDelegate
-                demo3DSWindow = UIWindow(frame: UIScreen.main.bounds)
-            }
+
+        if let windowScene = UIApplication.shared.connectedScenes.filter({ $0.activationState == .foregroundActive }).first as? UIWindowScene {
+            demo3DSWindow = UIWindow(windowScene: windowScene)
         } else {
-            // Fallback on earlier versions
+            // Not opted-in in UISceneDelegate
             demo3DSWindow = UIWindow(frame: UIScreen.main.bounds)
         }
 
