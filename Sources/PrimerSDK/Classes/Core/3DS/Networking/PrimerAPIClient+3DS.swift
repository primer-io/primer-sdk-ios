--- conflicted
+++ resolved
@@ -11,15 +11,9 @@
 
 extension PrimerAPIClient {
     
-<<<<<<< HEAD
     func begin3DSAuth(clientToken: DecodedClientToken, paymentMethodToken: PaymentMethodToken, threeDSecureBeginAuthRequest: ThreeDS.BeginAuthRequest, completion: @escaping (_ result: Result<ThreeDS.BeginAuthResponse, Error>) -> Void) {
         let endpoint = PrimerAPI.begin3DSRemoteAuth(clientToken: clientToken, paymentMethodToken: paymentMethodToken, threeDSecureBeginAuthRequest: threeDSecureBeginAuthRequest)
-        networkService.request(endpoint) { (result: Result<ThreeDS.BeginAuthResponse, NetworkServiceError>) in
-=======
-    func threeDSBeginAuth(clientToken: DecodedClientToken, paymentMethodToken: PaymentMethodToken, threeDSecureBeginAuthRequest: ThreeDS.BeginAuthRequest, completion: @escaping (_ result: Result<ThreeDS.BeginAuthResponse, Error>) -> Void) {
-        let endpoint = PrimerAPI.threeDSBeginRemoteAuth(clientToken: clientToken, paymentMethodToken: paymentMethodToken, threeDSecureBeginAuthRequest: threeDSecureBeginAuthRequest)
-        networkService.request(endpoint) { (result: Result<ThreeDS.BeginAuthResponse, NetworkError>) in
->>>>>>> b86a54eb
+        networkService.request(endpoint) { (result: Result<ThreeDS.BeginAuthResponse, Error>) in
             switch result {
             case .success(let threeDSecureBeginAuthResponse):
                 completion(.success(threeDSecureBeginAuthResponse))
@@ -29,15 +23,9 @@
         }
     }
     
-<<<<<<< HEAD
     func continue3DSAuth(clientToken: DecodedClientToken, threeDSTokenId: String, completion: @escaping (_ result: Result<ThreeDS.PostAuthResponse, Error>) -> Void) {
         let endpoint = PrimerAPI.continue3DSRemoteAuth(clientToken: clientToken, threeDSTokenId: threeDSTokenId)
-        networkService.request(endpoint) { (result: Result<ThreeDS.PostAuthResponse, NetworkServiceError>) in
-=======
-    func threeDSContinueAuth(clientToken: DecodedClientToken, threeDSTokenId: String, completion: @escaping (_ result: Result<ThreeDS.PostAuthResponse, Error>) -> Void) {
-        let endpoint = PrimerAPI.threeDSContinueRemoteAuth(clientToken: clientToken, threeDSTokenId: threeDSTokenId)
-        networkService.request(endpoint) { (result: Result<ThreeDS.PostAuthResponse, NetworkError>) in
->>>>>>> b86a54eb
+        networkService.request(endpoint) { (result: Result<ThreeDS.PostAuthResponse, Error>) in
             switch result {
             case .success(let postAuthResponse):
                 completion(.success(postAuthResponse))
@@ -51,7 +39,6 @@
     
 }
 
-<<<<<<< HEAD
 extension MockPrimerAPIClient {
     
     func begin3DSAuth(clientToken: DecodedClientToken, paymentMethodToken: PaymentMethodToken, threeDSecureBeginAuthRequest: ThreeDS.BeginAuthRequest, completion: @escaping (_ result: Result<ThreeDS.BeginAuthResponse, Error>) -> Void) {
@@ -89,6 +76,4 @@
     
 }
 
-=======
->>>>>>> b86a54eb
 #endif