//
//  ThreeDSService.swift
//  PrimerSDK
//
//  Created by Evangelos Pittas on 17/6/21.
//



import Foundation
import UIKit

#if canImport(Primer3DS)
import Primer3DS
#endif

protocol ThreeDSServiceProtocol {
    
    static var apiClient: PrimerAPIClientProtocol? { get set }
    
    func perform3DS(
        paymentMethodTokenData: PrimerPaymentMethodTokenData,
        sdkDismissed: (() -> Void)?,
        completion: @escaping (_ result: Result<String, Error>) -> Void)
}

class ThreeDSService: ThreeDSServiceProtocol, LogReporter {
    
    static var apiClient: PrimerAPIClientProtocol?
    
    private var threeDSSDKWindow: UIWindow?
    private var initProtocolVersion: ThreeDS.ProtocolVersion?
    private var continueErrorInfo: ThreeDS.ContinueInfo?
    private var resumePaymentToken: String?
    private var demo3DSWindow: UIWindow?
    
#if canImport(Primer3DS)
    private var primer3DS: Primer3DS!
#endif
    
<<<<<<< HEAD
    deinit {
        self.logger.debug(message: "🧨 deinit: \(self) \(Unmanaged.passUnretained(self).toOpaque())")
    }
    
=======
>>>>>>> 0cb3deab
    internal func perform3DS(
        paymentMethodTokenData: PrimerPaymentMethodTokenData,
        sdkDismissed: (() -> Void)?,
        completion: @escaping (_ result: Result<String, Error>) -> Void
    ) {
#if canImport(Primer3DS)
        firstly {
            self.validate()
        }
        .then { () -> Promise<Void> in
            self.initializePrimer3DSSdk()
        }
        .then { () -> Promise<SDKAuthResult> in
            self.create3DsAuthData(paymentMethodTokenData: paymentMethodTokenData)
        }
        .then { sdkAuthResult -> Promise<(serverAuthData: ThreeDS.ServerAuthData, resumeToken: String, threeDsAppRequestorUrl: URL?)> in
            self.initProtocolVersion = ThreeDS.ProtocolVersion(rawValue: sdkAuthResult.maxSupportedThreeDsProtocolVersion)
            return self.initialize3DSAuthorization(sdkAuthResult: sdkAuthResult, paymentMethodTokenData: paymentMethodTokenData)
        }
        .then { result -> Promise<Primer3DSCompletion> in
            self.resumePaymentToken = result.resumeToken
            return self.perform3DSChallenge(threeDSAuthData: result.serverAuthData, threeDsAppRequestorUrl: result.threeDsAppRequestorUrl)
        }
        .then { primer3DSCompletion -> Promise<ThreeDS.PostAuthResponse> in
            sdkDismissed?()
            
            guard let token = paymentMethodTokenData.token else {
                let err = PrimerError.invalidClientToken(
                    userInfo: ["file": #file, "class": "\(Self.self)", "function": #function, "line": "\(#line)"],
                    diagnosticsId: UUID().uuidString)
                ErrorHandler.handle(error: err)
                throw err
            }
            
            return self.finalize3DSAuthorization(
                paymentMethodToken: token,
                continueInfo: nil)
        }
        .done { result in
            self.resumePaymentToken = result.resumeToken
            completion(.success(result.resumeToken))
        }
        .ensure {
            let dismiss3DSUIEvent = Analytics.Event(
                eventType: .ui,
                properties: UIEventProperties(
                    action: .dismiss,
                    context: nil,
                    extra: nil,
                    objectType: .thirdPartyView,
                    objectId: nil,
                    objectClass: nil,
                    place: .threeDSScreen))
            Analytics.Service.record(events: [dismiss3DSUIEvent])
            
            self.threeDSSDKWindow?.isHidden = true
            self.threeDSSDKWindow = nil
            self.primer3DS.cleanup()
        }
        .catch { err in
            var continueInfo: ThreeDS.ContinueInfo?
            
            if case InternalError.noNeedToPerform3ds = err {
                guard let resumePaymentToken = self.resumePaymentToken else {
                    let err = PrimerError.invalidValue(
                        key: "resumeToken",
                        value: nil,
                        userInfo: ["file": #file, "class": "\(Self.self)", "function": #function, "line": "\(#line)"],
                        diagnosticsId: UUID().uuidString)
                    ErrorHandler.handle(error: err)
                    completion(.failure(err))
                    return
                }
                
                completion(.success(resumePaymentToken))
                return
                
            } else if case InternalError.failedToPerform3dsAndShouldBreak(let primerErr) = err {
                ErrorHandler.handle(error: primerErr)
                completion(.failure(primerErr))
                return
                
            } else if case InternalError.failedToPerform3dsButShouldContinue(let primer3DSErrorContainer) = err {
                ErrorHandler.handle(error: primer3DSErrorContainer)
                continueInfo = primer3DSErrorContainer.continueInfo
                
            } else {
                let errContainer = Primer3DSErrorContainer.underlyingError(
                    userInfo: ["file": #file, "class": "\(Self.self)", "function": #function, "line": "\(#line)"],
                    diagnosticsId: UUID().uuidString,
                    error: err)
                continueInfo = ThreeDS.ContinueInfo(
                    initProtocolVersion: self.initProtocolVersion?.rawValue,
                    error: errContainer)
                ErrorHandler.handle(error: err)
            }
            
            guard let token = paymentMethodTokenData.token else {
                let err = PrimerError.invalidClientToken(
                    userInfo: ["file": #file, "class": "\(Self.self)", "function": #function, "line": "\(#line)"],
                    diagnosticsId: UUID().uuidString)
                ErrorHandler.handle(error: err)
                completion(.failure(err.primerError))
                return
            }
            
            firstly {
                self.finalize3DSAuthorization(paymentMethodToken: token, continueInfo: continueInfo)
            }
            .done { result in
                self.resumePaymentToken = result.resumeToken
                completion(.success(result.resumeToken))
            }
            .catch { err in
                completion(.failure(err.primerError))
            }
        }
        
#else
        let missingSdkErr = Primer3DSErrorContainer.missingSdkDependency(
            userInfo: ["file": #file, "class": "\(Self.self)", "function": #function, "line": "\(#line)"],
            diagnosticsId: UUID().uuidString)
        ErrorHandler.handle(error: missingSdkErr)
        
        let continueErrorInfo = missingSdkErr.continueInfo
        
        firstly {
            self.validate()
        }
        .then { () -> Promise<ThreeDS.PostAuthResponse> in
            guard let token = paymentMethodTokenData.token else {
                let err = PrimerError.invalidClientToken(
                    userInfo: ["file": #file, "class": "\(Self.self)", "function": #function, "line": "\(#line)"],
                    diagnosticsId: UUID().uuidString)
                ErrorHandler.handle(error: err)
                throw err
            }
            
            return self.finalize3DSAuthorization(paymentMethodToken: token, continueInfo: continueErrorInfo)
        }
        .done { threeDsAuth in
            self.resumePaymentToken = threeDsAuth.resumeToken
            completion(.success(threeDsAuth.resumeToken))
        }
        .catch { err in
            completion(.failure(err.primerError))
        }
#endif
    }
    
    private func validate() -> Promise<Void> {
        return Promise { seal in
            guard PrimerAPIConfigurationModule.decodedJWTToken != nil else {
                let uuid = UUID().uuidString
                
                let err = PrimerError.invalidClientToken(
                    userInfo: ["file": #file, "class": "\(Self.self)", "function": #function, "line": "\(#line)"],
                    diagnosticsId: uuid)
                
                let internalErr = InternalError.failedToPerform3dsAndShouldBreak(error: err)
                seal.reject(internalErr)
                return
            }
            
            guard AppState.current.apiConfiguration != nil else {
                let uuid = UUID().uuidString
                
                let err = PrimerError.missingPrimerConfiguration(
                    userInfo: ["file": #file, "class": "\(Self.self)", "function": #function, "line": "\(#line)"],
                    diagnosticsId: uuid)
                
                let internalErr = InternalError.failedToPerform3dsAndShouldBreak(error: err)
                seal.reject(internalErr)
                return
            }
            
            seal.fulfill(())
        }
    }
    
#if canImport(Primer3DS)
    private func initializePrimer3DSSdk() -> Promise<Void> {
        return Promise { seal in
            guard let decodedJWTToken = PrimerAPIConfigurationModule.decodedJWTToken else {
                let err = PrimerError.invalidClientToken(
                    userInfo: ["file": #file, "class": "\(Self.self)", "function": #function, "line": "\(#line)"],
                    diagnosticsId: UUID().uuidString)
                
                let internalErr = InternalError.failedToPerform3dsAndShouldBreak(error: err)
                seal.reject(internalErr)
                return
            }
            
            guard let apiConfiguration = AppState.current.apiConfiguration else {
                let err = PrimerError.missingPrimerConfiguration(userInfo: ["file": #file, "class": "\(Self.self)", "function": #function, "line": "\(#line)"], diagnosticsId: UUID().uuidString)
                ErrorHandler.handle(error: err)
                seal.reject(err)
                return
            }
            
            guard let licenseKey = apiConfiguration.keys?.netceteraLicenseKey else {
                let uuid = UUID().uuidString
                
                let err = Primer3DSErrorContainer.missing3DSConfiguration(
                    userInfo: ["file": #file, "class": "\(Self.self)", "function": #function, "line": "\(#line)"],
                    diagnosticsId: uuid,
                    missingKey: "netceteraLicenseKey")
                
                let internalError = InternalError.failedToPerform3dsButShouldContinue(error: err)
                
                seal.reject(internalError)
                return
            }
            
            var certs: [Primer3DSCertificate] = []
            for certificate in AppState.current.apiConfiguration?.keys?.threeDSecureIoCertificates ?? [] {
                let cer = ThreeDS.Cer(cardScheme: certificate.cardNetwork, rootCertificate: certificate.rootCertificate, encryptionKey: certificate.encryptionKey)
                certs.append(cer)
            }
            
            let useThreeDsWeakValidation = decodedJWTToken.useThreeDsWeakValidation == false ? false : true
            
            switch Environment(rawValue: decodedJWTToken.env ?? "") {
            case .production:
                primer3DS = Primer3DS(environment: .production)
            case .staging:
                primer3DS = Primer3DS(environment: .staging)
            default:
                primer3DS = Primer3DS(environment: .sandbox)
            }
            
            // ⚠️  Property version doesn't exist on version before 1.1.0, so PrimerSDK won't build
            //     if Primer3DS is not equal or above 1.1.0
            if Primer3DS.hardcodedVersion.compareWithVersion("1.1.1") == .orderedDescending || Primer3DS.hardcodedVersion.compareWithVersion("1.1.1") == .orderedSame {
                do {
                    primer3DS.is3DSSanityCheckEnabled = PrimerSettings.current.debugOptions.is3DSSanityCheckEnabled
                    try primer3DS.initializeSDK(licenseKey: licenseKey, certificates: certs, enableWeakValidation: useThreeDsWeakValidation)
                    seal.fulfill(())
                    
                } catch {
                    let uuid = UUID().uuidString
                    
                    if let primer3DSError = error as? Primer3DSError {
                        let err = Primer3DSErrorContainer.primer3DSSdkError(
                            userInfo: ["file": #file, "class": "\(Self.self)", "function": #function, "line": "\(#line)"],
                            diagnosticsId: uuid,
                            initProtocolVersion: self.initProtocolVersion?.rawValue,
                            errorInfo: Primer3DSErrorInfo(
                                errorId: primer3DSError.errorId,
                                errorDescription: primer3DSError.errorDescription,
                                recoverySuggestion: primer3DSError.recoverySuggestion,
                                threeDsErrorCode: primer3DSError.threeDsErrorCode,
                                threeDsErrorType: primer3DSError.threeDsErrorType,
                                threeDsErrorComponent: primer3DSError.threeDsErrorComponent,
                                threeDsSdkTranscationId: primer3DSError.threeDsSdkTranscationId,
                                threeDsSErrorVersion: primer3DSError.threeDsSErrorVersion,
                                threeDsErrorDetail: primer3DSError.threeDsErrorDetail))
                        
                        let internalErr = InternalError.failedToPerform3dsButShouldContinue(error: err)
                        seal.reject(internalErr)
                        
                    } else {
                        let internalErr = InternalError.failedToPerform3dsAndShouldBreak(error: error)
                        seal.reject(internalErr)
                    }
                }
                
            } else {
                let uuid = UUID().uuidString
                
                let err = Primer3DSErrorContainer.invalid3DSSdkVersion(
                    userInfo: ["file": #file, "class": "\(Self.self)", "function": #function, "line": "\(#line)"],
                    diagnosticsId: uuid,
                    invalidVersion: Primer3DS.version,
                    validVersion: "1.1.0")
                
                let internalErr = InternalError.failedToPerform3dsButShouldContinue(error: err)
                seal.reject(internalErr)
            }
        }
    }
    
    private func create3DsAuthData(paymentMethodTokenData: PrimerPaymentMethodTokenData) -> Promise<SDKAuthResult> {
        return Promise { seal in
            guard let decodedJWTToken = PrimerAPIConfigurationModule.decodedJWTToken else {
                let err = PrimerError.invalidClientToken(
                    userInfo: ["file": #file, "class": "\(Self.self)", "function": #function, "line": "\(#line)"],
                    diagnosticsId: UUID().uuidString)
                
                let internalErr = InternalError.failedToPerform3dsAndShouldBreak(error: err)
                seal.reject(internalErr)
                return
            }
            
            let cardNetwork = CardNetwork(cardNetworkStr: paymentMethodTokenData.paymentInstrumentData?.binData?.network ?? "")
            
            guard let directoryServerId = cardNetwork.directoryServerId else {
                let uuid = UUID().uuidString
                
                let primer3DSError = Primer3DSError.missingDsRid(
                    cardNetwork: paymentMethodTokenData.paymentInstrumentData?.binData?.network ?? "n/a")
                
                let err = Primer3DSErrorContainer.primer3DSSdkError(
                    userInfo: ["file": #file, "class": "\(Self.self)", "function": #function, "line": "\(#line)"],
                    diagnosticsId: uuid,
                    initProtocolVersion: self.initProtocolVersion?.rawValue,
                    errorInfo: Primer3DSErrorInfo(
                        errorId: primer3DSError.errorId,
                        errorDescription: primer3DSError.errorDescription,
                        recoverySuggestion: primer3DSError.recoverySuggestion,
                        threeDsErrorCode: primer3DSError.threeDsErrorCode,
                        threeDsErrorType: primer3DSError.threeDsErrorType,
                        threeDsErrorComponent: primer3DSError.threeDsErrorComponent,
                        threeDsSdkTranscationId: primer3DSError.threeDsSdkTranscationId,
                        threeDsSErrorVersion: primer3DSError.threeDsSErrorVersion,
                        threeDsErrorDetail: primer3DSError.threeDsErrorDetail))
                
                let internalErr = InternalError.failedToPerform3dsButShouldContinue(error: err)
                seal.reject(internalErr)
                return
            }
            
            let supportedThreeDsProtocolVersions = decodedJWTToken.supportedThreeDsProtocolVersions ?? []
                        
            do {
                let result = try self.primer3DS.createTransaction(
                    directoryServerId: directoryServerId,
                    supportedThreeDsProtocolVersions: supportedThreeDsProtocolVersions)
                seal.fulfill(result)
                
            } catch {
                let uuid = UUID().uuidString
                
                if let primer3DSError = error as? Primer3DSError {
                    let err = Primer3DSErrorContainer.primer3DSSdkError(
                        userInfo: ["file": #file, "class": "\(Self.self)", "function": #function, "line": "\(#line)"],
                        diagnosticsId: uuid,
                        initProtocolVersion: self.initProtocolVersion?.rawValue,
                        errorInfo: Primer3DSErrorInfo(
                            errorId: primer3DSError.errorId,
                            errorDescription: primer3DSError.errorDescription,
                            recoverySuggestion: primer3DSError.recoverySuggestion,
                            threeDsErrorCode: primer3DSError.threeDsErrorCode,
                            threeDsErrorType: primer3DSError.threeDsErrorType,
                            threeDsErrorComponent: primer3DSError.threeDsErrorComponent,
                            threeDsSdkTranscationId: primer3DSError.threeDsSdkTranscationId,
                            threeDsSErrorVersion: primer3DSError.threeDsSErrorVersion,
                            threeDsErrorDetail: primer3DSError.threeDsErrorDetail))
                    
                    let internalErr = InternalError.failedToPerform3dsButShouldContinue(error: err)
                    seal.reject(internalErr)
                    
                } else {
                    let internalErr = InternalError.failedToPerform3dsAndShouldBreak(error: error)
                    seal.reject(internalErr)
                }
            }
        }
    }
    
    private func initialize3DSAuthorization(
        sdkAuthResult: SDKAuthResult,
        paymentMethodTokenData: PrimerPaymentMethodTokenData
    ) -> Promise<(serverAuthData: ThreeDS.ServerAuthData, resumeToken: String, threeDsAppRequestorUrl: URL?)> {
        return Promise { seal in
            var threeDsAppRequestorUrl: URL?
            
            if sdkAuthResult.maxSupportedThreeDsProtocolVersion.compareWithVersion("2.1") == .orderedDescending {
                if let urlStr = PrimerSettings.current.paymentMethodOptions.threeDsOptions?.threeDsAppRequestorUrl,
                   urlStr.hasPrefix("https"),
                   let url = URL(string: urlStr)
                {
                    // All good, url value is valid and https
                    threeDsAppRequestorUrl = url
                } else {
                    print("PRIMER WARNING!\nthreeDsAppRequestorUrl is not in a valid format (\"https://applink\"). In case you want to support redirecting back during the OOB flows please set correct threeDsAppRequestorUrl in PrimerThreeDsOptions during SDK initialization.")
                }
            }
            
            let threeDSecureBeginAuthRequest = ThreeDS.BeginAuthRequest(
                maxProtocolVersion: sdkAuthResult.maxSupportedThreeDsProtocolVersion,
                device: ThreeDS.SDKAuthData(
                    sdkAppId: sdkAuthResult.authData.sdkAppId,
                    sdkTransactionId: sdkAuthResult.authData.sdkTransactionId,
                    sdkTimeout: sdkAuthResult.authData.sdkTimeout,
                    sdkEncData: sdkAuthResult.authData.sdkEncData,
                    sdkEphemPubKey: sdkAuthResult.authData.sdkEphemPubKey,
                    sdkReferenceNumber: sdkAuthResult.authData.sdkReferenceNumber))
            
            self.requestInitialize3DSAuthorization(
                paymentMethodTokenData: paymentMethodTokenData,
                threeDSecureBeginAuthRequest: threeDSecureBeginAuthRequest) { result in
                    switch result {
                    case .success(let beginAuthResponse):
                        switch beginAuthResponse.authentication.responseCode {
                        case .authSuccess,
                                .authFailed,
                                .METHOD,        // Only applies on Web
                                .notPerformed,
                                .skipped:
                            
                            self.resumePaymentToken = beginAuthResponse.resumeToken
                            
                            let internalErr = InternalError.noNeedToPerform3ds(
                                status: beginAuthResponse.authentication.responseCode.rawValue)
                            seal.reject(internalErr)
                            
                        case .challenge:
                            let serverAuthData = ThreeDS.ServerAuthData(acsReferenceNumber: beginAuthResponse.authentication.acsReferenceNumber,
                                                                        acsSignedContent: beginAuthResponse.authentication.acsSignedContent,
                                                                        acsTransactionId: beginAuthResponse.authentication.acsTransactionId,
                                                                        responseCode: beginAuthResponse.authentication.responseCode.rawValue,
                                                                        transactionId: beginAuthResponse.authentication.transactionId)
                            
                            seal.fulfill((serverAuthData, beginAuthResponse.resumeToken, threeDsAppRequestorUrl))
                        }
                        
                    case .failure(let error):
                        seal.reject(error)
                    }
                }
        }
    }
    
    private func perform3DSChallenge(
        threeDSAuthData: Primer3DSServerAuthData,
        threeDsAppRequestorUrl: URL?
    ) -> Promise<Primer3DSCompletion> {
        return Promise { seal in
            guard let primer3DS = primer3DS else {
                let uuid = UUID().uuidString
                
                let primer3DSError = Primer3DSError.initializationError(error: nil, warnings: "Uninitialized SDK")
                
                let err = Primer3DSErrorContainer.primer3DSSdkError(
                    userInfo: ["file": #file, "class": "\(Self.self)", "function": #function, "line": "\(#line)"],
                    diagnosticsId: uuid,
                    initProtocolVersion: self.initProtocolVersion?.rawValue,
                    errorInfo: Primer3DSErrorInfo(
                        errorId: primer3DSError.errorId,
                        errorDescription: primer3DSError.errorDescription,
                        recoverySuggestion: primer3DSError.recoverySuggestion,
                        threeDsErrorCode: primer3DSError.threeDsErrorCode,
                        threeDsErrorType: primer3DSError.threeDsErrorType,
                        threeDsErrorComponent: primer3DSError.threeDsErrorComponent,
                        threeDsSdkTranscationId: primer3DSError.threeDsSdkTranscationId,
                        threeDsSErrorVersion: primer3DSError.threeDsSErrorVersion,
                        threeDsErrorDetail: primer3DSError.threeDsErrorDetail))
                
                let internalErr = InternalError.failedToPerform3dsButShouldContinue(error: err)
                seal.reject(internalErr)
                return
            }
            
            if #available(iOS 13.0, *) {
                if let windowScene = UIApplication.shared.connectedScenes.filter({ $0.activationState == .foregroundActive }).first as? UIWindowScene {
                    self.threeDSSDKWindow = UIWindow(windowScene: windowScene)
                } else {
                    // Not opted-in in UISceneDelegate
                    self.threeDSSDKWindow = UIWindow(frame: UIScreen.main.bounds)
                }
            } else {
                // Fallback on earlier versions
                self.threeDSSDKWindow = UIWindow(frame: UIScreen.main.bounds)
            }
            
            self.threeDSSDKWindow!.rootViewController = ClearViewController()
            self.threeDSSDKWindow!.backgroundColor = UIColor.clear
            self.threeDSSDKWindow!.windowLevel = UIWindow.Level.normal
            self.threeDSSDKWindow!.makeKeyAndVisible()
            
            let present3DSUIEvent = Analytics.Event(
                eventType: .ui,
                properties: UIEventProperties(
                    action: Analytics.Event.Property.Action.present,
                    context: nil,
                    extra: nil,
                    objectType: .thirdPartyView,
                    objectId: nil,
                    objectClass: nil,
                    place: .threeDSScreen))
            Analytics.Service.record(events: [present3DSUIEvent])
            
            primer3DS.performChallenge(
                threeDSAuthData: threeDSAuthData,
                threeDsAppRequestorUrl: threeDsAppRequestorUrl,
                presentOn: self.threeDSSDKWindow!.rootViewController!) { primer3DSCompletion, err in
                    if let primer3DSError = err as? Primer3DSError {
                        let err = Primer3DSErrorContainer.primer3DSSdkError(
                            userInfo: ["file": #file, "class": "\(Self.self)", "function": #function, "line": "\(#line)"],
                            diagnosticsId: UUID().uuidString,
                            initProtocolVersion: self.initProtocolVersion?.rawValue,
                            errorInfo: Primer3DSErrorInfo(
                                errorId: primer3DSError.errorId,
                                errorDescription: primer3DSError.errorDescription,
                                recoverySuggestion: primer3DSError.recoverySuggestion,
                                threeDsErrorCode: primer3DSError.threeDsErrorCode,
                                threeDsErrorType: primer3DSError.threeDsErrorType,
                                threeDsErrorComponent: primer3DSError.threeDsErrorComponent,
                                threeDsSdkTranscationId: primer3DSError.threeDsSdkTranscationId,
                                threeDsSErrorVersion: primer3DSError.threeDsSErrorVersion,
                                threeDsErrorDetail: primer3DSError.threeDsErrorDetail))
                        
                        let internalErr = InternalError.failedToPerform3dsButShouldContinue(error: err)
                        seal.reject(internalErr)
                        
                    } else if let primer3DSCompletion = primer3DSCompletion {
                        seal.fulfill(primer3DSCompletion)
                        
                    } else {
                        let err = PrimerError.invalidValue(
                            key: "performChallenge.result",
                            value: nil,
                            userInfo: nil,
                            diagnosticsId: UUID().uuidString)
                        let internalErr = InternalError.failedToPerform3dsAndShouldBreak(error: err)
                        seal.reject(internalErr)
                    }
                }
        }
    }
    
    private func requestInitialize3DSAuthorization(
        paymentMethodTokenData: PrimerPaymentMethodTokenData,
        threeDSecureBeginAuthRequest: ThreeDS.BeginAuthRequest,
        completion: @escaping (Result<ThreeDS.BeginAuthResponse, Error>) -> Void
    ) {
        guard let decodedJWTToken = PrimerAPIConfigurationModule.decodedJWTToken else {
            let err = PrimerError.invalidClientToken(
                userInfo: ["file": #file, "class": "\(Self.self)", "function": #function, "line": "\(#line)"],
                diagnosticsId: UUID().uuidString)
            
            let internalErr = InternalError.failedToPerform3dsAndShouldBreak(error: err)
            completion(.failure(internalErr))
            return
        }
        
        let apiClient: PrimerAPIClientProtocol = ThreeDSService.apiClient ?? PrimerAPIClient()
        apiClient.begin3DSAuth(clientToken: decodedJWTToken, paymentMethodTokenData: paymentMethodTokenData, threeDSecureBeginAuthRequest: threeDSecureBeginAuthRequest, completion: { result in
            switch result {
            case .failure(let underlyingErr):
                var primerErr: PrimerError
                
                if let primerError = underlyingErr as? PrimerError {
                    primerErr = primerError
                } else {
                    primerErr = PrimerError.underlyingErrors(
                        errors: [underlyingErr],
                        userInfo: ["file": #file, "class": "\(Self.self)", "function": #function, "line": "\(#line)"],
                        diagnosticsId: UUID().uuidString)
                }
                
                ErrorHandler.handle(error: primerErr)
                
                let internalErr = InternalError.failedToPerform3dsAndShouldBreak(error: primerErr)
                completion(.failure(internalErr))
                
            case .success(let res):
                completion(.success(res))
            }
        })
    }
#endif
    
    private func finalize3DSAuthorization(
        paymentMethodToken: String,
        continueInfo: ThreeDS.ContinueInfo?
    ) -> Promise<ThreeDS.PostAuthResponse> {
        return Promise { seal in
            guard let decodedJWTToken = PrimerAPIConfigurationModule.decodedJWTToken else {                
                let err = PrimerError.invalidClientToken(
                    userInfo: ["file": #file, "class": "\(Self.self)", "function": #function, "line": "\(#line)"],
                    diagnosticsId: UUID().uuidString)
                
                let internalErr = InternalError.failedToPerform3dsAndShouldBreak(error: err)
                seal.reject(internalErr)
                return
            }
            
            let apiClient: PrimerAPIClientProtocol = ThreeDSService.apiClient ?? PrimerAPIClient()
            apiClient.continue3DSAuth(
                clientToken: decodedJWTToken,
                threeDSTokenId: paymentMethodToken,
                continueInfo: continueInfo ?? ThreeDS.ContinueInfo(initProtocolVersion: self.initProtocolVersion?.rawValue, error: nil)
            ) { result in
                switch result {
                case .failure(let underlyingErr):
                    var primerErr: PrimerError
                    
                    if let primerError = underlyingErr as? PrimerError {
                        primerErr = primerError
                    } else {
                        primerErr = PrimerError.underlyingErrors(
                            errors: [underlyingErr],
                            userInfo: ["file": #file, "class": "\(Self.self)", "function": #function, "line": "\(#line)"],
                            diagnosticsId: UUID().uuidString)
                    }
                                        
                    let internalErr = InternalError.failedToPerform3dsAndShouldBreak(error: primerErr)
                    seal.reject(internalErr)
                    
                case .success(let res):
                    seal.fulfill(res)
                }
            }
        }
    }
}

#if canImport(Primer3DS)
internal class MockPrimer3DSCompletion: Primer3DSCompletion {
    var sdkTransactionId: String = "sdk-transaction-id"
    var transactionStatus: String = "transactionStatus"
}
#endif<|MERGE_RESOLUTION|>--- conflicted
+++ resolved
@@ -38,13 +38,6 @@
     private var primer3DS: Primer3DS!
 #endif
     
-<<<<<<< HEAD
-    deinit {
-        self.logger.debug(message: "🧨 deinit: \(self) \(Unmanaged.passUnretained(self).toOpaque())")
-    }
-    
-=======
->>>>>>> 0cb3deab
     internal func perform3DS(
         paymentMethodTokenData: PrimerPaymentMethodTokenData,
         sdkDismissed: (() -> Void)?,
