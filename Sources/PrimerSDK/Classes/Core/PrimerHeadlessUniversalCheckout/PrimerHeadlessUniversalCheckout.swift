--- conflicted
+++ resolved
@@ -6,10 +6,7 @@
 //
 
 // swiftlint:disable function_body_length
-<<<<<<< HEAD
-=======
 // swiftlint:disable type_body_length
->>>>>>> 27f784a6
 
 import UIKit
 
@@ -295,9 +292,5 @@
         return paymentMethods?.compactMap({ $0.type }).filter({ !unsupportedPaymentMethodTypes.contains($0) })
     }
 }
-<<<<<<< HEAD
 // swiftlint:enable function_body_length
-=======
-// swiftlint:enable function_body_length
-// swiftlint:enable type_body_length
->>>>>>> 27f784a6
+// swiftlint:enable type_body_length