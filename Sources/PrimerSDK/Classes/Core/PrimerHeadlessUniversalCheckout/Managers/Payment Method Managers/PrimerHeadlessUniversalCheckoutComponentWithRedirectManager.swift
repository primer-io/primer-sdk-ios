--- conflicted
+++ resolved
@@ -11,20 +11,11 @@
         @objc public func provideComponent(paymentMethodType: String) -> PrimerHeadlessBanksComponentWrapper {
             PrimerHeadlessBanksComponentWrapper(manager: self, paymentMethodType: paymentMethodType)
         }
-        @available(iOS 13, *)
-<<<<<<< HEAD
         public func provide<PrimerHeadlessMainComponent>(paymentMethodType: String) throws -> PrimerHeadlessMainComponent? 
 		where PrimerCollectableData: Any, PrimerHeadlessStep: Any {
             try provideBanksComponent(paymentMethodType: paymentMethodType) as? PrimerHeadlessMainComponent
         }
 		
-=======
-        public func provide<PrimerHeadlessMainComponent>(paymentMethodType: String) throws -> PrimerHeadlessMainComponent? where PrimerCollectableData: Any, PrimerHeadlessStep: Any {
-            // swiftlint:disable:previous generic_type_name
-            try provideBanksComponent(paymentMethodType: paymentMethodType) as? PrimerHeadlessMainComponent
-        }
-
->>>>>>> 6d78d86e
         public func provideBanksComponent(paymentMethodType: String) throws -> any PrimerHeadlessMainComponent {
             guard let paymentMethodType = PrimerPaymentMethodType(rawValue: paymentMethodType),
                   paymentMethodType == .adyenIDeal else {
