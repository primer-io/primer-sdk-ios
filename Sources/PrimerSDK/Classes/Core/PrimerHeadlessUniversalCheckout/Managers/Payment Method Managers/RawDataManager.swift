//
//  PrimerRawDataManager.swift
//  PrimerSDK
//
//  Created by Evangelos on 12/7/22.
//

import Foundation
import SafariServices

@objc
public protocol PrimerHeadlessUniversalCheckoutRawDataManagerDelegate {

    @objc optional 
    func primerRawDataManager(_ rawDataManager: PrimerHeadlessUniversalCheckout.RawDataManager,
                              metadataDidChange metadata: [String: Any]?)

    @objc optional 
    func primerRawDataManager(_ rawDataManager: PrimerHeadlessUniversalCheckout.RawDataManager,
                              dataIsValid isValid: Bool,
                              errors: [Error]?)
    
    @objc optional 
    func primerRawDataManager(_ rawDataManager: PrimerHeadlessUniversalCheckout.RawDataManager,
                              willFetchCardMetadataForState cardState: PrimerCardNumberEntryState)
    
    @objc optional 
    func primerRawDataManager(_ rawDataManager: PrimerHeadlessUniversalCheckout.RawDataManager,
                              didReceiveCardMetadata metadata: PrimerCardNumberEntryMetadata,
                              forCardState cardState: PrimerCardNumberEntryState)
}

protocol PrimerRawDataTokenizationBuilderProtocol {

    var requiredInputElementTypes: [PrimerInputElementType] { get }
    var paymentMethodType: String { get }
    var rawDataManager: PrimerHeadlessUniversalCheckout.RawDataManager? { get }
    var isDataValid: Bool { get set }
    var rawData: PrimerRawData? { get set }

    init(paymentMethodType: String)
    func configure(withRawDataManager rawDataManager: PrimerHeadlessUniversalCheckout.RawDataManager)
    func makeRequestBodyWithRawData(_ data: PrimerRawData) -> Promise<Request.Body.Tokenization>
    func validateRawData(_ data: PrimerRawData) -> Promise<Void>
}

extension PrimerHeadlessUniversalCheckout {

    public class RawDataManager: NSObject, LogReporter {
<<<<<<< HEAD
        
        public typealias Delegate = PrimerHeadlessUniversalCheckoutRawDataManagerDelegate
        
        public var delegate: Delegate?
=======

        public var delegate: PrimerHeadlessUniversalCheckoutRawDataManagerDelegate?
>>>>>>> f42f7116
        public private(set) var paymentMethodType: String
        public var rawData: PrimerRawData? {
            didSet {
                DispatchQueue.main.async {
                    self.rawDataTokenizationBuilder.rawData = self.rawData
                }
            }
        }
        public private(set) var paymentMethodTokenData: PrimerPaymentMethodTokenData?
        public var requiredInputElementTypes: [PrimerInputElementType] {
            let sdkEvent = Analytics.Event(
                eventType: .sdkEvent,
                properties: SDKEventProperties(
                    name: "\(Self.self).requiredInputElementTypes",
                    params: [
                        "category": "RAW_DATA",
                        "intent": PrimerInternal.shared.intent?.rawValue ?? "null",
                        "paymentMethodType": paymentMethodType
                    ]))
            Analytics.Service.record(event: sdkEvent)

            return self.rawDataTokenizationBuilder.requiredInputElementTypes
        }
        private var resumePaymentId: String?
        private var rawDataTokenizationBuilder: PrimerRawDataTokenizationBuilderProtocol
        public private(set) var paymentCheckoutData: PrimerCheckoutData?
        public private(set) var isDataValid: Bool = false
        private var webViewController: SFSafariViewController?
        private var webViewCompletion: ((_ authorizationToken: String?, _ error: PrimerError?) -> Void)?
        var initializationData: PrimerInitializationData?
<<<<<<< HEAD
        
        required public init(paymentMethodType: String, delegate: Delegate? = nil) throws {
=======

        required public init(paymentMethodType: String, delegate: PrimerHeadlessUniversalCheckoutRawDataManagerDelegate? = nil) throws {
>>>>>>> f42f7116
            PrimerInternal.shared.sdkIntegrationType = .headless

            let sdkEvent = Analytics.Event(
                eventType: .sdkEvent,
                properties: SDKEventProperties(
                    name: "\(Self.self).\(#function)",
                    params: [
                        "category": "RAW_DATA",
                        "intent": PrimerInternal.shared.intent?.rawValue ?? "null",
                        "paymentMethodType": paymentMethodType
                    ]))
            Analytics.Service.record(events: [sdkEvent])

            self.delegate = delegate

            guard PrimerPaymentMethod.getPaymentMethod(withType: paymentMethodType) != nil else {
                let err = PrimerError.unsupportedPaymentMethod(paymentMethodType: paymentMethodType, userInfo: nil, diagnosticsId: UUID().uuidString)
                ErrorHandler.handle(error: err)
                throw err
            }

            self.paymentMethodType = paymentMethodType

            switch paymentMethodType {

            case PrimerPaymentMethodType.paymentCard.rawValue:
                self.rawDataTokenizationBuilder = PrimerRawCardDataTokenizationBuilder(paymentMethodType: PrimerPaymentMethodType.paymentCard.rawValue)

            case PrimerPaymentMethodType.adyenBancontactCard.rawValue:
                self.rawDataTokenizationBuilder = PrimerBancontactRawCardDataRedirectTokenizationBuilder(paymentMethodType: paymentMethodType)

            case PrimerPaymentMethodType.xenditOvo.rawValue,
                PrimerPaymentMethodType.adyenMBWay.rawValue:
                self.rawDataTokenizationBuilder = PrimerRawPhoneNumberDataTokenizationBuilder(paymentMethodType: paymentMethodType)

            case PrimerPaymentMethodType.xenditRetailOutlets.rawValue:
                self.rawDataTokenizationBuilder = PrimerRawRetailerDataTokenizationBuilder(paymentMethodType: paymentMethodType)

            default:
                let err = PrimerError.unsupportedPaymentMethod(paymentMethodType: paymentMethodType, userInfo: nil, diagnosticsId: UUID().uuidString)
                ErrorHandler.handle(error: err)
                throw err
            }

            super.init()
<<<<<<< HEAD
            
            self.rawDataTokenizationBuilder.configure(withRawDataManager: self)
=======

            self.rawDataTokenizationBuilder.configureRawDataManager(self)
>>>>>>> f42f7116
        }

        /// The provided function provides additional data after initializing a Raw Data Manager.
        ///
        /// Some payment methods needs additional data to perform a correct flow.
        /// The function needs to be called after `public init(paymentMethodType: String) throws` if additonal data is needed.
        ///
        /// - Parameters:
        ///     - completion: the completion block returning either `PrimerInitializationData` or `Error`

        public func configure(completion: @escaping (PrimerInitializationData?, Error?) -> Void) {
            let sdkEvent = Analytics.Event(
                eventType: .sdkEvent,
                properties: SDKEventProperties(
                    name: "\(Self.self).\(#function)",
                    params: [
                        "category": "RAW_DATA",
                        "intent": PrimerInternal.shared.intent?.rawValue ?? "null",
                        "paymentMethodType": paymentMethodType
                    ]))
            Analytics.Service.record(events: [sdkEvent])

            guard let paymentMethodType = PrimerPaymentMethodType(rawValue: paymentMethodType) else {
                let err = PrimerError.unsupportedPaymentMethod(paymentMethodType: paymentMethodType, userInfo: nil, diagnosticsId: UUID().uuidString)
                ErrorHandler.handle(error: err)
                completion(nil, err)
                return
            }

            switch paymentMethodType {
            case .xenditRetailOutlets:
                fetchRetailOutlets { data, error in completion(data, error) }
            default:
                completion(nil, nil)
            }
        }

        public func listRequiredInputElementTypes(for paymentMethodType: String) -> [PrimerInputElementType] {
            return self.rawDataTokenizationBuilder.requiredInputElementTypes
        }

        public func submit() {
            let sdkEvent = Analytics.Event(
                eventType: .sdkEvent,
                properties: SDKEventProperties(
                    name: "\(Self.self).\(#function)",
                    params: [
                        "category": "RAW_DATA",
                        "intent": PrimerInternal.shared.intent?.rawValue ?? "null",
                        "paymentMethodType": paymentMethodType
                    ]))
            Analytics.Service.record(events: [sdkEvent])

            guard let rawData = rawData else {
                let err = PrimerError.invalidValue(key: "rawData", value: nil, userInfo: nil, diagnosticsId: UUID().uuidString)
                ErrorHandler.handle(error: err)

                self.isDataValid = false

                DispatchQueue.main.async {
                    self.delegate?.primerRawDataManager?(self, dataIsValid: self.isDataValid, errors: [err])
                }

                PrimerHeadlessUniversalCheckout.current.delegate?.primerHeadlessUniversalCheckoutDidFail?(withError: err, checkoutData: self.paymentCheckoutData)
                return
            }

            PrimerDelegateProxy.primerHeadlessUniversalCheckoutUIDidStartPreparation(for: self.paymentMethodType)

            firstly {
                PrimerHeadlessUniversalCheckout.current.validateSession()
            }
            .then { () -> Promise<Void> in
                return self.validateRawData(rawData)
            }
            .then { () -> Promise<Void> in
                return self.handlePrimerWillCreatePaymentEvent(PrimerPaymentMethodData(type: self.paymentMethodType))
            }
            .then { () -> Promise<Request.Body.Tokenization> in
                return self.makeRequestBody()
            }
            .then { requestBody -> Promise<PrimerPaymentMethodTokenData> in
                PrimerDelegateProxy.primerHeadlessUniversalCheckoutDidStartTokenization(for: self.paymentMethodType)
                let tokenizationService: TokenizationServiceProtocol = TokenizationService()
                return tokenizationService.tokenize(requestBody: requestBody)
            }
            .then { paymentMethodTokenData -> Promise<PrimerCheckoutData?> in
                self.paymentMethodTokenData = paymentMethodTokenData
                return self.startPaymentFlow(withPaymentMethodTokenData: paymentMethodTokenData)
            }
            .done { checkoutData in
                if PrimerSettings.current.paymentHandling == .auto, let checkoutData = checkoutData {
                    PrimerDelegateProxy.primerDidCompleteCheckoutWithData(checkoutData)
                }
            }
            .ensure {
                PrimerUIManager.dismissPrimerUI(animated: true)
            }
            .catch { error in
                PrimerHeadlessUniversalCheckout.current.delegate?.primerHeadlessUniversalCheckoutDidFail?(withError: error, checkoutData: self.paymentCheckoutData)
            }
        }

        internal func validateRawData(_ data: PrimerRawData) -> Promise<Void> {
            return rawDataTokenizationBuilder.validateRawData(data)
        }

        private func handlePrimerWillCreatePaymentEvent(_ paymentMethodData: PrimerPaymentMethodData) -> Promise<Void> {
            return Promise { seal in
                if PrimerInternal.shared.intent == .vault {
                    seal.fulfill()
                } else {
                    let checkoutPaymentMethodType = PrimerCheckoutPaymentMethodType(type: paymentMethodData.type)
                    let checkoutPaymentMethodData = PrimerCheckoutPaymentMethodData(type: checkoutPaymentMethodType)

                    var decisionHandlerHasBeenCalled = false

                    PrimerDelegateProxy.primerWillCreatePaymentWithData(
                        checkoutPaymentMethodData,
                        decisionHandler: { paymentCreationDecision in
                            decisionHandlerHasBeenCalled = true
                            switch paymentCreationDecision.type {
                            case .abort(let errorMessage):
                                let error = PrimerError.merchantError(message: errorMessage ?? "", userInfo: ["file": #file, "class": "\(Self.self)", "function": #function, "line": "\(#line)"], diagnosticsId: UUID().uuidString)
                                seal.reject(error)
                            case .continue:
                                seal.fulfill()
                            }
                        })

                    Timer.scheduledTimer(withTimeInterval: 5, repeats: false) { [weak self] _ in
                        if !decisionHandlerHasBeenCalled {
                            self?.logger.warn(message: "The 'decisionHandler' of 'primerHeadlessUniversalCheckoutWillCreatePaymentWithData' hasn't been called. Make sure you call the decision handler otherwise the SDK will hang.")
                        }
                    }
                }
            }
        }

        private func makeRequestBody() -> Promise<Request.Body.Tokenization> {

            return Promise { seal in
                guard let rawData = self.rawData else {
                    let err = PrimerValidationError.invalidRawData(
                        userInfo: [
                            "file": #file,
                            "class": "\(Self.self)",
                            "function": #function,
                            "line": "\(#line)"
                        ],
                        diagnosticsId: UUID().uuidString)
                    seal.reject(err)
                    return
                }

                firstly {
                    rawDataTokenizationBuilder.makeRequestBodyWithRawData(rawData)
                }.done { requestbody in
                    seal.fulfill(requestbody)
                }.catch { err in
                    seal.reject(err)
                }
            }
        }

        private func startPaymentFlow(withPaymentMethodTokenData paymentMethodTokenData: PrimerPaymentMethodTokenData) -> Promise<PrimerCheckoutData?> {
            return Promise { seal in
                firstly {
                    self.startPaymentFlowAndFetchDecodedClientToken(withPaymentMethodTokenData: paymentMethodTokenData)
                }
                .done { decodedJWTToken in
                    if let decodedJWTToken = decodedJWTToken {
                        firstly {
                            self.handleDecodedClientTokenIfNeeded(decodedJWTToken)
                        }
                        .done { resumeToken in
                            if let resumeToken = resumeToken {
                                firstly {
                                    self.handleResumeStepsBasedOnSDKSettings(resumeToken: resumeToken)
                                }
                                .done { checkoutData in
                                    seal.fulfill(checkoutData)
                                }
                                .catch { err in
                                    seal.reject(err)
                                }
                            } else {
                                seal.fulfill(self.paymentCheckoutData)
                            }
                        }
                        .catch { err in
                            seal.reject(err)
                        }
                    } else {
                        seal.fulfill(self.paymentCheckoutData)
                    }
                }
                .catch { err in
                    seal.reject(err)
                }
            }
        }

        // This function will do one of the two following:
        //     - Wait a response from the merchant, via the delegate function. The response can be:
        //         - A new client token
        //         - Success
        //         - Error
        //     - Perform the payment internally, and get a response from our BE. The response will
        //       be a Payment response. The can contain:
        //         - A required action with a new client token
        //         - Be successful
        //         - Has failed
        //
        // Therefore, return:
        //     - A decoded client token
        //     - nil for success
        //     - Reject with an error
        private func startPaymentFlowAndFetchDecodedClientToken(withPaymentMethodTokenData paymentMethodTokenData: PrimerPaymentMethodTokenData) -> Promise<DecodedJWTToken?> {
            return Promise { seal in
                if PrimerSettings.current.paymentHandling == .manual {
                    PrimerDelegateProxy.primerDidTokenizePaymentMethod(paymentMethodTokenData) { resumeDecision in
                        if let resumeType = resumeDecision.type as? PrimerResumeDecision.DecisionType {
                            switch resumeType {
                            case .succeed:
                                seal.fulfill(nil)

                            case .continueWithNewClientToken(let newClientToken):
                                let apiConfigurationModule = PrimerAPIConfigurationModule()

                                firstly {
                                    apiConfigurationModule.storeRequiredActionClientToken(newClientToken)
                                }
                                .done {
                                    guard let decodedJWTToken = PrimerAPIConfigurationModule.decodedJWTToken else {
                                        let err = PrimerError.invalidClientToken(userInfo: ["file": #file, "class": "\(Self.self)", "function": #function, "line": "\(#line)"], diagnosticsId: UUID().uuidString)
                                        ErrorHandler.handle(error: err)
                                        throw err
                                    }

                                    seal.fulfill(decodedJWTToken)
                                }
                                .catch { err in
                                    seal.reject(err)
                                }

                            case .fail(let message):
                                var merchantErr: Error!
                                if let message = message {
                                    let err = PrimerError.merchantError(message: message, userInfo: ["file": #file, "class": "\(Self.self)", "function": #function, "line": "\(#line)"], diagnosticsId: UUID().uuidString)
                                    merchantErr = err
                                } else {
                                    merchantErr = NSError.emptyDescriptionError
                                }
                                seal.reject(merchantErr)
                            }

                        } else if let resumeDecisionType = resumeDecision.type as? PrimerHeadlessUniversalCheckoutResumeDecision.DecisionType {
                            switch resumeDecisionType {
                            case .continueWithNewClientToken(let newClientToken):
                                let apiConfigurationModule: PrimerAPIConfigurationModuleProtocol = PrimerAPIConfigurationModule()

                                firstly {
                                    apiConfigurationModule.storeRequiredActionClientToken(newClientToken)
                                }
                                .done {
                                    guard let decodedJWTToken = PrimerAPIConfigurationModule.decodedJWTToken else {
                                        let err = PrimerError.invalidClientToken(userInfo: ["file": #file, "class": "\(Self.self)", "function": #function, "line": "\(#line)"], diagnosticsId: UUID().uuidString)
                                        ErrorHandler.handle(error: err)
                                        throw err
                                    }

                                    seal.fulfill(decodedJWTToken)
                                }
                                .catch { err in
                                    seal.reject(err)
                                }

                            case .complete:
                                seal.fulfill(nil)
                            }

                        } else {
                            precondition(false)
                        }
                    }

                } else {
                    guard let token = paymentMethodTokenData.token else {
                        let err = PrimerError.invalidClientToken(
                            userInfo: ["file": #file, "class": "\(Self.self)", "function": #function, "line": "\(#line)"],
                            diagnosticsId: UUID().uuidString)
                        ErrorHandler.handle(error: err)
                        seal.reject(err)
                        return
                    }

                    firstly {
                        self.handleCreatePaymentEvent(token)
                    }
                    .done { paymentResponse -> Void in
                        guard paymentResponse != nil else {
                            let err = PrimerError.invalidValue(key: "paymentResponse", value: nil, userInfo: ["file": #file, "class": "\(Self.self)", "function": #function, "line": "\(#line)"], diagnosticsId: UUID().uuidString)
                            throw err
                        }

                        self.paymentCheckoutData = PrimerCheckoutData(payment: PrimerCheckoutDataPayment(from: paymentResponse!))
                        self.resumePaymentId = paymentResponse!.id

                        if let requiredAction = paymentResponse!.requiredAction {
                            let apiConfigurationModule = PrimerAPIConfigurationModule()

                            firstly {
                                apiConfigurationModule.storeRequiredActionClientToken(requiredAction.clientToken)
                            }
                            .done {
                                guard let decodedJWTToken = PrimerAPIConfigurationModule.decodedJWTToken else {
                                    let err = PrimerError.invalidClientToken(userInfo: ["file": #file, "class": "\(Self.self)", "function": #function, "line": "\(#line)"], diagnosticsId: UUID().uuidString)
                                    ErrorHandler.handle(error: err)
                                    throw err
                                }

                                seal.fulfill(decodedJWTToken)
                            }
                            .catch { err in
                                seal.reject(err)
                            }

                        } else {
                            seal.fulfill(nil)
                        }
                    }
                    .catch { err in
                        seal.reject(err)
                    }
                }
            }
        }

        private func handleDecodedClientTokenIfNeeded(_ decodedJWTToken: DecodedJWTToken) -> Promise<String?> {
            return Promise { seal in
                if decodedJWTToken.intent == RequiredActionName.threeDSAuthentication.rawValue {
                    guard let paymentMethodTokenData = paymentMethodTokenData else {
                        let err = InternalError.failedToDecode(message: "Failed to find paymentMethod", userInfo: ["file": #file, "class": "\(Self.self)", "function": #function, "line": "\(#line)"], diagnosticsId: UUID().uuidString)
                        let containerErr = PrimerError.failedToPerform3DS(error: err, userInfo: ["file": #file, "class": "\(Self.self)", "function": #function, "line": "\(#line)"], diagnosticsId: UUID().uuidString)
                        ErrorHandler.handle(error: containerErr)
                        seal.reject(containerErr)
                        return
                    }

                    let threeDSService = ThreeDSService()
                    threeDSService.perform3DS(
                        paymentMethodTokenData: paymentMethodTokenData,
                        sdkDismissed: nil) { result in
                            DispatchQueue.main.async {
                                switch result {
                                case .success(let resumeToken):
                                    seal.fulfill(resumeToken)

                                case .failure(let err):
                                    seal.reject(err)
                                }
                            }
                        }

                } else if decodedJWTToken.intent == RequiredActionName.processor3DS.rawValue {
                    if let redirectUrlStr = decodedJWTToken.redirectUrl,
                       let redirectUrl = URL(string: redirectUrlStr),
                       let statusUrlStr = decodedJWTToken.statusUrl,
                       let statusUrl = URL(string: statusUrlStr),
                       decodedJWTToken.intent != nil {

                        DispatchQueue.main.async {
                            PrimerUIManager.primerRootViewController?.enableUserInteraction(true)
                        }

                        var pollingModule: PollingModule? = PollingModule(url: statusUrl)

                        firstly {
                            self.presentWebRedirectViewControllerWithRedirectUrl(redirectUrl)
                        }
                        .then { () -> Promise<String> in
                            self.webViewCompletion = { (_, err) in
                                if let err = err {
                                    pollingModule?.cancel(withError: err)
                                    pollingModule = nil
                                }
                            }
                            return pollingModule!.start()
                        }
                        .done { resumeToken in
                            seal.fulfill(resumeToken)
                        }
                        .ensure {
                            DispatchQueue.main.async { [weak self] in
                                PrimerUIManager.primerRootViewController?.showLoadingScreenIfNeeded(imageView: nil, message: nil)

                                self?.webViewCompletion = nil
                                self?.webViewController?.dismiss(animated: true, completion: { [weak self] in
                                    guard let strongSelf = self else { return }
                                    strongSelf.webViewController = nil
                                })
                            }
                        }
                        .catch { err in
                            if let primerErr = err as? PrimerError {
                                pollingModule?.cancel(withError: primerErr)
                            } else {
                                let err = PrimerError.underlyingErrors(errors: [err], userInfo: nil, diagnosticsId: UUID().uuidString)
                                ErrorHandler.handle(error: err)
                                pollingModule?.cancel(withError: err)
                            }

                            pollingModule = nil
                            seal.reject(err)
                            PrimerInternal.shared.dismiss()
                        }

                    } else {
                        let err = PrimerError.invalidClientToken(userInfo: ["file": #file, "class": "\(Self.self)", "function": #function, "line": "\(#line)"], diagnosticsId: UUID().uuidString)
                        ErrorHandler.handle(error: err)
                        seal.reject(err)
                    }

                } else if decodedJWTToken.intent?.contains("_REDIRECTION") == true {
                    if let statusUrlStr = decodedJWTToken.statusUrl,
                       let statusUrl = URL(string: statusUrlStr),
                       decodedJWTToken.intent != nil {

                        if let redirectUrlStr = decodedJWTToken.redirectUrl,
                           let redirectUrl = URL(string: redirectUrlStr) {
                            DispatchQueue.main.async {
                                PrimerUIManager.primerRootViewController?.enableUserInteraction(true)
                            }

                            var pollingModule: PollingModule? = PollingModule(url: statusUrl)

                            firstly {
                                self.presentWebRedirectViewControllerWithRedirectUrl(redirectUrl)
                            }
                            .then { () -> Promise<String> in
                                self.webViewCompletion = { (_, err) in
                                    if let err = err {
                                        pollingModule?.cancel(withError: err)
                                        pollingModule = nil
                                    }
                                }
                                return pollingModule!.start()
                            }
                            .done { resumeToken in
                                seal.fulfill(resumeToken)
                            }
                            .catch { err in
                                if let primerErr = err as? PrimerError {
                                    pollingModule?.cancel(withError: primerErr)
                                } else {
                                    let err = PrimerError.underlyingErrors(errors: [err], userInfo: nil, diagnosticsId: UUID().uuidString)
                                    ErrorHandler.handle(error: err)
                                    pollingModule?.cancel(withError: err)
                                }

                                pollingModule = nil
                                seal.reject(err)
                                PrimerInternal.shared.dismiss()
                            }

                        } else {
                            let pollingModule: PollingModule? = PollingModule(url: statusUrl)

                            firstly {
                                pollingModule!.start()
                            }
                            .done { resumeToken in
                                seal.fulfill(resumeToken)
                            }
                            .catch { err in
                                seal.reject(err)
                                PrimerInternal.shared.dismiss()
                            }
                        }

                    } else {
                        let error = PrimerError.invalidClientToken(userInfo: ["file": #file, "class": "\(Self.self)", "function": #function, "line": "\(#line)"], diagnosticsId: UUID().uuidString)
                        seal.reject(error)
                    }

                } else if decodedJWTToken.intent == RequiredActionName.paymentMethodVoucher.rawValue {

                    let isManualPaymentHandling = PrimerSettings.current.paymentHandling == .manual
                    var additionalInfo: PrimerCheckoutAdditionalInfo?

                    switch self.paymentMethodType {
                    case PrimerPaymentMethodType.xenditRetailOutlets.rawValue:

                        guard let decodedExpiresAt = decodedJWTToken.expiresAt else {
                            let err = PrimerError.invalidValue(key: "decodedJWTToken.expiresAt", value: nil, userInfo: ["file": #file, "class": "\(Self.self)", "function": #function, "line": "\(#line)"], diagnosticsId: UUID().uuidString)
                            ErrorHandler.handle(error: err)
                            seal.reject(err)
                            return
                        }

                        guard let decodedVoucherReference = decodedJWTToken.reference else {
                            let err = PrimerError.invalidValue(key: "decodedJWTToken.reference", value: nil, userInfo: ["file": #file, "class": "\(Self.self)", "function": #function, "line": "\(#line)"], diagnosticsId: UUID().uuidString)
                            ErrorHandler.handle(error: err)
                            seal.reject(err)
                            return
                        }

                        guard let selectedRetailer = rawData as? PrimerRetailerData,
                              let selectedRetailerName = (initializationData as? RetailOutletsList)?.result.first(where: { $0.id == selectedRetailer.id })?.name else {
                            let err = PrimerError.invalidValue(key: "rawData.id", value: "Invalid Retailer Identifier", userInfo: ["file": #file, "class": "\(Self.self)", "function": #function, "line": "\(#line)"], diagnosticsId: UUID().uuidString)
                            ErrorHandler.handle(error: err)
                            seal.reject(err)
                            return
                        }

                        let formatter = DateFormatter().withExpirationDisplayDateFormat()
                        additionalInfo = XenditCheckoutVoucherAdditionalInfo(expiresAt: formatter.string(from: decodedExpiresAt),
                                                                                   couponCode: decodedVoucherReference,
                                                                                   retailerName: selectedRetailerName)
                        self.paymentCheckoutData?.additionalInfo = additionalInfo

                    default:
                        self.logger.info(message: "UNHANDLED PAYMENT METHOD RESULT")
                        self.logger.info(message: self.paymentMethodType)
                        break
                    }

                    if isManualPaymentHandling {
                        PrimerDelegateProxy.primerDidEnterResumePendingWithPaymentAdditionalInfo(additionalInfo)
                        seal.fulfill(nil)
                    } else {
                        seal.fulfill(nil)
                    }

                } else {
                    let err = PrimerError.invalidValue(key: "resumeToken", value: nil, userInfo: ["file": #file, "class": "\(Self.self)", "function": #function, "line": "\(#line)"], diagnosticsId: UUID().uuidString)
                    ErrorHandler.handle(error: err)
                    seal.reject(err)
                }
            }
        }

        private func handleResumeStepsBasedOnSDKSettings(resumeToken: String) -> Promise<PrimerCheckoutData?> {
            return Promise { seal in
                if PrimerSettings.current.paymentHandling == .manual {
                    PrimerDelegateProxy.primerDidResumeWith(resumeToken) { resumeDecision in
                        if let resumeDecisionType = resumeDecision.type as? PrimerResumeDecision.DecisionType {
                            switch resumeDecisionType {
                            case .fail(let message):
                                var merchantErr: Error!
                                if let message = message {
                                    let err = PrimerError.merchantError(message: message, userInfo: ["file": #file, "class": "\(Self.self)", "function": #function, "line": "\(#line)"], diagnosticsId: UUID().uuidString)
                                    merchantErr = err
                                } else {
                                    merchantErr = NSError.emptyDescriptionError
                                }
                                seal.reject(merchantErr)

                            case .succeed:
                                seal.fulfill(nil)

                            case .continueWithNewClientToken:
                                seal.fulfill(nil)
                            }

                        } else if let resumeDecisionType = resumeDecision.type as? PrimerHeadlessUniversalCheckoutResumeDecision.DecisionType {
                            switch resumeDecisionType {
                            case .continueWithNewClientToken:
                                seal.fulfill(self.paymentCheckoutData)

                            case .complete:
                                seal.fulfill(self.paymentCheckoutData)
                            }

                        } else {
                            precondition(false)
                        }
                    }

                } else {
                    guard let resumePaymentId = self.resumePaymentId else {
                        let resumePaymentIdError = PrimerError.invalidValue(key: "resumePaymentId", value: "Resume Payment ID not valid", userInfo: ["file": #file, "class": "\(Self.self)", "function": #function, "line": "\(#line)"], diagnosticsId: UUID().uuidString)
                        ErrorHandler.handle(error: resumePaymentIdError)
                        seal.reject(resumePaymentIdError)
                        return
                    }

                    firstly {
                        self.handleResumePaymentEvent(resumePaymentId, resumeToken: resumeToken)
                    }
                    .done { paymentResponse -> Void in
                        guard let paymentResponse = paymentResponse else {
                            let err = PrimerError.invalidValue(key: "paymentResponse", value: nil, userInfo: ["file": #file, "class": "\(Self.self)", "function": #function, "line": "\(#line)"], diagnosticsId: UUID().uuidString)
                            ErrorHandler.handle(error: err)
                            throw err
                        }

                        self.paymentCheckoutData = PrimerCheckoutData(payment: PrimerCheckoutDataPayment(from: paymentResponse))
                        seal.fulfill(self.paymentCheckoutData)
                    }
                    .catch { err in
                        seal.reject(err)
                    }
                }
            }
        }

        private func handleCreatePaymentEvent(_ paymentMethodData: String) -> Promise<Response.Body.Payment?> {
            return Promise { seal in
                let createResumePaymentService: CreateResumePaymentServiceProtocol = CreateResumePaymentService()
                createResumePaymentService.createPayment(paymentRequest: Request.Body.Payment.Create(token: paymentMethodData)) { paymentResponse, error in

                    if let error = error {
                        if let paymentResponse {
                            self.paymentCheckoutData = PrimerCheckoutData(payment: PrimerCheckoutDataPayment(from: paymentResponse))
                        }

                        seal.reject(error)

                    } else if let paymentResponse = paymentResponse {
                        if paymentResponse.id == nil {
                            let err = PrimerError.paymentFailed(
                                description: "Failed to create payment",
                                userInfo: [
                                    "file": #file,
                                    "class": "\(Self.self)",
                                    "function": #function,
                                    "line": "\(#line)"
                                ],
                                diagnosticsId: UUID().uuidString)
                            ErrorHandler.handle(error: err)
                            seal.reject(err)

                        } else if paymentResponse.status == .failed {
                            let err = PrimerError.failedToProcessPayment(
                                paymentId: paymentResponse.id ?? "nil",
                                status: paymentResponse.status.rawValue,
                                userInfo: [
                                    "file": #file,
                                    "class": "\(Self.self)",
                                    "function": #function,
                                    "line": "\(#line)"
                                ],
                                diagnosticsId: UUID().uuidString)
                            ErrorHandler.handle(error: err)
                            seal.reject(err)

                        } else {
                            seal.fulfill(paymentResponse)
                        }

                    } else {
                        let err = PrimerError.paymentFailed(
                            description: "Failed to create payment",
                            userInfo: [
                                "file": #file,
                                "class": "\(Self.self)",
                                "function": #function,
                                "line": "\(#line)"
                            ],
                            diagnosticsId: UUID().uuidString)
                        ErrorHandler.handle(error: err)
                        seal.reject(err)
                    }
                }
            }
        }

        private func handleResumePaymentEvent(_ resumePaymentId: String, resumeToken: String) -> Promise<Response.Body.Payment?> {
            return Promise { seal in
                let createResumePaymentService: CreateResumePaymentServiceProtocol = CreateResumePaymentService()
                createResumePaymentService.resumePaymentWithPaymentId(resumePaymentId, paymentResumeRequest: Request.Body.Payment.Resume(token: resumeToken)) { paymentResponse, error in

                    if let error = error {
                        if let paymentResponse {
                            self.paymentCheckoutData = PrimerCheckoutData(payment: PrimerCheckoutDataPayment(from: paymentResponse))
                        }

                        seal.reject(error)

                    } else if let paymentResponse = paymentResponse {
                        if paymentResponse.id == nil {
                            let err = PrimerError.paymentFailed(
                                description: "Failed to resume payment",
                                userInfo: [
                                    "file": #file,
                                    "class": "\(Self.self)",
                                    "function": #function,
                                    "line": "\(#line)"
                                ],
                                diagnosticsId: UUID().uuidString)
                            ErrorHandler.handle(error: err)
                            seal.reject(err)

                        } else if paymentResponse.status == .failed {
                            let err = PrimerError.failedToProcessPayment(
                                paymentId: paymentResponse.id ?? "nil",
                                status: paymentResponse.status.rawValue,
                                userInfo: [
                                    "file": #file,
                                    "class": "\(Self.self)",
                                    "function": #function,
                                    "line": "\(#line)"
                                ],
                                diagnosticsId: UUID().uuidString)
                            ErrorHandler.handle(error: err)
                            seal.reject(err)

                        } else {
                            seal.fulfill(paymentResponse)
                        }

                    } else {
                        let err = PrimerError.paymentFailed(
                            description: "Failed to resume payment",
                            userInfo: [
                                "file": #file,
                                "class": "\(Self.self)",
                                "function": #function,
                                "line": "\(#line)"
                            ],
                            diagnosticsId: UUID().uuidString)
                        ErrorHandler.handle(error: err)
                        seal.reject(err)
                    }
                }
            }
        }

        private func presentWebRedirectViewControllerWithRedirectUrl(_ redirectUrl: URL) -> Promise<Void> {
            return Promise { seal in
                self.webViewController = SFSafariViewController(url: redirectUrl)
                self.webViewController!.delegate = self

                self.webViewCompletion = { (_, err) in
                    if let err = err {
                        seal.reject(err)
                    }
                }

                DispatchQueue.main.async {
                    if PrimerUIManager.primerRootViewController == nil {
                        firstly {
                            PrimerUIManager.prepareRootViewController()
                        }
                        .done {
                            PrimerUIManager.primerRootViewController?.present(self.webViewController!, animated: true, completion: {
                                DispatchQueue.main.async {
                                    seal.fulfill()
                                }
                            })
                        }
                        .catch { _ in }
                    } else {
                        PrimerUIManager.primerRootViewController?.present(self.webViewController!, animated: true, completion: {
                            DispatchQueue.main.async {
                                seal.fulfill()
                            }
                        })
                    }

                }
            }
        }
    }
}

extension PrimerHeadlessUniversalCheckout.RawDataManager: SFSafariViewControllerDelegate {

    public func safariViewControllerDidFinish(_ controller: SFSafariViewController) {
        if let webViewCompletion = webViewCompletion {
            // Cancelled
            let err = PrimerError.cancelled(paymentMethodType: self.paymentMethodType, userInfo: ["file": #file, "class": "\(Self.self)", "function": #function, "line": "\(#line)"], diagnosticsId: UUID().uuidString)
            ErrorHandler.handle(error: err)
            webViewCompletion(nil, err)
        }

        self.webViewCompletion = nil
    }

    public func safariViewController(_ controller: SFSafariViewController, initialLoadDidRedirectTo URL: URL) {
        if URL.absoluteString.hasSuffix("primer.io/static/loading.html") || URL.absoluteString.hasSuffix("primer.io/static/loading-spinner.html") {
            PrimerUIManager.dismissPrimerUI(animated: true)
        }
    }
}

extension PrimerHeadlessUniversalCheckout.RawDataManager {

    // Fetching Xendit Retail Outlets
    private func fetchRetailOutlets(completion: @escaping (PrimerInitializationData?, Error?) -> Void) {

        guard let paymentMethod = PrimerPaymentMethod.getPaymentMethod(withType: paymentMethodType), let paymentMethodId = paymentMethod.id else {
            let err = PrimerError.unsupportedPaymentMethod(paymentMethodType: paymentMethodType, userInfo: nil, diagnosticsId: UUID().uuidString)
            ErrorHandler.handle(error: err)
            completion(nil, err)
            return
        }

        guard let decodedJWTToken = PrimerAPIConfigurationModule.decodedJWTToken else {
            let err = PrimerError.invalidClientToken(userInfo: ["file": #file, "class": "\(Self.self)", "function": #function, "line": "\(#line)"], diagnosticsId: UUID().uuidString)
            ErrorHandler.handle(error: err)
            completion(nil, err)
            return
        }

        let apiClient: PrimerAPIClientProtocol = PrimerAPIConfigurationModule.apiClient ?? PrimerAPIClient()
        apiClient.listRetailOutlets(clientToken: decodedJWTToken, paymentMethodId: paymentMethodId) { result in
            switch result {
            case .failure(let err):
                completion(nil, err)
            case .success(let res):
                self.initializationData = res
                completion(self.initializationData, nil)
            }
        }
    }
}<|MERGE_RESOLUTION|>--- conflicted
+++ resolved
@@ -47,15 +47,10 @@
 extension PrimerHeadlessUniversalCheckout {
 
     public class RawDataManager: NSObject, LogReporter {
-<<<<<<< HEAD
         
         public typealias Delegate = PrimerHeadlessUniversalCheckoutRawDataManagerDelegate
         
         public var delegate: Delegate?
-=======
-
-        public var delegate: PrimerHeadlessUniversalCheckoutRawDataManagerDelegate?
->>>>>>> f42f7116
         public private(set) var paymentMethodType: String
         public var rawData: PrimerRawData? {
             didSet {
@@ -86,13 +81,8 @@
         private var webViewController: SFSafariViewController?
         private var webViewCompletion: ((_ authorizationToken: String?, _ error: PrimerError?) -> Void)?
         var initializationData: PrimerInitializationData?
-<<<<<<< HEAD
         
         required public init(paymentMethodType: String, delegate: Delegate? = nil) throws {
-=======
-
-        required public init(paymentMethodType: String, delegate: PrimerHeadlessUniversalCheckoutRawDataManagerDelegate? = nil) throws {
->>>>>>> f42f7116
             PrimerInternal.shared.sdkIntegrationType = .headless
 
             let sdkEvent = Analytics.Event(
@@ -138,13 +128,8 @@
             }
 
             super.init()
-<<<<<<< HEAD
             
             self.rawDataTokenizationBuilder.configure(withRawDataManager: self)
-=======
-
-            self.rawDataTokenizationBuilder.configureRawDataManager(self)
->>>>>>> f42f7116
         }
 
         /// The provided function provides additional data after initializing a Raw Data Manager.
