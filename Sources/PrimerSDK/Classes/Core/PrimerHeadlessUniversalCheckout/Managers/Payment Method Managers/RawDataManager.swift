--- conflicted
+++ resolved
@@ -24,20 +24,12 @@
     
     @objc optional 
     func primerRawDataManager(_ rawDataManager: PrimerHeadlessUniversalCheckout.RawDataManager,
-<<<<<<< HEAD
-                              willFetchCardMetadataForState cardState: PrimerCardState)
-=======
                               willFetchCardMetadataForState cardState: PrimerCardNumberEntryState)
->>>>>>> b31c3831
     
     @objc optional 
     func primerRawDataManager(_ rawDataManager: PrimerHeadlessUniversalCheckout.RawDataManager,
                               didReceiveCardMetadata metadata: PrimerCardMetadata,
-<<<<<<< HEAD
-                              forCardState cardState: PrimerCardState)
-=======
                               forCardState cardState: PrimerCardNumberEntryState)
->>>>>>> b31c3831
 }
 
 protocol PrimerRawDataTokenizationBuilderProtocol {
