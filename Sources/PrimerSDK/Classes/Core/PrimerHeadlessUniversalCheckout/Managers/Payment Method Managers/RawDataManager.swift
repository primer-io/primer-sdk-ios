--- conflicted
+++ resolved
@@ -297,37 +297,6 @@
                         seal.fulfill()
                         return
                     }
-<<<<<<< HEAD
-
-                    // Mark validation as started
-                    self.isValidationInProgress = true
-
-                    firstly {
-                        self.rawDataTokenizationBuilder.validateRawData(data)
-                    }
-                    .done {
-                        // Sync our isDataValid with the builder's value
-                        self.isDataValid = self.rawDataTokenizationBuilder.isDataValid
-                        seal.fulfill()
-                    }
-                    .catch { error in
-                        seal.reject(error)
-                    }
-                    .finally {
-                        // Check if we need to validate again with newer data
-                        let needsRevalidation = self.pendingValidation
-                        self.isValidationInProgress = false
-                        self.pendingValidation = false
-
-                        if needsRevalidation, let latestData = self.latestDataForValidation {
-                            _ = self.validateRawData(latestData)
-                        }
-                    }
-                }
-            }
-        }
-=======
->>>>>>> b8498b4f
 
                     // Mark validation as started
                     self.isValidationInProgress = true
