//
//  PrimerRawRetailerDataTokenizationBuilder.swift
//  PrimerSDK
//
//  Created by Dario Carlomagno on 18/10/22.
//

import Foundation

class PrimerRawRetailerDataTokenizationBuilder: PrimerRawDataTokenizationBuilderProtocol {

    var rawData: PrimerRawData? {
        didSet {
            if let rawRetailerData = self.rawData as? PrimerRetailerData {
                rawRetailerData.onDataDidChange = {
                    _ = self.validateRawData(rawRetailerData)
                }
            }

            if let rawData = self.rawData {
                _ = self.validateRawData(rawData)
            }
        }
    }

    weak var rawDataManager: PrimerHeadlessUniversalCheckout.RawDataManager?
    var isDataValid: Bool = false
    var paymentMethodType: String
    var delegate: PrimerHeadlessUniversalCheckoutRawDataManagerDelegate?

    var requiredInputElementTypes: [PrimerInputElementType] {
        [.retailer]
    }

    required init(paymentMethodType: String) {
        self.paymentMethodType = paymentMethodType
    }
<<<<<<< HEAD
    
    func configure(withRawDataManager rawDataManager: PrimerHeadlessUniversalCheckout.RawDataManager) {
=======

    func configureRawDataManager(_ rawDataManager: PrimerHeadlessUniversalCheckout.RawDataManager) {
>>>>>>> f42f7116
        self.rawDataManager = rawDataManager
    }

    func makeRequestBodyWithRawData(_ data: PrimerRawData) -> Promise<Request.Body.Tokenization> {
        return Promise { seal in

            guard let paymentMethod = PrimerPaymentMethod.getPaymentMethod(withType: paymentMethodType), let paymentMethodId = paymentMethod.id else {
                let err = PrimerError.unsupportedPaymentMethod(paymentMethodType: paymentMethodType, userInfo: nil, diagnosticsId: UUID().uuidString)
                ErrorHandler.handle(error: err)
                seal.reject(err)
                return
            }

            guard let rawData = data as? PrimerRetailerData else {
                let err = PrimerError.invalidValue(key: "rawData", value: nil, userInfo: nil, diagnosticsId: UUID().uuidString)
                ErrorHandler.handle(error: err)
                seal.reject(err)
                return
            }

            let sessionInfo = RetailOutletTokenizationSessionRequestParameters(retailOutlet: rawData.id)

            let paymentInstrument = OffSessionPaymentInstrument(
                paymentMethodConfigId: paymentMethodId,
                paymentMethodType: paymentMethodType,
                sessionInfo: sessionInfo)

            let requestBody = Request.Body.Tokenization(paymentInstrument: paymentInstrument)
            seal.fulfill(requestBody)
        }
    }

    func validateRawData(_ data: PrimerRawData) -> Promise<Void> {
        return Promise { seal in
            DispatchQueue.global(qos: .userInteractive).async {
                var errors: [PrimerValidationError] = []

                guard let rawData = data as? PrimerRetailerData else {
                    let err = PrimerValidationError.invalidRawData(
                        userInfo: [
                            "file": #file,
                            "class": "\(Self.self)",
                            "function": #function,
                            "line": "\(#line)"
                        ],
                        diagnosticsId: UUID().uuidString)
                    errors.append(err)
                    ErrorHandler.handle(error: err)

                    self.isDataValid = false

                    DispatchQueue.main.async {
                        if let rawDataManager = self.rawDataManager {
                            self.rawDataManager?.delegate?.primerRawDataManager?(rawDataManager,
                                                                                 dataIsValid: self.isDataValid,
                                                                                 errors: errors.count == 0 ? nil : errors)
                        }

                        seal.reject(err)
                    }
                    return
                }

                if rawData.id.isEmpty {
                    errors.append(PrimerValidationError.invalidRawData(
                        userInfo: [
                            "file": #file,
                            "class": "\(Self.self)",
                            "function": #function,
                            "line": "\(#line)"
                        ],
                        diagnosticsId: UUID().uuidString))
                }

                if !errors.isEmpty {
                    let err = PrimerError.underlyingErrors(
                        errors: errors,
                        userInfo: ["file": #file, "class": "\(Self.self)", "function": #function, "line": "\(#line)"],
                        diagnosticsId: UUID().uuidString)
                    ErrorHandler.handle(error: err)

                    self.isDataValid = false

                    DispatchQueue.main.async {
                        if let rawDataManager = self.rawDataManager {
                            self.rawDataManager?.delegate?.primerRawDataManager?(rawDataManager,
                                                                                 dataIsValid: self.isDataValid,
                                                                                 errors: errors.count == 0 ? nil : errors)
                        }

                        seal.reject(err)
                    }
                } else {
                    self.isDataValid = true

                    DispatchQueue.main.async {
                        if let rawDataManager = self.rawDataManager {
                            self.rawDataManager?.delegate?.primerRawDataManager?(rawDataManager,
                                                                                 dataIsValid: self.isDataValid,
                                                                                 errors: errors.count == 0 ? nil : errors)
                        }

                        seal.fulfill()
                    }
                }
            }
        }
    }
}<|MERGE_RESOLUTION|>--- conflicted
+++ resolved
@@ -35,13 +35,8 @@
     required init(paymentMethodType: String) {
         self.paymentMethodType = paymentMethodType
     }
-<<<<<<< HEAD
     
     func configure(withRawDataManager rawDataManager: PrimerHeadlessUniversalCheckout.RawDataManager) {
-=======
-
-    func configureRawDataManager(_ rawDataManager: PrimerHeadlessUniversalCheckout.RawDataManager) {
->>>>>>> f42f7116
         self.rawDataManager = rawDataManager
     }
 
