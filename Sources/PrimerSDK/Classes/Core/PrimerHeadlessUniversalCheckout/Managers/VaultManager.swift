--- conflicted
+++ resolved
@@ -118,49 +118,13 @@
         }
 
         public func deleteVaultedPaymentMethod(id: String, completion: @escaping (_ error: Error?) -> Void) {
-<<<<<<< HEAD
-            guard let vaultedPaymentMethods = self.vaultedPaymentMethods,
-                  vaultedPaymentMethods.contains(where: { $0.id == id }) else {
+            guard let vaultedPaymentMethods = self.vaultedPaymentMethods, vaultedPaymentMethods.contains(where: { $0.id == id }) else {
                 let err = handled(primerError: .invalidVaultedPaymentMethodId(vaultedPaymentMethodId: id))
-
                 DispatchQueue.main.async {
                     completion(err)
                 }
                 return
             }
-
-            firstly {
-                vaultService.deleteVaultedPaymentMethod(with: id)
-            }
-            .done {
-                DispatchQueue.main.async {
-                    completion(nil)
-                }
-            }
-            .catch { err in
-=======
-            guard let vaultedPaymentMethods = self.vaultedPaymentMethods, vaultedPaymentMethods.contains(where: { $0.id == id }) else {
-                let err = handled(primerError: .invalidVaultedPaymentMethodId(vaultedPaymentMethodId: id))
->>>>>>> e62456c9
-                DispatchQueue.main.async {
-                    completion(err)
-                }
-                return
-            }
-<<<<<<< HEAD
-        }
-
-        // TODO: FINAL_MIGRATION
-        public func startPaymentFlow(vaultedPaymentMethodId: String, vaultedPaymentMethodAdditionalData: PrimerVaultedPaymentMethodAdditionalData? = nil) {
-            guard let vaultedPaymentMethod = self.vaultedPaymentMethods?
-                    .first(where: { $0.id == vaultedPaymentMethodId })
-            else {
-                let err = handled(primerError: .invalidVaultedPaymentMethodId(vaultedPaymentMethodId: vaultedPaymentMethodId))
-
-                DispatchQueue.main.async {
-                    PrimerDelegateProxy.primerDidFailWithError(err, data: self.paymentCheckoutData) { _ in
-                        // No need to do anything
-=======
 
             Task {
                 do {
@@ -171,15 +135,10 @@
                 } catch {
                     DispatchQueue.main.async {
                         completion(error)
->>>>>>> e62456c9
-                    }
-                }
-                return
-            }
-<<<<<<< HEAD
-=======
-        }
->>>>>>> e62456c9
+                    }
+                }
+            }
+        }
 
         public func startPaymentFlow(vaultedPaymentMethodId: String, vaultedPaymentMethodAdditionalData: PrimerVaultedPaymentMethodAdditionalData? = nil) {
             Task {
@@ -206,78 +165,6 @@
 
                     await PrimerDelegateProxy.primerHeadlessUniversalCheckoutDidStartTokenization(for: vaultedPaymentMethod.paymentMethodType)
 
-<<<<<<< HEAD
-            firstly {
-                tokenizationService.exchangePaymentMethodToken(vaultedPaymentMethod.id,
-                                                               vaultedPaymentMethodAdditionalData: vaultedPaymentMethodAdditionalData)
-            }
-            .then { paymentMethodTokenData -> Promise<(DecodedJWTToken, PrimerPaymentMethodTokenData)?> in
-                self.paymentMethodTokenData = paymentMethodTokenData
-                return self.startPaymentFlowAndFetchDecodedClientToken(withPaymentMethodTokenData: paymentMethodTokenData)
-            }
-            .done { payload in
-                if let payload = payload {
-                    firstly {
-                        self.handleDecodedClientTokenIfNeeded(payload.0, paymentMethodTokenData: payload.1)
-                    }
-                    .done { resumeToken in
-                        if let resumeToken = resumeToken {
-                            firstly {
-                                self.handleResumeStepsBasedOnSDKSettings(resumeToken: resumeToken)
-                            }
-                            .done { checkoutData in
-                                self.paymentCheckoutData = checkoutData
-
-                                DispatchQueue.main.async {
-                                    if PrimerSettings.current.paymentHandling == .auto {
-                                        guard let checkoutData = self.paymentCheckoutData else {
-                                            let err = handled(primerError: .failedToResumePayment(
-                                                paymentMethodType: self.paymentMethodType,
-                                                description: "Failed to find checkout data after resuming payment"
-                                            ))
-                                            PrimerDelegateProxy.primerDidFailWithError(err, data: self.paymentCheckoutData) { _ in
-                                                // No need to pass anything
-                                            }
-                                            return
-                                        }
-
-                                        PrimerDelegateProxy.primerDidCompleteCheckoutWithData(checkoutData)
-                                    }
-                                }
-                            }
-                            .catch { err in
-                                DispatchQueue.main.async {
-                                    let error = err.primerError
-                                    let primerError = (error as? (any PrimerErrorProtocol)) ?? PrimerError.unknown(message: error.localizedDescription)
-
-                                    PrimerDelegateProxy.primerDidFailWithError(primerError, data: self.paymentCheckoutData) { _ in
-                                        // No need to pass anything
-                                    }
-                                }
-                            }
-                        } else {
-                            DispatchQueue.main.async {
-                                guard let checkoutData = self.paymentCheckoutData else {
-                                    let err = handled(primerError: .failedToCreatePayment(
-                                        paymentMethodType: self.paymentMethodType,
-                                        description: "Failed to find checkout data after completing payment"
-                                    ))
-                                    PrimerDelegateProxy.primerDidFailWithError(err,
-                                                                               data: self.paymentCheckoutData) { _ in
-                                        // No need to pass anything
-                                    }
-                                    return
-                                }
-
-                                PrimerDelegateProxy.primerDidCompleteCheckoutWithData(checkoutData)
-                            }
-                        }
-                    }
-                    .catch { err in
-                        DispatchQueue.main.async {
-                            let error = err.primerError
-                            let primerError = (error as? (any PrimerErrorProtocol)) ?? PrimerError.unknown(message: error.localizedDescription)
-=======
                     let paymentMethodTokenData = try await tokenizationService.exchangePaymentMethodToken(
                         vaultedPaymentMethod.id,
                         vaultedPaymentMethodAdditionalData: vaultedPaymentMethodAdditionalData
@@ -285,7 +172,6 @@
 
                     self.paymentMethodTokenData = paymentMethodTokenData
                     let payload = try await startPaymentFlowAndFetchDecodedClientToken(withPaymentMethodTokenData: paymentMethodTokenData)
->>>>>>> e62456c9
 
                     guard let payload else {
                         guard PrimerSettings.current.paymentHandling == .auto else {
@@ -298,16 +184,6 @@
 
                         return await PrimerDelegateProxy.primerDidCompleteCheckoutWithData(paymentCheckoutData)
                     }
-<<<<<<< HEAD
-                } else {
-                    assertionFailure("payload was not set but payment handling type was not set")
-                }
-            }
-            .catch { err in
-                DispatchQueue.main.async {
-                    let error = err.primerError
-                    let primerError = (error as? (any PrimerErrorProtocol)) ?? PrimerError.unknown(message: error.localizedDescription)
-=======
 
                     let resumeToken = try await handleDecodedClientTokenIfNeeded(payload.0, paymentMethodTokenData: payload.1)
                     guard let resumeToken else {
@@ -316,7 +192,6 @@
                         }
                         return await PrimerDelegateProxy.primerDidCompleteCheckoutWithData(paymentCheckoutData)
                     }
->>>>>>> e62456c9
 
                     self.paymentCheckoutData = try await handleResumeStepsBasedOnSDKSettings(resumeToken: resumeToken)
 
@@ -364,113 +239,6 @@
             }
         }
 
-<<<<<<< HEAD
-        private func startPaymentFlowAndFetchDecodedClientToken(withPaymentMethodTokenData paymentMethodTokenData: PrimerPaymentMethodTokenData) -> Promise<(DecodedJWTToken, PrimerPaymentMethodTokenData)?> {
-            return Promise { seal in
-                if PrimerSettings.current.paymentHandling == .manual {
-                    PrimerDelegateProxy.primerDidTokenizePaymentMethod(paymentMethodTokenData) { resumeDecision in
-                        if let resumeType = resumeDecision.type as? PrimerResumeDecision.DecisionType {
-                            switch resumeType {
-                            case .succeed:
-                                seal.fulfill(nil)
-
-                            case .continueWithNewClientToken(let newClientToken):
-                                let apiConfigurationModule = PrimerAPIConfigurationModule()
-
-                                firstly {
-                                    apiConfigurationModule.storeRequiredActionClientToken(newClientToken)
-                                }
-                                .done {
-                                    guard let decodedJWTToken = PrimerAPIConfigurationModule.decodedJWTToken else {
-                                        throw handled(primerError: .invalidClientToken())
-                                    }
-
-                                    seal.fulfill((decodedJWTToken, paymentMethodTokenData))
-                                }
-                                .catch { err in
-                                    seal.reject(err)
-                                }
-
-                            case .fail(let message):
-                                let merchantErr: Error
-                                if let message {
-                                    merchantErr = PrimerError.merchantError(message: message)
-                                } else {
-                                    merchantErr = NSError.emptyDescriptionError
-                                }
-                                seal.reject(merchantErr)
-                            }
-
-                        } else if let resumeDecisionType = resumeDecision.type as? PrimerHeadlessUniversalCheckoutResumeDecision.DecisionType {
-                            switch resumeDecisionType {
-                            case .continueWithNewClientToken(let newClientToken):
-                                let apiConfigurationModule: PrimerAPIConfigurationModuleProtocol = PrimerAPIConfigurationModule()
-
-                                firstly {
-                                    apiConfigurationModule.storeRequiredActionClientToken(newClientToken)
-                                }
-                                .done {
-                                    guard let decodedJWTToken = PrimerAPIConfigurationModule.decodedJWTToken else {
-                                        throw handled(primerError: .invalidClientToken())
-                                    }
-
-                                    seal.fulfill((decodedJWTToken, paymentMethodTokenData))
-                                }
-                                .catch { err in
-                                    seal.reject(err)
-                                }
-
-                            case .complete:
-                                seal.fulfill(nil)
-                            }
-
-                        } else {
-                            precondition(false)
-                        }
-                    }
-
-                } else {
-                    guard let token = paymentMethodTokenData.token else {
-                        return seal.reject(handled(primerError: .invalidClientToken()))
-                    }
-
-                    firstly {
-                        self.handleCreatePaymentEvent(token)
-                    }
-                    .done { paymentResponse -> Void in
-                        self.paymentCheckoutData = PrimerCheckoutData(payment: PrimerCheckoutDataPayment(from: paymentResponse))
-                        self.resumePaymentId = paymentResponse.id
-
-                        if let requiredAction = paymentResponse.requiredAction {
-                            let apiConfigurationModule = PrimerAPIConfigurationModule()
-
-                            firstly {
-                                apiConfigurationModule.storeRequiredActionClientToken(requiredAction.clientToken)
-                            }
-                            .done {
-                                guard let decodedJWTToken = PrimerAPIConfigurationModule.decodedJWTToken else {
-                                    throw handled(primerError: .invalidClientToken())
-                                }
-
-                                seal.fulfill((decodedJWTToken, paymentMethodTokenData))
-                            }
-                            .catch { err in
-                                seal.reject(err)
-                            }
-
-                        } else {
-                            seal.fulfill(nil)
-                        }
-                    }
-                    .catch { err in
-                        seal.reject(err)
-                    }
-                }
-            }
-        }
-
-=======
->>>>>>> e62456c9
         private func startPaymentFlowAndFetchDecodedClientToken(
             withPaymentMethodTokenData paymentMethodTokenData: PrimerPaymentMethodTokenData
         ) async throws -> (DecodedJWTToken, PrimerPaymentMethodTokenData)? {
