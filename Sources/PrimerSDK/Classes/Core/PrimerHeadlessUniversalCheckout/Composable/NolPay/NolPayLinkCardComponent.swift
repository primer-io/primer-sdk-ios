--- conflicted
+++ resolved
@@ -22,12 +22,8 @@
 public class NolPayLinkCardComponent: PrimerHeadlessCollectDataComponent {
 
     public typealias T = NolPayLinkCollectableData
-<<<<<<< HEAD
     public typealias P = NolPayLinkCardStep
     
-=======
-
->>>>>>> 3f0a5025
 #if canImport(PrimerNolPaySDK)
     private var nolPay: PrimerNolPayProtocol!
 #endif
@@ -41,16 +37,9 @@
     public var otpCode: String?
     public var cardNumber: String?
     public var linkToken: String?
-<<<<<<< HEAD
-    public internal(set) var nextDataStep: NolPayLinkCardStep = .collectTagData
+    public var nextDataStep: NolPayLinkCardStep = .collectTagData
 
     public func updateCollectedData(collectableData: T) {
-=======
-    public var nextDataStep: NolPayLinkCardStep = .collectTagData
-
-    public func updateCollectedData(collectableData: NolPayLinkCollectableData) {
-
->>>>>>> 3f0a5025
         let sdkEvent = Analytics.Event(
             eventType: .sdkEvent,
             properties: SDKEventProperties(
@@ -355,20 +344,4 @@
         errorDelegate?.didReceiveError(error: error)
 #endif
     }
-<<<<<<< HEAD
-=======
-
-    // Helper method
-    private func makeAndHandleInvalidValueError(forKey key: String) {
-        let error = PrimerError.invalidValue(key: key, value: nil, userInfo: [
-            "file": #file,
-            "class": "\(Self.self)",
-            "function": #function,
-            "line": "\(#line)"
-        ],
-        diagnosticsId: UUID().uuidString)
-        ErrorHandler.handle(error: error)
-        self.errorDelegate?.didReceiveError(error: error)
-    }
->>>>>>> 3f0a5025
 }