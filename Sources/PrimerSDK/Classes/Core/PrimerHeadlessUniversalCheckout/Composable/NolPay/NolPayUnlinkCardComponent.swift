--- conflicted
+++ resolved
@@ -44,12 +44,7 @@
     private var unlinkToken: String?
     public var nextDataStep: NolPayUnlinkDataStep = .collectCardAndPhoneData
 
-<<<<<<< HEAD
     public func updateCollectedData(collectableData: T) {
-=======
-    public func updateCollectedData(collectableData: NolPayUnlinkCollectableData) {
-
->>>>>>> 3f0a5025
         let sdkEvent = Analytics.Event(
             eventType: .sdkEvent,
             properties: SDKEventProperties(
@@ -325,20 +320,4 @@
         errorDelegate?.didReceiveError(error: error)
 #endif
     }
-<<<<<<< HEAD
-=======
-
-    // Helper method
-    private func makeAndHandleInvalidValueError(forKey key: String) {
-        let error = PrimerError.invalidValue(key: key, value: nil, userInfo: [
-            "file": #file,
-            "class": "\(Self.self)",
-            "function": #function,
-            "line": "\(#line)"
-        ],
-        diagnosticsId: UUID().uuidString)
-        ErrorHandler.handle(error: error)
-        self.errorDelegate?.didReceiveError(error: error)
-    }
->>>>>>> 3f0a5025
 }