--- conflicted
+++ resolved
@@ -66,16 +66,6 @@
 
             if cardNumber.isEmpty {
                 errors.append(PrimerValidationError.invalidCardnumber(
-<<<<<<< HEAD
-                    message: "Card number is not valid.",
-                    userInfo: [
-                        "file": #file,
-                        "class": "\(Self.self)",
-                        "function": #function,
-                        "line": "\(#line)"
-                    ],
-                    diagnosticsId: UUID().uuidString))
-=======
                                 message: "Card number is not valid.",
                                 userInfo: [
                                     "file": #file,
@@ -85,7 +75,6 @@
                                 ],
                                 diagnosticsId: UUID().uuidString))
                 ErrorHandler.handle(error: errors.last!)
->>>>>>> b1315f2a
             }
 
             phoneMetadataService.getPhoneMetadata(mobileNumber: mobileNumber) { [weak self] result in
