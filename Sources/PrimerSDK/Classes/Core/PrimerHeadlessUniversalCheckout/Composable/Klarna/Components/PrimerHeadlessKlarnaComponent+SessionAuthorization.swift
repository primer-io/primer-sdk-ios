//
//  KlarnaComponent+Authorization.swift
//  PrimerSDK
//
//  Created by Stefan Vrancianu on 16.02.2024.
//

#if canImport(PrimerKlarnaSDK)
import Foundation
import PrimerKlarnaSDK

extension PrimerHeadlessKlarnaComponent {
    /// Sets Klarna provider authorization delegate
    func setAuthorizationDelegate() {
        klarnaProvider?.authorizationDelegate = self
    }
}

// MARK: - Session authorization
extension PrimerHeadlessKlarnaComponent {
    func authorizeSession() {
        var isMocked = false
#if DEBUG
        if PrimerAPIConfiguration.current?.clientSession?.testId != nil {
            isMocked = true
        }
#endif
        if isMocked {
            DispatchQueue.main.asyncAfter(deadline: .now() + 2) {
                self.finalizeSession(token: UUID().uuidString, fromAuthorization: true)
            }
        } else {
            var extraMerchantDataString: String?
            if let paymentMethod = PrimerAPIConfiguration.current?.paymentMethods?.first(where: { $0.type == PrimerPaymentMethodType.klarna.rawValue }) {
                if let merchantOptions = paymentMethod.options as? MerchantOptions {
                    if let extraMerchantData = merchantOptions.extraMerchantData {
                        extraMerchantDataString = KlarnaHelpers.getSerializedAttachmentString(from: extraMerchantData)
                    }
                }
            }
            let autoFinalize = PrimerInternal.shared.sdkIntegrationType != .headless
<<<<<<< HEAD
            recordAuthorizeEvent(name: KlarnaAnalyticsEvents.authorizeSessionMethod, autoFinalize: false, jsonData: extraMerchantDataString)
            klarnaProvider?.authorize(autoFinalize: autoFinalize, jsonData: extraMerchantDataString)
=======
            klarnaProvider?.authorize(autoFinalize: autoFinalize, jsonData: nil)
>>>>>>> fab23344
        }
    }
}

// MARK: - PrimerKlarnaProviderAuthorizationDelegate
extension PrimerHeadlessKlarnaComponent: PrimerKlarnaProviderAuthorizationDelegate {
    /**
     * Handles the authorization response from the Primer Klarna Wrapper.
     * This function is called in response to the authorization attempt via the Primer Klarna Wrapper.
     * It processes the result of the authorization attempt, which can lead to various outcomes based on the combination of:
     *  - `approved` - A `Bool` indicating whether the authorization was approved or not.
     *  -  `authToken` - An optional `String` containing the authorization token.  Returned only if `approved` is `true`.
     *  - `finalizeRequired`. - A `Bool` indicating whether additional steps are required to finalize the payment session.
     */
    public func primerKlarnaWrapperAuthorized(approved: Bool, authToken: String?, finalizeRequired: Bool) {
        isFinalizationRequired = finalizeRequired
        if approved == false {
            if finalizeRequired == true {
                let step = KlarnaStep.paymentSessionFinalizationRequired
                stepDelegate?.didReceiveStep(step: step)
            } else {
                createSessionError(.klarnaAuthorizationFailed)
            }
        }
        if let authToken = authToken, approved == true {
            finalizeSession(token: authToken, fromAuthorization: true)
        }
        if finalizeRequired == true {
            let step = KlarnaStep.paymentSessionFinalizationRequired
            stepDelegate?.didReceiveStep(step: step)
        }
    }
    /**
     * Handles the re-authorization response from the Primer Klarna Wrapper.
     * It processes the result of the re-authorization attempt, which can lead to various outcomes based on the combination of:
     *  - `approved` - A `Bool` indicating whether the authorization was approved or not.
     *  -  `authToken` - An optional `String` containing the authorization token.  Returned only if `approved` is `true`.
     */
    public func primerKlarnaWrapperReauthorized(approved: Bool, authToken: String?) {
        // no-op
    }
}

#endif<|MERGE_RESOLUTION|>--- conflicted
+++ resolved
@@ -39,12 +39,7 @@
                 }
             }
             let autoFinalize = PrimerInternal.shared.sdkIntegrationType != .headless
-<<<<<<< HEAD
-            recordAuthorizeEvent(name: KlarnaAnalyticsEvents.authorizeSessionMethod, autoFinalize: false, jsonData: extraMerchantDataString)
             klarnaProvider?.authorize(autoFinalize: autoFinalize, jsonData: extraMerchantDataString)
-=======
-            klarnaProvider?.authorize(autoFinalize: autoFinalize, jsonData: nil)
->>>>>>> fab23344
         }
     }
 }
