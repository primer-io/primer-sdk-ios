//
//  ACHUserDetailsCollectableData.swift
//  PrimerSDK
//
//  Created by Stefan Vrancianu on 25.04.2024.
//

import Foundation

/**
 * Protocol type defined for validating customer's information.
 *
 * Properties:
 *  - `isValid`: A computed value that determines whether the collected data is valid.
 *  - `invalidFieldError`: A computed value that provides a specific error related to the field that is found invalid.
 */
protocol ACHUserDetailsCollectableDataValidatable {
    var isValid: Bool { get }
    var invalidFieldError: ACHUserDetailsError { get }
}

/**
 * Enumerates the types of data that can be collected during an ACH payment session.
 * It conforms to `PrimerCollectableData` for integration with the Primer SDK data collection process and is `Encodable` to facilitate serialization.
 *
 * Cases:
 *  - `firstName(_ value: String)` - Represents the customer's first name.
 *  - `lastName(_ value: String)` - Represents the customer's last name.
 *  - `emailAddress(_ value: String)` - Represents the customer's email address.
 *
 *  Extends `ACHUserDetailsCollectableDataValidatable` protocol.
 */
public enum ACHUserDetailsCollectableData: PrimerCollectableData, Encodable {
    case firstName(_ value: String)
    case lastName(_ value: String)
    case emailAddress(_ value: String)
}

extension ACHUserDetailsCollectableData: ACHUserDetailsCollectableDataValidatable {
    /**
     * Validates the data based on the type.
     * For `firstName` and `lastName`, checks if the string is not empty.
     * For `emailAddress`, validates using a regular expression to ensure it is in a correct email format.
     *
     * - Returns: A Boolean value indicating whether the data is valid.
     */
    public var isValid: Bool {
        switch self {
        case .firstName(let value):
            guard !value.isEmpty else {
                return false
            }

            let allowedCharacters = CharacterSet.letters.union(.whitespaces)
            return value.unicodeScalars.allSatisfy { allowedCharacters.contains($0) }
        case .lastName(let value):
            guard !value.isEmpty else {
                return false
            }

            let allowedCharacters = CharacterSet.letters.union(.whitespaces)
            return value.unicodeScalars.allSatisfy { allowedCharacters.contains($0) }
        case .emailAddress(let value):
<<<<<<< HEAD
            let emailRegEx = "[A-Z0-9a-z._%+-]+@[A-Za-z0-9.-]+\\.[A-Za-z]{2,64}"
=======
            let emailRegEx = "^\\w+([-+.']\\w+)*@\\w+([-.]\\w+)*\\.\\w{2,}([-.]\\w+)*$"
>>>>>>> a1362430
            let emailPred = NSPredicate(format: "SELF MATCHES %@", emailRegEx)

            return emailPred.evaluate(with: value)
        }
    }

    /**
     * Provides an error specific to the type of data that is invalid.
     * This helps in identifying which particular field did not pass validation and needs correction.
     *
     * - Returns: A `ACHUserDetailsError` corresponding to the invalid field.
     */
    public var invalidFieldError: ACHUserDetailsError {
        switch self {
        case .firstName:
            return ACHUserDetailsError.invalidFirstName
        case .lastName:
            return ACHUserDetailsError.invalidLastName
        case .emailAddress:
            return ACHUserDetailsError.invalidEmailAddress
        }
    }
}<|MERGE_RESOLUTION|>--- conflicted
+++ resolved
@@ -61,11 +61,7 @@
             let allowedCharacters = CharacterSet.letters.union(.whitespaces)
             return value.unicodeScalars.allSatisfy { allowedCharacters.contains($0) }
         case .emailAddress(let value):
-<<<<<<< HEAD
-            let emailRegEx = "[A-Z0-9a-z._%+-]+@[A-Za-z0-9.-]+\\.[A-Za-z]{2,64}"
-=======
             let emailRegEx = "^\\w+([-+.']\\w+)*@\\w+([-.]\\w+)*\\.\\w{2,}([-.]\\w+)*$"
->>>>>>> a1362430
             let emailPred = NSPredicate(format: "SELF MATCHES %@", emailRegEx)
 
             return emailPred.evaluate(with: value)
