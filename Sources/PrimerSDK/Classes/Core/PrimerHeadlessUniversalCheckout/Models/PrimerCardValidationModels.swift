--- conflicted
+++ resolved
@@ -8,11 +8,7 @@
 import Foundation
 
 @objc
-<<<<<<< HEAD
-public class PrimerCardState: NSObject {
-=======
 public class PrimerCardNumberEntryState: NSObject {
->>>>>>> b31c3831
     public let cardNumber: String
     
     init(cardNumber: String) {
