//
//  PrimerHeadlessUniversalCheckoutInputElement.swift
//
//  Copyright © 2025 Primer API Ltd. All rights reserved. 
//  Licensed under the MIT License. See LICENSE file in the project root for full license information.

import UIKit

@objc
public enum PrimerInputElementType: Int {
    case cardNumber
    case expiryDate
    case cvv
    case cardholderName
    case otp
    case postalCode
    case phoneNumber
    case retailer
    case unknown
    case countryCode
    case firstName
    case lastName
    case addressLine1
    case addressLine2
    case city
    case state
    case email
    case all // General case for "all fields"

    public var stringValue: String {
        switch self {
        case .cardNumber:
            return "CARD_NUMBER"
        case .expiryDate:
            return "EXPIRY_DATE"
        case .cvv:
            return "CVV"
        case .cardholderName:
            return "CARDHOLDER_NAME"
        case .otp:
            return "OTP"
        case .postalCode:
            return "POSTAL_CODE"
        case .phoneNumber:
            return "PHONE_NUMBER"
        case .retailer:
            return "RETAILER"
        case .countryCode:
            return "COUNTRY_CODE"
        case .firstName:
            return "FIRST_NAME"
        case .lastName:
            return "LAST_NAME"
        case .addressLine1:
            return "ADDRESS_LINE_1"
        case .addressLine2:
            return "ADDRESS_LINE_2"
        case .city:
            return "CITY"
        case .state:
            return "STATE"
        case .email:
            return "EMAIL"
        case .all:
            return "ALL"
        case .unknown:
            return "UNKNOWN"

        }
    }

    func validate(value: Any, detectedValueType: Any?) -> Bool {
<<<<<<< HEAD
        if [.all, .retailer].contains(self) {
            return true
        }
        if self == .unknown {
            return false
        }

        // Attempt to cast the input value to a String for the remaining cases.
        guard let text = value as? String else { return false }

        switch self {
        case .cardNumber:
            return text.isValidCardNumber
        case .expiryDate:
            return text.isValidExpiryDate
        case .cvv:
            // Validate using CardNetwork if available, otherwise check length.
            if let cardNetwork = detectedValueType as? CardNetwork, cardNetwork != .unknown {
                return text.isValidCVV(cardNetwork: cardNetwork)
            }
            return text.count >= 3 && text.count <= 5
        case .cardholderName:
            return text.isValidNonDecimalString
        case .otp:
            return text.isNumeric
        case .postalCode:
            return text.isValidPostalCode
        case .phoneNumber:
            return text.isNumeric
        case .countryCode, .addressLine1, .addressLine2, .city, .state:
            return !text.isEmpty
        case .firstName, .lastName:
            return text.isValidNonDecimalString
        case .email:
            return text.contains("@") && text.contains(".")
=======
        switch self {
        case .cardNumber:
			return (value as? String)?.isValidCardNumber ?? false
		case .expiryDate:
			return (value as? String)?.isValidExpiryDate ?? false
		case .cardholderName:
			return (value as? String)?.isValidNonDecimalString ?? false
		case .otp:
			return (value as? String)?.isNumeric ?? false
		case .postalCode:
			return (value as? String)?.isValidPostalCode ?? false
		case .phoneNumber:
			return (value as? String)?.isNumeric ?? false
		case .cvv:
			guard let text = value as? String else { return false }
			if let cardNetwork = detectedValueType as? CardNetwork, cardNetwork != .unknown {
				return text.isValidCVV(cardNetwork: cardNetwork)
			} else {
				return text.count >= 3 && text.count <= 5
			}
>>>>>>> 75037cec
        default:
            return false
        }
    }

<<<<<<< HEAD
    // MARK: - Additional Methods

=======
>>>>>>> 75037cec
    func format(value: Any) -> Any {
        switch self {
        case .cardNumber:
            guard let text = value as? String, let delimiter else { return value }
            return text.withoutWhiteSpace.separate(every: 4, with: delimiter)
        case .expiryDate:
            guard let text = value as? String, let delimiter else { return value }
            return text.withoutWhiteSpace.separate(every: 2, with: delimiter)
        default:
            return value
        }
    }

    func clearFormatting(value: Any) -> Any? {
        switch self {
        case .cardNumber, .expiryDate:
            guard let text = value as? String, let delimiter else { return nil }
            let textWithoutWhiteSpace = text.withoutWhiteSpace
            return textWithoutWhiteSpace.replacingOccurrences(of: delimiter, with: "")
        default:
            return value
        }
    }

    func detectType(for value: Any) -> Any? {
        switch self {
        case .cardNumber:
            guard let text = value as? String else { return nil }
            return CardNetwork(cardNumber: text)
        default:
            return value
        }
    }

    var delimiter: String? {
        switch self {
        case .cardNumber:
            return " "
        case .expiryDate:
            return "/"
        default:
            return nil
        }
    }

    var maxAllowedLength: Int? {
        switch self {
        case .cardNumber:
            return nil
        case .expiryDate:
            return 4
        case .cvv:
            return nil
        case .postalCode:
            return 10
        default:
            return nil
        }
    }

    var allowedCharacterSet: CharacterSet? {
        switch self {
        case .cardNumber, .expiryDate, .cvv, .otp, .phoneNumber:
            return CharacterSet(charactersIn: "0123456789")
        case .cardholderName, .firstName, .lastName:
            return CharacterSet.letters.union(.whitespaces)
        default:
            return nil
        }
    }

    var keyboardType: UIKeyboardType {
        switch self {
        case .cardNumber, .expiryDate, .cvv, .otp, .phoneNumber, .postalCode:
            return UIKeyboardType.numberPad
        case .cardholderName, .firstName, .lastName, .city, .state:
            return UIKeyboardType.alphabet
        case .email:
            return UIKeyboardType.emailAddress
        case .addressLine1, .addressLine2, .countryCode, .retailer, .unknown, .all:
            return UIKeyboardType.default
        }
    }
    
    // MARK: - Structured State Support
    
    /// Indicates if this field is a card-related field
    var isCardField: Bool {
        switch self {
        case .cardNumber, .expiryDate, .cvv, .cardholderName:
            return true
        default:
            return false
        }
    }
    
    /// Indicates if this field is a billing address field
    internal var isBillingField: Bool {
        switch self {
        case .firstName, .lastName, .addressLine1, .addressLine2, .city, .state, .postalCode, .countryCode, .phoneNumber, .email:
            return true
        default:
            return false
        }
    }
    
    /// Indicates if this field is required for basic card form validation
    internal var isRequired: Bool {
        switch self {
        case .cardNumber, .expiryDate, .cvv, .cardholderName:
            return true
        case .postalCode, .countryCode: // Required if billing address is enabled
            return true
        default:
            return false
        }
    }
    
    /// Field display order for UI layout
    internal var displayOrder: Int {
        switch self {
        // Card fields
        case .cardNumber: return 1
        case .expiryDate: return 2
        case .cvv: return 3
        case .cardholderName: return 4
        
        // Billing address fields (matching Drop-in order)
        case .countryCode: return 10
        case .addressLine1: return 11
        case .postalCode: return 12
        case .state: return 13
        case .city: return 14
        case .addressLine2: return 15
        case .firstName: return 16
        case .lastName: return 17
        case .email: return 18
        case .phoneNumber: return 19
        
        // Other fields
        case .otp: return 20
        case .retailer: return 21
        case .unknown, .all: return 999
        }
    }
    
    /// Human-readable field name for display
    internal var displayName: String {
        switch self {
        case .cardNumber: return "Card Number"
        case .expiryDate: return "Expiry Date"
        case .cvv: return "CVV"
        case .cardholderName: return "Cardholder Name"
        case .firstName: return "First Name"
        case .lastName: return "Last Name"
        case .addressLine1: return "Address Line 1"
        case .addressLine2: return "Address Line 2"
        case .city: return "City"
        case .state: return "State"
        case .postalCode: return "Postal Code"
        case .countryCode: return "Country"
        case .phoneNumber: return "Phone Number"
        case .email: return "Email"
        case .otp: return "OTP Code"
        case .retailer: return "Retail Outlet"
        case .unknown: return "Unknown"
        case .all: return "All Fields"
        }
    }
}<|MERGE_RESOLUTION|>--- conflicted
+++ resolved
@@ -70,7 +70,6 @@
     }
 
     func validate(value: Any, detectedValueType: Any?) -> Bool {
-<<<<<<< HEAD
         if [.all, .retailer].contains(self) {
             return true
         }
@@ -106,38 +105,13 @@
             return text.isValidNonDecimalString
         case .email:
             return text.contains("@") && text.contains(".")
-=======
-        switch self {
-        case .cardNumber:
-			return (value as? String)?.isValidCardNumber ?? false
-		case .expiryDate:
-			return (value as? String)?.isValidExpiryDate ?? false
-		case .cardholderName:
-			return (value as? String)?.isValidNonDecimalString ?? false
-		case .otp:
-			return (value as? String)?.isNumeric ?? false
-		case .postalCode:
-			return (value as? String)?.isValidPostalCode ?? false
-		case .phoneNumber:
-			return (value as? String)?.isNumeric ?? false
-		case .cvv:
-			guard let text = value as? String else { return false }
-			if let cardNetwork = detectedValueType as? CardNetwork, cardNetwork != .unknown {
-				return text.isValidCVV(cardNetwork: cardNetwork)
-			} else {
-				return text.count >= 3 && text.count <= 5
-			}
->>>>>>> 75037cec
-        default:
-            return false
-        }
-    }
-
-<<<<<<< HEAD
+        default:
+            return false
+        }
+    }
+
     // MARK: - Additional Methods
 
-=======
->>>>>>> 75037cec
     func format(value: Any) -> Any {
         switch self {
         case .cardNumber:
@@ -235,7 +209,7 @@
     }
     
     /// Indicates if this field is a billing address field
-    internal var isBillingField: Bool {
+    var isBillingField: Bool {
         switch self {
         case .firstName, .lastName, .addressLine1, .addressLine2, .city, .state, .postalCode, .countryCode, .phoneNumber, .email:
             return true
@@ -245,7 +219,7 @@
     }
     
     /// Indicates if this field is required for basic card form validation
-    internal var isRequired: Bool {
+    var isRequired: Bool {
         switch self {
         case .cardNumber, .expiryDate, .cvv, .cardholderName:
             return true
@@ -257,7 +231,7 @@
     }
     
     /// Field display order for UI layout
-    internal var displayOrder: Int {
+    var displayOrder: Int {
         switch self {
         // Card fields
         case .cardNumber: return 1
@@ -285,7 +259,7 @@
     }
     
     /// Human-readable field name for display
-    internal var displayName: String {
+    var displayName: String {
         switch self {
         case .cardNumber: return "Card Number"
         case .expiryDate: return "Expiry Date"
