//
//  CardValidationService.swift
//  PrimerSDK
//
//  Created by Jack Newcombe on 30/10/2023.
//

import Foundation

protocol CardValidationService {
    static var apiClient: PrimerAPIClientProtocol? { get set }
    func validateCardNetworks(withCardNumber cardNumber: String)
}

class DefaultCardValidationService: CardValidationService, LogReporter {

    static let maximumBinLength = 8

    static var apiClient: PrimerAPIClientProtocol?

    private var delegate: PrimerHeadlessUniversalCheckoutRawDataManagerDelegate? {
        return self.rawDataManager.delegate
    }

    private let apiClient: PrimerAPIClientBINDataProtocol

    private let debouncer: Debouncer

    private let rawDataManager: PrimerHeadlessUniversalCheckout.RawDataManager

    private let allowedCardNetworks: [CardNetwork]

    private var mostRecentCardNumber: String?

    init(rawDataManager: PrimerHeadlessUniversalCheckout.RawDataManager,
         allowedCardNetworks: [CardNetwork] = [CardNetwork].allowedCardNetworks,
         apiClient: PrimerAPIClientBINDataProtocol = PrimerAPIClient(),
         debouncer: Debouncer = .init(delay: 0.35)) {
        self.rawDataManager = rawDataManager
        self.allowedCardNetworks = allowedCardNetworks
        self.apiClient = apiClient
        self.debouncer = debouncer
    }

    // MARK: Core Validation

    func validateCardNetworks(withCardNumber cardNumber: String) {
        let sanitizedCardNumber = cardNumber.withoutWhiteSpace
        let cardState = PrimerCardNumberEntryState(cardNumber: sanitizedCardNumber)

        // Don't validate if the BIN (first eight digits) hasn't changed
        let bin = String(sanitizedCardNumber.prefix(Self.maximumBinLength))
        if let mostRecentCardNumber = mostRecentCardNumber,
           mostRecentCardNumber.prefix(Self.maximumBinLength) == bin {
            if let cachedMetadata = metadataCache[bin] {
                handle(cardMetadata: cachedMetadata, forCardState: cardState)
            }
            return
        }

        mostRecentCardNumber = sanitizedCardNumber

        // Don't validate if incomplete BIN (less than eight digits)
        if sanitizedCardNumber.count < Self.maximumBinLength {
            useLocalValidation(withCardState: cardState, isFallback: false)
            return
        }

        let isFirstTimeRemoteValidation = mostRecentCardNumber == nil

        if isFirstTimeRemoteValidation {
            useRemoteValidation(withCardState: cardState)
        } else {
            debouncer.debounce { [weak self] in
                self?.useRemoteValidation(withCardState: cardState)
            }
        }
    }

    private var metadataCache: [String: PrimerCardNumberEntryMetadata] = [:]

    private func useRemoteValidation(withCardState cardState: PrimerCardNumberEntryState) {
        delegate?.primerRawDataManager?(rawDataManager,
                                        willFetchMetadataForState: cardState)

        if let cachedMetadata = metadataCache[cardState.cardNumber] {
            handle(cardMetadata: cachedMetadata, forCardState: cardState)
            return
        }

        _ = listCardNetworks(cardState.cardNumber).done { [weak self] result in
            guard let self = self else { return }

            guard result.networks.count > 0 else {
                self.useLocalValidation(withCardState: cardState, isFallback: true)
                return
            }

            let networks = result.networks.map { CardNetwork(cardNetworkStr: $0.value) }
            let cardMetadata = self.createValidationMetadata(networks: networks,
                                                             source: .remote)

            self.handle(cardMetadata: cardMetadata, forCardState: cardState)
        }.catch { error in
            self.sendEvent(forError: error)
            self.logger.warn(message: "Remote card validation failed: \(error.localizedDescription)")
            self.useLocalValidation(withCardState: cardState, isFallback: true)
        }
    }

    private func useLocalValidation(withCardState cardState: PrimerCardNumberEntryState, isFallback: Bool) {
        let localValidationNetwork = CardNetwork(cardNumber: cardState.cardNumber)
        let metadata = createValidationMetadata(networks: cardState.cardNumber.isEmpty ? [] : [localValidationNetwork],
                                                source: isFallback ? .localFallback : .local)

        if cardState.cardNumber.count >= Self.maximumBinLength {
            let logMessage = """
Local validation was used where remote validation \
would have been preferred (max BIN length exceeded).
"""

            logger.warn(message: logMessage)
            let event = Analytics.Event.message(
                message: logMessage,
                messageType: .other,
                severity: .warning
            )
            Analytics.Service.record(event: event)
        }

        delegate?.primerRawDataManager?(rawDataManager,
                                        didReceiveMetadata: metadata,
                                        forState: cardState)
        if isFallback {
            DispatchQueue.main.async {
                _ = self.rawDataManager.validateRawData(withCardNetworksMetadata: metadata)
            }
        }
    }

    private func handle(cardMetadata: PrimerCardNumberEntryMetadata, forCardState cardState: PrimerCardNumberEntryState) {
        self.metadataCache[cardState.cardNumber] = cardMetadata

        let trackableNetworks = cardMetadata.selectableCardNetworks ?? cardMetadata.detectedCardNetworks
        self.sendEvent(forNetworks: trackableNetworks.items,
                       source: cardMetadata.source)

        delegate?.primerRawDataManager?(rawDataManager,
                                        didReceiveMetadata: cardMetadata,
                                        forState: cardState)

        DispatchQueue.main.async {
            _ = self.rawDataManager.validateRawData(withCardNetworksMetadata: cardMetadata)
        }
    }

    // MARK: Model generation

    func createValidationMetadata(networks: [CardNetwork],
                                  source: PrimerCardValidationSource) -> PrimerCardNumberEntryMetadata {
        let selectableNetworks: [PrimerCardNetwork] = allowedCardNetworks
            .filter { networks.contains($0) }
            .map { PrimerCardNetwork(network: $0) }

        let detectedNetworks = selectableNetworks + networks.filter { !allowedCardNetworks.contains($0) }
            .map { PrimerCardNetwork(network: $0) }

        return .init(
            source: source,
            selectableCardNetworks: selectableNetworks,
            detectedCardNetworks: detectedNetworks
        )
    }

    // MARK: Analytics

    private func sendEvent(forNetworks networks: [PrimerCardNetwork], source: PrimerCardValidationSource) {
        let event = Analytics.Event.ui(
            action: .view,
            context: .init(cardNetworks: networks.map { $0.network.rawValue }),
            extra: "Source = \(source.rawValue)",
            objectType: .list,
            objectId: .cardNetwork,
            objectClass: String(describing: CardNetwork.self),
            place: .cardForm
        )
        Analytics.Service.record(event: event)
    }

    private func sendEvent(forError error: Error) {
        let event = Analytics.Event.message(
            message: "Failed to remotely validate card network: \(error.localizedDescription)",
            messageType: .error,
            severity: .error
        )
        Analytics.Service.record(event: event)
    }

    // MARK: API Logic

    private var validateCardNetworksCancellable: PrimerCancellable?

    private func listCardNetworks(_ cardNumber: String) -> Promise<Response.Body.Bin.Networks> {

        // ⚠️ We must only ever send eight or less digits to the endpoint
        let cardNumber = String(cardNumber.prefix(Self.maximumBinLength))

        guard let decodedJWTToken = PrimerAPIConfigurationModule.decodedJWTToken else {
            return rejectedPromise(withError: PrimerError.invalidClientToken(userInfo: nil, diagnosticsId: ""))
        }

        return Promise { resolver in
            if let cancellable = validateCardNetworksCancellable {
                cancellable.cancel()
            }

<<<<<<< HEAD
            let apiClient = (Self.apiClient ?? apiClient)
=======
            let apiClient = Self.apiClient ?? apiClient
>>>>>>> 27f784a6
            validateCardNetworksCancellable = apiClient.listCardNetworks(clientToken: decodedJWTToken,
                                                                         bin: cardNumber) { result in
                switch result {
                case .success(let networks):
                    resolver.fulfill(networks)
                case .failure(let error):
                    resolver.reject(error)
                }
            }
        }
    }

    // MARK: Helpers

    private func rejectedPromise<T>(withError error: PrimerError) -> Promise<T> {
        return Promise {
            $0.reject(error)
        }
    }

}<|MERGE_RESOLUTION|>--- conflicted
+++ resolved
@@ -214,11 +214,7 @@
                 cancellable.cancel()
             }
 
-<<<<<<< HEAD
-            let apiClient = (Self.apiClient ?? apiClient)
-=======
             let apiClient = Self.apiClient ?? apiClient
->>>>>>> 27f784a6
             validateCardNetworksCancellable = apiClient.listCardNetworks(clientToken: decodedJWTToken,
                                                                          bin: cardNumber) { result in
                 switch result {
