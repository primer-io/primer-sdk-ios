//
//  CardValidationService.swift
//
//  Copyright © 2025 Primer API Ltd. All rights reserved. 
//  Licensed under the MIT License. See LICENSE file in the project root for full license information.

import Foundation

protocol CardValidationService {
    func validateCardNetworks(withCardNumber cardNumber: String)
    func createValidationMetadata(networks: [CardNetwork], source: PrimerCardValidationSource) -> PrimerCardNumberEntryMetadata
}

final class DefaultCardValidationService: CardValidationService, LogReporter {

    static let maximumBinLength = 8

    private var delegate: PrimerHeadlessUniversalCheckoutRawDataManagerDelegate? {
        return self.rawDataManager.delegate
    }

    private let apiClient: PrimerAPIClientBINDataProtocol

    private let debouncer: Debouncer

    private let rawDataManager: PrimerHeadlessUniversalCheckout.RawDataManager

    private let allowedCardNetworks: [CardNetwork]

    private var mostRecentCardNumber: String?

    // MARK: Thread‐safe metadata cache

    private let metadataCacheQueue = DispatchQueue(label: "com.primer.cardValidationService.metadataCacheQueue", attributes: .concurrent)
    private var metadataCacheBacking: [String: PrimerCardNumberEntryMetadata] = [:]

    private func getCachedMetadata(for key: String) -> PrimerCardNumberEntryMetadata? {
        return metadataCacheQueue.sync { metadataCacheBacking[key] }
    }

    private func setCachedMetadata(_ metadata: PrimerCardNumberEntryMetadata, for key: String) {
        metadataCacheQueue.async(flags: .barrier) {
            self.metadataCacheBacking[key] = metadata
        }
    }

    init(rawDataManager: PrimerHeadlessUniversalCheckout.RawDataManager,
         allowedCardNetworks: [CardNetwork] = [CardNetwork].allowedCardNetworks,
         apiClient: PrimerAPIClientBINDataProtocol = PrimerAPIClient(),
         debouncer: Debouncer = .init(delay: 0.35)) {
        self.rawDataManager = rawDataManager
        self.allowedCardNetworks = allowedCardNetworks
        self.apiClient = apiClient
        self.debouncer = debouncer
    }

    // MARK: Core Validation

    func validateCardNetworks(withCardNumber cardNumber: String) {
        let sanitizedCardNumber = cardNumber.withoutWhiteSpace
        let cardState = PrimerCardNumberEntryState(cardNumber: sanitizedCardNumber)

        // Don't validate if the BIN (first eight digits) hasn't changed
        let bin = String(sanitizedCardNumber.prefix(Self.maximumBinLength))
        if let mostRecent = mostRecentCardNumber,
           mostRecent.prefix(Self.maximumBinLength) == bin {
            if let cached = getCachedMetadata(for: bin) {
                handle(cardMetadata: cached, forCardState: cardState)
            }
            return
        }

        mostRecentCardNumber = sanitizedCardNumber

        // Don't validate if incomplete BIN (less than eight digits)
        if sanitizedCardNumber.count < Self.maximumBinLength {
            useLocalValidation(withCardState: cardState, isFallback: false)
            return
        }

        debouncer.debounce { [weak self] in
            self?.useRemoteValidation(withCardState: cardState)
        }
    }

    private func useRemoteValidation(withCardState cardState: PrimerCardNumberEntryState) {
        delegate?.primerRawDataManager?(rawDataManager,
                                        willFetchMetadataForState: cardState)

        if let cached = getCachedMetadata(for: cardState.cardNumber) {
            return handle(cardMetadata: cached, forCardState: cardState)
        }

        Task { @MainActor in
            do {
                let result = try await listCardNetworks(cardState.cardNumber)
                guard !result.networks.isEmpty else {
                    useLocalValidation(withCardState: cardState, isFallback: true)
                    return
                }

<<<<<<< HEAD
            let networks = result.networks.map { CardNetwork(cardNetworkStr: $0.value) }
            let metadata = createValidationMetadata(networks: networks,
                                                    source: .remote)
=======
                let networks = result.networks.map { CardNetwork(cardNetworkStr: $0.value) }
                let metadata = createValidationMetadata(networks: networks, source: .remote)
>>>>>>> d87921b7

                handle(cardMetadata: metadata, forCardState: cardState)
            } catch {
                sendEvent(forError: error)
                logger.warn(message: "Remote card validation failed: \(error.localizedDescription)")
                useLocalValidation(withCardState: cardState, isFallback: true)
            }
        }
    }

    private func useLocalValidation(withCardState cardState: PrimerCardNumberEntryState, isFallback: Bool) {
        // Only build the network if there's actually a card number
        let networks: [CardNetwork] = cardState.cardNumber.isEmpty ? [] : [CardNetwork(cardNumber: cardState.cardNumber)]
        let metadata = createValidationMetadata(
            networks: networks,
            source: isFallback ? .localFallback : .local
        )

        if cardState.cardNumber.count >= Self.maximumBinLength {
            let logMessage = """
            Local validation was used where remote validation \
            would have been preferred (max BIN length exceeded).
            """
            logger.warn(message: logMessage)
            let event = Analytics.Event.message(
                message: logMessage,
                messageType: .other,
                severity: .warning
            )
            Analytics.Service.fire(event: event)
        }

        delegate?.primerRawDataManager?(rawDataManager,
                                        didReceiveMetadata: metadata,
                                        forState: cardState)
        if isFallback {
            Task {
                try? await rawDataManager.validateRawData(withCardNetworksMetadata: metadata)
            }
        }
    }

    private func handle(cardMetadata: PrimerCardNumberEntryMetadata, forCardState cardState: PrimerCardNumberEntryState) {
        setCachedMetadata(cardMetadata, for: cardState.cardNumber)

        let trackable = cardMetadata.selectableCardNetworks ?? cardMetadata.detectedCardNetworks
        sendEvent(forNetworks: trackable.items, source: cardMetadata.source)

        delegate?.primerRawDataManager?(rawDataManager,
                                        didReceiveMetadata: cardMetadata,
                                        forState: cardState)

        Task {
            try? await self.rawDataManager.validateRawData(withCardNetworksMetadata: cardMetadata)
        }
    }

    // MARK: Model generation

    func createValidationMetadata(networks: [CardNetwork],
                                  source: PrimerCardValidationSource) -> PrimerCardNumberEntryMetadata {
        let selectable = allowedCardNetworks
            .filter { networks.contains($0) }
            .map { PrimerCardNetwork(network: $0) }

        let detected = selectable + networks.filter { !allowedCardNetworks.contains($0) }
            .map { PrimerCardNetwork(network: $0) }

        return .init(
            source: source,
            selectableCardNetworks: selectable.isEmpty ? nil : selectable,
            detectedCardNetworks: detected
        )
    }

    // MARK: Analytics

    private func sendEvent(forNetworks networks: [PrimerCardNetwork], source: PrimerCardValidationSource) {
        let event = Analytics.Event.ui(
            action: .view,
            context: .init(cardNetworks: networks.map { $0.network.rawValue }),
            extra: "Source = \(source.rawValue)",
            objectType: .list,
            objectId: .cardNetwork,
            objectClass: String(describing: CardNetwork.self),
            place: .cardForm
        )
        Analytics.Service.fire(event: event)
    }

    private func sendEvent(forError error: Error) {
        let event = Analytics.Event.message(
            message: "Failed to remotely validate card network: \(error.localizedDescription)",
            messageType: .error,
            severity: .error
        )
        Analytics.Service.fire(event: event)
    }

    // MARK: API Logic

    private var listCardNetworksTask: CancellableTask<Response.Body.Bin.Networks>?

    private func listCardNetworks(_ cardNumber: String) async throws -> Response.Body.Bin.Networks {
        let bin = String(cardNumber.prefix(Self.maximumBinLength))
        guard let token = PrimerAPIConfigurationModule.decodedJWTToken else {
            throw PrimerError.invalidClientToken()
        }

        await listCardNetworksTask?.cancel(with: handled(primerError: .unknown()))
        let task = CancellableTask {
            try await self.apiClient.listCardNetworks(clientToken: token, bin: bin)
        }
        listCardNetworksTask = task

        defer {
            listCardNetworksTask = nil
        }

        return try await task.wait()
    }
}<|MERGE_RESOLUTION|>--- conflicted
+++ resolved
@@ -99,14 +99,8 @@
                     return
                 }
 
-<<<<<<< HEAD
-            let networks = result.networks.map { CardNetwork(cardNetworkStr: $0.value) }
-            let metadata = createValidationMetadata(networks: networks,
-                                                    source: .remote)
-=======
                 let networks = result.networks.map { CardNetwork(cardNetworkStr: $0.value) }
                 let metadata = createValidationMetadata(networks: networks, source: .remote)
->>>>>>> d87921b7
 
                 handle(cardMetadata: metadata, forCardState: cardState)
             } catch {
