//
//  CardValidationService.swift
//  PrimerSDK
//
//  Created by Jack Newcombe on 30/10/2023.
//

import Foundation

protocol CardValidationService {
    func validateCardNetworks(withCardNumber cardNumber: String)
}

class DefaultCardValidationService: CardValidationService, LogReporter {
    
    var delegate: PrimerHeadlessUniversalCheckoutRawDataManagerDelegate? {
        return self.rawDataManager.delegate
    }
        
    let apiClient: PrimerAPIClientBINDataProtocol
    
    let debouncer: Debouncer
    
    let rawDataManager: PrimerHeadlessUniversalCheckout.RawDataManager

    var mostRecentCardNumber: String?

    init(rawDataManager: PrimerHeadlessUniversalCheckout.RawDataManager,
         apiClient: PrimerAPIClientBINDataProtocol = PrimerAPIClient(),
         debouncer: Debouncer = .init(delay: 0.35)) {
        self.rawDataManager = rawDataManager
        self.apiClient = apiClient
        self.debouncer = debouncer
    }
        
    func validateCardNetworks(withCardNumber cardNumber: String) {
        let sanitizedCardNumber = cardNumber.replacingOccurrences(of: " ", with: "")
        guard !sanitizedCardNumber.isEmpty, sanitizedCardNumber != mostRecentCardNumber else {
            return
        }
        mostRecentCardNumber = sanitizedCardNumber
        
<<<<<<< HEAD
        let cardState = PrimerCardState(cardNumber: sanitizedCardNumber)
=======
        let cardState = PrimerCardNumberEntryState(cardNumber: sanitizedCardNumber)
>>>>>>> b31c3831
        guard sanitizedCardNumber.count >= 6 else {
            useLocalValidation(withCardState: cardState)
            return
        }
        
        debouncer.debounce { [weak self] in
            self?.useRemoteValidation(withCardState: cardState)
        }
    }
    
<<<<<<< HEAD
    private func useRemoteValidation(withCardState cardState: PrimerCardState) {
=======
    private func useRemoteValidation(withCardState cardState: PrimerCardNumberEntryState) {
>>>>>>> b31c3831
        delegate?.primerRawDataManager?(rawDataManager,
                                        willFetchCardMetadataForState: cardState)
        
        let rawDataManager = rawDataManager
        
        _ = listCardNetworks(cardState.cardNumber).done { [weak self] result in
            guard result.networks.count > 0 else {
                self?.useLocalValidation(withCardState: cardState)
                return
            }
            let cardMetadata = PrimerCardMetadata(availableCardNetworks: result.networks.map { network in
                PrimerCardNetwork(displayName: network.displayName, networkIdentifier: network.value)
            })
            
            self?.delegate?.primerRawDataManager?(rawDataManager,
                                                  didReceiveCardMetadata: cardMetadata,
                                                  forCardState: cardState)
        }.catch { error in
            // JN TODO: CHKT-1772 - send event
            self.logger.error(message: "Error occurred while remotely validation '\(cardState.cardNumber)': \(error.localizedDescription)")
            self.useLocalValidation(withCardState: cardState)
        }
    }
    
<<<<<<< HEAD
    func useLocalValidation(withCardState cardState: PrimerCardState) {
=======
    func useLocalValidation(withCardState cardState: PrimerCardNumberEntryState) {
>>>>>>> b31c3831
        let localValidationNetwork = CardNetwork(cardNumber: cardState.cardNumber)
        let displayName = localValidationNetwork.validation?.niceType ?? localValidationNetwork.rawValue.lowercased().capitalized
        let cardNetwork = PrimerCardNetwork(displayName: displayName,
                                            networkIdentifier: localValidationNetwork.rawValue)
        delegate?.primerRawDataManager?(rawDataManager,
                                        didReceiveCardMetadata: .init(availableCardNetworks: [cardNetwork]),
                                        forCardState: cardState)
    }
    
    // MARK: API Logic
    
    var validateCardNetworksCancellable: PrimerCancellable?
    
    private func listCardNetworks(_ cardNumber: String) -> Promise<Response.Body.Bin.Networks> {
        
        // ⚠️ We must only ever send eight or less digits to the endpoint
        let cardNumber = String(cardNumber.prefix(8))

        guard let decodedJWTToken = PrimerAPIConfigurationModule.decodedJWTToken else {
            return rejectedPromise(withError: PrimerError.invalidClientToken(userInfo: nil, diagnosticsId: ""))
        }
        
        return Promise { resolver in
            if let cancellable = validateCardNetworksCancellable {
                cancellable.cancel()
            }
            
            validateCardNetworksCancellable = apiClient.listCardNetworks(clientToken: decodedJWTToken, bin: cardNumber) { result in
                switch result {
                case .success(let networks):
                    resolver.fulfill(networks)
                case .failure(let error):
                    resolver.reject(error)
                }
            }
        }
    }
        
    // MARK: Helpers
        
    private func rejectedPromise<T>(withError error: PrimerError) -> Promise<T> {
        return Promise {
            $0.reject(error)
        }
    }
    
}<|MERGE_RESOLUTION|>--- conflicted
+++ resolved
@@ -40,11 +40,7 @@
         }
         mostRecentCardNumber = sanitizedCardNumber
         
-<<<<<<< HEAD
-        let cardState = PrimerCardState(cardNumber: sanitizedCardNumber)
-=======
         let cardState = PrimerCardNumberEntryState(cardNumber: sanitizedCardNumber)
->>>>>>> b31c3831
         guard sanitizedCardNumber.count >= 6 else {
             useLocalValidation(withCardState: cardState)
             return
@@ -55,11 +51,7 @@
         }
     }
     
-<<<<<<< HEAD
-    private func useRemoteValidation(withCardState cardState: PrimerCardState) {
-=======
     private func useRemoteValidation(withCardState cardState: PrimerCardNumberEntryState) {
->>>>>>> b31c3831
         delegate?.primerRawDataManager?(rawDataManager,
                                         willFetchCardMetadataForState: cardState)
         
@@ -84,11 +76,7 @@
         }
     }
     
-<<<<<<< HEAD
-    func useLocalValidation(withCardState cardState: PrimerCardState) {
-=======
     func useLocalValidation(withCardState cardState: PrimerCardNumberEntryState) {
->>>>>>> b31c3831
         let localValidationNetwork = CardNetwork(cardNumber: cardState.cardNumber)
         let displayName = localValidationNetwork.validation?.niceType ?? localValidationNetwork.rawValue.lowercased().capitalized
         let cardNetwork = PrimerCardNetwork(displayName: displayName,
