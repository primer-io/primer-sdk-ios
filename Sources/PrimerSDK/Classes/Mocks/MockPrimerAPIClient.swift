//
//  MockPrimerAPIClient.swift
//  PrimerSDK
//
//  Created by Evangelos on 23/12/21.
//

#if canImport(UIKit)

import Foundation

internal class MockPrimerAPIClient: PrimerAPIClientProtocol {

    var response: Data?
    var throwsError: Bool
    var isCalled: Bool = false
    
    var validateClientTokenResponse: Data?
    var tokenizePaymentMethodResponse: Data?
    var createPaymentResponse: Data?

    init(with response: Data? = nil, throwsError: Bool = false) {
        self.response = response
        self.throwsError = throwsError
    }

    func fetchVaultedPaymentMethods(clientToken: DecodedClientToken, completion: @escaping (Result<GetVaultedPaymentMethodsResponse, Error>) -> Void) {
        isCalled = true
        guard let response = response else { return }

        do {
            let value = try JSONDecoder().decode(GetVaultedPaymentMethodsResponse.self, from: response)
            completion(.success(value))
        } catch {
            completion(.failure(error))
        }
    }

    func exchangePaymentMethodToken(clientToken: DecodedClientToken, paymentMethodId: String, completion: @escaping (Result<PaymentMethodToken, Error>) -> Void) {
        
    }
    
    func fetchVaultedPaymentMethods(clientToken: DecodedClientToken) -> Promise<GetVaultedPaymentMethodsResponse> {
        return Promise { seal in
            do {
                let value = try JSONDecoder().decode(GetVaultedPaymentMethodsResponse.self, from: response!)
                seal.fulfill(value)
            } catch {
                seal.reject(error)
            }
        }
    }

    func deleteVaultedPaymentMethod(clientToken: DecodedClientToken, id: String, completion: @escaping (Result<Void, Error>) -> Void) {
        isCalled = true
        guard response != nil else { return }
        
        do {
            completion(.success(()))
        }
//        catch {
//            completion(.failure(error))
//        }
    }
    
    func buildConfigurationResponseData(
        withPaymentMethods paymentMethodTypes: [PrimerPaymentMethodType]
    ) -> Data {
        var responseJson: [String: Any] = [
            "coreUrl" : "https://api.sandbox.primer.io",
            "pciUrl" : "https://sdk.api.sandbox.primer.io",
            "primerAccountId" : "primer-account-id-\(String.randomString(length: 8))",
            
            
            
            "clientSession" : [
              "order" : [
                "countryCode" : "GB",
                "orderId" : "ios_order_id_LklKo2zK",
                "currencyCode" : "GBP",
                "totalOrderAmount" : 1010,
                "lineItems" : [
                  [
                    "amount" : 1010,
                    "quantity" : 1,
                    "itemId" : "shoes-382190",
                    "description" : "Fancy Shoes"
                  ]
                ]
              ],
              "clientSessionId" : "09841e8a-b1fa-4528-aed1-173808a4f44d",
              "customer" : [
                "firstName" : "John",
                "shippingAddress" : [
                  "firstName" : "John",
                  "lastName" : "Smith",
                  "addressLine1" : "9446 Richmond Road",
                  "countryCode" : "GB",
                  "city" : "London",
                  "postalCode" : "EC53 8BT"
                ],
                "emailAddress" : "john@primer.io",
                "customerId" : "ios-customer-G90G37kH",
                "mobileNumber" : "+4478888888888",
                "billingAddress" : [
                  "firstName" : "John",
                  "lastName" : "Smith",
                  "addressLine1" : "65 York Road",
                  "countryCode" : "GB",
                  "city" : "London",
                  "postalCode" : "NW06 4OM"
                ],
                "lastName" : "Smith"
              ],
              "paymentMethod" : [
                "options" : [
                  [
                    "type" : "PAYMENT_CARD",
                    "networks" : [
                      [
                        "type" : "VISA",
                        "surcharge" : 109
                      ],
                      [
                        "type" : "MASTERCARD",
                        "surcharge" : 129
                      ]
                    ]
                  ],
                  [
                    "type" : "PAYPAL",
                    "surcharge" : 49
                  ],
                ],
                "vaultOnSuccess" : false
              ]
            ],
            "env" : "SANDBOX",
            "checkoutModules" : [
              [
                "type" : "TAX_CALCULATION",
                "requestUrl" : "/sales-tax/calculate"
              ],
              [
                "type" : "BILLING_ADDRESS",
                "options" : [
                  "lastName" : true,
                  "city" : true,
                  "firstName" : true,
                  "postalCode" : true,
                  "addressLine1" : true,
                  "countryCode" : true,
                  "addressLine2" : true,
                  "state" : true,
                  "phoneNumber" : false
                ]
              ]
            ],
        ]
                
        var paymentMethodConfigsJson: [[String: Any]] = []
        for paymentMethodType in paymentMethodTypes {
            switch paymentMethodType {
            case .adyenAlipay,
                    .adyenBlik,
                    .adyenDotPay,
                    .adyenGiropay,
                    .adyenIDeal,
                    .adyenInterac,
                    .adyenMobilePay,
                    .adyenPayTrail,
                    .adyenSofort,
                    .adyenPayshop,
                    .adyenTrustly,
                    .adyenTwint,
                    .adyenVipps,
                    .apaya,
                    .buckarooBancontact,
                    .buckarooEps,
                    .buckarooGiropay,
                    .buckarooIdeal,
                    .buckarooSofort,
                    .rapydFast,
                    .rapydGCash,
                    .rapydGrabPay,
                    .rapydPoli,
                    .rapydPromptPay:
                let paymentMethodConfigJson: [String: Any] = [
                    "id" : "id-\(paymentMethodType.rawValue)",
                    "options" : [
                      "merchantId" : "MerchantTest",
                      "merchantAccountId" : "merchant-account-id-\(paymentMethodType.rawValue)"
                    ],
                    "type" : paymentMethodType.rawValue,
                    "processorConfigId" : "processor-config-id-\(paymentMethodType.rawValue)",
                ]
                paymentMethodConfigsJson.append(paymentMethodConfigJson)
                
            case .applePay:
                let paymentMethodConfigJson: [String: Any] = [
                    "id" : "id-\(paymentMethodType.rawValue)",
                    "options" : [
                        "certificates" : [
                          [
                            "certificateId" : "certificate-id-\(String.randomString(length: 8))",
                            "status" : "ACTIVE",
                            "validFromTimestamp" : "2021-12-06T10:14:14",
                            "expirationTimestamp" : "2024-01-05T10:14:13",
                            "merchantId" : "merchant.checkout.team",
                            "createdAt" : "2021-12-06T10:24:34.659452"
                          ]
                        ]
                    ],
                    "type" : paymentMethodType.rawValue,
                    "processorConfigId" : "processor-config-id-\(paymentMethodType.rawValue)",
                ]
                paymentMethodConfigsJson.append(paymentMethodConfigJson)
                
            case .atome:
                break
            case .coinbase:
                break
            case .goCardless:
                break
            case .googlePay:
                break
            case .hoolah:
                break
            case .klarna,
                    .payPal:
                let paymentMethodConfigJson: [String: Any] = [
                    "id" : "id-\(paymentMethodType.rawValue)",
                    "options" : [
                      "merchantId" : "Merchant",
                      "clientId" : "Merchant",
                      "merchantAccountId" : "merchant-account-id-\(paymentMethodType.rawValue)"
                    ],
                    "type" : "KLARNA",
                    "processorConfigId" : "processor-config-id-\(paymentMethodType.rawValue)",
                ]
                paymentMethodConfigsJson.append(paymentMethodConfigJson)
                
            case .mollieBankcontact:
                break
            case .mollieIdeal:
                break
            case .payNLBancontact:
                break
            case .payNLGiropay:
                break
            case .payNLIdeal:
                break
            case .payNLPayconiq:
                break
            case .paymentCard:
                let paymentMethodConfigJson: [String: Any] = [
                    "options" : [
                        "threeDSecureEnabled" : true,
                        "threeDSecureProvider" : "3DS-PROVIDER"
                    ],
                    "type" : paymentMethodType.rawValue,
                ]
                paymentMethodConfigsJson.append(paymentMethodConfigJson)
                
            case .primerTestPayPal:
                break
            case .primerTestKlarna:
                break
            case .primerTestSofort:
                break
            case .twoCtwoP:
                break
            case .xfersPayNow:
                break
            case .opennode:
                break
            }
        }
        
        responseJson["paymentMethods"] = paymentMethodConfigsJson

<<<<<<< HEAD
        return try! JSONSerialization.data(withJSONObject: responseJson)
    }

=======
>>>>>>> bdd7ae8f
    func fetchConfiguration(clientToken: DecodedClientToken, requestParameters: PrimerAPIConfiguration.API.RequestParameters?, completion: @escaping (Result<PrimerAPIConfiguration, Error>) -> Void) {
        isCalled = true
        
        let responseData = self.buildConfigurationResponseData(withPaymentMethods: [.paymentCard, .applePay, .adyenGiropay])

        Timer.scheduledTimer(withTimeInterval: 1, repeats: false) { _ in
            do {
                let value = try JSONDecoder().decode(PrimerAPIConfiguration.self, from: responseData)
                completion(.success(value))
            } catch {
                completion(.failure(error))
            }
        }
    }

//    func createDirectDebitMandate(clientToken: DecodedClientToken, mandateRequest: DirectDebitCreateMandateRequest, completion: @escaping (Result<DirectDebitCreateMandateResponse, Error>) -> Void) {
//        isCalled = true
//        guard let response = response else { return }
//
//        do {
//            let value = try JSONDecoder().decode(DirectDebitCreateMandateResponse.self, from: response)
//            completion(.success(value))
//        } catch {
//            completion(.failure(error))
//        }
//    }

    func createPayPalOrderSession(clientToken: DecodedClientToken, payPalCreateOrderRequest: PayPalCreateOrderRequest, completion: @escaping (Result<PayPalCreateOrderResponse, Error>) -> Void) {
        isCalled = true
        guard let response = response else { return }

        do {
            let value = try JSONDecoder().decode(PayPalCreateOrderResponse.self, from: response)
            completion(.success(value))
        } catch {
            completion(.failure(error))
        }
    }

    func createPayPalBillingAgreementSession(clientToken: DecodedClientToken, payPalCreateBillingAgreementRequest: PayPalCreateBillingAgreementRequest, completion: @escaping (Result<PayPalCreateBillingAgreementResponse, Error>) -> Void) {
        isCalled = true
        guard let response = response else { return }

        do {
            let value = try JSONDecoder().decode(PayPalCreateBillingAgreementResponse.self, from: response)
            completion(.success(value))
        } catch {
            completion(.failure(error))
        }
    }

    func confirmPayPalBillingAgreement(clientToken: DecodedClientToken, payPalConfirmBillingAgreementRequest: PayPalConfirmBillingAgreementRequest, completion: @escaping (Result<PayPalConfirmBillingAgreementResponse, Error>) -> Void) {
        isCalled = true
        guard let response = response else { return }

        do {
            let value = try JSONDecoder().decode(PayPalConfirmBillingAgreementResponse.self, from: response)
            completion(.success(value))
        } catch {
            completion(.failure(error))
        }
    }

    func createKlarnaPaymentSession(clientToken: DecodedClientToken, klarnaCreatePaymentSessionAPIRequest: KlarnaCreatePaymentSessionAPIRequest, completion: @escaping (Result<KlarnaCreatePaymentSessionAPIResponse, Error>) -> Void) {
        isCalled = true

        guard throwsError == false else {
            completion(.failure(PrimerError.generic(message: "Mocked error", userInfo: nil, diagnosticsId: nil)))
            return
        }
        guard let response = response else { return }

        do {
            let value = try JSONDecoder().decode(KlarnaCreatePaymentSessionAPIResponse.self, from: response)
            completion(.success(value))
        } catch {
            completion(.failure(error))
        }
    }

    func createKlarnaCustomerToken(clientToken: DecodedClientToken, klarnaCreateCustomerTokenAPIRequest: CreateKlarnaCustomerTokenAPIRequest, completion: @escaping (Result<KlarnaCustomerTokenAPIResponse, Error>) -> Void) {
        isCalled = true

        guard throwsError == false else {
            completion(.failure(PrimerError.generic(message: "Mocked error", userInfo: nil, diagnosticsId: nil)))
            return
        }

        guard let response = response else { return }
        do {
            let value = try JSONDecoder().decode(KlarnaCustomerTokenAPIResponse.self, from: response)
            completion(.success(value))
        } catch {
            completion(.failure(error))
        }
    }

    func finalizeKlarnaPaymentSession(clientToken: DecodedClientToken, klarnaFinalizePaymentSessionRequest: KlarnaFinalizePaymentSessionRequest, completion: @escaping (Result<KlarnaCustomerTokenAPIResponse, Error>) -> Void) {
        isCalled = true

        guard throwsError == false else {
            completion(.failure(PrimerError.generic(message: "Mocked error", userInfo: nil, diagnosticsId: nil)))
            return
        }

        guard let response = response else { return }

        do {
            let value = try JSONDecoder().decode(KlarnaCustomerTokenAPIResponse.self, from: response)
            completion(.success(value))
        } catch {
            completion(.failure(error))
        }
    }

    func tokenizePaymentMethod(clientToken: DecodedClientToken, paymentMethodTokenizationRequest: TokenizationRequest, completion: @escaping (Result<PaymentMethodToken, Error>) -> Void) {
        isCalled = true
        
        guard let response = tokenizePaymentMethodResponse else { return }

        Timer.scheduledTimer(withTimeInterval: 2, repeats: false) { _ in
            do {
                let value = try JSONDecoder().decode(PaymentMethodToken.self, from: response)
                completion(.success(value))
            } catch {
                completion(.failure(error))
            }
        }
    }
    
    func createApayaSession(
        clientToken: DecodedClientToken,
        request: Apaya.CreateSessionAPIRequest,
        completion: @escaping (Result<Apaya.CreateSessionAPIResponse, Error>) -> Void
    ) {
        isCalled = true
        guard let response = response else { return }
        
        do {
            let value = try JSONDecoder().decode(Apaya.CreateSessionAPIResponse.self, from: response)
            completion(.success(value))
        } catch {
            completion(.failure(error))
        }
    }
    
    func listAdyenBanks(clientToken: DecodedClientToken, request: BankTokenizationSessionRequest, completion: @escaping (Result<[Bank], Error>) -> Void) {
        
    }
    
    func poll(clientToken: DecodedClientToken?, url: String, completion: @escaping (Result<PollingResponse, Error>) -> Void) {
        
    }
    
    func sendAnalyticsEvents(url: URL, body: Analytics.Service.Request?, completion: @escaping (_ result: Result<Analytics.Service.Response, Error>) -> Void) {
        
    }
    
    func threeDSBeginAuth(clientToken: DecodedClientToken, paymentMethodToken: PaymentMethodToken, threeDSecureBeginAuthRequest: ThreeDS.BeginAuthRequest, completion: @escaping (_ result: Result<ThreeDS.BeginAuthResponse, Error>) -> Void) {
        isCalled = true
        guard let response = response else {
            let nsErr = NSError(domain: "mock", code: 100, userInfo: [NSLocalizedDescriptionKey: "Mocked response needs to be set"])
            completion(.failure(nsErr))
            return
        }
        
        do {
            let value = try JSONDecoder().decode(ThreeDS.BeginAuthResponse.self, from: response)
            completion(.success(value))
        } catch {
            completion(.failure(error))
        }
    }
    
    func threeDSContinueAuth(clientToken: DecodedClientToken, threeDSTokenId: String, completion: @escaping (Result<ThreeDS.PostAuthResponse, Error>) -> Void) {
        isCalled = true
        
        guard let response = response else {
            let nsErr = NSError(domain: "mock", code: 100, userInfo: [NSLocalizedDescriptionKey: "Mocked response needs to be set"])
            completion(.failure(nsErr))
            return
        }
        
        do {
            let value = try JSONDecoder().decode(ThreeDS.PostAuthResponse.self, from: response)
            completion(.success(value))
        } catch {
            completion(.failure(error))
        }
    }
    
    func fetchPayPalExternalPayerInfo(clientToken: DecodedClientToken, payPalExternalPayerInfoRequestBody: PayPal.PayerInfo.Request, completion: @escaping (Result<PayPal.PayerInfo.Response, Error>) -> Void) {
        isCalled = true
        guard let response = response else {
            let nsErr = NSError(domain: "mock", code: 100, userInfo: [NSLocalizedDescriptionKey: "Mocked response needs to be set"])
            completion(.failure(nsErr))
            return
        }
        
        do {
            let value = try JSONDecoder().decode(PayPal.PayerInfo.Response.self, from: response)
            completion(.success(value))
        } catch {
            completion(.failure(error))
        }

    }

    func createPayment(clientToken: DecodedClientToken, paymentRequestBody: Payment.CreateRequest, completion: @escaping (Result<Payment.Response, Error>) -> Void) {
        isCalled = true
        
        guard let response = createPaymentResponse else {
            let nsErr = NSError(domain: "mock", code: 100, userInfo: [NSLocalizedDescriptionKey: "Mocked response needs to be set"])
            completion(.failure(nsErr))
            return
        }
        
        Timer.scheduledTimer(withTimeInterval: 2, repeats: false) { _ in
            do {
                let value = try JSONDecoder().decode(Payment.Response.self, from: response)
                completion(.success(value))
            } catch {
                completion(.failure(error))
            }
        }
    }
    
    func resumePayment(clientToken: DecodedClientToken, paymentId: String, paymentResumeRequest: Payment.ResumeRequest, completion: @escaping (_ result: Result<Payment.Response, Error>) -> Void) {
        isCalled = true
        guard let response = response else {
            let nsErr = NSError(domain: "mock", code: 100, userInfo: [NSLocalizedDescriptionKey: "Mocked response needs to be set"])
            completion(.failure(nsErr))
            return
        }
        
        do {
            let value = try JSONDecoder().decode(Payment.Response.self, from: response)
            completion(.success(value))
        } catch {
            completion(.failure(error))
        }
    }
    
}

extension MockPrimerAPIClient {
    
    func requestPrimerConfigurationWithActions(clientToken: DecodedClientToken, request: ClientSessionUpdateRequest, completion: @escaping (Result<PrimerAPIConfiguration, Error>) -> Void) {
        isCalled = true
        guard let response = response else {
            let nsErr = NSError(domain: "mock", code: 100, userInfo: [NSLocalizedDescriptionKey: "Mocked response needs to be set"])
            completion(.failure(nsErr))
            return
        }
        
        do {
            let value = try JSONDecoder().decode(PrimerAPIConfiguration.self, from: response)
            completion(.success(value))
        } catch {
            completion(.failure(error))
        }
    }
}

extension MockPrimerAPIClient {
    
    func begin3DSAuth(clientToken: DecodedClientToken, paymentMethodToken: PaymentMethodToken, threeDSecureBeginAuthRequest: ThreeDS.BeginAuthRequest, completion: @escaping (_ result: Result<ThreeDS.BeginAuthResponse, Error>) -> Void) {
        isCalled = true
        guard let response = response else {
            let nsErr = NSError(domain: "mock", code: 100, userInfo: [NSLocalizedDescriptionKey: "Mocked response needs to be set"])
            completion(.failure(nsErr))
            return
        }
        
        do {
            let value = try JSONDecoder().decode(ThreeDS.BeginAuthResponse.self, from: response)
            completion(.success(value))
        } catch {
            completion(.failure(error))
        }
    }
    
    func continue3DSAuth(clientToken: DecodedClientToken, threeDSTokenId: String, completion: @escaping (Result<ThreeDS.PostAuthResponse, Error>) -> Void) {
        isCalled = true
        
        guard let response = response else {
            let nsErr = NSError(domain: "mock", code: 100, userInfo: [NSLocalizedDescriptionKey: "Mocked response needs to be set"])
            completion(.failure(nsErr))
            return
        }
        
        do {
            let value = try JSONDecoder().decode(ThreeDS.PostAuthResponse.self, from: response)
            completion(.success(value))
        } catch {
            completion(.failure(error))
        }
    }
    
    func validateClientToken(request: ClientTokenValidationRequest, completion: @escaping (Result<SuccessResponse, Error>) -> Void) {
        guard let response = validateClientTokenResponse else {
            let nsErr = NSError(domain: "mock", code: 100, userInfo: [NSLocalizedDescriptionKey: "Mocked response needs to be set"])
            completion(.failure(nsErr))
            return
        }
                
        do {
            let value = try JSONDecoder().decode(SuccessResponse.self, from: response)
            completion(.success(value))
        } catch {
            completion(.failure(error))
        }
    }
}

#endif<|MERGE_RESOLUTION|>--- conflicted
+++ resolved
@@ -14,10 +14,6 @@
     var response: Data?
     var throwsError: Bool
     var isCalled: Bool = false
-    
-    var validateClientTokenResponse: Data?
-    var tokenizePaymentMethodResponse: Data?
-    var createPaymentResponse: Data?
 
     init(with response: Data? = nil, throwsError: Bool = false) {
         self.response = response
@@ -62,241 +58,16 @@
 //            completion(.failure(error))
 //        }
     }
-    
-    func buildConfigurationResponseData(
-        withPaymentMethods paymentMethodTypes: [PrimerPaymentMethodType]
-    ) -> Data {
-        var responseJson: [String: Any] = [
-            "coreUrl" : "https://api.sandbox.primer.io",
-            "pciUrl" : "https://sdk.api.sandbox.primer.io",
-            "primerAccountId" : "primer-account-id-\(String.randomString(length: 8))",
-            
-            
-            
-            "clientSession" : [
-              "order" : [
-                "countryCode" : "GB",
-                "orderId" : "ios_order_id_LklKo2zK",
-                "currencyCode" : "GBP",
-                "totalOrderAmount" : 1010,
-                "lineItems" : [
-                  [
-                    "amount" : 1010,
-                    "quantity" : 1,
-                    "itemId" : "shoes-382190",
-                    "description" : "Fancy Shoes"
-                  ]
-                ]
-              ],
-              "clientSessionId" : "09841e8a-b1fa-4528-aed1-173808a4f44d",
-              "customer" : [
-                "firstName" : "John",
-                "shippingAddress" : [
-                  "firstName" : "John",
-                  "lastName" : "Smith",
-                  "addressLine1" : "9446 Richmond Road",
-                  "countryCode" : "GB",
-                  "city" : "London",
-                  "postalCode" : "EC53 8BT"
-                ],
-                "emailAddress" : "john@primer.io",
-                "customerId" : "ios-customer-G90G37kH",
-                "mobileNumber" : "+4478888888888",
-                "billingAddress" : [
-                  "firstName" : "John",
-                  "lastName" : "Smith",
-                  "addressLine1" : "65 York Road",
-                  "countryCode" : "GB",
-                  "city" : "London",
-                  "postalCode" : "NW06 4OM"
-                ],
-                "lastName" : "Smith"
-              ],
-              "paymentMethod" : [
-                "options" : [
-                  [
-                    "type" : "PAYMENT_CARD",
-                    "networks" : [
-                      [
-                        "type" : "VISA",
-                        "surcharge" : 109
-                      ],
-                      [
-                        "type" : "MASTERCARD",
-                        "surcharge" : 129
-                      ]
-                    ]
-                  ],
-                  [
-                    "type" : "PAYPAL",
-                    "surcharge" : 49
-                  ],
-                ],
-                "vaultOnSuccess" : false
-              ]
-            ],
-            "env" : "SANDBOX",
-            "checkoutModules" : [
-              [
-                "type" : "TAX_CALCULATION",
-                "requestUrl" : "/sales-tax/calculate"
-              ],
-              [
-                "type" : "BILLING_ADDRESS",
-                "options" : [
-                  "lastName" : true,
-                  "city" : true,
-                  "firstName" : true,
-                  "postalCode" : true,
-                  "addressLine1" : true,
-                  "countryCode" : true,
-                  "addressLine2" : true,
-                  "state" : true,
-                  "phoneNumber" : false
-                ]
-              ]
-            ],
-        ]
-                
-        var paymentMethodConfigsJson: [[String: Any]] = []
-        for paymentMethodType in paymentMethodTypes {
-            switch paymentMethodType {
-            case .adyenAlipay,
-                    .adyenBlik,
-                    .adyenDotPay,
-                    .adyenGiropay,
-                    .adyenIDeal,
-                    .adyenInterac,
-                    .adyenMobilePay,
-                    .adyenPayTrail,
-                    .adyenSofort,
-                    .adyenPayshop,
-                    .adyenTrustly,
-                    .adyenTwint,
-                    .adyenVipps,
-                    .apaya,
-                    .buckarooBancontact,
-                    .buckarooEps,
-                    .buckarooGiropay,
-                    .buckarooIdeal,
-                    .buckarooSofort,
-                    .rapydFast,
-                    .rapydGCash,
-                    .rapydGrabPay,
-                    .rapydPoli,
-                    .rapydPromptPay:
-                let paymentMethodConfigJson: [String: Any] = [
-                    "id" : "id-\(paymentMethodType.rawValue)",
-                    "options" : [
-                      "merchantId" : "MerchantTest",
-                      "merchantAccountId" : "merchant-account-id-\(paymentMethodType.rawValue)"
-                    ],
-                    "type" : paymentMethodType.rawValue,
-                    "processorConfigId" : "processor-config-id-\(paymentMethodType.rawValue)",
-                ]
-                paymentMethodConfigsJson.append(paymentMethodConfigJson)
-                
-            case .applePay:
-                let paymentMethodConfigJson: [String: Any] = [
-                    "id" : "id-\(paymentMethodType.rawValue)",
-                    "options" : [
-                        "certificates" : [
-                          [
-                            "certificateId" : "certificate-id-\(String.randomString(length: 8))",
-                            "status" : "ACTIVE",
-                            "validFromTimestamp" : "2021-12-06T10:14:14",
-                            "expirationTimestamp" : "2024-01-05T10:14:13",
-                            "merchantId" : "merchant.checkout.team",
-                            "createdAt" : "2021-12-06T10:24:34.659452"
-                          ]
-                        ]
-                    ],
-                    "type" : paymentMethodType.rawValue,
-                    "processorConfigId" : "processor-config-id-\(paymentMethodType.rawValue)",
-                ]
-                paymentMethodConfigsJson.append(paymentMethodConfigJson)
-                
-            case .atome:
-                break
-            case .coinbase:
-                break
-            case .goCardless:
-                break
-            case .googlePay:
-                break
-            case .hoolah:
-                break
-            case .klarna,
-                    .payPal:
-                let paymentMethodConfigJson: [String: Any] = [
-                    "id" : "id-\(paymentMethodType.rawValue)",
-                    "options" : [
-                      "merchantId" : "Merchant",
-                      "clientId" : "Merchant",
-                      "merchantAccountId" : "merchant-account-id-\(paymentMethodType.rawValue)"
-                    ],
-                    "type" : "KLARNA",
-                    "processorConfigId" : "processor-config-id-\(paymentMethodType.rawValue)",
-                ]
-                paymentMethodConfigsJson.append(paymentMethodConfigJson)
-                
-            case .mollieBankcontact:
-                break
-            case .mollieIdeal:
-                break
-            case .payNLBancontact:
-                break
-            case .payNLGiropay:
-                break
-            case .payNLIdeal:
-                break
-            case .payNLPayconiq:
-                break
-            case .paymentCard:
-                let paymentMethodConfigJson: [String: Any] = [
-                    "options" : [
-                        "threeDSecureEnabled" : true,
-                        "threeDSecureProvider" : "3DS-PROVIDER"
-                    ],
-                    "type" : paymentMethodType.rawValue,
-                ]
-                paymentMethodConfigsJson.append(paymentMethodConfigJson)
-                
-            case .primerTestPayPal:
-                break
-            case .primerTestKlarna:
-                break
-            case .primerTestSofort:
-                break
-            case .twoCtwoP:
-                break
-            case .xfersPayNow:
-                break
-            case .opennode:
-                break
-            }
-        }
-        
-        responseJson["paymentMethods"] = paymentMethodConfigsJson
-
-<<<<<<< HEAD
-        return try! JSONSerialization.data(withJSONObject: responseJson)
-    }
-
-=======
->>>>>>> bdd7ae8f
+
     func fetchConfiguration(clientToken: DecodedClientToken, requestParameters: PrimerAPIConfiguration.API.RequestParameters?, completion: @escaping (Result<PrimerAPIConfiguration, Error>) -> Void) {
         isCalled = true
-        
-        let responseData = self.buildConfigurationResponseData(withPaymentMethods: [.paymentCard, .applePay, .adyenGiropay])
-
-        Timer.scheduledTimer(withTimeInterval: 1, repeats: false) { _ in
-            do {
-                let value = try JSONDecoder().decode(PrimerAPIConfiguration.self, from: responseData)
-                completion(.success(value))
-            } catch {
-                completion(.failure(error))
-            }
+        guard let response = response else { return }
+
+        do {
+            let value = try JSONDecoder().decode(PrimerAPIConfiguration.self, from: response)
+            completion(.success(value))
+        } catch {
+            completion(.failure(error))
         }
     }
 
@@ -402,16 +173,13 @@
 
     func tokenizePaymentMethod(clientToken: DecodedClientToken, paymentMethodTokenizationRequest: TokenizationRequest, completion: @escaping (Result<PaymentMethodToken, Error>) -> Void) {
         isCalled = true
-        
-        guard let response = tokenizePaymentMethodResponse else { return }
-
-        Timer.scheduledTimer(withTimeInterval: 2, repeats: false) { _ in
-            do {
-                let value = try JSONDecoder().decode(PaymentMethodToken.self, from: response)
-                completion(.success(value))
-            } catch {
-                completion(.failure(error))
-            }
+        guard let response = response else { return }
+
+        do {
+            let value = try JSONDecoder().decode(PaymentMethodToken.self, from: response)
+            completion(.success(value))
+        } catch {
+            completion(.failure(error))
         }
     }
     
@@ -495,20 +263,17 @@
 
     func createPayment(clientToken: DecodedClientToken, paymentRequestBody: Payment.CreateRequest, completion: @escaping (Result<Payment.Response, Error>) -> Void) {
         isCalled = true
-        
-        guard let response = createPaymentResponse else {
-            let nsErr = NSError(domain: "mock", code: 100, userInfo: [NSLocalizedDescriptionKey: "Mocked response needs to be set"])
-            completion(.failure(nsErr))
-            return
-        }
-        
-        Timer.scheduledTimer(withTimeInterval: 2, repeats: false) { _ in
-            do {
-                let value = try JSONDecoder().decode(Payment.Response.self, from: response)
-                completion(.success(value))
-            } catch {
-                completion(.failure(error))
-            }
+        guard let response = response else {
+            let nsErr = NSError(domain: "mock", code: 100, userInfo: [NSLocalizedDescriptionKey: "Mocked response needs to be set"])
+            completion(.failure(nsErr))
+            return
+        }
+        
+        do {
+            let value = try JSONDecoder().decode(Payment.Response.self, from: response)
+            completion(.success(value))
+        } catch {
+            completion(.failure(error))
         }
     }
     
@@ -585,7 +350,8 @@
     }
     
     func validateClientToken(request: ClientTokenValidationRequest, completion: @escaping (Result<SuccessResponse, Error>) -> Void) {
-        guard let response = validateClientTokenResponse else {
+        
+        guard let response = response else {
             let nsErr = NSError(domain: "mock", code: 100, userInfo: [NSLocalizedDescriptionKey: "Mocked response needs to be set"])
             completion(.failure(nsErr))
             return
