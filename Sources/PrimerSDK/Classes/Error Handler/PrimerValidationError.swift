//
//  PrimerValidationError.swift
//  PrimerSDK
//
//  Created by Boris on 19.9.23..
//

// swiftlint:disable type_body_length
// swiftlint:disable file_length
// swiftlint:disable identifier_name
// swiftlint:disable function_body_length

import Foundation

public enum PrimerValidationError: PrimerErrorProtocol, Encodable {

    case invalidCardholderName(message: String, userInfo: [String: String]?, diagnosticsId: String)
    case invalidCardnumber(message: String, userInfo: [String: String]?, diagnosticsId: String)
    case invalidCvv(message: String, userInfo: [String: String]?, diagnosticsId: String)
    case invalidExpiryDate(message: String, userInfo: [String: String]?, diagnosticsId: String)
    case invalidPostalCode(message: String, userInfo: [String: String]?, diagnosticsId: String)
    case invalidFirstName(message: String, userInfo: [String: String]?, diagnosticsId: String)
    case invalidLastName(message: String, userInfo: [String: String]?, diagnosticsId: String)
    case invalidAddress(message: String, userInfo: [String: String]?, diagnosticsId: String)
    case invalidCity(message: String, userInfo: [String: String]?, diagnosticsId: String)
    case invalidState(message: String, userInfo: [String: String]?, diagnosticsId: String)
    case invalidCountry(message: String, userInfo: [String: String]?, diagnosticsId: String)
    case invalidPhoneNumber(message: String, userInfo: [String: String]?, diagnosticsId: String)
    case invalidRetailer(message: String, userInfo: [String: String]?, diagnosticsId: String)
    case invalidRawData(userInfo: [String: String]?, diagnosticsId: String)
    case vaultedPaymentMethodAdditionalDataMismatch(paymentMethodType: String,
                                                    validVaultedPaymentMethodAdditionalDataType: String,
                                                    userInfo: [String: String]?,
                                                    diagnosticsId: String)
    case invalidOTPCode(message: String, userInfo: [String: String]?, diagnosticsId: String)
    case invalidCardType(message: String, userInfo: [String: String]?, diagnosticsId: String)
    case banksNotLoaded(userInfo: [String: String]?, diagnosticsId: String)
    case invalidBankId(bankId: String?, userInfo: [String: String]?, diagnosticsId: String)
    case sessionNotCreated(userInfo: [String: String]?, diagnosticsId: String)
    case invalidPaymentCategory(userInfo: [String: String]?, diagnosticsId: String)
    case paymentAlreadyFinalized(userInfo: [String: String]?, diagnosticsId: String)
    case invalidValue(field: String, userInfo: [String: String]?, diagnosticsId: String)
    
    public var diagnosticsId: String {
        switch self {
        case .invalidCardholderName(_, _, let diagnosticsId):
            return diagnosticsId
        case .invalidCardnumber(_, _, let diagnosticsId):
            return diagnosticsId
        case .invalidCvv(_, _, let diagnosticsId):
            return diagnosticsId
        case .invalidExpiryDate(_, _, let diagnosticsId):
            return diagnosticsId
        case .invalidPostalCode(_, _, let diagnosticsId):
            return diagnosticsId
        case .invalidFirstName(_, _, let diagnosticsId):
            return diagnosticsId
        case .invalidLastName(_, _, let diagnosticsId):
            return diagnosticsId
        case .invalidAddress(_, _, let diagnosticsId):
            return diagnosticsId
        case .invalidCity(_, _, let diagnosticsId):
            return diagnosticsId
        case .invalidState(_, _, let diagnosticsId):
            return diagnosticsId
        case .invalidCountry(_, _, let diagnosticsId):
            return diagnosticsId
        case .invalidPhoneNumber(_, _, let diagnosticsId):
            return diagnosticsId
        case .invalidRawData(_, let diagnosticsId):
            return diagnosticsId
        case .invalidRetailer(_, _, let diagnosticsId):
            return diagnosticsId
        case .vaultedPaymentMethodAdditionalDataMismatch(_, _, _, let diagnosticsId):
            return diagnosticsId
        case .invalidOTPCode(_, _, let diagnosticsId):
            return diagnosticsId
        case .invalidCardType(_, _, let diagnosticsId):
            return diagnosticsId
        case .banksNotLoaded(userInfo: _, let diagnosticId):
            return diagnosticId
        case .invalidBankId(bankId: _, userInfo: _, let diagnosticId):
            return diagnosticId
        case .sessionNotCreated(userInfo: _, diagnosticsId: let diagnosticsId):
            return diagnosticsId
        case .invalidPaymentCategory(userInfo: _, diagnosticsId: let diagnosticsId):
            return diagnosticsId
        case .paymentAlreadyFinalized(userInfo: _, diagnosticsId: let diagnosticsId):
            return diagnosticsId
        case .invalidValue(_, _, let diagnosticsId):
            return diagnosticsId
        }
    }

    public var errorId: String {
        switch self {
        case .invalidCardholderName:
            return "invalid-cardholder-name"
        case .invalidCardnumber:
            return "invalid-card-number"
        case .invalidCvv:
            return "invalid-cvv"
        case .invalidExpiryDate:
            return "invalid-expiry-date"
        case .invalidPostalCode:
            return "invalid-postal-code"
        case .invalidFirstName:
            return "invalid-first-name"
        case .invalidLastName:
            return "invalid-last-name"
        case .invalidAddress:
            return "invalid-address"
        case .invalidCity:
            return "invalid-city"
        case .invalidState:
            return "invalid-state"
        case .invalidCountry:
            return "invalid-country"
        case .invalidPhoneNumber:
            return "invalid-phone-number"
        case .invalidRawData:
            return "invalid-raw-data"
        case .invalidRetailer:
            return "invalid-retailer"
        case .vaultedPaymentMethodAdditionalDataMismatch:
            return "vaulted-payment-method-additional-data-mismatch"
        case .invalidOTPCode:
            return "invalid-otp-code"
        case .invalidCardType:
            return "unsupported-card-type"
        case .invalidBankId:
            return "invalid-bank-id"
        case .banksNotLoaded:
            return "banks-not-loaded"
        case .sessionNotCreated:
            return "session-not-created"
        case .invalidPaymentCategory:
            return "invalid-payment-category"
        case .paymentAlreadyFinalized:
            return "payment-already-finalized"
        case .invalidValue(let field, _, _):
            return "invalid-customer-\(field)"
        }
    }

    public var errorDescription: String? {
        switch self {
        case .invalidCardholderName(let message, _, _):
            return "[\(errorId)] \(message)"
        case .invalidCardnumber(let message, _, _):
            return "[\(errorId)] \(message)"
        case .invalidCvv(let message, _, _):
            return "[\(errorId)] \(message)"
        case .invalidExpiryDate(let message, _, _):
            return "[\(errorId)] \(message)"
        case .invalidPostalCode(let message, _, _):
            return "[\(errorId)] \(message)"
        case .invalidFirstName(let message, _, _):
            return "[\(errorId)] \(message)"
        case .invalidLastName(let message, _, _):
            return "[\(errorId)] \(message)"
        case .invalidAddress(let message, _, _):
            return "[\(errorId)] \(message)"
        case .invalidCity(let message, _, _):
            return "[\(errorId)] \(message)"
        case .invalidState(let message, _, _):
            return "[\(errorId)] \(message)"
        case .invalidCountry(let message, _, _):
            return "[\(errorId)] \(message)"
        case .invalidPhoneNumber(let message, _, _):
            return "[\(errorId)] \(message)"
        case .invalidRawData:
            return "[\(errorId)] Raw data is not valid."
        case .invalidRetailer(let message, _, _):
            return "[\(errorId)] \(message)"
        case .vaultedPaymentMethodAdditionalDataMismatch(let paymentMethodType, let validVaultedPaymentMethodAdditionalDataType, _, _):
            return "[\(errorId)] Vaulted payment method \(paymentMethodType) needs additional data of type \(validVaultedPaymentMethodAdditionalDataType)"
        case .invalidOTPCode(let message, _, _):
            return "[\(errorId)] \(message)"
        case .invalidCardType(let message, _, _):
            return "[\(errorId)] \(message)"
        case .invalidBankId:
            return "Please provide a valid bank id"
        case .banksNotLoaded:
            return "Banks need to be loaded before bank id can be collected."
        case .sessionNotCreated:
            return "Session needs to be created before payment category can be collected."
        case .invalidPaymentCategory:
            return "Payment category is invalid."
        case .paymentAlreadyFinalized:
            return "This payment was configured to be finalized automatically."
        case .invalidValue(let field, _, _):
            return "The \(field) is not valid."
        }
    }

    var info: [String: Any]? {
        var tmpUserInfo: [String: Any] = errorUserInfo

        switch self {
        case .invalidCardholderName(_, let userInfo, _),
             .invalidCardnumber(_, let userInfo, _),
             .invalidCvv(_, let userInfo, _),
             .invalidExpiryDate(_, let userInfo, _),
             .invalidPostalCode(_, let userInfo, _),
             .invalidFirstName(_, let userInfo, _),
             .invalidLastName(_, let userInfo, _),
             .invalidAddress(_, let userInfo, _),
             .invalidCity(_, let userInfo, _),
             .invalidState(_, let userInfo, _),
             .invalidCountry(_, let userInfo, _),
             .invalidPhoneNumber(_, let userInfo, _),
             .invalidRawData(let userInfo, _),
             .invalidRetailer(_, let userInfo, _),
             .vaultedPaymentMethodAdditionalDataMismatch(_, _, let userInfo, _),
             .invalidOTPCode(_, let userInfo, _),
             .invalidCardType(_, let userInfo, _),
             .invalidBankId(_, let userInfo, _),
             .banksNotLoaded(let userInfo, _),
             .sessionNotCreated(let userInfo, _),
             .invalidPaymentCategory(let userInfo, _),
             .paymentAlreadyFinalized(let userInfo, _),
             .invalidValue(_, let userInfo, _):
            tmpUserInfo = tmpUserInfo.merging(userInfo ?? [:]) { (_, new) in new }
        }

        return tmpUserInfo
    }

    public var errorUserInfo: [String: Any] {
        var tmpUserInfo: [String: Any] = [
            "createdAt": Date().toString(),
            "diagnosticsId": diagnosticsId
        ]

        if let inputElementType {
            tmpUserInfo["inputElementType"] = inputElementType
        }

        return tmpUserInfo
    }

    public var recoverySuggestion: String? {
        return nil
    }

    var exposedError: Error {
        return self
    }

    var inputElementType: String? {
        switch self {
        case .invalidCardholderName:
            return "CARDHOLDER_NAME"
        case .invalidCardnumber:
            return "CARD_NUMBER"
        case .invalidCvv:
            return "CVV"
        case .invalidExpiryDate:
            return "EXPIRY_DATE"
        case .invalidPhoneNumber:
            return "PHONE_NUMBER"
        case .invalidRetailer:
            return "RETAILER"
        case .invalidOTPCode:
            return "OTP"
        case .invalidCardType:
            return "CARD_NUMBER"
        case .banksNotLoaded:
            return "BANKS"
        case .invalidBankId:
            return "BANK"
        default:
            return nil
        case .invalidValue:
            return "USER_DETAILS"
        }
    }

    var analyticsContext: [String: Any] {
        var context: [String: Any] = [:]
        context[AnalyticsContextKeys.errorId] = errorId
        if let paymentMethodType = paymentMethodType {
            context[AnalyticsContextKeys.paymentMethodType] = paymentMethodType
        }
        return context
    }

    private var paymentMethodType: String? {
        switch self {
        case .vaultedPaymentMethodAdditionalDataMismatch(let paymentMethodType, _, _, _):
            return paymentMethodType
        default: return nil
        }
    }
}
<<<<<<< HEAD

extension PrimerValidationError: Equatable {
    public static func == (lhs: PrimerValidationError, rhs: PrimerValidationError) -> Bool {
        switch (lhs, rhs) {
        case (.invalidCardholderName(let message1, let userInfo1, let id1), .invalidCardholderName(let message2, let userInfo2, let id2)),
             (.invalidCardnumber(let message1, let userInfo1, let id1), .invalidCardnumber(let message2, let userInfo2, let id2)),
             (.invalidCvv(let message1, let userInfo1, let id1), .invalidCvv(let message2, let userInfo2, let id2)),
             (.invalidExpiryDate(let message1, let userInfo1, let id1), .invalidExpiryDate(let message2, let userInfo2, let id2)),
             (.invalidPostalCode(let message1, let userInfo1, let id1), .invalidPostalCode(let message2, let userInfo2, let id2)),
             (.invalidFirstName(let message1, let userInfo1, let id1), .invalidFirstName(let message2, let userInfo2, let id2)),
             (.invalidLastName(let message1, let userInfo1, let id1), .invalidLastName(let message2, let userInfo2, let id2)),
             (.invalidAddress(let message1, let userInfo1, let id1), .invalidAddress(let message2, let userInfo2, let id2)),
             (.invalidState(let message1, let userInfo1, let id1), .invalidState(let message2, let userInfo2, let id2)),
             (.invalidCountry(let message1, let userInfo1, let id1), .invalidCountry(let message2, let userInfo2, let id2)),
             (.invalidPhoneNumber(let message1, let userInfo1, let id1), .invalidPhoneNumber(let message2, let userInfo2, let id2)),
             (.invalidRetailer(let message1, let userInfo1, let id1), .invalidRetailer(let message2, let userInfo2, let id2)),
             (.invalidOTPCode(let message1, let userInfo1, let id1), .invalidOTPCode(let message2, let userInfo2, let id2)),
             (.invalidCardType(let message1, let userInfo1, let id1), .invalidCardType(let message2, let userInfo2, let id2)):
            return message1 == message2 && userInfo1 == userInfo2 && id1 == id2
        case (.invalidRawData(let userInfo1, let id1), .invalidRawData(let userInfo2, let id2)),
             (.banksNotLoaded(let userInfo1, let id1), .banksNotLoaded(let userInfo2, let id2)),
             (.sessionNotCreated(let userInfo1, let id1), .sessionNotCreated(let userInfo2, let id2)),
             (.invalidPaymentCategory(let userInfo1, let id1), .invalidPaymentCategory(let userInfo2, let id2)),
             (.paymentAlreadyFinalized(let userInfo1, let id1), .paymentAlreadyFinalized(let userInfo2, let id2)):
            return userInfo1 == userInfo2 && id1 == id2
        case (.vaultedPaymentMethodAdditionalDataMismatch(let type1, let validType1, let userInfo1, let id1),
              .vaultedPaymentMethodAdditionalDataMismatch(let type2, let validType2, let userInfo2, let id2)):
            return type1 == type2 && validType1 == validType2 && userInfo1 == userInfo2 && id1 == id2
        case (.invalidBankId(let bankId1, userInfo: let userInfo1, diagnosticsId: let id1),
              .invalidBankId(let bankId2, userInfo: let userInfo2, diagnosticsId: let id2)):
            return bankId1 == bankId2 && userInfo1 == userInfo2 && id1 == id2
        case (.invalidValue(let field1, let userInfo1, let diagnosticsId1),
              .invalidValue(let field2, let userInfo2, let diagnosticsId2)):
            return field1 == field2 && userInfo1 == userInfo2 && diagnosticsId1 == diagnosticsId2
        default:
            return false
        }
    }
}
=======
>>>>>>> f4c4f542
// swiftlint:enable type_body_length
// swiftlint:enable identifier_name
// swiftlint:enable function_body_length
// swiftlint:enable file_length<|MERGE_RESOLUTION|>--- conflicted
+++ resolved
@@ -294,7 +294,6 @@
         }
     }
 }
-<<<<<<< HEAD
 
 extension PrimerValidationError: Equatable {
     public static func == (lhs: PrimerValidationError, rhs: PrimerValidationError) -> Bool {
@@ -334,8 +333,6 @@
         }
     }
 }
-=======
->>>>>>> f4c4f542
 // swiftlint:enable type_body_length
 // swiftlint:enable identifier_name
 // swiftlint:enable function_body_length
