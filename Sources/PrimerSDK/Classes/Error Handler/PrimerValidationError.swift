--- conflicted
+++ resolved
@@ -27,13 +27,9 @@
     case invalidRawData(userInfo: [String: String]?, diagnosticsId: String)
     case vaultedPaymentMethodAdditionalDataMismatch(paymentMethodType: String, validVaultedPaymentMethodAdditionalDataType: String, userInfo: [String: String]?, diagnosticsId: String)
     case invalidOTPCode(message: String, userInfo: [String: String]?, diagnosticsId: String)
-<<<<<<< HEAD
     case banksNotLoaded(userInfo: [String: String]?, diagnosticsId: String)
     case invalidBankId(bankId: String?, userInfo: [String: String]?, diagnosticsId: String)
-    
-=======
-
->>>>>>> 3f0a5025
+
     public var diagnosticsId: String {
         switch self {
         case .invalidCardholderName(_, _, let diagnosticsId):
@@ -162,9 +158,9 @@
             return "[\(errorId)] \(message)"
         case .invalidOTPCode(message: let message, _, _):
             return "[\(errorId)] \(message)"
-        case .invalidBankId(_, _, _):
+        case .invalidBankId:
             return "Please provide a valid bank id"
-        case .banksNotLoaded(_, _):
+        case .banksNotLoaded:
             return "Banks need to be loaded before bank id can be collected."
         }
     }
