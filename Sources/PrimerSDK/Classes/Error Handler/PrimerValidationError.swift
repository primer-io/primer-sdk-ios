//
//  PrimerValidationError.swift
//  PrimerSDK
//
//  Created by Boris on 19.9.23..
//

import Foundation

public enum PrimerValidationError: PrimerErrorProtocol, Encodable {

    case invalidCardholderName(message: String, userInfo: [String: String]?, diagnosticsId: String)
    case invalidCardnumber(message: String, userInfo: [String: String]?, diagnosticsId: String)
    case invalidCvv(message: String, userInfo: [String: String]?, diagnosticsId: String)
    case invalidExpiryMonth(message: String, userInfo: [String: String]?, diagnosticsId: String)
    case invalidExpiryYear(message: String, userInfo: [String: String]?, diagnosticsId: String)
    case invalidExpiryDate(message: String, userInfo: [String: String]?, diagnosticsId: String)
    case invalidPostalCode(message: String, userInfo: [String: String]?, diagnosticsId: String)
    case invalidFirstName(message: String, userInfo: [String: String]?, diagnosticsId: String)
    case invalidLastName(message: String, userInfo: [String: String]?, diagnosticsId: String)
    case invalidAddress(message: String, userInfo: [String: String]?, diagnosticsId: String)
    case invalidState(message: String, userInfo: [String: String]?, diagnosticsId: String)
    case invalidCountry(message: String, userInfo: [String: String]?, diagnosticsId: String)
    case invalidPhoneNumber(message: String, userInfo: [String: String]?, diagnosticsId: String)
    case invalidPhoneNumberCountryCode(message: String, userInfo: [String: String]?, diagnosticsId: String)
    case invalidRetailer(message: String, userInfo: [String: String]?, diagnosticsId: String)
    case invalidRawData(userInfo: [String: String]?, diagnosticsId: String)
    // swiftlint:disable:next identifier_name
    case vaultedPaymentMethodAdditionalDataMismatch(paymentMethodType: String, validVaultedPaymentMethodAdditionalDataType: String, userInfo: [String: String]?, diagnosticsId: String)
    case invalidOTPCode(message: String, userInfo: [String: String]?, diagnosticsId: String)
    case invalidCardType(message: String, userInfo: [String: String]?, diagnosticsId: String)
    case banksNotLoaded(userInfo: [String: String]?, diagnosticsId: String)
    case invalidBankId(bankId: String?, userInfo: [String: String]?, diagnosticsId: String)

    public var diagnosticsId: String {
        switch self {
        case .invalidCardholderName(_, _, let diagnosticsId):
            return diagnosticsId
        case .invalidCardnumber(_, _, let diagnosticsId):
            return diagnosticsId
        case .invalidCvv(_, _, let diagnosticsId):
            return diagnosticsId
        case .invalidExpiryDate(_, _, let diagnosticsId):
            return diagnosticsId
        case .invalidPostalCode(_, _, let diagnosticsId):
            return diagnosticsId
        case .invalidFirstName(_, _, let diagnosticsId):
            return diagnosticsId
        case .invalidLastName(_, _, let diagnosticsId):
            return diagnosticsId
        case .invalidAddress(_, _, let diagnosticsId):
            return diagnosticsId
        case .invalidState(_, _, let diagnosticsId):
            return diagnosticsId
        case .invalidCountry(_, _, let diagnosticsId):
            return diagnosticsId
        case .invalidPhoneNumber(_, _, let diagnosticsId):
            return diagnosticsId
        case .invalidRawData(_, let diagnosticsId):
            return diagnosticsId
        case .invalidExpiryMonth(_, _, let diagnosticsId):
            return diagnosticsId
        case .invalidExpiryYear(_, _, let diagnosticsId):
            return diagnosticsId
        case .invalidRetailer(_, _, let diagnosticsId):
            return diagnosticsId
        case .vaultedPaymentMethodAdditionalDataMismatch(_, _, _, let diagnosticsId):
            return diagnosticsId
        case .invalidPhoneNumberCountryCode(_, _, let diagnosticsId):
            return diagnosticsId
        case .invalidOTPCode(_, _, let diagnosticsId):
            return diagnosticsId
        case .invalidCardType(_, _, let diagnosticsId):
            return diagnosticsId
        case .banksNotLoaded(userInfo: _, let diagnosticId):
            return diagnosticId
        case .invalidBankId(bankId: _, userInfo: _, let diagnosticId):
            return diagnosticId
        }
    }

    public var errorId: String {
        switch self {
        case .invalidCardholderName:
            return "invalid-cardholder-name"
        case .invalidCardnumber:
            return "invalid-card-number"
        case .invalidCvv:
            return "invalid-cvv"
        case .invalidExpiryMonth:
            return "invalid-expiry-month"
        case .invalidExpiryYear:
            return "invalid-expiry-year"
        case .invalidExpiryDate:
            return "invalid-expiry-date"
        case .invalidPostalCode:
            return "invalid-postal-code"
        case .invalidFirstName:
            return "invalid-first-name"
        case .invalidLastName:
            return "invalid-last-name"
        case .invalidAddress:
            return "invalid-address"
        case .invalidState:
            return "invalid-state"
        case .invalidCountry:
            return "invalid-country"
        case .invalidPhoneNumber:
            return "invalid-phone-number"
        case .invalidRawData:
            return "invalid-raw-data"
        case .invalidRetailer:
            return "invalid-retailer"
        case .vaultedPaymentMethodAdditionalDataMismatch:
            return "vaulted-payment-method-additional-data-mismatch"
        case .invalidPhoneNumberCountryCode:
            return "invalid-phone-number-country-code"
        case .invalidOTPCode:
            return "invalid-otp-code"
        case .invalidCardType:
            return "unsupported-card-type"
        case .invalidBankId:
            return "invalid-bank-id"
        case .banksNotLoaded:
            return "banks-not-loaded"
        }
    }

    public var errorDescription: String? {
        switch self {
        case .invalidCardholderName(let message, _, _):
            return "[\(errorId)] \(message)"
        case .invalidCardnumber(let message, _, _):
            return "[\(errorId)] \(message)"
        case .invalidCvv(let message, _, _):
            return "[\(errorId)] \(message)"
        case .invalidExpiryMonth(let message, _, _):
            return "[\(errorId)] \(message)"
        case .invalidExpiryYear(let message, _, _):
            return "[\(errorId)] \(message)"
        case .invalidExpiryDate(let message, _, _):
            return "[\(errorId)] \(message)"
        case .invalidPostalCode(let message, _, _):
            return "[\(errorId)] \(message)"
        case .invalidFirstName(let message, _, _):
            return "[\(errorId)] \(message)"
        case .invalidLastName(let message, _, _):
            return "[\(errorId)] \(message)"
        case .invalidAddress(let message, _, _):
            return "[\(errorId)] \(message)"
        case .invalidState(let message, _, _):
            return "[\(errorId)] \(message)"
        case .invalidCountry(let message, _, _):
            return "[\(errorId)] \(message)"
        case .invalidPhoneNumber(let message, _, _):
            return "[\(errorId)] \(message)"
        case .invalidRawData:
            return "[\(errorId)] Raw data is not valid."
        case .invalidRetailer(let message, _, _):
            return "[\(errorId)] \(message)"
        // swiftlint:disable:next identifier_name
        case .vaultedPaymentMethodAdditionalDataMismatch(let paymentMethodType, let validVaultedPaymentMethodAdditionalDataType, _, _):
            return "[\(errorId)] Vaulted payment method \(paymentMethodType) needs additional data of type \(validVaultedPaymentMethodAdditionalDataType)"
        case .invalidPhoneNumberCountryCode(message: let message, _, _):
            return "[\(errorId)] \(message)"
        case .invalidOTPCode(let message, _, _):
            return "[\(errorId)] \(message)"
        case .invalidCardType(let message, _, _):
            return "[\(errorId)] \(message)"
        case .invalidBankId:
            return "Please provide a valid bank id"
        case .banksNotLoaded:
            return "Banks need to be loaded before bank id can be collected."
        }
    }

    var info: [String: Any]? {
        var tmpUserInfo: [String: Any] = errorUserInfo

        switch self {
        case .invalidCardholderName(_, let userInfo, _),
<<<<<<< HEAD
                .invalidCardnumber(_, let userInfo, _),
                .invalidCvv(_, let userInfo, _),
                .invalidExpiryMonth(_, let userInfo, _),
                .invalidExpiryYear(_, let userInfo, _),
                .invalidExpiryDate(_, let userInfo, _),
                .invalidPostalCode(_, let userInfo, _),
                .invalidFirstName(_, let userInfo, _),
                .invalidLastName(_, let userInfo, _),
                .invalidAddress(_, let userInfo, _),
                .invalidState(_, let userInfo, _),
                .invalidCountry(_, let userInfo, _),
                .invalidPhoneNumber(_, let userInfo, _),
                .invalidRawData(let userInfo, _),
                .invalidRetailer(_, let userInfo, _),
                .vaultedPaymentMethodAdditionalDataMismatch(_, _, let userInfo, _),
                .invalidPhoneNumberCountryCode(_, let userInfo, _),
                .invalidOTPCode(_, let userInfo, _),
                .invalidCardType(_, let userInfo, _),
                .invalidBankId(_, let userInfo, _),
                .banksNotLoaded(let userInfo, _):
=======
             .invalidCardnumber(_, let userInfo, _),
             .invalidCvv(_, let userInfo, _),
             .invalidExpiryMonth(_, let userInfo, _),
             .invalidExpiryYear(_, let userInfo, _),
             .invalidExpiryDate(_, let userInfo, _),
             .invalidPostalCode(_, let userInfo, _),
             .invalidFirstName(_, let userInfo, _),
             .invalidLastName(_, let userInfo, _),
             .invalidAddress(_, let userInfo, _),
             .invalidState(_, let userInfo, _),
             .invalidCountry(_, let userInfo, _),
             .invalidPhoneNumber(_, let userInfo, _),
             .invalidRawData(let userInfo, _),
             .invalidRetailer(_, let userInfo, _),
             .vaultedPaymentMethodAdditionalDataMismatch(_, _, let userInfo, _),
             .invalidPhoneNumberCountryCode(_, let userInfo, _),
             .invalidOTPCode(_, let userInfo, _),
             .invalidBankId(_, let userInfo, _),
             .banksNotLoaded(let userInfo, _):
>>>>>>> 2c5c79b5
            tmpUserInfo = tmpUserInfo.merging(userInfo ?? [:]) { (_, new) in new }
        }

        return tmpUserInfo
    }

    public var errorUserInfo: [String: Any] {
        var tmpUserInfo: [String: Any] = [
            "createdAt": Date().toString(),
            "diagnosticsId": diagnosticsId
        ]

        if let inputElementType {
            tmpUserInfo["inputElementType"] = inputElementType
        }

        return tmpUserInfo
    }

    public var recoverySuggestion: String? {
        return nil
    }

    var exposedError: Error {
        return self
    }

    var inputElementType: String? {
        switch self {
        case .invalidCardholderName:
            return "CARDHOLDER_NAME"
        case .invalidCardnumber:
            return "CARD_NUMBER"
        case .invalidCvv:
            return "CVV"
        case .invalidExpiryMonth:
            return "EXPIRY_MONTH"
        case .invalidExpiryYear:
            return "EXPIRY_YEAR"
        case .invalidExpiryDate:
            return "EXPIRY_DATE"
        case .invalidPostalCode:
            return nil
        case .invalidFirstName:
            return nil
        case .invalidLastName:
            return nil
        case .invalidAddress:
            return nil
        case .invalidState:
            return nil
        case .invalidCountry:
            return nil
        case .invalidPhoneNumber:
            return "PHONE_NUMBER"
        case .invalidRetailer:
            return "RETAILER"
        case .invalidRawData:
            return nil
        case .vaultedPaymentMethodAdditionalDataMismatch:
            return nil
        case .invalidPhoneNumberCountryCode:
            return "PHONE_NUMBER_COUNTRY_CODE"
        case .invalidOTPCode:
            return "OTP"
        case .invalidCardType:
            return "CARD_NUMBER"
        case .banksNotLoaded:
            return "BANKS"
        case .invalidBankId:
            return "BANK"
        }
    }

    var analyticsContext: [String: Any] {
        var context: [String: Any] = [:]
        context[AnalyticsContextKeys.errorId] = errorId
        if let paymentMethodType = paymentMethodType {
            context[AnalyticsContextKeys.paymentMethodType] = paymentMethodType
        }
        return context
    }

    private var paymentMethodType: String? {
        switch self {
        case .vaultedPaymentMethodAdditionalDataMismatch(let paymentMethodType, _, _, _):
            return paymentMethodType
        default: return nil
        }
    }
}

extension PrimerValidationError: Equatable {
    public static func == (lhs: PrimerValidationError, rhs: PrimerValidationError) -> Bool {
        switch (lhs, rhs) {
        case (.invalidCardholderName(let message1, let userInfo1, let id1), .invalidCardholderName(let message2, let userInfo2, let id2)),
<<<<<<< HEAD
            (.invalidCardnumber(let message1, let userInfo1, let id1), .invalidCardnumber(let message2, let userInfo2, let id2)),
            (.invalidCvv(let message1, let userInfo1, let id1), .invalidCvv(let message2, let userInfo2, let id2)),
            (.invalidExpiryMonth(let message1, let userInfo1, let id1), .invalidExpiryMonth(let message2, let userInfo2, let id2)),
            (.invalidExpiryYear(let message1, let userInfo1, let id1), .invalidExpiryYear(let message2, let userInfo2, let id2)),
            (.invalidExpiryDate(let message1, let userInfo1, let id1), .invalidExpiryDate(let message2, let userInfo2, let id2)),
            (.invalidPostalCode(let message1, let userInfo1, let id1), .invalidPostalCode(let message2, let userInfo2, let id2)),
            (.invalidFirstName(let message1, let userInfo1, let id1), .invalidFirstName(let message2, let userInfo2, let id2)),
            (.invalidLastName(let message1, let userInfo1, let id1), .invalidLastName(let message2, let userInfo2, let id2)),
            (.invalidAddress(let message1, let userInfo1, let id1), .invalidAddress(let message2, let userInfo2, let id2)),
            (.invalidState(let message1, let userInfo1, let id1), .invalidState(let message2, let userInfo2, let id2)),
            (.invalidCountry(let message1, let userInfo1, let id1), .invalidCountry(let message2, let userInfo2, let id2)),
            (.invalidPhoneNumber(let message1, let userInfo1, let id1), .invalidPhoneNumber(let message2, let userInfo2, let id2)),
            (.invalidPhoneNumberCountryCode(let message1, let userInfo1, let id1), .invalidPhoneNumberCountryCode(let message2, let userInfo2, let id2)),
            (.invalidRetailer(let message1, let userInfo1, let id1), .invalidRetailer(let message2, let userInfo2, let id2)),
            (.invalidOTPCode(let message1, let userInfo1, let id1), .invalidOTPCode(let message2, let userInfo2, let id2)),
            (.invalidCardType(let message1, let userInfo1, let id1), .invalidCardType(let message2, let userInfo2, let id2)):
=======
             (.invalidCardnumber(let message1, let userInfo1, let id1), .invalidCardnumber(let message2, let userInfo2, let id2)),
             (.invalidCvv(let message1, let userInfo1, let id1), .invalidCvv(let message2, let userInfo2, let id2)),
             (.invalidExpiryMonth(let message1, let userInfo1, let id1), .invalidExpiryMonth(let message2, let userInfo2, let id2)),
             (.invalidExpiryYear(let message1, let userInfo1, let id1), .invalidExpiryYear(let message2, let userInfo2, let id2)),
             (.invalidExpiryDate(let message1, let userInfo1, let id1), .invalidExpiryDate(let message2, let userInfo2, let id2)),
             (.invalidPostalCode(let message1, let userInfo1, let id1), .invalidPostalCode(let message2, let userInfo2, let id2)),
             (.invalidFirstName(let message1, let userInfo1, let id1), .invalidFirstName(let message2, let userInfo2, let id2)),
             (.invalidLastName(let message1, let userInfo1, let id1), .invalidLastName(let message2, let userInfo2, let id2)),
             (.invalidAddress(let message1, let userInfo1, let id1), .invalidAddress(let message2, let userInfo2, let id2)),
             (.invalidState(let message1, let userInfo1, let id1), .invalidState(let message2, let userInfo2, let id2)),
             (.invalidCountry(let message1, let userInfo1, let id1), .invalidCountry(let message2, let userInfo2, let id2)),
             (.invalidPhoneNumber(let message1, let userInfo1, let id1), .invalidPhoneNumber(let message2, let userInfo2, let id2)),
             (.invalidPhoneNumberCountryCode(let message1, let userInfo1, let id1), .invalidPhoneNumberCountryCode(let message2, let userInfo2, let id2)),
             (.invalidRetailer(let message1, let userInfo1, let id1), .invalidRetailer(let message2, let userInfo2, let id2)),
             (.invalidOTPCode(let message1, let userInfo1, let id1), .invalidOTPCode(let message2, let userInfo2, let id2)):
>>>>>>> 2c5c79b5
            return message1 == message2 && userInfo1 == userInfo2 && id1 == id2
        case (.invalidRawData(let userInfo1, let id1), .invalidRawData(let userInfo2, let id2)),
             (.banksNotLoaded(let userInfo1, let id1), .banksNotLoaded(let userInfo2, let id2)):
            return userInfo1 == userInfo2 && id1 == id2
        case (.vaultedPaymentMethodAdditionalDataMismatch(let type1, let validType1, let userInfo1, let id1),
              .vaultedPaymentMethodAdditionalDataMismatch(let type2, let validType2, let userInfo2, let id2)):
            return type1 == type2 && validType1 == validType2 && userInfo1 == userInfo2 && id1 == id2
        case (.invalidBankId(let bankId1, userInfo: let userInfo1, diagnosticsId: let id1), .invalidBankId(let bankId2, userInfo: let userInfo2, diagnosticsId: let id2)):
            return bankId1 == bankId2 && userInfo1 == userInfo2 && id1 == id2
        default:
            return false
        }
    }
}<|MERGE_RESOLUTION|>--- conflicted
+++ resolved
@@ -179,7 +179,6 @@
 
         switch self {
         case .invalidCardholderName(_, let userInfo, _),
-<<<<<<< HEAD
                 .invalidCardnumber(_, let userInfo, _),
                 .invalidCvv(_, let userInfo, _),
                 .invalidExpiryMonth(_, let userInfo, _),
@@ -200,27 +199,6 @@
                 .invalidCardType(_, let userInfo, _),
                 .invalidBankId(_, let userInfo, _),
                 .banksNotLoaded(let userInfo, _):
-=======
-             .invalidCardnumber(_, let userInfo, _),
-             .invalidCvv(_, let userInfo, _),
-             .invalidExpiryMonth(_, let userInfo, _),
-             .invalidExpiryYear(_, let userInfo, _),
-             .invalidExpiryDate(_, let userInfo, _),
-             .invalidPostalCode(_, let userInfo, _),
-             .invalidFirstName(_, let userInfo, _),
-             .invalidLastName(_, let userInfo, _),
-             .invalidAddress(_, let userInfo, _),
-             .invalidState(_, let userInfo, _),
-             .invalidCountry(_, let userInfo, _),
-             .invalidPhoneNumber(_, let userInfo, _),
-             .invalidRawData(let userInfo, _),
-             .invalidRetailer(_, let userInfo, _),
-             .vaultedPaymentMethodAdditionalDataMismatch(_, _, let userInfo, _),
-             .invalidPhoneNumberCountryCode(_, let userInfo, _),
-             .invalidOTPCode(_, let userInfo, _),
-             .invalidBankId(_, let userInfo, _),
-             .banksNotLoaded(let userInfo, _):
->>>>>>> 2c5c79b5
             tmpUserInfo = tmpUserInfo.merging(userInfo ?? [:]) { (_, new) in new }
         }
 
@@ -317,7 +295,6 @@
     public static func == (lhs: PrimerValidationError, rhs: PrimerValidationError) -> Bool {
         switch (lhs, rhs) {
         case (.invalidCardholderName(let message1, let userInfo1, let id1), .invalidCardholderName(let message2, let userInfo2, let id2)),
-<<<<<<< HEAD
             (.invalidCardnumber(let message1, let userInfo1, let id1), .invalidCardnumber(let message2, let userInfo2, let id2)),
             (.invalidCvv(let message1, let userInfo1, let id1), .invalidCvv(let message2, let userInfo2, let id2)),
             (.invalidExpiryMonth(let message1, let userInfo1, let id1), .invalidExpiryMonth(let message2, let userInfo2, let id2)),
@@ -334,23 +311,6 @@
             (.invalidRetailer(let message1, let userInfo1, let id1), .invalidRetailer(let message2, let userInfo2, let id2)),
             (.invalidOTPCode(let message1, let userInfo1, let id1), .invalidOTPCode(let message2, let userInfo2, let id2)),
             (.invalidCardType(let message1, let userInfo1, let id1), .invalidCardType(let message2, let userInfo2, let id2)):
-=======
-             (.invalidCardnumber(let message1, let userInfo1, let id1), .invalidCardnumber(let message2, let userInfo2, let id2)),
-             (.invalidCvv(let message1, let userInfo1, let id1), .invalidCvv(let message2, let userInfo2, let id2)),
-             (.invalidExpiryMonth(let message1, let userInfo1, let id1), .invalidExpiryMonth(let message2, let userInfo2, let id2)),
-             (.invalidExpiryYear(let message1, let userInfo1, let id1), .invalidExpiryYear(let message2, let userInfo2, let id2)),
-             (.invalidExpiryDate(let message1, let userInfo1, let id1), .invalidExpiryDate(let message2, let userInfo2, let id2)),
-             (.invalidPostalCode(let message1, let userInfo1, let id1), .invalidPostalCode(let message2, let userInfo2, let id2)),
-             (.invalidFirstName(let message1, let userInfo1, let id1), .invalidFirstName(let message2, let userInfo2, let id2)),
-             (.invalidLastName(let message1, let userInfo1, let id1), .invalidLastName(let message2, let userInfo2, let id2)),
-             (.invalidAddress(let message1, let userInfo1, let id1), .invalidAddress(let message2, let userInfo2, let id2)),
-             (.invalidState(let message1, let userInfo1, let id1), .invalidState(let message2, let userInfo2, let id2)),
-             (.invalidCountry(let message1, let userInfo1, let id1), .invalidCountry(let message2, let userInfo2, let id2)),
-             (.invalidPhoneNumber(let message1, let userInfo1, let id1), .invalidPhoneNumber(let message2, let userInfo2, let id2)),
-             (.invalidPhoneNumberCountryCode(let message1, let userInfo1, let id1), .invalidPhoneNumberCountryCode(let message2, let userInfo2, let id2)),
-             (.invalidRetailer(let message1, let userInfo1, let id1), .invalidRetailer(let message2, let userInfo2, let id2)),
-             (.invalidOTPCode(let message1, let userInfo1, let id1), .invalidOTPCode(let message2, let userInfo2, let id2)):
->>>>>>> 2c5c79b5
             return message1 == message2 && userInfo1 == userInfo2 && id1 == id2
         case (.invalidRawData(let userInfo1, let id1), .invalidRawData(let userInfo2, let id2)),
              (.banksNotLoaded(let userInfo1, let id1), .banksNotLoaded(let userInfo2, let id2)):
