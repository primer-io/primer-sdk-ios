//
//  Error.swift
//  PrimerSDK
//
//  Created by Evangelos Pittas on 16/3/21.
//

#if canImport(UIKit)

import Foundation

protocol PrimerErrorProtocol: CustomNSError, LocalizedError {
    var shouldBePresented: Bool { get }
}

enum KlarnaException: PrimerErrorProtocol {

    case invalidUrl
    case noToken
    case undefinedSessionType
    case noCoreUrl
    case failedApiCall
    case noAmount
    case noCurrency
    case noCountryCode
    case noPaymentMethodConfigId
    case missingOrderItems

    static var errorDomain: String = "primer.klarna"

    var errorCode: Int {
        switch self {
        default:
            // Define API error codes with Android & Web
            return 100
        }
    }

    var errorUserInfo: [String: Any] {
        switch self {
        default:
            // Do we want more information on the errors? E.g. timestamps?
            return [:]
        }
    }

    var errorDescription: String? {
        switch self {
        case .invalidUrl:
            return NSLocalizedString("primer-klarna-error-message-failed-url-construction",
                                     tableName: nil,
                                     bundle: Bundle.primerResources,
                                     value: "Failed to construct URL",
                                     comment: "Failed to construct URL - Error message")
        case .noToken:
            return NSLocalizedString("primer-klarna-error-message-failed-to-find-client-token",
                                     tableName: nil,
                                     bundle: Bundle.primerResources,
                                     value: "Failed to find client token",
                                     comment: "Failed to find client token - Error message")
            
        case .undefinedSessionType:
            return NSLocalizedString("primer-klarna-error-message-undefined-session-type",
                                     tableName: nil,
                                     bundle: Bundle.primerResources,
                                     value: "Undefined session type",
                                     comment: "Undefined Klarna session type - Error message")

        case .noCoreUrl:
            return NSLocalizedString("primer-klarna-error-message-failed-to-find-base-url",
                                     tableName: nil,
                                     bundle: Bundle.primerResources,
                                     value: "Failed to find Core Base URL",
                                     comment: "Failed to find Core Base URL - Error message")

        case .failedApiCall:
            return NSLocalizedString("primer-klarna-error-message-api-request-failed",
                                     tableName: nil,
                                     bundle: Bundle.primerResources,
                                     value: "API request failed",
                                     comment: "API request failed - Error message")

        case .noAmount:
            return NSLocalizedString("primer-klarna-error-message-failed-to-find-amount",
                                     tableName: nil,
                                     bundle: Bundle.primerResources,
                                     value: "Failed to find amount",
                                     comment: "Failed to find amount - Error message")

        case .noCurrency:
            return NSLocalizedString("primer-klarna-error-message-failed-to-find-currency",
                                     tableName: nil,
                                     bundle: Bundle.primerResources,
                                     value: "Failed to find currency",
                                     comment: "Failed to find currency - Error message")
            
        case .noCountryCode:
            return NSLocalizedString("primer-klarna-error-message-failed-to-find-country-code",
                                     tableName: nil,
                                     bundle: Bundle.primerResources,
                                     value: "Failed to find currency",
                                     comment: "Failed to find country code - Error message")

        case .noPaymentMethodConfigId:
            return NSLocalizedString("primer-klarna-error-message-failed-to-find-klarna-configuration",
                                     tableName: nil,
                                     bundle: Bundle.primerResources,
                                     value: "Failed to find Klarna configuration",
                                     comment: "Failed to find Klarna configuration - Error message")
            
        case .missingOrderItems:
            return NSLocalizedString("primer-klarna-error-message-missing-order-items",
                                     tableName: nil,
                                     bundle: Bundle.primerResources,
                                     value: "Failed to find Klarna order items",
                                     comment: "Failed to find Klarna order items - Error message")
        }
    }

    var shouldBePresented: Bool {
        switch self {
        default:
            return true
        }
    }

}

enum NetworkServiceError: PrimerErrorProtocol {

    case invalidURL
    case unauthorised(_ info: PrimerErrorResponse?)
    case clientError(_ statusCode: Int, info: PrimerErrorResponse?)
    case serverError(_ statusCode: Int, info: PrimerErrorResponse?)
    case noData
    case parsing(_ error: Error, _ data: Data)
    case underlyingError(_ error: Error)            // Use this error when we have received an error JSON from the backend.

    static var errorDomain: String = "primer.network"

    var errorCode: Int {
        switch self {
        default:
            // Define API error codes with Android & Web
            return 100
        }
    }

    var errorUserInfo: [String: Any] {
        switch self {
        default:
            // Do we want more information on the errors? E.g. timestamps?
            return [:]
        }
    }

    var errorDescription: String? {
        switch self {
        case .invalidURL:
            return NSLocalizedString("primer-network-error-message-invalid-url",
                                     tableName: nil,
                                     bundle: Bundle.primerResources,
                                     value: "Invalid url",
                                     comment: "Invalid url - Network error message")

        case .unauthorised:
            return NSLocalizedString("primer-network-error-message-unauthorized-request",
                                     tableName: nil,
                                     bundle: Bundle.primerResources,
                                     value: "Unauthorized request",
                                     comment: "Unauthorized request - Network error message")

        case .noData:
            return NSLocalizedString("primer-network-error-message-no-data",
                                     tableName: nil,
                                     bundle: Bundle.primerResources,
                                     value: "No data",
                                     comment: "No data - Network error message")

        case .clientError(let statusCode, _):
            return NSLocalizedString("primer-network-error-message-request-failed-status-code",
                                     tableName: nil,
                                     bundle: Bundle.primerResources,
                                     value: "Request failed with status code",
                                     comment: "Request failed with status code - Network error message") + " \(statusCode)"

        case .serverError(let statusCode, _):
            return NSLocalizedString("primer-network-error-message-request-failed-status-code",
                                     tableName: nil,
                                     bundle: Bundle.primerResources,
                                     value: "Request failed with status code",
                                     comment: "Request failed with status code - Network error message") + " \(statusCode)"

        case .parsing(let error, let data):
            let response = String(data: data, encoding: .utf8) ?? ""
            return "Parsing error: \(error.localizedDescription)\n\nResponse:\n\(response)"

        case .underlyingError(let error):
            return error.localizedDescription
        }
    }

    var shouldBePresented: Bool {
        switch self {
        default:
            return true
        }
    }

}

enum PrimerError: PrimerErrorProtocol {

    case generic
    case clientTokenNull
    case customerIDNull
    case tokenExpired
    case payPalSessionFailed
    case vaultFetchFailed
    case vaultDeleteFailed
    case vaultCreateFailed
    case requestFailed
    case directDebitSessionFailed
    case configFetchFailed
    case tokenizationPreRequestFailed
    case tokenizationRequestFailed
    case failedToLoadSession
<<<<<<< HEAD
    case missingURLScheme
=======
    case userCancelled
>>>>>>> 6a9776b1

    static var errorDomain: String = "primer"

    var errorCode: Int {
        switch self {
        default:
            // Define API error codes with Android & Web
            return 100
        }
    }

    var errorUserInfo: [String: Any] {
        switch self {
        default:
            // Do we want more information on the errors? E.g. timestamps?
            return [:]
        }
    }

    var errorDescription: String? {
        switch self {
        case .generic:
            return NSLocalizedString("primer-error-message-generic",
                                     tableName: nil,
                                     bundle: Bundle.primerResources,
                                     value: "Something went wrong",
                                     comment: "Something went wrong - Primer error message")
            
        case .clientTokenNull:
            return NSLocalizedString("primer-error-message-client-token-missing",
                                     tableName: nil,
                                     bundle: Bundle.primerResources,
                                     value: "Client token is missing",
                                     comment: "Client token is missing - Primer error message")

        case .customerIDNull:
            return NSLocalizedString("primer-error-message-customer-id-missing",
                                     tableName: nil,
                                     bundle: Bundle.primerResources,
                                     value: "Customer ID is missing",
                                     comment: "Customer ID is missing - Primer error message")
            
        case .tokenExpired:
            return NSLocalizedString("primer-error-message-token-expired",
                                     tableName: nil,
                                     bundle: Bundle.primerResources,
                                     value: "Token has expired",
                                     comment: "Token has expired - DX error message")

        case .payPalSessionFailed:
            return NSLocalizedString("primer-error-message-paypal-needs-recharge",
                                     tableName: nil,
                                     bundle: Bundle.primerResources,
                                     value: "PayPal checkout session failed. Your account has not been charged.",
                                     comment: "PayPal checkout session failed. Your account has not been charged. - Primer error message")

        case .vaultFetchFailed:
            return NSLocalizedString("primer-error-message-failed-to-fetch-saved-payment-methods",
                                     tableName: nil,
                                     bundle: Bundle.primerResources,
                                     value: "Failed to fetch saved payment methods",
                                     comment: "Failed to fetch saved payment methods - Primer error message")

        case .vaultDeleteFailed:
            return NSLocalizedString("primer-error-message-failed-to-delete-saved-payment-method",
                                     tableName: nil,
                                     bundle: Bundle.primerResources,
                                     value: "Failed to delete saved payment method",
                                     comment: "Failed to delete saved payment method - Primer error message")

        case .vaultCreateFailed:
            return NSLocalizedString("primer-error-message-failed-to-save-payment-method",
                                     tableName: nil,
                                     bundle: Bundle.primerResources,
                                     value: "Failed to save payment method",
                                     comment: "Failed to save payment method - Primer error message")

        case .directDebitSessionFailed:
            return NSLocalizedString("primer-error-message-failed-to-create-direct-debit-mandate",
                                     tableName: nil,
                                     bundle: Bundle.primerResources,
                                     value: "Failed to create a direct debit mandate.\n\n Please try again.",
                                     comment: "Failed to create a direct debit mandate.\n\n Please try again. - Primer error message")

        case .configFetchFailed:
            return NSLocalizedString("primer-error-message-failed-to-setup-session",
                                     tableName: nil,
                                     bundle: Bundle.primerResources,
                                     value: "Failed to setup session",
                                     comment: "Failed to setup session - Primer error message")

        case .tokenizationPreRequestFailed:
            return NSLocalizedString("primer-error-message-failed-to-complete-action",
                                     tableName: nil,
                                     bundle: Bundle.primerResources,
                                     value: "Failed to complete action. Your payment method was not processed.",
                                     comment: "Failed to complete action. Your payment method was not processed. - Primer error message")

        case .tokenizationRequestFailed:
            return NSLocalizedString("primer-error-message-failed-to-save-payment",
                                     tableName: nil,
                                     bundle: Bundle.primerResources,
                                     value: "Connection error, your payment method was not saved. Please try again.",
                                     comment: "Connection error, your payment method was not saved. Please try again. - Primer error message")
        case .failedToLoadSession:
            return NSLocalizedString("primer-error-message-failed-to-load-session",
                                     tableName: nil,
                                     bundle: Bundle.primerResources,
                                     value: "Failed to load session, please close and try again.",
                                     comment: "Failed to load session, please close and try again. - Primer error message")
            
<<<<<<< HEAD
        case .missingURLScheme:
            return NSLocalizedString("primer-error-message-missing-url-scheme",
                                     tableName: nil,
                                     bundle: Bundle.primerResources,
                                     value: "URL scheme & scheme identifier are missing from the settings.",
                                     comment: "URL scheme & scheme identifier are missing from the settings. - Primer error message")
=======
        case .requestFailed:
            return NSLocalizedString("primer-error-message-request-failed",
                                     tableName: nil,
                                     bundle: Bundle.primerResources,
                                     value: "Failed to make request",
                                     comment: "Failed to make request, please close and try again. - Primer error message")
        case .userCancelled:
            return NSLocalizedString("primer-error-message-user-cancelled",
                                     tableName: nil,
                                     bundle: Bundle.primerResources,
                                     value: "User cancelled",
                                     comment: "User cancelled. - Primer error message")
>>>>>>> 6a9776b1
        }
    }

    var shouldBePresented: Bool {
        switch self {
        default:
            return true
        }
    }

}

struct PrimerErrorResponse: Codable {
    var errorId: String
    var `description`: String
    var diagnosticsId: String
    var validationErrors: [String]
}

#endif<|MERGE_RESOLUTION|>--- conflicted
+++ resolved
@@ -225,11 +225,8 @@
     case tokenizationPreRequestFailed
     case tokenizationRequestFailed
     case failedToLoadSession
-<<<<<<< HEAD
     case missingURLScheme
-=======
     case userCancelled
->>>>>>> 6a9776b1
 
     static var errorDomain: String = "primer"
 
@@ -341,14 +338,12 @@
                                      value: "Failed to load session, please close and try again.",
                                      comment: "Failed to load session, please close and try again. - Primer error message")
             
-<<<<<<< HEAD
         case .missingURLScheme:
             return NSLocalizedString("primer-error-message-missing-url-scheme",
                                      tableName: nil,
                                      bundle: Bundle.primerResources,
                                      value: "URL scheme & scheme identifier are missing from the settings.",
                                      comment: "URL scheme & scheme identifier are missing from the settings. - Primer error message")
-=======
         case .requestFailed:
             return NSLocalizedString("primer-error-message-request-failed",
                                      tableName: nil,
@@ -361,7 +356,6 @@
                                      bundle: Bundle.primerResources,
                                      value: "User cancelled",
                                      comment: "User cancelled. - Primer error message")
->>>>>>> 6a9776b1
         }
     }
 
