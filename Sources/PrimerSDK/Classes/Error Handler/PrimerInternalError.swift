//
//  PrimerInternalError.swift
//
//  Copyright © 2025 Primer API Ltd. All rights reserved. 
//  Licensed under the MIT License. See LICENSE file in the project root for full license information.

import Foundation

enum InternalError: PrimerErrorProtocol {
    case failedToDecode(
        message: String?,
        userInfo: [String: String] = .errorUserInfoDictionary(),
        diagnosticsId: String = .uuid
    )
    case invalidUrl(
        url: String?,
        userInfo: [String: String] = .errorUserInfoDictionary(),
        diagnosticsId: String = .uuid
    )
    case invalidValue(
        key: String,
        value: Any? = nil,
        userInfo: [String: String] = .errorUserInfoDictionary(),
        diagnosticsId: String = .uuid
    )
    case invalidResponse(
        userInfo: [String: String] = .errorUserInfoDictionary(),
        diagnosticsId: String = .uuid
    )
    case noData(
        userInfo: [String: String] = .errorUserInfoDictionary(),
        diagnosticsId: String = .uuid
    )
    case serverError(
        status: Int,
        response: PrimerServerError? = nil,
        userInfo: [String: String] = .errorUserInfoDictionary(),
        diagnosticsId: String = .uuid
    )
    case unauthorized(
        url: String,
        userInfo: [String: String] = .errorUserInfoDictionary(),
        diagnosticsId: String = .uuid
    )
    case underlyingErrors(
        errors: [Error],
        userInfo: [String: String] = .errorUserInfoDictionary(),
        diagnosticsId: String = .uuid
    )
    case failedToPerform3dsButShouldContinue(error: Primer3DSErrorContainer)
    case failedToPerform3dsAndShouldBreak(error: Error)
    case noNeedToPerform3ds(status: String)

    var errorId: String {
        switch self {
        case .failedToDecode:
            return "failed-to-decode"
        case .invalidUrl:
            return "invalid-url"
        case .invalidValue:
            return "invalid-value"
        case .invalidResponse:
            return "invalid-response"
        case .noData:
            return "no-data"
        case .serverError:
            return "server-error"
        case .unauthorized:
            return "unauthorized"
        case .underlyingErrors:
            return "underlying-errors"
        case .failedToPerform3dsButShouldContinue:
            return "failed-to-perform-3ds-but-should-continue"
        case .failedToPerform3dsAndShouldBreak:
            return "failed-to-perform-3ds-and-should-break"
        case .noNeedToPerform3ds:
            return "no-need-to-perform-3ds"
        }
    }

    var diagnosticsId: String {
        switch self {
        case .failedToDecode(_, _, let diagnosticsId):
            return diagnosticsId
        case .invalidUrl(_, _, let diagnosticsId):
            return diagnosticsId
        case .invalidValue(_, _, _, let diagnosticsId):
            return diagnosticsId
        case .invalidResponse(_, let diagnosticsId):
            return diagnosticsId
        case .noData(_, let diagnosticsId):
            return diagnosticsId
        case .serverError(_, _, _, let diagnosticsId):
            return diagnosticsId
        case .unauthorized(_, _, let diagnosticsId):
            return diagnosticsId
        case .underlyingErrors(_, _, let diagnosticsId):
            return diagnosticsId
        case .failedToPerform3dsButShouldContinue,
             .failedToPerform3dsAndShouldBreak,
             .noNeedToPerform3ds:
            return UUID().uuidString
        }
    }

    var errorDescription: String? {
        switch self {
        case .failedToDecode(let message, _, _):
            return "[\(errorId)] Failed to decode\(message == nil ? "" : " (\(message!)") (diagnosticsId: \(self.diagnosticsId))"
        case .invalidUrl(let url, _, _):
            return "[\(errorId)] Invalid URL \(url ?? "nil") (diagnosticsId: \(self.diagnosticsId))"
        case .invalidValue(let key, let value, _, _):
            return "[\(errorId)] Invalid value \(value ?? "nil") for key \(key) (diagnosticsId: \(self.diagnosticsId))"
        case .invalidResponse:
            return "[\(errorId)] Invalid response received. Expected HTTP response. (diagnosticsId: \(self.diagnosticsId)"
        case .noData:
            return "[\(errorId)] No data"
        case .serverError(let status, let response, _, _):
            var resStr: String = "nil"
            if let response = response,
               let resData = try? JSONEncoder().encode(response),
               let str = resData.prettyPrintedJSONString as String? {
                resStr = str
            }
            return "[\(errorId)] Server error [\(status)] Response: \(resStr) (diagnosticsId: \(self.diagnosticsId))"
        case .unauthorized(let url, _, _):
            return "[\(errorId)] Unauthorized response for URL \(url) (diagnosticsId: \(self.diagnosticsId))"
        case .underlyingErrors(let errors, _, _):
            return "[\(errorId)] Multiple errors occured | Errors \(errors.combinedDescription) (diagnosticsId: \(self.diagnosticsId))"
        case .failedToPerform3dsButShouldContinue:
            return "[\(errorId)] Failed to perform 3DS but should continue"
        case .failedToPerform3dsAndShouldBreak(let error):
            return "[\(errorId)] Failed to perform 3DS with error \(error.localizedDescription), and should break"
        case .noNeedToPerform3ds(let status):
            return "[\(errorId)] No need to perform 3DS because status is \(status)"
        }
    }

<<<<<<< HEAD
    var info: [String: Any]? {
        var tmpUserInfo: [String: String] = ["createdAt": Date().toString()]

        switch self {
        case .failedToDecode(_, let userInfo, _),
             .invalidUrl(_, let userInfo, _),
             .invalidValue(_, _, let userInfo, _),
             .invalidResponse(let userInfo, _),
             .noData(let userInfo, _),
             .serverError(_, _, let userInfo, _),
             .unauthorized(_, let userInfo, _),
             .underlyingErrors(_, let userInfo, _):
            tmpUserInfo = tmpUserInfo.merging(userInfo) { (_, new) in new }
            tmpUserInfo["diagnosticsId"] = self.diagnosticsId
        case .failedToPerform3dsButShouldContinue,
             .failedToPerform3dsAndShouldBreak,
             .noNeedToPerform3ds:
            break
        }

        return tmpUserInfo
    }

    var errorUserInfo: [String: Any] {
        return info ?? [:]
    }

=======
>>>>>>> 95f463e6
    var exposedError: Error {
        switch self {
        case .failedToPerform3dsButShouldContinue(let error):
            return error.primerError
        case .failedToPerform3dsAndShouldBreak(let error):
            return error.primerError
        default:
            return PrimerError.unknown(userInfo: self.errorUserInfo as? [String: String], diagnosticsId: self.diagnosticsId)
        }
    }

    var analyticsContext: [String: Any] {
        var context: [String: Any] = [:]
        context[AnalyticsContextKeys.errorId] = errorId
        return context
    }
}<|MERGE_RESOLUTION|>--- conflicted
+++ resolved
@@ -136,36 +136,6 @@
         }
     }
 
-<<<<<<< HEAD
-    var info: [String: Any]? {
-        var tmpUserInfo: [String: String] = ["createdAt": Date().toString()]
-
-        switch self {
-        case .failedToDecode(_, let userInfo, _),
-             .invalidUrl(_, let userInfo, _),
-             .invalidValue(_, _, let userInfo, _),
-             .invalidResponse(let userInfo, _),
-             .noData(let userInfo, _),
-             .serverError(_, _, let userInfo, _),
-             .unauthorized(_, let userInfo, _),
-             .underlyingErrors(_, let userInfo, _):
-            tmpUserInfo = tmpUserInfo.merging(userInfo) { (_, new) in new }
-            tmpUserInfo["diagnosticsId"] = self.diagnosticsId
-        case .failedToPerform3dsButShouldContinue,
-             .failedToPerform3dsAndShouldBreak,
-             .noNeedToPerform3ds:
-            break
-        }
-
-        return tmpUserInfo
-    }
-
-    var errorUserInfo: [String: Any] {
-        return info ?? [:]
-    }
-
-=======
->>>>>>> 95f463e6
     var exposedError: Error {
         switch self {
         case .failedToPerform3dsButShouldContinue(let error):
