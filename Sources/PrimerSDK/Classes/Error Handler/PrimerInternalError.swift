//
//  PrimerInternalError.swift
//
//  Copyright © 2025 Primer API Ltd. All rights reserved. 
//  Licensed under the MIT License. See LICENSE file in the project root for full license information.

import Foundation

enum InternalError: PrimerErrorProtocol {
    case failedToDecode(message: String?, diagnosticsId: String = .uuid)
    case invalidUrl(url: String?, diagnosticsId: String = .uuid)
    case invalidValue(key: String, value: Any? = nil, diagnosticsId: String = .uuid)
    case invalidResponse(diagnosticsId: String = .uuid)
    case noData(diagnosticsId: String = .uuid)
    case serverError(status: Int, response: PrimerServerError? = nil, diagnosticsId: String = .uuid)
    case unauthorized(url: String, diagnosticsId: String = .uuid)
    case underlyingErrors(errors: [Error], diagnosticsId: String = .uuid)
    case failedToPerform3dsButShouldContinue(error: Primer3DSErrorContainer)
    case failedToPerform3dsAndShouldBreak(error: Error)
    case noNeedToPerform3ds(status: String)

    var errorId: String {
        switch self {
        case .failedToDecode: "failed-to-decode"
        case .invalidUrl: "invalid-url"
        case .invalidValue: "invalid-value"
        case .invalidResponse: "invalid-response"
        case .noData: "no-data"
        case .serverError: "server-error"
        case .unauthorized: "unauthorized"
        case .underlyingErrors: "underlying-errors"
        case .failedToPerform3dsButShouldContinue: "failed-to-perform-3ds-but-should-continue"
        case .failedToPerform3dsAndShouldBreak: "failed-to-perform-3ds-and-should-break"
        case .noNeedToPerform3ds: "no-need-to-perform-3ds"
        }
    }

    var diagnosticsId: String {
        switch self {
<<<<<<< HEAD
        case .failedToDecode(_, _, let diagnosticsId):
            return diagnosticsId
        case .invalidUrl(_, _, let diagnosticsId):
            return diagnosticsId
        case .invalidValue(_, _, _, let diagnosticsId):
            return diagnosticsId
        case .invalidResponse(_, let diagnosticsId):
            return diagnosticsId
        case .noData(_, let diagnosticsId):
            return diagnosticsId
        case .serverError(_, _, _, let diagnosticsId):
            return diagnosticsId
        case .unauthorized(_, _, let diagnosticsId):
            return diagnosticsId
        case .underlyingErrors(_, _, let diagnosticsId):
            return diagnosticsId
=======
        case .failedToDecode(_, let diagnosticsId),
                .invalidUrl(_, let diagnosticsId),
                .invalidValue(_, _, let diagnosticsId),
                .invalidResponse(let diagnosticsId),
                .noData(let diagnosticsId),
                .serverError(_, _, let diagnosticsId),
                .unauthorized(_, let diagnosticsId),
                .underlyingErrors(_, let diagnosticsId):
            diagnosticsId
>>>>>>> 831d6355
        case .failedToPerform3dsButShouldContinue,
                .failedToPerform3dsAndShouldBreak,
                .noNeedToPerform3ds:
            UUID().uuidString
        }
    }

    var errorDescription: String? {
        switch self {
        case .failedToDecode(let message, _):
            return "[\(errorId)] Failed to decode\(message == nil ? "" : " (\(message!)") (diagnosticsId: \(self.diagnosticsId))"
        case .invalidUrl(let url, _):
            return "[\(errorId)] Invalid URL \(url ?? "nil") (diagnosticsId: \(self.diagnosticsId))"
        case .invalidValue(let key, let value, _):
            return "[\(errorId)] Invalid value \(value ?? "nil") for key \(key) (diagnosticsId: \(self.diagnosticsId))"
        case .invalidResponse:
            return "[\(errorId)] Invalid response received. Expected HTTP response. (diagnosticsId: \(self.diagnosticsId)"
        case .noData:
            return "[\(errorId)] No data"
        case .serverError(let status, let response, _):
            var resStr: String = "nil"
            if let response = response,
               let resData = try? JSONEncoder().encode(response),
               let str = resData.prettyPrintedJSONString as String? {
                resStr = str
            }
            return "[\(errorId)] Server error [\(status)] Response: \(resStr) (diagnosticsId: \(self.diagnosticsId))"
        case .unauthorized(let url, _):
            return "[\(errorId)] Unauthorized response for URL \(url) (diagnosticsId: \(self.diagnosticsId))"
        case .underlyingErrors(let errors, _):
            return "[\(errorId)] Multiple errors occured | Errors \(errors.combinedDescription) (diagnosticsId: \(self.diagnosticsId))"
        case .failedToPerform3dsButShouldContinue:
            return "[\(errorId)] Failed to perform 3DS but should continue"
        case .failedToPerform3dsAndShouldBreak(let error):
            return "[\(errorId)] Failed to perform 3DS with error \(error.localizedDescription), and should break"
        case .noNeedToPerform3ds(let status):
            return "[\(errorId)] No need to perform 3DS because status is \(status)"
        }
    }

    var exposedError: Error {
        switch self {
        case .failedToPerform3dsButShouldContinue(let error): error.primerError
        case .failedToPerform3dsAndShouldBreak(let error): error.primerError
        default: PrimerError.unknown(diagnosticsId: self.diagnosticsId)
        }
    }

    var analyticsContext: [String: Any] { [AnalyticsContextKeys.errorId: errorId] }
}<|MERGE_RESOLUTION|>--- conflicted
+++ resolved
@@ -37,24 +37,6 @@
 
     var diagnosticsId: String {
         switch self {
-<<<<<<< HEAD
-        case .failedToDecode(_, _, let diagnosticsId):
-            return diagnosticsId
-        case .invalidUrl(_, _, let diagnosticsId):
-            return diagnosticsId
-        case .invalidValue(_, _, _, let diagnosticsId):
-            return diagnosticsId
-        case .invalidResponse(_, let diagnosticsId):
-            return diagnosticsId
-        case .noData(_, let diagnosticsId):
-            return diagnosticsId
-        case .serverError(_, _, _, let diagnosticsId):
-            return diagnosticsId
-        case .unauthorized(_, _, let diagnosticsId):
-            return diagnosticsId
-        case .underlyingErrors(_, _, let diagnosticsId):
-            return diagnosticsId
-=======
         case .failedToDecode(_, let diagnosticsId),
                 .invalidUrl(_, let diagnosticsId),
                 .invalidValue(_, _, let diagnosticsId),
@@ -64,7 +46,6 @@
                 .unauthorized(_, let diagnosticsId),
                 .underlyingErrors(_, let diagnosticsId):
             diagnosticsId
->>>>>>> 831d6355
         case .failedToPerform3dsButShouldContinue,
                 .failedToPerform3dsAndShouldBreak,
                 .noNeedToPerform3ds:
