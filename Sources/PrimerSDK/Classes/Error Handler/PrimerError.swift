--- conflicted
+++ resolved
@@ -21,60 +21,6 @@
 
 public enum PrimerError: PrimerErrorProtocol {
     typealias InfoType = [String: Any]
-<<<<<<< HEAD
-    case uninitializedSDKSession(userInfo: [String: String]?, diagnosticsId: String)
-    case invalidClientToken(userInfo: [String: String]?, diagnosticsId: String)
-    case missingPrimerConfiguration(userInfo: [String: String]?, diagnosticsId: String)
-    case misconfiguredPaymentMethods(userInfo: [String: String]?, diagnosticsId: String)
-    case missingPrimerInputElement(inputElementType: PrimerInputElementType,
-                                   userInfo: [String: String]?,
-                                   diagnosticsId: String)
-    case cancelled(paymentMethodType: String, userInfo: [String: String]?, diagnosticsId: String)
-    case failedToCreateSession(error: Error?, userInfo: [String: String]?, diagnosticsId: String)
-    case invalidUrl(url: String?, userInfo: [String: String]?, diagnosticsId: String)
-    case invalidArchitecture(description: String, recoverSuggestion: String?, userInfo: [String: String]?, diagnosticsId: String)
-    case invalidClientSessionValue(name: String, value: String?, allowedValue: String?, userInfo: [String: String]?, diagnosticsId: String)
-    case invalidMerchantIdentifier(merchantIdentifier: String?, userInfo: [String: String]?, diagnosticsId: String)
-    case invalidValue(key: String, value: Any?, userInfo: [String: String]?, diagnosticsId: String)
-    case unableToMakePaymentsOnProvidedNetworks(userInfo: [String: String]?, diagnosticsId: String)
-    case unableToPresentPaymentMethod(paymentMethodType: String, userInfo: [String: String]?, diagnosticsId: String)
-    case unsupportedIntent(intent: PrimerSessionIntent, userInfo: [String: String]?, diagnosticsId: String)
-    case unsupportedPaymentMethod(paymentMethodType: String, userInfo: [String: String]?, diagnosticsId: String)
-    case unsupportedPaymentMethodForManager(paymentMethodType: String,
-                                            category: String,
-                                            userInfo: [String: String]?,
-                                            diagnosticsId: String)
-    case underlyingErrors(errors: [Error], userInfo: [String: String]?, diagnosticsId: String)
-    case missingSDK(paymentMethodType: String, sdkName: String, userInfo: [String: String]?, diagnosticsId: String)
-    case merchantError(message: String, userInfo: [String: String]?, diagnosticsId: String)
-    case paymentFailed(paymentMethodType: String?,
-                       paymentId: String,
-                       orderId: String?,
-                       status: String,
-                       userInfo: [String: String]?,
-                       diagnosticsId: String)
-    case failedToCreatePayment(paymentMethodType: String,
-                               description: String,
-                               userInfo: [String: String]?,
-                               diagnosticsId: String)
-    case failedToResumePayment(paymentMethodType: String,
-                               description: String,
-                               userInfo: [String: String]?,
-                               diagnosticsId: String)
-    case applePayTimedOut(userInfo: [String: String]?, diagnosticsId: String)
-    case invalidVaultedPaymentMethodId(vaultedPaymentMethodId: String, userInfo: [String: String]?, diagnosticsId: String)
-    case nolError(code: String?, message: String?, userInfo: [String: String]?, diagnosticsId: String)
-    case nolSdkInitError(userInfo: [String: String]?, diagnosticsId: String)
-    case klarnaError(message: String?, userInfo: [String: String]?, diagnosticsId: String)
-    case klarnaUserNotApproved(userInfo: [String: String]?, diagnosticsId: String)
-    case stripeError(key: String, message: String?, userInfo: [String: String]?, diagnosticsId: String)
-    case unableToPresentApplePay(userInfo: [String: String]?, diagnosticsId: String)
-    case applePayNoCardsInWallet(userInfo: [String: String]?, diagnosticsId: String)
-    case applePayDeviceNotSupported(userInfo: [String: String]?, diagnosticsId: String)
-    case applePayConfigurationError(merchantIdentifier: String?, userInfo: [String: String]?, diagnosticsId: String)
-    case applePayPresentationFailed(reason: String?, userInfo: [String: String]?, diagnosticsId: String)
-    case unknown(userInfo: [String: String]?, diagnosticsId: String)
-=======
     case uninitializedSDKSession(
         userInfo: [String: String]? = .errorUserInfoDictionary(),
         diagnosticsId: String = .uuid
@@ -234,11 +180,31 @@
         userInfo: [String: String]? = .errorUserInfoDictionary(),
         diagnosticsId: String = .uuid
     )
+
+    case applePayNoCardsInWallet(
+        userInfo: [String: String]?,
+        diagnosticsId: String = .uuid
+    )
+
+    case applePayDeviceNotSupported(
+        userInfo: [String: String]?,
+        diagnosticsId: String = .uuid
+    )
+
+    case applePayConfigurationError(
+        merchantIdentifier: String?, userInfo: [String: String]?,
+        diagnosticsId: String = .uuid
+    )
+
+    case applePayPresentationFailed(
+        reason: String?, userInfo: [String: String]?,
+        diagnosticsId: String = .uuid
+    )
+
     case unknown(
         userInfo: [String: String]? = .errorUserInfoDictionary(),
         diagnosticsId: String = .uuid
     )
->>>>>>> b00eccc9
 
     public var errorId: String {
         switch self {
