//
//  PrimerError.swift
//
//  Copyright © 2025 Primer API Ltd. All rights reserved. 
//  Licensed under the MIT License. See LICENSE file in the project root for full license information.

// swiftlint:disable file_length
// swiftlint:disable type_body_length
import Foundation

enum AnalyticsContextKeys {
    static let createdAt = "createdAt"
    static let paymentMethodType = "paymentMethodType"
    static let reasonCode = "reasonCode"
    static let reasonText = "reasonText"
    static let errorId = "errorId"
}

protocol PrimerErrorProtocol: CustomNSError, LocalizedError {
    var errorId: String { get }
    var exposedError: Error { get }
    var diagnosticsId: String { get }
    var analyticsContext: [String: Any] { get }
}

func handled<E: Error>(
    error: E,
    file: String = #file,
    line: Int = #line,
    function: String = #function
) -> E {
    ErrorHandler.handle(error: error, file: file, line: line, function: function)
    return error
}

func handled(
    primerError: PrimerError,
    file: String = #file,
    line: Int = #line,
    function: String = #function
) -> PrimerError {
    handled(error: primerError, file: file, line: line, function: function)
}

func handled(
    internalError: InternalError,
    file: String = #file,
    line: Int = #line,
    function: String = #function
) -> InternalError {
    handled(error: internalError, file: file, line: line, function: function)
}

func handled(
    primerValidationError: PrimerValidationError,
    file: String = #file,
    line: Int = #line,
    function: String = #function
) -> PrimerValidationError {
    handled(error: primerValidationError, file: file, line: line, function: function)
}

public enum PrimerError: PrimerErrorProtocol {
    typealias InfoType = [String: Any]
    case uninitializedSDKSession(diagnosticsId: String = .uuid)
    case invalidClientToken(reason: String? = nil, diagnosticsId: String = .uuid)
    case missingPrimerConfiguration(diagnosticsId: String = .uuid)
    case misconfiguredPaymentMethods(diagnosticsId: String = .uuid)
    case missingPrimerInputElement(inputElementType: PrimerInputElementType, diagnosticsId: String = .uuid)
    case cancelled(paymentMethodType: String, diagnosticsId: String = .uuid)
    case failedToCreateSession(error: Error?, diagnosticsId: String = .uuid)
    case invalidUrl(url: String? = nil, diagnosticsId: String = .uuid)
    case invalidArchitecture(description: String, recoverSuggestion: String?, diagnosticsId: String = .uuid)
    case invalidClientSessionValue(name: String, value: String? = nil, allowedValue: String? = nil, diagnosticsId: String = .uuid)
    case invalidMerchantIdentifier(merchantIdentifier: String? = nil, diagnosticsId: String = .uuid)
    case invalidValue(key: String, value: Any? = nil, reason: String? = nil, diagnosticsId: String = .uuid)
    case unableToMakePaymentsOnProvidedNetworks(diagnosticsId: String = .uuid)
    case unableToPresentPaymentMethod(paymentMethodType: String, reason: String? = nil, diagnosticsId: String = .uuid)
    case unsupportedIntent(intent: PrimerSessionIntent, diagnosticsId: String = .uuid)
    case unsupportedPaymentMethod(paymentMethodType: String, reason: String? = nil, diagnosticsId: String = .uuid)
    case unsupportedPaymentMethodForManager(paymentMethodType: String, category: String, diagnosticsId: String = .uuid)
    case underlyingErrors(errors: [Error], diagnosticsId: String = .uuid)
    case missingSDK(paymentMethodType: String, sdkName: String, diagnosticsId: String = .uuid)
    case merchantError(message: String, diagnosticsId: String = .uuid)
    case paymentFailed(
        paymentMethodType: String?,
        paymentId: String,
        orderId: String?,
        status: String,
        diagnosticsId: String = .uuid
    )
    case failedToRedirect(url: String, diagnosticsId: String = .uuid)
    case failedToCreatePayment(paymentMethodType: String, description: String, diagnosticsId: String = .uuid)
    case failedToResumePayment(paymentMethodType: String, description: String, diagnosticsId: String = .uuid)
    case applePayTimedOut(diagnosticsId: String = .uuid)
    case invalidVaultedPaymentMethodId(vaultedPaymentMethodId: String, diagnosticsId: String = .uuid)
    case nolError(code: String?, message: String?, diagnosticsId: String = .uuid)
    case nolSdkInitError(diagnosticsId: String = .uuid)
    case klarnaError(message: String?, diagnosticsId: String = .uuid)
    case klarnaUserNotApproved(diagnosticsId: String = .uuid)
    case stripeError(key: String, message: String?, diagnosticsId: String = .uuid)
    case unableToPresentApplePay(diagnosticsId: String = .uuid)
    case applePayNoCardsInWallet(diagnosticsId: String = .uuid)
    case applePayDeviceNotSupported(diagnosticsId: String = .uuid)
    case applePayConfigurationError(merchantIdentifier: String?, diagnosticsId: String = .uuid)
    case applePayPresentationFailed(reason: String?, diagnosticsId: String = .uuid)
    case failedToLoadDesignTokens(fileName: String, diagnosticsId: String = .uuid)
    case unknown(message: String? = nil, diagnosticsId: String = .uuid)

    public var errorId: String {
        switch self {
        case .uninitializedSDKSession: "uninitialized-sdk-session"
        case .invalidClientToken: "invalid-client-token"
        case .missingPrimerConfiguration: "missing-configuration"
        case .misconfiguredPaymentMethods: "misconfigured-payment-methods"
        case .missingPrimerInputElement: "missing-primer-input-element"
        case .cancelled: "payment-cancelled"
        case .failedToCreateSession: "failed-to-create-session"
        case .failedToRedirect: "failed-to-redirect"
        case .invalidArchitecture: "invalid-architecture"
        case .invalidClientSessionValue: "invalid-client-session-value"
        case .invalidUrl: "invalid-url"
        case .invalidMerchantIdentifier: "invalid-merchant-identifier"
        case .invalidValue: "invalid-value"
        case .unableToMakePaymentsOnProvidedNetworks: "unable-to-make-payments-on-provided-networks"
        case .unableToPresentPaymentMethod: "unable-to-present-payment-method"
        case .unsupportedIntent: "unsupported-session-intent"
        case .unsupportedPaymentMethod: "unsupported-payment-method-type"
        case .unsupportedPaymentMethodForManager: "unsupported-payment-method-for-manager"
        case .underlyingErrors: "generic-underlying-errors"
        case .missingSDK: "missing-sdk-dependency"
        case .merchantError: "merchant-error"
        case .paymentFailed: PrimerPaymentErrorCode.failed.rawValue
        case .applePayTimedOut: "apple-pay-timed-out"
        case .failedToCreatePayment: "failed-to-create-payment"
        case .failedToResumePayment: "failed-to-resume-payment"
        case .invalidVaultedPaymentMethodId: "invalid-vaulted-payment-method-id"
        case .nolError: "nol-pay-sdk-error"
        case .nolSdkInitError: "nol-pay-sdk-init-error"
        case .klarnaError: "klarna-sdk-error"
        case .klarnaUserNotApproved: "klarna-user-not-approved"
        case let .stripeError(key, _, _): key
        case .unableToPresentApplePay: "unable-to-present-apple-pay"
        case .applePayNoCardsInWallet: "apple-pay-no-cards-in-wallet"
        case .applePayDeviceNotSupported: "apple-pay-device-not-supported"
        case .applePayConfigurationError: "apple-pay-configuration-error"
        case .applePayPresentationFailed: "apple-pay-presentation-failed"
        case .failedToLoadDesignTokens: "failed-to-load-design-tokens"
        case .unknown: "unknown"
        }
    }

    public var underlyingErrorCode: String? {
        switch self {
        case let .nolError(code, _, _):
            return String(describing: code)
        default:
            return nil
        }
    }

    public var diagnosticsId: String {
        switch self {
        case let .uninitializedSDKSession(id),
             let .invalidClientToken(_, id),
             let .missingPrimerConfiguration(id),
             let .misconfiguredPaymentMethods(id),
             let .missingPrimerInputElement(_, id),
             let .cancelled(_, id),
             let .failedToCreateSession(_, id),
             let .failedToRedirect(_, id),
             let .invalidUrl(_, id),
             let .invalidArchitecture(_, _, id),
             let .invalidClientSessionValue(_, _, _, id),
             let .invalidMerchantIdentifier(_, id),
             let .invalidValue(_, _, _, id),
             let .unableToMakePaymentsOnProvidedNetworks(id),
             let .unableToPresentPaymentMethod(_, _, id),
             let .unableToPresentApplePay(id),
             let .applePayNoCardsInWallet(id),
             let .applePayDeviceNotSupported(id),
             let .applePayConfigurationError(_, id),
             let .applePayPresentationFailed(_, id),
             let .failedToLoadDesignTokens(_, id),
             let .unsupportedIntent(_, id),
             let .unsupportedPaymentMethod(_, _, id),
             let .unsupportedPaymentMethodForManager(_, _, id),
             let .underlyingErrors(_, id),
             let .missingSDK(_, _, id),
             let .merchantError(_, id),
             let .paymentFailed(_, _, _, _, id),
             let .applePayTimedOut(id),
             let .failedToCreatePayment(_, _, id),
             let .failedToResumePayment(_, _, id),
             let .invalidVaultedPaymentMethodId(_, id),
             let .nolError(_, _, id),
             let .nolSdkInitError(id),
             let .klarnaError(_, id),
             let .klarnaUserNotApproved(id),
             let .stripeError(_, _, id),
             let .unknown(_, id):
            return id
        }
    }

    var plainDescription: String? {
        switch self {
        case .uninitializedSDKSession:
            return "[\(errorId)] SDK session has not been initialzed (diagnosticsId: \(diagnosticsId)"
        case let .invalidClientToken(reason, _):
            return "Client token is not valid: \(reason ?? "")"
        case .missingPrimerConfiguration:
            return "Missing SDK configuration"
        case let .missingPrimerInputElement(inputElementType, _):
            return "Missing primer input element for \(inputElementType)"
        case let .missingSDK(paymentMethodType, sdkName, _):
            return "\(paymentMethodType) configuration has been found, but dependency \(sdkName) is missing"
        case .misconfiguredPaymentMethods:
            return "Payment methods haven't been set up correctly"
        case let .cancelled(paymentMethodType, _):
            return "Payment method \(paymentMethodType) cancelled"
        case let .failedToCreateSession(error: error, _):
            return "Failed to create session with error: \(error?.localizedDescription ?? "nil")"
<<<<<<< HEAD
=======
        case let .failedToRedirect(url, _):
            return "Failed to redirect to \(url)"
>>>>>>> 2fcdfee5
        case let .invalidArchitecture(description, _, _):
            return "\(description)"
        case let .invalidClientSessionValue(name, value, _, _):
            return "Invalid client session value for '\(name)' with value '\(value ?? "nil")'"
        case let .invalidUrl(url: url, _):
            return "Invalid URL: \(url ?? "nil")"
        case let .invalidMerchantIdentifier(merchantIdentifier, _):
            return "Invalid merchant identifier: \(merchantIdentifier == nil ? "nil" : "\(merchantIdentifier!)")"
        case let .invalidValue(key: key, value: value, reason, _):
            let reasonString = reason.map { "(\($0))" } ?? ""
            return "Invalid value '\(value ?? "nil")' for key '\(key)'\(reasonString)"
        case .unableToMakePaymentsOnProvidedNetworks:
            return "Unable to make payments on provided networks"
        case let .unableToPresentPaymentMethod(paymentMethodType, reason, _):
            let reasonString = reason.map { "(\($0))" } ?? ""
            return "Unable to present payment method \(paymentMethodType) \(reasonString)"
        case let .unsupportedIntent(intent, _):
            return "Unsupported session intent \(intent.rawValue)"
        case let .underlyingErrors(errors, _):
            return "Multiple errors occured: \(errors.combinedDescription)"
        case let .unsupportedPaymentMethod(paymentMethodType, reason, _):
            let reasonString = reason.map { "(\($0))" } ?? ""
            return "Unsupported payment method type \(paymentMethodType) \(reasonString)"
        case let .unsupportedPaymentMethodForManager(paymentMethodType, category, _):
            return "Payment method \(paymentMethodType) is not supported on \(category) manager"
        case let .merchantError(message, _):
            return message
        case let .paymentFailed(_, paymentId, _, status, _):
            return "The payment with id \(paymentId) was created or resumed but ended up in a \(status) status."
        case .applePayTimedOut:
            return "Apple Pay timed out"
        case let .failedToCreatePayment(_, description, _):
            return "\(description)"
        case let .failedToResumePayment(_, description, _):
            return "\(description)"
        case let .invalidVaultedPaymentMethodId(vaultedPaymentMethodId, _):
            return "The vaulted payment method with id '\(vaultedPaymentMethodId)' doesn't exist."
        case let .nolError(code, message, _):
            return "Nol SDK encountered an error: \(String(describing: code)), \(String(describing: message))"
        case .nolSdkInitError:
            return "Nol SDK initialization error"
        case let .klarnaError(message, _):
            return "Klarna wrapper SDK encountered an error: \(String(describing: message))"
        case .klarnaUserNotApproved:
            return "User is not approved to perform Klarna payments"
        case let .stripeError(_, message, _):
            return "Stripe wrapper SDK encountered an error: \(String(describing: message))"
        case .unableToPresentApplePay:
            return "Unable to present Apple Pay"
        case .applePayNoCardsInWallet:
            return "Apple Pay has no cards in wallet"
        case .applePayDeviceNotSupported:
            return "Device does not support Apple Pay"
        case let .applePayConfigurationError(merchantIdentifier, _):
            return "Apple Pay configuration error: merchant identifier '\(merchantIdentifier ?? "nil")' may be invalid"
        case let .applePayPresentationFailed(reason, _):
            return "Apple Pay presentation failed: \(reason ?? "unknown reason")"
<<<<<<< HEAD
        case let .failedToLoadDesignTokens(fileName, _):
            return "Failed to load design tokens from file: \(fileName).json"
=======
>>>>>>> 2fcdfee5
        case let .unknown(reason, _):
            return "Something went wrong\(reason ?? "")"
        }
    }

    public var errorDescription: String? {
        return "[\(errorId)] \(plainDescription ?? "") (diagnosticsId: \(errorUserInfo["diagnosticsId"] as? String ?? "nil"))"
    }

    public var errorUserInfo: [String: Any] {
        let tmpUserInfo: [String: Any] = [
            "createdAt": Date().toString(),
            "diagnosticsId": diagnosticsId
        ]

        return tmpUserInfo
    }

    public var recoverySuggestion: String? {
        switch self {
        case .uninitializedSDKSession:
            return "Make sure you have provided the SDK with a client token."
        case .invalidClientToken:
            return "Check if the token you have provided is a valid token (not nil and not expired)."
        case .missingPrimerConfiguration:
            return "Check if you have an active internet connection."
        case let .missingPrimerInputElement(inputElementtype, _):
            return "A PrimerInputElement for \(inputElementtype) has to be provided."
        case .misconfiguredPaymentMethods:
            let message =
                """
                Payment Methods are not configured correctly. \
                Ensure that you have configured them in the Connection, \
                and/or that they are set up for the specified conditions \
                on your dashboard https://dashboard.primer.io/
                """
            return message
        case .cancelled:
            return nil
        case .failedToCreateSession:
            return nil
        case .failedToRedirect:
            return nil
        case .invalidUrl:
            return nil
        case let .invalidArchitecture(_, recoverySuggestion, _):
            return recoverySuggestion
        case let .invalidClientSessionValue(name, _, allowedValue, _):
            var str = "Check if you have provided a valid value for \"\(name)\" in your client session."
            if let allowedValue {
                str += " Allowed values are [\(allowedValue)]."
            }
            return str
        case .invalidMerchantIdentifier:
            return "Check if you have provided a valid merchant identifier in the SDK settings."
        case let .invalidValue(key, value, _, _):
            return "Check if value \(value ?? "nil") is valid for key \(key)"
        case .unableToMakePaymentsOnProvidedNetworks:
            return nil
        case .unableToPresentPaymentMethod:
            let message = """
            Check if all necessary values have been provided on your client session.\
             You can find the necessary values on our documentation (website).
            """
            return message
        case let .unsupportedIntent(intent, _):
            if intent == .checkout {
                return "Change the intent to .vault"
            } else {
                return "Change the intent to .checkout"
            }
        case .unsupportedPaymentMethod:
            return "Change the payment method type"
        case .unsupportedPaymentMethodForManager:
            return "Use a method that supports this manager, or use the correct manager for the method. See PrimerPaymentMethodManagerCategory."
        case .underlyingErrors:
            return "Check underlying errors for more information."
        case let .missingSDK(paymentMethodType, sdkName, _):
            return "Add \(sdkName) in your project so you can perform payments with \(paymentMethodType)"
        case .merchantError:
            return nil
        case .paymentFailed:
            return nil
        case .applePayTimedOut:
            return "Make sure you have an active internet connection and your Apple Pay configuration is correct."
        case .failedToCreatePayment, .failedToResumePayment:
            return nil
        case .invalidVaultedPaymentMethodId:
            return "Please provide the id of one of the vaulted payment methods that have been returned by the 'fetchVaultedPaymentMethods' function."
        case .nolError:
            return nil
        case .nolSdkInitError:
            return nil
        case .klarnaError:
            return nil
        case .klarnaUserNotApproved:
            return nil
        case .stripeError:
            return nil
        case .unableToPresentApplePay:
            let message = """
            PassKit was unable to present the Apple Pay UI. Check merchantIdentifier \
            and other parameters are set correctly for the current environment.
            """
            return message
        case .applePayNoCardsInWallet:
            return "The user needs to add cards to their Apple Wallet to use Apple Pay."
        case .applePayDeviceNotSupported:
            return "This device does not support Apple Pay. Apple Pay requires compatible hardware and iOS version."
        case .applePayConfigurationError:
            return """
            Check that the merchant identifier matches your Apple Developer configuration and \
            is valid for the current environment (sandbox/production).
            """
        case .applePayPresentationFailed:
            return "Unable to display Apple Pay sheet. This may be due to system restrictions or temporary issues. Try again later."
        case .failedToLoadDesignTokens:
            return "Check if the design tokens JSON file exists in the bundle and is properly formatted."
        case .unknown:
            return "Contact Primer and provide them diagnostics id \(diagnosticsId)"
        }
    }

    var exposedError: Error {
        return self
    }

    var analyticsContext: [String: Any] {
        var context: [String: Any] = [:]
        if let paymentMethodType = paymentMethodType {
            context[AnalyticsContextKeys.paymentMethodType] = paymentMethodType
        }
        context[AnalyticsContextKeys.errorId] = errorId
        return context
    }

    private var paymentMethodType: String? {
        switch self {
        case let .cancelled(paymentMethodType, _),
             let .unableToPresentPaymentMethod(paymentMethodType, _, _),
             let .unsupportedPaymentMethod(paymentMethodType, _, _),
             let .missingSDK(paymentMethodType, _, _),
             let .paymentFailed(paymentMethodType?, _, _, _, _),
             let .failedToCreatePayment(paymentMethodType, _, _),
             let .failedToResumePayment(paymentMethodType, _, _):
            return paymentMethodType
        case .applePayTimedOut,
             .unableToMakePaymentsOnProvidedNetworks,
             .unableToPresentApplePay,
             .applePayNoCardsInWallet,
             .applePayDeviceNotSupported,
             .applePayConfigurationError,
             .applePayPresentationFailed:
            return PrimerPaymentMethodType.applePay.rawValue
        case .nolError,
             .nolSdkInitError:
            return PrimerPaymentMethodType.nolPay.rawValue
        default: return nil
        }
    }
}

// swiftlint:enable type_body_length
// swiftlint:enable file_length<|MERGE_RESOLUTION|>--- conflicted
+++ resolved
@@ -221,11 +221,8 @@
             return "Payment method \(paymentMethodType) cancelled"
         case let .failedToCreateSession(error: error, _):
             return "Failed to create session with error: \(error?.localizedDescription ?? "nil")"
-<<<<<<< HEAD
-=======
         case let .failedToRedirect(url, _):
             return "Failed to redirect to \(url)"
->>>>>>> 2fcdfee5
         case let .invalidArchitecture(description, _, _):
             return "\(description)"
         case let .invalidClientSessionValue(name, value, _, _):
@@ -283,18 +280,15 @@
             return "Apple Pay configuration error: merchant identifier '\(merchantIdentifier ?? "nil")' may be invalid"
         case let .applePayPresentationFailed(reason, _):
             return "Apple Pay presentation failed: \(reason ?? "unknown reason")"
-<<<<<<< HEAD
         case let .failedToLoadDesignTokens(fileName, _):
             return "Failed to load design tokens from file: \(fileName).json"
-=======
->>>>>>> 2fcdfee5
         case let .unknown(reason, _):
             return "Something went wrong\(reason ?? "")"
         }
     }
 
     public var errorDescription: String? {
-        return "[\(errorId)] \(plainDescription ?? "") (diagnosticsId: \(errorUserInfo["diagnosticsId"] as? String ?? "nil"))"
+        "[\(errorId)] \(plainDescription ?? "") (diagnosticsId: \(errorUserInfo["diagnosticsId"] as? String ?? "nil"))"
     }
 
     public var errorUserInfo: [String: Any] {
@@ -412,7 +406,7 @@
     }
 
     var exposedError: Error {
-        return self
+        self
     }
 
     var analyticsContext: [String: Any] {
