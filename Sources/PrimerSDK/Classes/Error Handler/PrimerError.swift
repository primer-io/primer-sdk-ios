//
//  Error.swift
//  PrimerSDK
//
//  Created by Evangelos Pittas on 16/3/21.
//



// swiftlint:disable file_length
import Foundation
import UIKit

protocol PrimerErrorProtocol: CustomNSError, LocalizedError {
    var errorId: String { get }
    var exposedError: Error { get }
    var info: [String: Any]? { get }
    var diagnosticsId: String { get }
}

public enum PrimerError: PrimerErrorProtocol {
    
    case generic(message: String, userInfo: [String: String]?, diagnosticsId: String)
    case uninitializedSDKSession(userInfo: [String: String]?, diagnosticsId: String)
    case invalidClientToken(userInfo: [String: String]?, diagnosticsId: String)
    case missingPrimerConfiguration(userInfo: [String: String]?, diagnosticsId: String)
    case missingPrimerDelegate(userInfo: [String: String]?, diagnosticsId: String)
    case missingPrimerCheckoutComponentsDelegate(userInfo: [String: String]?, diagnosticsId: String)
    case misconfiguredPaymentMethods(userInfo: [String: String]?, diagnosticsId: String)
    case missingPrimerInputElement(inputElementType: PrimerInputElementType, userInfo: [String: String]?, diagnosticsId: String)
    case cancelled(paymentMethodType: String, userInfo: [String: String]?, diagnosticsId: String)
    case failedToCreateSession(error: Error?, userInfo: [String: String]?, diagnosticsId: String)
    case failedOnWebViewFlow(error: Error?, userInfo: [String: String]?, diagnosticsId: String)
    case failedToImport3DS(userInfo: [String: String]?, diagnosticsId: String)
    case failedToPerform3DS(error: Error?, userInfo: [String: String]?, diagnosticsId: String)
    case invalidUrl(url: String?, userInfo: [String: String]?, diagnosticsId: String)
    case invalid3DSKey(userInfo: [String: String]?, diagnosticsId: String)
    case invalidArchitecture(description: String, recoverSuggestion: String?, userInfo: [String: String]?, diagnosticsId: String)
    case invalidClientSessionValue(name: String, value: String?, allowedValue: String?, userInfo: [String: String]?, diagnosticsId: String)
    case invalidMerchantCapabilities(userInfo: [String: String]?, diagnosticsId: String)
    case invalidMerchantIdentifier(merchantIdentifier: String?, userInfo: [String: String]?, diagnosticsId: String)
    case invalidUrlScheme(urlScheme: String?, userInfo: [String: String]?, diagnosticsId: String)
    case invalidSetting(name: String, value: String?, userInfo: [String: String]?, diagnosticsId: String)
    case invalidSupportedPaymentNetworks(userInfo: [String: String]?, diagnosticsId: String)
    case invalidValue(key: String, value: Any?, userInfo: [String: String]?, diagnosticsId: String)
    case unableToMakePaymentsOnProvidedNetworks(userInfo: [String: String]?, diagnosticsId: String)
    case unableToPresentPaymentMethod(paymentMethodType: String, userInfo: [String: String]?, diagnosticsId: String)
    case unsupportedIntent(intent: PrimerSessionIntent, userInfo: [String: String]?, diagnosticsId: String)
    case unsupportedPaymentMethod(paymentMethodType: String, userInfo: [String: String]?, diagnosticsId: String)
    case underlyingErrors(errors: [Error], userInfo: [String: String]?, diagnosticsId: String)
    case missingCustomUI(paymentMethod: String, userInfo: [String: String]?, diagnosticsId: String)
    case missingSDK(paymentMethodType: String, sdkName: String, userInfo: [String: String]?, diagnosticsId: String)
    case merchantError(message: String, userInfo: [String: String]?, diagnosticsId: String)
    case cancelledByCustomer(message: String?, userInfo: [String: String]?, diagnosticsId: String)
    case paymentFailed(description: String, userInfo: [String: String]?, diagnosticsId: String)
    case applePayTimedOut(userInfo: [String: String]?, diagnosticsId: String)
    case failedToFindModule(name: String, userInfo: [String: String]?, diagnosticsId: String)
    case sdkDismissed
    case failedToProcessPayment(paymentId: String, status: String, userInfo: [String: String]?, diagnosticsId: String)
    case invalidVaultedPaymentMethodId(vaultedPaymentMethodId: String, userInfo: [String: String]?, diagnosticsId: String)
    case nolError(code: Int?, message: String?, userInfo: [String: String]?, diagnosticsId: String)
    case unknown(userInfo: [String: String]?, diagnosticsId: String)
    
    public var errorId: String {
        switch self {
        case .generic:
            return "primer-generic"
        case .uninitializedSDKSession:
            return "uninitialized-sdk-session"
        case .invalidClientToken:
            return "invalid-client-token"
        case .missingPrimerConfiguration:
            return "missing-configuration"
        case .missingPrimerDelegate:
            return "missing-primer-delegate"
        case .missingPrimerCheckoutComponentsDelegate:
            return "missing-primer-checkout-components-delegate"
        case .misconfiguredPaymentMethods:
            return "misconfigured-payment-methods"
        case .missingPrimerInputElement:
            return "missing-primer-input-element"
        case .cancelled:
            return "payment-cancelled"
        case .cancelledByCustomer:
            return PrimerPaymentErrorCode.cancelledByCustomer.rawValue
        case .failedToCreateSession:
            return "failed-to-create-session"
        case .failedOnWebViewFlow:
            return "failed-on-webview"
        case .failedToImport3DS:
            return "failed-to-import-3ds"
        case .failedToPerform3DS:
            return "failed-to-perform-3ds"
        case .invalid3DSKey:
            return "invalid-3ds-key"
        case .invalidArchitecture:
            return "invalid-architecture"
        case .invalidClientSessionValue:
            return "invalid-client-session-value"
        case .invalidUrl:
            return "invalid-url"
        case .invalidMerchantCapabilities:
            return "invalid-merchant-capabilities"
        case .invalidMerchantIdentifier:
            return "invalid-merchant-identifier"
        case .invalidUrlScheme:
            return "invalid-url-scheme"
        case .invalidSetting:
            return "invalid-setting"
        case .invalidSupportedPaymentNetworks:
            return "invalid-supported-payment-networks"
        case .invalidValue:
            return "invalid-value"
        case .unableToMakePaymentsOnProvidedNetworks:
            return "unable-to-make-payments-on-provided-networks"
        case .unableToPresentPaymentMethod:
            return "unable-to-present-payment-method"
        case .unsupportedIntent:
            return "unsupported-session-intent"
        case .unsupportedPaymentMethod:
            return "unsupported-payment-method-type"
        case .underlyingErrors:
            return "generic-underlying-errors"
        case .missingCustomUI:
            return "missing-custom-ui"
        case .missingSDK:
            return "missing-sdk-dependency"
        case .merchantError:
            return "merchant-error"
        case .paymentFailed:
            return PrimerPaymentErrorCode.failed.rawValue
        case .applePayTimedOut:
            return "apple-pay-timed-out"
        case .failedToFindModule:
            return "failed-to-find-module"
        case .sdkDismissed:
            return "sdk-dismissed"
        case .failedToProcessPayment:
            return "failed-to-process-payment"
        case .invalidVaultedPaymentMethodId:
            return "invalid-vaulted-payment-method-id"
        case .nolError:
            return "nol-pay-sdk-error"
        case .unknown:
            return "unknown"
        }
    }
    
    public var diagnosticsId: String {
        switch self {
        case .generic(_, _, let diagnosticsId):
            return diagnosticsId
        case .uninitializedSDKSession(_, let diagnosticsId):
            return diagnosticsId
        case .invalidClientToken(_, let diagnosticsId):
            return diagnosticsId
        case .missingPrimerConfiguration(_, let diagnosticsId):
            return diagnosticsId
        case .missingPrimerDelegate(_, let diagnosticsId):
            return diagnosticsId
        case .missingPrimerCheckoutComponentsDelegate(_, let diagnosticsId):
            return diagnosticsId
        case .misconfiguredPaymentMethods(_, let diagnosticsId):
            return diagnosticsId
        case .missingPrimerInputElement(_, _, let diagnosticsId):
            return diagnosticsId
        case .cancelled(_, _, let diagnosticsId):
            return diagnosticsId
        case .failedToCreateSession(_, _, let diagnosticsId):
            return diagnosticsId
        case .failedOnWebViewFlow(_, _, let diagnosticsId):
            return diagnosticsId
        case .failedToImport3DS(_, let diagnosticsId):
            return diagnosticsId
        case .failedToPerform3DS(_, _, let diagnosticsId):
            return diagnosticsId
        case .invalidUrl(_, _, let diagnosticsId):
            return diagnosticsId
        case .invalid3DSKey(_, let diagnosticsId):
            return diagnosticsId
        case .invalidArchitecture(_, _, _, let diagnosticsId):
            return diagnosticsId
        case .invalidClientSessionValue(_, _, _, _, let diagnosticsId):
            return diagnosticsId
        case .invalidMerchantCapabilities(_, let diagnosticsId):
            return diagnosticsId
        case .invalidMerchantIdentifier(_, _, let diagnosticsId):
            return diagnosticsId
        case .invalidUrlScheme(_, _, let diagnosticsId):
            return diagnosticsId
        case .invalidSetting(_, _, _, let diagnosticsId):
            return diagnosticsId
        case .invalidSupportedPaymentNetworks(_, let diagnosticsId):
            return diagnosticsId
        case .invalidValue(_, _, _, let diagnosticsId):
            return diagnosticsId
        case .unableToMakePaymentsOnProvidedNetworks(_, let diagnosticsId):
            return diagnosticsId
        case .unableToPresentPaymentMethod(_, _, let diagnosticsId):
            return diagnosticsId
        case .unsupportedIntent(_, _, let diagnosticsId):
            return diagnosticsId
        case .unsupportedPaymentMethod(_, _, let diagnosticsId):
            return diagnosticsId
        case .underlyingErrors(_, _, let diagnosticsId):
            return diagnosticsId
        case .missingCustomUI(_, _, let diagnosticsId):
            return diagnosticsId
        case .missingSDK(_, _, _, let diagnosticsId):
            return diagnosticsId
        case .merchantError(_, _, let diagnosticsId):
            return diagnosticsId
        case .cancelledByCustomer(_, _, let diagnosticsId):
            return diagnosticsId
        case .paymentFailed(_, _, let diagnosticsId):
            return diagnosticsId
        case .applePayTimedOut(_, let diagnosticsId):
            return diagnosticsId
        case .failedToFindModule(_, _, let diagnosticsId):
            return diagnosticsId
        case .sdkDismissed:
            return UUID().uuidString
        case .failedToProcessPayment(_, _, _, let diagnosticsId):
            return diagnosticsId
        case .invalidVaultedPaymentMethodId(_, _, let diagnosticsId):
            return diagnosticsId
        case .nolError(_, _, _, let diagnosticsId):
            return diagnosticsId
        case .unknown(_, let diagnosticsId):
            return diagnosticsId
        }
    }
    
    var plainDescription: String? {
        switch self {
        case .generic(let message, let userInfo, _):
            if let userInfo = userInfo,
                let jsonData = try? JSONSerialization.data(withJSONObject: userInfo, options: .fragmentsAllowed),
               let jsonStr = jsonData.prettyPrintedJSONString as String? {
                return "Generic error | Message: \(message) | Data: \(jsonStr))"
            } else {
                return "Generic error | Message: \(message)"
            }
        case .uninitializedSDKSession:
            return "[\(errorId)] SDK session has not been initialzed (diagnosticsId: \(self.diagnosticsId)"
        case .invalidClientToken:
            return "Client token is not valid"
        case .missingPrimerConfiguration:
            return "Missing SDK configuration"
        case .missingPrimerDelegate:
            return "Primer delegate has not been set"
        case .missingPrimerCheckoutComponentsDelegate:
            return "Primer Checkout Components delegate has not been set"
        case .missingPrimerInputElement(let inputElementType, _, _):
            return "Missing primer input element for \(inputElementType)"
        case .missingSDK(let paymentMethodType, let sdkName, _, _):
            return "\(paymentMethodType) configuration has been found, but dependency \(sdkName) is missing"
        case .misconfiguredPaymentMethods:
            return "Payment methods haven't been set up correctly"
        case .cancelled(let paymentMethodType, _, _):
            return "Payment method \(paymentMethodType) cancelled"
        case .cancelledByCustomer(let message, _, _):
            let messageToShow = message != nil ? " with message \(message!)" : ""
            return "Payment cancelled\(messageToShow)"
        case .failedToCreateSession(error: let error, _, _):
            return "Failed to create session with error: \(error?.localizedDescription ?? "nil")"
        case .failedOnWebViewFlow(error: let error, _, _):
            return "Failed on webview flow with error: \(error?.localizedDescription ?? "nil")"
        case .failedToImport3DS(_, _):
            return "Failed on import Primer3DS"
        case .failedToPerform3DS(let error, _, _):
            return "Failed on perform 3DS with error: \(error?.localizedDescription ?? "nil")"
        case .invalid3DSKey:
            return "Invalid 3DS key"
        case .invalidArchitecture(let description, _, _, _):
            return "\(description)"
        case .invalidClientSessionValue(let name, let value, _, _, _):
            return "Invalid client session value for '\(name)' with value '\(value ?? "nil")'"
        case .invalidUrl(url: let url, _, _):
            return "Invalid URL: \(url ?? "nil")"
        case .invalidMerchantCapabilities:
            return "Invalid merchant capabilities"
        case .invalidMerchantIdentifier(let merchantIdentifier, _, _):
            return "Invalid merchant identifier: \(merchantIdentifier == nil ? "nil" : "\(merchantIdentifier!)")"
        case .invalidUrlScheme(let urlScheme, _, _):
            return "Invalid URL scheme: \(urlScheme == nil ? "nil" : "\(urlScheme!)")"
        case .invalidSetting(let name, let value, _, _):
            return "Invalid setting for \(name) (provided value is \(value ?? "nil"))"
        case .invalidSupportedPaymentNetworks:
            return "Invalid supported payment networks"
        case .invalidValue(key: let key, value: let value, _, _):
            return "Invalid value '\(value ?? "nil")' for key '\(key)'"
        case .unableToMakePaymentsOnProvidedNetworks:
            return "Unable to make payments on provided networks"
        case .unableToPresentPaymentMethod(let paymentMethodType, _, _):
            return "Unable to present payment method \(paymentMethodType)"
        case .unsupportedIntent(let intent, _, _):
            return "Unsupported session intent \(intent.rawValue)"
        case .underlyingErrors(let errors, _, _):
            return "Multiple errors occured: \(errors.combinedDescription)"
        case .unsupportedPaymentMethod(let paymentMethodType, _, _):
            return "Unsupported payment method type \(paymentMethodType)"
        case .missingCustomUI(let paymentMethod, _, _):
            return "Missing custom user interface for \(paymentMethod)"
        case .merchantError(let message, _, _):
            return message
        case .paymentFailed(let description, _, _):
            return "\(description)"
        case .applePayTimedOut:
            return "Apple Pay timed out"
        case .failedToFindModule(let name, _, _):
            return "Failed to find module \(name)"
        case .sdkDismissed:
            return "SDK has been dismissed"
        case .failedToProcessPayment(let paymentId, let status, _, _):
            return "The payment with id \(paymentId) was created but ended up in a \(status) status."
        case .invalidVaultedPaymentMethodId(let vaultedPaymentMethodId, _, _):
            return "The vaulted payment method with id '\(vaultedPaymentMethodId)' doesn't exist."
        case .nolError(let code, let message, _, _):
            return "Nol SDK encountered an error: \(String(describing: code)), \(String(describing: message))"
        case .unknown:
            return "Something went wrong"
        }
    }
    
    public var errorDescription: String? {
        return "[\(errorId)] \(plainDescription ?? "") (diagnosticsId: \(self.errorUserInfo["diagnosticsId"] as? String ?? "nil"))"
    }
    
    var info: [String: Any]? {
        var tmpUserInfo: [String: Any] = errorUserInfo
        
        switch self {
        case .generic(_, let userInfo, _),
                .uninitializedSDKSession(let userInfo, _),
                .invalidClientToken(let userInfo, _),
                .missingPrimerConfiguration(let userInfo, _),
                .missingPrimerDelegate(let userInfo, _),
                .missingPrimerCheckoutComponentsDelegate(let userInfo, _),
                .missingPrimerInputElement(_, let userInfo, _),
                .misconfiguredPaymentMethods(let userInfo, _),
                .cancelled(_, let userInfo, _),
                .failedToCreateSession(_, let userInfo, _),
                .failedOnWebViewFlow(_, let userInfo, _),
                .failedToImport3DS(let userInfo, _),
                .failedToPerform3DS(_, let userInfo, _),
                .invalidUrl(_, let userInfo, _),
                .invalid3DSKey(let userInfo, _),
                .invalidArchitecture(_, _, let userInfo, _),
                .invalidClientSessionValue(_, _, _, let userInfo, _),
                .invalidMerchantCapabilities(let userInfo, _),
                .invalidMerchantIdentifier(_, let userInfo, _),
                .invalidUrlScheme(_, let userInfo, _),
                .invalidSetting(_, _, let userInfo, _),
                .invalidSupportedPaymentNetworks(let userInfo, _),
                .invalidValue(_, _, let userInfo, _),
                .unableToMakePaymentsOnProvidedNetworks(let userInfo, _),
                .unableToPresentPaymentMethod(_, let userInfo, _),
                .unsupportedIntent(_, let userInfo, _),
                .unsupportedPaymentMethod(_, let userInfo, _),
                .underlyingErrors(_, let userInfo, _),
                .missingCustomUI(_, let userInfo, _),
                .missingSDK(_, _, let userInfo, _),
                .merchantError(_, let userInfo, _),
                .cancelledByCustomer(_, let userInfo, _),
                .paymentFailed(_, let userInfo, _),
                .applePayTimedOut(let userInfo, _),
                .failedToFindModule(_, let userInfo, _),
                .failedToProcessPayment(_, _, let userInfo, _),
                .invalidVaultedPaymentMethodId(_, let userInfo, _),
                .nolError(_, _, let userInfo, _),
                .unknown(let userInfo, _):
            tmpUserInfo = tmpUserInfo.merging(userInfo ?? [:]) { (_, new) in new }
            
        case .sdkDismissed:
            break
        }
        
        return tmpUserInfo
    }
    
    public var errorUserInfo: [String : Any] {
        let tmpUserInfo: [String: Any] = [
            "createdAt": Date().toString(),
            "diagnosticsId": diagnosticsId
        ]
        
        return tmpUserInfo
    }
    
    public var recoverySuggestion: String? {
        switch self {
        case .generic:
            return nil
        case .uninitializedSDKSession:
            return "Make sure you have provided the SDK with a client token."
        case .invalidClientToken:
            return "Check if the token you have provided is a valid token (not nil and not expired)."
        case .missingPrimerConfiguration:
            return "Check if you have an active internet connection."
        case .missingPrimerDelegate:
            return "Primer's delegate has not been set. Ensure that you have added Primer.shared.delegate = self on the view controller you wish to present Primer's SDK."
        case .missingPrimerCheckoutComponentsDelegate:
            return "Primer Checkout Components' delegate has not been set. Ensure that you have added PrimerCheckoutComponents.delegate = self on the view controller you wish to implement the components."
        case .missingPrimerInputElement(let inputElementtype, _, _):
            return "A PrimerInputElement for \(inputElementtype) has to be provided."
        case .misconfiguredPaymentMethods:
            return "Payment Methods are not configured correctly. Ensure that you have configured them in the Connection, and/or that they are set up for the specified conditions on your dashboard https://dashboard.primer.io/"
        case .cancelled:
            return nil
        case .cancelledByCustomer:
            return nil
        case .failedToCreateSession:
            return nil
        case .failedOnWebViewFlow:
            return nil
        case .failedToImport3DS:
            // We need to check all the possibilities of underlying errors, and provide a suggestion that makes sense
            return nil
        case .failedToPerform3DS:
            return nil
        case .invalidUrl:
            return nil
        case .invalid3DSKey:
            return "Contact Primer to enable 3DS on your account."
        case .invalidArchitecture(_, let recoverySuggestion, _, _):
            return recoverySuggestion
        case .invalidClientSessionValue(let name, _, let allowedValue, _, _):
            var str = "Check if you have provided a valid value for \"\(name)\" in your client session."
            if let allowedValue {
                str +=  " Allowed values are [\(allowedValue)]."
            }
            return str
        case .invalidMerchantCapabilities:
            return nil
        case .invalidMerchantIdentifier:
            return "Check if you have provided a valid merchant identifier in the SDK settings."
        case .invalidUrlScheme:
            return "Check if you have provided a valid URL scheme in the SDK settings."
        case .invalidSetting(let name, _, _, _):
            return "Check if you have provided a value for \(name) in the SDK settings."
        case .invalidSupportedPaymentNetworks:
            return nil
        case .invalidValue(let key, let value, _, _):
            return "Check if value \(value ?? "nil") is valid for key \(key)"
        case .unableToMakePaymentsOnProvidedNetworks:
            return nil
        case .unableToPresentPaymentMethod:
            return "Check if all necessary values have been provided on your client session. You can find the necessary values on our documentation (website)."
        case .unsupportedIntent(let intent, _, _):
            if intent == .checkout {
                return "Change the intent to .vault"
            } else {
                return "Change the intent to .checkout"
            }
        case .unsupportedPaymentMethod(_, _, _):
            return "Change the payment method type"
        case .underlyingErrors:
            return "Check underlying errors for more information."
        case .missingCustomUI(let paymentMethod, _, _):
            return "You have to built your UI for \(paymentMethod) and utilize PrimerCheckoutComponents.UIManager's functionality."
        case .missingSDK(let paymentMethodType, let sdkName, _, _):
            return "Add \(sdkName) in your project so you can perform payments with \(paymentMethodType)"
        case .merchantError:
            return nil
        case .paymentFailed:
            return nil
        case .applePayTimedOut:
            return "Make sure you have an active internet connection and your Apple Pay configuration is correct."
        case .failedToFindModule(let name, _, _):
            return "Make sure you have added the module \(name) in your project."
        case .sdkDismissed:
            return nil
        case .failedToProcessPayment:
            return nil
        case .invalidVaultedPaymentMethodId:
            return "Please provide the id of one of the vaulted payment methods that have been returned by the 'fetchVaultedPaymentMethods' function."
        case .nolError:
            return nil
        case .unknown:
            return "Contact Primer and provide them diagnostics id \(self.diagnosticsId)"
        }
    }
    
    var exposedError: Error {
        return self
    }
}

// TODO: Review custom initializer for simplified payment error
extension PrimerError {
    
    internal static func simplifiedErrorFromErrorID(_ errorCode: PrimerPaymentErrorCode, message: String? = nil, userInfo: [String: String]?) -> PrimerError? {
        
        switch errorCode {
        case .failed:
            return PrimerError.paymentFailed(description: message ?? "", userInfo: userInfo, diagnosticsId: UUID().uuidString)
        case .cancelledByCustomer:
            return PrimerError.cancelledByCustomer(message: message, userInfo: userInfo, diagnosticsId: UUID().uuidString)
        default:
            return nil
        }
    }
}

<<<<<<< HEAD
#endif
=======
fileprivate extension Array where Element == Error {
    
    var combinedDescription: String {
        var message: String = ""
        
        self.forEach { err in
            if let primerError = err as? PrimerErrorProtocol {
                message += "\(primerError.localizedDescription) | "
            } else {
                let nsErr = err as NSError
                message += "Domain: \(nsErr.domain), Code: \(nsErr.code), Description: \(nsErr.localizedDescription)  | "
            }
        }
        
        if message.hasSuffix(" | ") {
            message = String(message.dropLast(3))
        }
        
        return "[\(message)]"
    }
}

internal struct PrimerServerErrorResponse: Codable {
    var errorId: String
    var `description`: String
    var diagnosticsId: String
    var validationErrors: [String]?
}

internal extension Error {
    
    var primerError: Error {
        if let internalErr = self as? InternalError {
            return internalErr.exposedError
        } else if let primer3DSErr = self as? Primer3DSErrorContainer {
            return primer3DSErr
        } else if let primerErr = self as? PrimerError {
            switch primerErr {
            case .underlyingErrors(let errors, _, _):
                if errors.isEmpty {
                    let unknownErr = PrimerError.unknown(
                        userInfo: ["file": #file, "class": "\(Self.self)", "function": #function, "line": "\(#line)"],
                        diagnosticsId: UUID().uuidString)
                    return unknownErr
                } else if errors.count == 1 {
                    return errors.first!.primerError
                } else {
                    return primerErr
                }
            default:
                return primerErr
            }
        } else if let validationErr = self as? PrimerValidationError {
            return validationErr
        } else {
            let primerErr = PrimerError.underlyingErrors(
                errors: [self],
                userInfo: ["file": #file, "class": "\(Self.self)", "function": #function, "line": "\(#line)"],
                diagnosticsId: UUID().uuidString)
            return primerErr
        }
    }
}

>>>>>>> 7bc16a05
<|MERGE_RESOLUTION|>--- conflicted
+++ resolved
@@ -501,73 +501,4 @@
             return nil
         }
     }
-}
-
-<<<<<<< HEAD
-#endif
-=======
-fileprivate extension Array where Element == Error {
-    
-    var combinedDescription: String {
-        var message: String = ""
-        
-        self.forEach { err in
-            if let primerError = err as? PrimerErrorProtocol {
-                message += "\(primerError.localizedDescription) | "
-            } else {
-                let nsErr = err as NSError
-                message += "Domain: \(nsErr.domain), Code: \(nsErr.code), Description: \(nsErr.localizedDescription)  | "
-            }
-        }
-        
-        if message.hasSuffix(" | ") {
-            message = String(message.dropLast(3))
-        }
-        
-        return "[\(message)]"
-    }
-}
-
-internal struct PrimerServerErrorResponse: Codable {
-    var errorId: String
-    var `description`: String
-    var diagnosticsId: String
-    var validationErrors: [String]?
-}
-
-internal extension Error {
-    
-    var primerError: Error {
-        if let internalErr = self as? InternalError {
-            return internalErr.exposedError
-        } else if let primer3DSErr = self as? Primer3DSErrorContainer {
-            return primer3DSErr
-        } else if let primerErr = self as? PrimerError {
-            switch primerErr {
-            case .underlyingErrors(let errors, _, _):
-                if errors.isEmpty {
-                    let unknownErr = PrimerError.unknown(
-                        userInfo: ["file": #file, "class": "\(Self.self)", "function": #function, "line": "\(#line)"],
-                        diagnosticsId: UUID().uuidString)
-                    return unknownErr
-                } else if errors.count == 1 {
-                    return errors.first!.primerError
-                } else {
-                    return primerErr
-                }
-            default:
-                return primerErr
-            }
-        } else if let validationErr = self as? PrimerValidationError {
-            return validationErr
-        } else {
-            let primerErr = PrimerError.underlyingErrors(
-                errors: [self],
-                userInfo: ["file": #file, "class": "\(Self.self)", "function": #function, "line": "\(#line)"],
-                diagnosticsId: UUID().uuidString)
-            return primerErr
-        }
-    }
-}
-
->>>>>>> 7bc16a05
+}