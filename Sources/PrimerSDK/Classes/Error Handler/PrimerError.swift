--- conflicted
+++ resolved
@@ -248,7 +248,6 @@
         return info ?? [:]
     }
     
-<<<<<<< HEAD
     var recoverySuggestion: String? {
         switch self {
         case .failedToEncode:
@@ -259,9 +258,6 @@
             return "Check if all object's properties can be serialized."
         }
     }
-=======
-    case invalidCardnumber, invalidExpiryDate, invalidCVV, invalidCardholderName, invalidZipCode
->>>>>>> 8198f0e7
 
     var exposedError: Error {
         return self
@@ -274,6 +270,7 @@
     case invalidCardnumber(userInfo: [String: String]?)
     case invalidCvv(userInfo: [String: String]?)
     case invalidExpiryDate(userInfo: [String: String]?)
+    case invalidZipCode(userInfo: [String: String]?)
     
     var errorId: String {
         switch self {
@@ -284,28 +281,9 @@
         case .invalidCvv:
             return "invalid-cvv"
         case .invalidExpiryDate:
-<<<<<<< HEAD
             return "invalid-expiry-date"
-=======
-            return 3101
-        case .invalidCVV:
-            return 3102
-        case .invalidCardholderName:
-            return 3103
         case .invalidZipCode:
-            return 3104
-
-        case .intentNotSupported:
-            return 3300
-        }
-    }
-
-    public var errorUserInfo: [String: Any] {
-        switch self {
-        default:
-            // Do we want more information on the errors? E.g. timestamps?
-            return [:]
->>>>>>> 8198f0e7
+            return "invalid-zip-code"
         }
     }
     
@@ -318,45 +296,9 @@
         case .invalidCvv:
             return "[\(errorId)] Invalid CVV"
         case .invalidExpiryDate:
-<<<<<<< HEAD
             return "[\(errorId)] Invalid expiry date"
-=======
-            return NSLocalizedString("primer-error-message-invalid-expiry-date",
-                                     tableName: nil,
-                                     bundle: Bundle.primerResources,
-                                     value: "Invalid expiry",
-                                     comment: "Invalid expiry - Primer error message")
-            
-        case .invalidCVV:
-            return NSLocalizedString("primer-error-message-invalid-cvv",
-                                     tableName: nil,
-                                     bundle: Bundle.primerResources,
-                                     value: "Invalid cvv",
-                                     comment: "Invalid cvv - Primer error message")
-            
-        case .invalidCardholderName:
-            return NSLocalizedString("primer-error-message-invalid-cardholder-name",
-                                     tableName: nil,
-                                     bundle: Bundle.primerResources,
-                                     value: "Invalid cardholder name",
-                                     comment: "Invalid cardholder name - Primer error message")
-            
         case .invalidZipCode:
-             return NSLocalizedString("primer-error-message-invalid-zip-code",
-                                      tableName: nil,
-                                      bundle: Bundle.primerResources,
-                                      value: "Invalid zip code",
-                                      comment: "Invalid zip code - Primer error message")
-
-            
-        case .currencyMissing:
-            return NSLocalizedString("primer-error-message-currency-missing",
-                                     tableName: nil,
-                                     bundle: Bundle.primerResources,
-                                     value: "Currency missing",
-                                     comment: "Currency missing - Primer error message")
-            
->>>>>>> 8198f0e7
+            return "[\(errorId)] Invalid zip code"
         }
     }
     
@@ -367,7 +309,8 @@
         case .invalidCardholderName(let userInfo),
                 .invalidCardnumber(let userInfo),
                 .invalidCvv(let userInfo),
-                .invalidExpiryDate(let userInfo):
+                .invalidExpiryDate(let userInfo),
+                .invalidZipCode(let userInfo):
             tmpUserInfo = tmpUserInfo.merging(userInfo ?? [:]) { (_, new) in new }
         }
         
