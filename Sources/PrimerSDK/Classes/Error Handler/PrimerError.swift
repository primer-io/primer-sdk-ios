--- conflicted
+++ resolved
@@ -270,13 +270,10 @@
     case unsupportedIntent(intent: PrimerSessionIntent, userInfo: [String: String]?)
     case underlyingErrors(errors: [Error], userInfo: [String: String]?)
     case missingCustomUI(paymentMethod: PaymentMethodConfigType, userInfo: [String: String]?)
-<<<<<<< HEAD
     case merchantError(message: String, userInfo: [String: String]?)
     case cancelledByCustomer(message: String?, userInfo: [String: String]?)
     case paymentFailed(userInfo: [String: String]?)
-=======
     case applePayTimedOut(userInfo: [String: String]?)
->>>>>>> 534ff8fc
     
     var errorId: String {
         switch self {
@@ -332,15 +329,12 @@
             return "generic-underlying-errors"
         case .missingCustomUI:
             return "missing-custom-ui"
-<<<<<<< HEAD
+        case .applePayTimedOut:
+            return "apple-pay-timed-out"
         case .merchantError:
             return "merchant-error"
         case .paymentFailed:
             return PaymentErrorCode.failed.rawValue
-=======
-        case .applePayTimedOut:
-            return "apple-pay-timed-out"
->>>>>>> 534ff8fc
         }
     }
     
@@ -405,15 +399,12 @@
             return "[\(errorId)] Multiple errors occured: \(errors.combinedDescription)"
         case .missingCustomUI(let paymentMethod, _):
             return "[\(errorId)] Missing custom user interface for \(paymentMethod.rawValue)"
-<<<<<<< HEAD
         case .merchantError(let message, _):
             return message
         case .paymentFailed(_):
             return "[\(errorId)] The payment failed, retry."
-=======
         case .applePayTimedOut:
             return "[\(errorId)] Apple Pay timed out"
->>>>>>> 534ff8fc
         }
     }
     
@@ -446,13 +437,10 @@
                 .unsupportedIntent(_, let userInfo),
                 .underlyingErrors(_, let userInfo),
                 .missingCustomUI(_, let userInfo),
-<<<<<<< HEAD
                 .merchantError(_, let userInfo),
                 .cancelledByCustomer(_, let userInfo),
-                .paymentFailed(let userInfo):
-=======
+                .paymentFailed(let userInfo),
                 .applePayTimedOut(let userInfo):
->>>>>>> 534ff8fc
             tmpUserInfo = tmpUserInfo.merging(userInfo ?? [:]) { (_, new) in new }
         }
         
@@ -525,15 +513,12 @@
             return "Check underlying errors for more information."
         case .missingCustomUI(let paymentMethod, _):
             return "You have to built your UI for \(paymentMethod.rawValue) and utilize PrimerCheckoutComponents.UIManager's functionality."
-<<<<<<< HEAD
         case .merchantError:
             return nil
         case .paymentFailed:
             return nil
-=======
         case .applePayTimedOut:
             return "Make sure you have an active internet connection and your Apple Pay configuration is correct."
->>>>>>> 534ff8fc
         }
     }
     
