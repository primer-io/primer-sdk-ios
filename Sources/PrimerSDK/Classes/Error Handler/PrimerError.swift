//
//  Error.swift
//  PrimerSDK
//
//  Created by Evangelos Pittas on 16/3/21.
//

// swiftlint:disable file_length
// swiftlint:disable type_body_length

import Foundation
import UIKit

struct AnalyticsContextKeys {
    static let createdAt = "createdAt"
    static let paymentMethodType = "paymentMethodType"
    static let reasonCode = "reasonCode"
    static let reasonText = "reasonText"
    static let errorId = "errorId"
}

protocol PrimerErrorProtocol: CustomNSError, LocalizedError {
    associatedtype InfoType
    var errorId: String { get }
    var exposedError: Error { get }
    var info: InfoType? { get }
    var diagnosticsId: String { get }
    var analyticsContext: [String: Any] { get }
}

public enum PrimerError: PrimerErrorProtocol {
    typealias InfoType = [String: Any]
    case uninitializedSDKSession(userInfo: [String: String]?, diagnosticsId: String)
    case invalidClientToken(userInfo: [String: String]?, diagnosticsId: String)
    case missingPrimerConfiguration(userInfo: [String: String]?, diagnosticsId: String)
    case misconfiguredPaymentMethods(userInfo: [String: String]?, diagnosticsId: String)
    case missingPrimerInputElement(inputElementType: PrimerInputElementType,
                                   userInfo: [String: String]?,
                                   diagnosticsId: String)
    case cancelled(paymentMethodType: String, userInfo: [String: String]?, diagnosticsId: String)
    case failedToCreateSession(error: Error?, userInfo: [String: String]?, diagnosticsId: String)
    case invalidUrl(url: String?, userInfo: [String: String]?, diagnosticsId: String)
    case invalidArchitecture(description: String, recoverSuggestion: String?, userInfo: [String: String]?, diagnosticsId: String)
    case invalidClientSessionValue(name: String, value: String?, allowedValue: String?, userInfo: [String: String]?, diagnosticsId: String)
    case invalidMerchantIdentifier(merchantIdentifier: String?, userInfo: [String: String]?, diagnosticsId: String)
    case invalidValue(key: String, value: Any?, userInfo: [String: String]?, diagnosticsId: String)
    case unableToMakePaymentsOnProvidedNetworks(userInfo: [String: String]?, diagnosticsId: String)
    case unableToPresentPaymentMethod(paymentMethodType: String, userInfo: [String: String]?, diagnosticsId: String)
    case unsupportedIntent(intent: PrimerSessionIntent, userInfo: [String: String]?, diagnosticsId: String)
    case unsupportedPaymentMethod(paymentMethodType: String, userInfo: [String: String]?, diagnosticsId: String)
    case unsupportedPaymentMethodForManager(paymentMethodType: String,
                                            category: String,
                                            userInfo: [String: String]?,
                                            diagnosticsId: String)
    case underlyingErrors(errors: [Error], userInfo: [String: String]?, diagnosticsId: String)
    case missingSDK(paymentMethodType: String, sdkName: String, userInfo: [String: String]?, diagnosticsId: String)
    case merchantError(message: String, userInfo: [String: String]?, diagnosticsId: String)
    case paymentFailed(paymentMethodType: String,
                       description: String,
                       userInfo: [String: String]?,
                       diagnosticsId: String)
    case failedToProcessPayment(paymentMethodType: String?,
                                paymentId: String,
                                status: String,
                                userInfo: [String: String]?,
                                diagnosticsId: String)
    case applePayTimedOut(userInfo: [String: String]?, diagnosticsId: String)
    case invalidVaultedPaymentMethodId(vaultedPaymentMethodId: String, userInfo: [String: String]?, diagnosticsId: String)
    case nolError(code: String?, message: String?, userInfo: [String: String]?, diagnosticsId: String)
<<<<<<< HEAD
    case klarnaWrapperError(message: String?, userInfo: [String: String]?, diagnosticsId: String)
    case stripeWrapperError(key: String, message: String?, userInfo: [String: String]?, diagnosticsId: String)
=======
    case klarnaError(message: String?, userInfo: [String: String]?, diagnosticsId: String)
>>>>>>> b8e5959c
    case unableToPresentApplePay(userInfo: [String: String]?, diagnosticsId: String)
    case unknown(userInfo: [String: String]?, diagnosticsId: String)

    public var errorId: String {
        switch self {
        case .uninitializedSDKSession:
            return "uninitialized-sdk-session"
        case .invalidClientToken:
            return "invalid-client-token"
        case .missingPrimerConfiguration:
            return "missing-configuration"
        case .misconfiguredPaymentMethods:
            return "misconfigured-payment-methods"
        case .missingPrimerInputElement:
            return "missing-primer-input-element"
        case .cancelled:
            return "payment-cancelled"
        case .failedToCreateSession:
            return "failed-to-create-session"
        case .invalidArchitecture:
            return "invalid-architecture"
        case .invalidClientSessionValue:
            return "invalid-client-session-value"
        case .invalidUrl:
            return "invalid-url"
        case .invalidMerchantIdentifier:
            return "invalid-merchant-identifier"
        case .invalidValue:
            return "invalid-value"
        case .unableToMakePaymentsOnProvidedNetworks:
            return "unable-to-make-payments-on-provided-networks"
        case .unableToPresentPaymentMethod:
            return "unable-to-present-payment-method"
        case .unsupportedIntent:
            return "unsupported-session-intent"
        case .unsupportedPaymentMethod:
            return "unsupported-payment-method-type"
        case .unsupportedPaymentMethodForManager:
            return "unsupported-payment-method-for-manager"
        case .underlyingErrors:
            return "generic-underlying-errors"
        case .missingSDK:
            return "missing-sdk-dependency"
        case .merchantError:
            return "merchant-error"
        case .paymentFailed:
            return PrimerPaymentErrorCode.failed.rawValue
        case .applePayTimedOut:
            return "apple-pay-timed-out"
        case .failedToProcessPayment:
            return "failed-to-process-payment"
        case .invalidVaultedPaymentMethodId:
            return "invalid-vaulted-payment-method-id"
        case .nolError:
            return "nol-pay-sdk-error"
<<<<<<< HEAD
        case .klarnaWrapperError:
            return "klarna-wrapper-sdk-error"
        case .stripeWrapperError(let key, _, _, _):
            return key
=======
        case .klarnaError:
            return "klarna-sdk-error"
>>>>>>> b8e5959c
        case .unableToPresentApplePay:
            return "unable-to-present-apple-pay"
        case .unknown:
            return "unknown"
        }
    }

    public var underlyingErrorCode: String? {
        switch self {
        case .nolError(let code, _, _, _):
            return String(describing: code)
        default:
            return nil
        }
    }

    public var diagnosticsId: String {
        switch self {
        case .uninitializedSDKSession(_, let diagnosticsId):
            return diagnosticsId
        case .invalidClientToken(_, let diagnosticsId):
            return diagnosticsId
        case .missingPrimerConfiguration(_, let diagnosticsId):
            return diagnosticsId
        case .misconfiguredPaymentMethods(_, let diagnosticsId):
            return diagnosticsId
        case .missingPrimerInputElement(_, _, let diagnosticsId):
            return diagnosticsId
        case .cancelled(_, _, let diagnosticsId):
            return diagnosticsId
        case .failedToCreateSession(_, _, let diagnosticsId):
            return diagnosticsId
        case .invalidUrl(_, _, let diagnosticsId):
            return diagnosticsId
        case .invalidArchitecture(_, _, _, let diagnosticsId):
            return diagnosticsId
        case .invalidClientSessionValue(_, _, _, _, let diagnosticsId):
            return diagnosticsId
        case .invalidMerchantIdentifier(_, _, let diagnosticsId):
            return diagnosticsId
        case .invalidValue(_, _, _, let diagnosticsId):
            return diagnosticsId
        case .unableToMakePaymentsOnProvidedNetworks(_, let diagnosticsId):
            return diagnosticsId
        case .unableToPresentPaymentMethod(_, _, let diagnosticsId):
            return diagnosticsId
        case .unableToPresentApplePay(_, let diagnosticsId):
            return diagnosticsId
        case .unsupportedIntent(_, _, let diagnosticsId):
            return diagnosticsId
        case .unsupportedPaymentMethod(_, _, let diagnosticsId):
            return diagnosticsId
        case .unsupportedPaymentMethodForManager(_, _, _, let diagnosticsId):
            return diagnosticsId
        case .underlyingErrors(_, _, let diagnosticsId):
            return diagnosticsId
        case .missingSDK(_, _, _, let diagnosticsId):
            return diagnosticsId
        case .merchantError(_, _, let diagnosticsId):
            return diagnosticsId
        case .paymentFailed(_, _, _, let diagnosticsId):
            return diagnosticsId
        case .applePayTimedOut(_, let diagnosticsId):
            return diagnosticsId
        case .failedToProcessPayment(_, _, _, _, let diagnosticsId):
            return diagnosticsId
        case .invalidVaultedPaymentMethodId(_, _, let diagnosticsId):
            return diagnosticsId
        case .nolError(_, _, _, let diagnosticsId):
            return diagnosticsId
        case .klarnaError(_, _, let diagnosticsId):
            return diagnosticsId
        case .stripeWrapperError(_, _, _, let diagnosticsId):
            return diagnosticsId
        case .unknown(_, let diagnosticsId):
            return diagnosticsId
        }
    }

    var plainDescription: String? {
        switch self {
        case .uninitializedSDKSession:
            return "[\(errorId)] SDK session has not been initialzed (diagnosticsId: \(self.diagnosticsId)"
        case .invalidClientToken:
            return "Client token is not valid"
        case .missingPrimerConfiguration:
            return "Missing SDK configuration"
        case .missingPrimerInputElement(let inputElementType, _, _):
            return "Missing primer input element for \(inputElementType)"
        case .missingSDK(let paymentMethodType, let sdkName, _, _):
            return "\(paymentMethodType) configuration has been found, but dependency \(sdkName) is missing"
        case .misconfiguredPaymentMethods:
            return "Payment methods haven't been set up correctly"
        case .cancelled(let paymentMethodType, _, _):
            return "Payment method \(paymentMethodType) cancelled"
        case .failedToCreateSession(error: let error, _, _):
            return "Failed to create session with error: \(error?.localizedDescription ?? "nil")"
        case .invalidArchitecture(let description, _, _, _):
            return "\(description)"
        case .invalidClientSessionValue(let name, let value, _, _, _):
            return "Invalid client session value for '\(name)' with value '\(value ?? "nil")'"
        case .invalidUrl(url: let url, _, _):
            return "Invalid URL: \(url ?? "nil")"
        case .invalidMerchantIdentifier(let merchantIdentifier, _, _):
            return "Invalid merchant identifier: \(merchantIdentifier == nil ? "nil" : "\(merchantIdentifier!)")"
        case .invalidValue(key: let key, value: let value, _, _):
            return "Invalid value '\(value ?? "nil")' for key '\(key)'"
        case .unableToMakePaymentsOnProvidedNetworks:
            return "Unable to make payments on provided networks"
        case .unableToPresentPaymentMethod(let paymentMethodType, _, _):
            return "Unable to present payment method \(paymentMethodType)"
        case .unsupportedIntent(let intent, _, _):
            return "Unsupported session intent \(intent.rawValue)"
        case .underlyingErrors(let errors, _, _):
            return "Multiple errors occured: \(errors.combinedDescription)"
        case .unsupportedPaymentMethod(let paymentMethodType, _, _):
            return "Unsupported payment method type \(paymentMethodType)"
        case .unsupportedPaymentMethodForManager(let paymentMethodType, let category, _, _):
            return "Payment method \(paymentMethodType) is not supported on \(category) manager"
        case .merchantError(let message, _, _):
            return message
        case .paymentFailed(_, let description, _, _):
            return "\(description)"
        case .applePayTimedOut:
            return "Apple Pay timed out"
        case .failedToProcessPayment(_, let paymentId, let status, _, _):
            return "The payment with id \(paymentId) was created but ended up in a \(status) status."
        case .invalidVaultedPaymentMethodId(let vaultedPaymentMethodId, _, _):
            return "The vaulted payment method with id '\(vaultedPaymentMethodId)' doesn't exist."
        case .nolError(let code, let message, _, _):
            return "Nol SDK encountered an error: \(String(describing: code)), \(String(describing: message))"
        case .klarnaError(let message, _, _):
            return "Klarna wrapper SDK encountered an error: \(String(describing: message))"
        case .stripeWrapperError(_, let message, _, _):
            return "Stripe wrapper SDK encountered an error: \(String(describing: message))"
        case .unableToPresentApplePay:
            return "Unable to present Apple Pay"
        case .unknown:
            return "Something went wrong"
        }
    }

    public var errorDescription: String? {
        return "[\(errorId)] \(plainDescription ?? "") (diagnosticsId: \(self.errorUserInfo["diagnosticsId"] as? String ?? "nil"))"
    }

    var info: InfoType? {
        var tmpUserInfo: [String: Any] = errorUserInfo

        switch self {
        case .uninitializedSDKSession(let userInfo, _),
             .invalidClientToken(let userInfo, _),
             .missingPrimerConfiguration(let userInfo, _),
             .missingPrimerInputElement(_, let userInfo, _),
             .misconfiguredPaymentMethods(let userInfo, _),
             .cancelled(_, let userInfo, _),
             .failedToCreateSession(_, let userInfo, _),
             .invalidUrl(_, let userInfo, _),
             .invalidArchitecture(_, _, let userInfo, _),
             .invalidClientSessionValue(_, _, _, let userInfo, _),
             .invalidMerchantIdentifier(_, let userInfo, _),
             .invalidValue(_, _, let userInfo, _),
             .unableToMakePaymentsOnProvidedNetworks(let userInfo, _),
             .unableToPresentPaymentMethod(_, let userInfo, _),
             .unsupportedIntent(_, let userInfo, _),
             .unsupportedPaymentMethod(_, let userInfo, _),
             .unsupportedPaymentMethodForManager(_, _, let userInfo, _),
             .underlyingErrors(_, let userInfo, _),
             .missingSDK(_, _, let userInfo, _),
             .merchantError(_, let userInfo, _),
             .paymentFailed(_, _, let userInfo, _),
             .applePayTimedOut(let userInfo, _),
             .failedToProcessPayment(_, _, _, let userInfo, _),
             .invalidVaultedPaymentMethodId(_, let userInfo, _),
             .nolError(_, _, let userInfo, _),
<<<<<<< HEAD
             .klarnaWrapperError(_, let userInfo, _),
             .stripeWrapperError(_, _, let userInfo, _),
=======
             .klarnaError(_, let userInfo, _),
>>>>>>> b8e5959c
             .unableToPresentApplePay(let userInfo, _),
             .unknown(let userInfo, _):
            tmpUserInfo = tmpUserInfo.merging(userInfo ?? [:]) { (_, new) in new }
        }

        return tmpUserInfo
    }

    public var errorUserInfo: [String: Any] {
        let tmpUserInfo: [String: Any] = [
            "createdAt": Date().toString(),
            "diagnosticsId": diagnosticsId
        ]

        return tmpUserInfo
    }

    public var recoverySuggestion: String? {
        switch self {
        case .uninitializedSDKSession:
            return "Make sure you have provided the SDK with a client token."
        case .invalidClientToken:
            return "Check if the token you have provided is a valid token (not nil and not expired)."
        case .missingPrimerConfiguration:
            return "Check if you have an active internet connection."
        case .missingPrimerInputElement(let inputElementtype, _, _):
            return "A PrimerInputElement for \(inputElementtype) has to be provided."
        case .misconfiguredPaymentMethods:
            let message =
                """
Payment Methods are not configured correctly. \
Ensure that you have configured them in the Connection, \
and/or that they are set up for the specified conditions \
on your dashboard https://dashboard.primer.io/
"""
            return message
        case .cancelled:
            return nil
        case .failedToCreateSession:
            return nil
        case .invalidUrl:
            return nil
        case .invalidArchitecture(_, let recoverySuggestion, _, _):
            return recoverySuggestion
        case .invalidClientSessionValue(let name, _, let allowedValue, _, _):
            var str = "Check if you have provided a valid value for \"\(name)\" in your client session."
            if let allowedValue {
                str +=  " Allowed values are [\(allowedValue)]."
            }
            return str
        case .invalidMerchantIdentifier:
            return "Check if you have provided a valid merchant identifier in the SDK settings."
        case .invalidValue(let key, let value, _, _):
            return "Check if value \(value ?? "nil") is valid for key \(key)"
        case .unableToMakePaymentsOnProvidedNetworks:
            return nil
        case .unableToPresentPaymentMethod:
            let message = """
Check if all necessary values have been provided on your client session.\
 You can find the necessary values on our documentation (website).
"""
            return message
        case .unsupportedIntent(let intent, _, _):
            if intent == .checkout {
                return "Change the intent to .vault"
            } else {
                return "Change the intent to .checkout"
            }
        case .unsupportedPaymentMethod:
            return "Change the payment method type"
        case .unsupportedPaymentMethodForManager:
            return "Use a method that supports this manager, or use the correct manager for the method. See PrimerPaymentMethodManagerCategory."
        case .underlyingErrors:
            return "Check underlying errors for more information."
        case .missingSDK(let paymentMethodType, let sdkName, _, _):
            return "Add \(sdkName) in your project so you can perform payments with \(paymentMethodType)"
        case .merchantError:
            return nil
        case .paymentFailed:
            return nil
        case .applePayTimedOut:
            return "Make sure you have an active internet connection and your Apple Pay configuration is correct."
        case .failedToProcessPayment:
            return nil
        case .invalidVaultedPaymentMethodId:
            return "Please provide the id of one of the vaulted payment methods that have been returned by the 'fetchVaultedPaymentMethods' function."
        case .nolError:
            return nil
        case .klarnaError:
            return nil
        case .stripeWrapperError:
            return nil
        case .unableToPresentApplePay:
            let message = """
PassKit was unable to present the Apple Pay UI. Check merchantIdentifier \
and other parameters are set correctly for the current environment.
"""
            return message
        case .unknown:
            return "Contact Primer and provide them diagnostics id \(self.diagnosticsId)"
        }
    }

    var exposedError: Error {
        return self
    }

    var analyticsContext: [String: Any] {
        var context: [String: Any] = [:]
        if let paymentMethodType = paymentMethodType {
            context[AnalyticsContextKeys.paymentMethodType] = paymentMethodType
        }
        context[AnalyticsContextKeys.errorId] = errorId
        return context
    }

    private var paymentMethodType: String? {
        switch self {
        case .cancelled(let paymentMethodType, _, _),
             .unableToPresentPaymentMethod(let paymentMethodType, _, _),
             .unsupportedPaymentMethod(let paymentMethodType, _, _),
             .missingSDK(let paymentMethodType, _, _, _),
             .failedToProcessPayment(let paymentMethodType?, _, _, _, _):
            return paymentMethodType
        case .applePayTimedOut,
             .unableToMakePaymentsOnProvidedNetworks:
            return PrimerPaymentMethodType.applePay.rawValue
        case .nolError:
            return PrimerPaymentMethodType.nolPay.rawValue
        default: return nil
        }
    }
}

// swiftlint:enable type_body_length
// swiftlint:enable file_length<|MERGE_RESOLUTION|>--- conflicted
+++ resolved
@@ -67,12 +67,8 @@
     case applePayTimedOut(userInfo: [String: String]?, diagnosticsId: String)
     case invalidVaultedPaymentMethodId(vaultedPaymentMethodId: String, userInfo: [String: String]?, diagnosticsId: String)
     case nolError(code: String?, message: String?, userInfo: [String: String]?, diagnosticsId: String)
-<<<<<<< HEAD
-    case klarnaWrapperError(message: String?, userInfo: [String: String]?, diagnosticsId: String)
+    case klarnaError(message: String?, userInfo: [String: String]?, diagnosticsId: String)
     case stripeWrapperError(key: String, message: String?, userInfo: [String: String]?, diagnosticsId: String)
-=======
-    case klarnaError(message: String?, userInfo: [String: String]?, diagnosticsId: String)
->>>>>>> b8e5959c
     case unableToPresentApplePay(userInfo: [String: String]?, diagnosticsId: String)
     case unknown(userInfo: [String: String]?, diagnosticsId: String)
 
@@ -128,15 +124,10 @@
             return "invalid-vaulted-payment-method-id"
         case .nolError:
             return "nol-pay-sdk-error"
-<<<<<<< HEAD
-        case .klarnaWrapperError:
-            return "klarna-wrapper-sdk-error"
+        case .klarnaError:
+            return "klarna-sdk-error"
         case .stripeWrapperError(let key, _, _, _):
             return key
-=======
-        case .klarnaError:
-            return "klarna-sdk-error"
->>>>>>> b8e5959c
         case .unableToPresentApplePay:
             return "unable-to-present-apple-pay"
         case .unknown:
@@ -312,12 +303,8 @@
              .failedToProcessPayment(_, _, _, let userInfo, _),
              .invalidVaultedPaymentMethodId(_, let userInfo, _),
              .nolError(_, _, let userInfo, _),
-<<<<<<< HEAD
-             .klarnaWrapperError(_, let userInfo, _),
+             .klarnaError(_, let userInfo, _),
              .stripeWrapperError(_, _, let userInfo, _),
-=======
-             .klarnaError(_, let userInfo, _),
->>>>>>> b8e5959c
              .unableToPresentApplePay(let userInfo, _),
              .unknown(let userInfo, _):
             tmpUserInfo = tmpUserInfo.merging(userInfo ?? [:]) { (_, new) in new }
