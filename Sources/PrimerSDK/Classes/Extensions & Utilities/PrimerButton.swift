--- conflicted
+++ resolved
@@ -14,15 +14,11 @@
 /// don't expose unnecessary functionality.
 ///
 internal class PrimerButton: UIButton {
-<<<<<<< HEAD
-
-=======
     var id: String?
 }
 
 internal class PrimerOldButton: PrimerButton {
     
->>>>>>> 60df2d7f
     var spinner: UIActivityIndicatorView!
     var titleCopy: String?
 
@@ -57,15 +53,6 @@
             flag ? self.setTitle(nil, for: .normal) : self.setTitle(self.titleCopy, for: .normal)
             self.spinner.isHidden = !flag
         }
-<<<<<<< HEAD
-        
-        spinner.color = theme.mainButton.text.color
-        
-        flag ? spinner.startAnimating() : spinner.stopAnimating()
-        flag ? setTitle(nil, for: .normal) : setTitle(titleCopy, for: .normal)
-        spinner.isHidden = !flag
-=======
->>>>>>> 60df2d7f
     }
 
     func pin(
