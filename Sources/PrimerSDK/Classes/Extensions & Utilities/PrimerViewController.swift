#if canImport(UIKit)

import UIKit

internal class PrimerViewController: UIViewController {
    
    var titleImage: UIImage?
    var titleImageTintColor: UIColor?
<<<<<<< HEAD
    
    override var title: String? {
        didSet {
            (parent as? PrimerContainerViewController)?.title = title
            (parent as? PrimerContainerViewController)?.mockedNavigationBar.title = title
        }
    }
=======
>>>>>>> 8198f0e7
    
    override func viewWillAppear(_ animated: Bool) {
        super.viewWillAppear(animated)
    }
    
    func hideKeyboardWhenTappedAround() {
        let tap = UITapGestureRecognizer(target: self, action: #selector(PrimerViewController.dismissKeyboard))
//        tap.cancelsTouchesInView = false
        view.addGestureRecognizer(tap)
    }

    @objc func dismissKeyboard() {
        view.endEditing(true)
    }

    func removeLoadingView(_ indicator: UIActivityIndicatorView) {
        indicator.removeFromSuperview()
    }
    
    func addLoadingView(_ indicator: UIActivityIndicatorView) {
        view.addSubview(indicator)
        
    }

}

#endif<|MERGE_RESOLUTION|>--- conflicted
+++ resolved
@@ -6,16 +6,6 @@
     
     var titleImage: UIImage?
     var titleImageTintColor: UIColor?
-<<<<<<< HEAD
-    
-    override var title: String? {
-        didSet {
-            (parent as? PrimerContainerViewController)?.title = title
-            (parent as? PrimerContainerViewController)?.mockedNavigationBar.title = title
-        }
-    }
-=======
->>>>>>> 8198f0e7
     
     override func viewWillAppear(_ animated: Bool) {
         super.viewWillAppear(animated)
