--- conflicted
+++ resolved
@@ -50,9 +50,6 @@
     }
 
     var isValidCardNumber: Bool {
-<<<<<<< HEAD
-        return self.withoutWhiteSpace.count >= 13 && self.withoutWhiteSpace.count <= 19 && self.withoutWhiteSpace.isValidLuhn
-=======
         let clearedCardNumber = self.withoutNonNumericCharacters
         
         let cardNetwork = CardNetwork(cardNumber: clearedCardNumber)
@@ -67,7 +64,6 @@
     
     var withoutNonNumericCharacters: String {
         return withoutWhiteSpace.filter("0123456789".contains)
->>>>>>> c92b185b
     }
     
     var isTypingValidExpiryDate: Bool? {
@@ -101,11 +97,7 @@
         }
         
         // Case where count is 4 will arrive here
-<<<<<<< HEAD
         guard let date = _self.toDate(withFormat: "MMyy") else { return false }
-=======
-        guard let date = toDate(withFormat: "MMyy") else { return false }
->>>>>>> c92b185b
         return date.endOfMonth > Date()
     }
     
@@ -125,17 +117,6 @@
         return date.endOfMonth > Date()
     }
     
-<<<<<<< HEAD
-    var isTypingValidCVV: Bool? {
-        if !isNumeric && !isEmpty { return false }
-        if count > 4 { return false }
-        if count >= 3 && count <= 4 { return true }
-        return nil
-    }
-    
-    var isValidCVV: Bool {
-        return isNumeric && count >= 3 && count <= 4
-=======
     func isTypingValidCVV(cardNetwork: CardNetwork?) -> Bool? {
         let maxDigits = cardNetwork?.validation?.code.length ?? 4
         if !isNumeric && !isEmpty { return false }
@@ -147,7 +128,6 @@
     func isValidCVV(cardNetwork: CardNetwork?) -> Bool {
         let digits = cardNetwork?.validation?.code.length ?? 4
         return count == digits
->>>>>>> c92b185b
     }
     
     var isTypingValidCardholderName: Bool? {
@@ -156,12 +136,8 @@
     }
     
     var isValidCardholderName: Bool {
-<<<<<<< HEAD
-        return !isEmpty
-=======
         let set = CharacterSet(charactersIn: "abcdefghijklmnopqrstuvwxyzABCDEFGHIJKLKMNOPQRSTUVWXYZ '`~.-")
         return !(self.rangeOfCharacter(from: set.inverted) != nil)
->>>>>>> c92b185b
     }
 
     var isValidEmail: Bool {
@@ -233,12 +209,6 @@
         }.joined(separator: separator))
     }
 
-    func separate(every: Int, with separator: String) -> String {
-        return String(stride(from: 0, to: Array(self).count, by: every).map {
-            Array(Array(self)[$0..<min($0 + every, Array(self).count)])
-        }.joined(separator: separator))
-    }
-
     func separate(on gaps: [Int], with separator: String) -> String {
         let sortedReversedGaps = gaps.sorted(by: { $0 > $1 })
         
