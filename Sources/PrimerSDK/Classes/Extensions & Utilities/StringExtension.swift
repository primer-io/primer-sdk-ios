//
//  StringExtension.swift
//  PrimerSDK
//
//  Created by Evangelos Pittas on 10/3/21.
//

#if canImport(UIKit)

import Foundation

internal extension String {

    var withoutWhiteSpace: String {
        return self.replacingOccurrences(of: " ", with: "").trimmingCharacters(in: .whitespacesAndNewlines)
    }

    var isNotValidIBAN: Bool {
        return self.withoutWhiteSpace.count < 6
    }

    var urlEscaped: String? {
        return addingPercentEncoding(withAllowedCharacters: .urlHostAllowed)
    }

    var utf8EncodedData: Data? {
        return data(using: .utf8)
    }

    var utf8EncodedStringRepresentation: String? {
        guard let data = utf8EncodedData else { return nil }
        return String(data: data, encoding: .utf8)
    }

    var isNumeric: Bool {
        guard !self.isEmpty else { return false }
        let nums: Set<Character> = ["0", "1", "2", "3", "4", "5", "6", "7", "8", "9"]
        return Set(self).isSubset(of: nums)
    }

    var isAlphaNumeric: Bool {
        let regex = "^[a-zA-Z0-9]*$"
        let inputP = NSPredicate(format: "SELF MATCHES %@", regex)
        return inputP.evaluate(with: self)
    }
    
    var isOnlyLatinCharacters: Bool {
        let set = CharacterSet(charactersIn: "abcdefghijklmnopqrstuvwxyzABCDEFGHIJKLKMNOPQRSTUVWXYZ")
        return !(self.rangeOfCharacter(from: set.inverted) != nil)
    }

    var isValidCardNumber: Bool {
        let clearedCardNumber = self.withoutNonNumericCharacters
        
        let cardNetwork = CardNetwork(cardNumber: clearedCardNumber)
        if let cardNumberValidation = cardNetwork.validation {
            if !cardNumberValidation.lengths.contains(clearedCardNumber.count) {
                return false
            }
        }
        
        return clearedCardNumber.count >= 13 && clearedCardNumber.count <= 19 && clearedCardNumber.isValidLuhn
    }
    
    var withoutNonNumericCharacters: String {
        return withoutWhiteSpace.filter("0123456789".contains)
    }
    
    var isTypingValidExpiryDate: Bool? {
        // swiftlint:disable identifier_name
        let _self = self.replacingOccurrences(of: "/", with: "")
        // swiftlint:enable identifier_name
        if _self.count > 4 {
            return false
            
        } else if _self.count == 3 {
            return nil
            
        } else if _self.count == 2 {
            if let month = Int(_self) {
                if month < 1 || month > 12 {
                    return false
                } else {
                    return nil
                }
            }
            
        } else if _self.count == 1 {
            if ["0", "1"].contains(_self.prefix(1)) {
                return nil
            } else {
                return false
            }
            
        } else if _self.isEmpty {
            return nil
        }
        
        // Case where count is 4 will arrive here
<<<<<<< HEAD
        guard let date = toDate(withFormat: "MMyy") else { return false }
=======
        guard let date = _self.toDate(withFormat: "MMyy") else { return false }
>>>>>>> fdac089b
        return date.endOfMonth > Date()
    }
    
    var isValidExpiryDate: Bool {
        // swiftlint:disable identifier_name
        let _self = self.replacingOccurrences(of: "/", with: "")
        // swiftlint:enable identifier_name
        if _self.count != 4 {
            return false
        }
        
        if !_self.isNumeric {
            return false
        }
        
        guard let date = _self.toDate(withFormat: "MMyy") else { return false }
        return date.endOfMonth > Date()
    }
    
    func isTypingValidCVV(cardNetwork: CardNetwork?) -> Bool? {
        let maxDigits = cardNetwork?.validation?.code.length ?? 4
        if !isNumeric && !isEmpty { return false }
        if count > maxDigits { return false }
        if count >= 3 && count <= maxDigits { return true }
        return nil
    }
    
    func isValidCVV(cardNetwork: CardNetwork?) -> Bool {
        let digits = cardNetwork?.validation?.code.length ?? 4
        return count == digits
    }
    
    var isTypingValidCardholderName: Bool? {
        if isValidCardholderName { return true }
        return nil
    }
    
    var isValidCardholderName: Bool {
<<<<<<< HEAD
=======
        if isEmpty { return false }
>>>>>>> fdac089b
        let set = CharacterSet(charactersIn: "abcdefghijklmnopqrstuvwxyzABCDEFGHIJKLKMNOPQRSTUVWXYZ '`~.-")
        return !(self.rangeOfCharacter(from: set.inverted) != nil)
    }

    var isValidEmail: Bool {
        let emailRegEx = "(?:[\\p{L}0-9!#$%\\&'*+/=?\\^_`{|}~-]+(?:\\.[\\p{L}0-9!#$%\\&'*+/=?\\^_`{|}" +
            "~-]+)*|\"(?:[\\x01-\\x08\\x0b\\x0c\\x0e-\\x1f\\x21\\x23-\\x5b\\x5d-\\" +
            "x7f]|\\\\[\\x01-\\x09\\x0b\\x0c\\x0e-\\x7f])*\")@(?:(?:[\\p{L}0-9](?:[a-" +
            "z0-9-]*[\\p{L}0-9])?\\.)+[\\p{L}0-9](?:[\\p{L}0-9-]*[\\p{L}0-9])?|\\[(?:(?:25[0-5" +
            "]|2[0-4][0-9]|[01]?[0-9][0-9]?)\\.){3}(?:25[0-5]|2[0-4][0-9]|[01]?[0-" +
            "9][0-9]?|[\\p{L}0-9-]*[\\p{L}0-9]:(?:[\\x01-\\x08\\x0b\\x0c\\x0e-\\x1f\\x21" +
            "-\\x5a\\x53-\\x7f]|\\\\[\\x01-\\x09\\x0b\\x0c\\x0e-\\x7f])+)\\])"
        let emailP = NSPredicate(format: "SELF MATCHES %@", emailRegEx)
        return emailP.evaluate(with: self)
    }

    var isValidLuhn: Bool {
        var sum = 0
        let digitStrings = self.reversed().map { String($0) }

        for tuple in digitStrings.enumerated() {
            if let digit = Int(tuple.element) {
                let odd = tuple.offset % 2 == 1

                switch (odd, digit) {
                case (true, 9):
                    sum += 9
                case (true, 0...8):
                    sum += (digit * 2) % 9
                default:
                    sum += digit
                }
            } else {
                return false
            }
        }
        return sum % 10 == 0
    }
    
    var jwtTokenPayload: DecodedClientToken? {
        let components = self.split(separator: ".")
        if components.count < 2 { return nil }
        let segment = String(components[1]).padding(toLength: ((String(components[1]).count+3)/4)*4,
                                                    withPad: "=",
                                                    startingAt: 0)
        guard !segment.isEmpty, let data = Data(base64Encoded: segment) else { return nil }
        
        return try? JSONParser().parse(DecodedClientToken.self, from: data)
    }

    func toDate(withFormat f: String = "yyyy-MM-dd'T'HH:mm:ss.SSSZ", timeZone: TimeZone? = nil) -> Date? {
        let df = DateFormatter()
        df.dateFormat = f
        df.locale = Locale(identifier: "en_US_POSIX")
        df.timeZone = timeZone == nil ? TimeZone(abbreviation: "UTC") : timeZone
        return df.date(from: self)
    }

    static func randomString(length: Int) -> String {
        let letters = "abcdefghijklmnopqrstuvwxyzABCDEFGHIJKLMNOPQRSTUVWXYZ0123456789"
        return String((0..<length).map { _ in letters.randomElement()! })
    }

    var isValidAccountNumber: Bool {
        return !self.isEmpty
    }
    
    func separate(every: Int, with separator: String) -> String {
        return String(stride(from: 0, to: Array(self).count, by: every).map {
            Array(Array(self)[$0..<min($0 + every, Array(self).count)])
        }.joined(separator: separator))
    }

<<<<<<< HEAD
    func separate(every: Int, with separator: String) -> String {
        return String(stride(from: 0, to: Array(self).count, by: every).map {
            Array(Array(self)[$0..<min($0 + every, Array(self).count)])
        }.joined(separator: separator))
    }

=======
>>>>>>> fdac089b
    func separate(on gaps: [Int], with separator: String) -> String {
        let sortedReversedGaps = gaps.sorted(by: { $0 > $1 })
        
        var str = self
        for gap in sortedReversedGaps {
            if str.count > gap {
                str.insert(" ", at: str.index(str.startIndex, offsetBy: gap))
            }
        }
        
        return str
    }
    
}

#endif<|MERGE_RESOLUTION|>--- conflicted
+++ resolved
@@ -97,11 +97,7 @@
         }
         
         // Case where count is 4 will arrive here
-<<<<<<< HEAD
-        guard let date = toDate(withFormat: "MMyy") else { return false }
-=======
         guard let date = _self.toDate(withFormat: "MMyy") else { return false }
->>>>>>> fdac089b
         return date.endOfMonth > Date()
     }
     
@@ -140,10 +136,7 @@
     }
     
     var isValidCardholderName: Bool {
-<<<<<<< HEAD
-=======
         if isEmpty { return false }
->>>>>>> fdac089b
         let set = CharacterSet(charactersIn: "abcdefghijklmnopqrstuvwxyzABCDEFGHIJKLKMNOPQRSTUVWXYZ '`~.-")
         return !(self.rangeOfCharacter(from: set.inverted) != nil)
     }
@@ -217,15 +210,6 @@
         }.joined(separator: separator))
     }
 
-<<<<<<< HEAD
-    func separate(every: Int, with separator: String) -> String {
-        return String(stride(from: 0, to: Array(self).count, by: every).map {
-            Array(Array(self)[$0..<min($0 + every, Array(self).count)])
-        }.joined(separator: separator))
-    }
-
-=======
->>>>>>> fdac089b
     func separate(on gaps: [Int], with separator: String) -> String {
         let sortedReversedGaps = gaps.sorted(by: { $0 > $1 })
         
