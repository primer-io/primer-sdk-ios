//
//  AnyDecodable.swift
//
//  Created Flight-School
//
//  License: https://github.com/Flight-School/AnyCodable/blob/master/LICENSE.md
//

// swiftlint:disable type_name
// swiftlint:disable cyclomatic_complexity
<<<<<<< HEAD
#if canImport(Foundation)
=======
>>>>>>> 27f784a6
import Foundation

/**
 A type-erased `Decodable` value.
 The `AnyDecodable` type forwards decoding responsibilities
 to an underlying value, hiding its specific underlying type.
 You can decode mixed-type values in dictionaries
 and other collections that require `Decodable` conformance
 by declaring their contained type to be `AnyDecodable`:
 let json = """
 {
 "boolean": true,
 "integer": 42,
 "double": 3.141592653589793,
 "string": "string",
 "array": [1, 2, 3],
 "nested": {
 "a": "alpha",
 "b": "bravo",
 "c": "charlie"
 },
 "null": null
 }
 """.data(using: .utf8)!
 let decoder = JSONDecoder()
 let dictionary = try! decoder.decode([String: AnyDecodable].self, from: json)
 */
internal struct AnyDecodable: Decodable {
    public let value: Any

    public init<T>(_ value: T?) {
        self.value = value ?? ()
    }
}

@usableFromInline
protocol _AnyDecodable {
    var value: Any { get }
    init<T>(_ value: T?)
}

extension AnyDecodable: _AnyDecodable {}

extension _AnyDecodable {
    public init(from decoder: Decoder) throws {
        let container = try decoder.singleValueContainer()

        if container.decodeNil() {
            self.init(Self?.none)
        } else if let bool = try? container.decode(Bool.self) {
            self.init(bool)
        } else if let int = try? container.decode(Int.self) {
            self.init(int)
        } else if let uint = try? container.decode(UInt.self) {
            self.init(uint)
        } else if let double = try? container.decode(Double.self) {
            self.init(double)
        } else if let string = try? container.decode(String.self) {
            self.init(string)
        } else if let array = try? container.decode([AnyDecodable].self) {
            self.init(array.map { $0.value })
        } else if let dictionary = try? container.decode([String: AnyDecodable].self) {
            self.init(dictionary.mapValues { $0.value })
        } else {
            throw DecodingError.dataCorruptedError(in: container,
                                                   debugDescription: "AnyDecodable value cannot be decoded")
        }
    }
}

extension AnyDecodable: Equatable {
    public static func == (lhs: AnyDecodable, rhs: AnyDecodable) -> Bool {
        switch (lhs.value, rhs.value) {
        #if canImport(Foundation)
        case is (NSNull, NSNull), is (Void, Void):
            return true
        #endif
        case let (lhs as Bool, rhs as Bool):
            return lhs == rhs
        case let (lhs as Int, rhs as Int):
            return lhs == rhs
        case let (lhs as Int8, rhs as Int8):
            return lhs == rhs
        case let (lhs as Int16, rhs as Int16):
            return lhs == rhs
        case let (lhs as Int32, rhs as Int32):
            return lhs == rhs
        case let (lhs as Int64, rhs as Int64):
            return lhs == rhs
        case let (lhs as UInt, rhs as UInt):
            return lhs == rhs
        case let (lhs as UInt8, rhs as UInt8):
            return lhs == rhs
        case let (lhs as UInt16, rhs as UInt16):
            return lhs == rhs
        case let (lhs as UInt32, rhs as UInt32):
            return lhs == rhs
        case let (lhs as UInt64, rhs as UInt64):
            return lhs == rhs
        case let (lhs as Float, rhs as Float):
            return lhs == rhs
        case let (lhs as Double, rhs as Double):
            return lhs == rhs
        case let (lhs as String, rhs as String):
            return lhs == rhs
        case let (lhs as [String: AnyDecodable], rhs as [String: AnyDecodable]):
            return lhs == rhs
        case let (lhs as [AnyDecodable], rhs as [AnyDecodable]):
            return lhs == rhs
        default:
            return false
        }
    }
}

extension AnyDecodable: CustomStringConvertible {
    public var description: String {
        switch value {
        case is Void:
            return String(describing: nil as Any?)
        case let value as CustomStringConvertible:
            return value.description
        default:
            return String(describing: value)
        }
    }
}

extension AnyDecodable: CustomDebugStringConvertible {
    public var debugDescription: String {
        switch value {
        case let value as CustomDebugStringConvertible:
            return "AnyDecodable(\(value.debugDescription))"
        default:
            return "AnyDecodable(\(description))"
        }
    }
}

extension AnyDecodable: Hashable {
    public func hash(into hasher: inout Hasher) {
        switch value {
        case let value as Bool:
            hasher.combine(value)
        case let value as Int:
            hasher.combine(value)
        case let value as Int8:
            hasher.combine(value)
        case let value as Int16:
            hasher.combine(value)
        case let value as Int32:
            hasher.combine(value)
        case let value as Int64:
            hasher.combine(value)
        case let value as UInt:
            hasher.combine(value)
        case let value as UInt8:
            hasher.combine(value)
        case let value as UInt16:
            hasher.combine(value)
        case let value as UInt32:
            hasher.combine(value)
        case let value as UInt64:
            hasher.combine(value)
        case let value as Float:
            hasher.combine(value)
        case let value as Double:
            hasher.combine(value)
        case let value as String:
            hasher.combine(value)
        case let value as [String: AnyDecodable]:
            hasher.combine(value)
        case let value as [AnyDecodable]:
            hasher.combine(value)
        default:
            break
        }
    }
}
// swiftlint:enable type_name
// swiftlint:enable cyclomatic_complexity<|MERGE_RESOLUTION|>--- conflicted
+++ resolved
@@ -8,10 +8,6 @@
 
 // swiftlint:disable type_name
 // swiftlint:disable cyclomatic_complexity
-<<<<<<< HEAD
-#if canImport(Foundation)
-=======
->>>>>>> 27f784a6
 import Foundation
 
 /**
