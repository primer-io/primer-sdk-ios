#line_length:
#  warning: 150
#  ignores_function_declarations: true
#  ignores_comments: true
#  ignores_interpolated_strings: true
#  ignores_urls: true
#  
#included:
#  - ../Sources
#
#excluded:
#  - ../Sources/PrimerSDK/Classes/Third Party/PromiseKit
disabled_rules:
<<<<<<< HEAD
    - line_length
    - type_body_length
    - function_body_length
    - file_length
#    - cyclomatic_complexity
=======
    - superfluous_disable_command
>>>>>>> 27f784a6

line_length:
  warning: 150
  ignores_function_declarations: true
  ignores_comments: true
  ignores_interpolated_strings: true
  ignores_urls: true
  
included:
  - ../Sources

excluded:
  - ../Sources/PrimerSDK/Classes/Third Party/PromiseKit<|MERGE_RESOLUTION|>--- conflicted
+++ resolved
@@ -1,25 +1,5 @@
-#line_length:
-#  warning: 150
-#  ignores_function_declarations: true
-#  ignores_comments: true
-#  ignores_interpolated_strings: true
-#  ignores_urls: true
-#  
-#included:
-#  - ../Sources
-#
-#excluded:
-#  - ../Sources/PrimerSDK/Classes/Third Party/PromiseKit
 disabled_rules:
-<<<<<<< HEAD
-    - line_length
-    - type_body_length
-    - function_body_length
-    - file_length
-#    - cyclomatic_complexity
-=======
     - superfluous_disable_command
->>>>>>> 27f784a6
 
 line_length:
   warning: 150
