# Uncomment the next line to define a global platform for your project
platform :ios, '14.0'
project 'Primer.io Debug App.xcodeproj'

target 'Debug App' do
  # Comment the next line if you don't want to use dynamic frameworks
  use_frameworks!
  
  # Pods for Debug App
  pod 'PrimerSDK', :path => '../'
<<<<<<< HEAD
  pod 'Primer3DS', :path => '../../primer-sdk-3ds-ios/' #'~> 2.2.0'
=======
  pod 'Primer3DS', "2.2.0"
>>>>>>> 503b83ed
  pod 'PrimerKlarnaSDK'
  pod 'PrimerIPay88MYSDK'
  pod 'PrimerNolPaySDK'
  pod 'IQKeyboardManagerSwift'
  
  target 'Debug App Tests' do
    inherit! :search_paths
    # Pods for testing
  end
  
  post_install do |installer|
    fix_code_signing(installer)
    fix_linking(installer)
  end
end


def fix_code_signing(installer)
  
  installer.generated_projects.each do |project|
    project.targets.each do |target|
      if target.respond_to?(:product_type) and target.product_type == "com.apple.product-type.bundle"
        puts "Fixing code signing for #{target.name}..."
        target.build_configurations.each do |config|
          config.build_settings["DEVELOPMENT_TEAM"] = "N8UN9TR5DY"
        end
      end
    end
  end
end


def fix_linking(installer)
  
  installer.generated_projects.each do |project|
    primer_target_names = project.targets.filter { |target|
      !target.name.start_with?("PrimerSDK") && target.name.start_with?("Primer")
    }.map { |t| "\"#{t.name}\"" }
    project.targets.each do |target|
      if target.name == "PrimerSDK"
        framework_flags = primer_target_names.count > 0 ? "-framework #{primer_target_names.join(' -framework ')}" : ""
        target.build_configurations.each do |config|
          puts "Adding framework flags (#{config.name}): #{framework_flags}"
          other_ldflags = "$(inherited) #{framework_flags}"
          config.build_settings['OTHER_LDFLAGS'] = other_ldflags
        end
      end
    end
  end
end<|MERGE_RESOLUTION|>--- conflicted
+++ resolved
@@ -5,24 +5,20 @@
 target 'Debug App' do
   # Comment the next line if you don't want to use dynamic frameworks
   use_frameworks!
-  
+
   # Pods for Debug App
   pod 'PrimerSDK', :path => '../'
-<<<<<<< HEAD
-  pod 'Primer3DS', :path => '../../primer-sdk-3ds-ios/' #'~> 2.2.0'
-=======
   pod 'Primer3DS', "2.2.0"
->>>>>>> 503b83ed
   pod 'PrimerKlarnaSDK'
   pod 'PrimerIPay88MYSDK'
   pod 'PrimerNolPaySDK'
   pod 'IQKeyboardManagerSwift'
-  
+
   target 'Debug App Tests' do
     inherit! :search_paths
     # Pods for testing
   end
-  
+
   post_install do |installer|
     fix_code_signing(installer)
     fix_linking(installer)
@@ -31,7 +27,7 @@
 
 
 def fix_code_signing(installer)
-  
+
   installer.generated_projects.each do |project|
     project.targets.each do |target|
       if target.respond_to?(:product_type) and target.product_type == "com.apple.product-type.bundle"
@@ -46,7 +42,7 @@
 
 
 def fix_linking(installer)
-  
+
   installer.generated_projects.each do |project|
     primer_target_names = project.targets.filter { |target|
       !target.name.start_with?("PrimerSDK") && target.name.start_with?("Primer")
