--- conflicted
+++ resolved
@@ -626,12 +626,9 @@
 				F00C66062ACC67FA00187028 /* MerchantDropInUIViewController.swift in Sources */,
 				F00C66072ACC67FA00187028 /* MerchantHeadlesVaultManagerViewController.swift in Sources */,
 				F00C66082ACC67FA00187028 /* MerchantHeadlessCheckoutAvailablePaymentMethodsViewController.swift in Sources */,
-<<<<<<< HEAD
 				F00C66092ACC67FA00187028 /* MerchantHeadlessCheckoutCardComponentsViewController.swift in Sources */,
 				E11F475C2B06C5A40091C31F /* MerchantHeadlessCheckoutBankViewController.swift in Sources */,
 				E11F475E2B06C5A40091C31F /* BanksListModel.swift in Sources */,
-=======
->>>>>>> 3f0a5025
 				F00C660A2ACC67FA00187028 /* MerchantHeadlessCheckoutRawDataViewController.swift in Sources */,
 				F00C660B2ACC67FA00187028 /* MerchantHeadlessCheckoutRawPhoneNumberDataViewController.swift in Sources */,
 				E11F475F2B06C5A40091C31F /* ImageViewWithUrl.swift in Sources */,
