--- conflicted
+++ resolved
@@ -754,10 +754,7 @@
 				"DEVELOPMENT_TEAM[sdk=iphoneos*]" = N8UN9TR5DY;
 				ENABLE_PREVIEWS = YES;
 				INFOPLIST_FILE = Info.plist;
-<<<<<<< HEAD
 				IPHONEOS_DEPLOYMENT_TARGET = 14.0;
-=======
->>>>>>> bd6eb480
 				LD_RUNPATH_SEARCH_PATHS = (
 					"$(inherited)",
 					"@executable_path/Frameworks",
@@ -790,10 +787,7 @@
 				"DEVELOPMENT_TEAM[sdk=iphoneos*]" = N8UN9TR5DY;
 				ENABLE_PREVIEWS = YES;
 				INFOPLIST_FILE = Info.plist;
-<<<<<<< HEAD
 				IPHONEOS_DEPLOYMENT_TARGET = 14.0;
-=======
->>>>>>> bd6eb480
 				LD_RUNPATH_SEARCH_PATHS = (
 					"$(inherited)",
 					"@executable_path/Frameworks",
