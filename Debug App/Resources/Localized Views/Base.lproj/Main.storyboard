--- conflicted
+++ resolved
@@ -571,7 +571,7 @@
                                                         </subviews>
                                                     </stackView>
                                                     <stackView hidden="YES" opaque="NO" contentMode="scaleToFill" axis="vertical" spacing="20" translatesAutoresizingMaskIntoConstraints="NO" id="bFz-Ec-13T" userLabel="Billing Controls">
-                                                        <rect key="frame" x="0.0" y="705.5" width="374" height="14"/>
+                                                        <rect key="frame" x="0.0" y="807.5" width="374" height="14"/>
                                                         <subviews>
                                                             <stackView opaque="NO" contentMode="scaleToFill" axis="vertical" spacing="14" translatesAutoresizingMaskIntoConstraints="NO" id="FGu-TL-mhN" userLabel="Additional Contact Fields">
                                                                 <rect key="frame" x="0.0" y="0.0" width="374" height="14"/>
@@ -661,11 +661,7 @@
                                                         </subviews>
                                                     </stackView>
                                                     <stackView hidden="YES" opaque="NO" contentMode="scaleToFill" axis="vertical" spacing="20" translatesAutoresizingMaskIntoConstraints="NO" id="hmd-vB-Ft9" userLabel="Shipping Controls">
-<<<<<<< HEAD
-                                                        <rect key="frame" x="0.0" y="756.5" width="374" height="34"/>
-=======
-                                                        <rect key="frame" x="0.0" y="858.5" width="374" height="54"/>
->>>>>>> 9cd86241
+                                                        <rect key="frame" x="0.0" y="858.5" width="374" height="34"/>
                                                         <subviews>
                                                             <stackView opaque="NO" contentMode="scaleToFill" spacing="7" translatesAutoresizingMaskIntoConstraints="NO" id="RIG-jm-T50" userLabel="Shipping Address">
                                                                 <rect key="frame" x="0.0" y="0.0" width="374" height="0.0"/>
