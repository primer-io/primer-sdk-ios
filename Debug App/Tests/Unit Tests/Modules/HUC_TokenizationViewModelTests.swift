//
//  HUC_TokenizationViewModelTests.swift
//  ExampleAppTests
//
//  Created by Evangelos on 3/10/22.
//  Copyright © 2022 Primer API Ltd. All rights reserved.
//

import XCTest
@testable import PrimerSDK

final class HUC_TokenizationViewModelTests: XCTestCase {

    private var paymentCompletion: ((PrimerCheckoutData?, Error?) -> Void)?
    var availablePaymentMethodsLoadedCompletion: (([PrimerHeadlessUniversalCheckout.PaymentMethod]?, Error?) -> Void)?
    private var tokenizationCompletion: ((PrimerPaymentMethodTokenData?, Error?) -> Void)?
    private var resumeCompletion: ((String?, Error?) -> Void)?
    private var isImplementingManualPaymentFlow: Bool = false
    private var eventsCalled: [String] = []

    private var isImplementingPaymentMethodWithRequiredAction = false
    private var abortPayment = false

    override func tearDown() {
        VaultService.apiClient = nil
        PrimerAPIConfigurationModule.apiClient = nil
        PrimerAPIConfigurationModule.clientToken = nil
        PrimerAPIConfigurationModule.apiConfiguration = nil

        PrimerAPIConfigurationModule.apiClient = nil
        PaymentMethodTokenizationViewModel.apiClient = nil
        TokenizationService.apiClient = nil
        PollingModule.apiClient = nil
        CreateResumePaymentService.apiClient = nil

        PrimerHeadlessUniversalCheckout.current.delegate = nil
        PrimerHeadlessUniversalCheckout.current.uiDelegate = nil

        self.paymentCompletion = nil
        self.availablePaymentMethodsLoadedCompletion = nil
        self.tokenizationCompletion = nil
        self.resumeCompletion = nil
        self.isImplementingManualPaymentFlow = false
        self.isImplementingPaymentMethodWithRequiredAction = false
        self.abortPayment = false
        self.eventsCalled = []
    }

    // MARK: - HEADLESS UNIVERSAL CHECKOUT

    func test_huc_start() throws {
        let expectation = XCTestExpectation(description: "Successful HUC initialization")

        let clientSession = ClientSession.APIResponse(
            clientSessionId: "mock_client_session_id",
            paymentMethod: ClientSession.PaymentMethod(
                vaultOnSuccess: false,
                options: nil,
                orderedAllowedCardNetworks: [
                    CardNetwork.visa.rawValue,
                    CardNetwork.masterCard.rawValue
                ]
            ),
            order: nil,
            customer: nil,
            testId: nil)
        guard let mockPrimerApiConfiguration = self.createMockApiConfiguration(clientSession: clientSession, mockPaymentMethods: [Mocks.PaymentMethods.webRedirectPaymentMethod]) else {
            XCTFail("Unable to start mock tokenization")
            return
        }

        let vaultedPaymentMethods = Response.Body.VaultedPaymentMethods(data: [])

        let mockApiClient = MockPrimerAPIClient()
        mockApiClient.fetchVaultedPaymentMethodsResult = (vaultedPaymentMethods, nil)
        mockApiClient.fetchConfigurationResult = (mockPrimerApiConfiguration, nil)
        VaultService.apiClient = mockApiClient
        PrimerAPIConfigurationModule.apiClient = mockApiClient

        PrimerHeadlessUniversalCheckout.current.start(withClientToken: MockAppState.mockClientToken, delegate: self, uiDelegate: self) { availablePaymentMethods, err in
            if let err = err {
                XCTAssert(false, "SDK failed with error \(err.localizedDescription) while it should have succeeded.")
            } else if let availablePaymentMethods = availablePaymentMethods {
                XCTAssert(availablePaymentMethods.count == mockPrimerApiConfiguration.paymentMethods?.count, "SDK should have returned the mocked payment methods.")
            } else {
                XCTAssert(false, "SDK should have returned an error or payment methods.")
            }

            expectation.fulfill()
        }

        self.availablePaymentMethodsLoadedCompletion = { availablePaymentMethods, err in
            if let err = err {
                XCTAssert(false, "SDK failed with error \(err.localizedDescription) while it should have succeeded.")
            } else if let availablePaymentMethods = availablePaymentMethods {
                XCTAssert(availablePaymentMethods.count == mockPrimerApiConfiguration.paymentMethods?.count, "SDK should have returned the mocked payment methods.")
            } else {
                XCTAssert(false, "SDK should have returned an error or payment methods.")
            }
        }

        wait(for: [expectation], timeout: 10)
    }

    // MARK: - CREATE PAYMENT

    // MARK: PAYMENT HANDLING: AUTO

    // MARK: Native UI Manager

    func test_native_ui_manager_with_auto_payment_handling_and_no_surcharge() throws {
        try self.assess_huc_payment_method(
            Mocks.PaymentMethods.adyenGiroPayRedirectPaymentMethod,
            paymentHandling: .auto,
            isSurchargeIncluded: false,
            isImplementingPaymentMethodWithRequiredAction: true,
            abortPayment: false)
    }

    func test_native_ui_manager_with_auto_payment_handling_and_surcharge() throws {
        try self.assess_huc_payment_method(
            Mocks.PaymentMethods.adyenGiroPayRedirectPaymentMethod,
            paymentHandling: .auto,
            isSurchargeIncluded: true,
            isImplementingPaymentMethodWithRequiredAction: true,
            abortPayment: false)
    }

    // MARK: Raw Data Manager

    func test_raw_data_manager_with_auto_payment_handling_and_no_surcharge() throws {
        try self.assess_huc_payment_method(
            Mocks.PaymentMethods.paymentCardPaymentMethod,
            paymentHandling: .auto,
            isSurchargeIncluded: false,
            isImplementingPaymentMethodWithRequiredAction: false,
            abortPayment: false)
    }

    //    func test_raw_data_manager_with_auto_payment_handling_and_surcharge() throws {
    //        try self.assess_huc_payment_method(
    //            Mocks.PaymentMethods.paymentCardPaymentMethod,
    //            paymentHandling: .auto,
    //            isSurchargeIncluded: true,
    //            isImplementingPaymentMethodWithRequiredAction: false,
    //            abortPayment: false)
    //    }

    // MARK: PAYMENT HANDLING: MANUAL

    // MARK: Native UI Manager

    func test_native_ui_manager_with_manual_payment_handling_and_no_surcharge() throws {
        try self.assess_huc_payment_method(
            Mocks.PaymentMethods.adyenGiroPayRedirectPaymentMethod,
            paymentHandling: .manual,
            isSurchargeIncluded: false,
            isImplementingPaymentMethodWithRequiredAction: true,
            abortPayment: false)
    }

    func test_native_ui_manager_with_manual_payment_handling_and_surcharge() throws {
        try self.assess_huc_payment_method(
            Mocks.PaymentMethods.adyenGiroPayRedirectPaymentMethod,
            paymentHandling: .manual,
            isSurchargeIncluded: true,
            isImplementingPaymentMethodWithRequiredAction: true,
            abortPayment: false)
    }

    // MARK: Raw Data Manager

    func test_raw_data_manager_with_manual_payment_handling_and_no_surcharge() throws {
        try self.assess_huc_payment_method(
            Mocks.PaymentMethods.paymentCardPaymentMethod,
            paymentHandling: .manual,
            isSurchargeIncluded: false,
            isImplementingPaymentMethodWithRequiredAction: false,
            abortPayment: false)
    }

    //    func test_raw_data_manager_with_manual_payment_handling_and_surcharge() throws {
    //        try self.assess_huc_payment_method(
    //            Mocks.PaymentMethods.paymentCardPaymentMethod,
    //            paymentHandling: .manual,
    //            isSurchargeIncluded: true,
    //            isImplementingPaymentMethodWithRequiredAction: true,
    //            abortPayment: false)
    //    }

    // MARK: - ABORT PAYMENT

    // MARK: PAYMENT HANDLING: AUTO

    // MARK: Native UI Manager

    func test_native_ui_manager_with_auto_payment_handling_and_no_surcharge_and_abort() throws {
        try self.assess_huc_payment_method(
            Mocks.PaymentMethods.adyenGiroPayRedirectPaymentMethod,
            paymentHandling: .auto,
            isSurchargeIncluded: false,
            isImplementingPaymentMethodWithRequiredAction: true,
            abortPayment: true)
    }

    func test_native_ui_manager_with_auto_payment_handling_and_surcharge_and_abort() throws {
        try self.assess_huc_payment_method(
            Mocks.PaymentMethods.adyenGiroPayRedirectPaymentMethod,
            paymentHandling: .auto,
            isSurchargeIncluded: true,
            isImplementingPaymentMethodWithRequiredAction: true,
            abortPayment: true)
    }

    // MARK: Raw Data Manager

    func test_raw_data_manager_with_auto_payment_handling_and_no_surcharge_and_abort() throws {
        try self.assess_huc_payment_method(
            Mocks.PaymentMethods.paymentCardPaymentMethod,
            paymentHandling: .auto,
            isSurchargeIncluded: false,
            isImplementingPaymentMethodWithRequiredAction: false,
            abortPayment: true)
    }

    // MARK: PAYMENT HANDLING: MANUAL

    // MARK: Native UI Manager

    func test_native_ui_manager_with_manual_payment_handling_and_no_surcharge_and_abort() throws {
        try self.assess_huc_payment_method(
            Mocks.PaymentMethods.adyenGiroPayRedirectPaymentMethod,
            paymentHandling: .manual,
            isSurchargeIncluded: false,
            isImplementingPaymentMethodWithRequiredAction: true,
            abortPayment: true)
    }

    func test_native_ui_manager_with_manual_payment_handling_and_surcharge_and_abort() throws {
        try self.assess_huc_payment_method(
            Mocks.PaymentMethods.adyenGiroPayRedirectPaymentMethod,
            paymentHandling: .manual,
            isSurchargeIncluded: true,
            isImplementingPaymentMethodWithRequiredAction: true,
            abortPayment: true)
    }

    // MARK: Raw Data Manager

    func test_raw_data_manager_with_manual_payment_handling_and_no_surcharge_and_abort() throws {
        try self.assess_huc_payment_method(
            Mocks.PaymentMethods.paymentCardPaymentMethod,
            paymentHandling: .manual,
            isSurchargeIncluded: false,
            isImplementingPaymentMethodWithRequiredAction: false,
            abortPayment: true)
    }

    // MARK: - HELPERS

    func assess_huc_payment_method(
        _ paymentMethod: PrimerPaymentMethod,
        paymentHandling: PrimerPaymentHandling,
        isSurchargeIncluded: Bool,
        isImplementingPaymentMethodWithRequiredAction: Bool,
        abortPayment: Bool
    ) throws {
        let expectation = XCTestExpectation(description: "Successful HUC initialization")

        self.isImplementingManualPaymentFlow = (paymentHandling == .manual)
        self.isImplementingPaymentMethodWithRequiredAction = isImplementingPaymentMethodWithRequiredAction
        self.abortPayment = abortPayment

        let settings = PrimerSettings(paymentHandling: paymentHandling)
        DependencyContainer.register(settings as PrimerSettingsProtocol)

        let clientSession = ClientSession.APIResponse(
            clientSessionId: "mock_client_session_id",
            paymentMethod: ClientSession.PaymentMethod(
                vaultOnSuccess: false,
                options: isSurchargeIncluded ? [["surcharge": 99]] : nil,
                orderedAllowedCardNetworks: [
                    CardNetwork.visa.rawValue, 
                    CardNetwork.masterCard.rawValue
                ]
            ),
            order: nil,
            customer: nil,
            testId: nil)
        let apiConfiguration = Mocks.createMockAPIConfiguration(
            clientSession: clientSession,
            paymentMethods: [paymentMethod])

        PrimerAPIConfigurationModule.clientToken = MockAppState.mockClientToken
        PrimerAPIConfigurationModule.apiConfiguration = apiConfiguration

        let mockApiClient = MockPrimerAPIClient()
        mockApiClient.validateClientTokenResult = (SuccessResponse(success: true), nil)
        mockApiClient.pollingResults = [
            (PollingResponse(status: .pending, id: "0", source: "src"), nil),
            (nil, NSError(domain: "dummy-network-error", code: 100)),
            (PollingResponse(status: .complete, id: "resume_token", source: "src"), nil)
        ]
        mockApiClient.tokenizePaymentMethodResult = (Mocks.primerPaymentMethodTokenData, nil)
        mockApiClient.paymentResult = (Mocks.payment, nil)
        mockApiClient.fetchConfigurationResult = (apiConfiguration, nil)
        mockApiClient.fetchConfigurationWithActionsResult = (apiConfiguration, nil)
<<<<<<< HEAD
        mockApiClient.listCardNetworksResult = (Mocks.listCardNetworksData, nil)
        
=======

>>>>>>> 2c5c79b5
        PrimerAPIConfigurationModule.apiClient = mockApiClient
        PaymentMethodTokenizationViewModel.apiClient = mockApiClient
        TokenizationService.apiClient = mockApiClient
        PollingModule.apiClient = mockApiClient
        CreateResumePaymentService.apiClient = mockApiClient
<<<<<<< HEAD
        DefaultCardValidationService.apiClient = mockApiClient
        
=======

>>>>>>> 2c5c79b5
        PrimerHeadlessUniversalCheckout.current.delegate = self
        PrimerHeadlessUniversalCheckout.current.uiDelegate = self

        guard let paymentMethod = PrimerAPIConfigurationModule.apiConfiguration?.paymentMethods?.first(where: {$0.type == paymentMethod.type}) else {
            XCTAssert(false, "Failed to find payment method \(paymentMethod.type) in mocked API configuration response")
            return
        }

        // Hack to override not having image URLs to download PM logos when mocking
        paymentMethod.baseLogoImage = PrimerTheme.BaseImage(colored: UIImage(), light: nil, dark: nil)

        if self.isImplementingManualPaymentFlow {
            self.tokenizationCompletion = { paymentMethodTokenData, err in
                if let err = err {
                    XCTAssert(false, "SDK failed with error \(err.localizedDescription) while it should have succeeded.")
                } else if paymentMethodTokenData != nil, !isImplementingPaymentMethodWithRequiredAction, !isSurchargeIncluded {
                    XCTAssert(self.eventsCalled.count == 4, "4 events should have been called.")
                    XCTAssert(self.eventsCalled[0] == "primerHeadlessUniversalCheckoutPreparationDidStart", "'\(self.eventsCalled[0])' called instead if 'primerHeadlessUniversalCheckoutPreparationDidStart'.")
                    XCTAssert(self.eventsCalled[1] == "primerHeadlessUniversalCheckoutWillCreatePaymentWithData", "'\(self.eventsCalled[1])' called instead if 'primerHeadlessUniversalCheckoutWillCreatePaymentWithData'.")
                    XCTAssert(self.eventsCalled[2] == "primerHeadlessUniversalCheckoutTokenizationDidStart", "'\(self.eventsCalled[2])' called instead if 'primerHeadlessUniversalCheckoutTokenizationDidStart'.")
                    XCTAssert(self.eventsCalled[3] == "primerHeadlessUniversalCheckoutDidTokenizePaymentMethod", "'\(self.eventsCalled[3])' called instead if 'primerHeadlessUniversalCheckoutDidTokenizePaymentMethod'.")
                } else if paymentMethodTokenData == nil {
                    XCTAssert(false, "SDK should have returned an error or payment methods.")
                }
                if !isImplementingPaymentMethodWithRequiredAction, !isSurchargeIncluded {
                    expectation.fulfill()
                }
            }

            self.resumeCompletion = { resumeToken, err in
                if let err = err {
                    XCTAssert(false, "SDK failed with error \(err.localizedDescription) while it should have succeeded.")

                } else if let resumeToken = resumeToken {
                    XCTAssert(resumeToken == "resume_token", "Successfully called the resume handler")

                    if !isSurchargeIncluded {
                        XCTAssert(self.eventsCalled.count == 6, "6 events should have been called.")
                        XCTAssert(self.eventsCalled[0] == "primerHeadlessUniversalCheckoutPreparationDidStart", "'\(self.eventsCalled[0])' called instead if 'primerHeadlessUniversalCheckoutPreparationDidStart'.")
                        XCTAssert(self.eventsCalled[1] == "primerHeadlessUniversalCheckoutWillCreatePaymentWithData", "'\(self.eventsCalled[1])' called instead if 'primerHeadlessUniversalCheckoutWillCreatePaymentWithData'.")
                        XCTAssert(self.eventsCalled[2] == "primerHeadlessUniversalCheckoutTokenizationDidStart", "'\(self.eventsCalled[2])' called instead if 'primerHeadlessUniversalCheckoutTokenizationDidStart'.")
                        XCTAssert(self.eventsCalled[3] == "primerHeadlessUniversalCheckoutDidTokenizePaymentMethod", "'\(self.eventsCalled[3])' called instead if 'primerHeadlessUniversalCheckoutDidTokenizePaymentMethod'.")
                        XCTAssert(self.eventsCalled[4] == "primerHeadlessUniversalCheckoutPaymentMethodDidShow", "'\(self.eventsCalled[4])' called instead if 'primerHeadlessUniversalCheckoutPaymentMethodDidShow'.")
                        XCTAssert(self.eventsCalled[5] == "primerHeadlessUniversalCheckoutDidResumeWith", "'\(self.eventsCalled[5])' called instead if 'primerHeadlessUniversalCheckoutDidResumeWith'.")

                    } else {
                        print(self.eventsCalled)
                        XCTAssert(self.eventsCalled.count == 8, "8 events should have been called.")
                        XCTAssert(self.eventsCalled[0] == "primerHeadlessUniversalCheckoutPreparationDidStart", "'\(self.eventsCalled[0])' called instead if 'primerHeadlessUniversalCheckoutPreparationDidStart'.")
                        XCTAssert(self.eventsCalled[1] == "primerHeadlessUniversalCheckoutClientSessionWillUpdate", "'\(self.eventsCalled[1])' called instead if 'primerHeadlessUniversalCheckoutClientSessionWillUpdate'.")
                        XCTAssert(self.eventsCalled[2] == "primerHeadlessUniversalCheckoutClientSessionDidUpdate", "'\(self.eventsCalled[2])' called instead if 'primerHeadlessUniversalCheckoutClientSessionDidUpdate'.")
                        XCTAssert(self.eventsCalled[3] == "primerHeadlessUniversalCheckoutWillCreatePaymentWithData", "'\(self.eventsCalled[3])' called instead if 'primerHeadlessUniversalCheckoutWillCreatePaymentWithData'.")
                        XCTAssert(self.eventsCalled[4] == "primerHeadlessUniversalCheckoutTokenizationDidStart", "'\(self.eventsCalled[4])' called instead if 'primerHeadlessUniversalCheckoutTokenizationDidStart'.")
                        XCTAssert(self.eventsCalled[5] == "primerHeadlessUniversalCheckoutDidTokenizePaymentMethod", "'\(self.eventsCalled[5])' called instead if 'primerHeadlessUniversalCheckoutDidTokenizePaymentMethod'.")
                        XCTAssert(self.eventsCalled[6] == "primerHeadlessUniversalCheckoutPaymentMethodDidShow", "'\(self.eventsCalled[6])' called instead if 'primerHeadlessUniversalCheckoutPaymentMethodDidShow'.")
                        XCTAssert(self.eventsCalled[7] == "primerHeadlessUniversalCheckoutDidResumeWith", "'\(self.eventsCalled[7])' called instead if 'primerHeadlessUniversalCheckoutDidResumeWith'.")
                    }

                } else {
                    XCTAssert(false, "SDK should have returned an error or resume token.")
                }

                expectation.fulfill()
            }

        } else {
            self.paymentCompletion = { _, _ in
                if isSurchargeIncluded {
                    print(self.eventsCalled)
                    XCTAssert(self.eventsCalled.count == 6, "6 events should have been called.")
                    XCTAssert(self.eventsCalled[0] == "primerHeadlessUniversalCheckoutPreparationDidStart", "'\(self.eventsCalled[0])' called instead if 'primerHeadlessUniversalCheckoutPreparationDidStart'.")
                    XCTAssert(self.eventsCalled[1] == "primerHeadlessUniversalCheckoutClientSessionWillUpdate", "'\(self.eventsCalled[1])' called instead if 'primerHeadlessUniversalCheckoutClientSessionWillUpdate'.")
                    XCTAssert(self.eventsCalled[2] == "primerHeadlessUniversalCheckoutClientSessionDidUpdate", "'\(self.eventsCalled[2])' called instead if 'primerHeadlessUniversalCheckoutClientSessionDidUpdate'.")
                    XCTAssert(self.eventsCalled[3] == "primerHeadlessUniversalCheckoutWillCreatePaymentWithData", "'\(self.eventsCalled[3])' called instead if 'primerHeadlessUniversalCheckoutWillCreatePaymentWithData'.")
                    XCTAssert(self.eventsCalled[4] == "primerHeadlessUniversalCheckoutTokenizationDidStart", "'\(self.eventsCalled[4])' called instead if 'primerHeadlessUniversalCheckoutTokenizationDidStart'.")
                    XCTAssert(self.eventsCalled[5] == "primerHeadlessUniversalCheckoutDidCompleteCheckoutWithData", "'\(self.eventsCalled[5])' called instead if 'primerHeadlessUniversalCheckoutDidCompleteCheckoutWithData'.")

                } else {
                    XCTAssert(self.eventsCalled.count == 4, "4 events should have been called.")
                    XCTAssert(self.eventsCalled[0] == "primerHeadlessUniversalCheckoutPreparationDidStart", "'\(self.eventsCalled[0])' called instead if 'primerHeadlessUniversalCheckoutPreparationDidStart'.")
                    XCTAssert(self.eventsCalled[1] == "primerHeadlessUniversalCheckoutWillCreatePaymentWithData", "'\(self.eventsCalled[1])' called instead if 'primerHeadlessUniversalCheckoutWillCreatePaymentWithData'.")
                    XCTAssert(self.eventsCalled[2] == "primerHeadlessUniversalCheckoutTokenizationDidStart", "'\(self.eventsCalled[2])' called instead if 'primerHeadlessUniversalCheckoutTokenizationDidStart'.")
                    XCTAssert(self.eventsCalled[3] == "primerHeadlessUniversalCheckoutDidCompleteCheckoutWithData", "'\(self.eventsCalled[3])' called instead if 'primerHeadlessUniversalCheckoutDidCompleteCheckoutWithData'.")
                }

                expectation.fulfill()
            }
        }

        if self.abortPayment {
            Timer.scheduledTimer(withTimeInterval: 8, repeats: false) { _ in
                print(self.eventsCalled)

                if isSurchargeIncluded {
                    XCTAssert(self.eventsCalled.count == 6, "6 events should have been called.")
                    XCTAssert(self.eventsCalled[0] == "primerHeadlessUniversalCheckoutPreparationDidStart", "'\(self.eventsCalled[0])' called instead if 'primerHeadlessUniversalCheckoutPreparationDidStart'.")
                    XCTAssert(self.eventsCalled[1] == "primerHeadlessUniversalCheckoutClientSessionWillUpdate", "'\(self.eventsCalled[1])' called instead if 'primerHeadlessUniversalCheckoutClientSessionWillUpdate'.")
                    XCTAssert(self.eventsCalled[2] == "primerHeadlessUniversalCheckoutClientSessionDidUpdate", "'\(self.eventsCalled[2])' called instead if 'primerHeadlessUniversalCheckoutClientSessionDidUpdate'.")
                    XCTAssert(self.eventsCalled[3] == "primerHeadlessUniversalCheckoutWillCreatePaymentWithData", "'\(self.eventsCalled[3])' called instead if 'primerHeadlessUniversalCheckoutWillCreatePaymentWithData'.")
                    XCTAssert(self.eventsCalled[4] == "primerHeadlessUniversalCheckoutClientSessionWillUpdate", "'\(self.eventsCalled[4])' called instead if 'primerHeadlessUniversalCheckoutClientSessionWillUpdate'.")
                    XCTAssert(self.eventsCalled[5] == "primerHeadlessUniversalCheckoutClientSessionDidUpdate", "'\(self.eventsCalled[5])' called instead if 'primerHeadlessUniversalCheckoutClientSessionDidUpdate'.")

                } else {
                    XCTAssert(self.eventsCalled.count == 2, "2 events should have been called.")
                    XCTAssert(self.eventsCalled[0] == "primerHeadlessUniversalCheckoutPreparationDidStart", "'\(self.eventsCalled[0])' called instead if 'primerHeadlessUniversalCheckoutPreparationDidStart'.")
                    XCTAssert(self.eventsCalled[1] == "primerHeadlessUniversalCheckoutWillCreatePaymentWithData", "'\(self.eventsCalled[1])' called instead if 'primerHeadlessUniversalCheckoutWillCreatePaymentWithData'.")
                }

                expectation.fulfill()
            }
        }

        if paymentMethod.paymentMethodManagerCategories?.contains(.nativeUI) == true {
            do {
                let paymentMethodNativeUIManager = try PrimerHeadlessUniversalCheckout.NativeUIManager(paymentMethodType: paymentMethod.type)
                try paymentMethodNativeUIManager.showPaymentMethod(intent: .checkout)

            } catch {
                XCTAssert(false, error.localizedDescription)
                expectation.fulfill()
            }

        } else if paymentMethod.paymentMethodManagerCategories?.contains(.rawData) == true {
            do {
                let rawDataManager = try PrimerHeadlessUniversalCheckout.RawDataManager(paymentMethodType: paymentMethod.type, delegate: self)

                let rawCardData = PrimerCardData(
                    cardNumber: "4111 1111 1111 1111",
                    expiryDate: "03/2030",
                    cvv: "123",
                    cardholderName: "John Smith")

                rawDataManager.rawData = rawCardData

                rawDataManager.submit()

            } catch {
                XCTAssert(false, error.localizedDescription)
                expectation.fulfill()
            }
        }

        wait(for: [expectation], timeout: 60)
    }
}

// MARK: - PRIMER HEADLESS UNIVERSAL CHECKOUT DELEGATES

extension HUC_TokenizationViewModelTests: PrimerHeadlessUniversalCheckoutDelegate {

    func primerHeadlessUniversalCheckoutDidLoadAvailablePaymentMethods(_ paymentMethods: [PrimerHeadlessUniversalCheckout.PaymentMethod]) {
        eventsCalled.append("primerHeadlessUniversalCheckoutDidLoadAvailablePaymentMethods")
        self.availablePaymentMethodsLoadedCompletion?(paymentMethods, nil)
    }

    func primerHeadlessUniversalCheckoutWillUpdateClientSession() {
        eventsCalled.append("primerHeadlessUniversalCheckoutClientSessionWillUpdate")
    }

    func primerHeadlessUniversalCheckoutDidUpdateClientSession(_ clientSession: PrimerClientSession) {
        eventsCalled.append("primerHeadlessUniversalCheckoutClientSessionDidUpdate")
    }

    func primerHeadlessUniversalCheckoutDidReceiveAdditionalInfo(_ additionalInfo: PrimerCheckoutAdditionalInfo?) {
        eventsCalled.append("primerHeadlessUniversalCheckoutDidReceiveAdditionalInfo")
    }

    func primerHeadlessUniversalCheckoutWillCreatePaymentWithData(_ data: PrimerCheckoutPaymentMethodData, decisionHandler: @escaping (PrimerPaymentCreationDecision) -> Void) {
        eventsCalled.append("primerHeadlessUniversalCheckoutWillCreatePaymentWithData")

        if self.abortPayment {
            decisionHandler(.abortPaymentCreation())
        } else {
            decisionHandler(.continuePaymentCreation())
        }
    }

    func primerHeadlessUniversalCheckoutDidStartTokenization(for paymentMethodType: String) {
        eventsCalled.append("primerHeadlessUniversalCheckoutTokenizationDidStart")
    }

    func primerHeadlessUniversalCheckoutDidTokenizePaymentMethod(_ paymentMethodTokenData: PrimerPaymentMethodTokenData, decisionHandler: @escaping (PrimerHeadlessUniversalCheckoutResumeDecision) -> Void) {
        eventsCalled.append("primerHeadlessUniversalCheckoutDidTokenizePaymentMethod")

        self.tokenizationCompletion?(paymentMethodTokenData, nil)

        let testClientToken = """

eyJ0eXAiOiJKV1QiLCJhbGciOiJIUzI1NiIsImtpZCI6ImNsaWVudC10b2tlbi1zaWduaW5nLWtleSJ9.eyJleHAiOjE2NjQ5NTM1OTkwLCJhY2Nlc3NUb2tlbiI6ImIwY2E0NTFhLTBmYmItNGZlYS1hY2UwLTgxMDYwNGQ4OTBkYSIsImFuYWx5dGljc1VybCI6Imh0dHBzOi8vYW5hbHl0aWNzLmFwaS5zYW5kYm94LmNvcmUucHJpbWVyLmlvL21peHBhbmVsIiwiYW5hbHl0aWNzVXJsVjIiOiJodHRwczovL2FuYWx5dGljcy5zYW5kYm94LmRhdGEucHJpbWVyLmlvL2NoZWNrb3V0L3RyYWNrIiwiaW50ZW50IjoiQURZRU5fR0lST1BBWV9SRURJUkVDVElPTiIsImNvbmZpZ3VyYXRpb25VcmwiOiJodHRwczovL2FwaS5zYW5kYm94LnByaW1lci5pby9jbGllbnQtc2RrL2NvbmZpZ3VyYXRpb24iLCJjb3JlVXJsIjoiaHR0cHM6Ly9hcGkuc2FuZGJveC5wcmltZXIuaW8iLCJwY2lVcmwiOiJodHRwczovL3Nkay5hcGkuc2FuZGJveC5wcmltZXIuaW8iLCJlbnYiOiJTQU5EQk9YIiwic3RhdHVzVXJsIjoiaHR0cHM6Ly9hcGkuc2FuZGJveC5wcmltZXIuaW8vcmVzdW1lLXRva2Vucy9lOTM3ZDQyMS0zYzE2LTRjMmUtYTBjOC01OGQxY2RhNWM0NmUiLCJyZWRpcmVjdFVybCI6Imh0dHBzOi8vdGVzdC5hZHllbi5jb20vaHBwL2NoZWNrb3V0LnNodG1sP3U9c2tpcERldGFpbHMmcD1lSnlOVTl0eW16QVEtUnJ6QmdQaVluamd3UVdTdUUwY2g5aE9waThlV2F4dDFTQXhrbkROMzJjaGwyblR6clF6ekk3WWN5U2RQYnVpYlZ0elJnMlhZaTcyMG9HTEFTVm92YXlwMlV2VnpJV0JnNkpHcW5TcGVBUEtvdi1Zc2FBTi1DOTNBMG9qbGhKcnA2aW9NbGxCZXVCS3RyUzNXS2NVQ05hUHlXSmRXbmdnTzFKaFpvekpUcGkzTzc3dVZxQk5rZDNmZlJEZU5lUEpqdWxiU0xPYkl2dDJ2MTV0cjR0RlVjNnp2ekxQYjFxaTZRZGN3aDRHRFpCeXFiZFNWYUMydk5xRzljLTc5bGJ0ZnVHWlRvbWNHcHBtRCpGeUdUd0gqVk5PbmhZeCplQTg4a042TFNET29KSDVobmpWNWZRZ3dwc3YtV0puaXRYc0txZzhsWWlZcTRmbkpTSHJpWjliNkVJRFdHOHpsdXZGcnFWZ2NJV0xReWFGVVpTWnRDeXlkVm5PRjllSXRVQ05MWVZ0MEJmWm1YUlBhdzJZMSp2eU5qMGEwKnFKUDV1UUstellFZGdKT2ZvbzJ4YVViZEJEaDFZOUNJZko1azhDWmpTb00yZWdjYmw4RlRZWHlFVXhKVlFjbFJsRXpoNkdXakpzOFN2bkRzeFJWaFAtNmxQM3NMN1AtWnVRU0kxR29seUVYd1dUY0pBY0RxSXgwSlk3R2dkbEp5OU9PMjUzdUJ3UnJMSnJ3RGJ5QkVLUEdVajhhUlVRei1hWkY5a0JJMkJUbDhWMkdGY2VxMmpJZ2doR0loYlIxbUNHSDMqNFlYdUNmbGpueVg0S1BtR0pIZTg4WmdmVXhWVTFCWnZSTVBKZFZzVlRCcFlHUFl6Tmh0YTg0cVpQaVV1STdibTJHNnpjR1AxMkl3eCo4dDE2YzNJWXVhRnp3NmdWZVBYZ0M3eUR2dzJjelRwdEpPSzJtblcxS2ZYUjBpY3V4dmZRZGp2blRKeVllSkVmVENNdkNYMHZJYjZUZTlxZkMqa2EqWGh3Tnp5QTQ5YmRlLVVxbi1QTE9lSWJNZTEtblBmSldwcmlCY3BiWlBRIn0.UJnuMt3yT7uuUbDbRMKsP9FnTW89yRPL-z4G2dikpr8
"""

        if isImplementingManualPaymentFlow {
            if self.isImplementingPaymentMethodWithRequiredAction {
                decisionHandler(.continueWithNewClientToken(testClientToken))
            } else {
                decisionHandler(.complete())
            }
        }
    }

    func primerHeadlessUniversalCheckoutDidResumeWith(_ resumeToken: String, decisionHandler: @escaping (PrimerHeadlessUniversalCheckoutResumeDecision) -> Void) {
        eventsCalled.append("primerHeadlessUniversalCheckoutDidResumeWith")
        self.resumeCompletion?(resumeToken, nil)
    }

    func primerHeadlessUniversalCheckoutDidCompleteCheckoutWithData(_ data: PrimerCheckoutData) {
        eventsCalled.append("primerHeadlessUniversalCheckoutDidCompleteCheckoutWithData")
        self.paymentCompletion?(data, nil)
    }

    func primerHeadlessUniversalCheckoutDidEnterResumePendingWithPaymentAdditionalInfo(_ additionalInfo: PrimerCheckoutAdditionalInfo?) {
        eventsCalled.append("primerHeadlessUniversalCheckoutDidEnterResumePendingWithPaymentAdditionalInfo")
    }

    func primerHeadlessUniversalCheckoutDidFail(withError err: Error) {
        eventsCalled.append("primerHeadlessUniversalCheckoutDidFail")
    }
}

extension HUC_TokenizationViewModelTests: PrimerHeadlessUniversalCheckoutUIDelegate {

    func primerHeadlessUniversalCheckoutUIDidStartPreparation(for paymentMethodType: String) {
        eventsCalled.append("primerHeadlessUniversalCheckoutPreparationDidStart")
    }

    func primerHeadlessUniversalCheckoutUIDidShowPaymentMethod(for paymentMethodType: String) {
        eventsCalled.append("primerHeadlessUniversalCheckoutPaymentMethodDidShow")
    }
}

extension HUC_TokenizationViewModelTests: PrimerHeadlessUniversalCheckoutRawDataManagerDelegate {

    func primerRawDataManager(_ rawDataManager: PrimerHeadlessUniversalCheckout.RawDataManager, metadataDidChange metadata: [String: Any]?) {

    }

    func primerRawDataManager(_ rawDataManager: PrimerHeadlessUniversalCheckout.RawDataManager, dataIsValid isValid: Bool, errors: [Error]?) {

    }
}

extension HUC_TokenizationViewModelTests: TokenizationTestDelegate {
    func cleanup() {
        self.paymentCompletion = nil
        self.availablePaymentMethodsLoadedCompletion = nil
        self.tokenizationCompletion = nil
        self.resumeCompletion = nil
        self.isImplementingManualPaymentFlow = false
        self.isImplementingPaymentMethodWithRequiredAction = false
        self.abortPayment = false
        self.eventsCalled = []
    }
}<|MERGE_RESOLUTION|>--- conflicted
+++ resolved
@@ -305,23 +305,15 @@
         mockApiClient.paymentResult = (Mocks.payment, nil)
         mockApiClient.fetchConfigurationResult = (apiConfiguration, nil)
         mockApiClient.fetchConfigurationWithActionsResult = (apiConfiguration, nil)
-<<<<<<< HEAD
         mockApiClient.listCardNetworksResult = (Mocks.listCardNetworksData, nil)
         
-=======
-
->>>>>>> 2c5c79b5
         PrimerAPIConfigurationModule.apiClient = mockApiClient
         PaymentMethodTokenizationViewModel.apiClient = mockApiClient
         TokenizationService.apiClient = mockApiClient
         PollingModule.apiClient = mockApiClient
         CreateResumePaymentService.apiClient = mockApiClient
-<<<<<<< HEAD
         DefaultCardValidationService.apiClient = mockApiClient
         
-=======
-
->>>>>>> 2c5c79b5
         PrimerHeadlessUniversalCheckout.current.delegate = self
         PrimerHeadlessUniversalCheckout.current.uiDelegate = self
 
