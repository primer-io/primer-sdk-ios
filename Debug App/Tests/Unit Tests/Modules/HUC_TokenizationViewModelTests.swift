//
//  HUC_TokenizationViewModelTests.swift
//  ExampleAppTests
//
//  Created by Evangelos on 3/10/22.
//  Copyright © 2022 Primer API Ltd. All rights reserved.
//

import XCTest
@testable import PrimerSDK

final class HUC_TokenizationViewModelTests: XCTestCase {
    
    private var paymentCompletion: ((PrimerCheckoutData?, Error?) -> Void)?
    var availablePaymentMethodsLoadedCompletion: (([PrimerHeadlessUniversalCheckout.PaymentMethod]?, Error?) -> Void)?
    private var tokenizationCompletion: ((PrimerPaymentMethodTokenData?, Error?) -> Void)?
    private var resumeCompletion: ((String?, Error?) -> Void)?
    private var isImplementingManualPaymentFlow: Bool = false
    private var eventsCalled: [String] = []
    
    private var isImplementingPaymentMethodWithRequiredAction = false
    private var abortPayment = false
    
    override func tearDown() {
        VaultService.apiClient = nil
        PrimerAPIConfigurationModule.apiClient = nil
        PrimerAPIConfigurationModule.clientToken = nil
        PrimerAPIConfigurationModule.apiConfiguration = nil
        
        PrimerAPIConfigurationModule.apiClient = nil
        PaymentMethodTokenizationViewModel.apiClient = nil
        TokenizationService.apiClient = nil
        PollingModule.apiClient = nil
        CreateResumePaymentService.apiClient = nil
        
        PrimerHeadlessUniversalCheckout.current.delegate = nil
        PrimerHeadlessUniversalCheckout.current.uiDelegate = nil
        
        self.paymentCompletion = nil
        self.availablePaymentMethodsLoadedCompletion = nil
        self.tokenizationCompletion = nil
        self.resumeCompletion = nil
        self.isImplementingManualPaymentFlow = false
        self.isImplementingPaymentMethodWithRequiredAction = false
        self.abortPayment = false
        self.eventsCalled = []
    }
    
    // MARK: - HEADLESS UNIVERSAL CHECKOUT
        
    func test_huc_start() throws {
        let expectation = XCTestExpectation(description: "Successful HUC initialization")
        
<<<<<<< HEAD
=======
        self.resetTestingEnvironment()
>>>>>>> 8d6173d5
        let clientSession = ClientSession.APIResponse(
            clientSessionId: "mock_client_session_id",
            paymentMethod: ClientSession.PaymentMethod(
                vaultOnSuccess: false,
                options: nil),
            order: nil,
            customer: nil,
            testId: nil)
        guard let mockPrimerApiConfiguration = self.createMockApiConfiguration(clientSession: clientSession, mockPaymentMethods: [Mocks.PaymentMethods.webRedirectPaymentMethod]) else {
            XCTFail("Unable to start mock tokenization")
            return
        }

        let vaultedPaymentMethods = Response.Body.VaultedPaymentMethods(data: [])
        
        let mockApiClient = MockPrimerAPIClient()
        mockApiClient.fetchVaultedPaymentMethodsResult = (vaultedPaymentMethods, nil)
        mockApiClient.fetchConfigurationResult = (mockPrimerApiConfiguration, nil)
        VaultService.apiClient = mockApiClient
        PrimerAPIConfigurationModule.apiClient = mockApiClient

        PrimerHeadlessUniversalCheckout.current.start(withClientToken: MockAppState.mockClientToken, delegate: self, uiDelegate: self) { availablePaymentMethods, err in
            if let err = err {
                XCTAssert(false, "SDK failed with error \(err.localizedDescription) while it should have succeeded.")
            } else if let availablePaymentMethods = availablePaymentMethods {
                XCTAssert(availablePaymentMethods.count == mockPrimerApiConfiguration.paymentMethods?.count, "SDK should have returned the mocked payment methods.")
            } else {
                XCTAssert(false, "SDK should have returned an error or payment methods.")
            }
            
            expectation.fulfill()
        }
        
        self.availablePaymentMethodsLoadedCompletion = { availablePaymentMethods, err in
            if let err = err {
                XCTAssert(false, "SDK failed with error \(err.localizedDescription) while it should have succeeded.")
            } else if let availablePaymentMethods = availablePaymentMethods {
                XCTAssert(availablePaymentMethods.count == mockPrimerApiConfiguration.paymentMethods?.count, "SDK should have returned the mocked payment methods.")
            } else {
                XCTAssert(false, "SDK should have returned an error or payment methods.")
            }
        }
        
        wait(for: [expectation], timeout: 10)
    }
    
    // MARK: - CREATE PAYMENT
    
    // MARK: PAYMENT HANDLING: AUTO
    
    // MARK: Native UI Manager
    
    func test_native_ui_manager_with_auto_payment_handling_and_no_surcharge() throws {
        try self.assess_huc_payment_method(
            Mocks.PaymentMethods.adyenGiroPayRedirectPaymentMethod,
            paymentHandling: .auto,
            isSurchargeIncluded: false,
            isImplementingPaymentMethodWithRequiredAction: true,
            abortPayment: false)
    }
    
    func test_native_ui_manager_with_auto_payment_handling_and_surcharge() throws {
        try self.assess_huc_payment_method(
            Mocks.PaymentMethods.adyenGiroPayRedirectPaymentMethod,
            paymentHandling: .auto,
            isSurchargeIncluded: true,
            isImplementingPaymentMethodWithRequiredAction: true,
            abortPayment: false)
    }
    
    // MARK: Raw Data Manager
    
    func test_raw_data_manager_with_auto_payment_handling_and_no_surcharge() throws {
        try self.assess_huc_payment_method(
            Mocks.PaymentMethods.paymentCardPaymentMethod,
            paymentHandling: .auto,
            isSurchargeIncluded: false,
            isImplementingPaymentMethodWithRequiredAction: false,
            abortPayment: false)
    }
    
//    func test_raw_data_manager_with_auto_payment_handling_and_surcharge() throws {
//        try self.assess_huc_payment_method(
//            Mocks.PaymentMethods.paymentCardPaymentMethod,
//            paymentHandling: .auto,
//            isSurchargeIncluded: true,
//            isImplementingPaymentMethodWithRequiredAction: false,
//            abortPayment: false)
//    }
    
    // MARK: PAYMENT HANDLING: MANUAL
    
    // MARK: Native UI Manager
    
    func test_native_ui_manager_with_manual_payment_handling_and_no_surcharge() throws {
        try self.assess_huc_payment_method(
            Mocks.PaymentMethods.adyenGiroPayRedirectPaymentMethod,
            paymentHandling: .manual,
            isSurchargeIncluded: false,
            isImplementingPaymentMethodWithRequiredAction: true,
            abortPayment: false)
    }
    
    func test_native_ui_manager_with_manual_payment_handling_and_surcharge() throws {
        try self.assess_huc_payment_method(
            Mocks.PaymentMethods.adyenGiroPayRedirectPaymentMethod,
            paymentHandling: .manual,
            isSurchargeIncluded: true,
            isImplementingPaymentMethodWithRequiredAction: true,
            abortPayment: false)
    }
    
    // MARK: Raw Data Manager
    
    func test_raw_data_manager_with_manual_payment_handling_and_no_surcharge() throws {
        try self.assess_huc_payment_method(
            Mocks.PaymentMethods.paymentCardPaymentMethod,
            paymentHandling: .manual,
            isSurchargeIncluded: false,
            isImplementingPaymentMethodWithRequiredAction: false,
            abortPayment: false)
    }
    
//    func test_raw_data_manager_with_manual_payment_handling_and_surcharge() throws {
//        try self.assess_huc_payment_method(
//            Mocks.PaymentMethods.paymentCardPaymentMethod,
//            paymentHandling: .manual,
//            isSurchargeIncluded: true,
//            isImplementingPaymentMethodWithRequiredAction: true,
//            abortPayment: false)
//    }
    
    // MARK: - ABORT PAYMENT
    
    // MARK: PAYMENT HANDLING: AUTO
    
    // MARK: Native UI Manager
    
    func test_native_ui_manager_with_auto_payment_handling_and_no_surcharge_and_abort() throws {
        try self.assess_huc_payment_method(
            Mocks.PaymentMethods.adyenGiroPayRedirectPaymentMethod,
            paymentHandling: .auto,
            isSurchargeIncluded: false,
            isImplementingPaymentMethodWithRequiredAction: true,
            abortPayment: true)
    }
    
    func test_native_ui_manager_with_auto_payment_handling_and_surcharge_and_abort() throws {
        try self.assess_huc_payment_method(
            Mocks.PaymentMethods.adyenGiroPayRedirectPaymentMethod,
            paymentHandling: .auto,
            isSurchargeIncluded: true,
            isImplementingPaymentMethodWithRequiredAction: true,
            abortPayment: true)
    }
    
    // MARK: Raw Data Manager
    
    func test_raw_data_manager_with_auto_payment_handling_and_no_surcharge_and_abort() throws {
        try self.assess_huc_payment_method(
            Mocks.PaymentMethods.paymentCardPaymentMethod,
            paymentHandling: .auto,
            isSurchargeIncluded: false,
            isImplementingPaymentMethodWithRequiredAction: false,
            abortPayment: true)
    }
    
    // MARK: PAYMENT HANDLING: MANUAL
    
    // MARK: Native UI Manager
    
    func test_native_ui_manager_with_manual_payment_handling_and_no_surcharge_and_abort() throws {
        try self.assess_huc_payment_method(
            Mocks.PaymentMethods.adyenGiroPayRedirectPaymentMethod,
            paymentHandling: .manual,
            isSurchargeIncluded: false,
            isImplementingPaymentMethodWithRequiredAction: true,
            abortPayment: true)
    }
    
    func test_native_ui_manager_with_manual_payment_handling_and_surcharge_and_abort() throws {
        try self.assess_huc_payment_method(
            Mocks.PaymentMethods.adyenGiroPayRedirectPaymentMethod,
            paymentHandling: .manual,
            isSurchargeIncluded: true,
            isImplementingPaymentMethodWithRequiredAction: true,
            abortPayment: true)
    }
    
    // MARK: Raw Data Manager
    
    func test_raw_data_manager_with_manual_payment_handling_and_no_surcharge_and_abort() throws {
        try self.assess_huc_payment_method(
            Mocks.PaymentMethods.paymentCardPaymentMethod,
            paymentHandling: .manual,
            isSurchargeIncluded: false,
            isImplementingPaymentMethodWithRequiredAction: false,
            abortPayment: true)
    }
    
    // MARK: - HELPERS
    
    func assess_huc_payment_method(
        _ paymentMethod: PrimerPaymentMethod,
        paymentHandling: PrimerPaymentHandling,
        isSurchargeIncluded: Bool,
        isImplementingPaymentMethodWithRequiredAction: Bool,
        abortPayment: Bool
    ) throws {
        let expectation = XCTestExpectation(description: "Successful HUC initialization")
        
        self.isImplementingManualPaymentFlow = (paymentHandling == .manual)
        self.isImplementingPaymentMethodWithRequiredAction = isImplementingPaymentMethodWithRequiredAction
        self.abortPayment = abortPayment
        
        let settings = PrimerSettings(paymentHandling: paymentHandling)
        DependencyContainer.register(settings as PrimerSettingsProtocol)
        
        let clientSession = ClientSession.APIResponse(
            clientSessionId: "mock_client_session_id",
            paymentMethod: ClientSession.PaymentMethod(
                vaultOnSuccess: false,
                options: isSurchargeIncluded ? [["surcharge": 99]] : nil),
            order: nil,
            customer: nil,
            testId: nil)
        let apiConfiguration = Mocks.createMockAPIConfiguration(
            clientSession: clientSession,
            paymentMethods: [paymentMethod])
        
        PrimerAPIConfigurationModule.clientToken = MockAppState.mockClientToken
        PrimerAPIConfigurationModule.apiConfiguration = apiConfiguration
        
        let mockApiClient = MockPrimerAPIClient()
        mockApiClient.validateClientTokenResult = (SuccessResponse(success: true), nil)
        mockApiClient.pollingResults = [
            (PollingResponse(status: .pending, id: "0", source: "src"), nil),
            (nil, NSError(domain: "dummy-network-error", code: 100)),
            (PollingResponse(status: .complete, id: "resume_token", source: "src"), nil)
        ]
        mockApiClient.tokenizePaymentMethodResult = (Mocks.primerPaymentMethodTokenData, nil)
        mockApiClient.paymentResult = (Mocks.payment, nil)
        mockApiClient.fetchConfigurationResult = (apiConfiguration, nil)
        mockApiClient.fetchConfigurationWithActionsResult = (apiConfiguration, nil)
        
        PrimerAPIConfigurationModule.apiClient = mockApiClient
        PaymentMethodTokenizationViewModel.apiClient = mockApiClient
        TokenizationService.apiClient = mockApiClient
        PollingModule.apiClient = mockApiClient
        CreateResumePaymentService.apiClient = mockApiClient
        
        PrimerHeadlessUniversalCheckout.current.delegate = self
        PrimerHeadlessUniversalCheckout.current.uiDelegate = self
        
        guard let paymentMethod = PrimerAPIConfigurationModule.apiConfiguration?.paymentMethods?.first(where: {$0.type == paymentMethod.type}) else {
            XCTAssert(false, "Failed to find payment method \(paymentMethod.type) in mocked API configuration response")
            return
        }
        
        // Hack to override not having image URLs to download PM logos when mocking
        paymentMethod.baseLogoImage = PrimerTheme.BaseImage(colored: UIImage(), light: nil, dark: nil)
        
        if self.isImplementingManualPaymentFlow {
            self.tokenizationCompletion = { paymentMethodTokenData, err in
                if let err = err {
                    XCTAssert(false, "SDK failed with error \(err.localizedDescription) while it should have succeeded.")
                } else if paymentMethodTokenData != nil, !isImplementingPaymentMethodWithRequiredAction, !isSurchargeIncluded {
                        XCTAssert(self.eventsCalled.count == 4, "4 events should have been called.")
                        XCTAssert(self.eventsCalled[0] == "primerHeadlessUniversalCheckoutPreparationDidStart", "'\(self.eventsCalled[0])' called instead if 'primerHeadlessUniversalCheckoutPreparationDidStart'.")
                        XCTAssert(self.eventsCalled[1] == "primerHeadlessUniversalCheckoutWillCreatePaymentWithData", "'\(self.eventsCalled[1])' called instead if 'primerHeadlessUniversalCheckoutWillCreatePaymentWithData'.")
                        XCTAssert(self.eventsCalled[2] == "primerHeadlessUniversalCheckoutTokenizationDidStart", "'\(self.eventsCalled[2])' called instead if 'primerHeadlessUniversalCheckoutTokenizationDidStart'.")
                        XCTAssert(self.eventsCalled[3] == "primerHeadlessUniversalCheckoutDidTokenizePaymentMethod", "'\(self.eventsCalled[3])' called instead if 'primerHeadlessUniversalCheckoutDidTokenizePaymentMethod'.")
                } else if paymentMethodTokenData == nil {
                    XCTAssert(false, "SDK should have returned an error or payment methods.")
                }
                if !isImplementingPaymentMethodWithRequiredAction, !isSurchargeIncluded {
                    expectation.fulfill()
                }
            }
            
            self.resumeCompletion = { resumeToken, err in
                if let err = err {
                    XCTAssert(false, "SDK failed with error \(err.localizedDescription) while it should have succeeded.")
                    
                } else if let resumeToken = resumeToken {
                    XCTAssert(resumeToken == "resume_token", "Successfully called the resume handler")
                    
                    if !isSurchargeIncluded {
                        XCTAssert(self.eventsCalled.count == 6, "6 events should have been called.")
                        XCTAssert(self.eventsCalled[0] == "primerHeadlessUniversalCheckoutPreparationDidStart", "'\(self.eventsCalled[0])' called instead if 'primerHeadlessUniversalCheckoutPreparationDidStart'.")
                        XCTAssert(self.eventsCalled[1] == "primerHeadlessUniversalCheckoutWillCreatePaymentWithData", "'\(self.eventsCalled[1])' called instead if 'primerHeadlessUniversalCheckoutWillCreatePaymentWithData'.")
                        XCTAssert(self.eventsCalled[2] == "primerHeadlessUniversalCheckoutTokenizationDidStart", "'\(self.eventsCalled[2])' called instead if 'primerHeadlessUniversalCheckoutTokenizationDidStart'.")
                        XCTAssert(self.eventsCalled[3] == "primerHeadlessUniversalCheckoutDidTokenizePaymentMethod", "'\(self.eventsCalled[3])' called instead if 'primerHeadlessUniversalCheckoutDidTokenizePaymentMethod'.")
                        XCTAssert(self.eventsCalled[4] == "primerHeadlessUniversalCheckoutPaymentMethodDidShow", "'\(self.eventsCalled[4])' called instead if 'primerHeadlessUniversalCheckoutPaymentMethodDidShow'.")
                        XCTAssert(self.eventsCalled[5] == "primerHeadlessUniversalCheckoutDidResumeWith", "'\(self.eventsCalled[5])' called instead if 'primerHeadlessUniversalCheckoutDidResumeWith'.")
                        
                    } else {
                        print(self.eventsCalled)
                        XCTAssert(self.eventsCalled.count == 8, "8 events should have been called.")
                        XCTAssert(self.eventsCalled[0] == "primerHeadlessUniversalCheckoutPreparationDidStart", "'\(self.eventsCalled[0])' called instead if 'primerHeadlessUniversalCheckoutPreparationDidStart'.")
                        XCTAssert(self.eventsCalled[1] == "primerHeadlessUniversalCheckoutClientSessionWillUpdate", "'\(self.eventsCalled[1])' called instead if 'primerHeadlessUniversalCheckoutClientSessionWillUpdate'.")
                        XCTAssert(self.eventsCalled[2] == "primerHeadlessUniversalCheckoutClientSessionDidUpdate", "'\(self.eventsCalled[2])' called instead if 'primerHeadlessUniversalCheckoutClientSessionDidUpdate'.")
                        XCTAssert(self.eventsCalled[3] == "primerHeadlessUniversalCheckoutWillCreatePaymentWithData", "'\(self.eventsCalled[3])' called instead if 'primerHeadlessUniversalCheckoutWillCreatePaymentWithData'.")
                        XCTAssert(self.eventsCalled[4] == "primerHeadlessUniversalCheckoutTokenizationDidStart", "'\(self.eventsCalled[4])' called instead if 'primerHeadlessUniversalCheckoutTokenizationDidStart'.")
                        XCTAssert(self.eventsCalled[5] == "primerHeadlessUniversalCheckoutDidTokenizePaymentMethod", "'\(self.eventsCalled[5])' called instead if 'primerHeadlessUniversalCheckoutDidTokenizePaymentMethod'.")
                        XCTAssert(self.eventsCalled[6] == "primerHeadlessUniversalCheckoutPaymentMethodDidShow", "'\(self.eventsCalled[6])' called instead if 'primerHeadlessUniversalCheckoutPaymentMethodDidShow'.")
                        XCTAssert(self.eventsCalled[7] == "primerHeadlessUniversalCheckoutDidResumeWith", "'\(self.eventsCalled[7])' called instead if 'primerHeadlessUniversalCheckoutDidResumeWith'.")
                    }
                    
                } else {
                    XCTAssert(false, "SDK should have returned an error or resume token.")
                }
                
                expectation.fulfill()
            }
            
        } else {
            self.paymentCompletion = { _, _ in
                if isSurchargeIncluded {
                    print(self.eventsCalled)
                    XCTAssert(self.eventsCalled.count == 6, "6 events should have been called.")
                    XCTAssert(self.eventsCalled[0] == "primerHeadlessUniversalCheckoutPreparationDidStart", "'\(self.eventsCalled[0])' called instead if 'primerHeadlessUniversalCheckoutPreparationDidStart'.")
                    XCTAssert(self.eventsCalled[1] == "primerHeadlessUniversalCheckoutClientSessionWillUpdate", "'\(self.eventsCalled[1])' called instead if 'primerHeadlessUniversalCheckoutClientSessionWillUpdate'.")
                    XCTAssert(self.eventsCalled[2] == "primerHeadlessUniversalCheckoutClientSessionDidUpdate", "'\(self.eventsCalled[2])' called instead if 'primerHeadlessUniversalCheckoutClientSessionDidUpdate'.")
                    XCTAssert(self.eventsCalled[3] == "primerHeadlessUniversalCheckoutWillCreatePaymentWithData", "'\(self.eventsCalled[3])' called instead if 'primerHeadlessUniversalCheckoutWillCreatePaymentWithData'.")
                    XCTAssert(self.eventsCalled[4] == "primerHeadlessUniversalCheckoutTokenizationDidStart", "'\(self.eventsCalled[4])' called instead if 'primerHeadlessUniversalCheckoutTokenizationDidStart'.")
                    XCTAssert(self.eventsCalled[5] == "primerHeadlessUniversalCheckoutDidCompleteCheckoutWithData", "'\(self.eventsCalled[5])' called instead if 'primerHeadlessUniversalCheckoutDidCompleteCheckoutWithData'.")
                    
                } else {
                    XCTAssert(self.eventsCalled.count == 4, "4 events should have been called.")
                    XCTAssert(self.eventsCalled[0] == "primerHeadlessUniversalCheckoutPreparationDidStart", "'\(self.eventsCalled[0])' called instead if 'primerHeadlessUniversalCheckoutPreparationDidStart'.")
                    XCTAssert(self.eventsCalled[1] == "primerHeadlessUniversalCheckoutWillCreatePaymentWithData", "'\(self.eventsCalled[1])' called instead if 'primerHeadlessUniversalCheckoutWillCreatePaymentWithData'.")
                    XCTAssert(self.eventsCalled[2] == "primerHeadlessUniversalCheckoutTokenizationDidStart", "'\(self.eventsCalled[2])' called instead if 'primerHeadlessUniversalCheckoutTokenizationDidStart'.")
                    XCTAssert(self.eventsCalled[3] == "primerHeadlessUniversalCheckoutDidCompleteCheckoutWithData", "'\(self.eventsCalled[3])' called instead if 'primerHeadlessUniversalCheckoutDidCompleteCheckoutWithData'.")
                }
                
                expectation.fulfill()
            }
        }
        
        if self.abortPayment {
            Timer.scheduledTimer(withTimeInterval: 8, repeats: false) { _ in
                print(self.eventsCalled)
                
                if isSurchargeIncluded {
                    XCTAssert(self.eventsCalled.count == 6, "6 events should have been called.")
                    XCTAssert(self.eventsCalled[0] == "primerHeadlessUniversalCheckoutPreparationDidStart", "'\(self.eventsCalled[0])' called instead if 'primerHeadlessUniversalCheckoutPreparationDidStart'.")
                    XCTAssert(self.eventsCalled[1] == "primerHeadlessUniversalCheckoutClientSessionWillUpdate", "'\(self.eventsCalled[1])' called instead if 'primerHeadlessUniversalCheckoutClientSessionWillUpdate'.")
                    XCTAssert(self.eventsCalled[2] == "primerHeadlessUniversalCheckoutClientSessionDidUpdate", "'\(self.eventsCalled[2])' called instead if 'primerHeadlessUniversalCheckoutClientSessionDidUpdate'.")
                    XCTAssert(self.eventsCalled[3] == "primerHeadlessUniversalCheckoutWillCreatePaymentWithData", "'\(self.eventsCalled[3])' called instead if 'primerHeadlessUniversalCheckoutWillCreatePaymentWithData'.")
                    XCTAssert(self.eventsCalled[4] == "primerHeadlessUniversalCheckoutClientSessionWillUpdate", "'\(self.eventsCalled[4])' called instead if 'primerHeadlessUniversalCheckoutClientSessionWillUpdate'.")
                    XCTAssert(self.eventsCalled[5] == "primerHeadlessUniversalCheckoutClientSessionDidUpdate", "'\(self.eventsCalled[5])' called instead if 'primerHeadlessUniversalCheckoutClientSessionDidUpdate'.")
                    
                } else {
                    XCTAssert(self.eventsCalled.count == 2, "2 events should have been called.")
                    XCTAssert(self.eventsCalled[0] == "primerHeadlessUniversalCheckoutPreparationDidStart", "'\(self.eventsCalled[0])' called instead if 'primerHeadlessUniversalCheckoutPreparationDidStart'.")
                    XCTAssert(self.eventsCalled[1] == "primerHeadlessUniversalCheckoutWillCreatePaymentWithData", "'\(self.eventsCalled[1])' called instead if 'primerHeadlessUniversalCheckoutWillCreatePaymentWithData'.")
                }
                
                expectation.fulfill()
            }
        }
        
        if paymentMethod.paymentMethodManagerCategories?.contains(.nativeUI) == true {
            do {
                let paymentMethodNativeUIManager = try PrimerHeadlessUniversalCheckout.NativeUIManager(paymentMethodType: paymentMethod.type)
                try paymentMethodNativeUIManager.showPaymentMethod(intent: .checkout)
                
            } catch {
                XCTAssert(false, error.localizedDescription)
                expectation.fulfill()
            }
            
        } else if paymentMethod.paymentMethodManagerCategories?.contains(.rawData) == true {
            do {
                let rawDataManager = try PrimerHeadlessUniversalCheckout.RawDataManager(paymentMethodType: paymentMethod.type, delegate: self)
                
                let rawCardData = PrimerCardData(
                    cardNumber: "4111 1111 1111 1111",
                    expiryDate: "03/2030",
                    cvv: "123",
                    cardholderName: "John Smith")
                
                rawDataManager.rawData = rawCardData
                
                rawDataManager.submit()
                
            } catch {
                XCTAssert(false, error.localizedDescription)
                expectation.fulfill()
            }
        }
        
<<<<<<< HEAD
        wait(for: [expectation], timeout: 60)
=======
        wait(for: [expectation], timeout: 600)
>>>>>>> 8d6173d5
    }
}

// MARK: - PRIMER HEADLESS UNIVERSAL CHECKOUT DELEGATES

extension HUC_TokenizationViewModelTests: PrimerHeadlessUniversalCheckoutDelegate {
    
    func primerHeadlessUniversalCheckoutDidLoadAvailablePaymentMethods(_ paymentMethods: [PrimerHeadlessUniversalCheckout.PaymentMethod]) {
        eventsCalled.append("primerHeadlessUniversalCheckoutDidLoadAvailablePaymentMethods")
        self.availablePaymentMethodsLoadedCompletion?(paymentMethods, nil)
    }
    
    func primerHeadlessUniversalCheckoutWillUpdateClientSession() {
        eventsCalled.append("primerHeadlessUniversalCheckoutClientSessionWillUpdate")
    }
    
    func primerHeadlessUniversalCheckoutDidUpdateClientSession(_ clientSession: PrimerClientSession) {
        eventsCalled.append("primerHeadlessUniversalCheckoutClientSessionDidUpdate")
    }
    
    func primerHeadlessUniversalCheckoutDidReceiveAdditionalInfo(_ additionalInfo: PrimerCheckoutAdditionalInfo?) {
        eventsCalled.append("primerHeadlessUniversalCheckoutDidReceiveAdditionalInfo")
    }
    
    func primerHeadlessUniversalCheckoutWillCreatePaymentWithData(_ data: PrimerCheckoutPaymentMethodData, decisionHandler: @escaping (PrimerPaymentCreationDecision) -> Void) {
        eventsCalled.append("primerHeadlessUniversalCheckoutWillCreatePaymentWithData")
        
        if self.abortPayment {
            decisionHandler(.abortPaymentCreation())
        } else {
            decisionHandler(.continuePaymentCreation())
        }
    }
    
    func primerHeadlessUniversalCheckoutDidStartTokenization(for paymentMethodType: String) {
        eventsCalled.append("primerHeadlessUniversalCheckoutTokenizationDidStart")
    }
    
    func primerHeadlessUniversalCheckoutDidTokenizePaymentMethod(_ paymentMethodTokenData: PrimerPaymentMethodTokenData, decisionHandler: @escaping (PrimerHeadlessUniversalCheckoutResumeDecision) -> Void) {
        eventsCalled.append("primerHeadlessUniversalCheckoutDidTokenizePaymentMethod")
        
        self.tokenizationCompletion?(paymentMethodTokenData, nil)
        
        let testClientToken = """

eyJ0eXAiOiJKV1QiLCJhbGciOiJIUzI1NiIsImtpZCI6ImNsaWVudC10b2tlbi1zaWduaW5nLWtleSJ9.eyJleHAiOjE2NjQ5NTM1OTkwLCJhY2Nlc3NUb2tlbiI6ImIwY2E0NTFhLTBmYmItNGZlYS1hY2UwLTgxMDYwNGQ4OTBkYSIsImFuYWx5dGljc1VybCI6Imh0dHBzOi8vYW5hbHl0aWNzLmFwaS5zYW5kYm94LmNvcmUucHJpbWVyLmlvL21peHBhbmVsIiwiYW5hbHl0aWNzVXJsVjIiOiJodHRwczovL2FuYWx5dGljcy5zYW5kYm94LmRhdGEucHJpbWVyLmlvL2NoZWNrb3V0L3RyYWNrIiwiaW50ZW50IjoiQURZRU5fR0lST1BBWV9SRURJUkVDVElPTiIsImNvbmZpZ3VyYXRpb25VcmwiOiJodHRwczovL2FwaS5zYW5kYm94LnByaW1lci5pby9jbGllbnQtc2RrL2NvbmZpZ3VyYXRpb24iLCJjb3JlVXJsIjoiaHR0cHM6Ly9hcGkuc2FuZGJveC5wcmltZXIuaW8iLCJwY2lVcmwiOiJodHRwczovL3Nkay5hcGkuc2FuZGJveC5wcmltZXIuaW8iLCJlbnYiOiJTQU5EQk9YIiwic3RhdHVzVXJsIjoiaHR0cHM6Ly9hcGkuc2FuZGJveC5wcmltZXIuaW8vcmVzdW1lLXRva2Vucy9lOTM3ZDQyMS0zYzE2LTRjMmUtYTBjOC01OGQxY2RhNWM0NmUiLCJyZWRpcmVjdFVybCI6Imh0dHBzOi8vdGVzdC5hZHllbi5jb20vaHBwL2NoZWNrb3V0LnNodG1sP3U9c2tpcERldGFpbHMmcD1lSnlOVTl0eW16QVEtUnJ6QmdQaVluamd3UVdTdUUwY2g5aE9waThlV2F4dDFTQXhrbkROMzJjaGwyblR6clF6ekk3WWN5U2RQYnVpYlZ0elJnMlhZaTcyMG9HTEFTVm92YXlwMlV2VnpJV0JnNkpHcW5TcGVBUEtvdi1Zc2FBTi1DOTNBMG9qbGhKcnA2aW9NbGxCZXVCS3RyUzNXS2NVQ05hUHlXSmRXbmdnTzFKaFpvekpUcGkzTzc3dVZxQk5rZDNmZlJEZU5lUEpqdWxiU0xPYkl2dDJ2MTV0cjR0RlVjNnp2ekxQYjFxaTZRZGN3aDRHRFpCeXFiZFNWYUMydk5xRzljLTc5bGJ0ZnVHWlRvbWNHcHBtRCpGeUdUd0gqVk5PbmhZeCplQTg4a042TFNET29KSDVobmpWNWZRZ3dwc3YtV0puaXRYc0txZzhsWWlZcTRmbkpTSHJpWjliNkVJRFdHOHpsdXZGcnFWZ2NJV0xReWFGVVpTWnRDeXlkVm5PRjllSXRVQ05MWVZ0MEJmWm1YUlBhdzJZMSp2eU5qMGEwKnFKUDV1UUstellFZGdKT2ZvbzJ4YVViZEJEaDFZOUNJZko1azhDWmpTb00yZWdjYmw4RlRZWHlFVXhKVlFjbFJsRXpoNkdXakpzOFN2bkRzeFJWaFAtNmxQM3NMN1AtWnVRU0kxR29seUVYd1dUY0pBY0RxSXgwSlk3R2dkbEp5OU9PMjUzdUJ3UnJMSnJ3RGJ5QkVLUEdVajhhUlVRei1hWkY5a0JJMkJUbDhWMkdGY2VxMmpJZ2doR0loYlIxbUNHSDMqNFlYdUNmbGpueVg0S1BtR0pIZTg4WmdmVXhWVTFCWnZSTVBKZFZzVlRCcFlHUFl6Tmh0YTg0cVpQaVV1STdibTJHNnpjR1AxMkl3eCo4dDE2YzNJWXVhRnp3NmdWZVBYZ0M3eUR2dzJjelRwdEpPSzJtblcxS2ZYUjBpY3V4dmZRZGp2blRKeVllSkVmVENNdkNYMHZJYjZUZTlxZkMqa2EqWGh3Tnp5QTQ5YmRlLVVxbi1QTE9lSWJNZTEtblBmSldwcmlCY3BiWlBRIn0.UJnuMt3yT7uuUbDbRMKsP9FnTW89yRPL-z4G2dikpr8
"""
        
        if isImplementingManualPaymentFlow {
            if self.isImplementingPaymentMethodWithRequiredAction {
                decisionHandler(.continueWithNewClientToken(testClientToken))
            } else {
                decisionHandler(.complete())
            }
        }
    }
    
    func primerHeadlessUniversalCheckoutDidResumeWith(_ resumeToken: String, decisionHandler: @escaping (PrimerHeadlessUniversalCheckoutResumeDecision) -> Void) {
        eventsCalled.append("primerHeadlessUniversalCheckoutDidResumeWith")
        self.resumeCompletion?(resumeToken, nil)
    }
    
    func primerHeadlessUniversalCheckoutDidCompleteCheckoutWithData(_ data: PrimerCheckoutData) {
        eventsCalled.append("primerHeadlessUniversalCheckoutDidCompleteCheckoutWithData")
        self.paymentCompletion?(data, nil)
    }
    
    func primerHeadlessUniversalCheckoutDidEnterResumePendingWithPaymentAdditionalInfo(_ additionalInfo: PrimerCheckoutAdditionalInfo?) {
        eventsCalled.append("primerHeadlessUniversalCheckoutDidEnterResumePendingWithPaymentAdditionalInfo")
    }
    
    func primerHeadlessUniversalCheckoutDidFail(withError err: Error) {
        eventsCalled.append("primerHeadlessUniversalCheckoutDidFail")
    }
}

extension HUC_TokenizationViewModelTests: PrimerHeadlessUniversalCheckoutUIDelegate {
    
    func primerHeadlessUniversalCheckoutUIDidStartPreparation(for paymentMethodType: String) {
        eventsCalled.append("primerHeadlessUniversalCheckoutPreparationDidStart")
    }
    
    func primerHeadlessUniversalCheckoutUIDidShowPaymentMethod(for paymentMethodType: String) {
        eventsCalled.append("primerHeadlessUniversalCheckoutPaymentMethodDidShow")
    }
}

extension HUC_TokenizationViewModelTests: PrimerHeadlessUniversalCheckoutRawDataManagerDelegate {
    
    func primerRawDataManager(_ rawDataManager: PrimerHeadlessUniversalCheckout.RawDataManager, metadataDidChange metadata: [String: Any]?) {
        
    }
    
    func primerRawDataManager(_ rawDataManager: PrimerHeadlessUniversalCheckout.RawDataManager, dataIsValid isValid: Bool, errors: [Error]?) {
        
    }
}

extension HUC_TokenizationViewModelTests: TokenizationTestDelegate {
    func cleanup() {
        self.paymentCompletion = nil
        self.availablePaymentMethodsLoadedCompletion = nil
        self.tokenizationCompletion = nil
        self.resumeCompletion = nil
        self.isImplementingManualPaymentFlow = false
        self.isImplementingPaymentMethodWithRequiredAction = false
        self.abortPayment = false
        self.eventsCalled = []
    }
}<|MERGE_RESOLUTION|>--- conflicted
+++ resolved
@@ -51,10 +51,6 @@
     func test_huc_start() throws {
         let expectation = XCTestExpectation(description: "Successful HUC initialization")
         
-<<<<<<< HEAD
-=======
-        self.resetTestingEnvironment()
->>>>>>> 8d6173d5
         let clientSession = ClientSession.APIResponse(
             clientSessionId: "mock_client_session_id",
             paymentMethod: ClientSession.PaymentMethod(
@@ -448,11 +444,7 @@
             }
         }
         
-<<<<<<< HEAD
         wait(for: [expectation], timeout: 60)
-=======
-        wait(for: [expectation], timeout: 600)
->>>>>>> 8d6173d5
     }
 }
 
