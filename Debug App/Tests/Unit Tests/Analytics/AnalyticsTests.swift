//
//  AnalyticsTests.swift
//  Debug App
//
//  Created by Evangelos Pittas on 21/3/23.
//  Copyright © 2023 Primer API Ltd. All rights reserved.
//

#if canImport(UIKit)

import XCTest
@testable import PrimerSDK

class AnalyticsTests: XCTestCase {
    
    var newEvents: [Analytics.Event] {
        return [
            Analytics.Event(
                eventType: .message,
                properties: MessageEventProperties(
                    message: "An error message",
                    messageType: .error,
                    severity: .error)),
            Analytics.Event(
                eventType: .message,
                properties: MessageEventProperties(
                    message: "An debug message",
                    messageType: .other,
                    severity: .debug)),
            Analytics.Event(
                eventType: .ui,
                properties: UIEventProperties(
                    action: .click,
                    context: nil,
                    extra: "Extra",
                    objectType: .button,
                    objectId: .done,
                    objectClass: "PrimerButton",
                    place: .cardForm)),
            Analytics.Event(
                eventType: .ui,
                properties: UIEventProperties(
                    action: .dismiss,
                    context: nil,
                    extra: "Extra",
                    objectType: .view,
                    objectId: nil,
                    objectClass: "PrimerViewController",
                    place: .threeDSScreen)),
            Analytics.Event(
                eventType: .crash,
                properties: CrashEventProperties(stacktrace: ["Stacktrace item"])),
            Analytics.Event(
                eventType: .networkCall,
                properties: NetworkCallEventProperties(
                    callType: .requestStart,
                    id: "id-0",
                    url: "https://url.com",
                    method: .get,
                    errorBody: nil,
                    responseCode: nil)),
            Analytics.Event(
                eventType: .networkCall,
                properties: NetworkCallEventProperties(
                    callType: .requestEnd,
                    id: "id-0",
                    url: "https://url.com",
                    method: .get,
                    errorBody: "An error body",
                    responseCode: 500)),
            Analytics.Event(
                eventType: .networkConnectivity,
                properties: NetworkConnectivityEventProperties(networkType: .wifi)),
            Analytics.Event(
                eventType: .sdkEvent,
                properties: SDKEventProperties(
                    name: "Class.Function",
                    params: [
                        "key1": "val1",
                        "key2": "val2"
                    ]))
        ]
    }
        
    func test_record_new_events() throws {
        self.createAnalyticsFileForRC3()
         
        let exp = expectation(description: "Await")

        var newEvents: [Analytics.Event] = []
        var storedEvents: [Analytics.Event]?

        firstly {
            self.createAnalyticsEvents(deletePreviousEvents: true)
        }
        .then { events -> Promise<[Analytics.Event]> in
            newEvents = events
            return self.createAnalyticsEvents(deletePreviousEvents: false)
        }
        .then { events -> Promise<[Analytics.Event]> in
            newEvents.append(contentsOf: events)

            do {
                let storedEvents = try Analytics.Service.loadEventsSynchronously()
                return Promise { seal in
                    seal.fulfill(storedEvents)
                }

            } catch {
                return Promise { seal in
                    seal.reject(error)
                }
            }
        }
        .done { events in
            storedEvents = events
            exp.fulfill()
        }
        .catch { err in
            exp.fulfill()
        }

        waitForExpectations(timeout: 10)

        if newEvents.isEmpty {
            XCTFail("Failed to created new events")

        } else if (storedEvents ?? []).isEmpty {
            XCTFail("Failed to load stored events")

        } else {
            XCTAssert(newEvents.count == storedEvents!.count, "New events \(newEvents.count), events: \(storedEvents!.count)")
        }
    }
    
    func test_corrupt_analytics_file_data() throws {
        let exp = expectation(description: "Await")

        var newEvents: [Analytics.Event]?
        var storedEvents: [Analytics.Event]?
        
        firstly {
            self.createAnalyticsEvents(deletePreviousEvents: true)
        }
        .then { events -> Promise<Void> in
            newEvents = events
            return self.corruptAnalyticsFileData()
        }
        .then { () -> Promise<[Analytics.Event]> in
            do {
                let storedEvents = try Analytics.Service.loadEventsSynchronously()
                return Promise { seal in
                    seal.fulfill(storedEvents)
                }
                
            } catch {
                return Promise { seal in
                    seal.fulfill([])
                }
            }
        }
        .done { events in
            storedEvents = events
            exp.fulfill()
        }
        .catch { err in
            exp.fulfill()
        }

        waitForExpectations(timeout: 10)
        
        if (newEvents ?? []).isEmpty {
            XCTFail("Failed to created new events")
            
        } else if storedEvents == nil {
            XCTFail("Failed to load stored events")
            
        } else {
            XCTAssert(storedEvents!.count == 0, "There shouldn't be any stored events. storedEvents.count \(storedEvents)")
        }
    }
    
    func test_corrupt_analytics_file_with_rc_3_events() throws {
        let createClientSessionExpectation = expectation(description: "Create client session")
        var expectationsToBeFulfilled = [createClientSessionExpectation]
        
        firstly {
            self.createDemoClientSessionAndSetAppState()
        }
        .done { clientToken in
            
        }
        .ensure {
            createClientSessionExpectation.fulfill()
        }
        .catch { err in
            XCTAssert(false, err.localizedDescription)
        }
        
        wait(for: expectationsToBeFulfilled, timeout: 30)
        
        self.cleanUpAnalytics()
        
        self.createAnalyticsFileForRC3()
        
        let writeEventExpectation = expectation(description: "Create client session")
        expectationsToBeFulfilled = [writeEventExpectation]
        
        let newEvents = self.createEvents(10, withMessage: "A message")
        
        firstly {
            Analytics.Service.record(events: newEvents)
        }
        .done {
            
        }
        .ensure {
            writeEventExpectation.fulfill()
        }
        .catch { err in
            XCTAssert(false, err.localizedDescription)
        }
        
        wait(for: expectationsToBeFulfilled, timeout: 30)
        
        var storedEvents = (try? Analytics.Service.loadEventsSynchronously()) ?? []
        XCTAssert(storedEvents.count == 10, "storedEvents should be 10")
    }
    
    func test_sync() throws {
        let mockApiClient = MockPrimerAPIClient()
        mockApiClient.sendAnalyticsEventsResult = (Analytics.Service.Response(id: "mock-d", result: "success"), nil)
        Analytics.apiClient = mockApiClient
        
        self.createAnalyticsFileForRC3()
        
        let exp = expectation(description: "Await")
        
        var storedEvents: [Analytics.Event]?
        let batchSize: UInt = 4
        
        self.deleteAnalyticsFileSynchonously()
        
        firstly {
            // Create events without having a client token yet
            self.createEvents()
        }
        .then { events -> Promise<Void> in
            return Analytics.Service.record(events: events)
        }
        .then { () -> Promise<String> in
            self.createDemoClientSessionAndSetAppState()
        }
        .then { clientToken -> Promise<[Analytics.Event]> in
            return self.createEvents()
        }
        .then { events -> Promise<Void> in
            return Analytics.Service.record(events: events)
        }
        .then { () -> Promise<[Analytics.Event]> in
            do {
                let storedEvents = try Analytics.Service.loadEventsSynchronously()
                return Promise { seal in
                    seal.fulfill(storedEvents)
                }
                
            } catch {
                return Promise { seal in
                    seal.reject(error)
                }
            }
        }
        .then { events -> Promise<Void> in
            return Analytics.Service.sync(batchSize: batchSize)
        }
        .then { () -> Promise<[Analytics.Event]> in
            do {
                let storedEvents = try Analytics.Service.loadEventsSynchronously()
                return Promise { seal in
                    seal.fulfill(storedEvents)
                }
                
            } catch {
                return Promise { seal in
                    seal.reject(error)
                }
            }
        }
        .done { events in
            storedEvents = events
            exp.fulfill()
        }
        .catch { err in
            exp.fulfill()
        }
        
        wait(for: [exp], timeout: 600)
                
        let nonNetworkEvents = storedEvents?.filter({ $0.eventType != .networkCall && $0.eventType != .networkConnectivity })
        XCTAssert((nonNetworkEvents ?? []).count == 0, "nonNetworkEvents: \(nonNetworkEvents?.count)")
    }
    
    func test_delete_analytics_file() throws {
        self.createAnalyticsFileForRC3()
        
        let exp = expectation(description: "Await")
        
        firstly {
            self.createAnalyticsEvents(deletePreviousEvents: true)
        }
        .done { events in
            self.deleteAnalyticsFileSynchonously()
            exp.fulfill()
        }
        .catch { err in
            exp.fulfill()
        }

        waitForExpectations(timeout: 10)
        
        if FileManager.default.fileExists(atPath: Analytics.Service.filepath.path) {
            XCTFail("Failed to delete analytics file at '\(Analytics.Service.filepath.absoluteString)'")
        }
    }
    
    func test_wrapped_error() throws {
        let recordEvent = expectation(description: "Record event")
        
        self.cleanUpAnalytics()
        
        let diagnosticsId = "diagnostics-id"

        let nsErrorUserInfo: [String: Any] = [
            "nsTestString": "test",
            "nsTestNumber": -3.14,
            "nsTestBoolean": true
        ]
        
        let errorUserInfo: [String: String] = [
            "testString": "test"
        ]
        
        let nsError = NSError(
            domain: "domain",
            code: 1,
            userInfo: nsErrorUserInfo)
        
        let primer3DSErrorContainer = Primer3DSErrorContainer.underlyingError(
            userInfo: errorUserInfo,
            diagnosticsId: diagnosticsId,
            error: nsError)
                
        ErrorHandler.handle(error: primer3DSErrorContainer)
        
        Timer.scheduledTimer(withTimeInterval: 1, repeats: false) { _ in
            recordEvent.fulfill()
        }
        
        wait(for: [recordEvent], timeout: 10)
        
        let events = (try? Analytics.Service.loadEventsSynchronously()) ?? []
        let errorEvents = events.filter({ ($0.properties as? MessageEventProperties)?.diagnosticsId == diagnosticsId })
        let errorEvent = errorEvents.first
        
        XCTAssert(errorEvent != nil, "Should had written the error event")
        XCTAssert(errorEvent?.properties as? MessageEventProperties != nil, "Error should contain MessageEventProperties")

        XCTAssert(errorEvent?.appIdentifier == "com.primerapi.PrimerSDKExample", "App identifier should be 'com.primerapi.PrimerSDKExample'")
        XCTAssert(errorEvent?.eventType == .message, "Event type should be '.message'")
        XCTAssert(errorEvent?.sdkType == "IOS_NATIVE", "SDK type should be 'IOS_NATIVE'")

        let errorEventProperties = errorEvent?.properties as? MessageEventProperties
        XCTAssert(errorEventProperties!.diagnosticsId == diagnosticsId, "Error's diagnostic id should be \(diagnosticsId)")
        XCTAssert(errorEventProperties!.context?["threeDsSdkProvider"] as? String == "NETCETERA", "Context should include 'NETCETERA' as threeDsSdkProvider")
        XCTAssert(errorEventProperties!.context?["threeDsWrapperSdkVersion"] as? String != nil, "Context should include threeDsWrapperSdkVersion'")
        XCTAssert(errorEventProperties!.context?["threeDsSdkVersion"] as? String != nil, "Context should include threeDsSdkVersion")
    }
    
    func test_recording_race_conditions() throws {
        self.cleanUpAnalytics()
        self.createAnalyticsFileForRC3()
        var storedEvents = (try? Analytics.Service.loadEventsSynchronously()) ?? []
        XCTAssert(storedEvents.count == 0, "Analytics events should be empty")
        
        let serialQueue     = DispatchQueue(label: "Serial Queue")
        let concurrentQueue = DispatchQueue(label: "Concurrent Queue", attributes: .concurrent)
        
        let writeEventsOnMainQueueExpectation1 = expectation(description: "Write events on main queue 1")
        let writeEventsOnSerialQueueExpectation1 = expectation(description: "Write events on \(serialQueue.label) 1")
        let writeEventsOnSerialQueueExpectation2 = expectation(description: "Write events on \(serialQueue.label) 2")
        let writeEventsOnConcurrentQueueExpectation1 = expectation(description: "Write events on \(concurrentQueue.label) 1")
        let writeEventsOnConcurrentQueueExpectation2 = expectation(description: "Write events on \(concurrentQueue.label) 2")
        
        // Record events from different queues
        
        var eventsIds: [String] = []
        
        serialQueue.async {
            let e1_1 = Analytics.Event(
                eventType: .message,
                properties: MessageEventProperties(
                    message: "An error message 1.1",
                    messageType: .error,
                    severity: .error))
            
            firstly {
                Analytics.Service.record(events: [e1_1])
            }
            .done {
                eventsIds.append(e1_1.localId)
            }
            .ensure {
                writeEventsOnSerialQueueExpectation1.fulfill()
            }
            .catch { err in
                XCTAssert(false, err.localizedDescription)
            }
        }
        
        serialQueue.async {
            let e1_2 = Analytics.Event(
                eventType: .message,
                properties: MessageEventProperties(
                    message: "An error message 1.2",
                    messageType: .error,
                    severity: .error))
            
            firstly {
                Analytics.Service.record(events: [e1_2])
            }
            .done {
                eventsIds.append(e1_2.localId)
            }
            .ensure {
                writeEventsOnSerialQueueExpectation2.fulfill()
            }
            .catch { err in
                XCTAssert(false, err.localizedDescription)
            }
        }
        
        concurrentQueue.async {
            let e2_1 = Analytics.Event(
                eventType: .message,
                properties: MessageEventProperties(
                    message: "An error message 2.1",
                    messageType: .error,
                    severity: .error))
            
            firstly {
                Analytics.Service.record(events: [e2_1])
            }
            .done {
                eventsIds.append(e2_1.localId)
            }
            .ensure {
                writeEventsOnConcurrentQueueExpectation1.fulfill()
            }
            .catch { err in
                XCTAssert(false, err.localizedDescription)
            }
        }
        
        concurrentQueue.async {
            let e2_2 = Analytics.Event(
                eventType: .message,
                properties: MessageEventProperties(
                    message: "An error message 2.2",
                    messageType: .error,
                    severity: .error))
            
            firstly {
                Analytics.Service.record(events: [e2_2])
            }
            .done {
                eventsIds.append(e2_2.localId)
            }
            .ensure {
                writeEventsOnConcurrentQueueExpectation2.fulfill()
            }
            .catch { err in
                XCTAssert(false, err.localizedDescription)
            }
        }
        
        let e3 = Analytics.Event(
            eventType: .message,
            properties: MessageEventProperties(
                message: "An error message 3",
                messageType: .error,
                severity: .error))
        
        firstly {
            Analytics.Service.record(events: [e3])
        }
        .done {
            eventsIds.append(e3.localId)
        }
        .ensure {
            writeEventsOnMainQueueExpectation1.fulfill()
        }
        .catch { err in
            XCTAssert(false, err.localizedDescription)
        }
        
        wait(for: [
            writeEventsOnMainQueueExpectation1,
            writeEventsOnSerialQueueExpectation1,
            writeEventsOnSerialQueueExpectation2,
            writeEventsOnConcurrentQueueExpectation1,
            writeEventsOnConcurrentQueueExpectation2
        ], timeout: 20)
                
        storedEvents = (try? Analytics.Service.loadEventsSynchronously()) ?? []
        XCTAssert(storedEvents.count == eventsIds.count, "Analytics file should contain \(eventsIds.count) events")
    }
    
    func test_race_conditions_on_recording_and_deleting_events() throws {
        let mockApiClient = MockPrimerAPIClient()
        mockApiClient.sendAnalyticsEventsResult = (Analytics.Service.Response(id: "mock-d", result: "success"), nil)
        Analytics.apiClient = mockApiClient
        
        self.cleanUpAnalytics()
        self.createAnalyticsFileForRC3()
        var storedEvents = (try? Analytics.Service.loadEventsSynchronously()) ?? []
        
        self.createAnalyticsFileForRC3()

        let createClientSessionExpectation = expectation(description: "Create client session")
        let expectationsToBeFulfilled = [createClientSessionExpectation]
        
        firstly {
            self.createDemoClientSessionAndSetAppState()
        }
        .done { clientToken in
            createClientSessionExpectation.fulfill()
        }
        .catch { err in
            XCTAssert(false, err.localizedDescription)
        }
        
        wait(for: expectationsToBeFulfilled, timeout: 30)
        
        let serialQueue     = DispatchQueue(label: "Serial Queue")
        let concurrentQueue = DispatchQueue(label: "Concurrent Queue", attributes: .concurrent)
        
        let writeEventsOnMainQueueExpectation1 = expectation(description: "Write events on main queue 1")
        let writeEventsOnSerialQueueExpectation1 = expectation(description: "Write events on \(serialQueue.label) 1")
        let writeEventsOnSerialQueueExpectation2 = expectation(description: "Write events on \(serialQueue.label) 2")
        let writeEventsOnConcurrentQueueExpectation1 = expectation(description: "Write events on \(concurrentQueue.label) 1")
        let writeEventsOnConcurrentQueueExpectation2 = expectation(description: "Write events on \(concurrentQueue.label) 2")
        
        // Record events from different threads/queues
        
        var eventsIds: [String] = []
        
        var e1_1: Analytics.Event!
        var e1_2: Analytics.Event!
        var e2_1: Analytics.Event!
        var e2_2: Analytics.Event!
        var e3: Analytics.Event!
        
        serialQueue.async {
            e1_1 = Analytics.Event(
                eventType: .message,
                properties: MessageEventProperties(
                    message: "An error message 1.1",
                    messageType: .error,
                    severity: .error))
            
            firstly {
                Analytics.Service.record(events: [e1_1])
            }
            .done {
                eventsIds.append(e1_1.localId)
            }
            .ensure {
                writeEventsOnSerialQueueExpectation1.fulfill()
            }
            .catch { err in
                XCTAssert(false, err.localizedDescription)
            }
        }
        
        serialQueue.async {
            e1_2 = Analytics.Event(
                eventType: .message,
                properties: MessageEventProperties(
                    message: "An error message 1.2",
                    messageType: .error,
                    severity: .error))
            
            firstly {
                Analytics.Service.record(events: [e1_2])
            }
            .done {
                eventsIds.append(e1_2.localId)
            }
            .ensure {
                writeEventsOnSerialQueueExpectation2.fulfill()
            }
            .catch { err in
                XCTAssert(false, err.localizedDescription)
            }
        }
        
        concurrentQueue.async {
            e2_1 = Analytics.Event(
                eventType: .message,
                properties: MessageEventProperties(
                    message: "An error message 2_1",
                    messageType: .error,
                    severity: .error))
            
            firstly {
                Analytics.Service.record(events: [e2_1])
            }
            .done {
                eventsIds.append(e2_1.localId)
            }
            .ensure {
                writeEventsOnConcurrentQueueExpectation1.fulfill()
            }
            .catch { err in
                XCTAssert(false, err.localizedDescription)
            }
        }
        
        concurrentQueue.async {
            e2_2 = Analytics.Event(
                eventType: .message,
                properties: MessageEventProperties(
                    message: "An error message 2.2",
                    messageType: .error,
                    severity: .error))
            
            firstly {
                Analytics.Service.record(events: [e2_2])
            }
            .done {
                eventsIds.append(e2_2.localId)
            }
            .ensure {
                writeEventsOnConcurrentQueueExpectation2.fulfill()
            }
            .catch { err in
                XCTAssert(false, err.localizedDescription)
            }
        }
        
        e3 = Analytics.Event(
            eventType: .message,
            properties: MessageEventProperties(
                message: "An error message 3",
                messageType: .error,
                severity: .error))
        
        firstly {
            Analytics.Service.record(events: [e3])
        }
        .done {
            eventsIds.append(e3.localId)
        }
        .ensure {
            writeEventsOnMainQueueExpectation1.fulfill()
        }
        .catch { err in
            XCTAssert(false, err.localizedDescription)
        }
        
        wait(for: [
            writeEventsOnMainQueueExpectation1,
            writeEventsOnSerialQueueExpectation1,
            writeEventsOnSerialQueueExpectation2,
            writeEventsOnConcurrentQueueExpectation1,
            writeEventsOnConcurrentQueueExpectation2
        ], timeout: 20)
                
        storedEvents = (try? Analytics.Service.loadEventsSynchronously()) ?? []
        let storedEventsIds = storedEvents.compactMap({ $0.localId })
        
        XCTAssert(storedEventsIds.contains(e1_1.localId),   "Analytics file should contain event \(e1_1.localId)")
        XCTAssert(storedEventsIds.contains(e1_2.localId),   "Analytics file should contain event \(e1_2.localId)")
        XCTAssert(storedEventsIds.contains(e2_2.localId),   "Analytics file should contain event \(e2_2.localId)")
        XCTAssert(storedEventsIds.contains(e3.localId),     "Analytics file should contain event \(e3.localId)")
        XCTAssert(storedEvents.count == eventsIds.count,    "Analytics file should contain \(eventsIds.count) events")

        // Delete events from different queues

        Analytics.Service.deleteEventsSynchronously([e3])
        storedEvents = (try? Analytics.Service.loadEventsSynchronously()) ?? []
        var deletedEvent3 = storedEvents.first(where: { $0.localId == e3.localId })
        XCTAssert(deletedEvent3 == nil, "Stored events should not contain event \(deletedEvent3?.localId ?? "n/a")")
        eventsIds = eventsIds.filter({ $0 != e3.localId })

        // Now let's delete different events by dispatching async on the same serial queue

        let deleteEvent1OnSerialQueueExpectation = expectation(description: "Delete event e1_1 on serial queue")
        let deleteEvent2OnSerialQueueExpectation = expectation(description: "Delete event e1_2 on serial queue")

        serialQueue.async {
            Analytics.Service.deleteEventsSynchronously([e1_1])
            eventsIds = eventsIds.filter({ $0 != e1_1.localId })
            deleteEvent1OnSerialQueueExpectation.fulfill()
        }

        serialQueue.async {
            Analytics.Service.deleteEventsSynchronously([e1_2])
            eventsIds = eventsIds.filter({ $0 != e1_2.localId })
            deleteEvent2OnSerialQueueExpectation.fulfill()
        }

        wait(for: [deleteEvent1OnSerialQueueExpectation, deleteEvent2OnSerialQueueExpectation], timeout: 10)

        storedEvents = (try? Analytics.Service.loadEventsSynchronously()) ?? []

        var deletedEvent1_1 = storedEvents.first(where: { $0.localId == e1_1.localId })
        var deletedEvent1_2 = storedEvents.first(where: { $0.localId == e1_2.localId })

        XCTAssert(deletedEvent1_1 == nil && deletedEvent1_2 == nil, "Stored events should not contain events \(deletedEvent1_1?.localId ?? "n/a") and \(deletedEvent1_2?.localId ?? "n/a")")

        let storedE2_1 = storedEvents.first(where: { $0.localId == e2_1.localId })
        let storedE2_2 = storedEvents.first(where: { $0.localId == e2_2.localId })
        XCTAssert(storedE2_1 != nil && storedE2_2 != nil, "e2_1 and e2_2 should still be stored")

        // Now let's delete different events by dispatching async on the same concurrent queue

        let deleteEvent1OnConcurrentQueueExpectation = expectation(description: "Delete event e2_1 on concurrent queue")
        let deleteEvent2OnConcurrentQueueExpectation = expectation(description: "Delete event e2_2 on concurrent queue")

        concurrentQueue.async {
            Analytics.Service.deleteEventsSynchronously([e2_1])
            eventsIds = eventsIds.filter({ $0 != e2_1.localId })
            deleteEvent1OnConcurrentQueueExpectation.fulfill()
        }

        concurrentQueue.async {
            Analytics.Service.deleteEventsSynchronously([e2_2])
            eventsIds = eventsIds.filter({ $0 != e2_2.localId })
            deleteEvent2OnConcurrentQueueExpectation.fulfill()
        }

        wait(for: [
            deleteEvent1OnConcurrentQueueExpectation,
            deleteEvent2OnConcurrentQueueExpectation
        ], timeout: 10)

        storedEvents = (try? Analytics.Service.loadEventsSynchronously()) ?? []

        var deletedEvent2_1 = storedEvents.first(where: { $0.localId == e2_1.localId })
        var deletedEvent2_2 = storedEvents.first(where: { $0.localId == e2_2.localId })

        XCTAssert(deletedEvent2_1 == nil && deletedEvent2_2 == nil, "Stored events should not contain events \(deletedEvent2_1?.localId ?? "n/a") and \(deletedEvent2_2?.localId ?? "n/a")")
        XCTAssert(storedEvents.isEmpty, "Stored events should be empty")

        // Rewrite some events
        
        let rewriteEventsFromMainQueueExpectation = expectation(description: "Rewrite events from the main queue")
        
        e1_1 = Analytics.Event(
            eventType: .message,
            properties: MessageEventProperties(
                message: "An error message 1.1",
                messageType: .error,
                severity: .error))
        e1_2 = Analytics.Event(
            eventType: .message,
            properties: MessageEventProperties(
                message: "An error message 1.2",
                messageType: .error,
                severity: .error))
        e2_1 = Analytics.Event(
            eventType: .message,
            properties: MessageEventProperties(
                message: "An error message 2.1",
                messageType: .error,
                severity: .error))
        e2_2 = Analytics.Event(
            eventType: .message,
            properties: MessageEventProperties(
                message: "An error message 2.2",
                messageType: .error,
                severity: .error))
        e3 = Analytics.Event(
            eventType: .message,
            properties: MessageEventProperties(
                message: "An error message 3",
                messageType: .error,
                severity: .error))
        
        let events = [e1_1!, e1_2!, e2_1!, e2_2!, e3!]
        
        firstly {
            Analytics.Service.record(events: events)
        }
        .done {
            storedEvents = (try? Analytics.Service.loadEventsSynchronously()) ?? []
            eventsIds = events.compactMap({ $0.localId })
        }
        .ensure {
            rewriteEventsFromMainQueueExpectation.fulfill()
        }
        .catch { err in
            XCTAssert(false, err.localizedDescription)
        }
        
        wait(for: [rewriteEventsFromMainQueueExpectation], timeout: 10)
        
        let deleteEvent3OnMainQueueExpectation2       = expectation(description: "Delete event e3 on main queue")
        let deleteEvent1OnSerialQueueExpectation2     = expectation(description: "Delete event e1_1 on serial queue")
        let deleteEvent1OnConcurrentQueueExpectation2 = expectation(description: "Delete event e2_1 on concurrent queue")
        
        serialQueue.async {
            Analytics.Service.deleteEventsSynchronously([e1_1])
            eventsIds = eventsIds.filter({ $0 != e1_1.localId })
            deleteEvent1OnSerialQueueExpectation2.fulfill()
        }
        
        concurrentQueue.async {
            Analytics.Service.deleteEventsSynchronously([e2_1])
            eventsIds = eventsIds.filter({ $0 != e2_1.localId })
            deleteEvent1OnConcurrentQueueExpectation2.fulfill()
        }
        
        // I'm having so much fun, so let's delete an event from the main queue
        
        Analytics.Service.deleteEventsSynchronously([e3])
        deleteEvent3OnMainQueueExpectation2.fulfill()
        eventsIds = eventsIds.filter({ $0 != e3.localId })
        
        
        wait(for: [
            deleteEvent1OnSerialQueueExpectation2,
            deleteEvent1OnConcurrentQueueExpectation2,
            deleteEvent3OnMainQueueExpectation2
        ], timeout: 10)
        
        storedEvents = (try? Analytics.Service.loadEventsSynchronously()) ?? []
        deletedEvent1_1 = storedEvents.first(where: { $0.localId == e1_1.localId })
        deletedEvent2_1 = storedEvents.first(where: { $0.localId == e2_1.localId })
        deletedEvent3 = storedEvents.first(where: { $0.localId == e3.localId })
        
        XCTAssert(deletedEvent1_1 == nil && deletedEvent2_1 == nil && deletedEvent3 == nil, "Stored events should not contain events \(deletedEvent1_1?.localId ?? "n/a") and \(deletedEvent2_1?.localId ?? "n/a")")
        XCTAssert(storedEvents.count == eventsIds.count, "Stored events should be empty")
        
        
        // At this point e1_2 and e2_2 are still in the stored events.
        // Test recording a new event (e3), while deleting the other 2

        let writeEvent1OnSerialQueueExpectation3      = expectation(description: "Write event e1_1 on serial queue")
        let writeEvent1OnConcurrentQueueExpectation3  = expectation(description: "Write event e2_1 on concurrent queue")
        let deleteEvent2OnSerialQueueExpectation3     = expectation(description: "Delete event e1_2 on serial queue")
        let deleteEvent2OnConcurrentQueueExpectation3 = expectation(description: "Delete event e2_2 on concurrent queue")

        e1_1 = Analytics.Event(
            eventType: .message,
            properties: MessageEventProperties(
                message: "An error message 1.1",
                messageType: .error,
                severity: .error))
        e2_1 = Analytics.Event(
            eventType: .message,
            properties: MessageEventProperties(
                message: "An error message 2.1",
                messageType: .error,
                severity: .error))
        
        serialQueue.async {
            firstly {
                Analytics.Service.record(events: [e1_1])
            }
            .done {
                eventsIds.append(e1_1.localId)
            }
            .ensure {
                writeEvent1OnSerialQueueExpectation3.fulfill()
            }
            .catch { err in
                XCTAssert(false, err.localizedDescription)
            }
        }
        
        serialQueue.async {
            Analytics.Service.deleteEventsSynchronously([e1_2])
            eventsIds = eventsIds.filter({ $0 != e1_2.localId })
            deleteEvent2OnSerialQueueExpectation3.fulfill()
        }

        concurrentQueue.async {
            firstly {
                Analytics.Service.record(events: [e2_1])
            }
            .done {
                eventsIds.append(e2_1.localId)
            }
            .ensure {
                writeEvent1OnConcurrentQueueExpectation3.fulfill()
            }
            .catch { err in
                XCTAssert(false, err.localizedDescription)
            }
        }
        
        concurrentQueue.async {
            Analytics.Service.deleteEventsSynchronously([e2_2])
            eventsIds = eventsIds.filter({ $0 != e2_2.localId })
            deleteEvent2OnConcurrentQueueExpectation3.fulfill()
        }
        
        wait(for: [
            writeEvent1OnSerialQueueExpectation3,
            writeEvent1OnConcurrentQueueExpectation3,
            deleteEvent2OnSerialQueueExpectation3,
            deleteEvent2OnConcurrentQueueExpectation3
        ], timeout: 10)
        
        // Now events e1_1, e2_1 and e3 should still be in
        
        storedEvents = (try? Analytics.Service.loadEventsSynchronously()) ?? []
        let storedEvent1_1 = storedEvents.first(where: { $0.localId == e1_1.localId })
        let storedEvent2_1 = storedEvents.first(where: { $0.localId == e2_1.localId })
        deletedEvent1_2 = storedEvents.first(where: { $0.localId == e1_2.localId })
        deletedEvent2_2 = storedEvents.first(where: { $0.localId == e2_2.localId })
        
        XCTAssert(
            storedEvent1_1?.localId != nil &&
            storedEvent1_1?.localId == e1_1.localId &&
            eventsIds.contains(storedEvent1_1!.localId),
            "Analytics file should contain event \(e1_1.localId)"
        )
        
        XCTAssert(
            storedEvent2_1?.localId != nil &&
            storedEvent2_1?.localId == e2_1.localId &&
            eventsIds.contains(storedEvent2_1!.localId),
            "Analytics file should contain event \(e2_1.localId)"
        )
        
        XCTAssert(deletedEvent1_2 == nil, "Event \(e1_2.localId) should be deleted")
        XCTAssert(deletedEvent2_2 == nil, "Event \(e2_2.localId) should be deleted")
    }
    
    func test_race_conditions_on_syncing() throws {
        let mockApiClient = MockPrimerAPIClient()
        mockApiClient.mockSuccessfulResponses()
        Analytics.apiClient = mockApiClient
        
        self.cleanUpAnalytics()
        self.createAnalyticsFileForRC3()
        
        var storedEvents = (try? Analytics.Service.loadEventsSynchronously()) ?? []
        
        let events = self.createEvents(1000, withMessage: "A message")
        var eventsIds: [String] = []
        
        let serialQueue      = DispatchQueue(label: "Serial Queue")
        let concurrentQueue  = DispatchQueue(label: "Concurrent Queue", attributes: .concurrent)
        
        let writeEventsExpectation = expectation(description: "Write events")
        var expectationsToBeFulfilled: [XCTestExpectation] = [writeEventsExpectation]
        
        firstly {
            Analytics.Service.record(events: events)
        }
        .done {
            eventsIds.append(contentsOf: events.compactMap({ $0.localId }))
        }
        .ensure {
            writeEventsExpectation.fulfill()
        }
        .catch { err in
            XCTAssert(false, err.localizedDescription)
        }
        
        wait(for: expectationsToBeFulfilled, timeout: 20)
        storedEvents = (try? Analytics.Service.loadEventsSynchronously()) ?? []
        XCTAssert(storedEvents.count == eventsIds.count, "Analytics file should contain \(eventsIds.count) events")
        
        let createClientSessionExpectation    = expectation(description: "Create client session")
        expectationsToBeFulfilled = [createClientSessionExpectation]
        
        firstly {
            self.createDemoClientSessionAndSetAppState()
        }
        .done { clientToken in
            
        }
        .ensure {
            createClientSessionExpectation.fulfill()
        }
        .catch { err in
            XCTAssert(false, err.localizedDescription)
        }
        
        wait(for: expectationsToBeFulfilled, timeout: 30)
        
        let syncOnMainQueueExpectation        = expectation(description: "Sync on main queue expectation")
        let syncOnSerialQueueExpectation1     = expectation(description: "Sync on serial queue expectation 1")
        let syncOnSerialQueueExpectation2     = expectation(description: "Sync on serial queue expectation 2")
        let syncOnConcurrentQueueExpectation1 = expectation(description: "Sync on concurrent queue expectation 1")
        let syncOnConcurrentQueueExpectation2 = expectation(description: "Sync on concurrent queue expectation 2")
        
        expectationsToBeFulfilled = [
            syncOnMainQueueExpectation,
            syncOnSerialQueueExpectation1,
            syncOnSerialQueueExpectation2,
            syncOnConcurrentQueueExpectation1,
            syncOnConcurrentQueueExpectation2
        ]
        
        
        self.syncAnalyticsFile(fromQueue: DispatchQueue.main) {
            syncOnMainQueueExpectation.fulfill()
        }
        
        self.syncAnalyticsFile(fromQueue: serialQueue) {
            syncOnSerialQueueExpectation1.fulfill()
        }
        
        self.syncAnalyticsFile(fromQueue: serialQueue) {
            syncOnSerialQueueExpectation2.fulfill()
        }
        
        self.syncAnalyticsFile(fromQueue: concurrentQueue) {
            syncOnConcurrentQueueExpectation1.fulfill()
        }
        
        self.syncAnalyticsFile(fromQueue: concurrentQueue) {
            syncOnConcurrentQueueExpectation2.fulfill()
        }
        
        wait(for: expectationsToBeFulfilled, timeout: 60)
        storedEvents = (try? Analytics.Service.loadEventsSynchronously()) ?? []
        let nonNetworkEvents = storedEvents.filter({ $0.eventType != .networkCall && $0.eventType != .networkConnectivity })
        XCTAssert(nonNetworkEvents.count == 0, "nonNetworkEvents: \(nonNetworkEvents.count)")
    }
    
    func test_race_conditions_on_creating_events_and_deleting_analytics_file() throws {
        self.cleanUpAnalytics()
        self.createAnalyticsFileForRC3()
        
        self.createAnalyticsFileForRC3()
        
        var storedEvents = (try? Analytics.Service.loadEventsSynchronously()) ?? []
        XCTAssert(storedEvents.isEmpty, "storedEvents should be empty since load should delete migration events")
        
        let serialQueue     = DispatchQueue(label: "Serial Queue")
        let concurrentQueue = DispatchQueue(label: "Concurrent Queue", attributes: .concurrent)
        
        var expectationsToBeFulfilled: [XCTestExpectation] = []
        
        let writeEventsOnMainQueueExpectation = expectation(description: "Write events from main queue")
        var writeEventsOnSerialQueueExpectation1 = expectation(description: "Write events on \(serialQueue.label) [1]")
        let writeEventsOnSerialQueueExpectation2 = expectation(description: "Write events on \(serialQueue.label) 2")
        var writeEventsOnConcurrentQueueExpectation1 = expectation(description: "Write events on \(concurrentQueue.label) 1")
        let writeEventsOnConcurrentQueueExpectation2 = expectation(description: "Write events on \(concurrentQueue.label) 2")
        expectationsToBeFulfilled = [
            writeEventsOnMainQueueExpectation,
            writeEventsOnSerialQueueExpectation1,
            writeEventsOnSerialQueueExpectation2,
            writeEventsOnConcurrentQueueExpectation1,
            writeEventsOnConcurrentQueueExpectation2
        ]
        
        // Record events from different queues
        
        var eventsIds: [String] = []
        
        var serialQueueEvents1 = self.createEvents(2, withMessage: "Serial queue 1")
        let serialQueueEvents2 = self.createEvents(2, withMessage: "Serial queue 2")
        var concurrentQueueEvents1 = self.createEvents(2, withMessage: "Concurrent queue 1")
        let concurrentQueueEvents2 = self.createEvents(2, withMessage: "Concurrent queue 2")
        var mainQueueEvents = self.createEvents(2, withMessage: "Main queue")
        
        self.writeEvents(serialQueueEvents1, fromQueue: serialQueue) {
            eventsIds.append(contentsOf: serialQueueEvents1.compactMap({ $0.localId }))
            writeEventsOnSerialQueueExpectation1.fulfill()
        }
        
        self.writeEvents(serialQueueEvents2, fromQueue: serialQueue) {
            eventsIds.append(contentsOf: serialQueueEvents2.compactMap({ $0.localId }))
            writeEventsOnSerialQueueExpectation2.fulfill()
        }
        
        self.writeEvents(concurrentQueueEvents1, fromQueue: concurrentQueue) {
            eventsIds.append(contentsOf: concurrentQueueEvents1.compactMap({ $0.localId }))
            writeEventsOnConcurrentQueueExpectation1.fulfill()
        }
        
        self.writeEvents(concurrentQueueEvents2, fromQueue: concurrentQueue) {
            eventsIds.append(contentsOf: concurrentQueueEvents2.compactMap({ $0.localId }))
            writeEventsOnConcurrentQueueExpectation2.fulfill()
        }
        
        self.writeEvents(mainQueueEvents, fromQueue: DispatchQueue.main) {
            eventsIds.append(contentsOf: mainQueueEvents.compactMap({ $0.localId }))
            writeEventsOnMainQueueExpectation.fulfill()
        }
        
        wait(for: expectationsToBeFulfilled, timeout: 20)
        expectationsToBeFulfilled = []
                
        storedEvents = (try? Analytics.Service.loadEventsSynchronously()) ?? []
        XCTAssert(storedEvents.count == eventsIds.count, "Analytics file should contain \(eventsIds.count) events")
        
        for event in storedEvents {
            XCTAssert(eventsIds.contains(event.localId), "Analytics file should contain event \(event.localId)")
        }
        
        // Delete analytics file from different queues
        
        let deleteFileOnMainQueueExpectation1 = expectation(description: "Delete analytics file on main queue 1")
        let deleteFileOnSerialQueueExpectation1 = expectation(description: "Delete analytics file on \(serialQueue.label) 1")
        var deleteFileOnSerialQueueExpectation2 = expectation(description: "Delete analytics file on \(serialQueue.label) 2")
        var deleteFileOnConcurrentQueueExpectation1 = expectation(description: "Delete analytics file on \(concurrentQueue.label) 1")
        var deleteFileOnConcurrentQueueExpectation2 = expectation(description: "Delete analytics file on \(concurrentQueue.label) 2")
        expectationsToBeFulfilled = [
            deleteFileOnMainQueueExpectation1,
            deleteFileOnSerialQueueExpectation1,
            deleteFileOnSerialQueueExpectation2,
            deleteFileOnConcurrentQueueExpectation1,
            deleteFileOnConcurrentQueueExpectation2
        ]
        
        self.deleteAnalyticsFile(fromQueue: serialQueue) {
            deleteFileOnSerialQueueExpectation1.fulfill()
        }
        
        self.deleteAnalyticsFile(fromQueue: serialQueue) {
            deleteFileOnSerialQueueExpectation2.fulfill()
        }
        
        self.deleteAnalyticsFile(fromQueue: serialQueue) {
            deleteFileOnConcurrentQueueExpectation1.fulfill()
        }
        
        self.deleteAnalyticsFile(fromQueue: serialQueue) {
            deleteFileOnConcurrentQueueExpectation2.fulfill()
        }
        
        self.deleteAnalyticsFile(fromQueue: serialQueue) {
            deleteFileOnMainQueueExpectation1.fulfill()
        }
        
        wait(for: expectationsToBeFulfilled, timeout: 20)
        expectationsToBeFulfilled = []
        
        storedEvents = (try? Analytics.Service.loadEventsSynchronously()) ?? []
        XCTAssert(storedEvents.isEmpty, "Stored events in analytics file should be 0")
     
        // Rewrite some events
        
        let rewriteEventsFromMainQueueExpectation = expectation(description: "Rewrite events from the main queue")
        expectationsToBeFulfilled = [rewriteEventsFromMainQueueExpectation]
        
        mainQueueEvents = self.createEvents(5, withMessage: "A message")
        
        self.writeEvents(mainQueueEvents, fromQueue: DispatchQueue.main) {
            eventsIds = mainQueueEvents.compactMap({ $0.localId })
            rewriteEventsFromMainQueueExpectation.fulfill()
        }
        
        wait(for: expectationsToBeFulfilled, timeout: 20)
        expectationsToBeFulfilled = []
        
        // TEST
        // - Write events from serial queue
        // - Delete analytics file from serial queue
        
        writeEventsOnSerialQueueExpectation1 = expectation(description: "Write events on \(serialQueue.label) [1]")
        deleteFileOnSerialQueueExpectation2 = expectation(description: "Delete analytics file on \(serialQueue.label) [2]")
        expectationsToBeFulfilled = [writeEventsOnSerialQueueExpectation1, deleteFileOnSerialQueueExpectation2]
        
        serialQueueEvents1 = self.createEvents(2, withMessage: "Serial queue 1")
                
        self.writeEvents(serialQueueEvents1, fromQueue: serialQueue) {
            eventsIds.append(contentsOf: serialQueueEvents1.compactMap({ $0.localId }))
            writeEventsOnSerialQueueExpectation1.fulfill()
        }
        
        self.deleteAnalyticsFile(fromQueue: serialQueue) {
            eventsIds = []
            deleteFileOnSerialQueueExpectation2.fulfill()
        }
        
        wait(for: expectationsToBeFulfilled, timeout: 20)
        expectationsToBeFulfilled = []
        
        storedEvents = (try? Analytics.Service.loadEventsSynchronously()) ?? []
        XCTAssert(storedEvents.count == eventsIds.count, "Analytics file should contain \(eventsIds.count) events")
        
        // TEST
        // - Write events from serial queue
        // - Delete analytics file from serial queue
        
        writeEventsOnConcurrentQueueExpectation1 = expectation(description: "Write events on \(concurrentQueue.label) [1]")
        deleteFileOnConcurrentQueueExpectation2 = expectation(description: "Delete analytics file on \(concurrentQueue.label) [2]")
        expectationsToBeFulfilled = [writeEventsOnConcurrentQueueExpectation1, deleteFileOnConcurrentQueueExpectation2]
        
        concurrentQueueEvents1 = self.createEvents(2, withMessage: "Concurrent queue 1")
                
        self.writeEvents(concurrentQueueEvents1, fromQueue: concurrentQueue) {
            eventsIds.append(contentsOf: concurrentQueueEvents1.compactMap({ $0.localId }))
            writeEventsOnConcurrentQueueExpectation1.fulfill()
        }
        
        self.deleteAnalyticsFile(fromQueue: concurrentQueue) {
            eventsIds = []
            deleteFileOnConcurrentQueueExpectation2.fulfill()
        }
        
        wait(for: expectationsToBeFulfilled, timeout: 20)
        expectationsToBeFulfilled = []
        
        storedEvents = (try? Analytics.Service.loadEventsSynchronously()) ?? []
        XCTAssert(storedEvents.count == eventsIds.count, "Analytics file should contain \(eventsIds.count) events")
        
        // TEST
        // - Write events from serial queue
        // - Delete analytics file from concurrent queue
        
        writeEventsOnSerialQueueExpectation1 = expectation(description: "Write events on \(serialQueue.label) [1]")
        deleteFileOnConcurrentQueueExpectation1 = expectation(description: "Delete analytics file on \(concurrentQueue.label) [1]")
        expectationsToBeFulfilled = [writeEventsOnSerialQueueExpectation1, deleteFileOnConcurrentQueueExpectation1]
        
        serialQueueEvents1 = self.createEvents(2, withMessage: "Serial queue 1")
                
        self.writeEvents(serialQueueEvents1, fromQueue: serialQueue) {
            eventsIds.append(contentsOf: serialQueueEvents1.compactMap({ $0.localId }))
            writeEventsOnSerialQueueExpectation1.fulfill()
        }
        
        self.deleteAnalyticsFile(fromQueue: concurrentQueue) {
            eventsIds = []
            deleteFileOnConcurrentQueueExpectation1.fulfill()
        }
        
        wait(for: expectationsToBeFulfilled, timeout: 20)
        expectationsToBeFulfilled = []
        
        storedEvents = (try? Analytics.Service.loadEventsSynchronously()) ?? []
        XCTAssert(storedEvents.count == eventsIds.count, "Analytics file should contain \(eventsIds.count) events")
        
        
        // TEST
        // - Write events from concurrent queue
        // - Delete analytics file from serial queue
        
        let deleteEventsOnSerialQueueExpectation1 = expectation(description: "Write events on \(serialQueue.label) [1]")
        let writeFileOnConcurrentQueueExpectation1 = expectation(description: "Delete analytics file on \(concurrentQueue.label) [1]")
        expectationsToBeFulfilled = [deleteEventsOnSerialQueueExpectation1, writeFileOnConcurrentQueueExpectation1]
        
        concurrentQueueEvents1 = self.createEvents(2, withMessage: "Concurrent queue 1")
            
        self.deleteAnalyticsFile(fromQueue: serialQueue) {
            eventsIds = []
            deleteEventsOnSerialQueueExpectation1.fulfill()
        }
        
        self.writeEvents(concurrentQueueEvents1, fromQueue: concurrentQueue) {
            eventsIds.append(contentsOf: concurrentQueueEvents1.compactMap({ $0.localId }))
            writeFileOnConcurrentQueueExpectation1.fulfill()
        }
        
        wait(for: expectationsToBeFulfilled, timeout: 20)
        expectationsToBeFulfilled = []
        
        storedEvents = (try? Analytics.Service.loadEventsSynchronously()) ?? []
        XCTAssert(storedEvents.count == eventsIds.count, "Analytics file should contain \(eventsIds.count) events")
<<<<<<< HEAD
    }
    
    // MARK: Helpers
    
    private func corruptAnalyticsFileData() -> Promise<Void> {
        return Promise { seal in
            let randomStr = "random-string"
            
            do {
                let eventsData = randomStr.data(using: .utf8)!
                try eventsData.write(to: Analytics.Service.filepath)
                seal.fulfill()
            } catch {
                XCTFail("Failed to write '\(randomStr)' in '\(Analytics.Service.filepath.absoluteString)'")
                seal.reject(error)
            }
        }
    }
    
    private func createEvents() -> Promise<[Analytics.Event]> {
        return Promise { seal in
            let events = [
                Analytics.Event(
                    eventType: .message,
                    properties: MessageEventProperties(
                        message: "An error message",
                        messageType: .error,
                        severity: .error)),
                Analytics.Event(
                    eventType: .message,
                    properties: MessageEventProperties(
                        message: "An debug message",
                        messageType: .other,
                        severity: .debug)),
                Analytics.Event(
                    eventType: .ui,
                    properties: UIEventProperties(
                        action: .click,
                        context: nil,
                        extra: "Extra",
                        objectType: .button,
                        objectId: .done,
                        objectClass: "PrimerButton",
                        place: .cardForm)),
                Analytics.Event(
                    eventType: .ui,
                    properties: UIEventProperties(
                        action: .dismiss,
                        context: nil,
                        extra: "Extra",
                        objectType: .view,
                        objectId: nil,
                        objectClass: "PrimerViewController",
                        place: .threeDSScreen)),
                Analytics.Event(
                    eventType: .crash,
                    properties: CrashEventProperties(stacktrace: ["Stacktrace item"])),
                Analytics.Event(
                    eventType: .networkCall,
                    properties: NetworkCallEventProperties(
                        callType: .requestStart,
                        id: "id-0",
                        url: "https://url.com",
                        method: .get,
                        errorBody: nil,
                        responseCode: nil)),
                Analytics.Event(
                    eventType: .networkCall,
                    properties: NetworkCallEventProperties(
                        callType: .requestEnd,
                        id: "id-0",
                        url: "https://url.com",
                        method: .get,
                        errorBody: "An error body",
                        responseCode: 500)),
                Analytics.Event(
                    eventType: .networkConnectivity,
                    properties: NetworkConnectivityEventProperties(networkType: .wifi)),
                Analytics.Event(
                    eventType: .sdkEvent,
                    properties: SDKEventProperties(
                        name: "Class.Function",
                        params: [
                            "key1": "val1",
                            "key2": "val2"
                        ]))
            ]
            
            seal.fulfill(events)
        }
    }
    
    private func createAnalyticsEvents(deletePreviousEvents: Bool) -> Promise<[Analytics.Event]> {
        return Promise { seal in
            if deletePreviousEvents {
                self.deleteAnalyticsFileSynchonously()
            }
            
            firstly {
                return Analytics.Service.record(events: self.newEvents)
            }
            .done {
                seal.fulfill(self.newEvents)
            }
            .catch { err in
                seal.reject(err)
            }
        }
    }
    
    func createDemoClientSessionAndSetAppState() -> Promise<String> {
        return Promise { seal in
            Timer.scheduledTimer(withTimeInterval: 1, repeats: false) { _ in
                let settings = PrimerSettings()
                DependencyContainer.register(settings as PrimerSettingsProtocol)
                let appState = AppState()
                appState.clientToken = MockAppState.mockClientToken
                DependencyContainer.register(appState as AppStateProtocol)
                seal.fulfill(MockAppState.mockClientToken)
            }
//            let networking = Networking()
//            networking.requestClientSession(
//                clientSessionRequestBody: ClientSessionRequestBody.demoClientSessionRequestBody) { clientToken, err in
//                    if let err = err {
//                        seal.reject(err)
//                    } else if let clientToken = clientToken {
//                        let settings = PrimerSettings()
//                        DependencyContainer.register(settings as PrimerSettingsProtocol)
//                        let appState = AppState()
//                        appState.clientToken = clientToken
//                        DependencyContainer.register(appState as AppStateProtocol)
//                        seal.fulfill(clientToken)
//                    } else {
//                        fatalError()
//                    }
//                }
        }
    }
    
    func createEvents(_ numberOfEvents: UInt, withMessage message: String?) -> [Analytics.Event] {
        var events: [Analytics.Event] =  []
        
        for i in 0..<numberOfEvents {
            let e = Analytics.Event(
                eventType: .message,
                properties: MessageEventProperties(
                    message: "\(message ?? "A message") [\(i)]",
                    messageType: .error,
                    severity: .error))
            events.append(e)
        }
        
        return events
    }
    
    func writeEvents(_ events: [Analytics.Event], fromQueue queue: DispatchQueue, completion: @escaping (() -> Void)) {
        queue.async {
            firstly {
                Analytics.Service.record(events: events)
            }
            .done {
                
            }
            .ensure {
                completion()
            }
            .catch { err in
                
            }
        }
    }
    
    func createAnalyticsFileForRC3() {
        do {
            let eventsData = AnalyticsTestsConstants.analytics_v_2_17_0_rc_3_Events.data(using: .utf8)!
            try eventsData.write(to: Analytics.Service.filepath)
            
        } catch {
            XCTFail("Failed to create analytics file for RC3 - error message: \(error.localizedDescription)")
        }
    }
    
    func deleteAnalyticsFile(fromQueue queue: DispatchQueue, completion: @escaping (() -> Void)) {
        queue.async {
            self.deleteAnalyticsFileSynchonously()
            completion()
        }
    }
    
    func syncAnalyticsFile(fromQueue queue: DispatchQueue, batchSize: UInt = 100, completion: @escaping (() -> Void)) {
        queue.async {
            firstly {
                Analytics.Service.sync(batchSize: batchSize)
            }
            .done {
                
            }
            .ensure {
                completion()
            }
            .catch { err in
                XCTAssert(false, err.localizedDescription)
            }
        }
    }
    
    func cleanUpAnalytics() {
        self.deleteAnalyticsFileSynchonously()
        let storedEvents = (try? Analytics.Service.loadEventsSynchronously()) ?? []
        XCTAssert(storedEvents.count == 0, "Analytics events should be empty")
    }
    
    func deleteAnalyticsFileSynchonously() {
        Analytics.queue.sync {
            Analytics.Service.deleteAnalyticsFile()
        }
    }
=======
    }    
>>>>>>> 3793b752
}


#endif<|MERGE_RESOLUTION|>--- conflicted
+++ resolved
@@ -1267,227 +1267,7 @@
         
         storedEvents = (try? Analytics.Service.loadEventsSynchronously()) ?? []
         XCTAssert(storedEvents.count == eventsIds.count, "Analytics file should contain \(eventsIds.count) events")
-<<<<<<< HEAD
-    }
-    
-    // MARK: Helpers
-    
-    private func corruptAnalyticsFileData() -> Promise<Void> {
-        return Promise { seal in
-            let randomStr = "random-string"
-            
-            do {
-                let eventsData = randomStr.data(using: .utf8)!
-                try eventsData.write(to: Analytics.Service.filepath)
-                seal.fulfill()
-            } catch {
-                XCTFail("Failed to write '\(randomStr)' in '\(Analytics.Service.filepath.absoluteString)'")
-                seal.reject(error)
-            }
-        }
-    }
-    
-    private func createEvents() -> Promise<[Analytics.Event]> {
-        return Promise { seal in
-            let events = [
-                Analytics.Event(
-                    eventType: .message,
-                    properties: MessageEventProperties(
-                        message: "An error message",
-                        messageType: .error,
-                        severity: .error)),
-                Analytics.Event(
-                    eventType: .message,
-                    properties: MessageEventProperties(
-                        message: "An debug message",
-                        messageType: .other,
-                        severity: .debug)),
-                Analytics.Event(
-                    eventType: .ui,
-                    properties: UIEventProperties(
-                        action: .click,
-                        context: nil,
-                        extra: "Extra",
-                        objectType: .button,
-                        objectId: .done,
-                        objectClass: "PrimerButton",
-                        place: .cardForm)),
-                Analytics.Event(
-                    eventType: .ui,
-                    properties: UIEventProperties(
-                        action: .dismiss,
-                        context: nil,
-                        extra: "Extra",
-                        objectType: .view,
-                        objectId: nil,
-                        objectClass: "PrimerViewController",
-                        place: .threeDSScreen)),
-                Analytics.Event(
-                    eventType: .crash,
-                    properties: CrashEventProperties(stacktrace: ["Stacktrace item"])),
-                Analytics.Event(
-                    eventType: .networkCall,
-                    properties: NetworkCallEventProperties(
-                        callType: .requestStart,
-                        id: "id-0",
-                        url: "https://url.com",
-                        method: .get,
-                        errorBody: nil,
-                        responseCode: nil)),
-                Analytics.Event(
-                    eventType: .networkCall,
-                    properties: NetworkCallEventProperties(
-                        callType: .requestEnd,
-                        id: "id-0",
-                        url: "https://url.com",
-                        method: .get,
-                        errorBody: "An error body",
-                        responseCode: 500)),
-                Analytics.Event(
-                    eventType: .networkConnectivity,
-                    properties: NetworkConnectivityEventProperties(networkType: .wifi)),
-                Analytics.Event(
-                    eventType: .sdkEvent,
-                    properties: SDKEventProperties(
-                        name: "Class.Function",
-                        params: [
-                            "key1": "val1",
-                            "key2": "val2"
-                        ]))
-            ]
-            
-            seal.fulfill(events)
-        }
-    }
-    
-    private func createAnalyticsEvents(deletePreviousEvents: Bool) -> Promise<[Analytics.Event]> {
-        return Promise { seal in
-            if deletePreviousEvents {
-                self.deleteAnalyticsFileSynchonously()
-            }
-            
-            firstly {
-                return Analytics.Service.record(events: self.newEvents)
-            }
-            .done {
-                seal.fulfill(self.newEvents)
-            }
-            .catch { err in
-                seal.reject(err)
-            }
-        }
-    }
-    
-    func createDemoClientSessionAndSetAppState() -> Promise<String> {
-        return Promise { seal in
-            Timer.scheduledTimer(withTimeInterval: 1, repeats: false) { _ in
-                let settings = PrimerSettings()
-                DependencyContainer.register(settings as PrimerSettingsProtocol)
-                let appState = AppState()
-                appState.clientToken = MockAppState.mockClientToken
-                DependencyContainer.register(appState as AppStateProtocol)
-                seal.fulfill(MockAppState.mockClientToken)
-            }
-//            let networking = Networking()
-//            networking.requestClientSession(
-//                clientSessionRequestBody: ClientSessionRequestBody.demoClientSessionRequestBody) { clientToken, err in
-//                    if let err = err {
-//                        seal.reject(err)
-//                    } else if let clientToken = clientToken {
-//                        let settings = PrimerSettings()
-//                        DependencyContainer.register(settings as PrimerSettingsProtocol)
-//                        let appState = AppState()
-//                        appState.clientToken = clientToken
-//                        DependencyContainer.register(appState as AppStateProtocol)
-//                        seal.fulfill(clientToken)
-//                    } else {
-//                        fatalError()
-//                    }
-//                }
-        }
-    }
-    
-    func createEvents(_ numberOfEvents: UInt, withMessage message: String?) -> [Analytics.Event] {
-        var events: [Analytics.Event] =  []
-        
-        for i in 0..<numberOfEvents {
-            let e = Analytics.Event(
-                eventType: .message,
-                properties: MessageEventProperties(
-                    message: "\(message ?? "A message") [\(i)]",
-                    messageType: .error,
-                    severity: .error))
-            events.append(e)
-        }
-        
-        return events
-    }
-    
-    func writeEvents(_ events: [Analytics.Event], fromQueue queue: DispatchQueue, completion: @escaping (() -> Void)) {
-        queue.async {
-            firstly {
-                Analytics.Service.record(events: events)
-            }
-            .done {
-                
-            }
-            .ensure {
-                completion()
-            }
-            .catch { err in
-                
-            }
-        }
-    }
-    
-    func createAnalyticsFileForRC3() {
-        do {
-            let eventsData = AnalyticsTestsConstants.analytics_v_2_17_0_rc_3_Events.data(using: .utf8)!
-            try eventsData.write(to: Analytics.Service.filepath)
-            
-        } catch {
-            XCTFail("Failed to create analytics file for RC3 - error message: \(error.localizedDescription)")
-        }
-    }
-    
-    func deleteAnalyticsFile(fromQueue queue: DispatchQueue, completion: @escaping (() -> Void)) {
-        queue.async {
-            self.deleteAnalyticsFileSynchonously()
-            completion()
-        }
-    }
-    
-    func syncAnalyticsFile(fromQueue queue: DispatchQueue, batchSize: UInt = 100, completion: @escaping (() -> Void)) {
-        queue.async {
-            firstly {
-                Analytics.Service.sync(batchSize: batchSize)
-            }
-            .done {
-                
-            }
-            .ensure {
-                completion()
-            }
-            .catch { err in
-                XCTAssert(false, err.localizedDescription)
-            }
-        }
-    }
-    
-    func cleanUpAnalytics() {
-        self.deleteAnalyticsFileSynchonously()
-        let storedEvents = (try? Analytics.Service.loadEventsSynchronously()) ?? []
-        XCTAssert(storedEvents.count == 0, "Analytics events should be empty")
-    }
-    
-    func deleteAnalyticsFileSynchonously() {
-        Analytics.queue.sync {
-            Analytics.Service.deleteAnalyticsFile()
-        }
-    }
-=======
     }    
->>>>>>> 3793b752
 }
 
 
