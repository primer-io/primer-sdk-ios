--- conflicted
+++ resolved
@@ -62,11 +62,8 @@
         AppState.current.apiConfiguration = PrimerAPIConfiguration(
             coreUrl: decodedClientToken.coreUrl,
             pciUrl: decodedClientToken.pciUrl,
-<<<<<<< HEAD
             binDataUrl: "https://primer.io/bindata",
-=======
             assetsUrl: "https://assets.staging.core.primer.io",
->>>>>>> 4cba4394
             clientSession: ClientSession.APIResponse(
                 clientSessionId: "client-session-id",
                 paymentMethod: nil,
@@ -119,13 +116,9 @@
         
         AppState.current.apiConfiguration = PrimerAPIConfiguration(
             coreUrl: decodedClientToken.coreUrl,
-<<<<<<< HEAD
             pciUrl: decodedClientToken.pciUrl,
             binDataUrl: "https://primer.io/bindata",
-=======
-            pciUrl: decodedClientToken.pciUrl, 
             assetsUrl: "https://assets.staging.core.primer.io",
->>>>>>> 4cba4394
             clientSession: ClientSession.APIResponse(
                 clientSessionId: "client-session-id",
                 paymentMethod: nil,
