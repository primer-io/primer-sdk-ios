//
//  IPay88Tests.swift
//  Debug App Tests
//
//  Created by Evangelos Pittas on 19/4/23.
//  Copyright © 2023 Primer API Ltd. All rights reserved.
//

#if canImport(PrimerIPay88MYSDK)
import XCTest
@testable import PrimerIPay88MYSDK
@testable import PrimerSDK

class IPay88Tests: XCTestCase {

    var iPay88Config = PrimerPaymentMethod(
        id: "iPay88-config-id",
        implementationType: .iPay88Sdk,
        type: "",
        name: "iPay88",
        processorConfigId: "processor-config-id",
        surcharge: nil,
        options: MerchantOptions(
            merchantId: "merchant-id",
            merchantAccountId: "merchant-account-id",
            appId: "app-id"),
        displayMetadata: nil)

    func test_iPay88_payment_object_mapping() throws {
        var paymentObjects = try self.createIPay88PaymentObjects()
        try self.testMapping(primerIPay88Payment: paymentObjects.0, iPay88Payment: paymentObjects.1, scenario: "All params are valid")

        paymentObjects = try self.createIPay88PaymentObjects(userContact: nil)
        try self.testMapping(primerIPay88Payment: paymentObjects.0, iPay88Payment: paymentObjects.1, scenario: "userContact: null")

        paymentObjects = try self.createIPay88PaymentObjects(remark: nil)
        try self.testMapping(primerIPay88Payment: paymentObjects.0, iPay88Payment: paymentObjects.1, scenario: "remark: null")

        paymentObjects = try self.createIPay88PaymentObjects(lang: nil)
        try self.testMapping(primerIPay88Payment: paymentObjects.0, iPay88Payment: paymentObjects.1, scenario: "lang: null")

        paymentObjects = try self.createIPay88PaymentObjects(appdeeplink: nil)
        try self.testMapping(primerIPay88Payment: paymentObjects.0, iPay88Payment: paymentObjects.1, scenario: "appdeeplink: null")

        paymentObjects = try self.createIPay88PaymentObjects(tokenId: nil)
        try self.testMapping(primerIPay88Payment: paymentObjects.0, iPay88Payment: paymentObjects.1, scenario: "tokenId: null")

        paymentObjects = try self.createIPay88PaymentObjects(promoCode: nil)
        try self.testMapping(primerIPay88Payment: paymentObjects.0, iPay88Payment: paymentObjects.1, scenario: "promoCode: null")

        paymentObjects = try self.createIPay88PaymentObjects(fixPaymentId: nil)
        try self.testMapping(primerIPay88Payment: paymentObjects.0, iPay88Payment: paymentObjects.1, scenario: "fixPaymentId: null")
    }

    func test_iPay88_validations() throws {
        #if canImport(PrimerIPay88MYSDK)
        let decodedClientToken = try DecodedJWTToken.createMock(supportedCurrencyCode: "MYR", supportedCountry: "MY")
        let clientToken = try decodedClientToken.toString()

        AppState.current.clientToken = clientToken

        AppState.current.apiConfiguration = PrimerAPIConfiguration(
            coreUrl: decodedClientToken.coreUrl,
            pciUrl: decodedClientToken.pciUrl,
            binDataUrl: "https://primer.io/bindata",
            assetsUrl: "https://assets.staging.core.primer.io",
            clientSession: ClientSession.APIResponse(
                clientSessionId: "client-session-id",
                paymentMethod: nil,
                order: ClientSession.Order(
                    id: "order-id",
                    merchantAmount: nil,
                    totalOrderAmount: 100,
                    totalTaxAmount: nil,
                    countryCode: .my,
                    currencyCode: CurrencyLoader().getCurrency("MYR"),
                    fees: nil,
                    lineItems: [
                        ClientSession.Order.LineItem(
                            itemId: "item-id",
                            quantity: 1,
                            amount: 100,
                            discountAmount: nil,
                            name: "item-name",
                            description: "item-description",
                            taxAmount: nil,
                            taxCode: nil)
                    ],
                    shippingAmount: nil),
                customer: ClientSession.Customer(
                    id: "customer-id",
                    firstName: "customer-first-name",
                    lastName: "customer-last-name",
                    emailAddress: "customer@primer.io",
                    mobileNumber: "12345678",
                    billingAddress: nil,
                    shippingAddress: nil,
                    taxId: nil
                ),
                testId: nil),
            paymentMethods: [

            ],
            primerAccountId: "primer-account-id",
            keys: nil,
            checkoutModules: nil)

        let iPay88TokenizationViewModel = IPay88TokenizationViewModel(config: iPay88Config)

        do {
            try iPay88TokenizationViewModel.validate()
            let payment = try iPay88TokenizationViewModel.createPrimerIPay88Payment()
        } catch {
            XCTAssert(false, "[All required data present] Failed with error \(error.localizedDescription)")
        }

        AppState.current.apiConfiguration = PrimerAPIConfiguration(
            coreUrl: decodedClientToken.coreUrl,
            pciUrl: decodedClientToken.pciUrl,
<<<<<<< HEAD
            binDataUrl: "https://primer.io/bindata",
=======
>>>>>>> 2c5c79b5
            assetsUrl: "https://assets.staging.core.primer.io",
            clientSession: ClientSession.APIResponse(
                clientSessionId: "client-session-id",
                paymentMethod: nil,
                order: nil,
                customer: nil,
                testId: nil),
            paymentMethods: [

            ],
            primerAccountId: "primer-account-id",
            keys: nil,
            checkoutModules: nil)

        do {
            try iPay88TokenizationViewModel.validate()
            XCTAssert(false, "[Customer data missing] Should have failed the validation")
        } catch {
            if let primerErr = error as? PrimerError,
               case .underlyingErrors(let errors, _, _) = primerErr {
                let primerErrors = errors.compactMap({ $0 as? PrimerError })
                let amountError = primerErrors.first(where: { $0.localizedDescription.contains("Invalid client session value") && $0.localizedDescription.contains("amount") })
                let lineItemsError = primerErrors.first(where: { $0.localizedDescription.contains("Invalid client session value") && $0.localizedDescription.contains("order.lineItems") })
                let firstNameError = primerErrors.first(where: { $0.localizedDescription.contains("Invalid client session value") && $0.localizedDescription.contains("customer.firstName") })
                let lastNameError = primerErrors.first(where: { $0.localizedDescription.contains("Invalid client session value") && $0.localizedDescription.contains("customer.lastName") })
                let emailError = primerErrors.first(where: { $0.localizedDescription.contains("Invalid client session value") && $0.localizedDescription.contains("customer.emailAddress") })

                XCTAssert(primerErrors.count == 5, "Should have received 3 underlying errors")
                XCTAssert(amountError != nil, "Should have received a amount error")
                XCTAssert(lineItemsError != nil, "Should have received a lineItems error")
                XCTAssert(firstNameError != nil, "Should have received a firstName error")
                XCTAssert(lastNameError != nil, "Should have received a lastName error")
                XCTAssert(emailError != nil, "Should have received an email error")

            } else {
                XCTAssert(false, "[Customer data missing] Should have thrown .underlying errors")
            }
        }

        do {
            let payment = try iPay88TokenizationViewModel.createPrimerIPay88Payment()
            XCTAssert(false, "Shoudln't succeed to create payment")
        } catch {
            if let primerError = error as? PrimerError {
                switch primerError {
                case .invalidClientToken:
                    break
                default:
                    XCTAssert(false, error.localizedDescription)
                }
            }
        }
        #else
        XCTAssert(false, "PrimerIPay88MYSDK hasn't been imported.")
        #endif
    }

    // MARK: Helpers
    #if canImport(PrimerIPay88MYSDK)
    func createIPay88PaymentObjects(
        merchantCode: String = "merchant-code",
        paymentId: String = "payment-id",
        refNo: String = "primer-transaction-id",
        amount: String = "101",
        currency: String = "MYR",
        prodDesc: String = "product-description",
        userName: String = "user-name",
        userEmail: String = "user@email.com",
        userContact: String? = "1234567890",
        remark: String? = "remark",
        lang: String? = "UTF-8",
        country: String = "MY",
        backendPostURL: String = "https://url.com",
        appdeeplink: String? = "app-deep-link",
        actionType: String? = "1",
        tokenId: String? = "token-id",
        promoCode: String? = "promo-code",
        fixPaymentId: String? = "fix-payment-id",
        transId: String? = "trans-id",
        authCode: String? = "product-description"
    ) throws -> (PrimerIPay88Payment, IpayPayment) {
        let primerIPay88Payment = PrimerIPay88Payment(
            merchantCode: merchantCode,
            paymentId: paymentId,
            refNo: refNo,
            amount: amount,
            currency: currency,
            prodDesc: prodDesc,
            userName: userName,
            userEmail: userEmail,
            userContact: userContact ?? "",
            remark: remark,
            lang: lang,
            country: country,
            backendPostURL: backendPostURL,
            appdeeplink: appdeeplink,
            actionType: actionType,
            tokenId: tokenId,
            promoCode: promoCode,
            fixPaymentId: fixPaymentId,
            transId: transId,
            authCode: authCode)

        return (primerIPay88Payment, primerIPay88Payment.iPay88Payment)
    }

    func testMapping(primerIPay88Payment: PrimerIPay88Payment, iPay88Payment: IpayPayment, scenario: String) throws {
        XCTAssert(primerIPay88Payment.merchantCode == iPay88Payment.merchantCode, "[Scenario: \(scenario)] merchantCode mismatch")
        XCTAssert(primerIPay88Payment.paymentId == iPay88Payment.paymentId, "[Scenario: \(scenario)] paymentId mismatch")
        XCTAssert(primerIPay88Payment.refNo == iPay88Payment.refNo, "[Scenario: \(scenario)] refNo mismatch")
        XCTAssert(primerIPay88Payment.amount == iPay88Payment.amount, "[Scenario: \(scenario)] amount mismatch")
        XCTAssert(primerIPay88Payment.currency == iPay88Payment.currency, "[Scenario: \(scenario)] currency mismatch")
        XCTAssert(primerIPay88Payment.prodDesc == iPay88Payment.prodDesc, "[Scenario: \(scenario)] prodDesc mismatch")
        XCTAssert(primerIPay88Payment.userName == iPay88Payment.userName, "[Scenario: \(scenario)] userName mismatch")
        XCTAssert(primerIPay88Payment.userEmail == iPay88Payment.userEmail, "[Scenario: \(scenario)] userEmail mismatch")
        XCTAssert(primerIPay88Payment.remark == iPay88Payment.remark, "[Scenario: \(scenario)] remark mismatch")
        XCTAssert(primerIPay88Payment.lang == iPay88Payment.lang, "[Scenario: \(scenario)] lang mismatch")
        XCTAssert(primerIPay88Payment.country == iPay88Payment.country, "[Scenario: \(scenario)] country mismatch")
        XCTAssert(primerIPay88Payment.backendPostURL == iPay88Payment.backendPostURL, "[Scenario: \(scenario)] backendPostURL mismatch")
        XCTAssert(primerIPay88Payment.appdeeplink == iPay88Payment.appdeeplink, "[Scenario: \(scenario)] appdeeplink mismatch")
        XCTAssert(primerIPay88Payment.actionType == iPay88Payment.actionType, "[Scenario: \(scenario)] actionType mismatch")
        XCTAssert("" == iPay88Payment.tokenId, "[Scenario: \(scenario)] tokenId mismatch")
        XCTAssert(primerIPay88Payment.promoCode == iPay88Payment.promoCode, "[Scenario: \(scenario)] promoCode mismatch")
        XCTAssert(primerIPay88Payment.fixPaymentId == iPay88Payment.fixPaymentId, "[Scenario: \(scenario)] fixPaymentId mismatch")
    }
    #endif
}

#endif<|MERGE_RESOLUTION|>--- conflicted
+++ resolved
@@ -117,10 +117,7 @@
         AppState.current.apiConfiguration = PrimerAPIConfiguration(
             coreUrl: decodedClientToken.coreUrl,
             pciUrl: decodedClientToken.pciUrl,
-<<<<<<< HEAD
             binDataUrl: "https://primer.io/bindata",
-=======
->>>>>>> 2c5c79b5
             assetsUrl: "https://assets.staging.core.primer.io",
             clientSession: ClientSession.APIResponse(
                 clientSessionId: "client-session-id",
