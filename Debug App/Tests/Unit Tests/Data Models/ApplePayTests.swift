--- conflicted
+++ resolved
@@ -285,11 +285,8 @@
                 apiConfiguration: PrimerAPIConfiguration(
                     coreUrl: "https://core.url",
                     pciUrl: "https://pci.url",
-<<<<<<< HEAD
                     binDataUrl: "https://bindata.url",
-=======
                     assetsUrl: "https://assets.staging.core.primer.io",
->>>>>>> 4cba4394
                     clientSession: clientSession,
                     paymentMethods: nil,
                     primerAccountId: nil,
