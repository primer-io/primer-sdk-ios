--- conflicted
+++ resolved
@@ -251,12 +251,7 @@
         XCTAssertFalse("1234567".isValidOTP)
         XCTAssertFalse("".isValidOTP)
     }
-<<<<<<< HEAD
-    
-    
-=======
-
->>>>>>> 354b2984
+
     private func almostOneYearAgoDateString(format: String = "MM/YY") -> String {
         let date = Date() - 364
         let df = DateFormatter()
