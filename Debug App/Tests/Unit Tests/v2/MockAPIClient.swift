--- conflicted
+++ resolved
@@ -566,22 +566,6 @@
             XCTFail("Set 'listCardNetworksResult' on your MockPrimerAPIClient")
             return nil
         }
-<<<<<<< HEAD
-        
-        DispatchQueue.main.asyncAfter(deadline: .now() + self.mockedNetworkDelay) {
-            if let err = result.1 {
-                completion(.failure(err))
-            } else if let res = result.0 {
-                completion(.success(res))
-            }
-        }
-        
-        return nil
-    }
-    
-    func fetchNolSdkSecret(clientToken: PrimerSDK.DecodedJWTToken, paymentRequestBody: PrimerSDK.Request.Body.NolPay.NolPaySecretDataRequest, completion: @escaping (Result<PrimerSDK.Response.Body.NolPay.NolPaySecretDataResponse, Error>) -> Void) {
-=======
->>>>>>> b1315f2a
         
         DispatchQueue.main.asyncAfter(deadline: .now() + self.mockedNetworkDelay) {
             if let err = result.1 {
