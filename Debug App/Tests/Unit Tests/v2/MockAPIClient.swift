//
//  MockAPIClient.swift
//  Debug App Tests
//
//  Created by Evangelos Pittas on 24/4/23.
//  Copyright © 2023 Primer API Ltd. All rights reserved.
//

#if canImport(UIKit)

@testable import PrimerSDK
import XCTest

class MockPrimerAPIClient: PrimerAPIClientProtocol {
    
    var mockedNetworkDelay: TimeInterval = 2
    var validateClientTokenResult: (SuccessResponse?, Error?)?
    var fetchConfigurationResult: (Response.Body.Configuration?, Error?)?
    var fetchConfigurationWithActionsResult: (Response.Body.Configuration?, Error?)?
    var fetchVaultedPaymentMethodsResult: (Response.Body.VaultedPaymentMethods?, Error?)?
    var deleteVaultedPaymentMethodResult: (Void?, Error?)?
    var createPayPalOrderSessionResult: (Response.Body.PayPal.CreateOrder?, Error?)?
    var createPayPalBillingAgreementSessionResult: (Response.Body.PayPal.CreateBillingAgreement?, Error?)?
    var confirmPayPalBillingAgreementResult: (Response.Body.PayPal.ConfirmBillingAgreement?, Error?)?
    var createKlarnaPaymentSessionResult: (Response.Body.Klarna.CreatePaymentSession?, Error?)?
    var createKlarnaCustomerTokenResult: (Response.Body.Klarna.CustomerToken?, Error?)?
    var finalizeKlarnaPaymentSessionResult: (Response.Body.Klarna.CustomerToken?, Error?)?
    var pollingResults: [(PollingResponse?, Error?)]?
    var tokenizePaymentMethodResult: (PrimerPaymentMethodTokenData?, Error?)?
    var exchangePaymentMethodTokenResult: (PrimerPaymentMethodTokenData?, Error?)?
    var begin3DSAuthResult: (ThreeDS.BeginAuthResponse?, Error?)?
    var continue3DSAuthResult: (ThreeDS.PostAuthResponse?, Error?)?
    var createApayaSessionResult: (Response.Body.Apaya.CreateSession?, Error?)?
    var listAdyenBanksResult: ([Response.Body.Adyen.Bank]?, Error?)?
    var listRetailOutletsResult: (RetailOutletsList?, Error?)?
    var paymentResult: (Response.Body.Payment?, Error?)?
    var sendAnalyticsEventsResult: (Analytics.Service.Response?, Error?)?
    var fetchPayPalExternalPayerInfoResult: (Response.Body.PayPal.PayerInfo?, Error?)?
    var resumePaymentResult: (Response.Body.Payment?, Error?)?
    var testFinalizePollingResult: (Void?, Error?)?
<<<<<<< HEAD
    var listCardNetworksResult: (Response.Body.Bin.Networks?, Error?)?
    
=======
>>>>>>> 0960d201
    private var currentPollingIteration: Int = 0
    var testFetchNolSdkSecretResult: (Response.Body.NolPay.NolPaySecretDataResponse?, Error?)?

    func validateClientToken(
        request: Request.Body.ClientTokenValidation,
        completion: @escaping (_ result: Result<SuccessResponse, Error>) -> Void
    ) {
        guard let result = validateClientTokenResult,
              (result.0 != nil || result.1 != nil)
        else {
            XCTAssert(false, "Set 'validateClientTokenResult' on your MockPrimerAPIClient")
            return
        }
        
        DispatchQueue.main.asyncAfter(deadline: .now() + self.mockedNetworkDelay) { 
            if let err = result.1 {
                completion(.failure(err))
            } else if let successResult = result.0 {
                completion(.success(successResult))
            }
        }
    }
    
    func fetchConfiguration(
        clientToken: DecodedJWTToken,
        requestParameters: Request.URLParameters.Configuration?,
        completion: @escaping (_ result: Result<Response.Body.Configuration, Error>) -> Void
    ) {
        guard let result = fetchConfigurationResult,
              (result.0 != nil || result.1 != nil)
        else {
            XCTAssert(false, "Set 'fetchConfigurationResult' on your MockPrimerAPIClient")
            return
        }
        
        DispatchQueue.main.asyncAfter(deadline: .now() + self.mockedNetworkDelay) {
            if let err = result.1 {
                completion(.failure(err))
            } else if let successResult = result.0 {
                completion(.success(successResult))
            }
        }
    }

    func fetchVaultedPaymentMethods(
        clientToken: DecodedJWTToken,
        completion: @escaping (_ result: Result<Response.Body.VaultedPaymentMethods, Error>) -> Void
    ) {
        guard let result = fetchVaultedPaymentMethodsResult,
              (result.0 != nil || result.1 != nil)
        else {
            XCTAssert(false, "Set 'fetchVaultedPaymentMethodsResult' on your MockPrimerAPIClient")
            return
        }
        
        DispatchQueue.main.asyncAfter(deadline: .now() + self.mockedNetworkDelay) {
            if let err = result.1 {
                completion(.failure(err))
            } else if let successResult = result.0 {
                completion(.success(successResult))
            }
        }
    }
    
    func fetchVaultedPaymentMethods(clientToken: DecodedJWTToken) -> Promise<Response.Body.VaultedPaymentMethods> {
        return Promise { seal in
            self.fetchVaultedPaymentMethods(clientToken: clientToken) { result in
                switch result {
                case .failure(let err):
                    seal.reject(err)
                case .success(let res):
                    seal.fulfill(res)
                }
            }
        }
    }
    
    func deleteVaultedPaymentMethod(
        clientToken: DecodedJWTToken,
        id: String,
        completion: @escaping (_ result: Result<Void, Error>) -> Void
    ) {
        guard let result = deleteVaultedPaymentMethodResult else {
            XCTAssert(false, "Set 'deleteVaultedPaymentMethodResult' on your MockPrimerAPIClient")
            return
        }
        
        DispatchQueue.main.asyncAfter(deadline: .now() + self.mockedNetworkDelay) {
            if let err = result.1 {
                completion(.failure(err))
            } else {
                completion(.success(()))
            }
        }
    }
    
    // PayPal
    func createPayPalOrderSession(
        clientToken: DecodedJWTToken,
        payPalCreateOrderRequest: Request.Body.PayPal.CreateOrder,
        completion: @escaping (_ result: Result<Response.Body.PayPal.CreateOrder, Error>) -> Void
    ) {
        guard let result = createPayPalOrderSessionResult,
              (result.0 != nil || result.1 != nil)
        else {
            XCTAssert(false, "Set 'createPayPalOrderSessionResult' on your MockPrimerAPIClient")
            return
        }
        
        DispatchQueue.main.asyncAfter(deadline: .now() + self.mockedNetworkDelay) {
            if let err = result.1 {
                completion(.failure(err))
            } else if let successResult = result.0 {
                completion(.success(successResult))
            }
        }
    }
    
    func createPayPalBillingAgreementSession(
        clientToken: DecodedJWTToken,
        payPalCreateBillingAgreementRequest: Request.Body.PayPal.CreateBillingAgreement,
        completion: @escaping (_ result: Result<Response.Body.PayPal.CreateBillingAgreement, Error>) -> Void
    ) {
        guard let result = createPayPalBillingAgreementSessionResult,
              (result.0 != nil || result.1 != nil)
        else {
            XCTAssert(false, "Set 'createPayPalBillingAgreementSessionResult' on your MockPrimerAPIClient")
            return
        }
        
        DispatchQueue.main.asyncAfter(deadline: .now() + self.mockedNetworkDelay) {
            if let err = result.1 {
                completion(.failure(err))
            } else if let successResult = result.0 {
                completion(.success(successResult))
            }
        }
    }
    
    func confirmPayPalBillingAgreement(
        clientToken: DecodedJWTToken,
        payPalConfirmBillingAgreementRequest: Request.Body.PayPal.ConfirmBillingAgreement,
        completion: @escaping (_ result: Result<Response.Body.PayPal.ConfirmBillingAgreement, Error>) -> Void
    ) {
        guard let result = confirmPayPalBillingAgreementResult,
              (result.0 != nil || result.1 != nil)
        else {
            XCTAssert(false, "Set 'confirmPayPalBillingAgreementResult' on your MockPrimerAPIClient")
            return
        }
        
        DispatchQueue.main.asyncAfter(deadline: .now() + self.mockedNetworkDelay) {
            if let err = result.1 {
                completion(.failure(err))
            } else if let successResult = result.0 {
                completion(.success(successResult))
            }
        }
    }
    
    // Klarna
    func createKlarnaPaymentSession(
        clientToken: DecodedJWTToken,
        klarnaCreatePaymentSessionAPIRequest: Request.Body.Klarna.CreatePaymentSession,
        completion: @escaping (_ result: Result<Response.Body.Klarna.CreatePaymentSession, Error>) -> Void
    ) {
        guard let result = createKlarnaPaymentSessionResult,
              (result.0 != nil || result.1 != nil)
        else {
            XCTAssert(false, "Set 'createKlarnaPaymentSessionResult' on your MockPrimerAPIClient")
            return
        }
        
        DispatchQueue.main.asyncAfter(deadline: .now() + self.mockedNetworkDelay) {
            if let err = result.1 {
                completion(.failure(err))
            } else if let successResult = result.0 {
                completion(.success(successResult))
            }
        }
    }
    
    func createKlarnaCustomerToken(
        clientToken: DecodedJWTToken,
        klarnaCreateCustomerTokenAPIRequest: Request.Body.Klarna.CreateCustomerToken,
        completion: @escaping (_ result: Result<Response.Body.Klarna.CustomerToken, Error>) -> Void
    ) {
        guard let result = createKlarnaCustomerTokenResult,
              (result.0 != nil || result.1 != nil)
        else {
            XCTAssert(false, "Set 'createKlarnaCustomerTokenResult' on your MockPrimerAPIClient")
            return
        }
        
        DispatchQueue.main.asyncAfter(deadline: .now() + self.mockedNetworkDelay) {
            if let err = result.1 {
                completion(.failure(err))
            } else if let successResult = result.0 {
                completion(.success(successResult))
            }
        }
    }
    
    func finalizeKlarnaPaymentSession(
        clientToken: DecodedJWTToken,
        klarnaFinalizePaymentSessionRequest: Request.Body.Klarna.FinalizePaymentSession,
        completion: @escaping (_ result: Result<Response.Body.Klarna.CustomerToken, Error>) -> Void
    ) {
        guard let result = finalizeKlarnaPaymentSessionResult,
              (result.0 != nil || result.1 != nil)
        else {
            XCTAssert(false, "Set 'finalizeKlarnaPaymentSessionResult' on your MockPrimerAPIClient")
            return
        }
        
        DispatchQueue.main.asyncAfter(deadline: .now() + self.mockedNetworkDelay) {
            if let err = result.1 {
                completion(.failure(err))
            } else if let successResult = result.0 {
                completion(.success(successResult))
            }
        }
    }
    
    // Tokenization
    func tokenizePaymentMethod(
        clientToken: DecodedJWTToken,
        tokenizationRequestBody: Request.Body.Tokenization,
        completion: @escaping (_ result: Result<PrimerPaymentMethodTokenData, Error>) -> Void
    ) {
        guard let result = tokenizePaymentMethodResult,
              (result.0 != nil || result.1 != nil)
        else {
            XCTAssert(false, "Set 'tokenizePaymentMethodResult' on your MockPrimerAPIClient")
            return
        }
        
        DispatchQueue.main.asyncAfter(deadline: .now() + self.mockedNetworkDelay) {
            if let err = result.1 {
                completion(.failure(err))
            } else if let successResult = result.0 {
                completion(.success(successResult))
            }
        }
    }
    
    func exchangePaymentMethodToken(
        clientToken: PrimerSDK.DecodedJWTToken,
        vaultedPaymentMethodId: String,
        vaultedPaymentMethodAdditionalData: PrimerSDK.PrimerVaultedPaymentMethodAdditionalData?,
        completion: @escaping (Result<PrimerSDK.PrimerPaymentMethodTokenData, Error>) -> Void
    ) {
        guard let result = exchangePaymentMethodTokenResult,
              (result.0 != nil || result.1 != nil)
        else {
            XCTAssert(false, "Set 'tokenizePaymentMethodResult' on your MockPrimerAPIClient")
            return
        }
        
        DispatchQueue.main.asyncAfter(deadline: .now() + self.mockedNetworkDelay) {
            if let err = result.1 {
                completion(.failure(err))
            } else if let successResult = result.0 {
                completion(.success(successResult))
            }
        }
    }
    
    // 3DS
    func begin3DSAuth(clientToken: DecodedJWTToken, paymentMethodTokenData: PrimerPaymentMethodTokenData, threeDSecureBeginAuthRequest: ThreeDS.BeginAuthRequest, completion: @escaping (_ result: Result<ThreeDS.BeginAuthResponse, Error>) -> Void
    ) {
        guard let result = begin3DSAuthResult,
              (result.0 != nil || result.1 != nil)
        else {
            XCTAssert(false, "Set 'begin3DSAuthResult' on your MockPrimerAPIClient")
            return
        }
        
        DispatchQueue.main.asyncAfter(deadline: .now() + self.mockedNetworkDelay) {
            if let err = result.1 {
                completion(.failure(err))
            } else if let successResult = result.0 {
                completion(.success(successResult))
            }
        }
    }
    
    func continue3DSAuth(clientToken: PrimerSDK.DecodedJWTToken, threeDSTokenId: String, continueInfo: PrimerSDK.ThreeDS.ContinueInfo, completion: @escaping (Result<PrimerSDK.ThreeDS.PostAuthResponse, Error>) -> Void) {
        guard let result = continue3DSAuthResult,
              (result.0 != nil || result.1 != nil)
        else {
            XCTAssert(false, "Set 'continue3DSAuthResult' on your MockPrimerAPIClient")
            return
        }
        
        DispatchQueue.main.asyncAfter(deadline: .now() + self.mockedNetworkDelay) {
            if let err = result.1 {
                completion(.failure(err))
            } else if let successResult = result.0 {
                completion(.success(successResult))
            }
        }
    }
    
    // Apaya
    func createApayaSession(
        clientToken: DecodedJWTToken,
        request: Request.Body.Apaya.CreateSession,
        completion: @escaping (_ result: Result<Response.Body.Apaya.CreateSession, Error>) -> Void
    ) {
        guard let result = createApayaSessionResult,
              (result.0 != nil || result.1 != nil)
        else {
            XCTAssert(false, "Set 'createApayaSessionResult' on your MockPrimerAPIClient")
            return
        }
        
        DispatchQueue.main.asyncAfter(deadline: .now() + self.mockedNetworkDelay) {
            if let err = result.1 {
                completion(.failure(err))
            } else if let successResult = result.0 {
                completion(.success(successResult))
            }
        }
    }
    
    func listAdyenBanks(
        clientToken: DecodedJWTToken,
        request: Request.Body.Adyen.BanksList,
        completion: @escaping (_ result: Result<[Response.Body.Adyen.Bank], Error>) -> Void
    ) {
        guard let result = listAdyenBanksResult,
              (result.0 != nil || result.1 != nil)
        else {
            XCTAssert(false, "Set 'listAdyenBanksResult' on your MockPrimerAPIClient")
            return
        }
        
        DispatchQueue.main.asyncAfter(deadline: .now() + self.mockedNetworkDelay) {
            if let err = result.1 {
                completion(.failure(err))
            } else if let successResult = result.0 {
                completion(.success(successResult))
            }
        }
    }
    
    func listRetailOutlets(
        clientToken: PrimerSDK.DecodedJWTToken,
        paymentMethodId: String,
        completion: @escaping (Result<PrimerSDK.RetailOutletsList, Error>) -> Void)
    {
        guard let result = listRetailOutletsResult,
              (result.0 != nil || result.1 != nil)
        else {
            XCTAssert(false, "Set 'listRetailOutletsResult' on your MockPrimerAPIClient")
            return
        }
        
        DispatchQueue.main.asyncAfter(deadline: .now() + self.mockedNetworkDelay) {
            if let err = result.1 {
                completion(.failure(err))
            } else if let successResult = result.0 {
                completion(.success(successResult))
            }
        }
    }
    
    func poll(
        clientToken: DecodedJWTToken?,
        url: String,
        completion: @escaping (_ result: Result<PollingResponse, Error>) -> Void)
    {
        guard let pollingResults = pollingResults,
              !pollingResults.isEmpty
        else {
            XCTAssert(false, "Set 'pollingResults' on your MockPrimerAPIClient")
            return
        }
        
        DispatchQueue.main.asyncAfter(deadline: .now() + self.mockedNetworkDelay) {
            let pollingResult = pollingResults[self.currentPollingIteration]
            self.currentPollingIteration += 1
            
            if pollingResult.0 == nil && pollingResult.1 == nil {
                XCTAssert(false, "Each 'pollingResult' must have a response or an error.")
            }
            
            if let err = pollingResult.1 {
                if self.currentPollingIteration == pollingResults.count {
                    XCTAssert(false, "Polling finished with error")
                } else {
                    self.poll(clientToken: clientToken, url: url, completion: completion)
                }
            } else if let res = pollingResult.0 {
                if res.status == .complete {
                    completion(.success(res))
                } else {
                    self.poll(clientToken: clientToken, url: url, completion: completion)
                }
            }
        }
    }
    
    func requestPrimerConfigurationWithActions(
        clientToken: DecodedJWTToken,
        request: ClientSessionUpdateRequest,
        completion: @escaping (_ result: Result<PrimerAPIConfiguration, Error>) -> Void)
    {
        guard let result = fetchConfigurationWithActionsResult,
              (result.0 != nil || result.1 != nil)
        else {
            XCTAssert(false, "Set 'fetchConfigurationWithActionsResult' on your MockPrimerAPIClient")
            return
        }
        
        DispatchQueue.main.asyncAfter(deadline: .now() + self.mockedNetworkDelay) {
            if let err = result.1 {
                completion(.failure(err))
            } else if let successResult = result.0 {
                completion(.success(successResult))
            }
        }
    }
    
    func sendAnalyticsEvents(clientToken: DecodedJWTToken?, url: URL, body: [Analytics.Event]?, completion: @escaping (Result<Analytics.Service.Response, Error>) -> Void) {
        guard let result = sendAnalyticsEventsResult,
              (result.0 != nil || result.1 != nil)
        else {
            XCTAssert(false, "Set 'sendAnalyticsResult' on your MockPrimerAPIClient")
            return
        }
        
        DispatchQueue.main.async {
            if let err = result.1 {
                completion(.failure(err))
            } else if let successResult = result.0 {
                completion(.success(successResult))
            }
        }
    }
    
    func fetchPayPalExternalPayerInfo(
        clientToken: DecodedJWTToken,
        payPalExternalPayerInfoRequestBody: Request.Body.PayPal.PayerInfo,
        completion: @escaping (Result<Response.Body.PayPal.PayerInfo, Error>) -> Void)
    {
        guard let result = fetchPayPalExternalPayerInfoResult,
              (result.0 != nil || result.1 != nil)
        else {
            XCTAssert(false, "Set 'fetchPayPalExternalPayerInfoResult' on your MockPrimerAPIClient")
            return
        }
        
        DispatchQueue.main.asyncAfter(deadline: .now() + self.mockedNetworkDelay) {
            if let err = result.1 {
                completion(.failure(err))
            } else if let successResult = result.0 {
                completion(.success(successResult))
            }
        }
    }

    
    // Payment
    func createPayment(
        clientToken: DecodedJWTToken,
        paymentRequestBody: Request.Body.Payment.Create,
        completion: @escaping (_ result: Result<Response.Body.Payment, Error>) -> Void
    ) {
        guard let result = paymentResult,
              (result.0 != nil || result.1 != nil)
        else {
            XCTAssert(false, "Set 'paymentResult' on your MockPrimerAPIClient")
            return
        }
        
        DispatchQueue.main.asyncAfter(deadline: .now() + self.mockedNetworkDelay) {
            if let err = result.1 {
                completion(.failure(err))
            } else if let successResult = result.0 {
                completion(.success(successResult))
            }
        }
    }
    
    func resumePayment(clientToken: DecodedJWTToken, paymentId: String, paymentResumeRequest: Request.Body.Payment.Resume, completion: @escaping (Result<Response.Body.Payment, Error>) -> Void) {
        guard let result = resumePaymentResult,
              (result.0 != nil || result.1 != nil)
        else {
            XCTAssert(false, "Set 'resumePaymentResult' on your MockPrimerAPIClient")
            return
        }
        
        DispatchQueue.main.asyncAfter(deadline: .now() + self.mockedNetworkDelay) {
            if let err = result.1 {
                completion(.failure(err))
            } else if let successResult = result.0 {
                completion(.success(successResult))
            }
        }
    }
        
    func testFinalizePolling(clientToken: PrimerSDK.DecodedJWTToken, testId: String, completion: @escaping (Result<Void, Error>) -> Void) {
        guard let result = testFinalizePollingResult,
              (result.0 != nil || result.1 != nil)
        else {
            XCTAssert(false, "Set 'testFinalizePollingResult' on your MockPrimerAPIClient")
            return
        }
        
        DispatchQueue.main.asyncAfter(deadline: .now() + self.mockedNetworkDelay) {
            if let err = result.1 {
                completion(.failure(err))
            } else {
                completion(.success(()))
            }
        }
    }
    
    func listCardNetworks(clientToken: DecodedJWTToken, bin: String, completion: @escaping (Result<Response.Body.Bin.Networks, Error>) -> Void) {
        guard let result = listCardNetworksResult, (result.0 != nil || result.1 != nil) else {
            XCTFail("Set 'listCardNetworksResult' on your MockPrimerAPIClient")
            return
        }
        
        DispatchQueue.main.asyncAfter(deadline: .now() + self.mockedNetworkDelay) {
            if let err = result.1 {
                completion(.failure(err))
            } else if let res = result.0 {
                completion(.success(res))
            }
        }
    }
    
    func fetchNolSdkSecret(clientToken: PrimerSDK.DecodedJWTToken, paymentRequestBody: PrimerSDK.Request.Body.NolPay.NolPaySecretDataRequest, completion: @escaping (Result<PrimerSDK.Response.Body.NolPay.NolPaySecretDataResponse, Error>) -> Void) {
        
        guard let result = testFetchNolSdkSecretResult,
              (result.0 != nil || result.1 != nil)
        else {
            XCTAssert(false, "Set 'testFetchNolSdkSecretResult' on your MockPrimerAPIClient")
            return
        }
        
        DispatchQueue.main.asyncAfter(deadline: .now() + self.mockedNetworkDelay) {
            if let err = result.1 {
                completion(.failure(err))
            } else if let successResult = result.0 {
                completion(.success(successResult))
            }
        }
    }

    func genericAPICall(clientToken: PrimerSDK.DecodedJWTToken, url: URL, completion: @escaping (Result<Bool, Error>) -> Void) {
        Timer.scheduledTimer(withTimeInterval: self.mockedNetworkDelay, repeats: false) { _ in
            DispatchQueue.main.async {
                completion(.success(true))
            }
        }
    }

    func mockSuccessfulResponses() {
        self.validateClientTokenResult                  = (MockPrimerAPIClient.Samples.mockValidateClientToken, nil)
        self.fetchConfigurationResult                   = (MockPrimerAPIClient.Samples.mockPrimerAPIConfiguration, nil)
        self.fetchVaultedPaymentMethodsResult           = (MockPrimerAPIClient.Samples.mockVaultedPaymentMethods, nil)
        self.createPayPalOrderSessionResult             = (MockPrimerAPIClient.Samples.mockPayPalCreateOrder, nil)
        self.createPayPalBillingAgreementSessionResult  = (MockPrimerAPIClient.Samples.mockCreatePayPalBillingAgreementSession, nil)
        self.confirmPayPalBillingAgreementResult        = (MockPrimerAPIClient.Samples.mockConfirmPayPalBillingAgreement, nil)
        self.createKlarnaPaymentSessionResult           = (MockPrimerAPIClient.Samples.mockCreateKlarnaPaymentSession, nil)
        self.createKlarnaCustomerTokenResult            = (MockPrimerAPIClient.Samples.mockCreateKlarnaCustomerToken, nil)
        self.finalizeKlarnaPaymentSessionResult         = (MockPrimerAPIClient.Samples.mockFinalizeKlarnaPaymentSession, nil)
        self.pollingResults                             = MockPrimerAPIClient.Samples.mockPollingResults
        self.tokenizePaymentMethodResult                = (MockPrimerAPIClient.Samples.mockTokenizePaymentMethod, nil)
        self.exchangePaymentMethodTokenResult           = (MockPrimerAPIClient.Samples.mockExchangePaymentMethodToken, nil)
        self.begin3DSAuthResult                         = (MockPrimerAPIClient.Samples.mockBegin3DSAuth, nil)
        self.continue3DSAuthResult                      = (MockPrimerAPIClient.Samples.mockContinue3DSAuth, nil)
        self.createApayaSessionResult                   = (MockPrimerAPIClient.Samples.mockApayaSessionResult, nil)
        self.listAdyenBanksResult                       = (MockPrimerAPIClient.Samples.mockAdyenBanks, nil)
        self.listRetailOutletsResult                    = (MockPrimerAPIClient.Samples.mockListRetailOutlets, nil)
        self.paymentResult                              = (MockPrimerAPIClient.Samples.mockPayment, nil)
        self.resumePaymentResult                        = (MockPrimerAPIClient.Samples.mockResumePayment, nil)
        self.sendAnalyticsEventsResult                  = (MockPrimerAPIClient.Samples.mockSendAnalyticsEvents, nil)
        self.fetchPayPalExternalPayerInfoResult         = (MockPrimerAPIClient.Samples.mockFetchPayPalExternalPayerInfo, nil)
        self.testFetchNolSdkSecretResult                = (MockPrimerAPIClient.Samples.mockFetchNolSdkSecret, nil)
    }
}

extension MockPrimerAPIClient {
    
    class Samples {
        
        static let mockValidateClientToken: SuccessResponse = SuccessResponse(success: true)
        static let mockPrimerAPIConfiguration = Response.Body.Configuration(
            coreUrl: "https://primer.io/core",
            pciUrl: "https://primer.io/pci",
            clientSession: ClientSession.APIResponse(
                clientSessionId: "mock-client-session-id-1",
                paymentMethod: ClientSession.PaymentMethod(
                    vaultOnSuccess: false,
                    options: nil),
                order: ClientSession.Order(
                    id: "mock-client-session-order-id-1",
                    merchantAmount: nil,
                    totalOrderAmount: 100,
                    totalTaxAmount: nil,
                    countryCode: .gb,
                    currencyCode: .GBP,
                    fees: nil,
                    lineItems: [
                        ClientSession.Order.LineItem(
                            itemId: "mock-item-id-1",
                            quantity: 1,
                            amount: 100,
                            discountAmount: nil,
                            name: "mock-name-1",
                            description: "mock-description-1",
                            taxAmount: nil,
                            taxCode: nil)
                    ],
                    shippingAmount: nil),
                customer: nil,
                testId: nil),
            paymentMethods: [
                PrimerPaymentMethod(
                    id: "mock-id-1",
                    implementationType: .webRedirect,
                    type: "ADYEN_GIROPAY",
                    name: "Giropay",
                    processorConfigId: "mock-processor-config-id-1",
                    surcharge: nil,
                    options: nil,
                    displayMetadata: nil),
                PrimerPaymentMethod(
                    id: "mock-id-2",
                    implementationType: .webRedirect,
                    type: "ADYEN_DOTPAY",
                    name: "Payment Method Unavailable on Headless",
                    processorConfigId: "mock-processor-config-id-2",
                    surcharge: nil,
                    options: nil,
                    displayMetadata: nil)
            ],
            primerAccountId: "mock-primer-account-id",
            keys: nil,
            checkoutModules: nil)
        static let mockVaultedPaymentMethods = Response.Body.VaultedPaymentMethods(
            data: [])
        static let mockPayPalCreateOrder: Response.Body.PayPal.CreateOrder = Response.Body.PayPal.CreateOrder(
            orderId: "mock-id",
            approvalUrl: "https://primer.io/approval")
        static let mockCreatePayPalBillingAgreementSession = Response.Body.PayPal.CreateBillingAgreement(
            tokenId: "mock_token-id",
            approvalUrl: "https://primer.io/approval")
        static let mockConfirmPayPalBillingAgreement = Response.Body.PayPal.ConfirmBillingAgreement(
            billingAgreementId: "mock-paypal-billing-agreement-id",
            externalPayerInfo: Response.Body.Tokenization.PayPal.ExternalPayerInfo(
                externalPayerId: "mock-external-payer-id",
                email: "john@email.com",
                firstName: "John",
                lastName: "Smith"),
            shippingAddress: Response.Body.Tokenization.PayPal.ShippingAddress(
                firstName: "John",
                lastName: "Smith",
                addressLine1: "Mock address line 1",
                addressLine2: "Mock address line 2",
                city: "London",
                state: "London Greater Area",
                countryCode: "GB",
                postalCode: "PC12345"))
        static let mockCreateKlarnaPaymentSession = Response.Body.Klarna.CreatePaymentSession(
            clientToken: "mock-client-token",
            sessionId: "mock-session-id",
            categories: [
                Response.Body.Klarna.SessionCategory(
                    identifier: "mock-session-category-id",
                    name: "mock-session-category-name",
                    descriptiveAssetUrl: "https://klarna.com/assets-descriptive",
                    standardAssetUrl: "https://klarna.com/assets-standard")
            ],
            hppSessionId: "mock-hpp-session-id",
            hppRedirectUrl: "https://klarna.com/redirect")
        static let mockCreateKlarnaCustomerToken = Response.Body.Klarna.CustomerToken(
            customerTokenId: "mock-customer-token-id",
            sessionData: Response.Body.Klarna.SessionData(
                recurringDescription: "Mock recurring description",
                purchaseCountry: "SE",
                purchaseCurrency: "SEK",
                locale: "en-US",
                orderAmount: 100,
                orderLines: [
                    Response.Body.Klarna.SessionOrderLines(
                        type: "mock-type",
                        name: "mock-name",
                        quantity: 1,
                        unitPrice: 100,
                        totalAmount: 100,
                        totalDiscountAmount: 0)
                ],
                billingAddress: Response.Body.Klarna.BillingAddress(
                    addressLine1: "Mock address line 1",
                    addressLine2: "Mock address line 2",
                    addressLine3: "Mock address line 3",
                    city: "London",
                    countryCode: "GB",
                    email: "john@primer.io",
                    firstName: "John",
                    lastName: "Smith",
                    phoneNumber: "+447812345678",
                    postalCode: "PC123456",
                    state: "Greater London",
                    title: "Mock title"),
                tokenDetails: Response.Body.Klarna.TokenDetails(
                    brand: "Visa",
                    maskedNumber: "**** **** **** 1234",
                    type: "Visa",
                    expiryDate: "03/2030")))
        static let mockFinalizeKlarnaPaymentSession = Response.Body.Klarna.CustomerToken(
            customerTokenId: "mock-customer-token-id",
            sessionData: Response.Body.Klarna.SessionData(
                recurringDescription: "Mock recurring description",
                purchaseCountry: "SE",
                purchaseCurrency: "SEK",
                locale: "en-US",
                orderAmount: 100,
                orderLines: [
                    Response.Body.Klarna.SessionOrderLines(
                        type: "mock-type",
                        name: "mock-name",
                        quantity: 1,
                        unitPrice: 100,
                        totalAmount: 100,
                        totalDiscountAmount: 0)
                ],
                billingAddress: Response.Body.Klarna.BillingAddress(
                    addressLine1: "Mock address line 1",
                    addressLine2: "Mock address line 2",
                    addressLine3: "Mock address line 3",
                    city: "London",
                    countryCode: "GB",
                    email: "john@primer.io",
                    firstName: "John",
                    lastName: "Smith",
                    phoneNumber: "+447812345678",
                    postalCode: "PC123456",
                    state: "Greater London",
                    title: "Mock title"),
                tokenDetails: Response.Body.Klarna.TokenDetails(
                    brand: "Visa",
                    maskedNumber: "**** **** **** 1234",
                    type: "Visa",
                    expiryDate: "03/2030")))
        static let mockPollingResults: [(PollingResponse?, Error?)] = [
            (PollingResponse(status: .pending, id: "0", source: "src"), nil),
            (PollingResponse(status: .pending, id: "0", source: "src"), nil),
            (PollingResponse(status: .complete, id: "0", source: "src"), nil)
        ]
        static let mockTokenizePaymentMethod = PrimerPaymentMethodTokenData(
            analyticsId: "mock_analytics_id",
            id: "mock_payment_method_token_data_id",
            isVaulted: false,
            isAlreadyVaulted: false,
            paymentInstrumentType: .unknown,
            paymentMethodType: "MOCK_WEB_REDIRECT_PAYMENT_METHOD",
            paymentInstrumentData: nil,
            threeDSecureAuthentication: nil,
            token: "mock_payment_method_token",
            tokenType: .singleUse,
            vaultData: nil)
        static let mockExchangePaymentMethodToken = MockPrimerAPIClient.Samples.mockTokenizePaymentMethod
        static let mockBegin3DSAuth = ThreeDS.BeginAuthResponse(
            authentication: ThreeDS.Authentication(
                acsReferenceNumber: nil,
                acsSignedContent: nil,
                acsTransactionId: nil,
                responseCode: .authSuccess,
                transactionId: nil,
                acsOperatorId: nil,
                cryptogram: nil,
                dsReferenceNumber: nil,
                dsTransactionId: nil,
                eci: nil,
                protocolVersion: "2.1.0",
                xid: nil),
            token: PrimerPaymentMethodTokenData(
                analyticsId: "mock_analytics_id",
                id: "mock_payment_method_token_data_id",
                isVaulted: false,
                isAlreadyVaulted: false,
                paymentInstrumentType: .unknown,
                paymentMethodType: "MOCK_WEB_REDIRECT_PAYMENT_METHOD",
                paymentInstrumentData: nil,
                threeDSecureAuthentication: nil,
                token: "mock_payment_method_token",
                tokenType: .singleUse,
                vaultData: nil),
            resumeToken: "mock-resume-token")
        static let mockContinue3DSAuth = ThreeDS.PostAuthResponse(
            token: MockPrimerAPIClient.Samples.mockTokenizePaymentMethod,
            resumeToken: "mock-resume-token",
            authentication: nil)
        static let mockApayaSessionResult = Response.Body.Apaya.CreateSession(
            url: "https://primer.io/apaya",
            token: "mock-token",
            passthroughVariable: nil)
        static let mockAdyenBanks = [
            Response.Body.Adyen.Bank(
                id: "mock-bank-id",
                name: "mock-bank-name",
                iconUrlStr: "https://primer.io/bank-logo",
                disabled: false)
        ]
        static let mockListRetailOutlets = RetailOutletsList(
            result: [
                RetailOutletsRetail(
                    id: "mock-retail-id",
                    name: "mock-retail-name",
                    iconUrl: URL(string: "https://primer.io/mock-retail-icon")!,
                    disabled: false)
            ])
        static let mockPayment = Response.Body.Payment(
            id: "mock_id",
            paymentId: "mock_payment_id",
            amount: 1000,
            currencyCode: "EUR",
            customer: nil,
            customerId: "mock_customer_id",
            dateStr: nil,
            order: nil,
            orderId: nil,
            requiredAction: nil,
            status: .success,
            paymentFailureReason: nil)
        static let mockSendAnalyticsEvents = Analytics.Service.Response(
            id: "mock-id",
            result: "success")
        static let mockFetchPayPalExternalPayerInfo = Response.Body.PayPal.PayerInfo(
            orderId: "mock-order-id",
            externalPayerInfo: Response.Body.Tokenization.PayPal.ExternalPayerInfo(
                externalPayerId: "mock-id",
                email: "john@email.com",
                firstName: "John",
                lastName: "Smith"
            ))
        static let mockResumePayment = Response.Body.Payment(
            id: "mock_id",
            paymentId: "mock_payment_id",
            amount: 1000,
            currencyCode: "EUR",
            customer: nil,
            customerId: "mock_customer_id",
            dateStr: nil,
            order: nil,
            orderId: nil,
            requiredAction: nil,
            status: .success,
            paymentFailureReason: nil)
        
        static let mockFetchNolSdkSecret = Response.Body.NolPay.NolPaySecretDataResponse(sdkSecret: "")

    }
}

#endif<|MERGE_RESOLUTION|>--- conflicted
+++ resolved
@@ -38,11 +38,7 @@
     var fetchPayPalExternalPayerInfoResult: (Response.Body.PayPal.PayerInfo?, Error?)?
     var resumePaymentResult: (Response.Body.Payment?, Error?)?
     var testFinalizePollingResult: (Void?, Error?)?
-<<<<<<< HEAD
     var listCardNetworksResult: (Response.Body.Bin.Networks?, Error?)?
-    
-=======
->>>>>>> 0960d201
     private var currentPollingIteration: Int = 0
     var testFetchNolSdkSecretResult: (Response.Body.NolPay.NolPaySecretDataResponse?, Error?)?
 
