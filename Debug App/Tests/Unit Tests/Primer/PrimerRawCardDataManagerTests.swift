//
//  PrimerRawDataManagerTests.swift
//  ExampleAppTests
//
//  Created by Evangelos on 26/9/22.
//  Copyright © 2022 Primer API Ltd. All rights reserved.
//

#if canImport(UIKit)

import XCTest
@testable import PrimerSDK

class PrimerRawCardDataManagerTests: XCTestCase {
    
    static let validationTimeout = 1.0
    
    func test_invalid_cardnumber_in_raw_card_data() throws {
        var exp = expectation(description: "Await validation")
        
        let rawCardData = PrimerCardData(
            cardNumber: Constants.testCardNumbers[.visa]!.first!,
            expiryDate: "02/2040",
            cvv: "123",
            cardholderName: "John Smith")
        
        let tokenizationBuilder = PrimerRawCardDataTokenizationBuilder(paymentMethodType: "PAYMENT_CARD")
        
        firstly { () -> Promise<Void> in
            rawCardData.cardNumber = "42424242424242421"
            return tokenizationBuilder.validateRawData(rawCardData)
        }
        .done {
            XCTAssert(false, "Card data should not pass validation")
            exp.fulfill()
        }
        .catch { _ in
            exp.fulfill()
        }
        
        wait(for: [exp], timeout: Self.validationTimeout)
        exp = expectation(description: "Await validation")
        
        firstly { () -> Promise<Void> in
            rawCardData.cardNumber = "424242424242424211"
            return tokenizationBuilder.validateRawData(rawCardData)
        }
        .done {
            XCTAssert(false, "Card data should not pass validation")
            exp.fulfill()
        }
        .catch { _ in
            exp.fulfill()
        }
        
        wait(for: [exp], timeout: Self.validationTimeout)
        exp = expectation(description: "Await validation")
        
        firstly { () -> Promise<Void> in
            rawCardData.cardNumber = "424242424242424212345"
            return tokenizationBuilder.validateRawData(rawCardData)
        }
        .done {
            XCTAssert(false, "Card data should not pass validation")
            exp.fulfill()
        }
        .catch { _ in
            exp.fulfill()
        }
        
        wait(for: [exp], timeout: Self.validationTimeout)
        exp = expectation(description: "Await validation")
        
        firstly { () -> Promise<Void> in
            rawCardData.cardNumber = ""
            return tokenizationBuilder.validateRawData(rawCardData)
        }
        .done {
            XCTAssert(false, "Card data should not pass validation")
            exp.fulfill()
        }
        .catch { _ in
            exp.fulfill()
        }
        
        wait(for: [exp], timeout: Self.validationTimeout)
    }
    
    func test_invalid_expiry_date_in_raw_card_data() throws {
        var exp = expectation(description: "Await validation")
        
        let rawCardData = PrimerCardData(
            cardNumber: Constants.testCardNumbers[.visa]!.first!,
            expiryDate: "02/204",
            cvv: "123",
            cardholderName: "John Smith")
        
        let tokenizationBuilder = PrimerRawCardDataTokenizationBuilder(paymentMethodType: "PAYMENT_CARD")
        
        firstly { () -> Promise<Void> in
            return tokenizationBuilder.validateRawData(rawCardData)
        }
        .done {
            XCTAssert(false, "Card data should not pass validation")
            exp.fulfill()
        }
        .catch { _ in
            exp.fulfill()
        }
        
        wait(for: [exp], timeout: Self.validationTimeout)
        exp = expectation(description: "Await validation")
        
        firstly { () -> Promise<Void> in
            rawCardData.expiryDate = "a"
            return tokenizationBuilder.validateRawData(rawCardData)
        }
        .done {
            XCTAssert(false, "Card data should not pass validation")
            exp.fulfill()
        }
        .catch { _ in
            exp.fulfill()
        }
        
        wait(for: [exp], timeout: Self.validationTimeout)
        exp = expectation(description: "Await validation")
        
        firstly { () -> Promise<Void> in
            rawCardData.expiryDate = "1"
            return tokenizationBuilder.validateRawData(rawCardData)
        }
        .done {
            XCTAssert(false, "Card data should not pass validation")
            exp.fulfill()
        }
        .catch { _ in
            exp.fulfill()
        }
        
        wait(for: [exp], timeout: Self.validationTimeout)
        exp = expectation(description: "Await validation")
        
        firstly { () -> Promise<Void> in
            rawCardData.expiryDate = ""
            return tokenizationBuilder.validateRawData(rawCardData)
        }
        .done {
            XCTAssert(false, "Card data should not pass validation")
            exp.fulfill()
        }
        .catch { _ in
            exp.fulfill()
        }
        
        wait(for: [exp], timeout: Self.validationTimeout)
        exp = expectation(description: "Await validation")
        
        firstly { () -> Promise<Void> in
            rawCardData.expiryDate = "13"
            return tokenizationBuilder.validateRawData(rawCardData)
        }
        .done {
            XCTAssert(false, "Card data should not pass validation")
            exp.fulfill()
        }
        .catch { _ in
            exp.fulfill()
        }
        
        wait(for: [exp], timeout: Self.validationTimeout)
        exp = expectation(description: "Await validation")
        
        firstly { () -> Promise<Void> in
            rawCardData.expiryDate = "019"
            return tokenizationBuilder.validateRawData(rawCardData)
        }
        .done {
            XCTAssert(false, "Card data should not pass validation")
            exp.fulfill()
        }
        .catch { _ in
            exp.fulfill()
        }
        
        wait(for: [exp], timeout: Self.validationTimeout)
        exp = expectation(description: "Await validation")
        
        firstly { () -> Promise<Void> in
            rawCardData.expiryDate = "02/"
            return tokenizationBuilder.validateRawData(rawCardData)
        }
        .done {
            XCTAssert(false, "Card data should not pass validation")
            exp.fulfill()
        }
        .catch { _ in
            exp.fulfill()
        }
        
        wait(for: [exp], timeout: Self.validationTimeout)
        exp = expectation(description: "Await validation")
        
        firstly { () -> Promise<Void> in
            rawCardData.expiryDate  = "02/25"
            return tokenizationBuilder.validateRawData(rawCardData)
        }
        .done {
            XCTAssert(false, "Card data should not pass validation")
            exp.fulfill()
        }
        .catch { _ in
            exp.fulfill()
        }
        
        wait(for: [exp], timeout: Self.validationTimeout)
        exp = expectation(description: "Await validation")
        
        firstly { () -> Promise<Void> in
            rawCardData.expiryDate  = "02/2a5"
            return tokenizationBuilder.validateRawData(rawCardData)
        }
        .done {
            XCTAssert(false, "Card data should not pass validation")
            exp.fulfill()
        }
        .catch { _ in
            exp.fulfill()
        }
        
        wait(for: [exp], timeout: Self.validationTimeout)
        exp = expectation(description: "Await validation")
        
        firstly { () -> Promise<Void> in
            rawCardData.expiryDate  = "02/2019"
            return tokenizationBuilder.validateRawData(rawCardData)
        }
        .done {
            XCTAssert(false, "Card data should not pass validation")
            exp.fulfill()
        }
        .catch { _ in
            exp.fulfill()
        }
        
        wait(for: [exp], timeout: Self.validationTimeout)
    }
    
    func test_invalid_cvv_in_raw_card_data() throws {
        var exp = expectation(description: "Await validation")
        
        let rawCardData = PrimerCardData(
            cardNumber: Constants.testCardNumbers[.visa]!.first!,
            expiryDate: "99/2040",
            cvv: "12345",
            cardholderName: "John Smith")
<<<<<<< HEAD
        
=======

>>>>>>> b31c3831
        let tokenizationBuilder = PrimerRawCardDataTokenizationBuilder(paymentMethodType: "PAYMENT_CARD")
        
        firstly {
            return tokenizationBuilder.validateRawData(rawCardData)
        }
        .done { _ in
            XCTAssert(false, "Card data should not pass validation")
            exp.fulfill()
        }
        .catch { _ in
            exp.fulfill()
        }
        
        wait(for: [exp], timeout: Self.validationTimeout)
        exp = expectation(description: "Await validation")
        
        firstly { () -> Promise<Void> in
            rawCardData.cardNumber = Constants.testCardNumbers[.visa]!.first!
            rawCardData.cvv = "1234"
            return tokenizationBuilder.validateRawData(rawCardData)
        }
        .done {
            XCTAssert(false, "Card data should not pass validation")
            exp.fulfill()
        }
        .catch { _ in
            exp.fulfill()
        }
        
        wait(for: [exp], timeout: Self.validationTimeout)
        exp = expectation(description: "Await validation")
        
        firstly { () -> Promise<Void> in
            rawCardData.cardNumber = Constants.testCardNumbers[.visa]!.first!
            rawCardData.cvv = "1234"
            return tokenizationBuilder.validateRawData(rawCardData)
        }
        .done {
            XCTAssert(false, "Card data should not pass validation")
            exp.fulfill()
        }
        .catch { _ in
            exp.fulfill()
        }
        
        wait(for: [exp], timeout: Self.validationTimeout)
        exp = expectation(description: "Await validation")
        
        firstly { () -> Promise<Void> in
            rawCardData.cardNumber = Constants.testCardNumbers[.masterCard]!.first!
            rawCardData.cvv = "1234"
            return tokenizationBuilder.validateRawData(rawCardData)
        }
        .done {
            XCTAssert(false, "Card data should not pass validation")
            exp.fulfill()
        }
        .catch { _ in
            exp.fulfill()
        }
        
        wait(for: [exp], timeout: Self.validationTimeout)
        exp = expectation(description: "Await validation")
        
        firstly { () -> Promise<Void> in
            rawCardData.cardNumber = Constants.testCardNumbers[.amex]!.first!
            rawCardData.cvv = "123"
            return tokenizationBuilder.validateRawData(rawCardData)
        }
        .done {
            XCTAssert(false, "Card data should not pass validation")
            exp.fulfill()
        }
        .catch { _ in
            exp.fulfill()
        }
        
        wait(for: [exp], timeout: Self.validationTimeout)
    }
    
    func testCoBadgingEnabled() {
        PrimerSettings.current.paymentMethodOptions.cardPaymentOptions = PrimerCardPaymentOptions(supportedCardNetworks: [.cartesBancaires])
        let tokenizationBuilder = PrimerRawCardDataTokenizationBuilder(paymentMethodType: "PAYMENT_CARD")
        XCTAssertTrue(tokenizationBuilder.isCoBadgedCardsEnabled)
    }
    
    func testCoBadgingDisabled() {
        PrimerSettings.current.paymentMethodOptions.cardPaymentOptions = PrimerCardPaymentOptions(supportedCardNetworks: [])
        let tokenizationBuilder = PrimerRawCardDataTokenizationBuilder(paymentMethodType: "PAYMENT_CARD")
        XCTAssertFalse(tokenizationBuilder.isCoBadgedCardsEnabled)
    }
}

#endif<|MERGE_RESOLUTION|>--- conflicted
+++ resolved
@@ -254,11 +254,6 @@
             expiryDate: "99/2040",
             cvv: "12345",
             cardholderName: "John Smith")
-<<<<<<< HEAD
-        
-=======
-
->>>>>>> b31c3831
         let tokenizationBuilder = PrimerRawCardDataTokenizationBuilder(paymentMethodType: "PAYMENT_CARD")
         
         firstly {
