--- conflicted
+++ resolved
@@ -27,7 +27,6 @@
         diagnosticsId: UUID().uuidString
     )
 
-<<<<<<< HEAD
     static let primerPaymentMethodTokenData = PrimerPaymentMethodTokenData(
         analyticsId: "mock_analytics_id",
         id: "mock_payment_method_token_data_id",
@@ -41,8 +40,6 @@
         tokenType: .singleUse,
         vaultData: nil)
 
-=======
->>>>>>> 27f784a6
     static var extraMerchantData: [String: Any] = [
         "subscription": [
             [
