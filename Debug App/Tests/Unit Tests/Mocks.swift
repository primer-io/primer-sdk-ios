//
//  PrimerSettings.swift
//  PrimerSDKTests
//
//  Created by Carl Eriksson on 03/01/2021.
//

@testable import PrimerSDK
import XCTest

var mockClientToken = DecodedJWTToken(accessToken: "bla", expDate: Date(timeIntervalSince1970: 2000000000), configurationUrl: "https://primer.io", paymentFlow: "bla", threeDSecureInitUrl: "https://primer.io", threeDSecureToken: "bla", supportedThreeDsProtocolVersions: nil, coreUrl: "https://primer.io", pciUrl: "https://primer.io", env: "bla", intent: "bla", statusUrl: "https://primer.io", redirectUrl: "https://primer.io", qrCode: nil, accountNumber: nil, backendCallbackUrl: nil, primerTransactionId: nil, iPay88PaymentMethodId: nil, iPay88ActionType: nil, supportedCurrencyCode: nil, supportedCountry: nil, nolPayTransactionNo: nil)

// (
//    accessToken: "bla",
//    configurationUrl: "bla",
//    paymentFlow: "bla",
//    threeDSecureInitUrl: "bla",
//    threeDSecureToken: "bla",
//    coreUrl: "https://primer.io",
//    pciUrl: "https://primer.io",
//    env: "bla"
// )

var mockSettings = PrimerSettings(
    paymentMethodOptions: PrimerPaymentMethodOptions(
        urlScheme: "urlScheme",
        applePayOptions: PrimerApplePayOptions(merchantIdentifier: "mid", merchantName: "name")
    )
)

class Mocks {

    static var settings = PrimerSettings(
        paymentMethodOptions: PrimerPaymentMethodOptions(
            urlScheme: "urlScheme",
            applePayOptions: PrimerApplePayOptions(merchantIdentifier: "mid", merchantName: "name")
        )
    )

    static var decodedJWTToken = DecodedJWTToken(accessToken: "bla", expDate: Date(timeIntervalSince1970: 2000000000), configurationUrl: "https://primer.io", paymentFlow: "bla", threeDSecureInitUrl: "https://primer.io", threeDSecureToken: "bla", supportedThreeDsProtocolVersions: nil, coreUrl: "https://primer.io", pciUrl: "https://primer.io", env: "bla", intent: "bla", statusUrl: "https://primer.io", redirectUrl: "https://primer.io", qrCode: nil, accountNumber: nil, backendCallbackUrl: nil, primerTransactionId: nil, iPay88PaymentMethodId: nil, iPay88ActionType: nil, supportedCurrencyCode: nil, supportedCountry: nil, nolPayTransactionNo: nil)

    static var primerPaymentMethodTokenData = PrimerPaymentMethodTokenData(
        analyticsId: "mock_analytics_id",
        id: "mock_payment_method_token_data_id",
        isVaulted: false,
        isAlreadyVaulted: false,
        paymentInstrumentType: .unknown,
        paymentMethodType: "MOCK_WEB_REDIRECT_PAYMENT_METHOD",
        paymentInstrumentData: nil,
        threeDSecureAuthentication: nil,
        token: "mock_payment_method_token",
        tokenType: .singleUse,
        vaultData: nil)

    static var payment = Response.Body.Payment(
        id: "mock_id",
        paymentId: "mock_payment_id",
        amount: 1000,
        currencyCode: "EUR",
        customer: nil,
        customerId: "mock_customer_id",
        dateStr: nil,
        order: nil,
        orderId: nil,
        requiredAction: nil,
        status: .success,
        paymentFailureReason: nil)

    static func createMockAPIConfiguration(
        clientSession: ClientSession.APIResponse?,
        paymentMethods: [PrimerPaymentMethod]?
    ) -> PrimerAPIConfiguration {
        return PrimerAPIConfiguration(
            coreUrl: "https://core.primer.io",
            pciUrl: "https://pci.primer.io",
            binDataUrl: "https://primer.io/bindata",
            assetsUrl: "https://assets.staging.core.primer.io",
            clientSession: clientSession,
            paymentMethods: paymentMethods,
            primerAccountId: nil,
            keys: nil,
            checkoutModules: nil)
    }

    static var apiConfiguration = PrimerAPIConfiguration(
        coreUrl: "https://core.primer.io",
        pciUrl: "https://pci.primer.io",
        binDataUrl: "https://primer.io/bindata",
        assetsUrl: "https://assets.staging.core.primer.io",
        clientSession: nil,
        paymentMethods: [],
        primerAccountId: nil,
        keys: nil,
        checkoutModules: nil)

    static var listCardNetworksData = Response.Body.Bin.Networks(networks: [])

    class Static {

        class Strings {

            static var webRedirectPaymentMethodId = "mock_web_redirect_payment_method_id"
            static var adyenGiroPayRedirectPaymentMethodId = "mock_adyen_giropay_payment_method_id"
            static var klarnaPaymentMethodId = "mock_klarna_payment_method_id"
            static var paymentCardPaymentMethodId = "mock_payment_card_payment_method_id"
            static var nolPaymentMethodId = "mock_nol_payment_method_id"

            static var webRedirectPaymentMethodType = "MOCK_WEB_REDIRECT_PAYMENT_METHOD_TYPE"
            static var adyenGiroPayRedirectPaymentMethodType = "MOCK_ADYEN_GIROPAY_PAYMENT_METHOD_TYPE"
            static var klarnaPaymentMethodType = "MOCK_KLARNA_PAYMENT_METHOD_TYPE"
            static var paymentCardPaymentMethodType = "MOCK_PAYMENT_CARD_PAYMENT_METHOD_TYPE"

            static var webRedirectPaymentMethodName = "Mock Web Redirect Payment Method"
            static var adyenGiroPayRedirectPaymentMethodName = "Mock Adyen GiroPay Payment Method"
            static var klarnaPaymentMethodName = "Mock Klarna Payment Method"
            static var paymentCardPaymentMethodName = "Mock Payment Card Payment Method"
            static var nolPaymentMethodName = "Mock NOL Payment Method"

            static var processorConfigId = "mock_processor_config_id"
            static var idealPaymentMethodId = "ADYEN_IDEAL"
            static var idealPaymentMethodName = "Mock Ideal Payment Method"
        }
    }

    class PaymentMethods {

        static var webRedirectPaymentMethod = PrimerPaymentMethod(
            id: Mocks.Static.Strings.webRedirectPaymentMethodId,
            implementationType: .webRedirect,
            type: Mocks.Static.Strings.webRedirectPaymentMethodType,
            name: Mocks.Static.Strings.webRedirectPaymentMethodName,
            processorConfigId: Mocks.Static.Strings.processorConfigId,
            surcharge: 99,
            options: nil,
            displayMetadata: nil)

        static var paymentCardPaymentMethod = PrimerPaymentMethod(
            id: Mocks.Static.Strings.paymentCardPaymentMethodId,
            implementationType: .nativeSdk,
            type: "PAYMENT_CARD", // Mocks.Static.Strings.paymentCardPaymentMethodType,
            name: Mocks.Static.Strings.paymentCardPaymentMethodName,
            processorConfigId: Mocks.Static.Strings.processorConfigId,
            surcharge: 0,
            options: nil,
            displayMetadata: nil)

        static var nolPaymentMethod = PrimerPaymentMethod(
            id: Mocks.Static.Strings.nolPaymentMethodId,
            implementationType: .nativeSdk,
            type: "NOL_PAY", // Mocks.Static.Strings.paymentCardPaymentMethodType,
            name: Mocks.Static.Strings.nolPaymentMethodName,
            processorConfigId: Mocks.Static.Strings.processorConfigId,
            surcharge: 0,
            options: MerchantOptions(merchantId: "user8", merchantAccountId: "123", appId: "test"),
            displayMetadata: nil)

        static var adyenGiroPayRedirectPaymentMethod = PrimerPaymentMethod(
            id: Mocks.Static.Strings.adyenGiroPayRedirectPaymentMethodId,
            implementationType: .webRedirect,
            type: "ADYEN_GIROPAY", // Mocks.Static.Strings.adyenGiroPayRedirectPaymentMethodType,
            name: Mocks.Static.Strings.adyenGiroPayRedirectPaymentMethodName,
            processorConfigId: Mocks.Static.Strings.processorConfigId,
            surcharge: 199,
            options: nil,
            displayMetadata: nil)

        static var klarnaRedirectPaymentMethod = PrimerPaymentMethod(
            id: Mocks.Static.Strings.klarnaPaymentMethodId,
            implementationType: .nativeSdk,
            type: Mocks.Static.Strings.klarnaPaymentMethodType,
            name: Mocks.Static.Strings.klarnaPaymentMethodName,
            processorConfigId: Mocks.Static.Strings.processorConfigId,
            surcharge: 299,
            options: nil,
            displayMetadata: nil)

        static var idealFormWithRedirectPaymentMethod = PrimerPaymentMethod(
            id: Mocks.Static.Strings.idealPaymentMethodId,
            implementationType: .nativeSdk,
            type: Mocks.Static.Strings.idealPaymentMethodId,
            name: Mocks.Static.Strings.idealPaymentMethodName,
            processorConfigId: Mocks.Static.Strings.processorConfigId,
            surcharge: 0,
            options: nil,
            displayMetadata: nil)

        static var klarnaPaymentMethod = PrimerPaymentMethod(
            id: Mocks.Static.Strings.klarnaPaymentMethodId,
            implementationType: .nativeSdk,
            type: "KLARNA",
            name: "KLARNA",
            processorConfigId: Mocks.Static.Strings.processorConfigId,
            surcharge: 299,
            options: nil,
            displayMetadata: nil)
    }
}

class MockPrimerDelegate: PrimerDelegate {

    var token: String?
    var authorizePaymentFails: Bool
    var clientTokenCallbackCalled = false
    var authorizePaymentCalled = false
    var primerDidDismissCalled = false

    init(token: String? = nil, authorizePaymentFails: Bool = false) {
        self.token = token
        self.authorizePaymentFails = authorizePaymentFails
    }

    func clientTokenCallback(_ completion: @escaping (String?, Error?) -> Void) {
        clientTokenCallbackCalled = true
        guard let token = token else {
            completion(nil, PrimerError.invalidClientToken(userInfo: ["file": #file,
                                                                      "class": "\(Self.self)",
                                                                      "function": #function,
                                                                      "line": "\(#line)"],
<<<<<<< HEAD
                                diagnosticsId: UUID().uuidString))
=======
                                                           diagnosticsId: UUID().uuidString))
>>>>>>> 27f784a6
            return
        }
        completion(token, nil)
    }

    func primerDidCompleteCheckoutWithData(_ data: PrimerCheckoutData) {

    }

    func tokenAddedToVault(_ token: PrimerPaymentMethodTokenData) {

    }

    func authorizePayment(_ result: PrimerPaymentMethodTokenData, _ completion: @escaping (Error?) -> Void) {
        authorizePaymentCalled = true
        if authorizePaymentFails { completion(PrimerError.invalidClientToken(userInfo: ["file": #file,
                                                                                        "class": "\(Self.self)",
                                                                                        "function": #function,
                                                                                        "line": "\(#line)"],
<<<<<<< HEAD
                                diagnosticsId: UUID().uuidString)) }
=======
                                                                             diagnosticsId: UUID().uuidString)) }
>>>>>>> 27f784a6
    }

    func onTokenizeSuccess(_ paymentMethodToken: PrimerPaymentMethodTokenData, _ completion: @escaping (Error?) -> Void) {
        authorizePaymentCalled = true
        if authorizePaymentFails { completion(PrimerError.invalidClientToken(userInfo: ["file": #file,
                                                                                        "class": "\(Self.self)",
                                                                                        "function": #function,
                                                                                        "line": "\(#line)"],
<<<<<<< HEAD
                                diagnosticsId: UUID().uuidString)) }
=======
                                                                             diagnosticsId: UUID().uuidString)) }
>>>>>>> 27f784a6
    }

    func primerDidDismiss() {
        primerDidDismissCalled = true
    }

    func primerDidFailWithError(_ error: Error) {

    }
}

struct MockPrimerSettings: PrimerSettingsProtocol {

    var paymentHandling = PrimerPaymentHandling.auto
    var localeData = PrimerLocaleData()
    var paymentMethodOptions = PrimerPaymentMethodOptions()
    var uiOptions = PrimerUIOptions()
    var threeDsOptions = PrimerThreeDsOptions()
    var debugOptions = PrimerDebugOptions()
}

let mockPaymentMethodConfig = PrimerAPIConfiguration(
    coreUrl: "url",
    pciUrl: "url",
    binDataUrl: "url",
    assetsUrl: "https://assets.staging.core.primer.io",
    clientSession: nil,
    paymentMethods: [
        PrimerPaymentMethod(id: "klarna-test", implementationType: .nativeSdk, type: "KLARNA", name: "Klarna", processorConfigId: "klarna-processor-config-id", surcharge: nil, options: nil, displayMetadata: nil),
        PrimerPaymentMethod(id: "paypal-test", implementationType: .nativeSdk, type: "PAYPAL", name: "PayPal", processorConfigId: "paypal-processor-config-id", surcharge: nil, options: nil, displayMetadata: nil)
    ],
    primerAccountId: nil,
    keys: nil,
    checkoutModules: nil
)

class MockAppState: AppStateProtocol {

    static var current: AppStateProtocol {
        let appState: AppStateProtocol = DependencyContainer.resolve()
        return appState
    }

    var amount: Int? {
        return MockAppState.current.apiConfiguration?.clientSession?.order?.merchantAmount ?? AppState.current.apiConfiguration?.clientSession?.order?.totalOrderAmount
    }

    var currency: Currency? {
        return MockAppState.current.apiConfiguration?.clientSession?.order?.currencyCode
    }

    var clientToken: String?
    var apiConfiguration: PrimerAPIConfiguration?
    var paymentMethods: [PrimerPaymentMethodTokenData] = []
    var selectedPaymentMethodId: String?
    var selectedPaymentMethod: PrimerPaymentMethodTokenData?

    static func resetAPIConfiguration() {
        AppState.current.apiConfiguration = nil
    }

    init(
        clientToken: String? = MockAppState.mockClientToken,
        apiConfiguration: PrimerAPIConfiguration? = PrimerAPIConfiguration(
            coreUrl: "url",
            pciUrl: "url",
            binDataUrl: "url",
            assetsUrl: "https://assets.staging.core.primer.io",
            clientSession: nil,
            paymentMethods: [
                PrimerPaymentMethod(id: "klarna-test", implementationType: .nativeSdk, type: "KLARNA", name: "Klarna", processorConfigId: "klarna-processor-config-id", surcharge: nil, options: nil, displayMetadata: nil),
                PrimerPaymentMethod(id: "paypal-test", implementationType: .nativeSdk, type: "PAYPAL", name: "PayPal", processorConfigId: "paypal-processor-config-id", surcharge: nil, options: nil, displayMetadata: nil)
            ],
            primerAccountId: nil,
            keys: nil,
            checkoutModules: nil
        )
    ) {
        self.clientToken = clientToken
        self.apiConfiguration = apiConfiguration
    }
}

extension MockAppState {
    static var mockClientToken: String {
        return "eyJ0eXAiOiJKV1QiLCJhbGciOiJIUzI1NiIsImtpZCI6ImNsaWVudC10b2tlbi1zaWduaW5nLWtleSJ9.eyJleHAiOjIwMDAwMDAwMDAsImFjY2Vzc1Rva2VuIjoiYzJlOTM3YmMtYmUzOS00ZjVmLTkxYmYtNTIyNWExNDg0OTc1IiwiYW5hbHl0aWNzVXJsIjoiaHR0cHM6Ly9hbmFseXRpY3MuYXBpLnNhbmRib3guY29yZS5wcmltZXIuaW8vbWl4cGFuZWwiLCJhbmFseXRpY3NVcmxWMiI6Imh0dHBzOi8vYW5hbHl0aWNzLnNhbmRib3guZGF0YS5wcmltZXIuaW8vY2hlY2tvdXQvdHJhY2siLCJpbnRlbnQiOiJDSEVDS09VVCIsImNvbmZpZ3VyYXRpb25VcmwiOiJodHRwczovL2FwaS5zYW5kYm94LnByaW1lci5pby9jbGllbnQtc2RrL2NvbmZpZ3VyYXRpb24iLCJjb3JlVXJsIjoiaHR0cHM6Ly9hcGkuc2FuZGJveC5wcmltZXIuaW8iLCJwY2lVcmwiOiJodHRwczovL3Nkay5hcGkuc2FuZGJveC5wcmltZXIuaW8iLCJlbnYiOiJTQU5EQk9YIiwicGF5bWVudEZsb3ciOiJERUZBVUxUIn0.1Epm-502bLNhjhIQrmp4ZtrMQa0vQ2FjckPAlgJtuao"
    }
}

let mockPayPalBillingAgreement = Response.Body.PayPal.ConfirmBillingAgreement(billingAgreementId: "agreementId", externalPayerInfo: Response.Body.Tokenization.PayPal.ExternalPayerInfo(externalPayerId: "", email: "", firstName: "", lastName: ""), shippingAddress: Response.Body.Tokenization.PayPal.ShippingAddress(firstName: "", lastName: "", addressLine1: "", addressLine2: "", city: "", state: "", countryCode: "", postalCode: ""))

class MockLocator {
    static func registerDependencies() {
        let state: AppStateProtocol = MockAppState()
        state.apiConfiguration = mockPaymentMethodConfig
        DependencyContainer.register(state as AppStateProtocol)
        // register dependencies
        DependencyContainer.register(mockSettings as PrimerSettingsProtocol)
        DependencyContainer.register(state as AppStateProtocol)
        DependencyContainer.register(PrimerTheme() as PrimerThemeProtocol)
    }
}

class MockPrimerAPIConfigurationModule: PrimerAPIConfigurationModuleProtocol {

    static var apiClient: PrimerAPIClientProtocol?

    static var clientToken: JWTToken? {
        return PrimerAPIConfigurationModule.clientToken
    }

    static var decodedJWTToken: DecodedJWTToken? {
        return PrimerAPIConfigurationModule.decodedJWTToken
    }

    static var apiConfiguration: PrimerAPIConfiguration? {
        return PrimerAPIConfigurationModule.apiConfiguration
    }

    static func resetSession() {
        PrimerAPIConfigurationModule.resetSession()
    }

    // MARK: - MOCKED PROPERTIES

    var mockedNetworkDelay: TimeInterval = 2
    var mockedAPIConfiguration: PrimerAPIConfiguration?

    func setupSession(
        forClientToken clientToken: String,
        requestDisplayMetadata: Bool,
        requestClientTokenValidation: Bool,
        requestVaultedPaymentMethods: Bool
    ) -> Promise<Void> {
        return Promise { seal in
            guard let mockedAPIConfiguration = mockedAPIConfiguration else {
                XCTAssert(false, "Set 'mockedAPIConfiguration' on your MockPrimerAPIConfigurationModule")
                return
            }

            DispatchQueue.main.asyncAfter(deadline: .now() + self.mockedNetworkDelay) {
                PrimerAPIConfigurationModule.clientToken = clientToken
                PrimerAPIConfigurationModule.apiConfiguration = mockedAPIConfiguration
                seal.fulfill()
            }
        }
    }

    func updateSession(withActions actionsRequest: ClientSessionUpdateRequest) -> Promise<Void> {
        return Promise { _ in
            guard let mockedAPIConfiguration = mockedAPIConfiguration else {
                XCTAssert(false, "Set 'mockedAPIConfiguration' on your MockPrimerAPIConfigurationModule")
                return
            }

            DispatchQueue.main.asyncAfter(deadline: .now() + self.mockedNetworkDelay) {
                PrimerAPIConfigurationModule.apiConfiguration = mockedAPIConfiguration
            }
        }
    }

    func storeRequiredActionClientToken(_ newClientToken: String) -> Promise<Void> {
        return Promise { _ in
            DispatchQueue.main.asyncAfter(deadline: .now() + self.mockedNetworkDelay) {
                PrimerAPIConfigurationModule.clientToken = newClientToken
            }
        }
    }
}<|MERGE_RESOLUTION|>--- conflicted
+++ resolved
@@ -216,11 +216,7 @@
                                                                       "class": "\(Self.self)",
                                                                       "function": #function,
                                                                       "line": "\(#line)"],
-<<<<<<< HEAD
                                 diagnosticsId: UUID().uuidString))
-=======
-                                                           diagnosticsId: UUID().uuidString))
->>>>>>> 27f784a6
             return
         }
         completion(token, nil)
@@ -240,11 +236,7 @@
                                                                                         "class": "\(Self.self)",
                                                                                         "function": #function,
                                                                                         "line": "\(#line)"],
-<<<<<<< HEAD
-                                diagnosticsId: UUID().uuidString)) }
-=======
                                                                              diagnosticsId: UUID().uuidString)) }
->>>>>>> 27f784a6
     }
 
     func onTokenizeSuccess(_ paymentMethodToken: PrimerPaymentMethodTokenData, _ completion: @escaping (Error?) -> Void) {
@@ -253,11 +245,7 @@
                                                                                         "class": "\(Self.self)",
                                                                                         "function": #function,
                                                                                         "line": "\(#line)"],
-<<<<<<< HEAD
-                                diagnosticsId: UUID().uuidString)) }
-=======
                                                                              diagnosticsId: UUID().uuidString)) }
->>>>>>> 27f784a6
     }
 
     func primerDidDismiss() {
