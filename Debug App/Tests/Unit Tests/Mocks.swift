//
//  PrimerSettings.swift
//  PrimerSDKTests
//
//  Created by Carl Eriksson on 03/01/2021.
//

@testable import PrimerSDK
import XCTest

var mockClientToken = DecodedJWTToken(accessToken: "bla", expDate: Date(timeIntervalSince1970: 2000000000), configurationUrl: "https://primer.io", paymentFlow: "bla", threeDSecureInitUrl: "https://primer.io", threeDSecureToken: "bla", supportedThreeDsProtocolVersions: nil, coreUrl: "https://primer.io", pciUrl: "https://primer.io", env: "bla", intent: "bla", statusUrl: "https://primer.io", redirectUrl: "https://primer.io", qrCode: nil, accountNumber: nil, backendCallbackUrl: nil, primerTransactionId: nil, iPay88PaymentMethodId: nil, iPay88ActionType: nil, supportedCurrencyCode: nil, supportedCountry: nil, nolPayTransactionNo: nil)

// (
//    accessToken: "bla",
//    configurationUrl: "bla",
//    paymentFlow: "bla",
//    threeDSecureInitUrl: "bla",
//    threeDSecureToken: "bla",
//    coreUrl: "https://primer.io",
//    pciUrl: "https://primer.io",
//    env: "bla"
// )

var mockSettings = PrimerSettings(
    paymentMethodOptions: PrimerPaymentMethodOptions(
        urlScheme: "urlScheme",
        applePayOptions: PrimerApplePayOptions(merchantIdentifier: "mid", merchantName: "name")
    )
)

class Mocks {
    
    static var settings = PrimerSettings(
        paymentMethodOptions: PrimerPaymentMethodOptions(
            urlScheme: "urlScheme",
            applePayOptions: PrimerApplePayOptions(merchantIdentifier: "mid", merchantName: "name")
        )
    )
    
    static var decodedJWTToken = DecodedJWTToken(accessToken: "bla", expDate: Date(timeIntervalSince1970: 2000000000), configurationUrl: "https://primer.io", paymentFlow: "bla", threeDSecureInitUrl: "https://primer.io", threeDSecureToken: "bla", supportedThreeDsProtocolVersions: nil, coreUrl: "https://primer.io", pciUrl: "https://primer.io", env: "bla", intent: "bla", statusUrl: "https://primer.io", redirectUrl: "https://primer.io", qrCode: nil, accountNumber: nil, backendCallbackUrl: nil, primerTransactionId: nil, iPay88PaymentMethodId: nil, iPay88ActionType: nil, supportedCurrencyCode: nil, supportedCountry: nil, nolPayTransactionNo: nil)
    
    static var primerPaymentMethodTokenData = PrimerPaymentMethodTokenData(
        analyticsId: "mock_analytics_id",
        id: "mock_payment_method_token_data_id",
        isVaulted: false,
        isAlreadyVaulted: false,
        paymentInstrumentType: .unknown,
        paymentMethodType: "MOCK_WEB_REDIRECT_PAYMENT_METHOD",
        paymentInstrumentData: nil,
        threeDSecureAuthentication: nil,
        token: "mock_payment_method_token",
        tokenType: .singleUse,
        vaultData: nil)
    
    static var payment = Response.Body.Payment(
        id: "mock_id",
        paymentId: "mock_payment_id",
        amount: 1000,
        currencyCode: "EUR",
        customer: nil,
        customerId: "mock_customer_id",
        dateStr: nil,
        order: nil,
        orderId: nil,
        requiredAction: nil,
        status: .success,
        paymentFailureReason: nil)
    
    static func createMockAPIConfiguration(
        clientSession: ClientSession.APIResponse?,
        paymentMethods: [PrimerPaymentMethod]?
    ) -> PrimerAPIConfiguration {
        return PrimerAPIConfiguration(
            coreUrl: "https://core.primer.io",
<<<<<<< HEAD
            pciUrl: "https://pci.primer.io",
            binDataUrl: "https://primer.io/bindata",
=======
            pciUrl: "https://pci.primer.io", 
            assetsUrl: "https://assets.staging.core.primer.io",
>>>>>>> 4cba4394
            clientSession: clientSession,
            paymentMethods: paymentMethods,
            primerAccountId: nil,
            keys: nil,
            checkoutModules: nil)
    }
    
    static var apiConfiguration = PrimerAPIConfiguration(
        coreUrl: "https://core.primer.io",
<<<<<<< HEAD
        pciUrl: "https://pci.primer.io",
        binDataUrl: "https://primer.io/bindata",
=======
        pciUrl: "https://pci.primer.io", 
        assetsUrl: "https://assets.staging.core.primer.io",
>>>>>>> 4cba4394
        clientSession: nil,
        paymentMethods: [],
        primerAccountId: nil,
        keys: nil,
        checkoutModules: nil)
    
    static var listCardNetworksData = Response.Body.Bin.Networks(networks: [])
    
    class Static {
        
        class Strings {
            
            static var webRedirectPaymentMethodId = "mock_web_redirect_payment_method_id"
            static var adyenGiroPayRedirectPaymentMethodId = "mock_adyen_giropay_payment_method_id"
            static var klarnaPaymentMethodId = "mock_klarna_payment_method_id"
            static var paymentCardPaymentMethodId = "mock_payment_card_payment_method_id"
            
            static var webRedirectPaymentMethodType = "MOCK_WEB_REDIRECT_PAYMENT_METHOD_TYPE"
            static var adyenGiroPayRedirectPaymentMethodType = "MOCK_ADYEN_GIROPAY_PAYMENT_METHOD_TYPE"
            static var klarnaPaymentMethodType = "MOCK_KLARNA_PAYMENT_METHOD_TYPE"
            static var paymentCardPaymentMethodType = "MOCK_PAYMENT_CARD_PAYMENT_METHOD_TYPE"
            
            static var webRedirectPaymentMethodName = "Mock Web Redirect Payment Method"
            static var adyenGiroPayRedirectPaymentMethodName = "Mock Adyen GiroPay Payment Method"
            static var klarnaPaymentMethodName = "Mock Klarna Payment Method"
            static var paymentCardPaymentMethodName = "Mock Payment Card Payment Method"
            
            static var processorConfigId = "mock_processor_config_id"
            static var idealPaymentMethodId = "ADYEN_IDEAL"
            static var idealPaymentMethodName = "Mock Ideal Payment Method"
        }
    }
    
    class PaymentMethods {
        
        static var webRedirectPaymentMethod = PrimerPaymentMethod(
            id: Mocks.Static.Strings.webRedirectPaymentMethodId,
            implementationType: .webRedirect,
            type: Mocks.Static.Strings.webRedirectPaymentMethodType,
            name: Mocks.Static.Strings.webRedirectPaymentMethodName,
            processorConfigId: Mocks.Static.Strings.processorConfigId,
            surcharge: 99,
            options: nil,
            displayMetadata: nil)
        
        static var paymentCardPaymentMethod = PrimerPaymentMethod(
            id: Mocks.Static.Strings.paymentCardPaymentMethodId,
            implementationType: .nativeSdk,
            type: "PAYMENT_CARD", // Mocks.Static.Strings.paymentCardPaymentMethodType,
            name: Mocks.Static.Strings.paymentCardPaymentMethodName,
            processorConfigId: Mocks.Static.Strings.processorConfigId,
            surcharge: 0,
            options: nil,
            displayMetadata: nil)
        
        static var adyenGiroPayRedirectPaymentMethod = PrimerPaymentMethod(
            id: Mocks.Static.Strings.adyenGiroPayRedirectPaymentMethodId,
            implementationType: .webRedirect,
            type: "ADYEN_GIROPAY", // Mocks.Static.Strings.adyenGiroPayRedirectPaymentMethodType,
            name: Mocks.Static.Strings.adyenGiroPayRedirectPaymentMethodName,
            processorConfigId: Mocks.Static.Strings.processorConfigId,
            surcharge: 199,
            options: nil,
            displayMetadata: nil)
        
        static var klarnaRedirectPaymentMethod = PrimerPaymentMethod(
            id: Mocks.Static.Strings.klarnaPaymentMethodId,
            implementationType: .nativeSdk,
            type: Mocks.Static.Strings.klarnaPaymentMethodType,
            name: Mocks.Static.Strings.klarnaPaymentMethodName,
            processorConfigId: Mocks.Static.Strings.processorConfigId,
            surcharge: 299,
            options: nil,
            displayMetadata: nil)
        
        static var idealFormWithRedirectPaymentMethod = PrimerPaymentMethod(
            id: Mocks.Static.Strings.idealPaymentMethodId,
            implementationType: .nativeSdk,
            type: Mocks.Static.Strings.idealPaymentMethodId,
            name: Mocks.Static.Strings.idealPaymentMethodName,
            processorConfigId: Mocks.Static.Strings.processorConfigId,
            surcharge: 0,
            options: nil,
            displayMetadata: nil)
        
        static var klarnaPaymentMethod = PrimerPaymentMethod(
            id: Mocks.Static.Strings.klarnaPaymentMethodId,
            implementationType: .nativeSdk,
            type: "KLARNA",
            name: "KLARNA",
            processorConfigId: Mocks.Static.Strings.processorConfigId,
            surcharge: 299,
            options: nil,
            displayMetadata: nil)
    }
}

class MockPrimerDelegate: PrimerDelegate {
    
    var token: String?
    var authorizePaymentFails: Bool
    var clientTokenCallbackCalled = false
    var authorizePaymentCalled = false
    var primerDidDismissCalled = false
    
    init(token: String? = nil, authorizePaymentFails: Bool = false) {
        self.token = token
        self.authorizePaymentFails = authorizePaymentFails
    }
    
    func clientTokenCallback(_ completion: @escaping (String?, Error?) -> Void) {
        clientTokenCallbackCalled = true
        guard let token = token else {
            completion(nil, PrimerError.invalidClientToken(userInfo: ["file": #file, 
                                                                      "class": "\(Self.self)",
                                                                      "function": #function,
                                                                      "line": "\(#line)"], diagnosticsId: UUID().uuidString))
            return
        }
        completion(token, nil)
    }
    
    func primerDidCompleteCheckoutWithData(_ data: PrimerCheckoutData) {
        
    }
    
    func tokenAddedToVault(_ token: PrimerPaymentMethodTokenData) {
        
    }
    
    func authorizePayment(_ result: PrimerPaymentMethodTokenData, _ completion: @escaping (Error?) -> Void) {
        authorizePaymentCalled = true
        if authorizePaymentFails { completion(PrimerError.invalidClientToken(userInfo: ["file": #file, 
                                                                                        "class": "\(Self.self)",
                                                                                        "function": #function,
                                                                                        "line": "\(#line)"], diagnosticsId: UUID().uuidString)) }
    }
    
    func onTokenizeSuccess(_ paymentMethodToken: PrimerPaymentMethodTokenData, _ completion: @escaping (Error?) -> Void) {
        authorizePaymentCalled = true
        if authorizePaymentFails { completion(PrimerError.invalidClientToken(userInfo: ["file": #file, 
                                                                                        "class": "\(Self.self)",
                                                                                        "function": #function,
                                                                                        "line": "\(#line)"], diagnosticsId: UUID().uuidString)) }
    }
    
    func primerDidDismiss() {
        primerDidDismissCalled = true
    }
    
    func primerDidFailWithError(_ error: Error) {
        
    }
}

struct MockPrimerSettings: PrimerSettingsProtocol {
    
    var paymentHandling = PrimerPaymentHandling.auto
    var localeData = PrimerLocaleData()
    var paymentMethodOptions = PrimerPaymentMethodOptions()
    var uiOptions = PrimerUIOptions()
    var threeDsOptions = PrimerThreeDsOptions()
    var debugOptions = PrimerDebugOptions()
}

let mockPaymentMethodConfig = PrimerAPIConfiguration(
    coreUrl: "url",
    pciUrl: "url",
<<<<<<< HEAD
    binDataUrl: "url",
=======
    assetsUrl: "https://assets.staging.core.primer.io",
>>>>>>> 4cba4394
    clientSession: nil,
    paymentMethods: [
        PrimerPaymentMethod(id: "klarna-test", implementationType: .nativeSdk, type: "KLARNA", name: "Klarna", processorConfigId: "klarna-processor-config-id", surcharge: nil, options: nil, displayMetadata: nil),
        PrimerPaymentMethod(id: "paypal-test", implementationType: .nativeSdk, type: "PAYPAL", name: "PayPal", processorConfigId: "paypal-processor-config-id", surcharge: nil, options: nil, displayMetadata: nil),
        PrimerPaymentMethod(id: "apaya-test", implementationType: .nativeSdk, type: "APAYA", name: "Apaya", processorConfigId: "apaya-processor-config-id", surcharge: nil, options: MerchantOptions(merchantId: "merchant-id", merchantAccountId: "merchant-account-id", appId: "app-id"), displayMetadata: nil)
    ],
    primerAccountId: nil,
    keys: nil,
    checkoutModules: nil
)

class MockAppState: AppStateProtocol {
    
    static var current: AppStateProtocol {
        let appState: AppStateProtocol = DependencyContainer.resolve()
        return appState
    }
    
    var amount: Int? {
        return MockAppState.current.apiConfiguration?.clientSession?.order?.merchantAmount ?? AppState.current.apiConfiguration?.clientSession?.order?.totalOrderAmount
    }
    
    var currency: Currency? {
        return MockAppState.current.apiConfiguration?.clientSession?.order?.currencyCode
    }
    
    var clientToken: String?
    var apiConfiguration: PrimerAPIConfiguration?
    var paymentMethods: [PrimerPaymentMethodTokenData] = []
    var selectedPaymentMethodId: String?
    var selectedPaymentMethod: PrimerPaymentMethodTokenData?
    
    static func resetAPIConfiguration() {
        AppState.current.apiConfiguration = nil
    }
    
    init(
        clientToken: String? = MockAppState.mockClientToken,
        apiConfiguration: PrimerAPIConfiguration? = PrimerAPIConfiguration(
            coreUrl: "url",
            pciUrl: "url",
<<<<<<< HEAD
            binDataUrl: "url",
=======
            assetsUrl: "https://assets.staging.core.primer.io",
>>>>>>> 4cba4394
            clientSession: nil,
            paymentMethods: [
                PrimerPaymentMethod(id: "klarna-test", implementationType: .nativeSdk, type: "KLARNA", name: "Klarna", processorConfigId: "klarna-processor-config-id", surcharge: nil, options: nil, displayMetadata: nil),
                PrimerPaymentMethod(id: "paypal-test", implementationType: .nativeSdk, type: "PAYPAL", name: "PayPal", processorConfigId: "paypal-processor-config-id", surcharge: nil, options: nil, displayMetadata: nil),
                PrimerPaymentMethod(id: "apaya-test", implementationType: .nativeSdk, type: "APAYA", name: "Apaya", processorConfigId: "apaya-processor-config-id", surcharge: nil, options: MerchantOptions(merchantId: "merchant-id", merchantAccountId: "merchant-account-id", appId: "app-id"), displayMetadata: nil)
            ],
            primerAccountId: nil,
            keys: nil,
            checkoutModules: nil
        )
    ) {
        self.clientToken = clientToken
        self.apiConfiguration = apiConfiguration
    }
}

extension MockAppState {
    static var mockClientToken: String {
        return "eyJ0eXAiOiJKV1QiLCJhbGciOiJIUzI1NiIsImtpZCI6ImNsaWVudC10b2tlbi1zaWduaW5nLWtleSJ9.eyJleHAiOjIwMDAwMDAwMDAsImFjY2Vzc1Rva2VuIjoiYzJlOTM3YmMtYmUzOS00ZjVmLTkxYmYtNTIyNWExNDg0OTc1IiwiYW5hbHl0aWNzVXJsIjoiaHR0cHM6Ly9hbmFseXRpY3MuYXBpLnNhbmRib3guY29yZS5wcmltZXIuaW8vbWl4cGFuZWwiLCJhbmFseXRpY3NVcmxWMiI6Imh0dHBzOi8vYW5hbHl0aWNzLnNhbmRib3guZGF0YS5wcmltZXIuaW8vY2hlY2tvdXQvdHJhY2siLCJpbnRlbnQiOiJDSEVDS09VVCIsImNvbmZpZ3VyYXRpb25VcmwiOiJodHRwczovL2FwaS5zYW5kYm94LnByaW1lci5pby9jbGllbnQtc2RrL2NvbmZpZ3VyYXRpb24iLCJjb3JlVXJsIjoiaHR0cHM6Ly9hcGkuc2FuZGJveC5wcmltZXIuaW8iLCJwY2lVcmwiOiJodHRwczovL3Nkay5hcGkuc2FuZGJveC5wcmltZXIuaW8iLCJlbnYiOiJTQU5EQk9YIiwicGF5bWVudEZsb3ciOiJERUZBVUxUIn0.1Epm-502bLNhjhIQrmp4ZtrMQa0vQ2FjckPAlgJtuao"
    }
<<<<<<< HEAD
=======
    
    static var mockDecodedClientToken: DecodedJWTToken {
        return DecodedJWTToken(accessToken: "bla", expDate: Date(timeIntervalSinceNow: 1000000), configurationUrl: "https://primer.io", paymentFlow: "bla", threeDSecureInitUrl: "https://primer.io", threeDSecureToken: "bla", supportedThreeDsProtocolVersions: nil, coreUrl: "https://primer.io", pciUrl: "https://primer.io", env: "bla", intent: "bla", statusUrl: "https://primer.io", redirectUrl: "https://primer.io", qrCode: nil, accountNumber: "account-number", backendCallbackUrl: nil, primerTransactionId: nil, iPay88PaymentMethodId: nil, iPay88ActionType: nil, supportedCurrencyCode: nil, supportedCountry: nil, nolPayTransactionNo: nil)
    }
    
    static var mockPrimerAPIConfigurationJsonString: String {
        return """
   {
     "pciUrl" : "https://sdk.api.sandbox.primer.io",
     "paymentMethods" : [
    {
      "id" : "id-1",
      "options" : {
     "merchantId" : "merchant-id-1"
     "clientId" : "client-id-1",
     "merchantAccountId" : "merchant-account-id-1"
      },
      "type" : "KLARNA",
      "processorConfigId" : "processor-config-id-1"
    },
    {
      "id" : "id-2",
      "options" : {
     "merchantId" : "merchant-id-2"
     "merchantAccountId" : "merchant-account-id-2"
      },
      "type" : "APAYA",
      "processorConfigId" : "processor-config-id-2"
    },
    {
      "id" : "id-3",
      "options" : {
     "merchantId" : "merchant-id-3"
     "clientId" : "client-id-3",
     "merchantAccountId" : "merchant-account-id-3"
      },
      "type" : "PAYPAL",
      "processorConfigId" : "processor-config-id-3"
    },
    {
      "id" : "id-4",
      "type" : "APPLE_PAY",
      "options" : {
     "certificates" : [
       {
      "certificateId" : "certificate-id-4",
      "status" : "ACTIVE",
      "validFromTimestamp" : "2021-12-06T10:14:14",
      "expirationTimestamp" : "2024-01-05T10:14:13",
      "merchantId" : "merchant.checkout.team",
      "createdAt" : "2021-12-06T10:24:34.659452"
       }
     ]
      }
    },
    {
      "id" : "id-5",
      "options" : {
     "merchantId" : "merchant-id-5"
     "clientId" : "client-id-5",
     "merchantAccountId" : "merchant-account-id-5"
      },
      "type" : "GOCARDLESS",
      "processorConfigId" : "processor-config-id-5"
    },
    {
      "type" : "PAYMENT_CARD",
      "options" : {
     "threeDSecureEnabled" : true,
     "threeDSecureProvider" : "3DS-PROVIDER"
      }
    }
     ],
     "clientSession" : {
    "order" : {
      "countryCode" : "GB",
      "orderId" : "ios_order_id_LklKo2zK",
      "currencyCode" : "GBP",
      "totalOrderAmount" : 1010,
      "lineItems" : [
     {
       "amount" : 1010,
       "quantity" : 1,
       "itemId" : "shoes-382190",
       "description" : "Fancy Shoes"
     }
      ]
    },
    "clientSessionId" : "09841e8a-b1fa-4528-aed1-173808a4f44d",
    "customer" : {
      "firstName" : "John",
      "shippingAddress" : {
     "firstName" : "John",
     "lastName" : "Smith",
     "addressLine1" : "9446 Richmond Road",
     "countryCode" : "GB",
     "city" : "London",
     "postalCode" : "EC53 8BT"
      },
      "emailAddress" : "john@primer.io",
      "customerId" : "ios-customer-G90G37kH",
      "mobileNumber" : "+4478888888888",
      "billingAddress" : {
     "firstName" : "John",
     "lastName" : "Smith",
     "addressLine1" : "65 York Road",
     "countryCode" : "GB",
     "city" : "London",
     "postalCode" : "NW06 4OM"
      },
      "lastName" : "Smith"
    },
    "paymentMethod" : {
      "options" : [
     {
       "type" : "PAYMENT_CARD",
       "networks" : [
      {
        "type" : "VISA",
        "surcharge" : 109
      },
      {
        "type" : "MASTERCARD",
        "surcharge" : 129
      }
       ]
     },
     {
       "type" : "PAYPAL",
       "surcharge" : 49
     },
     {
       "type" : "PAY_NL_IDEAL",
       "surcharge" : 39
     },
     {
       "type" : "ADYEN_IDEAL",
       "surcharge" : 69
     },
     {
       "type" : "ADYEN_TWINT",
       "surcharge" : 59
     },
     {
       "type" : "BUCKAROO_BANCONTACT",
       "surcharge" : 89
     },
     {
       "type" : "ADYEN_GIROPAY",
       "surcharge" : 79
     },
     {
       "type" : "APPLE_PAY",
       "surcharge" : 19
     }
      ],
      "vaultOnSuccess" : false
    }
     },
     "primerAccountId" : "PRIMER-ACCOUNT-ID",
     "env" : "SANDBOX",
     "checkoutModules" : [
    {
      "type" : "TAX_CALCULATION",
      "requestUrl" : "/sales-tax/calculate"
    },
    {
      "type" : "BILLING_ADDRESS",
      "options" : {
     "lastName" : true,
     "city" : true,
     "firstName" : true,
     "postalCode" : true,
     "addressLine1" : true,
     "countryCode" : true,
     "addressLine2" : true,
     "state" : true,
     "phoneNumber" : false
      }
    }
     ],
     "coreUrl" : "https://api.sandbox.primer.io"
   }
  """
    }
>>>>>>> 4cba4394
}

let mockPayPalBillingAgreement = Response.Body.PayPal.ConfirmBillingAgreement(billingAgreementId: "agreementId", externalPayerInfo: Response.Body.Tokenization.PayPal.ExternalPayerInfo(externalPayerId: "", email: "", firstName: "", lastName: ""), shippingAddress: Response.Body.Tokenization.PayPal.ShippingAddress(firstName: "", lastName: "", addressLine1: "", addressLine2: "", city: "", state: "", countryCode: "", postalCode: ""))

class MockLocator {
    static func registerDependencies() {
        let state: AppStateProtocol = MockAppState()
        state.apiConfiguration = mockPaymentMethodConfig
        DependencyContainer.register(state as AppStateProtocol)
        // register dependencies
        DependencyContainer.register(mockSettings as PrimerSettingsProtocol)
        DependencyContainer.register(state as AppStateProtocol)
        DependencyContainer.register(PrimerTheme() as PrimerThemeProtocol)
    }
}

class MockPrimerAPIConfigurationModule: PrimerAPIConfigurationModuleProtocol {
    
    static var apiClient: PrimerAPIClientProtocol?
    
    static var clientToken: JWTToken? {
        return PrimerAPIConfigurationModule.clientToken
    }
    
    static var decodedJWTToken: DecodedJWTToken? {
        return PrimerAPIConfigurationModule.decodedJWTToken
    }
    
    static var apiConfiguration: PrimerAPIConfiguration? {
        return PrimerAPIConfigurationModule.apiConfiguration
    }
    
    static func resetSession() {
        PrimerAPIConfigurationModule.resetSession()
    }
    
    // MARK: - MOCKED PROPERTIES
    
    var mockedNetworkDelay: TimeInterval = 2
    var mockedAPIConfiguration: PrimerAPIConfiguration?
    
    func setupSession(
        forClientToken clientToken: String,
        requestDisplayMetadata: Bool,
        requestClientTokenValidation: Bool,
        requestVaultedPaymentMethods: Bool
    ) -> Promise<Void> {
        return Promise { seal in
            guard let mockedAPIConfiguration = mockedAPIConfiguration else {
                XCTAssert(false, "Set 'mockedAPIConfiguration' on your MockPrimerAPIConfigurationModule")
                return
            }
            
            DispatchQueue.main.asyncAfter(deadline: .now() + self.mockedNetworkDelay) {
                PrimerAPIConfigurationModule.clientToken = clientToken
                PrimerAPIConfigurationModule.apiConfiguration = mockedAPIConfiguration
                seal.fulfill()
            }
        }
    }
    
    func updateSession(withActions actionsRequest: ClientSessionUpdateRequest) -> Promise<Void> {
        return Promise { _ in
            guard let mockedAPIConfiguration = mockedAPIConfiguration else {
                XCTAssert(false, "Set 'mockedAPIConfiguration' on your MockPrimerAPIConfigurationModule")
                return
            }
            
            DispatchQueue.main.asyncAfter(deadline: .now() + self.mockedNetworkDelay) {
                PrimerAPIConfigurationModule.apiConfiguration = mockedAPIConfiguration
            }
        }
    }
    
    func storeRequiredActionClientToken(_ newClientToken: String) -> Promise<Void> {
        return Promise { seal in
            DispatchQueue.main.asyncAfter(deadline: .now() + self.mockedNetworkDelay) {
                PrimerAPIConfigurationModule.clientToken = newClientToken
            }
        }
    }
}<|MERGE_RESOLUTION|>--- conflicted
+++ resolved
@@ -72,13 +72,9 @@
     ) -> PrimerAPIConfiguration {
         return PrimerAPIConfiguration(
             coreUrl: "https://core.primer.io",
-<<<<<<< HEAD
             pciUrl: "https://pci.primer.io",
             binDataUrl: "https://primer.io/bindata",
-=======
-            pciUrl: "https://pci.primer.io", 
             assetsUrl: "https://assets.staging.core.primer.io",
->>>>>>> 4cba4394
             clientSession: clientSession,
             paymentMethods: paymentMethods,
             primerAccountId: nil,
@@ -88,13 +84,9 @@
     
     static var apiConfiguration = PrimerAPIConfiguration(
         coreUrl: "https://core.primer.io",
-<<<<<<< HEAD
         pciUrl: "https://pci.primer.io",
         binDataUrl: "https://primer.io/bindata",
-=======
-        pciUrl: "https://pci.primer.io", 
         assetsUrl: "https://assets.staging.core.primer.io",
->>>>>>> 4cba4394
         clientSession: nil,
         paymentMethods: [],
         primerAccountId: nil,
@@ -263,11 +255,8 @@
 let mockPaymentMethodConfig = PrimerAPIConfiguration(
     coreUrl: "url",
     pciUrl: "url",
-<<<<<<< HEAD
     binDataUrl: "url",
-=======
     assetsUrl: "https://assets.staging.core.primer.io",
->>>>>>> 4cba4394
     clientSession: nil,
     paymentMethods: [
         PrimerPaymentMethod(id: "klarna-test", implementationType: .nativeSdk, type: "KLARNA", name: "Klarna", processorConfigId: "klarna-processor-config-id", surcharge: nil, options: nil, displayMetadata: nil),
@@ -309,11 +298,8 @@
         apiConfiguration: PrimerAPIConfiguration? = PrimerAPIConfiguration(
             coreUrl: "url",
             pciUrl: "url",
-<<<<<<< HEAD
             binDataUrl: "url",
-=======
             assetsUrl: "https://assets.staging.core.primer.io",
->>>>>>> 4cba4394
             clientSession: nil,
             paymentMethods: [
                 PrimerPaymentMethod(id: "klarna-test", implementationType: .nativeSdk, type: "KLARNA", name: "Klarna", processorConfigId: "klarna-processor-config-id", surcharge: nil, options: nil, displayMetadata: nil),
@@ -334,8 +320,6 @@
     static var mockClientToken: String {
         return "eyJ0eXAiOiJKV1QiLCJhbGciOiJIUzI1NiIsImtpZCI6ImNsaWVudC10b2tlbi1zaWduaW5nLWtleSJ9.eyJleHAiOjIwMDAwMDAwMDAsImFjY2Vzc1Rva2VuIjoiYzJlOTM3YmMtYmUzOS00ZjVmLTkxYmYtNTIyNWExNDg0OTc1IiwiYW5hbHl0aWNzVXJsIjoiaHR0cHM6Ly9hbmFseXRpY3MuYXBpLnNhbmRib3guY29yZS5wcmltZXIuaW8vbWl4cGFuZWwiLCJhbmFseXRpY3NVcmxWMiI6Imh0dHBzOi8vYW5hbHl0aWNzLnNhbmRib3guZGF0YS5wcmltZXIuaW8vY2hlY2tvdXQvdHJhY2siLCJpbnRlbnQiOiJDSEVDS09VVCIsImNvbmZpZ3VyYXRpb25VcmwiOiJodHRwczovL2FwaS5zYW5kYm94LnByaW1lci5pby9jbGllbnQtc2RrL2NvbmZpZ3VyYXRpb24iLCJjb3JlVXJsIjoiaHR0cHM6Ly9hcGkuc2FuZGJveC5wcmltZXIuaW8iLCJwY2lVcmwiOiJodHRwczovL3Nkay5hcGkuc2FuZGJveC5wcmltZXIuaW8iLCJlbnYiOiJTQU5EQk9YIiwicGF5bWVudEZsb3ciOiJERUZBVUxUIn0.1Epm-502bLNhjhIQrmp4ZtrMQa0vQ2FjckPAlgJtuao"
     }
-<<<<<<< HEAD
-=======
     
     static var mockDecodedClientToken: DecodedJWTToken {
         return DecodedJWTToken(accessToken: "bla", expDate: Date(timeIntervalSinceNow: 1000000), configurationUrl: "https://primer.io", paymentFlow: "bla", threeDSecureInitUrl: "https://primer.io", threeDSecureToken: "bla", supportedThreeDsProtocolVersions: nil, coreUrl: "https://primer.io", pciUrl: "https://primer.io", env: "bla", intent: "bla", statusUrl: "https://primer.io", redirectUrl: "https://primer.io", qrCode: nil, accountNumber: "account-number", backendCallbackUrl: nil, primerTransactionId: nil, iPay88PaymentMethodId: nil, iPay88ActionType: nil, supportedCurrencyCode: nil, supportedCountry: nil, nolPayTransactionNo: nil)
@@ -521,7 +505,6 @@
    }
   """
     }
->>>>>>> 4cba4394
 }
 
 let mockPayPalBillingAgreement = Response.Body.PayPal.ConfirmBillingAgreement(billingAgreementId: "agreementId", externalPayerInfo: Response.Body.Tokenization.PayPal.ExternalPayerInfo(externalPayerId: "", email: "", firstName: "", lastName: ""), shippingAddress: Response.Body.Tokenization.PayPal.ShippingAddress(firstName: "", lastName: "", addressLine1: "", addressLine2: "", city: "", state: "", countryCode: "", postalCode: ""))
