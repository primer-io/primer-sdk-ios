PODS:
  - IQKeyboardManagerSwift (7.0.3)
<<<<<<< HEAD
  - Primer3DS (2.3.2)
=======
  - Primer3DS (2.4.1)
>>>>>>> 8ed1cf32
  - PrimerIPay88MYSDK (0.1.7)
  - PrimerKlarnaSDK (1.1.1)
  - PrimerNolPaySDK (1.0.1)
  - PrimerSDK (2.32.0):
    - PrimerSDK/Core (= 2.32.0)
  - PrimerSDK/Core (2.32.0)
  - PrimerStripeSDK (1.0.0)

DEPENDENCIES:
  - IQKeyboardManagerSwift
  - Primer3DS
  - PrimerIPay88MYSDK
  - PrimerKlarnaSDK
  - PrimerNolPaySDK
  - PrimerSDK (from `../`)
  - PrimerStripeSDK

SPEC REPOS:
  trunk:
    - IQKeyboardManagerSwift
    - Primer3DS
    - PrimerIPay88MYSDK
    - PrimerKlarnaSDK
    - PrimerNolPaySDK
    - PrimerStripeSDK

EXTERNAL SOURCES:
  PrimerSDK:
    :path: "../"

SPEC CHECKSUMS:
  IQKeyboardManagerSwift: f9c5dc36cba16ddd2e51fa7d51c34a2e083029b5
<<<<<<< HEAD
  Primer3DS: 81e7969033230c7346a517cd609be956914738bb
=======
  Primer3DS: c5d066773d72c8ad74e6fccbdbbb8f3b54eadd97
>>>>>>> 8ed1cf32
  PrimerIPay88MYSDK: 436ee0be7e2c97e4e81456ccddee20175e9e3c4d
  PrimerKlarnaSDK: 564105170cc7b467bf95c31851813ea41c468f8b
  PrimerNolPaySDK: 08b140ed39b378a0b33b4f8746544a402175c0cc
  PrimerSDK: db06e6553747bdadf8a8ca276d556745af38bba3
  PrimerStripeSDK: c37d4e7c1b5256d67d4890c4cc4b38ddc9427489

PODFILE CHECKSUM: fa17ead44d40b0b09abc2f30a5cc3d8aefe389e1

COCOAPODS: 1.16.2<|MERGE_RESOLUTION|>--- conflicted
+++ resolved
@@ -1,10 +1,6 @@
 PODS:
   - IQKeyboardManagerSwift (7.0.3)
-<<<<<<< HEAD
-  - Primer3DS (2.3.2)
-=======
   - Primer3DS (2.4.1)
->>>>>>> 8ed1cf32
   - PrimerIPay88MYSDK (0.1.7)
   - PrimerKlarnaSDK (1.1.1)
   - PrimerNolPaySDK (1.0.1)
@@ -37,11 +33,7 @@
 
 SPEC CHECKSUMS:
   IQKeyboardManagerSwift: f9c5dc36cba16ddd2e51fa7d51c34a2e083029b5
-<<<<<<< HEAD
-  Primer3DS: 81e7969033230c7346a517cd609be956914738bb
-=======
   Primer3DS: c5d066773d72c8ad74e6fccbdbbb8f3b54eadd97
->>>>>>> 8ed1cf32
   PrimerIPay88MYSDK: 436ee0be7e2c97e4e81456ccddee20175e9e3c4d
   PrimerKlarnaSDK: 564105170cc7b467bf95c31851813ea41c468f8b
   PrimerNolPaySDK: 08b140ed39b378a0b33b4f8746544a402175c0cc
