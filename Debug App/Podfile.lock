--- conflicted
+++ resolved
@@ -43,15 +43,9 @@
   - PrimerIPay88MYSDK (0.1.7)
   - PrimerKlarnaSDK (1.1.2)
   - PrimerNolPaySDK (1.0.1)
-<<<<<<< HEAD
-  - PrimerSDK (2.42.0):
-    - PrimerSDK/Core (= 2.42.0)
-  - PrimerSDK/Core (2.42.0)
-=======
   - PrimerSDK (2.42.3):
     - PrimerSDK/Core (= 2.42.3)
   - PrimerSDK/Core (2.42.3)
->>>>>>> 2fcdfee5
   - PrimerStripeSDK (1.0.1)
 
 DEPENDENCIES:
@@ -96,11 +90,7 @@
   PrimerIPay88MYSDK: 436ee0be7e2c97e4e81456ccddee20175e9e3c4d
   PrimerKlarnaSDK: c39536a4eb070da5b43ec99a4edbede241e91d25
   PrimerNolPaySDK: 08b140ed39b378a0b33b4f8746544a402175c0cc
-<<<<<<< HEAD
-  PrimerSDK: 9ef7a22f5e2805c13b71a0815280b158cb81d4eb
-=======
-  PrimerSDK: 59f77565238e2e984cc49088bcbac5ea00c9d634
->>>>>>> 2fcdfee5
+  PrimerSDK: 7cafd81d54c532e61e0452343fdc4842ae5ca9f5
   PrimerStripeSDK: dce5e37d10223ee724f33d1cdeaa17235a71ddbb
 
 PODFILE CHECKSUM: 665eac28ae49fa5a7b983ebc01493e77d5e13406
