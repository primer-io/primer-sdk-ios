PODS:
  - IQKeyboardManagerSwift (6.5.16)
  - KlarnaMobileSDK (2.2.2):
    - KlarnaMobileSDK/full (= 2.2.2)
  - KlarnaMobileSDK/full (2.2.2)
  - Primer3DS (2.0.0)
  - PrimerIPay88MYSDK (0.1.6)
  - PrimerKlarnaSDK (1.0.4):
    - KlarnaMobileSDK (= 2.2.2)
<<<<<<< HEAD
  - PrimerNolPaySDK (0.0.0)
=======
  - PrimerNolPaySDK (0.1.0)
>>>>>>> 21096263
  - PrimerSDK (2.18.0-b1):
    - PrimerSDK/Core (= 2.18.0-b1)
  - PrimerSDK/Core (2.18.0-b1)

DEPENDENCIES:
  - IQKeyboardManagerSwift
  - Primer3DS (~> 2.0.0)
  - PrimerIPay88MYSDK (from `https://github.com/primer-io/primer-ipay88-sdk-ios.git`, branch `master`)
  - PrimerKlarnaSDK
  - PrimerNolPaySDK (from `https://github.com/primer-io/primer-nol-pay-sdk-ios.git`, branch `master`)
  - PrimerSDK (from `../`)

SPEC REPOS:
  trunk:
    - IQKeyboardManagerSwift
    - KlarnaMobileSDK
    - Primer3DS
    - PrimerKlarnaSDK

EXTERNAL SOURCES:
  PrimerIPay88MYSDK:
    :branch: master
    :git: https://github.com/primer-io/primer-ipay88-sdk-ios.git
  PrimerNolPaySDK:
    :branch: master
    :git: https://github.com/primer-io/primer-nol-pay-sdk-ios.git
  PrimerSDK:
    :path: "../"

CHECKOUT OPTIONS:
  PrimerIPay88MYSDK:
    :commit: e870b41ba067dfe6ad72ca5446260a4363f9f494
    :git: https://github.com/primer-io/primer-ipay88-sdk-ios.git
  PrimerNolPaySDK:
    :commit: 886712516afebdcebb3bf65312ad9026680fe4b9
    :git: https://github.com/primer-io/primer-nol-pay-sdk-ios.git

SPEC CHECKSUMS:
  IQKeyboardManagerSwift: 12d89768845bb77b55cc092ecc2b1f9370f06b76
  KlarnaMobileSDK: 23b44390d06c6e3a90b5325bea6c10bf97ac6044
  Primer3DS: 109e46ed31726039b9fb0ee6e1a0948fda345b24
  PrimerIPay88MYSDK: a3097799a9ced2db623b2d8a3fbc226be7051f20
  PrimerKlarnaSDK: de4b8b8fda075e3e4ebbd4ab80bd141c76a30d85
<<<<<<< HEAD
  PrimerNolPaySDK: 84a3cb55559dc85d674592fdedcffe910b85a9f2
  PrimerSDK: 241a9f3d54ad703fcab578809c052e6a3facb272
=======
  PrimerNolPaySDK: 4dff49bddbf2cfa0aec4ac287c947b1f0e4cf42d
  PrimerSDK: 96f02df6d33c0033d71fd4079ff59d18281271a9
>>>>>>> 21096263

PODFILE CHECKSUM: 7d391710bcd64a12bbd1571cfef36555eed30b2a

COCOAPODS: 1.13.0<|MERGE_RESOLUTION|>--- conflicted
+++ resolved
@@ -7,11 +7,7 @@
   - PrimerIPay88MYSDK (0.1.6)
   - PrimerKlarnaSDK (1.0.4):
     - KlarnaMobileSDK (= 2.2.2)
-<<<<<<< HEAD
-  - PrimerNolPaySDK (0.0.0)
-=======
   - PrimerNolPaySDK (0.1.0)
->>>>>>> 21096263
   - PrimerSDK (2.18.0-b1):
     - PrimerSDK/Core (= 2.18.0-b1)
   - PrimerSDK/Core (2.18.0-b1)
@@ -55,13 +51,8 @@
   Primer3DS: 109e46ed31726039b9fb0ee6e1a0948fda345b24
   PrimerIPay88MYSDK: a3097799a9ced2db623b2d8a3fbc226be7051f20
   PrimerKlarnaSDK: de4b8b8fda075e3e4ebbd4ab80bd141c76a30d85
-<<<<<<< HEAD
-  PrimerNolPaySDK: 84a3cb55559dc85d674592fdedcffe910b85a9f2
-  PrimerSDK: 241a9f3d54ad703fcab578809c052e6a3facb272
-=======
   PrimerNolPaySDK: 4dff49bddbf2cfa0aec4ac287c947b1f0e4cf42d
   PrimerSDK: 96f02df6d33c0033d71fd4079ff59d18281271a9
->>>>>>> 21096263
 
 PODFILE CHECKSUM: 7d391710bcd64a12bbd1571cfef36555eed30b2a
 
