--- conflicted
+++ resolved
@@ -4,16 +4,10 @@
   - PrimerIPay88MYSDK (0.1.7)
   - PrimerKlarnaSDK (1.1.1)
   - PrimerNolPaySDK (1.0.1)
-<<<<<<< HEAD
-  - PrimerSDK (2.30.0):
-    - PrimerSDK/Core (= 2.30.0)
-  - PrimerSDK/Core (2.30.0)
-=======
   - PrimerSDK (2.30.1):
     - PrimerSDK/Core (= 2.30.1)
   - PrimerSDK/Core (2.30.1)
   - PrimerStripeSDK (1.0.0)
->>>>>>> 59fc8e74
 
 DEPENDENCIES:
   - IQKeyboardManagerSwift
@@ -43,12 +37,8 @@
   PrimerIPay88MYSDK: 436ee0be7e2c97e4e81456ccddee20175e9e3c4d
   PrimerKlarnaSDK: 564105170cc7b467bf95c31851813ea41c468f8b
   PrimerNolPaySDK: 08b140ed39b378a0b33b4f8746544a402175c0cc
-<<<<<<< HEAD
-  PrimerSDK: 62eda344a99c36cc745a9940fdffb2017919e2f3
-=======
   PrimerSDK: e14fcc7357d743e1aeec6afdcae27ce7e21f02a5
   PrimerStripeSDK: c37d4e7c1b5256d67d4890c4cc4b38ddc9427489
->>>>>>> 59fc8e74
 
 PODFILE CHECKSUM: fa17ead44d40b0b09abc2f30a5cc3d8aefe389e1
 
