--- conflicted
+++ resolved
@@ -1,18 +1,12 @@
 PODS:
   - IQKeyboardManagerSwift (7.0.3)
-  - Primer3DS (2.4.0)
+  - Primer3DS (2.3.2)
   - PrimerIPay88MYSDK (0.1.7)
   - PrimerKlarnaSDK (1.1.1)
   - PrimerNolPaySDK (1.0.1)
-<<<<<<< HEAD
-  - PrimerSDK (2.31.3):
-    - PrimerSDK/Core (= 2.31.3)
-  - PrimerSDK/Core (2.31.3)
-=======
   - PrimerSDK (2.32.0):
     - PrimerSDK/Core (= 2.32.0)
   - PrimerSDK/Core (2.32.0)
->>>>>>> 9cd86241
   - PrimerStripeSDK (1.0.0)
 
 DEPENDENCIES:
@@ -39,15 +33,11 @@
 
 SPEC CHECKSUMS:
   IQKeyboardManagerSwift: f9c5dc36cba16ddd2e51fa7d51c34a2e083029b5
-  Primer3DS: 0cd588a22e3c3c89fbbced8b252f5fab187a9ba1
+  Primer3DS: 81e7969033230c7346a517cd609be956914738bb
   PrimerIPay88MYSDK: 436ee0be7e2c97e4e81456ccddee20175e9e3c4d
   PrimerKlarnaSDK: 564105170cc7b467bf95c31851813ea41c468f8b
   PrimerNolPaySDK: 08b140ed39b378a0b33b4f8746544a402175c0cc
-<<<<<<< HEAD
-  PrimerSDK: 97197b708f58d992aaa40163bc3f3ba58fa8a2e6
-=======
   PrimerSDK: db06e6553747bdadf8a8ca276d556745af38bba3
->>>>>>> 9cd86241
   PrimerStripeSDK: c37d4e7c1b5256d67d4890c4cc4b38ddc9427489
 
 PODFILE CHECKSUM: fa17ead44d40b0b09abc2f30a5cc3d8aefe389e1
