PODS:
  - IQKeyboardManagerSwift (6.5.16)
  - KlarnaMobileSDK (2.2.2):
    - KlarnaMobileSDK/full (= 2.2.2)
  - KlarnaMobileSDK/full (2.2.2)
  - Primer3DS (2.0.1)
  - PrimerIPay88MYSDK (0.1.6)
  - PrimerKlarnaSDK (1.0.4):
    - KlarnaMobileSDK (= 2.2.2)
  - PrimerNolPaySDK (1.0.1)
<<<<<<< HEAD
  - PrimerSDK (2.18.1):
    - PrimerSDK/Core (= 2.18.1)
  - PrimerSDK/Core (2.18.1)
=======
  - PrimerSDK (2.18.2):
    - PrimerSDK/Core (= 2.18.2)
  - PrimerSDK/Core (2.18.2)
>>>>>>> f42f7116

DEPENDENCIES:
  - IQKeyboardManagerSwift
  - Primer3DS
  - PrimerIPay88MYSDK
  - PrimerKlarnaSDK
  - PrimerNolPaySDK
  - PrimerSDK (from `../`)

SPEC REPOS:
  trunk:
    - IQKeyboardManagerSwift
    - KlarnaMobileSDK
    - Primer3DS
    - PrimerIPay88MYSDK
    - PrimerKlarnaSDK
    - PrimerNolPaySDK

EXTERNAL SOURCES:
  PrimerSDK:
    :path: "../"

SPEC CHECKSUMS:
  IQKeyboardManagerSwift: 12d89768845bb77b55cc092ecc2b1f9370f06b76
  KlarnaMobileSDK: 23b44390d06c6e3a90b5325bea6c10bf97ac6044
  Primer3DS: 16a0c0d48d83dcfe9fc5c213338bf5d48eeeb1de
  PrimerIPay88MYSDK: a3097799a9ced2db623b2d8a3fbc226be7051f20
  PrimerKlarnaSDK: de4b8b8fda075e3e4ebbd4ab80bd141c76a30d85
  PrimerNolPaySDK: 08b140ed39b378a0b33b4f8746544a402175c0cc
<<<<<<< HEAD
  PrimerSDK: e52c38344a54894cf8a93275e7003c32d9936671
=======
  PrimerSDK: 2849d1d780109f606d4093839a33a7811cd3ea1a
>>>>>>> f42f7116

PODFILE CHECKSUM: d4a25e6279c7edfc36cd259108d9afa9f81e1da5

COCOAPODS: 1.13.0<|MERGE_RESOLUTION|>--- conflicted
+++ resolved
@@ -8,15 +8,9 @@
   - PrimerKlarnaSDK (1.0.4):
     - KlarnaMobileSDK (= 2.2.2)
   - PrimerNolPaySDK (1.0.1)
-<<<<<<< HEAD
-  - PrimerSDK (2.18.1):
-    - PrimerSDK/Core (= 2.18.1)
-  - PrimerSDK/Core (2.18.1)
-=======
   - PrimerSDK (2.18.2):
     - PrimerSDK/Core (= 2.18.2)
   - PrimerSDK/Core (2.18.2)
->>>>>>> f42f7116
 
 DEPENDENCIES:
   - IQKeyboardManagerSwift
@@ -46,11 +40,7 @@
   PrimerIPay88MYSDK: a3097799a9ced2db623b2d8a3fbc226be7051f20
   PrimerKlarnaSDK: de4b8b8fda075e3e4ebbd4ab80bd141c76a30d85
   PrimerNolPaySDK: 08b140ed39b378a0b33b4f8746544a402175c0cc
-<<<<<<< HEAD
-  PrimerSDK: e52c38344a54894cf8a93275e7003c32d9936671
-=======
   PrimerSDK: 2849d1d780109f606d4093839a33a7811cd3ea1a
->>>>>>> f42f7116
 
 PODFILE CHECKSUM: d4a25e6279c7edfc36cd259108d9afa9f81e1da5
 
