PODS:
  - IQKeyboardCore (1.0.5)
  - IQKeyboardManagerSwift (8.0.0):
    - IQKeyboardManagerSwift/Appearance (= 8.0.0)
    - IQKeyboardManagerSwift/Core (= 8.0.0)
    - IQKeyboardManagerSwift/IQKeyboardReturnManager (= 8.0.0)
    - IQKeyboardManagerSwift/IQKeyboardToolbarManager (= 8.0.0)
    - IQKeyboardManagerSwift/IQTextView (= 8.0.0)
    - IQKeyboardManagerSwift/Resign (= 8.0.0)
  - IQKeyboardManagerSwift/Appearance (8.0.0):
    - IQKeyboardManagerSwift/Core
  - IQKeyboardManagerSwift/Core (8.0.0):
    - IQKeyboardNotification
    - IQTextInputViewNotification
  - IQKeyboardManagerSwift/IQKeyboardReturnManager (8.0.0):
    - IQKeyboardReturnManager
  - IQKeyboardManagerSwift/IQKeyboardToolbarManager (8.0.0):
    - IQKeyboardManagerSwift/Core
    - IQKeyboardToolbarManager
  - IQKeyboardManagerSwift/IQTextView (8.0.0):
    - IQTextView
  - IQKeyboardManagerSwift/Resign (8.0.0):
    - IQKeyboardManagerSwift/Core
  - IQKeyboardNotification (1.0.3)
  - IQKeyboardReturnManager (1.0.4):
    - IQKeyboardCore (= 1.0.5)
  - IQKeyboardToolbar (1.1.1):
    - IQKeyboardCore
    - IQKeyboardToolbar/Core (= 1.1.1)
  - IQKeyboardToolbar/Core (1.1.1):
    - IQKeyboardCore
    - IQKeyboardToolbar/Placeholderable
  - IQKeyboardToolbar/Placeholderable (1.1.1):
    - IQKeyboardCore
  - IQKeyboardToolbarManager (1.1.3):
    - IQKeyboardToolbar
    - IQTextInputViewNotification
  - IQTextInputViewNotification (1.0.8):
    - IQKeyboardCore
  - IQTextView (1.0.5):
    - IQKeyboardToolbar/Placeholderable
<<<<<<< HEAD
  - Primer3DS (2.6.1)
=======
  - Primer3DS (2.6.0)
>>>>>>> 37e71202
  - PrimerIPay88MYSDK (0.1.7)
  - PrimerKlarnaSDK (1.1.2)
  - PrimerNolPaySDK (1.0.1)
  - PrimerSDK (2.43.0):
    - PrimerSDK/Core (= 2.43.0)
  - PrimerSDK/Core (2.43.0)
  - PrimerStripeSDK (1.0.1)

DEPENDENCIES:
  - IQKeyboardManagerSwift
  - Primer3DS
  - PrimerIPay88MYSDK
  - PrimerKlarnaSDK
  - PrimerNolPaySDK
  - PrimerSDK (from `../`)
  - PrimerStripeSDK

SPEC REPOS:
  trunk:
    - IQKeyboardCore
    - IQKeyboardManagerSwift
    - IQKeyboardNotification
    - IQKeyboardReturnManager
    - IQKeyboardToolbar
    - IQKeyboardToolbarManager
    - IQTextInputViewNotification
    - IQTextView
    - Primer3DS
    - PrimerIPay88MYSDK
    - PrimerKlarnaSDK
    - PrimerNolPaySDK
    - PrimerStripeSDK

EXTERNAL SOURCES:
  PrimerSDK:
    :path: "../"

SPEC CHECKSUMS:
  IQKeyboardCore: 28c8bf3bcd8ba5aa1570b318cbc4da94b861711e
  IQKeyboardManagerSwift: 0c6fbbaa2e60739e48d7cf59f25661471a7a3a65
  IQKeyboardNotification: d7382c4466c5a5adef92c7452ebf861b36050088
  IQKeyboardReturnManager: 972be48528ce9e7508ab3ab15ac7efac803f17f5
  IQKeyboardToolbar: d4bdccfb78324aec2f3920659c77bb89acd33312
  IQKeyboardToolbarManager: 6c693c8478d6327a7ef2107528d29698b3514dbb
  IQTextInputViewNotification: f5e954d8881fd9808b744e49e024cc0d4bcfe572
  IQTextView: ae13b4922f22e6f027f62c557d9f4f236b19d5c7
<<<<<<< HEAD
  Primer3DS: c8ec9a3c0e97c3240427f16256201de8bc05b11b
  PrimerIPay88MYSDK: 436ee0be7e2c97e4e81456ccddee20175e9e3c4d
  PrimerKlarnaSDK: c39536a4eb070da5b43ec99a4edbede241e91d25
  PrimerNolPaySDK: 08b140ed39b378a0b33b4f8746544a402175c0cc
  PrimerSDK: 7cafd81d54c532e61e0452343fdc4842ae5ca9f5
=======
  Primer3DS: fb5823f4dce78a68812a6b17d3e5e64877944cb7
  PrimerIPay88MYSDK: 436ee0be7e2c97e4e81456ccddee20175e9e3c4d
  PrimerKlarnaSDK: c39536a4eb070da5b43ec99a4edbede241e91d25
  PrimerNolPaySDK: 08b140ed39b378a0b33b4f8746544a402175c0cc
  PrimerSDK: 497510a6a96acaad12edbd49b8f089555cdd62e7
>>>>>>> 37e71202
  PrimerStripeSDK: dce5e37d10223ee724f33d1cdeaa17235a71ddbb

PODFILE CHECKSUM: 665eac28ae49fa5a7b983ebc01493e77d5e13406

COCOAPODS: 1.16.2<|MERGE_RESOLUTION|>--- conflicted
+++ resolved
@@ -1,55 +1,49 @@
 PODS:
-  - IQKeyboardCore (1.0.5)
-  - IQKeyboardManagerSwift (8.0.0):
-    - IQKeyboardManagerSwift/Appearance (= 8.0.0)
-    - IQKeyboardManagerSwift/Core (= 8.0.0)
-    - IQKeyboardManagerSwift/IQKeyboardReturnManager (= 8.0.0)
-    - IQKeyboardManagerSwift/IQKeyboardToolbarManager (= 8.0.0)
-    - IQKeyboardManagerSwift/IQTextView (= 8.0.0)
-    - IQKeyboardManagerSwift/Resign (= 8.0.0)
-  - IQKeyboardManagerSwift/Appearance (8.0.0):
+  - IQKeyboardCore (1.0.8)
+  - IQKeyboardManagerSwift (8.0.1):
+    - IQKeyboardManagerSwift/Appearance (= 8.0.1)
+    - IQKeyboardManagerSwift/Core (= 8.0.1)
+    - IQKeyboardManagerSwift/IQKeyboardReturnManager (= 8.0.1)
+    - IQKeyboardManagerSwift/IQKeyboardToolbarManager (= 8.0.1)
+    - IQKeyboardManagerSwift/IQTextView (= 8.0.1)
+    - IQKeyboardManagerSwift/Resign (= 8.0.1)
+  - IQKeyboardManagerSwift/Appearance (8.0.1):
     - IQKeyboardManagerSwift/Core
-  - IQKeyboardManagerSwift/Core (8.0.0):
+  - IQKeyboardManagerSwift/Core (8.0.1):
     - IQKeyboardNotification
     - IQTextInputViewNotification
-  - IQKeyboardManagerSwift/IQKeyboardReturnManager (8.0.0):
+  - IQKeyboardManagerSwift/IQKeyboardReturnManager (8.0.1):
     - IQKeyboardReturnManager
-  - IQKeyboardManagerSwift/IQKeyboardToolbarManager (8.0.0):
+  - IQKeyboardManagerSwift/IQKeyboardToolbarManager (8.0.1):
     - IQKeyboardManagerSwift/Core
     - IQKeyboardToolbarManager
-  - IQKeyboardManagerSwift/IQTextView (8.0.0):
+  - IQKeyboardManagerSwift/IQTextView (8.0.1):
     - IQTextView
-  - IQKeyboardManagerSwift/Resign (8.0.0):
+  - IQKeyboardManagerSwift/Resign (8.0.1):
     - IQKeyboardManagerSwift/Core
-  - IQKeyboardNotification (1.0.3)
-  - IQKeyboardReturnManager (1.0.4):
-    - IQKeyboardCore (= 1.0.5)
-  - IQKeyboardToolbar (1.1.1):
+  - IQKeyboardNotification (1.0.6)
+  - IQKeyboardReturnManager (1.0.6):
     - IQKeyboardCore
-    - IQKeyboardToolbar/Core (= 1.1.1)
-  - IQKeyboardToolbar/Core (1.1.1):
+  - IQKeyboardToolbar (1.1.3):
+    - IQKeyboardToolbar/Core (= 1.1.3)
+  - IQKeyboardToolbar/Core (1.1.3):
     - IQKeyboardCore
     - IQKeyboardToolbar/Placeholderable
-  - IQKeyboardToolbar/Placeholderable (1.1.1):
-    - IQKeyboardCore
-  - IQKeyboardToolbarManager (1.1.3):
+  - IQKeyboardToolbar/Placeholderable (1.1.3)
+  - IQKeyboardToolbarManager (1.1.4):
     - IQKeyboardToolbar
     - IQTextInputViewNotification
-  - IQTextInputViewNotification (1.0.8):
+  - IQTextInputViewNotification (1.0.9):
     - IQKeyboardCore
   - IQTextView (1.0.5):
     - IQKeyboardToolbar/Placeholderable
-<<<<<<< HEAD
   - Primer3DS (2.6.1)
-=======
-  - Primer3DS (2.6.0)
->>>>>>> 37e71202
   - PrimerIPay88MYSDK (0.1.7)
-  - PrimerKlarnaSDK (1.1.2)
+  - PrimerKlarnaSDK (1.3.0)
   - PrimerNolPaySDK (1.0.1)
-  - PrimerSDK (2.43.0):
-    - PrimerSDK/Core (= 2.43.0)
-  - PrimerSDK/Core (2.43.0)
+  - PrimerSDK (2.43.1):
+    - PrimerSDK/Core (= 2.43.1)
+  - PrimerSDK/Core (2.43.1)
   - PrimerStripeSDK (1.0.1)
 
 DEPENDENCIES:
@@ -82,27 +76,19 @@
     :path: "../"
 
 SPEC CHECKSUMS:
-  IQKeyboardCore: 28c8bf3bcd8ba5aa1570b318cbc4da94b861711e
-  IQKeyboardManagerSwift: 0c6fbbaa2e60739e48d7cf59f25661471a7a3a65
-  IQKeyboardNotification: d7382c4466c5a5adef92c7452ebf861b36050088
-  IQKeyboardReturnManager: 972be48528ce9e7508ab3ab15ac7efac803f17f5
-  IQKeyboardToolbar: d4bdccfb78324aec2f3920659c77bb89acd33312
-  IQKeyboardToolbarManager: 6c693c8478d6327a7ef2107528d29698b3514dbb
-  IQTextInputViewNotification: f5e954d8881fd9808b744e49e024cc0d4bcfe572
+  IQKeyboardCore: 8652977ec919cf5351aa2977fedd1a6546476fbc
+  IQKeyboardManagerSwift: 835fc9c6e4732398113406d84900ad2e8f141218
+  IQKeyboardNotification: eb4910401f5a0e68f97e71c62f8a0c5b7e9d535c
+  IQKeyboardReturnManager: fcbf51fc68d7536fc1fbcca5231c4e82576b12ac
+  IQKeyboardToolbar: 9fe900f8e7def414be4025af0ca098df764d4fe3
+  IQKeyboardToolbarManager: c8a575e8b5fffe5873d0e75312244498a0759473
+  IQTextInputViewNotification: 3b9fb27a16e7ee8958cc9092cfb07a1a9e1fd559
   IQTextView: ae13b4922f22e6f027f62c557d9f4f236b19d5c7
-<<<<<<< HEAD
   Primer3DS: c8ec9a3c0e97c3240427f16256201de8bc05b11b
   PrimerIPay88MYSDK: 436ee0be7e2c97e4e81456ccddee20175e9e3c4d
-  PrimerKlarnaSDK: c39536a4eb070da5b43ec99a4edbede241e91d25
+  PrimerKlarnaSDK: 254265d4015746e028a3d2f6fbbcfbf1242ff696
   PrimerNolPaySDK: 08b140ed39b378a0b33b4f8746544a402175c0cc
-  PrimerSDK: 7cafd81d54c532e61e0452343fdc4842ae5ca9f5
-=======
-  Primer3DS: fb5823f4dce78a68812a6b17d3e5e64877944cb7
-  PrimerIPay88MYSDK: 436ee0be7e2c97e4e81456ccddee20175e9e3c4d
-  PrimerKlarnaSDK: c39536a4eb070da5b43ec99a4edbede241e91d25
-  PrimerNolPaySDK: 08b140ed39b378a0b33b4f8746544a402175c0cc
-  PrimerSDK: 497510a6a96acaad12edbd49b8f089555cdd62e7
->>>>>>> 37e71202
+  PrimerSDK: 06bede26ae20dee9a3da07632f13eed2c8dfe043
   PrimerStripeSDK: dce5e37d10223ee724f33d1cdeaa17235a71ddbb
 
 PODFILE CHECKSUM: 665eac28ae49fa5a7b983ebc01493e77d5e13406
