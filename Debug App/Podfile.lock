--- conflicted
+++ resolved
@@ -8,15 +8,9 @@
   - PrimerKlarnaSDK (1.0.4):
     - KlarnaMobileSDK (= 2.2.2)
   - PrimerNolPaySDK (0.1.0)
-<<<<<<< HEAD
-  - PrimerSDK (2.17.6):
-    - PrimerSDK/Core (= 2.17.6)
-  - PrimerSDK/Core (2.17.6)
-=======
   - PrimerSDK (2.18.0-b1):
     - PrimerSDK/Core (= 2.18.0-b1)
   - PrimerSDK/Core (2.18.0-b1)
->>>>>>> a6796ec2
 
 DEPENDENCIES:
   - IQKeyboardManagerSwift
@@ -48,11 +42,7 @@
     :commit: e870b41ba067dfe6ad72ca5446260a4363f9f494
     :git: https://github.com/primer-io/primer-ipay88-sdk-ios.git
   PrimerNolPaySDK:
-<<<<<<< HEAD
-    :commit: 90afab5fd3d39662d2091a13ac298c9c0527a713
-=======
     :commit: 886712516afebdcebb3bf65312ad9026680fe4b9
->>>>>>> a6796ec2
     :git: https://github.com/primer-io/primer-nol-pay-sdk-ios.git
 
 SPEC CHECKSUMS:
@@ -61,13 +51,8 @@
   Primer3DS: 109e46ed31726039b9fb0ee6e1a0948fda345b24
   PrimerIPay88MYSDK: a3097799a9ced2db623b2d8a3fbc226be7051f20
   PrimerKlarnaSDK: de4b8b8fda075e3e4ebbd4ab80bd141c76a30d85
-<<<<<<< HEAD
-  PrimerNolPaySDK: 2252de1850fd117fe05daa86ba6623a8a73d3642
-  PrimerSDK: 924006984a9e190148c981c72d2bd6fb663d39a9
-=======
   PrimerNolPaySDK: 4dff49bddbf2cfa0aec4ac287c947b1f0e4cf42d
   PrimerSDK: 96f02df6d33c0033d71fd4079ff59d18281271a9
->>>>>>> a6796ec2
 
 PODFILE CHECKSUM: 7d391710bcd64a12bbd1571cfef36555eed30b2a
 
