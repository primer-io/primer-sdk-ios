--- conflicted
+++ resolved
@@ -179,39 +179,6 @@
                 merchantName = try container.decodeIfPresent(String.self, forKey: .merchantName)
                 networks = try container.decodeIfPresent(NetworkOptionGroup.self, forKey: .networks)
             }
-<<<<<<< HEAD
-
-            var dictionaryValue: [String: Any]? {
-                var dic: [String: Any] = [:]
-
-                if let surcharge = surcharge {
-                    dic["surcharge"] = surcharge.dictionaryValue
-                }
-
-                if let instalmentDuration = instalmentDuration {
-                    dic["instalmentDuration"] = instalmentDuration
-                }
-
-                if let extraMerchantData = extraMerchantData {
-                    dic["extraMerchantData"] = extraMerchantData
-                }
-
-                if let captureVaultedCardCvv = captureVaultedCardCvv {
-                    dic["captureVaultedCardCvv"] = captureVaultedCardCvv
-                }
-
-                if let merchantName = merchantName {
-                    dic["merchantName"] = merchantName
-                }
-
-                if let networks = networks {
-                    dic["networks"] = networks.dictionaryValue
-                }
-
-                return dic.isEmpty ? nil : dic
-            }
-=======
->>>>>>> da2056d9
         }
 
         struct  SurchargeOption: Codable {
