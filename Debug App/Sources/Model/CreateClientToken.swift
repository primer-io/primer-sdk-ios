--- conflicted
+++ resolved
@@ -117,11 +117,10 @@
             enum CodingKeys: CodingKey {
                 case surcharge, instalmentDuration, extraMerchantData, captureVaultedCardCvv, merchantName, networks
             }
-<<<<<<< HEAD
 
             init(surcharge: SurchargeOption?,
                  instalmentDuration: String?,
-                 extraMerchantData: [String: Any]?,
+                 extraMerchantData: ExtraMerchantData?,
                  captureVaultedCardCvv: Bool?,
                  merchantName: String?,
                  networks: NetworkOptionGroup?) {
@@ -171,7 +170,7 @@
 
                 if let jsonString = try container.decodeIfPresent(String.self, forKey: .extraMerchantData),
                    let jsonData = jsonString.data(using: .utf8) {
-                    extraMerchantData = try JSONSerialization.jsonObject(with: jsonData) as? [String: Any]
+                    extraMerchantData = try JSONSerialization.jsonObject(with: jsonData) as? ExtraMerchantData
                 } else {
                     extraMerchantData = nil
                 }
@@ -180,8 +179,6 @@
                 merchantName = try container.decodeIfPresent(String.self, forKey: .merchantName)
                 networks = try container.decodeIfPresent(NetworkOptionGroup.self, forKey: .networks)
             }
-=======
->>>>>>> 05401837
         }
 
         struct  SurchargeOption: Codable {
