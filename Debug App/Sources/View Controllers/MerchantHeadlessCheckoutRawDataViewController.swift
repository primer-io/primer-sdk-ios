//
//  MerchantHeadlessCheckoutRawDataViewController.swift
//  PrimerSDK_Example
//
//  Created by Evangelos on 12/7/22.
//  Copyright © 2022 CocoaPods. All rights reserved.
//

import PrimerSDK
import UIKit

class MerchantHeadlessCheckoutRawDataViewController: UIViewController {

    static func instantiate(paymentMethodType: String) -> MerchantHeadlessCheckoutRawDataViewController {
        let mpmvc = UIStoryboard(name: "Main", bundle: nil).instantiateViewController(withIdentifier: "MerchantHUCRawDataViewController") as! MerchantHeadlessCheckoutRawDataViewController
        mpmvc.paymentMethodType = paymentMethodType
        return mpmvc
    }

    var primerRawDataManager: PrimerHeadlessUniversalCheckout.RawDataManager?

    var selectedCardIndex: Int = 0

    var stackView: UIStackView!
    var paymentMethodType: String!
    var paymentId: String?
    var activityIndicator: UIActivityIndicatorView?
    var rawCardData = PrimerCardData(cardNumber: "",
                                     expiryDate: "",
                                     cvv: "",
                                     cardholderName: "")

    var cardnumberTextField: UITextField?
    var expiryDateTextField: UITextField?
    var cvvTextField: UITextField?
    var cardholderNameTextField: UITextField?
    var payButton: UIButton!

    var cardsStackView: UIStackView!

    var logs: [String] = []

    override func viewDidLoad() {
        super.viewDidLoad()

        self.stackView = UIStackView()
        self.stackView.axis = .vertical
        self.stackView.spacing = 6
        self.view.addSubview(self.stackView)
        self.stackView.translatesAutoresizingMaskIntoConstraints = false
        self.stackView.leadingAnchor.constraint(equalTo: view.leadingAnchor, constant: 10).isActive = true
        self.stackView.topAnchor.constraint(equalTo: view.safeAreaLayoutGuide.topAnchor, constant: 20).isActive = true
        self.stackView.trailingAnchor.constraint(equalTo: view.trailingAnchor, constant: -10).isActive = true

        self.renderInputs()

        self.cardnumberTextField?.becomeFirstResponder()
    }

    override func viewWillAppear(_ animated: Bool) {
        super.viewWillAppear(animated)
        self.hideLoadingOverlay()
    }

    // 4111 1234 1234 1234
    // 5522 1234 1234 1234

    func renderAutoInputUI() {
        let stack = UIStackView()
        stack.axis = .horizontal

        let updateCardData = { [self] in
            rawCardData.cardNumber = cardnumberTextField!.text!.replacingOccurrences(of: " ", with: "")
            primerRawDataManager?.rawData = rawCardData
        }

        let visaButton = UIButton(primaryAction: UIAction(title: "VISA", handler: { _ in
            self.cardnumberTextField?.text = "4111 1234 1234 1234"
            updateCardData()
        }))
        let mcButton = UIButton(primaryAction: UIAction(title: "MasterCard", handler: { _ in
            self.cardnumberTextField?.text = "5522 1234 1234 1234"
            updateCardData()
        }))

        stack.addArrangedSubview(visaButton)
        stack.addArrangedSubview(mcButton)
        stack.distribution = .fillEqually

        self.stackView.addArrangedSubview(stack)
    }

    func renderInputs() {
        renderAutoInputUI()

        do {
            self.primerRawDataManager = try PrimerHeadlessUniversalCheckout.RawDataManager(paymentMethodType: self.paymentMethodType, delegate: self)
            let inputElementTypes = self.primerRawDataManager!.listRequiredInputElementTypes(for: self.paymentMethodType)

            for inputElementType in inputElementTypes {
                switch inputElementType {
                case .cardNumber:
                    self.cardnumberTextField = styledTextField(forAccessibilityId: "cardNumberTextField",
                                                               withPlaceholderText: "4242 4242 4242 4242")
                case .expiryDate:
                    self.expiryDateTextField = styledTextField(forAccessibilityId: "expiryDateTextField",
                                                               withPlaceholderText: "03/2030")
                case .cvv:
                    self.cvvTextField = styledTextField(forAccessibilityId: "cvvTextField",
                                                        withPlaceholderText: "123")
                case .cardholderName:
                    self.cardholderNameTextField = styledTextField(forAccessibilityId: "cardholderNameTextField",
                                                                   withPlaceholderText: "John Smith")
                case .otp:
                    break

                case .postalCode:
                    break

                case .phoneNumber:
                    break

                case .retailer:
                    break

                case .unknown:
                    break
                }
            }

            self.payButton = UIButton(frame: .zero)
            self.stackView.addArrangedSubview(self.payButton)
            self.payButton.accessibilityIdentifier = "submit_btn"
            self.payButton.translatesAutoresizingMaskIntoConstraints = false
            self.payButton.heightAnchor.constraint(equalToConstant: 45).isActive = true
            self.payButton.setTitle("Pay", for: .normal)
            self.payButton.titleLabel?.adjustsFontSizeToFitWidth = true
            self.payButton.titleLabel?.minimumScaleFactor = 0.7
            self.payButton.backgroundColor = .lightGray
            self.payButton.setTitleColor(.white, for: .normal)
            self.payButton.isEnabled = false
            self.payButton.addTarget(self, action: #selector(payButtonTapped), for: .touchUpInside)

            self.cardsStackView = UIStackView()
            self.cardsStackView.axis = .horizontal
            self.stackView.addArrangedSubview(cardsStackView)
            self.cardsStackView.translatesAutoresizingMaskIntoConstraints = false
            self.cardsStackView.spacing = 10
            self.cardsStackView.alignment = .center
            self.cardsStackView.distribution = .fillProportionally
            self.cardsStackView.accessibilityIdentifier = "cardNetworksSelectionView"

        } catch {
            print("[MerchantHeadlessCheckoutRawDataViewController] ERROR: Failed to set up card entry fields")
        }
    }

    private func styledTextField(forAccessibilityId accessibilityId: String,
                                 withPlaceholderText placeholderText: String) -> UITextField {
        let textField = UITextField(frame: .zero)
        textField.accessibilityIdentifier = accessibilityId
        textField.borderStyle = .none
        textField.layer.borderColor = UIColor.lightGray.cgColor
        textField.translatesAutoresizingMaskIntoConstraints = false
        textField.heightAnchor.constraint(equalToConstant: 50).isActive = true
        textField.delegate = self
        textField.placeholder = placeholderText

        self.stackView.addArrangedSubview(textField)

        return textField
    }

    @IBAction func payButtonTapped(_ sender: UIButton) {
        guard expiryDateTextField?.text?.count == 7,
              let expiryComponents = expiryDateTextField?.text?.split(separator: "/") else {
            self.showErrorMessage("Please write expiry date in format MM/YYYY")
            return
        }

        if expiryComponents.count != 2 {
            self.showErrorMessage("Please write expiry date in format MM/YY")
            return
        }

        if paymentMethodType == "PAYMENT_CARD" {
            self.primerRawDataManager!.submit()
            self.showLoadingOverlay()
        }
    }

    // MARK: - HELPERS

    private func showLoadingOverlay() {
        DispatchQueue.main.async {
            self.activityIndicator = UIActivityIndicatorView(frame: self.view.bounds)
            self.view.addSubview(self.activityIndicator!)
            self.activityIndicator?.backgroundColor = .black.withAlphaComponent(0.2)
            self.activityIndicator?.color = .black
            self.activityIndicator?.startAnimating()
        }
    }

    private func hideLoadingOverlay() {
        DispatchQueue.main.async {
            if let activityIndicator = self.activityIndicator, activityIndicator.isAnimating {
                activityIndicator.stopAnimating()
                activityIndicator.removeFromSuperview()
                self.activityIndicator = nil
            }
        }
    }
}

extension MerchantHeadlessCheckoutRawDataViewController: UITextFieldDelegate {

    func textField(_ textField: UITextField, shouldChangeCharactersIn range: NSRange, replacementString string: String) -> Bool {
        print("TextField called")
        let text = textField.text

        var newText: String = ""

        if text != nil,
           let textRange = Range(range, in: text!) {
            newText = text!.replacingCharacters(in: textRange, with: string)
        }

        if textField == self.cardnumberTextField {
            self.rawCardData = PrimerCardData(
                cardNumber: newText.replacingOccurrences(of: " ", with: ""),
                expiryDate: self.expiryDateTextField?.text ?? "",
                cvv: self.cvvTextField?.text ?? "",
                cardholderName: self.cardholderNameTextField?.text ?? "",
                cardNetwork: self.rawCardData.cardNetwork)

        } else if textField == self.expiryDateTextField {
            self.rawCardData = PrimerCardData(
                cardNumber: self.cardnumberTextField?.text ?? "",
                expiryDate: newText,
                cvv: self.cvvTextField?.text ?? "",
                cardholderName: self.cardholderNameTextField?.text ?? "",
                cardNetwork: self.rawCardData.cardNetwork)

        } else if textField == self.cvvTextField {
            self.rawCardData = PrimerCardData(
                cardNumber: self.cardnumberTextField?.text ?? "",
                expiryDate: self.expiryDateTextField?.text ?? "",
                cvv: newText,
                cardholderName: self.cardholderNameTextField?.text ?? "",
                cardNetwork: self.rawCardData.cardNetwork)

        } else if textField == self.cardholderNameTextField {
            self.rawCardData = PrimerCardData(
                cardNumber: self.cardnumberTextField?.text ?? "",
                expiryDate: self.expiryDateTextField?.text ?? "",
                cvv: self.cvvTextField?.text ?? "",
                cardholderName: newText.count == 0 ? nil : newText,
                cardNetwork: self.rawCardData.cardNetwork)
        }

        print("self.rawCardData\ncardNumber: \(self.rawCardData.cardNumber)\nexpiryDate: \(self.rawCardData.expiryDate)\ncvv: \(self.rawCardData.cvv)\ncardholderName: \(self.rawCardData.cardholderName ?? "nil")")
        self.primerRawDataManager?.rawData = self.rawCardData

        return true
    }
}

extension MerchantHeadlessCheckoutRawDataViewController: PrimerHeadlessUniversalCheckoutRawDataManagerDelegate {

    func primerRawDataManager(_ rawDataManager: PrimerHeadlessUniversalCheckout.RawDataManager,
                              dataIsValid isValid: Bool,
                              errors: [Error]?) {
        print("\n\nMERCHANT APP\n\(#function)\ndataIsValid: \(isValid)")
        self.logs.append(#function)
        self.payButton.backgroundColor = isValid ? .black : .lightGray
        self.payButton.isEnabled = isValid
    }

    func primerRawDataManager(_ rawDataManager: PrimerHeadlessUniversalCheckout.RawDataManager,
                              metadataDidChange metadata: [String: Any]?) {
        print("\n\nMERCHANT APP\n\(#function)\nmetadataDidChange: \(String(describing: metadata))")
        self.logs.append(#function)
    }

    func primerRawDataManager(_ rawDataManager: PrimerHeadlessUniversalCheckout.RawDataManager,
                              willFetchMetadataForState state: PrimerValidationState) {
        print("[MerchantHeadlessCheckoutRawDataViewController] willFetchCardMetadataForState")
        DispatchQueue.main.async {
            self.cardsStackView.removeAllArrangedSubviews()
            let progressView = UIProgressView(progressViewStyle: .default)
            self.cardsStackView.addArrangedSubview(progressView)
        }
    }

    func primerRawDataManager(_ rawDataManager: PrimerHeadlessUniversalCheckout.RawDataManager,
                              didReceiveMetadata metadata: PrimerPaymentMethodMetadata, forState state: PrimerValidationState) {
        guard let metadata = metadata as? PrimerCardNumberEntryMetadata,
              let cardState = state as? PrimerCardNumberEntryState else {
            print("[MerchantHeadlessCheckoutRawDataViewController] ERROR: Failed to cast metadata and state to card entry models")
            return
        }
<<<<<<< HEAD
        
=======

        // JN TODO
>>>>>>> 27f784a6
        let printableNetworks = metadata.detectedCardNetworks.items.map { $0.network.rawValue }.joined(separator: ", ")
        print("[MerchantHeadlessCheckoutRawDataViewController] didReceiveCardMetadata: \(printableNetworks) forCardValidationState: \(cardState.cardNumber)")

        DispatchQueue.main.async {
            self.cardsStackView.removeAllArrangedSubviews()

            (metadata.selectableCardNetworks ?? metadata.detectedCardNetworks).items.enumerated().forEach { (index, detectedNetwork) in
                let image = PrimerHeadlessUniversalCheckout.AssetsManager.getCardNetworkAsset(for: detectedNetwork.network)
                let imageView = UIImageView(image: image?.cardImage)
                imageView.isUserInteractionEnabled = true
                imageView.translatesAutoresizingMaskIntoConstraints = false

                let width: CGFloat = 112
                let height: CGFloat = 80

                imageView.heightAnchor.constraint(equalToConstant: width).isActive = true
                imageView.widthAnchor.constraint(equalToConstant: height).isActive = true
                imageView.widthAnchor.constraint(equalTo: imageView.heightAnchor,
                                                 multiplier: width / height).isActive = true
                imageView.setContentHuggingPriority(.required, for: .horizontal)
                imageView.accessibilityIdentifier = detectedNetwork.displayName

                self.cardsStackView.addArrangedSubview(imageView)

                let tapGestureRecognizer = TapGestureRecognizer {
                    self.selectedCardIndex = index
                    self.updateCardImages()
                }
                imageView.addGestureRecognizer(tapGestureRecognizer)
            }

            let emptyView = UIView()
            emptyView.translatesAutoresizingMaskIntoConstraints = false
            emptyView.heightAnchor.constraint(equalToConstant: 1).isActive = true
            emptyView.widthAnchor.constraint(greaterThanOrEqualToConstant: 1).isActive = true
            self.cardsStackView.addArrangedSubview(emptyView)

            self.updateCardImages()

            self.rawCardData.cardNetwork = metadata.detectedCardNetworks.preferred?.network
        }
    }

    private func updateCardImages() {
        cardsStackView.arrangedSubviews.filter { $0 is UIImageView }.enumerated().forEach { (index, imageView) in
            imageView.layer.opacity = (index == self.selectedCardIndex) ? 1 : 0.5
            imageView.isUserInteractionEnabled = true
        }
    }
}<|MERGE_RESOLUTION|>--- conflicted
+++ resolved
@@ -299,12 +299,7 @@
             print("[MerchantHeadlessCheckoutRawDataViewController] ERROR: Failed to cast metadata and state to card entry models")
             return
         }
-<<<<<<< HEAD
         
-=======
-
-        // JN TODO
->>>>>>> 27f784a6
         let printableNetworks = metadata.detectedCardNetworks.items.map { $0.network.rawValue }.joined(separator: ", ")
         print("[MerchantHeadlessCheckoutRawDataViewController] didReceiveCardMetadata: \(printableNetworks) forCardValidationState: \(cardState.cardNumber)")
 
