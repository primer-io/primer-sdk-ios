//
//  MerchantHeadlessCheckoutRawDataViewController.swift
//
//  Copyright © 2025 Primer API Ltd. All rights reserved. 
//  Licensed under the MIT License. See LICENSE file in the project root for full license information.

import PrimerSDK
import UIKit

class MerchantHeadlessCheckoutRawDataViewController: UIViewController {

    static func instantiate(paymentMethodType: String) -> MerchantHeadlessCheckoutRawDataViewController {
        let mpmvc = UIStoryboard(name: "Main", bundle: nil).instantiateViewController(withIdentifier: "MerchantHUCRawDataViewController") as! MerchantHeadlessCheckoutRawDataViewController
        mpmvc.paymentMethodType = paymentMethodType
        return mpmvc
    }

    var primerRawDataManager: PrimerHeadlessUniversalCheckout.RawDataManager?

    var selectedCardIndex: Int = 0

    var stackView: UIStackView!
    var paymentMethodType: String!
    var paymentId: String?
    var activityIndicator: UIActivityIndicatorView?
    var rawCardData = PrimerCardData(cardNumber: "",
                                     expiryDate: "",
                                     cvv: "",
                                     cardholderName: "")

    var cardnumberTextField: UITextField?
    var expiryDateTextField: UITextField?
    var cvvTextField: UITextField?
    var cardholderNameTextField: UITextField?
    var payButton: UIButton!

    var cardsStackView: UIStackView!

    var logs: [String] = []

    override func viewDidLoad() {
        super.viewDidLoad()

        self.stackView = UIStackView()
        self.stackView.axis = .vertical
        self.stackView.spacing = 6
        self.view.addSubview(self.stackView)
        self.stackView.translatesAutoresizingMaskIntoConstraints = false
        self.stackView.leadingAnchor.constraint(equalTo: view.leadingAnchor, constant: 10).isActive = true
        self.stackView.topAnchor.constraint(equalTo: view.safeAreaLayoutGuide.topAnchor, constant: 20).isActive = true
        self.stackView.trailingAnchor.constraint(equalTo: view.trailingAnchor, constant: -10).isActive = true

        self.renderInputs()

        self.cardnumberTextField?.becomeFirstResponder()
    }

    override func viewWillAppear(_ animated: Bool) {
        super.viewWillAppear(animated)
        self.hideLoadingOverlay()
    }

    // 4111 1234 1234 1234
    // 5522 1234 1234 1234

    func renderAutoInputUI() {
        let stack = UIStackView()
        stack.axis = .horizontal

        let updateCardData = { [self] in
            rawCardData.cardNumber = cardnumberTextField!.text!.replacingOccurrences(of: " ", with: "")
            primerRawDataManager?.rawData = rawCardData
        }

        let visaButton = UIButton(primaryAction: UIAction(title: "VISA", handler: { _ in
            self.cardnumberTextField?.text = "4111 1234 1234 1234"
            updateCardData()
        }))
        let mcButton = UIButton(primaryAction: UIAction(title: "MasterCard", handler: { _ in
            self.cardnumberTextField?.text = "5522 1234 1234 1234"
            updateCardData()
        }))

        stack.addArrangedSubview(visaButton)
        stack.addArrangedSubview(mcButton)
        stack.distribution = .fillEqually

        self.stackView.addArrangedSubview(stack)
    }

    func renderInputs() {
        renderAutoInputUI()

        do {
            self.primerRawDataManager = try PrimerHeadlessUniversalCheckout.RawDataManager(paymentMethodType: self.paymentMethodType, delegate: self)
            let inputElementTypes = self.primerRawDataManager!.listRequiredInputElementTypes(for: self.paymentMethodType)

            for inputElementType in inputElementTypes {
                switch inputElementType {
                case .cardNumber:
                    self.cardnumberTextField = styledTextField(forAccessibilityId: "cardNumberTextField",
                                                               withPlaceholderText: "4242 4242 4242 4242")
                case .expiryDate:
                    self.expiryDateTextField = styledTextField(forAccessibilityId: "expiryDateTextField",
                                                               withPlaceholderText: "03/2030")
                case .cvv:
                    self.cvvTextField = styledTextField(forAccessibilityId: "cvvTextField",
                                                        withPlaceholderText: "123")
                case .cardholderName:
                    self.cardholderNameTextField = styledTextField(forAccessibilityId: "cardholderNameTextField",
                                                                   withPlaceholderText: "John Smith")
                case .otp:
                    break

                case .postalCode:
                    break

                case .phoneNumber:
                    break

                case .retailer:
                    break

                case .unknown:
                    break
                }
            }

            self.payButton = UIButton(frame: .zero)
            self.stackView.addArrangedSubview(self.payButton)
            self.payButton.accessibilityIdentifier = "submit_btn"
            self.payButton.translatesAutoresizingMaskIntoConstraints = false
            self.payButton.heightAnchor.constraint(equalToConstant: 45).isActive = true
            self.payButton.setTitle("Pay", for: .normal)
            self.payButton.titleLabel?.adjustsFontSizeToFitWidth = true
            self.payButton.titleLabel?.minimumScaleFactor = 0.7
            self.payButton.backgroundColor = .lightGray
            self.payButton.setTitleColor(.white, for: .normal)
            self.payButton.isEnabled = false
            self.payButton.addTarget(self, action: #selector(payButtonTapped), for: .touchUpInside)

            self.cardsStackView = UIStackView()
            self.cardsStackView.axis = .horizontal
            self.stackView.addArrangedSubview(cardsStackView)
            self.cardsStackView.translatesAutoresizingMaskIntoConstraints = false
            self.cardsStackView.spacing = 10
            self.cardsStackView.alignment = .center
            self.cardsStackView.distribution = .fillProportionally
            self.cardsStackView.accessibilityIdentifier = "cardNetworksSelectionView"

        } catch {
            print("[MerchantHeadlessCheckoutRawDataViewController] ERROR: Failed to set up card entry fields")
        }
    }

    private func styledTextField(forAccessibilityId accessibilityId: String,
                                 withPlaceholderText placeholderText: String) -> UITextField {
        let textField = UITextField(frame: .zero)
        textField.accessibilityIdentifier = accessibilityId
        textField.borderStyle = .none
        textField.layer.borderColor = UIColor.lightGray.cgColor
        textField.translatesAutoresizingMaskIntoConstraints = false
        textField.heightAnchor.constraint(equalToConstant: 50).isActive = true
        textField.delegate = self
        textField.placeholder = placeholderText

        self.stackView.addArrangedSubview(textField)

        return textField
    }

    @IBAction func payButtonTapped(_ sender: UIButton) {
        guard expiryDateTextField?.text?.isEmpty == false,
              let expiryComponents = expiryDateTextField?.text?.split(separator: "/"),
              expiryComponents.count == 2,
              case let yearComponent = String(expiryComponents[1]),
              [2, 4].contains(yearComponent.count) else {
            return showErrorMessage("Please write expiry date in format MM/YY or MM/YYYY")
        }

        if paymentMethodType == "PAYMENT_CARD" {
            self.primerRawDataManager!.submit()
            self.showLoadingOverlay()
        }
    }

    // MARK: - HELPERS

    private func showLoadingOverlay() {
        DispatchQueue.main.async {
            self.activityIndicator = UIActivityIndicatorView(frame: self.view.bounds)
            self.view.addSubview(self.activityIndicator!)
            self.activityIndicator?.backgroundColor = .black.withAlphaComponent(0.2)
            self.activityIndicator?.color = .black
            self.activityIndicator?.startAnimating()
        }
    }

    private func hideLoadingOverlay() {
        DispatchQueue.main.async {
            if let activityIndicator = self.activityIndicator, activityIndicator.isAnimating {
                activityIndicator.stopAnimating()
                activityIndicator.removeFromSuperview()
                self.activityIndicator = nil
            }
        }
    }
}

extension MerchantHeadlessCheckoutRawDataViewController: UITextFieldDelegate {

    func textField(_ textField: UITextField, shouldChangeCharactersIn range: NSRange, replacementString string: String) -> Bool {
        let text = textField.text

        var newText: String = ""

        if text != nil,
           let textRange = Range(range, in: text!) {
            newText = text!.replacingCharacters(in: textRange, with: string)
        }

        if textField == self.cardnumberTextField {
            self.rawCardData = PrimerCardData(
                cardNumber: newText.replacingOccurrences(of: " ", with: ""),
                expiryDate: self.expiryDateTextField?.text ?? "",
                cvv: self.cvvTextField?.text ?? "",
                cardholderName: self.cardholderNameTextField?.text ?? "",
                cardNetwork: self.rawCardData.cardNetwork)

        } else if textField == self.expiryDateTextField {
            self.rawCardData = PrimerCardData(
                cardNumber: self.cardnumberTextField?.text ?? "",
                expiryDate: newText,
                cvv: self.cvvTextField?.text ?? "",
                cardholderName: self.cardholderNameTextField?.text ?? "",
                cardNetwork: self.rawCardData.cardNetwork)

        } else if textField == self.cvvTextField {
            self.rawCardData = PrimerCardData(
                cardNumber: self.cardnumberTextField?.text ?? "",
                expiryDate: self.expiryDateTextField?.text ?? "",
                cvv: newText,
                cardholderName: self.cardholderNameTextField?.text ?? "",
                cardNetwork: self.rawCardData.cardNetwork)

        } else if textField == self.cardholderNameTextField {
            self.rawCardData = PrimerCardData(
                cardNumber: self.cardnumberTextField?.text ?? "",
                expiryDate: self.expiryDateTextField?.text ?? "",
                cvv: self.cvvTextField?.text ?? "",
                cardholderName: newText.count == 0 ? nil : newText,
                cardNetwork: self.rawCardData.cardNetwork)
        }

        print("self.rawCardData\ncardNumber: \(self.rawCardData.cardNumber)\nexpiryDate: \(self.rawCardData.expiryDate)\ncvv: \(self.rawCardData.cvv)\ncardholderName: \(self.rawCardData.cardholderName ?? "nil")")
        self.primerRawDataManager?.rawData = self.rawCardData

        return true
    }
}

extension MerchantHeadlessCheckoutRawDataViewController: PrimerHeadlessUniversalCheckoutRawDataManagerDelegate {

    func primerRawDataManager(_ rawDataManager: PrimerHeadlessUniversalCheckout.RawDataManager,
                              dataIsValid isValid: Bool,
                              errors: [Error]?) {
        print("\n\nMERCHANT APP\n\(#function)\ndataIsValid: \(isValid)")
        self.logs.append(#function)
        self.payButton.backgroundColor = isValid ? .black : .lightGray
        self.payButton.isEnabled = isValid
    }

    func primerRawDataManager(_ rawDataManager: PrimerHeadlessUniversalCheckout.RawDataManager,
                              metadataDidChange metadata: [String: Any]?) {
        print("\n\nMERCHANT APP\n\(#function)\nmetadataDidChange: \(String(describing: metadata))")
        self.logs.append(#function)
    }

    func primerRawDataManager(_ rawDataManager: PrimerHeadlessUniversalCheckout.RawDataManager,
                              willFetchMetadataForState state: PrimerValidationState) {
        print("[MerchantHeadlessCheckoutRawDataViewController] willFetchCardMetadataForState")
        DispatchQueue.main.async {
            self.cardsStackView.removeAllArrangedSubviews()
            let progressView = UIProgressView(progressViewStyle: .default)
            self.cardsStackView.addArrangedSubview(progressView)
        }
    }

    func primerRawDataManager(_ rawDataManager: PrimerHeadlessUniversalCheckout.RawDataManager,
                              didReceiveMetadata metadata: PrimerPaymentMethodMetadata, forState state: PrimerValidationState) {
        guard let metadata = metadata as? PrimerCardNumberEntryMetadata,
              let cardState = state as? PrimerCardNumberEntryState else {
            print("[MerchantHeadlessCheckoutRawDataViewController] ERROR: Failed to cast metadata and state to card entry models")
            return
        }

        let printableNetworks = metadata.detectedCardNetworks.items.map { $0.network.rawValue }.joined(separator: ", ")
        print("[MerchantHeadlessCheckoutRawDataViewController] didReceiveCardMetadata: \(printableNetworks) forCardValidationState: \(cardState.cardNumber)")

        DispatchQueue.main.async {
            self.cardsStackView.removeAllArrangedSubviews()

            (metadata.selectableCardNetworks ?? metadata.detectedCardNetworks).items.enumerated().forEach { (index, detectedNetwork) in
                let image = PrimerHeadlessUniversalCheckout.AssetsManager.getCardNetworkAsset(for: detectedNetwork.network)
                let imageView = UIImageView(image: image?.cardImage)
                imageView.isUserInteractionEnabled = true
                imageView.translatesAutoresizingMaskIntoConstraints = false

                let width: CGFloat = 112
                let height: CGFloat = 80

                imageView.heightAnchor.constraint(equalToConstant: width).isActive = true
                imageView.widthAnchor.constraint(equalToConstant: height).isActive = true
                imageView.widthAnchor.constraint(equalTo: imageView.heightAnchor,
                                                 multiplier: width / height).isActive = true
                imageView.setContentHuggingPriority(.required, for: .horizontal)
                imageView.accessibilityIdentifier = detectedNetwork.displayName

                self.cardsStackView.addArrangedSubview(imageView)

                let tapGestureRecognizer = TapGestureRecognizer {
                    self.selectedCardIndex = index
                    if self.selectedCardIndex < metadata.detectedCardNetworks.items.count {
                        self.rawCardData.cardNetwork = metadata.detectedCardNetworks.items[self.selectedCardIndex].network
                    }
                    self.updateCardImages()
                }
                imageView.addGestureRecognizer(tapGestureRecognizer)
            }

            let emptyView = UIView()
            emptyView.translatesAutoresizingMaskIntoConstraints = false
            emptyView.heightAnchor.constraint(equalToConstant: 1).isActive = true
            emptyView.widthAnchor.constraint(greaterThanOrEqualToConstant: 1).isActive = true
            self.cardsStackView.addArrangedSubview(emptyView)

            self.updateCardImages()

<<<<<<< HEAD
            if self.selectedCardIndex < metadata.detectedCardNetworks.items.count {
                self.rawCardData.cardNetwork = metadata.detectedCardNetworks.items[self.selectedCardIndex].network
            }
=======
			self.rawCardData.cardNetwork = metadata.detectedCardNetworks.items[safe: self.selectedCardIndex]?.network
>>>>>>> e62456c9
        }
    }

    private func updateCardImages() {
        cardsStackView.arrangedSubviews.filter { $0 is UIImageView }.enumerated().forEach { (index, imageView) in
            imageView.layer.opacity = (index == self.selectedCardIndex) ? 1 : 0.5
            imageView.isUserInteractionEnabled = true
        }
    }
}<|MERGE_RESOLUTION|>--- conflicted
+++ resolved
@@ -336,13 +336,7 @@
 
             self.updateCardImages()
 
-<<<<<<< HEAD
-            if self.selectedCardIndex < metadata.detectedCardNetworks.items.count {
-                self.rawCardData.cardNetwork = metadata.detectedCardNetworks.items[self.selectedCardIndex].network
-            }
-=======
 			self.rawCardData.cardNetwork = metadata.detectedCardNetworks.items[safe: self.selectedCardIndex]?.network
->>>>>>> e62456c9
         }
     }
 
