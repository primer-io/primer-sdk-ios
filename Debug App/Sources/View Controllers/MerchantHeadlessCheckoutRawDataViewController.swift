--- conflicted
+++ resolved
@@ -26,12 +26,7 @@
     var rawCardData = PrimerCardData(cardNumber: "", 
                                      expiryDate: "",
                                      cvv: "",
-<<<<<<< HEAD
-                                     cardholderName: "",
-                                     cardNetworkIdentifier: nil)
-=======
                                      cardholderName: "")
->>>>>>> c8298ac7
     
     var cardnumberTextField: UITextField?
     var expiryDateTextField: UITextField?
