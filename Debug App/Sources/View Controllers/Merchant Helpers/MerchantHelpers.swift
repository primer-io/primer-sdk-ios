--- conflicted
+++ resolved
@@ -77,17 +77,6 @@
     static func getPaymentMethod(sessionType: SessionType) -> ClientSessionRequestBody.PaymentMethod {
         return sessionType == .generic ? genericPaymentMethod : klarnaPaymentMethod
     }
-<<<<<<< HEAD
-    
-    static var genericPaymentMethod:  ClientSessionRequestBody.PaymentMethod {
-        return ClientSessionRequestBody.PaymentMethod(
-            vaultOnSuccess: false,
-            options: nil,
-            descriptor: nil,
-            paymentType: nil
-        )
-    }
-=======
 
     static var genericPaymentMethod = ClientSessionRequestBody.PaymentMethod(
         vaultOnSuccess: false,
@@ -95,7 +84,6 @@
         descriptor: nil,
         paymentType: nil
     )
->>>>>>> 27f784a6
 
     static var klarnaPaymentMethod = ClientSessionRequestBody.PaymentMethod(
         vaultOnSuccess: nil,
@@ -103,7 +91,6 @@
         descriptor: "test-descriptor",
         paymentType: nil
     )
-<<<<<<< HEAD
     
     static var klarnaPaymentOptions = ClientSessionRequestBody.PaymentMethod.PaymentMethodOptionGroup(
         KLARNA: ClientSessionRequestBody.PaymentMethod.PaymentMethodOption(
@@ -111,14 +98,6 @@
             instalmentDuration: "test",
             extraMerchantData: extraMerchantData, 
             captureVaultedCardCvv: false))
-=======
-
-    static var paymentOptions = ClientSessionRequestBody.PaymentMethod.PaymentMethodOptionGroup(
-        KLARNA: ClientSessionRequestBody.PaymentMethod.PaymentMethodOption(
-            surcharge: ClientSessionRequestBody.PaymentMethod.SurchargeOption(amount: 140),
-            instalmentDuration: "test",
-            extraMerchantData: extraMerchantData))
->>>>>>> 27f784a6
 
     static var extraMerchantData: [String: Any] = [
         "subscription": [
@@ -137,8 +116,4 @@
             ]
         ]
     ]
-<<<<<<< HEAD
-=======
-
->>>>>>> 27f784a6
 }