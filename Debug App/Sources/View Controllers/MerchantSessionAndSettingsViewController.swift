//
//  MerchantSessionAndSettingsViewController.swift
//  Debug App
//
//  Created by Evangelos Pittas on 7/2/23.
//  Copyright © 2023 Primer API Ltd. All rights reserved.
//

import PrimerSDK
import UIKit

var environment: Environment = .sandbox
var apiVersion: PrimerApiVersion = .V2_4
var customDefinedApiKey: String?
var performPaymentAfterVaulting: Bool = false
var paymentSessionType: MerchantMockDataManager.SessionType = .generic

class MerchantSessionAndSettingsViewController: UIViewController {

    enum RenderMode: Int {
        case createClientSession = 0
        case clientToken
        case testScenario
    }

    // MARK: Stack Views

    @IBOutlet weak var environmentStackView: UIStackView!
    @IBOutlet weak var testParamsGroupStackView: UIStackView!
    @IBOutlet weak var apiKeyStackView: UIStackView!
    @IBOutlet weak var klarnaEMDStackView: UIStackView!
    @IBOutlet weak var clientTokenStackView: UIStackView!
    @IBOutlet weak var sdkSettingsStackView: UIStackView!
    @IBOutlet weak var orderStackView: UIStackView!
    @IBOutlet weak var customerStackView: UIStackView!
    @IBOutlet weak var surchargeGroupStackView: UIStackView!

    // MARK: Testing Mode Inputs

    @IBOutlet weak var testingModeSegmentedControl: UISegmentedControl!

    // MARK: Environment Inputs

    @IBOutlet weak var environmentSegmentedControl: UISegmentedControl!
    @IBOutlet weak var apiKeyTextField: UITextField!
    @IBOutlet weak var clientTokenTextField: UITextField!
    @IBOutlet weak var metadataTextField: UITextField!

    // MARK: Test Inputs

    @IBOutlet weak var testScenarioTextField: UITextField!
    @IBOutlet weak var testResultSegmentedControl: UISegmentedControl!
    @IBOutlet weak var testParamsStackView: UIStackView!
    @IBOutlet weak var testResultStackView: UIStackView!
    @IBOutlet weak var testFailureStackView: UIStackView!
    @IBOutlet weak var testFailureFlowTextField: UITextField!
    @IBOutlet weak var testErrorIdTextField: UITextField!
    @IBOutlet weak var testErrorDescriptionTextField: UITextField!
    @IBOutlet weak var test3DSStackView: UIStackView!
    @IBOutlet weak var test3DSScenarioTextField: UITextField!

    // MARK: SDK Settings Inputs
    @IBOutlet weak var checkoutFlowSegmentedControl: UISegmentedControl!
    @IBOutlet weak var vaultingFlowSegmentedControl: UISegmentedControl!
    @IBOutlet weak var merchantNameTextField: UITextField!
    @IBOutlet weak var applyThemingSwitch: UISwitch!
    @IBOutlet weak var disableSuccessScreenSwitch: UISwitch!
    @IBOutlet weak var disableErrorScreenSwitch: UISwitch!
    @IBOutlet weak var gesturesDismissalSwitch: UISwitch!
    @IBOutlet weak var closeButtonDismissalSwitch: UISwitch!
    @IBOutlet weak var disableInitScreenSwitch: UISwitch!
    @IBOutlet weak var enableCVVRecaptureFlowSwitch: UISwitch!

    // MARK: Apple Pay Inputs
    @IBOutlet weak var applePayCaptureBillingAddressSwitch: UISwitch!
    @IBOutlet weak var applePayCheckProvidedNetworksSwitch: UISwitch!

    @IBOutlet weak var applePayBillingControlStackView: UIStackView!
    @IBOutlet weak var applePayBillingContactNameSwitch: UISwitch!
    @IBOutlet weak var applePayBillingContactEmailSwitch: UISwitch!
    @IBOutlet weak var applePayBillingContactPhoneSwitch: UISwitch!
    @IBOutlet weak var applePayBillingContactPostalAddressSwitch: UISwitch!

    @IBOutlet weak var applePayShippingControlStackView: UIStackView!
    @IBOutlet weak var applePayShippingDetailsSwitch: UISwitch!
    @IBOutlet weak var applePayRequireShippingMethodSwitch: UISwitch!
    @IBOutlet weak var applePayShippingContactNameSwitch: UISwitch!
    @IBOutlet weak var applePayShippingContactEmailSwitch: UISwitch!
    @IBOutlet weak var applePayShippingContactPhoneSwitch: UISwitch!
    @IBOutlet weak var applePayShippingContactPostalAddressSwitch: UISwitch!

    // MARK: Order Inputs

    @IBOutlet weak var currencyTextField: UITextField!
    @IBOutlet weak var countryCodeTextField: UITextField!
    @IBOutlet weak var orderIdTextField: UITextField!
    @IBOutlet weak var lineItemsStackView: UIStackView!
    @IBOutlet weak var totalAmountLabel: UILabel!

    // MARK: Customer Inputs

    @IBOutlet weak var customerIdTextField: UITextField!
    @IBOutlet weak var customerFirstNameTextField: UITextField!
    @IBOutlet weak var customerLastNameTextField: UITextField!
    @IBOutlet weak var customerEmailTextField: UITextField!
    @IBOutlet weak var customerMobileNumberTextField: UITextField!

    @IBOutlet weak var billingAddressSwitch: UISwitch!
    @IBOutlet weak var billingAddressStackView: UIStackView!
    @IBOutlet weak var billingAddressFirstNameTextField: UITextField!
    @IBOutlet weak var billingAddressLastNameTextField: UITextField!
    @IBOutlet weak var billingAddressLine1TextField: UITextField!
    @IBOutlet weak var billingAddressLine2TextField: UITextField!
    @IBOutlet weak var billingAddressCityTextField: UITextField!
    @IBOutlet weak var billingAddressStateTextField: UITextField!
    @IBOutlet weak var billingAddressPostalCodeTextField: UITextField!
    @IBOutlet weak var billingAddressCountryTextField: UITextField!

    @IBOutlet weak var shippingAddressStackView: UIStackView!
    @IBOutlet weak var shippingAddressSwitch: UISwitch!
    @IBOutlet weak var shippinAddressFirstNameTextField: UITextField!
    @IBOutlet weak var shippinAddressLastNameTextField: UITextField!
    @IBOutlet weak var shippinAddressLine1TextField: UITextField!
    @IBOutlet weak var shippinAddressLine2TextField: UITextField!
    @IBOutlet weak var shippinAddressCityTextField: UITextField!
    @IBOutlet weak var shippinAddressStateTextField: UITextField!
    @IBOutlet weak var shippinAddressPostalCodeTextField: UITextField!
    @IBOutlet weak var shippinAddressCountryTextField: UITextField!

    // MARK: Surcharge Inputs

    @IBOutlet weak var surchargeSwitch: UISwitch!
    @IBOutlet weak var surchargeStackView: UIStackView!
<<<<<<< HEAD
    @IBOutlet weak var surchargeTextField: UITextField!
=======
    @IBOutlet weak var applePaySurchargeTextField: UITextField!

>>>>>>> 05401837
    @IBOutlet weak var primerSDKButton: UIButton!
    @IBOutlet weak var primerHeadlessSDKButton: UIButton!

    var lineItems: [ClientSessionRequestBody.Order.LineItem] {
        get {
            return self.clientSession.order?.lineItems ?? []
        }
        set {
            self.clientSession.order?.lineItems = newValue
        }
    }

    let testScenarioPicker = UIPickerView()
    let testFailureFlowPicker = UIPickerView()
    let test3DSScenarioPicker = UIPickerView()

    var renderMode: RenderMode = .createClientSession

    var selectedPaymentHandling: PrimerPaymentHandling = .auto

    var clientSession = MerchantMockDataManager.getClientSession(sessionType: .generic)

    var selectedTestScenario: Test.Scenario?
    var selectedTestFlow: Test.Flow?
    var selectedTest3DSScenario: Test.Params.ThreeDS.Scenario?

    var applyTheme: Bool = false
    var payAfterVaultSuccess: Bool = false

    var applePayCaptureBillingAddress = false
    var applePayBillingAdditionalContactFields: [PrimerApplePayOptions.RequiredContactField]? = []
    var applePayCaptureShippingDetails = false
    var applePayRequireShippingMethod = false
    var applePayShippingAdditionalContactFields: [PrimerApplePayOptions.RequiredContactField]? = []
    var applePayCheckProvidedNetworks = false

    func setAccessibilityIds() {
        self.view.accessibilityIdentifier = "Background View"
        self.testingModeSegmentedControl.accessibilityIdentifier = "Testing Mode Segmented Control"
        self.clientTokenTextField.accessibilityIdentifier = "Client Token Text Field"
    }

    // MARK: - VIEW LIFE-CYCLE

    override func viewDidLoad() {
        super.viewDidLoad()

        self.setAccessibilityIds()
        testScenarioPicker.dataSource = self
        testScenarioPicker.delegate = self
        testScenarioTextField.inputView = testScenarioPicker

        testFailureFlowPicker.dataSource = self
        testFailureFlowPicker.delegate = self
        testFailureFlowTextField.inputView = testFailureFlowPicker

        test3DSScenarioPicker.dataSource = self
        test3DSScenarioPicker.delegate = self
        test3DSScenarioTextField.inputView = test3DSScenarioPicker

        switch environment {
        case .dev:
            environmentSegmentedControl.selectedSegmentIndex = 0
        case .staging:
            environmentSegmentedControl.selectedSegmentIndex = 1
        case .sandbox:
            environmentSegmentedControl.selectedSegmentIndex = 2
        case .production:
            environmentSegmentedControl.selectedSegmentIndex = 3
        default:
            environmentSegmentedControl.selectedSegmentIndex = 1
        }

        self.apiKeyTextField.text = customDefinedApiKey

        let viewTap = UITapGestureRecognizer(target: self, action: #selector(viewTapped))
        view.addGestureRecognizer(viewTap)

        merchantNameTextField.text = "Primer Merchant"
        populateSessionSettingsFields()

        customerIdTextField.addTarget(
            self, action: #selector(customerIdChanged(_:)), for: .editingDidEnd)

        handleAppetizeIfNeeded(AppetizeConfigProvider())

        render()

        NotificationCenter.default.addObserver(
            self, selector: #selector(handleAppetizeConfig), name: NSNotification.Name.appetizeURLHandled,
            object: nil)
    }

    @objc func handleAppetizeConfig(_ notification: NSNotification) {
        if let payloadProvider = notification.object as? DeeplinkConfigProvider {
            handleAppetizeIfNeeded(AppetizeConfigProvider(payloadProvider: payloadProvider))
        }
    }

    private func handleAppetizeIfNeeded(_ configProvider: AppetizeConfigProvider) {
        if let config = configProvider.fetchConfig() {
            updateUI(for: config)
        }
    }

    @objc func viewTapped() {
        view.endEditing(true)
    }

    func render() {
        switch renderMode {
        case .createClientSession:
            environmentStackView.isHidden = false
            testParamsGroupStackView.isHidden = true
            apiKeyStackView.isHidden = false
            clientTokenStackView.isHidden = true
            sdkSettingsStackView.isHidden = false
            orderStackView.isHidden = false
            customerStackView.isHidden = false
            surchargeGroupStackView.isHidden = false
            klarnaEMDStackView.isHidden = false

        case .clientToken:
            environmentStackView.isHidden = false
            testParamsGroupStackView.isHidden = true
            apiKeyStackView.isHidden = false
            clientTokenStackView.isHidden = false
            sdkSettingsStackView.isHidden = false
            orderStackView.isHidden = true
            customerStackView.isHidden = true
            surchargeGroupStackView.isHidden = true
            klarnaEMDStackView.isHidden = true

        case .testScenario:
            environmentStackView.isHidden = true
            testParamsGroupStackView.isHidden = false
            apiKeyStackView.isHidden = true
            clientTokenStackView.isHidden = true
            sdkSettingsStackView.isHidden = false
            orderStackView.isHidden = false
            customerStackView.isHidden = false
            surchargeGroupStackView.isHidden = false
            klarnaEMDStackView.isHidden = true

            testParamsStackView.isHidden = (selectedTestScenario == nil)

            if testResultSegmentedControl.selectedSegmentIndex == 0 {
                testFailureStackView.isHidden = true
            } else {
                testFailureStackView.isHidden = false
            }

            switch selectedTestScenario {
            case .testNative3DS:
                if testResultSegmentedControl.selectedSegmentIndex == 0 {
                    test3DSStackView.isHidden = false
                } else {
                    test3DSStackView.isHidden = true
                }
            default:
                test3DSStackView.isHidden = true
            }
        }

        gesturesDismissalSwitch.isOn = true  // Default value
        closeButtonDismissalSwitch.isOn = false  // Default false

        lineItemsStackView.removeAllArrangedSubviews()
        lineItemsStackView.alignment = .fill
        lineItemsStackView.distribution = .fill

        for (index, lineItem) in lineItems.enumerated() {
            let horizontalStackView = UIStackView()
            horizontalStackView.tag = index
            horizontalStackView.axis = .horizontal
            horizontalStackView.alignment = .fill
            horizontalStackView.distribution = .fill

            let nameLbl = UILabel()
            nameLbl.text = (lineItem.description ?? "") + " x\(lineItem.quantity ?? 1)"
            nameLbl.textAlignment = .left
            nameLbl.font = UIFont.systemFont(ofSize: 14)
            horizontalStackView.addArrangedSubview(nameLbl)

            let priceLbl = UILabel()
            priceLbl.text = "\(lineItem.amount ?? 0)"
            priceLbl.textAlignment = .right
            priceLbl.font = UIFont.systemFont(ofSize: 14)
            horizontalStackView.addArrangedSubview(priceLbl)

            let lineItemTapGesture = UITapGestureRecognizer(
                target: self, action: #selector(lineItemTapped))
            horizontalStackView.addGestureRecognizer(lineItemTapGesture)

            lineItemsStackView.addArrangedSubview(horizontalStackView)
        }

        let totalAmount = lineItems.compactMap({ (($0.quantity ?? 0) * ($0.amount ?? 0)) }).reduce(0, +)
        totalAmountLabel.text = "\(totalAmount)"
    }

    // MARK: - ACTIONS

    @objc func lineItemTapped(_ sender: UITapGestureRecognizer) {
        guard let index = sender.view?.tag, lineItems.count > index else {
            return
        }

        let lineItem = lineItems[index]
        let vc = MerchantNewLineItemViewController.instantiate(lineItem: lineItem)
        vc.onLineItemEdited = { lineItem in
            self.lineItems[index] = lineItem
            self.render()
        }
        vc.onLineItemDeleted = { _ in
            self.lineItems.remove(at: index)
            self.render()
        }
        navigationController?.pushViewController(vc, animated: true)
    }

    @IBAction func testingModeSegmentedControlValueChanged(_ sender: UISegmentedControl) {
        renderMode = RenderMode(rawValue: sender.selectedSegmentIndex)!
        render()
    }

    @IBAction func apiVersionSegmentedControlValueChanged(_ sender: UISegmentedControl) {
        switch sender.selectedSegmentIndex {
        case 0:
            apiVersion = .V2_3
        case 1:
            apiVersion = .V2_4
        case 2:
            apiVersion = .latest
        default:
            apiVersion = .V2_4
        }
    }

    @IBAction func environmentSegmentedControlValuewChanged(_ sender: UISegmentedControl) {
        switch sender.selectedSegmentIndex {
        case 0:
            environment = .dev
        case 1:
            environment = .staging
        case 2:
            environment = .sandbox
        case 3:
            environment = .production
        default:
            fatalError()
        }
    }

    @IBAction func testResultSegmentedControlValueChanged(_ sender: UISegmentedControl) {
        render()
    }

    @IBAction func checkoutFlowSegmentedControlValueChanged(_ sender: UISegmentedControl) {
        switch sender.selectedSegmentIndex {
        case 0:
            selectedPaymentHandling = .auto
        case 1:
            selectedPaymentHandling = .manual
        default:
            fatalError()
        }
    }

    @IBAction func addLineItemButtonTapped(_ sender: Any) {
        let vc = MerchantNewLineItemViewController.instantiate(lineItem: nil)
        vc.onLineItemAdded = { lineItem in
            self.lineItems.append(lineItem)
            self.render()
        }
        navigationController?.pushViewController(vc, animated: true)
    }

    @IBAction func billingAddressSwitchValueChanged(_ sender: UISwitch) {
        billingAddressStackView.isHidden = !sender.isOn
    }

    @IBAction func shippingAddressSwitchValueChanged(_ sender: UISwitch) {
        shippingAddressStackView.isHidden = !sender.isOn
    }

    @IBAction func surchargeSwitchValueChanged(_ sender: UISwitch) {
        surchargeStackView.isHidden = !sender.isOn
    }

    @IBAction func oneTimePaymentValueChanged(_ sender: UISwitch) {
        paymentSessionType = sender.isOn ? .klarnaWithEMD : .generic
        populateSessionSettingsFields()
    }

    @IBAction func applePayCaptureBillingAddressSwitchValueChanged(_ sender: UISwitch) {
        applePayBillingControlStackView.isHidden = !sender.isOn
        applePayCaptureBillingAddress = sender.isOn
    }

    @IBAction func applePayBillingContactNameSwitchChanged(_ sender: UISwitch) {
        if sender.isOn {
            var fields = applePayBillingAdditionalContactFields ?? []
            if !fields.contains(.name) {
                fields.append(.name)
            }
            applePayBillingAdditionalContactFields = fields
        } else {
            applePayBillingAdditionalContactFields?.removeAll(where: { $0 == .name })
            if applePayBillingAdditionalContactFields?.isEmpty == true {
                applePayBillingAdditionalContactFields = nil
            }
        }
    }

    @IBAction func applePayBillingContactEmailField(_ sender: UISwitch) {
        if sender.isOn {
            var fields = applePayBillingAdditionalContactFields ?? []
            if !fields.contains(.emailAddress) {
                fields.append(.emailAddress)
            }
            applePayBillingAdditionalContactFields = fields
        } else {
            applePayBillingAdditionalContactFields?.removeAll(where: { $0 == .emailAddress })
            if applePayBillingAdditionalContactFields?.isEmpty == true {
                applePayBillingAdditionalContactFields = nil
            }
        }
    }

    @IBAction func applePayBillingContactPhoneSwitchChanged(_ sender: UISwitch) {
        if sender.isOn {
            var fields = applePayBillingAdditionalContactFields ?? []
            if !fields.contains(.phoneNumber) {
                fields.append(.phoneNumber)
            }
            applePayBillingAdditionalContactFields = fields
        } else {
            applePayBillingAdditionalContactFields?.removeAll(where: { $0 == .phoneNumber })
            if applePayBillingAdditionalContactFields?.isEmpty == true {
                applePayBillingAdditionalContactFields = nil
            }
        }
    }

    @IBAction func applePayBillingContactPostalAddressSwitchChanged(_ sender: UISwitch) {
        if sender.isOn {
            var fields = applePayBillingAdditionalContactFields ?? []
            if !fields.contains(.postalAddress) {
                fields.append(.postalAddress)
            }
            applePayBillingAdditionalContactFields = fields
        } else {
            applePayBillingAdditionalContactFields?.removeAll(where: { $0 == .postalAddress })
            if applePayBillingAdditionalContactFields?.isEmpty == true {
                applePayBillingAdditionalContactFields = nil
            }
        }
    }

    @IBAction func applePayCaptureShippingDetailsSwitchChanged(_ sender: UISwitch) {
        applePayShippingControlStackView.isHidden = !sender.isOn
        applePayCaptureShippingDetails = sender.isOn
    }

    @IBAction func applePayRequireShippingMethodSwitchChanged(_ sender: UISwitch) {
        applePayRequireShippingMethod = sender.isOn
    }

    @IBAction func applePayShippingContactNameSwitchChanged(_ sender: UISwitch) {
        if sender.isOn {
            var fields = applePayShippingAdditionalContactFields ?? []
            if !fields.contains(.name) {
                fields.append(.name)
            }
            applePayShippingAdditionalContactFields = fields
        } else {
            applePayShippingAdditionalContactFields?.removeAll(where: { $0 == .name })
            if applePayShippingAdditionalContactFields?.isEmpty == true {
                applePayShippingAdditionalContactFields = nil
            }
        }
    }

    @IBAction func applePayShippingContactEmailField(_ sender: UISwitch) {
        if sender.isOn {
            var fields = applePayShippingAdditionalContactFields ?? []
            if !fields.contains(.emailAddress) {
                fields.append(.emailAddress)
            }
            applePayShippingAdditionalContactFields = fields
        } else {
            applePayShippingAdditionalContactFields?.removeAll(where: { $0 == .emailAddress })
            if applePayShippingAdditionalContactFields?.isEmpty == true {
                applePayShippingAdditionalContactFields = nil
            }
        }
    }

    @IBAction func applePayShippingContactPhoneSwitchChanged(_ sender: UISwitch) {
        if sender.isOn {
            var fields = applePayShippingAdditionalContactFields ?? []
            if !fields.contains(.phoneNumber) {
                fields.append(.phoneNumber)
            }
            applePayShippingAdditionalContactFields = fields
        } else {
            applePayShippingAdditionalContactFields?.removeAll(where: { $0 == .phoneNumber })
            if applePayShippingAdditionalContactFields?.isEmpty == true {
                applePayShippingAdditionalContactFields = nil
            }
        }
    }

    @IBAction func applePayShippingContactPostalAddressSwitchChanged(_ sender: UISwitch) {
        if sender.isOn {
            var fields = applePayShippingAdditionalContactFields ?? []
            if !fields.contains(.postalAddress) {
                fields.append(.postalAddress)
            }
            applePayShippingAdditionalContactFields = fields
        } else {
            applePayShippingAdditionalContactFields?.removeAll(where: { $0 == .postalAddress })
            if applePayShippingAdditionalContactFields?.isEmpty == true {
                applePayShippingAdditionalContactFields = nil
            }
        }
    }

    @IBAction func applePayCheckProvidedNetworksSwitchValueChanged(_ sender: UISwitch) {
        applePayCheckProvidedNetworks = sender.isOn
    }

    func configureClientSession() {
        clientSession.currencyCode = CurrencyLoader().getCurrency(currencyTextField.text ?? "")?.code
        clientSession.order?.countryCode = CountryCode(rawValue: countryCodeTextField.text ?? "")
        clientSession.orderId = orderIdTextField.text
        clientSession.customerId = customerIdTextField.text
        clientSession.customer?.firstName = customerFirstNameTextField.text
        clientSession.customer?.lastName = customerLastNameTextField.text
        clientSession.customer?.emailAddress = customerEmailTextField.text
        clientSession.customer?.mobileNumber = customerMobileNumberTextField.text

        if billingAddressSwitch.isOn {
            clientSession.customer?.billingAddress?.firstName = billingAddressFirstNameTextField.text
            clientSession.customer?.billingAddress?.lastName = billingAddressLastNameTextField.text
            clientSession.customer?.billingAddress?.addressLine1 = billingAddressLine1TextField.text
            clientSession.customer?.billingAddress?.addressLine2 = billingAddressLine2TextField.text
            clientSession.customer?.billingAddress?.city = billingAddressCityTextField.text
            clientSession.customer?.billingAddress?.state = billingAddressStateTextField.text
            clientSession.customer?.billingAddress?.postalCode = billingAddressPostalCodeTextField.text
            clientSession.customer?.billingAddress?.countryCode = billingAddressCountryTextField.text
        } else {
            clientSession.customer?.billingAddress = nil
        }

        if shippingAddressSwitch.isOn {
            clientSession.customer?.shippingAddress?.firstName = shippinAddressFirstNameTextField.text
            clientSession.customer?.shippingAddress?.lastName = shippinAddressLastNameTextField.text
            clientSession.customer?.shippingAddress?.addressLine1 = shippinAddressLine1TextField.text
            clientSession.customer?.shippingAddress?.addressLine2 = shippinAddressLine2TextField.text
            clientSession.customer?.shippingAddress?.city = shippinAddressCityTextField.text
            clientSession.customer?.shippingAddress?.state = shippinAddressStateTextField.text
            clientSession.customer?.shippingAddress?.postalCode = shippinAddressPostalCodeTextField.text
            clientSession.customer?.shippingAddress?.countryCode = shippinAddressCountryTextField.text
        } else {
            clientSession.customer?.shippingAddress = nil
        }

        clientSession.paymentMethod = MerchantMockDataManager.getPaymentMethod(
            sessionType: paymentSessionType)
        if paymentSessionType == .generic && enableCVVRecaptureFlowSwitch.isOn {
<<<<<<< HEAD
            let option = ClientSessionRequestBody.PaymentMethod.PaymentMethodOption(surcharge: nil,
                                                                                    instalmentDuration: nil,
                                                                                    extraMerchantData: nil,
                                                                                    captureVaultedCardCvv: enableCVVRecaptureFlowSwitch.isOn,
                                                                                    merchantName: nil,
                                                                                    networks: nil)
=======
            let option = ClientSessionRequestBody.PaymentMethod.PaymentMethodOption(
                surcharge: nil,
                instalmentDuration: nil,
                extraMerchantData: nil,
                captureVaultedCardCvv: enableCVVRecaptureFlowSwitch.isOn,
                merchantName: nil)
>>>>>>> 05401837

            clientSession.paymentMethod?.options?.PAYMENT_CARD = option
        }

<<<<<<< HEAD
        let applePayOptions = ClientSessionRequestBody.PaymentMethod.PaymentMethodOption(surcharge: nil,
                                                                                         instalmentDuration: nil, 
                                                                                         extraMerchantData: nil, 
                                                                                         captureVaultedCardCvv: nil, 
                                                                                         merchantName: "Primer Merchant iOS", 
                                                                                         networks: nil)

        clientSession.paymentMethod?.options?.APPLE_PAY = applePayOptions

        if let text = surchargeTextField.text, let amount = Int(text), surchargeSwitch.isOn {
            let surcharge = ClientSessionRequestBody.PaymentMethod.SurchargeOption(amount: amount)
            var networkOptionGroup = ClientSessionRequestBody.PaymentMethod.NetworkOptionGroup()
            networkOptionGroup.VISA = ClientSessionRequestBody.PaymentMethod.NetworkOption(surcharge: surcharge)
            networkOptionGroup.JCB = ClientSessionRequestBody.PaymentMethod.NetworkOption(surcharge: surcharge)
            networkOptionGroup.MASTERCARD = ClientSessionRequestBody.PaymentMethod.NetworkOption(surcharge: surcharge)
            let paymentCardOptions = ClientSessionRequestBody.PaymentMethod.PaymentMethodOption(surcharge: nil,
                                                                                                instalmentDuration: nil,
                                                                                                extraMerchantData: nil,
                                                                                                captureVaultedCardCvv: nil,
                                                                                                merchantName: "Primer Merchant iOS",
                                                                                                networks: networkOptionGroup)
            clientSession.paymentMethod?.options?.PAYMENT_CARD = paymentCardOptions
        }

=======
        let applePayOptions = ClientSessionRequestBody.PaymentMethod.PaymentMethodOption(
            surcharge: nil,
            instalmentDuration: nil,
            extraMerchantData: nil,
            captureVaultedCardCvv: nil,
            merchantName: "Primer Merchant iOS")

        clientSession.paymentMethod?.options?.APPLE_PAY = applePayOptions

>>>>>>> 05401837
        if vaultingFlowSegmentedControl.selectedSegmentIndex == 1 {
            clientSession.paymentMethod?.vaultOnSuccess = true
            clientSession.paymentMethod?.vaultOnAgreement = nil
        } else if vaultingFlowSegmentedControl.selectedSegmentIndex == 2 {
            clientSession.paymentMethod?.vaultOnAgreement = true
            clientSession.paymentMethod?.vaultOnSuccess = nil
        } else {
            clientSession.paymentMethod?.vaultOnSuccess = nil
            clientSession.paymentMethod?.vaultOnAgreement = nil
        }

        clientSession.metadata = .dictionary([
            "deviceInfo": .dictionary([
                "ipAddress": .string("127.0.0.1"),
                "userAgent": .string("iOS")
            ])
        ])

        if let metadata = metadataTextField.text, !metadata.isEmpty, var metadataDict = clientSession.metadata {
            metadataTextField.text?.components(separatedBy: ",").forEach {
                let tuple = String($0).components(separatedBy: "=")
                guard tuple.count == 2
                else { return }
                let key = tuple[0].trimmingCharacters(in: .whitespaces)
                let value = tuple[1].trimmingCharacters(in: .whitespaces)
                try? metadataDict.add(.string(value), forKey: key)
            }
            clientSession.metadata = metadataDict
        }
    }

    func populateSessionSettingsFields() {
        clientSession = MerchantMockDataManager.getClientSession(sessionType: paymentSessionType)

        enableCVVRecaptureFlowSwitch.isOn =
<<<<<<< HEAD
        clientSession.paymentMethod?.options?.PAYMENT_CARD?.captureVaultedCardCvv == true
=======
            clientSession.paymentMethod?.options?.PAYMENT_CARD?.captureVaultedCardCvv == true
>>>>>>> 05401837

        currencyTextField.text = clientSession.currencyCode
        countryCodeTextField.text = clientSession.order?.countryCode?.rawValue
        orderIdTextField.text = clientSession.orderId

        customerIdTextField.text = clientSession.customerId
        customerFirstNameTextField.text = clientSession.customer?.firstName
        customerLastNameTextField.text = clientSession.customer?.lastName
        customerEmailTextField.text = clientSession.customer?.emailAddress
        customerMobileNumberTextField.text = clientSession.customer?.mobileNumber

        billingAddressSwitch.isOn = true
        billingAddressFirstNameTextField.text = clientSession.customer?.billingAddress?.firstName
        billingAddressLastNameTextField.text = clientSession.customer?.billingAddress?.lastName
        billingAddressLine1TextField.text = clientSession.customer?.billingAddress?.addressLine1
        billingAddressLine2TextField.text = clientSession.customer?.billingAddress?.addressLine2
        billingAddressCityTextField.text = clientSession.customer?.billingAddress?.city
        billingAddressStateTextField.text = clientSession.customer?.billingAddress?.state
        billingAddressPostalCodeTextField.text = clientSession.customer?.billingAddress?.postalCode
        billingAddressCountryTextField.text = clientSession.customer?.billingAddress?.countryCode

        shippingAddressSwitch.isOn = true
        shippinAddressFirstNameTextField.text = clientSession.customer?.shippingAddress?.firstName
        shippinAddressLastNameTextField.text = clientSession.customer?.shippingAddress?.lastName
        shippinAddressLine1TextField.text = clientSession.customer?.shippingAddress?.addressLine1
        shippinAddressLine2TextField.text = clientSession.customer?.shippingAddress?.addressLine2
        shippinAddressCityTextField.text = clientSession.customer?.shippingAddress?.city
        shippinAddressStateTextField.text = clientSession.customer?.shippingAddress?.state
        shippinAddressPostalCodeTextField.text = clientSession.customer?.shippingAddress?.postalCode
        shippinAddressCountryTextField.text = clientSession.customer?.shippingAddress?.countryCode
    }

    func configureTestScenario() {
        guard let selectedTestScenario = selectedTestScenario else {
            let alert = UIAlertController(
                title: "Error", message: "Please choose Test Scenario", preferredStyle: .alert)
            alert.addAction(UIAlertAction(title: "OK", style: .default))
            present(alert, animated: true)
            return
        }

        var testParams = Test.Params(
            scenario: selectedTestScenario,
            result: .success,
            network: nil,
            polling: nil,
            threeDS: nil)

        if testResultSegmentedControl.selectedSegmentIndex == 1 {
            guard let selectedTestFlow = selectedTestFlow else {
                let alert = UIAlertController(
                    title: "Error", message: "Please choose failure flow in the Failure Parameters",
                    preferredStyle: .alert)
                alert.addAction(UIAlertAction(title: "OK", style: .default))
                present(alert, animated: true)
                return
            }

            let failure = Test.Params.Failure(
                flow: selectedTestFlow,
                error: Test.Params.Failure.Error(
                    errorId: testErrorIdTextField.text ?? "test-error-id",
                    description: testErrorDescriptionTextField.text ?? "test-error-description"))

            testParams.result = .failure(failure: failure)

        } else if case .testNative3DS = selectedTestScenario {
            guard let selectedTest3DSScenario = selectedTest3DSScenario else {
                let alert = UIAlertController(
                    title: "Error", message: "Please choose 3DS scenario", preferredStyle: .alert)
                alert.addAction(UIAlertAction(title: "OK", style: .default))
                present(alert, animated: true)
                return
            }
            testParams.threeDS = Test.Params.ThreeDS(scenario: selectedTest3DSScenario)
        }

        clientSession.testParams = testParams
    }

    @IBAction func primerSDKButtonTapped(_ sender: Any) {
        customDefinedApiKey = (apiKeyTextField.text ?? "").isEmpty ? nil : apiKeyTextField.text

        let selectedDismissalMechanisms: [DismissalMechanism] = {
            var mechanisms = [DismissalMechanism]()
            if gesturesDismissalSwitch.isOn {
                mechanisms.append(.gestures)
            }
            if closeButtonDismissalSwitch.isOn {
                mechanisms.append(.closeButton)
            }
            return mechanisms
        }()

        let uiOptions = PrimerUIOptions(
            isInitScreenEnabled: !disableInitScreenSwitch.isOn,
            isSuccessScreenEnabled: !disableSuccessScreenSwitch.isOn,
            isErrorScreenEnabled: !disableErrorScreenSwitch.isOn,
            dismissalMechanism: selectedDismissalMechanisms,
            theme: applyThemingSwitch.isOn ? CheckoutTheme.tropical : nil)

        let mandateData = PrimerStripeOptions.MandateData.templateMandate(merchantName: "Primer Inc.")

        let shippingOptions = applePayCaptureShippingDetails ?
            PrimerApplePayOptions.ShippingOptions(shippingContactFields: applePayShippingAdditionalContactFields,
                                                  requireShippingMethod: applePayRequireShippingMethod) : nil

        let billingOptions = applePayCaptureBillingAddress ?
            PrimerApplePayOptions.BillingOptions(requiredBillingContactFields: applePayBillingAdditionalContactFields) : nil

        let stripePublishableKey = SecretsManager.shared.value(forKey: .stripePublishableKey)

        let settings = PrimerSettings(
            paymentHandling: selectedPaymentHandling,
            paymentMethodOptions: PrimerPaymentMethodOptions(
                urlScheme: "merchant://primer.io",
                applePayOptions: PrimerApplePayOptions(
                    merchantIdentifier: "merchant.checkout.team",
                    merchantName: merchantNameTextField.text ?? "Primer Merchant",
                    isCaptureBillingAddressEnabled: applePayCaptureBillingAddress,
                    showApplePayForUnsupportedDevice: false,
                    checkProvidedNetworks: applePayCheckProvidedNetworks,
                    shippingOptions: shippingOptions,
                    billingOptions: billingOptions),
                stripeOptions: stripePublishableKey == nil ? nil : PrimerStripeOptions(publishableKey: stripePublishableKey!, mandateData: mandateData)),
            uiOptions: uiOptions,
            debugOptions: PrimerDebugOptions(is3DSSanityCheckEnabled: false),
            apiVersion: apiVersion
        )

        switch renderMode {
        case .createClientSession, .testScenario:
            configureClientSession()
            if case .testScenario = renderMode {
                configureTestScenario()
            }
            let vc = MerchantDropInUIViewController.instantiate(
                settings: settings, clientSession: clientSession, clientToken: nil)
            navigationController?.pushViewController(vc, animated: true)

        case .clientToken:
            let vc = MerchantDropInUIViewController.instantiate(
                settings: settings, clientSession: nil, clientToken: clientTokenTextField.text)
            navigationController?.pushViewController(vc, animated: true)
        }
    }

    @IBAction func primerHeadlessButtonTapped(_ sender: Any) {
        customDefinedApiKey = (apiKeyTextField.text ?? "").isEmpty ? nil : apiKeyTextField.text

        let shippingOptions = applePayCaptureShippingDetails ?
            PrimerApplePayOptions.ShippingOptions(shippingContactFields: applePayShippingAdditionalContactFields,
                                                  requireShippingMethod: applePayRequireShippingMethod) : nil

        let billingOptions = applePayCaptureBillingAddress ?
            PrimerApplePayOptions.BillingOptions(requiredBillingContactFields: applePayBillingAdditionalContactFields) : nil

        let stripePublishableKey = SecretsManager.shared.value(forKey: .stripePublishableKey)

        let settings = PrimerSettings(
            paymentHandling: selectedPaymentHandling,
            paymentMethodOptions: PrimerPaymentMethodOptions(
                urlScheme: "merchant://primer.io",
                applePayOptions: PrimerApplePayOptions(
                    merchantIdentifier: "merchant.checkout.team",
                    merchantName: merchantNameTextField.text ?? "Primer Merchant",
                    isCaptureBillingAddressEnabled: applePayCaptureBillingAddress,
                    showApplePayForUnsupportedDevice: false,
                    checkProvidedNetworks: applePayCheckProvidedNetworks,
                    shippingOptions: shippingOptions,
                    billingOptions: billingOptions),
                stripeOptions: stripePublishableKey == nil ? nil : PrimerStripeOptions(publishableKey: stripePublishableKey!)),
            uiOptions: nil,
            debugOptions: PrimerDebugOptions(is3DSSanityCheckEnabled: false),
            apiVersion: apiVersion
        )

        switch renderMode {
        case .createClientSession, .testScenario:
            configureClientSession()
            if case .testScenario = renderMode {
                configureTestScenario()
            }
            let vc = MerchantHeadlessCheckoutAvailablePaymentMethodsViewController.instantiate(
                settings: settings,
                clientSession: clientSession,
                clientToken: nil)
            navigationController?.pushViewController(vc, animated: true)
        case .clientToken:
            let vc = MerchantHeadlessCheckoutAvailablePaymentMethodsViewController.instantiate(
                settings: settings,
                clientSession: nil,
                clientToken: clientTokenTextField.text)
            navigationController?.pushViewController(vc, animated: true)
        }
    }

    @objc func customerIdChanged(_ textField: UITextField!) {
        guard let text = customerIdTextField.text else { return }
        UserDefaults.standard.set(text, forKey: MerchantMockDataManager.customerIdStorageKey)
    }
}

extension MerchantSessionAndSettingsViewController: UIPickerViewDataSource, UIPickerViewDelegate {

    func numberOfComponents(in pickerView: UIPickerView) -> Int {
        return 1
    }

    func pickerView(_ pickerView: UIPickerView, numberOfRowsInComponent component: Int) -> Int {
        if pickerView == testScenarioPicker {
            return Test.Scenario.allCases.count + 1
        } else if pickerView == testFailureFlowPicker {
            return Test.Flow.allCases.count + 1
        } else if pickerView == test3DSScenarioPicker {
            return Test.Params.ThreeDS.Scenario.allCases.count + 1
        }

        return 0
    }

    func pickerView(_ pickerView: UIPickerView, titleForRow row: Int, forComponent component: Int)
    -> String? {
        if row == 0 {
            return "-"
        } else {
            if pickerView == testScenarioPicker {
                return Test.Scenario.allCases[row - 1].rawValue
            } else if pickerView == testFailureFlowPicker {
                return Test.Flow.allCases[row - 1].rawValue
            } else if pickerView == test3DSScenarioPicker {
                return Test.Params.ThreeDS.Scenario.allCases[row - 1].rawValue
            }
        }

        return nil
    }

    func pickerView(_ pickerView: UIPickerView, didSelectRow row: Int, inComponent component: Int) {
        if pickerView == testScenarioPicker {
            if row == 0 {
                selectedTestScenario = nil
                testScenarioTextField.text = "-"
            } else {
                selectedTestScenario = Test.Scenario.allCases[row - 1]
                testScenarioTextField.text = selectedTestScenario?.rawValue
            }
        } else if pickerView == testFailureFlowPicker {
            if row == 0 {
                selectedTestFlow = nil
                testFailureFlowTextField.text = "-"
            } else {
                selectedTestFlow = Test.Flow.allCases[row - 1]
                testFailureFlowTextField.text = selectedTestFlow?.rawValue
            }
        } else if pickerView == test3DSScenarioPicker {
            if row == 0 {
                selectedTest3DSScenario = nil
                test3DSScenarioTextField.text = "-"
            } else {
                selectedTest3DSScenario = Test.Params.ThreeDS.Scenario.allCases[row - 1]
                test3DSScenarioTextField.text = selectedTest3DSScenario?.rawValue
            }
        }

        render()
    }
}

extension MerchantSessionAndSettingsViewController {
    private func updateUI(for config: SessionConfiguration) {
        apiKeyTextField.text = config.customApiKey
        customerIdTextField.text = config.customerId.isEmpty ? "ios-customer-id" : config.customerId

        switch config.env {
        case .dev:
            environmentSegmentedControl.selectedSegmentIndex = 0
        case .sandbox:
            environmentSegmentedControl.selectedSegmentIndex = 2
        case .staging:
            environmentSegmentedControl.selectedSegmentIndex = 1
        case .production:
            environmentSegmentedControl.selectedSegmentIndex = 3
        case .local:
            environmentSegmentedControl.selectedSegmentIndex = 2
        }
        environment = config.env

        switch config.paymentHandling {
        case .auto:
            checkoutFlowSegmentedControl.selectedSegmentIndex = 0
        case .manual:
            checkoutFlowSegmentedControl.selectedSegmentIndex = 1
        }

        currencyTextField.text = config.currency
        countryCodeTextField.text = config.countryCode

        let lineItem = ClientSessionRequestBody.Order.LineItem(
            itemId: "ld-lineitem",
            description: "Fancy Shoes",
            amount: Int(config.value) ?? 100,
            quantity: 1,
            discountAmount: nil,
            taxAmount: nil)

        self.lineItems = [lineItem]

        metadataTextField.text = config.metadata
    }
}<|MERGE_RESOLUTION|>--- conflicted
+++ resolved
@@ -131,12 +131,7 @@
 
     @IBOutlet weak var surchargeSwitch: UISwitch!
     @IBOutlet weak var surchargeStackView: UIStackView!
-<<<<<<< HEAD
     @IBOutlet weak var surchargeTextField: UITextField!
-=======
-    @IBOutlet weak var applePaySurchargeTextField: UITextField!
-
->>>>>>> 05401837
     @IBOutlet weak var primerSDKButton: UIButton!
     @IBOutlet weak var primerHeadlessSDKButton: UIButton!
 
@@ -609,26 +604,16 @@
         clientSession.paymentMethod = MerchantMockDataManager.getPaymentMethod(
             sessionType: paymentSessionType)
         if paymentSessionType == .generic && enableCVVRecaptureFlowSwitch.isOn {
-<<<<<<< HEAD
             let option = ClientSessionRequestBody.PaymentMethod.PaymentMethodOption(surcharge: nil,
                                                                                     instalmentDuration: nil,
                                                                                     extraMerchantData: nil,
                                                                                     captureVaultedCardCvv: enableCVVRecaptureFlowSwitch.isOn,
                                                                                     merchantName: nil,
                                                                                     networks: nil)
-=======
-            let option = ClientSessionRequestBody.PaymentMethod.PaymentMethodOption(
-                surcharge: nil,
-                instalmentDuration: nil,
-                extraMerchantData: nil,
-                captureVaultedCardCvv: enableCVVRecaptureFlowSwitch.isOn,
-                merchantName: nil)
->>>>>>> 05401837
 
             clientSession.paymentMethod?.options?.PAYMENT_CARD = option
         }
 
-<<<<<<< HEAD
         let applePayOptions = ClientSessionRequestBody.PaymentMethod.PaymentMethodOption(surcharge: nil,
                                                                                          instalmentDuration: nil, 
                                                                                          extraMerchantData: nil, 
@@ -653,17 +638,6 @@
             clientSession.paymentMethod?.options?.PAYMENT_CARD = paymentCardOptions
         }
 
-=======
-        let applePayOptions = ClientSessionRequestBody.PaymentMethod.PaymentMethodOption(
-            surcharge: nil,
-            instalmentDuration: nil,
-            extraMerchantData: nil,
-            captureVaultedCardCvv: nil,
-            merchantName: "Primer Merchant iOS")
-
-        clientSession.paymentMethod?.options?.APPLE_PAY = applePayOptions
-
->>>>>>> 05401837
         if vaultingFlowSegmentedControl.selectedSegmentIndex == 1 {
             clientSession.paymentMethod?.vaultOnSuccess = true
             clientSession.paymentMethod?.vaultOnAgreement = nil
@@ -699,11 +673,7 @@
         clientSession = MerchantMockDataManager.getClientSession(sessionType: paymentSessionType)
 
         enableCVVRecaptureFlowSwitch.isOn =
-<<<<<<< HEAD
         clientSession.paymentMethod?.options?.PAYMENT_CARD?.captureVaultedCardCvv == true
-=======
-            clientSession.paymentMethod?.options?.PAYMENT_CARD?.captureVaultedCardCvv == true
->>>>>>> 05401837
 
         currencyTextField.text = clientSession.currencyCode
         countryCodeTextField.text = clientSession.order?.countryCode?.rawValue
