--- conflicted
+++ resolved
@@ -133,70 +133,7 @@
     
     var selectedPaymentHandling: PrimerPaymentHandling = .auto
     
-<<<<<<< HEAD
     var clientSession = MerchantMockDataManager.getClientSession(sessionType: .generic)
-=======
-    static let customerIdStorageKey = "io.primer.debug.customer-id"
-    
-    static var customerId: String {
-        
-        if let customerId = UserDefaults.standard.string(forKey: customerIdStorageKey) {
-            return customerId
-        }
-
-        let customerId = "ios-customer-\(String.randomString(length: 8))"
-        UserDefaults.standard.set(customerId, forKey: customerIdStorageKey)
-        return customerId
-    }
-
-    var clientSession = ClientSessionRequestBody(
-        customerId: customerId,
-        orderId: "ios-order-\(String.randomString(length: 8))",
-        currencyCode: CurrencyLoader().getCurrency("EUR"),
-        amount: nil,
-        metadata: nil,
-        customer: ClientSessionRequestBody.Customer(
-            firstName: "John",
-            lastName: "Smith",
-            emailAddress: "john@primer.io",
-            mobileNumber: "+4478888888888",
-            billingAddress: Address(
-                firstName: "John",
-                lastName: "Smith",
-                addressLine1: "65 York Road",
-                addressLine2: nil,
-                city: "London",
-                state: "Greater London",
-                countryCode: "GB",
-                postalCode: "NW06 4OM"),
-            shippingAddress: Address(
-                firstName: "John",
-                lastName: "Smith",
-                addressLine1: "9446 Richmond Road",
-                addressLine2: nil,
-                city: "London",
-                state: "Greater London",
-                countryCode: "GB",
-                postalCode: "EC53 8BT")
-        ),
-        order: ClientSessionRequestBody.Order(
-            countryCode: .de,
-            lineItems: [
-                ClientSessionRequestBody.Order.LineItem(
-                    itemId: "fancy-shoes-\(String.randomString(length: 4))",
-                    description: "Fancy Shoes",
-                    amount: 600,
-                    quantity: 1,
-                    discountAmount: nil,
-                    taxAmount: nil)
-            ]),
-        paymentMethod: ClientSessionRequestBody.PaymentMethod(
-            vaultOnSuccess: false,
-            options: nil,
-            paymentType: nil
-        ),
-        testParams: nil)
->>>>>>> cf31617f
     
     var selectedTestScenario: Test.Scenario?
     var selectedTestFlow: Test.Flow?
