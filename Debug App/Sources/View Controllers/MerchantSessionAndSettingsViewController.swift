//
//  MerchantSessionAndSettingsViewController.swift
//  Debug App
//
//  Created by Evangelos Pittas on 7/2/23.
//  Copyright © 2023 Primer API Ltd. All rights reserved.
//

import PrimerSDK
import UIKit

var environment: Environment = .sandbox
var customDefinedApiKey: String?
var performPaymentAfterVaulting: Bool = false
var useNewWorkflows = true
var paymentSessionType: MerchantMockDataManager.SessionType = .generic

class MerchantSessionAndSettingsViewController: UIViewController {

    enum RenderMode: Int {
        case createClientSession = 0
        case clientToken
        case testScenario
    }

    // MARK: Stack Views

    @IBOutlet weak var environmentStackView: UIStackView!
    @IBOutlet weak var testParamsGroupStackView: UIStackView!
    @IBOutlet weak var apiKeyStackView: UIStackView!
    @IBOutlet weak var useNewWorkflowsStackView: UIStackView!
    @IBOutlet weak var oneTimePaymentStackView: UIStackView!
    @IBOutlet weak var clientTokenStackView: UIStackView!
    @IBOutlet weak var sdkSettingsStackView: UIStackView!
    @IBOutlet weak var orderStackView: UIStackView!
    @IBOutlet weak var customerStackView: UIStackView!
    @IBOutlet weak var surchargeGroupStackView: UIStackView!

    // MARK: Testing Mode Inputs

    @IBOutlet weak var testingModeSegmentedControl: UISegmentedControl!

    // MARK: Environment Inputs

    @IBOutlet weak var environmentSegmentedControl: UISegmentedControl!
    @IBOutlet weak var apiKeyTextField: UITextField!
    @IBOutlet weak var clientTokenTextField: UITextField!
    @IBOutlet weak var metadataTextField: UITextField!

    // MARK: Test Inputs

    @IBOutlet weak var testScenarioTextField: UITextField!
    @IBOutlet weak var testResultSegmentedControl: UISegmentedControl!
    @IBOutlet weak var testParamsStackView: UIStackView!
    @IBOutlet weak var testResultStackView: UIStackView!
    @IBOutlet weak var testFailureStackView: UIStackView!
    @IBOutlet weak var testFailureFlowTextField: UITextField!
    @IBOutlet weak var testErrorIdTextField: UITextField!
    @IBOutlet weak var testErrorDescriptionTextField: UITextField!
    @IBOutlet weak var test3DSStackView: UIStackView!
    @IBOutlet weak var test3DSScenarioTextField: UITextField!

    // MARK: SDK Settings Inputs
    @IBOutlet weak var useNewWorkflowsSwitch: UISwitch!
    @IBOutlet weak var checkoutFlowSegmentedControl: UISegmentedControl!
    @IBOutlet weak var merchantNameTextField: UITextField!
    @IBOutlet weak var applyThemingSwitch: UISwitch!
    @IBOutlet weak var vaultPaymentsSwitch: UISwitch!
    @IBOutlet weak var disableSuccessScreenSwitch: UISwitch!
    @IBOutlet weak var disableErrorScreenSwitch: UISwitch!
    @IBOutlet weak var disableInitScreenSwitch: UISwitch!
    @IBOutlet weak var enableCVVRecaptureFlowSwitch: UISwitch!
    
    // MARK: Order Inputs

    @IBOutlet weak var currencyTextField: UITextField!
    @IBOutlet weak var countryCodeTextField: UITextField!
    @IBOutlet weak var orderIdTextField: UITextField!
    @IBOutlet weak var lineItemsStackView: UIStackView!
    @IBOutlet weak var totalAmountLabel: UILabel!

    // MARK: Customer Inputs

    @IBOutlet weak var customerIdTextField: UITextField!
    @IBOutlet weak var customerFirstNameTextField: UITextField!
    @IBOutlet weak var customerLastNameTextField: UITextField!
    @IBOutlet weak var customerEmailTextField: UITextField!
    @IBOutlet weak var customerMobileNumberTextField: UITextField!

    @IBOutlet weak var billingAddressSwitch: UISwitch!
    @IBOutlet weak var billingAddressStackView: UIStackView!
    @IBOutlet weak var billingAddressFirstNameTextField: UITextField!
    @IBOutlet weak var billingAddressLastNameTextField: UITextField!
    @IBOutlet weak var billingAddressLine1TextField: UITextField!
    @IBOutlet weak var billingAddressLine2TextField: UITextField!
    @IBOutlet weak var billingAddressCityTextField: UITextField!
    @IBOutlet weak var billingAddressStateTextField: UITextField!
    @IBOutlet weak var billingAddressPostalCodeTextField: UITextField!
    @IBOutlet weak var billingAddressCountryTextField: UITextField!

    @IBOutlet weak var shippingAddressStackView: UIStackView!
    @IBOutlet weak var shippingAddressSwitch: UISwitch!
    @IBOutlet weak var shippinAddressFirstNameTextField: UITextField!
    @IBOutlet weak var shippinAddressLastNameTextField: UITextField!
    @IBOutlet weak var shippinAddressLine1TextField: UITextField!
    @IBOutlet weak var shippinAddressLine2TextField: UITextField!
    @IBOutlet weak var shippinAddressCityTextField: UITextField!
    @IBOutlet weak var shippinAddressStateTextField: UITextField!
    @IBOutlet weak var shippinAddressPostalCodeTextField: UITextField!
    @IBOutlet weak var shippinAddressCountryTextField: UITextField!

    // MARK: Surcharge Inputs

    @IBOutlet weak var surchargeSwitch: UISwitch!
    @IBOutlet weak var surchargeStackView: UIStackView!
    @IBOutlet weak var applePaySurchargeTextField: UITextField!

    @IBOutlet weak var primerSDKButton: UIButton!
    @IBOutlet weak var primerHeadlessSDKButton: UIButton!

    var lineItems: [ClientSessionRequestBody.Order.LineItem] {
        get {
            return self.clientSession.order?.lineItems ?? []
        }
        set {
            self.clientSession.order?.lineItems = newValue
        }
    }

    let testScenarioPicker = UIPickerView()
    let testFailureFlowPicker = UIPickerView()
    let test3DSScenarioPicker = UIPickerView()

    var renderMode: RenderMode = .createClientSession

    var selectedPaymentHandling: PrimerPaymentHandling = .auto

    var clientSession = MerchantMockDataManager.getClientSession(sessionType: .generic)

    var selectedTestScenario: Test.Scenario?
    var selectedTestFlow: Test.Flow?
    var selectedTest3DSScenario: Test.Params.ThreeDS.Scenario?

    var applyTheme: Bool = false
    var payAfterVaultSuccess: Bool = false

    func setAccessibilityIds() {
        self.view.accessibilityIdentifier = "Background View"
        self.testingModeSegmentedControl.accessibilityIdentifier = "Testing Mode Segmented Control"
        self.clientTokenTextField.accessibilityIdentifier = "Client Token Text Field"
    }

    // MARK: - VIEW LIFE-CYCLE

    override func viewDidLoad() {
        super.viewDidLoad()

        self.setAccessibilityIds()
        testScenarioPicker.dataSource = self
        testScenarioPicker.delegate = self
        testScenarioTextField.inputView = testScenarioPicker

        testFailureFlowPicker.dataSource = self
        testFailureFlowPicker.delegate = self
        testFailureFlowTextField.inputView = testFailureFlowPicker

        test3DSScenarioPicker.dataSource = self
        test3DSScenarioPicker.delegate = self
        test3DSScenarioTextField.inputView = test3DSScenarioPicker

        switch environment {
        case .dev:
            environmentSegmentedControl.selectedSegmentIndex = 0
        case .staging:
            environmentSegmentedControl.selectedSegmentIndex = 1
        case .sandbox:
            environmentSegmentedControl.selectedSegmentIndex = 2
        case .production:
            environmentSegmentedControl.selectedSegmentIndex = 3
        default:
            environmentSegmentedControl.selectedSegmentIndex = 1
        }

        self.apiKeyTextField.text = customDefinedApiKey

        let viewTap = UITapGestureRecognizer(target: self, action: #selector(viewTapped))
        view.addGestureRecognizer(viewTap)

        merchantNameTextField.text = "Primer Merchant"
        populateSessionSettingsFields()

        customerIdTextField.addTarget(self, action: #selector(customerIdChanged(_:)), for: .editingDidEnd)

        let configProvider = AppetizeConfigProvider()
        if let config = configProvider.fetchConfig() {
            updateUI(for: config)
        }

        render()
    }

    @objc func viewTapped() {
        view.endEditing(true)
    }

    func render() {
        switch renderMode {
        case .createClientSession:
            environmentStackView.isHidden = false
            testParamsGroupStackView.isHidden = true
            apiKeyStackView.isHidden = false
            clientTokenStackView.isHidden = true
            sdkSettingsStackView.isHidden = false
            orderStackView.isHidden = false
            customerStackView.isHidden = false
            surchargeGroupStackView.isHidden = false
            useNewWorkflowsStackView.isHidden = false
            oneTimePaymentStackView.isHidden = false

        case .clientToken:
            environmentStackView.isHidden = false
            testParamsGroupStackView.isHidden = true
            apiKeyStackView.isHidden = false
            clientTokenStackView.isHidden = false
            sdkSettingsStackView.isHidden = false
            orderStackView.isHidden = true
            customerStackView.isHidden = true
            surchargeGroupStackView.isHidden = true
            useNewWorkflowsStackView.isHidden = true
            oneTimePaymentStackView.isHidden = true

        case .testScenario:
            environmentStackView.isHidden = true
            testParamsGroupStackView.isHidden = false
            apiKeyStackView.isHidden = true
            clientTokenStackView.isHidden = true
            sdkSettingsStackView.isHidden = false
            orderStackView.isHidden = false
            customerStackView.isHidden = false
            surchargeGroupStackView.isHidden = false
            useNewWorkflowsStackView.isHidden = true
            oneTimePaymentStackView.isHidden = true

            testParamsStackView.isHidden = (selectedTestScenario == nil)

            if testResultSegmentedControl.selectedSegmentIndex == 0 {
                testFailureStackView.isHidden = true
            } else {
                testFailureStackView.isHidden = false
            }

            switch selectedTestScenario {
            case .testNative3DS:
                if testResultSegmentedControl.selectedSegmentIndex == 0 {
                    test3DSStackView.isHidden = false
                } else {
                    test3DSStackView.isHidden = true
                }
            default:
                test3DSStackView.isHidden = true
            }
        }

        lineItemsStackView.removeAllArrangedSubviews()
        lineItemsStackView.alignment = .fill
        lineItemsStackView.distribution = .fill

        for (index, lineItem) in lineItems.enumerated() {
            let horizontalStackView = UIStackView()
            horizontalStackView.tag = index
            horizontalStackView.axis = .horizontal
            horizontalStackView.alignment = .fill
            horizontalStackView.distribution = .fill

            let nameLbl = UILabel()
            nameLbl.text = (lineItem.description ?? "") + " x\(lineItem.quantity ?? 1)"
            nameLbl.textAlignment = .left
            nameLbl.font = UIFont.systemFont(ofSize: 14)
            horizontalStackView.addArrangedSubview(nameLbl)

            let priceLbl = UILabel()
            priceLbl.text = "\(lineItem.amount ?? 0)"
            priceLbl.textAlignment = .right
            priceLbl.font = UIFont.systemFont(ofSize: 14)
            horizontalStackView.addArrangedSubview(priceLbl)

            let lineItemTapGesture = UITapGestureRecognizer(target: self, action: #selector(lineItemTapped))
            horizontalStackView.addGestureRecognizer(lineItemTapGesture)

            lineItemsStackView.addArrangedSubview(horizontalStackView)
        }

        let totalAmount = lineItems.compactMap({ (($0.quantity ?? 0) * ($0.amount ?? 0)) }).reduce(0, +)
        totalAmountLabel.text = "\(totalAmount)"

    }

    // MARK: - ACTIONS

    @objc func lineItemTapped(_ sender: UITapGestureRecognizer) {
        guard let index = sender.view?.tag, lineItems.count > index else {
            return
        }

        let lineItem = lineItems[index]
        let vc = MerchantNewLineItemViewController.instantiate(lineItem: lineItem)
        vc.onLineItemEdited = { lineItem in
            self.lineItems[index] = lineItem
            self.render()
        }
        vc.onLineItemDeleted = { _ in
            self.lineItems.remove(at: index)
            self.render()
        }
        navigationController?.pushViewController(vc, animated: true)
    }

    @IBAction func testingModeSegmentedControlValueChanged(_ sender: UISegmentedControl) {
        renderMode = RenderMode(rawValue: sender.selectedSegmentIndex)!
        render()
    }

    @IBAction func environmentSegmentedControlValuewChanged(_ sender: UISegmentedControl) {
        switch sender.selectedSegmentIndex {
        case 0:
            environment = .dev
        case 1:
            environment = .staging
        case 2:
            environment = .sandbox
        case 3:
            environment = .production
        default:
            fatalError()
        }
    }

    @IBAction func testResultSegmentedControlValueChanged(_ sender: UISegmentedControl) {
        render()
    }

    @IBAction func checkoutFlowSegmentedControlValueChanged(_ sender: UISegmentedControl) {
        switch sender.selectedSegmentIndex {
        case 0:
            selectedPaymentHandling = .auto
        case 1:
            selectedPaymentHandling = .manual
        default:
            fatalError()
        }
    }

    @IBAction func addLineItemButtonTapped(_ sender: Any) {
        let vc = MerchantNewLineItemViewController.instantiate(lineItem: nil)
        vc.onLineItemAdded = { lineItem in
            self.lineItems.append(lineItem)
            self.render()
        }
        navigationController?.pushViewController(vc, animated: true)
    }

    @IBAction func billingAddressSwitchValueChanged(_ sender: UISwitch) {
        billingAddressStackView.isHidden = !sender.isOn
    }

    @IBAction func shippingAddressSwitchValueChanged(_ sender: UISwitch) {
        shippingAddressStackView.isHidden = !sender.isOn
    }

    @IBAction func surchargeSwitchValueChanged(_ sender: UISwitch) {
        surchargeStackView.isHidden = !sender.isOn
    }

    @IBAction func useNewWorkflowsSwitchValueChanged(_ sender: UISwitch) {
        useNewWorkflows = sender.isOn
    }

    @IBAction func oneTimePaymentValueChanged(_ sender: UISwitch) {
        paymentSessionType = sender.isOn ? .oneTimePayment : .generic
        populateSessionSettingsFields()
    }

    func configureClientSession() {
        clientSession.currencyCode = CurrencyLoader().getCurrency(currencyTextField.text ?? "")
        clientSession.order?.countryCode = CountryCode(rawValue: countryCodeTextField.text ?? "")
        clientSession.orderId = orderIdTextField.text
        clientSession.customerId = customerIdTextField.text
        clientSession.customer?.firstName = customerFirstNameTextField.text
        clientSession.customer?.lastName = customerLastNameTextField.text
        clientSession.customer?.emailAddress = customerEmailTextField.text
        clientSession.customer?.mobileNumber = customerMobileNumberTextField.text

        if billingAddressSwitch.isOn {
            clientSession.customer?.billingAddress?.firstName = billingAddressFirstNameTextField.text
            clientSession.customer?.billingAddress?.lastName = billingAddressLastNameTextField.text
            clientSession.customer?.billingAddress?.addressLine1 = billingAddressLine1TextField.text
            clientSession.customer?.billingAddress?.addressLine2 = billingAddressLine2TextField.text
            clientSession.customer?.billingAddress?.city = billingAddressCityTextField.text
            clientSession.customer?.billingAddress?.state = billingAddressStateTextField.text
            clientSession.customer?.billingAddress?.postalCode = billingAddressPostalCodeTextField.text
            clientSession.customer?.billingAddress?.countryCode = billingAddressCountryTextField.text
        } else {
            clientSession.customer?.billingAddress = nil
        }

        if shippingAddressSwitch.isOn {
            clientSession.customer?.shippingAddress?.firstName = shippinAddressFirstNameTextField.text
            clientSession.customer?.shippingAddress?.lastName = shippinAddressLastNameTextField.text
            clientSession.customer?.shippingAddress?.addressLine1 = shippinAddressLine1TextField.text
            clientSession.customer?.shippingAddress?.addressLine2 = shippinAddressLine2TextField.text
            clientSession.customer?.shippingAddress?.city = shippinAddressCityTextField.text
            clientSession.customer?.shippingAddress?.state = shippinAddressStateTextField.text
            clientSession.customer?.shippingAddress?.postalCode = shippinAddressPostalCodeTextField.text
            clientSession.customer?.shippingAddress?.countryCode = shippinAddressCountryTextField.text
        } else {
            clientSession.customer?.shippingAddress = nil
        }

        clientSession.paymentMethod = MerchantMockDataManager.getPaymentMethod(sessionType: paymentSessionType)
        if paymentSessionType == .generic && enableCVVRecaptureFlowSwitch.isOn {
            let option = ClientSessionRequestBody.PaymentMethod.PaymentMethodOption(surcharge: nil,
                                                                                    instalmentDuration: nil,
                                                                                    extraMerchantData: nil,
                                                                                    captureVaultedCardCvv: enableCVVRecaptureFlowSwitch.isOn)

            let optionGroup = ClientSessionRequestBody.PaymentMethod.PaymentMethodOptionGroup(PAYMENT_CARD: option)
            clientSession.paymentMethod?.options = optionGroup
        }
        if let metadata = metadataTextField.text, !metadata.isEmpty {
            clientSession.metadata = MetadataParser().parse(metadata)
        }
    }

    func populateSessionSettingsFields() {
        clientSession = MerchantMockDataManager.getClientSession(sessionType: paymentSessionType)

<<<<<<< HEAD
        enableCVVRecaptureFlowSwitch.isOn = clientSession.paymentMethod?.options?.PAYMENT_CARD?.captureVaultedCardCvv == true

=======
>>>>>>> 27f784a6
        currencyTextField.text = clientSession.currencyCode?.code
        countryCodeTextField.text = clientSession.order?.countryCode?.rawValue
        orderIdTextField.text = clientSession.orderId

        customerIdTextField.text = clientSession.customerId
        customerFirstNameTextField.text = clientSession.customer?.firstName
        customerLastNameTextField.text = clientSession.customer?.lastName
        customerEmailTextField.text = clientSession.customer?.emailAddress
        customerMobileNumberTextField.text = clientSession.customer?.mobileNumber

        billingAddressSwitch.isOn = true
        billingAddressFirstNameTextField.text = clientSession.customer?.billingAddress?.firstName
        billingAddressLastNameTextField.text = clientSession.customer?.billingAddress?.lastName
        billingAddressLine1TextField.text = clientSession.customer?.billingAddress?.addressLine1
        billingAddressLine2TextField.text = clientSession.customer?.billingAddress?.addressLine2
        billingAddressCityTextField.text = clientSession.customer?.billingAddress?.city
        billingAddressStateTextField.text = clientSession.customer?.billingAddress?.state
        billingAddressPostalCodeTextField.text = clientSession.customer?.billingAddress?.postalCode
        billingAddressCountryTextField.text = clientSession.customer?.billingAddress?.countryCode

        shippingAddressSwitch.isOn = true
        shippinAddressFirstNameTextField.text = clientSession.customer?.shippingAddress?.firstName
        shippinAddressLastNameTextField.text = clientSession.customer?.shippingAddress?.lastName
        shippinAddressLine1TextField.text = clientSession.customer?.shippingAddress?.addressLine1
        shippinAddressLine2TextField.text = clientSession.customer?.shippingAddress?.addressLine2
        shippinAddressCityTextField.text = clientSession.customer?.shippingAddress?.city
        shippinAddressStateTextField.text = clientSession.customer?.shippingAddress?.state
        shippinAddressPostalCodeTextField.text = clientSession.customer?.shippingAddress?.postalCode
        shippinAddressCountryTextField.text = clientSession.customer?.shippingAddress?.countryCode
    }

    func configureTestScenario() {
        guard let selectedTestScenario = selectedTestScenario else {
            let alert = UIAlertController(title: "Error", message: "Please choose Test Scenario", preferredStyle: .alert)
            alert.addAction(UIAlertAction(title: "OK", style: .default))
            present(alert, animated: true)
            return
        }

        var testParams = Test.Params(
            scenario: selectedTestScenario,
            result: .success,
            network: nil,
            polling: nil,
            threeDS: nil)

        if testResultSegmentedControl.selectedSegmentIndex == 1 {
            guard let selectedTestFlow = selectedTestFlow else {
                let alert = UIAlertController(title: "Error", message: "Please choose failure flow in the Failure Parameters", preferredStyle: .alert)
                alert.addAction(UIAlertAction(title: "OK", style: .default))
                present(alert, animated: true)
                return
            }

            let failure = Test.Params.Failure(
                flow: selectedTestFlow,
                error: Test.Params.Failure.Error(
                    errorId: testErrorIdTextField.text ?? "test-error-id",
                    description: testErrorDescriptionTextField.text ?? "test-error-description"))

            testParams.result = .failure(failure: failure)

        } else if case .testNative3DS = selectedTestScenario {
            guard let selectedTest3DSScenario = selectedTest3DSScenario else {
                let alert = UIAlertController(title: "Error", message: "Please choose 3DS scenario", preferredStyle: .alert)
                alert.addAction(UIAlertAction(title: "OK", style: .default))
                present(alert, animated: true)
                return
            }
            testParams.threeDS = Test.Params.ThreeDS(scenario: selectedTest3DSScenario)
        }

        clientSession.testParams = testParams
    }

    @IBAction func primerSDKButtonTapped(_ sender: Any) {
        customDefinedApiKey = (apiKeyTextField.text ?? "").isEmpty ? nil : apiKeyTextField.text

        let uiOptions = PrimerUIOptions(
            isInitScreenEnabled: !disableInitScreenSwitch.isOn,
            isSuccessScreenEnabled: !disableSuccessScreenSwitch.isOn,
            isErrorScreenEnabled: !disableErrorScreenSwitch.isOn,
            theme: applyThemingSwitch.isOn ? CheckoutTheme.tropical : nil)

        let settings = PrimerSettings(
            paymentHandling: selectedPaymentHandling,
            paymentMethodOptions: PrimerPaymentMethodOptions(
                urlScheme: "merchant://primer.io",
                applePayOptions: PrimerApplePayOptions(
                    merchantIdentifier: "merchant.checkout.team",
                    merchantName: merchantNameTextField.text ?? "Primer Merchant",
                    isCaptureBillingAddressEnabled: false,
                    showApplePayForUnsupportedDevice: false,
                    checkProvidedNetworks: false)),
            uiOptions: uiOptions,
            debugOptions: PrimerDebugOptions(is3DSSanityCheckEnabled: false)
        )

        switch renderMode {
        case .createClientSession, .testScenario:
            configureClientSession()
            if case .testScenario = renderMode {
                configureTestScenario()
            }
            let vc = MerchantDropInUIViewController.instantiate(settings: settings, clientSession: clientSession, clientToken: nil)
            navigationController?.pushViewController(vc, animated: true)

        case .clientToken:
            let vc = MerchantDropInUIViewController.instantiate(settings: settings, clientSession: nil, clientToken: clientTokenTextField.text)
            navigationController?.pushViewController(vc, animated: true)
        }
    }

    @IBAction func primerHeadlessButtonTapped(_ sender: Any) {
        customDefinedApiKey = (apiKeyTextField.text ?? "").isEmpty ? nil : apiKeyTextField.text

        let settings = PrimerSettings(
            paymentHandling: selectedPaymentHandling,
            paymentMethodOptions: PrimerPaymentMethodOptions(
                urlScheme: "merchant://primer.io",
                applePayOptions: PrimerApplePayOptions(
                    merchantIdentifier: "merchant.checkout.team",
                    merchantName: merchantNameTextField.text ?? "Primer Merchant",
                    isCaptureBillingAddressEnabled: false,
                    showApplePayForUnsupportedDevice: false,
                    checkProvidedNetworks: false)),
            uiOptions: nil,
            debugOptions: PrimerDebugOptions(is3DSSanityCheckEnabled: false)
        )

        switch renderMode {
        case .createClientSession, .testScenario:
            configureClientSession()
            if case .testScenario = renderMode {
                configureTestScenario()
            }
            let vc = MerchantHeadlessCheckoutAvailablePaymentMethodsViewController.instantiate(settings: settings,
                                                                                               clientSession: clientSession,
                                                                                               clientToken: nil)
            navigationController?.pushViewController(vc, animated: true)
        case .clientToken:
            let vc = MerchantHeadlessCheckoutAvailablePaymentMethodsViewController.instantiate(settings: settings,
                                                                                               clientSession: nil,
                                                                                               clientToken: clientTokenTextField.text)
            navigationController?.pushViewController(vc, animated: true)
        }
    }

    @objc func customerIdChanged(_ textField: UITextField!) {
        guard let text = customerIdTextField.text else { return }
        UserDefaults.standard.set(text, forKey: MerchantMockDataManager.customerIdStorageKey)
    }
}

extension MerchantSessionAndSettingsViewController: UIPickerViewDataSource, UIPickerViewDelegate {

    func numberOfComponents(in pickerView: UIPickerView) -> Int {
        return 1
    }

    func pickerView(_ pickerView: UIPickerView, numberOfRowsInComponent component: Int) -> Int {
        if pickerView == testScenarioPicker {
            return Test.Scenario.allCases.count + 1
        } else if pickerView == testFailureFlowPicker {
            return Test.Flow.allCases.count + 1
        } else if pickerView == test3DSScenarioPicker {
            return Test.Params.ThreeDS.Scenario.allCases.count + 1
        }

        return 0
    }

    func pickerView(_ pickerView: UIPickerView, titleForRow row: Int, forComponent component: Int) -> String? {
        if row == 0 {
            return "-"
        } else {
            if pickerView == testScenarioPicker {
                return Test.Scenario.allCases[row-1].rawValue
            } else if pickerView == testFailureFlowPicker {
                return Test.Flow.allCases[row-1].rawValue
            } else if pickerView == test3DSScenarioPicker {
                return Test.Params.ThreeDS.Scenario.allCases[row-1].rawValue
            }
        }

        return nil
    }

    func pickerView(_ pickerView: UIPickerView, didSelectRow row: Int, inComponent component: Int) {
        if pickerView == testScenarioPicker {
            if row == 0 {
                selectedTestScenario = nil
                testScenarioTextField.text = "-"
            } else {
                selectedTestScenario = Test.Scenario.allCases[row-1]
                testScenarioTextField.text = selectedTestScenario?.rawValue
            }
        } else if pickerView == testFailureFlowPicker {
            if row == 0 {
                selectedTestFlow = nil
                testFailureFlowTextField.text = "-"
            } else {
                selectedTestFlow = Test.Flow.allCases[row-1]
                testFailureFlowTextField.text = selectedTestFlow?.rawValue
            }
        } else if pickerView == test3DSScenarioPicker {
            if row == 0 {
                selectedTest3DSScenario = nil
                test3DSScenarioTextField.text = "-"
            } else {
                selectedTest3DSScenario = Test.Params.ThreeDS.Scenario.allCases[row-1]
                test3DSScenarioTextField.text = selectedTest3DSScenario?.rawValue
            }
        }

        render()
    }
}

extension MerchantSessionAndSettingsViewController {
    private func updateUI(for config: SessionConfiguration) {
        apiKeyTextField.text = config.customApiKey
        customerIdTextField.text = config.customerId.isEmpty ? "ios-customer-id" : config.customerId

        switch config.env {
        case .dev:
            environmentSegmentedControl.selectedSegmentIndex = 0
        case .sandbox:
            environmentSegmentedControl.selectedSegmentIndex = 2
        case .staging:
            environmentSegmentedControl.selectedSegmentIndex = 1
        case .production:
            environmentSegmentedControl.selectedSegmentIndex = 3
        case .local:
            environmentSegmentedControl.selectedSegmentIndex = 2
        }
        environment = config.env

        switch config.paymentHandling {
        case .auto:
            checkoutFlowSegmentedControl.selectedSegmentIndex = 0
        case .manual:
            checkoutFlowSegmentedControl.selectedSegmentIndex = 1
        }

        currencyTextField.text = config.currency
        countryCodeTextField.text = config.countryCode

        let lineItem = ClientSessionRequestBody.Order.LineItem(itemId: "ld-lineitem",
                                                               description: "Fancy Shoes",
                                                               amount: Int(config.value) ?? 100,
                                                               quantity: 1,
                                                               discountAmount: nil,
                                                               taxAmount: nil)

        self.lineItems = [lineItem]

        metadataTextField.text = config.metadata
        useNewWorkflows = config.newWorkflows
        useNewWorkflowsSwitch.isOn = config.newWorkflows
    }
}<|MERGE_RESOLUTION|>--- conflicted
+++ resolved
@@ -434,11 +434,8 @@
     func populateSessionSettingsFields() {
         clientSession = MerchantMockDataManager.getClientSession(sessionType: paymentSessionType)
 
-<<<<<<< HEAD
         enableCVVRecaptureFlowSwitch.isOn = clientSession.paymentMethod?.options?.PAYMENT_CARD?.captureVaultedCardCvv == true
 
-=======
->>>>>>> 27f784a6
         currencyTextField.text = clientSession.currencyCode?.code
         countryCodeTextField.text = clientSession.order?.countryCode?.rawValue
         orderIdTextField.text = clientSession.orderId
