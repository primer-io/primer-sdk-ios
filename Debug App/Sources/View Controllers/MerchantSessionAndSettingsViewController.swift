//
//  MerchantSessionAndSettingsViewController.swift
//  Debug App
//
//  Created by Evangelos Pittas on 7/2/23.
//  Copyright © 2023 Primer API Ltd. All rights reserved.
//

import PrimerSDK
import UIKit

var environment: Environment = .sandbox
var customDefinedApiKey: String?
var performPaymentAfterVaulting: Bool = false
var useNewWorkflows = true
var paymentSessionType: MerchantMockDataManager.SessionType = .generic

class MerchantSessionAndSettingsViewController: UIViewController {

    enum RenderMode: Int {
        case createClientSession = 0
        case clientToken
        case testScenario
    }

    // MARK: Stack Views

    @IBOutlet weak var environmentStackView: UIStackView!
    @IBOutlet weak var testParamsGroupStackView: UIStackView!
    @IBOutlet weak var apiKeyStackView: UIStackView!
    @IBOutlet weak var useNewWorkflowsStackView: UIStackView!
    @IBOutlet weak var oneTimePaymentStackView: UIStackView!
    @IBOutlet weak var clientTokenStackView: UIStackView!
    @IBOutlet weak var sdkSettingsStackView: UIStackView!
    @IBOutlet weak var orderStackView: UIStackView!
    @IBOutlet weak var customerStackView: UIStackView!
    @IBOutlet weak var surchargeGroupStackView: UIStackView!

    // MARK: Testing Mode Inputs

    @IBOutlet weak var testingModeSegmentedControl: UISegmentedControl!

    // MARK: Environment Inputs

    @IBOutlet weak var environmentSegmentedControl: UISegmentedControl!
    @IBOutlet weak var apiKeyTextField: UITextField!
    @IBOutlet weak var clientTokenTextField: UITextField!

    // MARK: Test Inputs

    @IBOutlet weak var testScenarioTextField: UITextField!
    @IBOutlet weak var testResultSegmentedControl: UISegmentedControl!
    @IBOutlet weak var testParamsStackView: UIStackView!
    @IBOutlet weak var testResultStackView: UIStackView!
    @IBOutlet weak var testFailureStackView: UIStackView!
    @IBOutlet weak var testFailureFlowTextField: UITextField!
    @IBOutlet weak var testErrorIdTextField: UITextField!
    @IBOutlet weak var testErrorDescriptionTextField: UITextField!
    @IBOutlet weak var test3DSStackView: UIStackView!
    @IBOutlet weak var test3DSScenarioTextField: UITextField!

    // MARK: SDK Settings Inputs

    @IBOutlet weak var checkoutFlowSegmentedControl: UISegmentedControl!
    @IBOutlet weak var merchantNameTextField: UITextField!
    @IBOutlet weak var applyThemingSwitch: UISwitch!
    @IBOutlet weak var vaultPaymentsSwitch: UISwitch!
    @IBOutlet weak var disableSuccessScreenSwitch: UISwitch!
    @IBOutlet weak var disableErrorScreenSwitch: UISwitch!
    @IBOutlet weak var disableInitScreenSwitch: UISwitch!

    // MARK: Order Inputs

    @IBOutlet weak var currencyTextField: UITextField!
    @IBOutlet weak var countryCodeTextField: UITextField!
    @IBOutlet weak var orderIdTextField: UITextField!
    @IBOutlet weak var lineItemsStackView: UIStackView!
    @IBOutlet weak var totalAmountLabel: UILabel!

    // MARK: Customer Inputs

    @IBOutlet weak var customerIdTextField: UITextField!
    @IBOutlet weak var customerFirstNameTextField: UITextField!
    @IBOutlet weak var customerLastNameTextField: UITextField!
    @IBOutlet weak var customerEmailTextField: UITextField!
    @IBOutlet weak var customerMobileNumberTextField: UITextField!

    @IBOutlet weak var billingAddressSwitch: UISwitch!
    @IBOutlet weak var billingAddressStackView: UIStackView!
    @IBOutlet weak var billingAddressFirstNameTextField: UITextField!
    @IBOutlet weak var billingAddressLastNameTextField: UITextField!
    @IBOutlet weak var billingAddressLine1TextField: UITextField!
    @IBOutlet weak var billingAddressLine2TextField: UITextField!
    @IBOutlet weak var billingAddressCityTextField: UITextField!
    @IBOutlet weak var billingAddressStateTextField: UITextField!
    @IBOutlet weak var billingAddressPostalCodeTextField: UITextField!
    @IBOutlet weak var billingAddressCountryTextField: UITextField!

    @IBOutlet weak var shippingAddressStackView: UIStackView!
    @IBOutlet weak var shippingAddressSwitch: UISwitch!
    @IBOutlet weak var shippinAddressFirstNameTextField: UITextField!
    @IBOutlet weak var shippinAddressLastNameTextField: UITextField!
    @IBOutlet weak var shippinAddressLine1TextField: UITextField!
    @IBOutlet weak var shippinAddressLine2TextField: UITextField!
    @IBOutlet weak var shippinAddressCityTextField: UITextField!
    @IBOutlet weak var shippinAddressStateTextField: UITextField!
    @IBOutlet weak var shippinAddressPostalCodeTextField: UITextField!
    @IBOutlet weak var shippinAddressCountryTextField: UITextField!

    // MARK: Surcharge Inputs

    @IBOutlet weak var surchargeSwitch: UISwitch!
    @IBOutlet weak var surchargeStackView: UIStackView!
    @IBOutlet weak var applePaySurchargeTextField: UITextField!

    @IBOutlet weak var primerSDKButton: UIButton!
    @IBOutlet weak var primerHeadlessSDKButton: UIButton!

    var lineItems: [ClientSessionRequestBody.Order.LineItem] {
        get {
            return self.clientSession.order?.lineItems ?? []
        }
        set {
            self.clientSession.order?.lineItems = newValue
        }
    }

    let testScenarioPicker = UIPickerView()
    let testFailureFlowPicker = UIPickerView()
    let test3DSScenarioPicker = UIPickerView()

    var renderMode: RenderMode = .createClientSession

    var selectedPaymentHandling: PrimerPaymentHandling = .auto
<<<<<<< HEAD
    
    var clientSession = MerchantMockDataManager.getClientSession(sessionType: .generic)
    
=======

    static let customerIdStorageKey = "io.primer.debug.customer-id"

    static var customerId: String {

        if let customerId = UserDefaults.standard.string(forKey: customerIdStorageKey) {
            return customerId
        }

        let customerId = "ios-customer-\(String.randomString(length: 8))"
        UserDefaults.standard.set(customerId, forKey: customerIdStorageKey)
        return customerId
    }

    var clientSession = ClientSessionRequestBody(
        customerId: customerId,
        orderId: "ios-order-\(String.randomString(length: 8))",
        currencyCode: CurrencyLoader().getCurrency("EUR"),
        amount: nil,
        metadata: nil,
        customer: ClientSessionRequestBody.Customer(
            firstName: "John",
            lastName: "Smith",
            emailAddress: "john@primer.io",
            mobileNumber: "+4478888888888",
            billingAddress: Address(
                firstName: "John",
                lastName: "Smith",
                addressLine1: "65 York Road",
                addressLine2: nil,
                city: "London",
                state: "Greater London",
                countryCode: "GB",
                postalCode: "NW06 4OM"),
            shippingAddress: Address(
                firstName: "John",
                lastName: "Smith",
                addressLine1: "9446 Richmond Road",
                addressLine2: nil,
                city: "London",
                state: "Greater London",
                countryCode: "GB",
                postalCode: "EC53 8BT")
        ),
        order: ClientSessionRequestBody.Order(
            countryCode: .de,
            lineItems: [
                ClientSessionRequestBody.Order.LineItem(
                    itemId: "fancy-shoes-\(String.randomString(length: 4))",
                    description: "Fancy Shoes",
                    amount: 600,
                    quantity: 1,
                    discountAmount: nil,
                    taxAmount: nil)
            ]),
        paymentMethod: ClientSessionRequestBody.PaymentMethod(
            vaultOnSuccess: false,
            options: nil,
            paymentType: nil
        ),
        testParams: nil)

>>>>>>> 2c5c79b5
    var selectedTestScenario: Test.Scenario?
    var selectedTestFlow: Test.Flow?
    var selectedTest3DSScenario: Test.Params.ThreeDS.Scenario?

    var applyTheme: Bool = false
    var payAfterVaultSuccess: Bool = false

    func setAccessibilityIds() {
        self.view.accessibilityIdentifier = "Background View"
        self.testingModeSegmentedControl.accessibilityIdentifier = "Testing Mode Segmented Control"
        self.clientTokenTextField.accessibilityIdentifier = "Client Token Text Field"
    }

    // MARK: - VIEW LIFE-CYCLE

    override func viewDidLoad() {
        super.viewDidLoad()

        self.setAccessibilityIds()
        testScenarioPicker.dataSource = self
        testScenarioPicker.delegate = self
        testScenarioTextField.inputView = testScenarioPicker

        testFailureFlowPicker.dataSource = self
        testFailureFlowPicker.delegate = self
        testFailureFlowTextField.inputView = testFailureFlowPicker

        test3DSScenarioPicker.dataSource = self
        test3DSScenarioPicker.delegate = self
        test3DSScenarioTextField.inputView = test3DSScenarioPicker

        switch environment {
        case .dev:
            environmentSegmentedControl.selectedSegmentIndex = 0
        case .staging:
            environmentSegmentedControl.selectedSegmentIndex = 1
        case .sandbox:
            environmentSegmentedControl.selectedSegmentIndex = 2
        case .production:
            environmentSegmentedControl.selectedSegmentIndex = 3
        default:
            environmentSegmentedControl.selectedSegmentIndex = 1
        }

        self.apiKeyTextField.text = customDefinedApiKey

        let viewTap = UITapGestureRecognizer(target: self, action: #selector(viewTapped))
        view.addGestureRecognizer(viewTap)

        merchantNameTextField.text = "Primer Merchant"
<<<<<<< HEAD
        populateSessionSettingsFields()
        
=======

        currencyTextField.text = clientSession.currencyCode?.code
        countryCodeTextField.text = clientSession.order?.countryCode?.rawValue
        orderIdTextField.text = clientSession.orderId

        customerIdTextField.text = clientSession.customerId
        customerFirstNameTextField.text = clientSession.customer?.firstName
        customerLastNameTextField.text = clientSession.customer?.lastName
        customerEmailTextField.text = clientSession.customer?.emailAddress
        customerMobileNumberTextField.text = clientSession.customer?.mobileNumber

        billingAddressSwitch.isOn = true
        billingAddressFirstNameTextField.text = clientSession.customer?.billingAddress?.firstName
        billingAddressLastNameTextField.text = clientSession.customer?.billingAddress?.lastName
        billingAddressLine1TextField.text = clientSession.customer?.billingAddress?.addressLine1
        billingAddressLine2TextField.text = clientSession.customer?.billingAddress?.addressLine2
        billingAddressCityTextField.text = clientSession.customer?.billingAddress?.city
        billingAddressStateTextField.text = clientSession.customer?.billingAddress?.state
        billingAddressPostalCodeTextField.text = clientSession.customer?.billingAddress?.postalCode
        billingAddressCountryTextField.text = clientSession.customer?.billingAddress?.countryCode

        shippingAddressSwitch.isOn = true
        shippinAddressFirstNameTextField.text = clientSession.customer?.shippingAddress?.firstName
        shippinAddressLastNameTextField.text = clientSession.customer?.shippingAddress?.lastName
        shippinAddressLine1TextField.text = clientSession.customer?.shippingAddress?.addressLine1
        shippinAddressLine2TextField.text = clientSession.customer?.shippingAddress?.addressLine2
        shippinAddressCityTextField.text = clientSession.customer?.shippingAddress?.city
        shippinAddressStateTextField.text = clientSession.customer?.shippingAddress?.state
        shippinAddressPostalCodeTextField.text = clientSession.customer?.shippingAddress?.postalCode
        shippinAddressCountryTextField.text = clientSession.customer?.shippingAddress?.countryCode

>>>>>>> 2c5c79b5
        customerIdTextField.addTarget(self, action: #selector(customerIdChanged(_:)), for: .editingDidEnd)

        render()
    }

    @objc func viewTapped() {
        view.endEditing(true)
    }

    func render() {
        switch renderMode {
        case .createClientSession:
            environmentStackView.isHidden = false
            testParamsGroupStackView.isHidden = true
            apiKeyStackView.isHidden = false
            clientTokenStackView.isHidden = true
            sdkSettingsStackView.isHidden = false
            orderStackView.isHidden = false
            customerStackView.isHidden = false
            surchargeGroupStackView.isHidden = false
            useNewWorkflowsStackView.isHidden = false
<<<<<<< HEAD
            oneTimePaymentStackView.isHidden = false
            
=======

>>>>>>> 2c5c79b5
        case .clientToken:
            environmentStackView.isHidden = false
            testParamsGroupStackView.isHidden = true
            apiKeyStackView.isHidden = false
            clientTokenStackView.isHidden = false
            sdkSettingsStackView.isHidden = false
            orderStackView.isHidden = true
            customerStackView.isHidden = true
            surchargeGroupStackView.isHidden = true
            useNewWorkflowsStackView.isHidden = true
<<<<<<< HEAD
            oneTimePaymentStackView.isHidden = true
            
=======

>>>>>>> 2c5c79b5
        case .testScenario:
            environmentStackView.isHidden = true
            testParamsGroupStackView.isHidden = false
            apiKeyStackView.isHidden = true
            clientTokenStackView.isHidden = true
            sdkSettingsStackView.isHidden = false
            orderStackView.isHidden = false
            customerStackView.isHidden = false
            surchargeGroupStackView.isHidden = false
            useNewWorkflowsStackView.isHidden = true
<<<<<<< HEAD
            oneTimePaymentStackView.isHidden = true
            
=======

>>>>>>> 2c5c79b5
            testParamsStackView.isHidden = (selectedTestScenario == nil)

            if testResultSegmentedControl.selectedSegmentIndex == 0 {
                testFailureStackView.isHidden = true
            } else {
                testFailureStackView.isHidden = false
            }

            switch selectedTestScenario {
            case .testNative3DS:
                if testResultSegmentedControl.selectedSegmentIndex == 0 {
                    test3DSStackView.isHidden = false
                } else {
                    test3DSStackView.isHidden = true
                }
            default:
                test3DSStackView.isHidden = true
            }
        }

        lineItemsStackView.removeAllArrangedSubviews()
        lineItemsStackView.alignment = .fill
        lineItemsStackView.distribution = .fill

        for (index, lineItem) in lineItems.enumerated() {
            let horizontalStackView = UIStackView()
            horizontalStackView.tag = index
            horizontalStackView.axis = .horizontal
            horizontalStackView.alignment = .fill
            horizontalStackView.distribution = .fill

            let nameLbl = UILabel()
            nameLbl.text = (lineItem.description ?? "") + " x\(lineItem.quantity ?? 1)"
            nameLbl.textAlignment = .left
            nameLbl.font = UIFont.systemFont(ofSize: 14)
            horizontalStackView.addArrangedSubview(nameLbl)

            let priceLbl = UILabel()
            priceLbl.text = "\(lineItem.amount ?? 0)"
            priceLbl.textAlignment = .right
            priceLbl.font = UIFont.systemFont(ofSize: 14)
            horizontalStackView.addArrangedSubview(priceLbl)

            let lineItemTapGesture = UITapGestureRecognizer(target: self, action: #selector(lineItemTapped))
            horizontalStackView.addGestureRecognizer(lineItemTapGesture)

            lineItemsStackView.addArrangedSubview(horizontalStackView)
        }

        let totalAmount = lineItems.compactMap({ (($0.quantity ?? 0) * ($0.amount ?? 0)) }).reduce(0, +)
        totalAmountLabel.text = "\(totalAmount)"

    }

    // MARK: - ACTIONS

    @objc func lineItemTapped(_ sender: UITapGestureRecognizer) {
        guard let index = sender.view?.tag, lineItems.count > index else {
            return
        }

        let lineItem = lineItems[index]
        let vc = MerchantNewLineItemViewController.instantiate(lineItem: lineItem)
        vc.onLineItemEdited = { lineItem in
            self.lineItems[index] = lineItem
            self.render()
        }
        vc.onLineItemDeleted = { _ in
            self.lineItems.remove(at: index)
            self.render()
        }
        navigationController?.pushViewController(vc, animated: true)
    }

    @IBAction func testingModeSegmentedControlValueChanged(_ sender: UISegmentedControl) {
        renderMode = RenderMode(rawValue: sender.selectedSegmentIndex)!
        render()
    }

    @IBAction func environmentSegmentedControlValuewChanged(_ sender: UISegmentedControl) {
        switch sender.selectedSegmentIndex {
        case 0:
            environment = .dev
        case 1:
            environment = .staging
        case 2:
            environment = .sandbox
        case 3:
            environment = .production
        default:
            fatalError()
        }
    }

    @IBAction func testResultSegmentedControlValueChanged(_ sender: UISegmentedControl) {
        render()
    }

    @IBAction func checkoutFlowSegmentedControlValueChanged(_ sender: UISegmentedControl) {
        switch sender.selectedSegmentIndex {
        case 0:
            selectedPaymentHandling = .auto
        case 1:
            selectedPaymentHandling = .manual
        default:
            fatalError()
        }
    }

    @IBAction func addLineItemButtonTapped(_ sender: Any) {
        let vc = MerchantNewLineItemViewController.instantiate(lineItem: nil)
        vc.onLineItemAdded = { lineItem in
            self.lineItems.append(lineItem)
            self.render()
        }
        navigationController?.pushViewController(vc, animated: true)
    }

    @IBAction func billingAddressSwitchValueChanged(_ sender: UISwitch) {
        billingAddressStackView.isHidden = !sender.isOn
    }

    @IBAction func shippingAddressSwitchValueChanged(_ sender: UISwitch) {
        shippingAddressStackView.isHidden = !sender.isOn
    }

    @IBAction func surchargeSwitchValueChanged(_ sender: UISwitch) {
        surchargeStackView.isHidden = !sender.isOn
    }

    @IBAction func useNewWorkflowsSwitchValueChanged(_ sender: UISwitch) {
        useNewWorkflows = sender.isOn
    }
<<<<<<< HEAD
    
    @IBAction func oneTimePaymentValueChanged(_ sender: UISwitch) {
        paymentSessionType = sender.isOn ? .oneTimePayment : .generic
        populateSessionSettingsFields()
    }
    
=======

>>>>>>> 2c5c79b5
    func configureClientSession() {
        clientSession.currencyCode = CurrencyLoader().getCurrency(currencyTextField.text ?? "")
        clientSession.order?.countryCode = CountryCode(rawValue: countryCodeTextField.text ?? "")
        clientSession.orderId = orderIdTextField.text
        clientSession.customerId = customerIdTextField.text
        clientSession.customer?.firstName = customerFirstNameTextField.text
        clientSession.customer?.lastName = customerLastNameTextField.text
        clientSession.customer?.emailAddress = customerEmailTextField.text
        clientSession.customer?.mobileNumber = customerMobileNumberTextField.text

        if billingAddressSwitch.isOn {
            clientSession.customer?.billingAddress?.firstName = billingAddressFirstNameTextField.text
            clientSession.customer?.billingAddress?.lastName = billingAddressLastNameTextField.text
            clientSession.customer?.billingAddress?.addressLine1 = billingAddressLine1TextField.text
            clientSession.customer?.billingAddress?.addressLine2 = billingAddressLine2TextField.text
            clientSession.customer?.billingAddress?.city = billingAddressCityTextField.text
            clientSession.customer?.billingAddress?.state = billingAddressStateTextField.text
            clientSession.customer?.billingAddress?.postalCode = billingAddressPostalCodeTextField.text
            clientSession.customer?.billingAddress?.countryCode = billingAddressCountryTextField.text
        } else {
            clientSession.customer?.billingAddress = nil
        }

        if shippingAddressSwitch.isOn {
            clientSession.customer?.shippingAddress?.firstName = shippinAddressFirstNameTextField.text
            clientSession.customer?.shippingAddress?.lastName = shippinAddressLastNameTextField.text
            clientSession.customer?.shippingAddress?.addressLine1 = shippinAddressLine1TextField.text
            clientSession.customer?.shippingAddress?.addressLine2 = shippinAddressLine2TextField.text
            clientSession.customer?.shippingAddress?.city = shippinAddressCityTextField.text
            clientSession.customer?.shippingAddress?.state = shippinAddressStateTextField.text
            clientSession.customer?.shippingAddress?.postalCode = shippinAddressPostalCodeTextField.text
            clientSession.customer?.shippingAddress?.countryCode = shippinAddressCountryTextField.text
        } else {
            clientSession.customer?.shippingAddress = nil
        }
<<<<<<< HEAD
        
        clientSession.paymentMethod = MerchantMockDataManager.getPaymentMethod(sessionType: paymentSessionType)
    }
    
    func populateSessionSettingsFields() {
        clientSession = MerchantMockDataManager.getClientSession(sessionType: paymentSessionType)
        
        currencyTextField.text = clientSession.currencyCode?.code
        countryCodeTextField.text = clientSession.order?.countryCode?.rawValue
        orderIdTextField.text = clientSession.orderId
        
        customerIdTextField.text = clientSession.customerId
        customerFirstNameTextField.text = clientSession.customer?.firstName
        customerLastNameTextField.text = clientSession.customer?.lastName
        customerEmailTextField.text = clientSession.customer?.emailAddress
        customerMobileNumberTextField.text = clientSession.customer?.mobileNumber
        
        billingAddressSwitch.isOn = true
        billingAddressFirstNameTextField.text = clientSession.customer?.billingAddress?.firstName
        billingAddressLastNameTextField.text = clientSession.customer?.billingAddress?.lastName
        billingAddressLine1TextField.text = clientSession.customer?.billingAddress?.addressLine1
        billingAddressLine2TextField.text = clientSession.customer?.billingAddress?.addressLine2
        billingAddressCityTextField.text = clientSession.customer?.billingAddress?.city
        billingAddressStateTextField.text = clientSession.customer?.billingAddress?.state
        billingAddressPostalCodeTextField.text = clientSession.customer?.billingAddress?.postalCode
        billingAddressCountryTextField.text = clientSession.customer?.billingAddress?.countryCode
        
        shippingAddressSwitch.isOn = true
        shippinAddressFirstNameTextField.text = clientSession.customer?.shippingAddress?.firstName
        shippinAddressLastNameTextField.text = clientSession.customer?.shippingAddress?.lastName
        shippinAddressLine1TextField.text = clientSession.customer?.shippingAddress?.addressLine1
        shippinAddressLine2TextField.text = clientSession.customer?.shippingAddress?.addressLine2
        shippinAddressCityTextField.text = clientSession.customer?.shippingAddress?.city
        shippinAddressStateTextField.text = clientSession.customer?.shippingAddress?.state
        shippinAddressPostalCodeTextField.text = clientSession.customer?.shippingAddress?.postalCode
        shippinAddressCountryTextField.text = clientSession.customer?.shippingAddress?.countryCode
=======

        clientSession.paymentMethod = .init(vaultOnSuccess: vaultPaymentsSwitch.isOn, options: nil, paymentType: nil)
>>>>>>> 2c5c79b5
    }

    func configureTestScenario() {
        guard let selectedTestScenario = selectedTestScenario else {
            let alert = UIAlertController(title: "Error", message: "Please choose Test Scenario", preferredStyle: .alert)
            alert.addAction(UIAlertAction(title: "OK", style: .default))
            present(alert, animated: true)
            return
        }

        var testParams = Test.Params(
            scenario: selectedTestScenario,
            result: .success,
            network: nil,
            polling: nil,
            threeDS: nil)

        if testResultSegmentedControl.selectedSegmentIndex == 1 {
            guard let selectedTestFlow = selectedTestFlow else {
                let alert = UIAlertController(title: "Error", message: "Please choose failure flow in the Failure Parameters", preferredStyle: .alert)
                alert.addAction(UIAlertAction(title: "OK", style: .default))
                present(alert, animated: true)
                return
            }

            let failure = Test.Params.Failure(
                flow: selectedTestFlow,
                error: Test.Params.Failure.Error(
                    errorId: testErrorIdTextField.text ?? "test-error-id",
                    description: testErrorDescriptionTextField.text ?? "test-error-description"))

            testParams.result = .failure(failure: failure)

        } else if case .testNative3DS = selectedTestScenario {
            guard let selectedTest3DSScenario = selectedTest3DSScenario else {
                let alert = UIAlertController(title: "Error", message: "Please choose 3DS scenario", preferredStyle: .alert)
                alert.addAction(UIAlertAction(title: "OK", style: .default))
                present(alert, animated: true)
                return
            }
            testParams.threeDS = Test.Params.ThreeDS(scenario: selectedTest3DSScenario)
        }

        clientSession.testParams = testParams
    }

    @IBAction func primerSDKButtonTapped(_ sender: Any) {
        customDefinedApiKey = (apiKeyTextField.text ?? "").isEmpty ? nil : apiKeyTextField.text

        let uiOptions = PrimerUIOptions(
            isInitScreenEnabled: !disableInitScreenSwitch.isOn,
            isSuccessScreenEnabled: !disableSuccessScreenSwitch.isOn,
            isErrorScreenEnabled: !disableErrorScreenSwitch.isOn,
            theme: applyThemingSwitch.isOn ? CheckoutTheme.tropical : nil)

        let settings = PrimerSettings(
            paymentHandling: selectedPaymentHandling,
            paymentMethodOptions: PrimerPaymentMethodOptions(
                urlScheme: "merchant://primer.io",
                applePayOptions: PrimerApplePayOptions(
                    merchantIdentifier: "merchant.checkout.team",
                    merchantName: merchantNameTextField.text ?? "Primer Merchant",
                    isCaptureBillingAddressEnabled: false,
                    showApplePayForUnsupportedDevice: false,
                    checkProvidedNetworks: false)),
            uiOptions: uiOptions,
            debugOptions: PrimerDebugOptions(is3DSSanityCheckEnabled: false)
        )

        switch renderMode {
        case .createClientSession, .testScenario:
            configureClientSession()
            if case .testScenario = renderMode {
                configureTestScenario()
            }
            let vc = MerchantDropInUIViewController.instantiate(settings: settings, clientSession: clientSession, clientToken: nil)
            navigationController?.pushViewController(vc, animated: true)

        case .clientToken:
            let vc = MerchantDropInUIViewController.instantiate(settings: settings, clientSession: nil, clientToken: clientTokenTextField.text)
            navigationController?.pushViewController(vc, animated: true)
        }
    }

    @IBAction func primerHeadlessButtonTapped(_ sender: Any) {
        customDefinedApiKey = (apiKeyTextField.text ?? "").isEmpty ? nil : apiKeyTextField.text

        let settings = PrimerSettings(
            paymentHandling: selectedPaymentHandling,
            paymentMethodOptions: PrimerPaymentMethodOptions(
                urlScheme: "merchant://primer.io",
                applePayOptions: PrimerApplePayOptions(
                    merchantIdentifier: "merchant.checkout.team",
                    merchantName: merchantNameTextField.text ?? "Primer Merchant",
                    isCaptureBillingAddressEnabled: false,
                    showApplePayForUnsupportedDevice: false,
                    checkProvidedNetworks: false)),
            uiOptions: nil,
            debugOptions: PrimerDebugOptions(is3DSSanityCheckEnabled: false)
        )

        switch renderMode {
        case .createClientSession, .testScenario:
            configureClientSession()
            if case .testScenario = renderMode {
                configureTestScenario()
            }
            let vc = MerchantHeadlessCheckoutAvailablePaymentMethodsViewController.instantiate(settings: settings,
                                                                                               clientSession: clientSession,
                                                                                               clientToken: nil)
            navigationController?.pushViewController(vc, animated: true)
        case .clientToken:
            let vc = MerchantHeadlessCheckoutAvailablePaymentMethodsViewController.instantiate(settings: settings,
                                                                                               clientSession: nil,
                                                                                               clientToken: clientTokenTextField.text)
            navigationController?.pushViewController(vc, animated: true)
        }
    }

    @objc func customerIdChanged(_ textField: UITextField!) {
        guard let text = customerIdTextField.text else { return }
        UserDefaults.standard.set(text, forKey: MerchantMockDataManager.customerIdStorageKey)
    }
}

extension MerchantSessionAndSettingsViewController: UIPickerViewDataSource, UIPickerViewDelegate {

    func numberOfComponents(in pickerView: UIPickerView) -> Int {
        return 1
    }

    func pickerView(_ pickerView: UIPickerView, numberOfRowsInComponent component: Int) -> Int {
        if pickerView == testScenarioPicker {
            return Test.Scenario.allCases.count + 1
        } else if pickerView == testFailureFlowPicker {
            return Test.Flow.allCases.count + 1
        } else if pickerView == test3DSScenarioPicker {
            return Test.Params.ThreeDS.Scenario.allCases.count + 1
        }

        return 0
    }

    func pickerView(_ pickerView: UIPickerView, titleForRow row: Int, forComponent component: Int) -> String? {
        if row == 0 {
            return "-"
        } else {
            if pickerView == testScenarioPicker {
                return Test.Scenario.allCases[row-1].rawValue
            } else if pickerView == testFailureFlowPicker {
                return Test.Flow.allCases[row-1].rawValue
            } else if pickerView == test3DSScenarioPicker {
                return Test.Params.ThreeDS.Scenario.allCases[row-1].rawValue
            }
        }

        return nil
    }

    func pickerView(_ pickerView: UIPickerView, didSelectRow row: Int, inComponent component: Int) {
        if pickerView == testScenarioPicker {
            if row == 0 {
                selectedTestScenario = nil
                testScenarioTextField.text = "-"
            } else {
                selectedTestScenario = Test.Scenario.allCases[row-1]
                testScenarioTextField.text = selectedTestScenario?.rawValue
            }
        } else if pickerView == testFailureFlowPicker {
            if row == 0 {
                selectedTestFlow = nil
                testFailureFlowTextField.text = "-"
            } else {
                selectedTestFlow = Test.Flow.allCases[row-1]
                testFailureFlowTextField.text = selectedTestFlow?.rawValue
            }
        } else if pickerView == test3DSScenarioPicker {
            if row == 0 {
                selectedTest3DSScenario = nil
                test3DSScenarioTextField.text = "-"
            } else {
                selectedTest3DSScenario = Test.Params.ThreeDS.Scenario.allCases[row-1]
                test3DSScenarioTextField.text = selectedTest3DSScenario?.rawValue
            }
        }

        render()
    }
}<|MERGE_RESOLUTION|>--- conflicted
+++ resolved
@@ -132,74 +132,9 @@
     var renderMode: RenderMode = .createClientSession
 
     var selectedPaymentHandling: PrimerPaymentHandling = .auto
-<<<<<<< HEAD
     
     var clientSession = MerchantMockDataManager.getClientSession(sessionType: .generic)
     
-=======
-
-    static let customerIdStorageKey = "io.primer.debug.customer-id"
-
-    static var customerId: String {
-
-        if let customerId = UserDefaults.standard.string(forKey: customerIdStorageKey) {
-            return customerId
-        }
-
-        let customerId = "ios-customer-\(String.randomString(length: 8))"
-        UserDefaults.standard.set(customerId, forKey: customerIdStorageKey)
-        return customerId
-    }
-
-    var clientSession = ClientSessionRequestBody(
-        customerId: customerId,
-        orderId: "ios-order-\(String.randomString(length: 8))",
-        currencyCode: CurrencyLoader().getCurrency("EUR"),
-        amount: nil,
-        metadata: nil,
-        customer: ClientSessionRequestBody.Customer(
-            firstName: "John",
-            lastName: "Smith",
-            emailAddress: "john@primer.io",
-            mobileNumber: "+4478888888888",
-            billingAddress: Address(
-                firstName: "John",
-                lastName: "Smith",
-                addressLine1: "65 York Road",
-                addressLine2: nil,
-                city: "London",
-                state: "Greater London",
-                countryCode: "GB",
-                postalCode: "NW06 4OM"),
-            shippingAddress: Address(
-                firstName: "John",
-                lastName: "Smith",
-                addressLine1: "9446 Richmond Road",
-                addressLine2: nil,
-                city: "London",
-                state: "Greater London",
-                countryCode: "GB",
-                postalCode: "EC53 8BT")
-        ),
-        order: ClientSessionRequestBody.Order(
-            countryCode: .de,
-            lineItems: [
-                ClientSessionRequestBody.Order.LineItem(
-                    itemId: "fancy-shoes-\(String.randomString(length: 4))",
-                    description: "Fancy Shoes",
-                    amount: 600,
-                    quantity: 1,
-                    discountAmount: nil,
-                    taxAmount: nil)
-            ]),
-        paymentMethod: ClientSessionRequestBody.PaymentMethod(
-            vaultOnSuccess: false,
-            options: nil,
-            paymentType: nil
-        ),
-        testParams: nil)
-
->>>>>>> 2c5c79b5
     var selectedTestScenario: Test.Scenario?
     var selectedTestFlow: Test.Flow?
     var selectedTest3DSScenario: Test.Params.ThreeDS.Scenario?
@@ -250,42 +185,8 @@
         view.addGestureRecognizer(viewTap)
 
         merchantNameTextField.text = "Primer Merchant"
-<<<<<<< HEAD
         populateSessionSettingsFields()
         
-=======
-
-        currencyTextField.text = clientSession.currencyCode?.code
-        countryCodeTextField.text = clientSession.order?.countryCode?.rawValue
-        orderIdTextField.text = clientSession.orderId
-
-        customerIdTextField.text = clientSession.customerId
-        customerFirstNameTextField.text = clientSession.customer?.firstName
-        customerLastNameTextField.text = clientSession.customer?.lastName
-        customerEmailTextField.text = clientSession.customer?.emailAddress
-        customerMobileNumberTextField.text = clientSession.customer?.mobileNumber
-
-        billingAddressSwitch.isOn = true
-        billingAddressFirstNameTextField.text = clientSession.customer?.billingAddress?.firstName
-        billingAddressLastNameTextField.text = clientSession.customer?.billingAddress?.lastName
-        billingAddressLine1TextField.text = clientSession.customer?.billingAddress?.addressLine1
-        billingAddressLine2TextField.text = clientSession.customer?.billingAddress?.addressLine2
-        billingAddressCityTextField.text = clientSession.customer?.billingAddress?.city
-        billingAddressStateTextField.text = clientSession.customer?.billingAddress?.state
-        billingAddressPostalCodeTextField.text = clientSession.customer?.billingAddress?.postalCode
-        billingAddressCountryTextField.text = clientSession.customer?.billingAddress?.countryCode
-
-        shippingAddressSwitch.isOn = true
-        shippinAddressFirstNameTextField.text = clientSession.customer?.shippingAddress?.firstName
-        shippinAddressLastNameTextField.text = clientSession.customer?.shippingAddress?.lastName
-        shippinAddressLine1TextField.text = clientSession.customer?.shippingAddress?.addressLine1
-        shippinAddressLine2TextField.text = clientSession.customer?.shippingAddress?.addressLine2
-        shippinAddressCityTextField.text = clientSession.customer?.shippingAddress?.city
-        shippinAddressStateTextField.text = clientSession.customer?.shippingAddress?.state
-        shippinAddressPostalCodeTextField.text = clientSession.customer?.shippingAddress?.postalCode
-        shippinAddressCountryTextField.text = clientSession.customer?.shippingAddress?.countryCode
-
->>>>>>> 2c5c79b5
         customerIdTextField.addTarget(self, action: #selector(customerIdChanged(_:)), for: .editingDidEnd)
 
         render()
@@ -307,12 +208,8 @@
             customerStackView.isHidden = false
             surchargeGroupStackView.isHidden = false
             useNewWorkflowsStackView.isHidden = false
-<<<<<<< HEAD
             oneTimePaymentStackView.isHidden = false
             
-=======
-
->>>>>>> 2c5c79b5
         case .clientToken:
             environmentStackView.isHidden = false
             testParamsGroupStackView.isHidden = true
@@ -323,12 +220,8 @@
             customerStackView.isHidden = true
             surchargeGroupStackView.isHidden = true
             useNewWorkflowsStackView.isHidden = true
-<<<<<<< HEAD
             oneTimePaymentStackView.isHidden = true
             
-=======
-
->>>>>>> 2c5c79b5
         case .testScenario:
             environmentStackView.isHidden = true
             testParamsGroupStackView.isHidden = false
@@ -339,12 +232,8 @@
             customerStackView.isHidden = false
             surchargeGroupStackView.isHidden = false
             useNewWorkflowsStackView.isHidden = true
-<<<<<<< HEAD
             oneTimePaymentStackView.isHidden = true
             
-=======
-
->>>>>>> 2c5c79b5
             testParamsStackView.isHidden = (selectedTestScenario == nil)
 
             if testResultSegmentedControl.selectedSegmentIndex == 0 {
@@ -478,16 +367,12 @@
     @IBAction func useNewWorkflowsSwitchValueChanged(_ sender: UISwitch) {
         useNewWorkflows = sender.isOn
     }
-<<<<<<< HEAD
     
     @IBAction func oneTimePaymentValueChanged(_ sender: UISwitch) {
         paymentSessionType = sender.isOn ? .oneTimePayment : .generic
         populateSessionSettingsFields()
     }
     
-=======
-
->>>>>>> 2c5c79b5
     func configureClientSession() {
         clientSession.currencyCode = CurrencyLoader().getCurrency(currencyTextField.text ?? "")
         clientSession.order?.countryCode = CountryCode(rawValue: countryCodeTextField.text ?? "")
@@ -523,7 +408,6 @@
         } else {
             clientSession.customer?.shippingAddress = nil
         }
-<<<<<<< HEAD
         
         clientSession.paymentMethod = MerchantMockDataManager.getPaymentMethod(sessionType: paymentSessionType)
     }
@@ -560,10 +444,6 @@
         shippinAddressStateTextField.text = clientSession.customer?.shippingAddress?.state
         shippinAddressPostalCodeTextField.text = clientSession.customer?.shippingAddress?.postalCode
         shippinAddressCountryTextField.text = clientSession.customer?.shippingAddress?.countryCode
-=======
-
-        clientSession.paymentMethod = .init(vaultOnSuccess: vaultPaymentsSwitch.isOn, options: nil, paymentType: nil)
->>>>>>> 2c5c79b5
     }
 
     func configureTestScenario() {
