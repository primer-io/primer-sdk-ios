// !$*UTF8*$!
{
	archiveVersion = 1;
	classes = {
	};
	objectVersion = 55;
	objects = {

/* Begin PBXBuildFile section */
		0402B7B62AFBBA7200B02C75 /* CardNetworkTests.swift in Sources */ = {isa = PBXBuildFile; fileRef = 0402B7B52AFBBA7200B02C75 /* CardNetworkTests.swift */; };
		0402B7B82AFBBC2200B02C75 /* ApplePayUtilsTest.swift in Sources */ = {isa = PBXBuildFile; fileRef = 0402B7B72AFBBC2200B02C75 /* ApplePayUtilsTest.swift */; };
		041295AA2AB9E25D00A4F243 /* MerchantHeadlessCheckoutNolPayViewController.swift in Sources */ = {isa = PBXBuildFile; fileRef = 041295A92AB9E25D00A4F243 /* MerchantHeadlessCheckoutNolPayViewController.swift */; };
		041295AD2AB9E2C100A4F243 /* PrimerHeadlessNolPayManagerTests.swift in Sources */ = {isa = PBXBuildFile; fileRef = 041295AB2AB9E2A900A4F243 /* PrimerHeadlessNolPayManagerTests.swift */; };
<<<<<<< HEAD
		041F52092ADE92A300A1D702 /* ListCardNetworksEndpointTests.swift in Sources */ = {isa = PBXBuildFile; fileRef = 041F52082ADE92A300A1D702 /* ListCardNetworksEndpointTests.swift */; };
		042ED15D2AF010500027833F /* CardValidationServiceTests.swift in Sources */ = {isa = PBXBuildFile; fileRef = 042ED15C2AF010500027833F /* CardValidationServiceTests.swift */; };
		042ED1622AF0F5600027833F /* MockBINDataAPIClient.swift in Sources */ = {isa = PBXBuildFile; fileRef = 042ED1612AF0F5600027833F /* MockBINDataAPIClient.swift */; };
		042ED1652AF0F5FD0027833F /* MockRawDataManagerDelegate.swift in Sources */ = {isa = PBXBuildFile; fileRef = 042ED1642AF0F5FD0027833F /* MockRawDataManagerDelegate.swift */; };
		0479FB192AF2599A00D0AFC9 /* StringTyper.swift in Sources */ = {isa = PBXBuildFile; fileRef = 0479FB172AF2599200D0AFC9 /* StringTyper.swift */; };
		047D8E892ADEA4C700A5E7BD /* NetworkService.swift in Sources */ = {isa = PBXBuildFile; fileRef = 047D8E882ADEA4C700A5E7BD /* NetworkService.swift */; };
		04DAAED42B03EED1002E2614 /* AssetsManagerTests.swift in Sources */ = {isa = PBXBuildFile; fileRef = 04DAAED32B03EED1002E2614 /* AssetsManagerTests.swift */; };
		04DAAED62B03EF0B002E2614 /* SDKSessionHelper.swift in Sources */ = {isa = PBXBuildFile; fileRef = 04DAAED52B03EF0B002E2614 /* SDKSessionHelper.swift */; };
=======
		04769C152B1A680C0051581C /* Promises+Helper.swift in Sources */ = {isa = PBXBuildFile; fileRef = 04769C142B1A680C0051581C /* Promises+Helper.swift */; };
		049298012B1DD466002E04B8 /* AnalyticsServiceTests.swift in Sources */ = {isa = PBXBuildFile; fileRef = 049298002B1DD466002E04B8 /* AnalyticsServiceTests.swift */; };
		049298072B1E1F4D002E04B8 /* AnalyticsStorageTests.swift in Sources */ = {isa = PBXBuildFile; fileRef = 049298062B1E1F4D002E04B8 /* AnalyticsStorageTests.swift */; };
>>>>>>> c4959b92
		04DFAADC2AAA01E60030FECE /* Debug App Tests-Info.plist in Resources */ = {isa = PBXBuildFile; fileRef = 04DFAADB2AAA01E60030FECE /* Debug App Tests-Info.plist */; };
		04F6EF722AE69FC500115D05 /* AnalyticsTests+Helpers.swift in Sources */ = {isa = PBXBuildFile; fileRef = 04F6EF712AE69FC500115D05 /* AnalyticsTests+Helpers.swift */; };
		04F6EF742AE6A06200115D05 /* AnalyticsEventsTests.swift in Sources */ = {isa = PBXBuildFile; fileRef = 04F6EF732AE6A06200115D05 /* AnalyticsEventsTests.swift */; };
		04FAF9EC2AE7B33E002E4BAE /* StringExtensionTests.swift in Sources */ = {isa = PBXBuildFile; fileRef = 04FAF9EB2AE7B33E002E4BAE /* StringExtensionTests.swift */; };
		05FAC0D894B841B52E9E0A9A /* PrimerRawCardDataManagerTests.swift in Sources */ = {isa = PBXBuildFile; fileRef = EEB1E1B37192BF739461AFF1 /* PrimerRawCardDataManagerTests.swift */; };
		088961D00784BD296EA9745C /* EncodingDecodingContainerTests.swift in Sources */ = {isa = PBXBuildFile; fileRef = C7D8E1E91CA11EC6831ADEE4 /* EncodingDecodingContainerTests.swift */; };
		0BB8BB3F9A6AC28A0C107DC8 /* UIStackViewExtensions.swift in Sources */ = {isa = PBXBuildFile; fileRef = 93F15C1E46C70C3D73B50F31 /* UIStackViewExtensions.swift */; };
		135E5BFD51371FABB5FF35D3 /* MerchantHeadlessCheckoutAvailablePaymentMethodsViewController.swift in Sources */ = {isa = PBXBuildFile; fileRef = 72E691B9A6A8EBB9F6A6B266 /* MerchantHeadlessCheckoutAvailablePaymentMethodsViewController.swift */; };
		14EE32F4821BD1F19F75227F /* MerchantHeadlessCheckoutRawRetailDataViewController.swift in Sources */ = {isa = PBXBuildFile; fileRef = 4C353D84EABA4990DAB4DD28 /* MerchantHeadlessCheckoutRawRetailDataViewController.swift */; };
		1589385B62C86DE7C735F3EC /* PrimerAPIConfigurationModuleTests.swift in Sources */ = {isa = PBXBuildFile; fileRef = 6C690FB7E6E8C942C87B1A1B /* PrimerAPIConfigurationModuleTests.swift */; };
		161D4BE3FFD5E4A60F4461F0 /* CreateResumePaymentService.swift in Sources */ = {isa = PBXBuildFile; fileRef = 38DD0A9535544D446514124A /* CreateResumePaymentService.swift */; };
		170F3A07A039EE30E065AA30 /* MerchantNewLineItemViewController.swift in Sources */ = {isa = PBXBuildFile; fileRef = 0ED746F8924E70AD868BC0F4 /* MerchantNewLineItemViewController.swift */; };
		208CA849F3187C2DA63CC17B /* HUC_TokenizationViewModelTests.swift in Sources */ = {isa = PBXBuildFile; fileRef = 4A5E3ACDA26D44F66B55766B /* HUC_TokenizationViewModelTests.swift */; };
		213196DEDF2A3A84037ED884 /* PollingModuleTests.swift in Sources */ = {isa = PBXBuildFile; fileRef = 49DFB1ACD5014BF28ED283B3 /* PollingModuleTests.swift */; };
		242EF5037D6FB396B7AE1CB5 /* HeadlessUniversalCheckoutTests.swift in Sources */ = {isa = PBXBuildFile; fileRef = E63F5C5C1FD2F3E6CB02EC5A /* HeadlessUniversalCheckoutTests.swift */; };
		24C060A48D4A2670FFC3426F /* ThreeDSErrorTests.swift in Sources */ = {isa = PBXBuildFile; fileRef = BF8639891B79E2FCCE10A510 /* ThreeDSErrorTests.swift */; };
		25FA73D4BBA89962663B5378 /* Mocks.swift in Sources */ = {isa = PBXBuildFile; fileRef = F4AC1EC0F98CB56DA4D075CA /* Mocks.swift */; };
		2662EB3445AE8C7188953EFD /* HeadlessVaultManagerTests.swift in Sources */ = {isa = PBXBuildFile; fileRef = 5AA706A14BACFDB8E5715788 /* HeadlessVaultManagerTests.swift */; };
		2C98B33ECA68109C7A6AA134 /* PrimerBancontactCardDataManagerTests.swift in Sources */ = {isa = PBXBuildFile; fileRef = E9899972360BCA5992CEE5BC /* PrimerBancontactCardDataManagerTests.swift */; };
		2E0D85B7343377F1319902AD /* MockPaymentMethodTokenizationViewModel.swift in Sources */ = {isa = PBXBuildFile; fileRef = 8A23886804B13FA754E775D0 /* MockPaymentMethodTokenizationViewModel.swift */; };
		33EA4F728A7984997A0EF515 /* TokenizationServiceTests.swift in Sources */ = {isa = PBXBuildFile; fileRef = 952364FBFD6FA09653ECA37E /* TokenizationServiceTests.swift */; };
		34CDCA7B403C001E4C55D26D /* MerchantSessionAndSettingsViewController.swift in Sources */ = {isa = PBXBuildFile; fileRef = C18C9664115CFDEB59FED19A /* MerchantSessionAndSettingsViewController.swift */; };
		3BB02CA24B6B3EF458326B7D /* Networking.swift in Sources */ = {isa = PBXBuildFile; fileRef = D038BDB23C062D362AAA09BE /* Networking.swift */; };
		3D112A8DE292D097E651FCDB /* IPay88Tests.swift in Sources */ = {isa = PBXBuildFile; fileRef = 7A5E6F7A9C12C69CB66032E3 /* IPay88Tests.swift */; };
		3EE90DEB1DB7BE9270FB17BF /* URLSessionStackTests.swift in Sources */ = {isa = PBXBuildFile; fileRef = 1F4E35F809D3FAF4354D5B05 /* URLSessionStackTests.swift */; };
		3FD160A4D951EA772ADF4E25 /* DecodedClientToken.swift in Sources */ = {isa = PBXBuildFile; fileRef = 5F8DC3341BDBB9AEDBE8D6DD /* DecodedClientToken.swift */; };
		4BD7794627267B40E9E10686 /* PrimerCheckoutTheme.swift in Sources */ = {isa = PBXBuildFile; fileRef = B9813BD518AC7C3F442B5075 /* PrimerCheckoutTheme.swift */; };
		53E3182FFC4E5F05D866CFAE /* Networking.swift in Sources */ = {isa = PBXBuildFile; fileRef = E8DE1E4FB055B60582977315 /* Networking.swift */; };
		57A32267CB16820016DD6CDF /* Pods_Debug_App.framework in Frameworks */ = {isa = PBXBuildFile; fileRef = 12EBD148E2BFB33F70446E7F /* Pods_Debug_App.framework */; };
		583EBAA90902121CEA479416 /* VaultService.swift in Sources */ = {isa = PBXBuildFile; fileRef = 5E8D7F3C53F8CCE4A03C975E /* VaultService.swift */; };
		592E00D98C8835CBCDAA26D9 /* MerchantDropInUIViewController.swift in Sources */ = {isa = PBXBuildFile; fileRef = 9874F439DA3EA5854A454687 /* MerchantDropInUIViewController.swift */; };
		5976CCA261F0811F5D7707DA /* TokenizationService.swift in Sources */ = {isa = PBXBuildFile; fileRef = 2E8F69253D85350BB7A1A761 /* TokenizationService.swift */; };
		5E24CD5B3084FE3E8A3E85EC /* CheckoutTheme.swift in Sources */ = {isa = PBXBuildFile; fileRef = 72845A3010F10A88F2EC7849 /* CheckoutTheme.swift */; };
		60F6C3AFA11A7EDB0687856A /* ViewController+PrimerUIHelpers.swift in Sources */ = {isa = PBXBuildFile; fileRef = D4139D8F153BB399DA67F2EE /* ViewController+PrimerUIHelpers.swift */; };
		60F7E716B34BE721651566DA /* Data+Extensions.swift in Sources */ = {isa = PBXBuildFile; fileRef = 1594BC5C96ECC3F46C811B2F /* Data+Extensions.swift */; };
		622A605DDEA98D981670B53F /* DropInUI_TokenizationViewModelTests.swift in Sources */ = {isa = PBXBuildFile; fileRef = 5DB3B88857B810440CDA881E /* DropInUI_TokenizationViewModelTests.swift */; };
		6B2212601374387CB004DA86 /* MaskTests.swift in Sources */ = {isa = PBXBuildFile; fileRef = BD26E8C6074BB89ACBD5B8B9 /* MaskTests.swift */; };
		70EAA3B33425CC9D16239BB0 /* ApplePayTests.swift in Sources */ = {isa = PBXBuildFile; fileRef = 31CFA93A373A7DB78DA77283 /* ApplePayTests.swift */; };
		72F8D6065334FCD5B726A52C /* MerchantHeadlessCheckoutRawPhoneNumberDataViewController.swift in Sources */ = {isa = PBXBuildFile; fileRef = 404E173A513B986A36F835F7 /* MerchantHeadlessCheckoutRawPhoneNumberDataViewController.swift */; };
		77A8EFBA78D6C6B95A400C74 /* WebViewUtilTests.swift in Sources */ = {isa = PBXBuildFile; fileRef = CA30891B2D5F9B6B97E56B99 /* WebViewUtilTests.swift */; };
		7F49B29FCC55CF3C5CB6C506 /* InternalCardComponentManagerTests.swift in Sources */ = {isa = PBXBuildFile; fileRef = 994AE6760B506D02499AEC90 /* InternalCardComponentManagerTests.swift */; };
		800B92A57CAAC6471D01A89D /* CardData.swift in Sources */ = {isa = PBXBuildFile; fileRef = D3D9154BF1E011FED6799CD5 /* CardData.swift */; };
		8064B65A8F83D5B004D081FD /* PaymentMethodConfigTests.swift in Sources */ = {isa = PBXBuildFile; fileRef = 752785ACCF65527C239391A8 /* PaymentMethodConfigTests.swift */; };
		85605C241F1CD45BA676D4A7 /* String+Extensions.swift in Sources */ = {isa = PBXBuildFile; fileRef = F9023841AFCE8E3205CB713A /* String+Extensions.swift */; };
		85EDC3F175D699BFF6BD48EF /* ViewController+Primer.swift in Sources */ = {isa = PBXBuildFile; fileRef = 39CCCB917D1881082ED75975 /* ViewController+Primer.swift */; };
		8B51ABC1C475342A047D5FA6 /* Networking+Models.swift in Sources */ = {isa = PBXBuildFile; fileRef = 77E08473D1DF8C47A6EB61B2 /* Networking+Models.swift */; };
		8B5CB0C992DBAB293D378FAD /* MockModule.swift in Sources */ = {isa = PBXBuildFile; fileRef = 7EA7D2BB0AC0A1877DB2E6CE /* MockModule.swift */; };
		91FAC91E687B6981268E677E /* DateTests.swift in Sources */ = {isa = PBXBuildFile; fileRef = BA0B2BEE5C389FD13E210847 /* DateTests.swift */; };
		9263BD762EC26F6AA986F0C9 /* MockAPIClient.swift in Sources */ = {isa = PBXBuildFile; fileRef = 17476BFBED51F389FCE82F16 /* MockAPIClient.swift */; };
		949864026D1CDE6F5C62C66E /* Main.storyboard in Resources */ = {isa = PBXBuildFile; fileRef = CE259612A00F85709107B872 /* Main.storyboard */; };
		961B5D18058EF4CFCD0185AE /* MockVaultCheckoutViewModel.swift in Sources */ = {isa = PBXBuildFile; fileRef = 7A3E75CD834937EF85DE1C14 /* MockVaultCheckoutViewModel.swift */; };
		97F0B302DF965C1AD1EC6F4D /* PaymentMethodConfigServiceTests.swift in Sources */ = {isa = PBXBuildFile; fileRef = 743F107C464526926A34A433 /* PaymentMethodConfigServiceTests.swift */; };
		9AB1ABF4E46A37766CDBF197 /* ApayaTests.swift in Sources */ = {isa = PBXBuildFile; fileRef = 1F79B50111AC4161CFB1EFE8 /* ApayaTests.swift */; };
		A1055D6F2AF125E90027B967 /* DebouncerTests.swift in Sources */ = {isa = PBXBuildFile; fileRef = A1055D6E2AF125E90027B967 /* DebouncerTests.swift */; };
		A13392BC2AD459E90005A4D7 /* NolPayLinkCardComponentTest.swift in Sources */ = {isa = PBXBuildFile; fileRef = A13392BB2AD459E90005A4D7 /* NolPayLinkCardComponentTest.swift */; };
		A1536BAD2AEBEC3A0087DDC0 /* NolPayPhoneMetadataServiceTests.swift in Sources */ = {isa = PBXBuildFile; fileRef = A1536BAC2AEBEC3A0087DDC0 /* NolPayPhoneMetadataServiceTests.swift */; };
		A1536BAF2AEC0A6D0087DDC0 /* NolTestsMocks.swift in Sources */ = {isa = PBXBuildFile; fileRef = A1536BAE2AEC0A6D0087DDC0 /* NolTestsMocks.swift */; };
		A1585C752ACDAA700014F0B9 /* NolPayLinkedCardsComponentTests.swift in Sources */ = {isa = PBXBuildFile; fileRef = A1585C742ACDAA700014F0B9 /* NolPayLinkedCardsComponentTests.swift */; };
		A19EF5632B20E22E00A72F60 /* .swiftlint.yml in Resources */ = {isa = PBXBuildFile; fileRef = A19EF5622B20E22E00A72F60 /* .swiftlint.yml */; };
		A1A3D0F32AD5585A00F7D8C9 /* NolPayUnlinkCardComponentTest.swift in Sources */ = {isa = PBXBuildFile; fileRef = A1A3D0F22AD5585A00F7D8C9 /* NolPayUnlinkCardComponentTest.swift */; };
		A1A3D0F52AD56BE300F7D8C9 /* NolPayPaymentComponentTests.swift in Sources */ = {isa = PBXBuildFile; fileRef = A1A3D0F42AD56BE300F7D8C9 /* NolPayPaymentComponentTests.swift */; };
		A39750255D4C33527A3766A0 /* UserInterfaceModuleTests.swift in Sources */ = {isa = PBXBuildFile; fileRef = 1B8CB5A11A44AA9F3D7FE356 /* UserInterfaceModuleTests.swift */; };
		A61B9E61EDCE18D34438352E /* PayPalConfirmBillingAgreementTests.swift in Sources */ = {isa = PBXBuildFile; fileRef = 9D122A0B71B707C2110AB7F5 /* PayPalConfirmBillingAgreementTests.swift */; };
		AAE3B30B64B6822A20987FCA /* CreateClientToken.swift in Sources */ = {isa = PBXBuildFile; fileRef = 229849A3DBE0858EE90673B9 /* CreateClientToken.swift */; };
		AD9CF1073EE0676E6640481A /* MerchantHeadlessCheckoutRawDataViewController.swift in Sources */ = {isa = PBXBuildFile; fileRef = B866FF13033A5CB8B4C3388E /* MerchantHeadlessCheckoutRawDataViewController.swift */; };
		C0115AC7BC96FDF49EF8E530 /* PaymentMethodCell.swift in Sources */ = {isa = PBXBuildFile; fileRef = 4E79C93EA805E87E1137A513 /* PaymentMethodCell.swift */; };
		C29B625B5698094691227852 /* TokenizationResponseTests.swift in Sources */ = {isa = PBXBuildFile; fileRef = D0A003705AFF7F922BCFE75F /* TokenizationResponseTests.swift */; };
		C5B3635FC90C149C4961BD9A /* Apaya.swift in Sources */ = {isa = PBXBuildFile; fileRef = 95E4B74F7EEA3D2D19E08FDA /* Apaya.swift */; };
		C60DE03D793D3ADB1637CA83 /* Pods_Debug_App_Tests.framework in Frameworks */ = {isa = PBXBuildFile; fileRef = 4FF90B3655F7A7831125F2C1 /* Pods_Debug_App_Tests.framework */; };
		C6D7F7ECFD35B3DC3AFD6CB2 /* PayPalService.swift in Sources */ = {isa = PBXBuildFile; fileRef = 25FD540BEA16ABBDFE7DE182 /* PayPalService.swift */; };
		C75A11E6AEEFC2B7A29BBC04 /* TestScenario.swift in Sources */ = {isa = PBXBuildFile; fileRef = A6AEF11B151368BF993C3EA9 /* TestScenario.swift */; };
		C8A64A69AD55D9BF82F0D876 /* StringTests.swift in Sources */ = {isa = PBXBuildFile; fileRef = 872A0647D4136E27365FB7F8 /* StringTests.swift */; };
		CE5E673A96BB5B96AE5EFC56 /* Range+Extensions.swift in Sources */ = {isa = PBXBuildFile; fileRef = 9128566126AA7F571FFECA3A /* Range+Extensions.swift */; };
		D649870C2D022B4063BDC0B4 /* PrimerRawRetailerDataTests.swift in Sources */ = {isa = PBXBuildFile; fileRef = B266F9E1651BD20E45DCCF68 /* PrimerRawRetailerDataTests.swift */; };
		D886D8E47D883304B505CE11 /* AppDelegate.swift in Sources */ = {isa = PBXBuildFile; fileRef = DAC5687FF32E8661F1A00CE5 /* AppDelegate.swift */; };
		DB1A2989DDE0928C62B15303 /* PayPalServiceTests.swift in Sources */ = {isa = PBXBuildFile; fileRef = 5D7EC742DEB5BE12252E3E5B /* PayPalServiceTests.swift */; };
		DC98712939835FB79A20BD63 /* IntExtensionTests.swift in Sources */ = {isa = PBXBuildFile; fileRef = 9314E0A4E884A8228611A030 /* IntExtensionTests.swift */; };
		DE53DA2D0AD108306C92E198 /* UIViewController+API.swift in Sources */ = {isa = PBXBuildFile; fileRef = B1FD8065D40A2D691F643F3B /* UIViewController+API.swift */; };
		E4DF956CABAE0633980D5B89 /* AnalyticsTests+Constants.swift in Sources */ = {isa = PBXBuildFile; fileRef = E90441E821B5FE76643B62A6 /* AnalyticsTests+Constants.swift */; };
		E52B5646C4E1E712FEDE06CB /* AnalyticsTests.swift in Sources */ = {isa = PBXBuildFile; fileRef = AF07D2421252EA2AE5C2FC4F /* AnalyticsTests.swift */; };
		E6F85ECD80B64754E7A6D35E /* RawDataManagerTests.swift in Sources */ = {isa = PBXBuildFile; fileRef = 8C7C082270CF1C6B7810F9B3 /* RawDataManagerTests.swift */; };
		EA7FAA4F8476BD3711D628CB /* Images.xcassets in Resources */ = {isa = PBXBuildFile; fileRef = B18D7E7738BF86467B0F1465 /* Images.xcassets */; };
		F02F496FD20B5291C044F62C /* MerchantResultViewController.swift in Sources */ = {isa = PBXBuildFile; fileRef = 00E3C8FE62D22147335F2455 /* MerchantResultViewController.swift */; };
		F03699592AC2E63700E4179D /* BuildFile in Sources */ = {isa = PBXBuildFile; };
		F0C2147F6FA26527BE55549A /* LaunchScreen.xib in Resources */ = {isa = PBXBuildFile; fileRef = FC701AFD94F96F0F1D108D1A /* LaunchScreen.xib */; };
		F1A71C2E0D900FEB9AF1351C /* ThreeDSProtocolVersionTests.swift in Sources */ = {isa = PBXBuildFile; fileRef = 021A00DEB01A46C876592575 /* ThreeDSProtocolVersionTests.swift */; };
		F3B88F24999785898FE54C53 /* MerchantHeadlesVaultManagerViewController.swift in Sources */ = {isa = PBXBuildFile; fileRef = 5698F95A8EC4DF45AFFDA783 /* MerchantHeadlesVaultManagerViewController.swift */; };
		F99DAF50E86E6F8CCD127E5B /* ThemeTests.swift in Sources */ = {isa = PBXBuildFile; fileRef = AD381E7E16D01D8D743232F7 /* ThemeTests.swift */; };
		FD5ADBCFA70DB606339F3AF2 /* TransactionResponse.swift in Sources */ = {isa = PBXBuildFile; fileRef = 70D3D6CF0F006A06B7CEC71B /* TransactionResponse.swift */; };
/* End PBXBuildFile section */

/* Begin PBXContainerItemProxy section */
		FED76127253C549C91488087 /* PBXContainerItemProxy */ = {
			isa = PBXContainerItemProxy;
			containerPortal = 25AB41367F759CCDA1881AD2 /* Project object */;
			proxyType = 1;
			remoteGlobalIDString = BEB14ABCDF34E3D24759EAAB;
			remoteInfo = "Debug App";
		};
/* End PBXContainerItemProxy section */

/* Begin PBXCopyFilesBuildPhase section */
		73B416AD9A0CB3B0EA16AF79 /* Embed Frameworks */ = {
			isa = PBXCopyFilesBuildPhase;
			buildActionMask = 2147483647;
			dstPath = "";
			dstSubfolderSpec = 10;
			files = (
			);
			name = "Embed Frameworks";
			runOnlyForDeploymentPostprocessing = 0;
		};
		D11E367C3560C383BC4CA0A7 /* Embed Frameworks */ = {
			isa = PBXCopyFilesBuildPhase;
			buildActionMask = 2147483647;
			dstPath = "";
			dstSubfolderSpec = 10;
			files = (
			);
			name = "Embed Frameworks";
			runOnlyForDeploymentPostprocessing = 0;
		};
/* End PBXCopyFilesBuildPhase section */

/* Begin PBXFileReference section */
		00E3C8FE62D22147335F2455 /* MerchantResultViewController.swift */ = {isa = PBXFileReference; lastKnownFileType = sourcecode.swift; path = MerchantResultViewController.swift; sourceTree = "<group>"; };
		01C09DEAB07F42004B26A278 /* pt-PT */ = {isa = PBXFileReference; lastKnownFileType = text.plist.strings; name = "pt-PT"; path = "pt-PT.lproj/LaunchScreen.strings"; sourceTree = "<group>"; };
		021A00DEB01A46C876592575 /* ThreeDSProtocolVersionTests.swift */ = {isa = PBXFileReference; lastKnownFileType = sourcecode.swift; path = ThreeDSProtocolVersionTests.swift; sourceTree = "<group>"; };
		0402B7B52AFBBA7200B02C75 /* CardNetworkTests.swift */ = {isa = PBXFileReference; lastKnownFileType = sourcecode.swift; path = CardNetworkTests.swift; sourceTree = "<group>"; };
		0402B7B72AFBBC2200B02C75 /* ApplePayUtilsTest.swift */ = {isa = PBXFileReference; lastKnownFileType = sourcecode.swift; path = ApplePayUtilsTest.swift; sourceTree = "<group>"; };
		041295A92AB9E25D00A4F243 /* MerchantHeadlessCheckoutNolPayViewController.swift */ = {isa = PBXFileReference; fileEncoding = 4; lastKnownFileType = sourcecode.swift; path = MerchantHeadlessCheckoutNolPayViewController.swift; sourceTree = "<group>"; };
		041295AB2AB9E2A900A4F243 /* PrimerHeadlessNolPayManagerTests.swift */ = {isa = PBXFileReference; fileEncoding = 4; lastKnownFileType = sourcecode.swift; path = PrimerHeadlessNolPayManagerTests.swift; sourceTree = "<group>"; };
<<<<<<< HEAD
		041F52082ADE92A300A1D702 /* ListCardNetworksEndpointTests.swift */ = {isa = PBXFileReference; lastKnownFileType = sourcecode.swift; path = ListCardNetworksEndpointTests.swift; sourceTree = "<group>"; };
		042ED15C2AF010500027833F /* CardValidationServiceTests.swift */ = {isa = PBXFileReference; lastKnownFileType = sourcecode.swift; path = CardValidationServiceTests.swift; sourceTree = "<group>"; };
		042ED1612AF0F5600027833F /* MockBINDataAPIClient.swift */ = {isa = PBXFileReference; lastKnownFileType = sourcecode.swift; path = MockBINDataAPIClient.swift; sourceTree = "<group>"; };
		042ED1642AF0F5FD0027833F /* MockRawDataManagerDelegate.swift */ = {isa = PBXFileReference; lastKnownFileType = sourcecode.swift; path = MockRawDataManagerDelegate.swift; sourceTree = "<group>"; };
		0479FB172AF2599200D0AFC9 /* StringTyper.swift */ = {isa = PBXFileReference; lastKnownFileType = sourcecode.swift; path = StringTyper.swift; sourceTree = "<group>"; };
		047D8E882ADEA4C700A5E7BD /* NetworkService.swift */ = {isa = PBXFileReference; lastKnownFileType = sourcecode.swift; path = NetworkService.swift; sourceTree = "<group>"; };
		04DAAED32B03EED1002E2614 /* AssetsManagerTests.swift */ = {isa = PBXFileReference; lastKnownFileType = sourcecode.swift; path = AssetsManagerTests.swift; sourceTree = "<group>"; };
		04DAAED52B03EF0B002E2614 /* SDKSessionHelper.swift */ = {isa = PBXFileReference; lastKnownFileType = sourcecode.swift; path = SDKSessionHelper.swift; sourceTree = "<group>"; };
=======
		04769C142B1A680C0051581C /* Promises+Helper.swift */ = {isa = PBXFileReference; lastKnownFileType = sourcecode.swift; path = "Promises+Helper.swift"; sourceTree = "<group>"; };
		049298002B1DD466002E04B8 /* AnalyticsServiceTests.swift */ = {isa = PBXFileReference; lastKnownFileType = sourcecode.swift; path = AnalyticsServiceTests.swift; sourceTree = "<group>"; };
		049298062B1E1F4D002E04B8 /* AnalyticsStorageTests.swift */ = {isa = PBXFileReference; lastKnownFileType = sourcecode.swift; path = AnalyticsStorageTests.swift; sourceTree = "<group>"; };
>>>>>>> c4959b92
		04DFAADB2AAA01E60030FECE /* Debug App Tests-Info.plist */ = {isa = PBXFileReference; fileEncoding = 4; lastKnownFileType = text.plist.xml; path = "Debug App Tests-Info.plist"; sourceTree = "<group>"; };
		04F6EF712AE69FC500115D05 /* AnalyticsTests+Helpers.swift */ = {isa = PBXFileReference; lastKnownFileType = sourcecode.swift; path = "AnalyticsTests+Helpers.swift"; sourceTree = "<group>"; };
		04F6EF732AE6A06200115D05 /* AnalyticsEventsTests.swift */ = {isa = PBXFileReference; lastKnownFileType = sourcecode.swift; path = AnalyticsEventsTests.swift; sourceTree = "<group>"; };
		04FAF9EB2AE7B33E002E4BAE /* StringExtensionTests.swift */ = {isa = PBXFileReference; lastKnownFileType = sourcecode.swift; path = StringExtensionTests.swift; sourceTree = "<group>"; };
		0DA32ABCF07A4EBED014327B /* es */ = {isa = PBXFileReference; lastKnownFileType = text.plist.strings; name = es; path = es.lproj/LaunchScreen.strings; sourceTree = "<group>"; };
		0ED746F8924E70AD868BC0F4 /* MerchantNewLineItemViewController.swift */ = {isa = PBXFileReference; lastKnownFileType = sourcecode.swift; path = MerchantNewLineItemViewController.swift; sourceTree = "<group>"; };
		0FD08B8CE57A11D1E35A8684 /* de */ = {isa = PBXFileReference; lastKnownFileType = text.plist.strings; name = de; path = de.lproj/LaunchScreen.strings; sourceTree = "<group>"; };
		12EBD148E2BFB33F70446E7F /* Pods_Debug_App.framework */ = {isa = PBXFileReference; explicitFileType = wrapper.framework; includeInIndex = 0; path = Pods_Debug_App.framework; sourceTree = BUILT_PRODUCTS_DIR; };
		13FA89917603E4BA5BB66AFC /* da */ = {isa = PBXFileReference; lastKnownFileType = text.plist.strings; name = da; path = da.lproj/LaunchScreen.strings; sourceTree = "<group>"; };
		1594BC5C96ECC3F46C811B2F /* Data+Extensions.swift */ = {isa = PBXFileReference; lastKnownFileType = sourcecode.swift; path = "Data+Extensions.swift"; sourceTree = "<group>"; };
		17476BFBED51F389FCE82F16 /* MockAPIClient.swift */ = {isa = PBXFileReference; lastKnownFileType = sourcecode.swift; path = MockAPIClient.swift; sourceTree = "<group>"; };
		1B8CB5A11A44AA9F3D7FE356 /* UserInterfaceModuleTests.swift */ = {isa = PBXFileReference; lastKnownFileType = sourcecode.swift; path = UserInterfaceModuleTests.swift; sourceTree = "<group>"; };
		1D05E65C196E6715D7D8B0C6 /* sv */ = {isa = PBXFileReference; lastKnownFileType = text.plist.strings; name = sv; path = sv.lproj/Main.strings; sourceTree = "<group>"; };
		1F4E35F809D3FAF4354D5B05 /* URLSessionStackTests.swift */ = {isa = PBXFileReference; lastKnownFileType = sourcecode.swift; path = URLSessionStackTests.swift; sourceTree = "<group>"; };
		1F79B50111AC4161CFB1EFE8 /* ApayaTests.swift */ = {isa = PBXFileReference; lastKnownFileType = sourcecode.swift; path = ApayaTests.swift; sourceTree = "<group>"; };
		229849A3DBE0858EE90673B9 /* CreateClientToken.swift */ = {isa = PBXFileReference; lastKnownFileType = sourcecode.swift; path = CreateClientToken.swift; sourceTree = "<group>"; };
		25FD540BEA16ABBDFE7DE182 /* PayPalService.swift */ = {isa = PBXFileReference; lastKnownFileType = sourcecode.swift; path = PayPalService.swift; sourceTree = "<group>"; };
		2A328E38DA586FFE0ED2894B /* de */ = {isa = PBXFileReference; lastKnownFileType = text.plist.strings; name = de; path = de.lproj/Main.strings; sourceTree = "<group>"; };
		2E64F057A39A91CA01CCB57F /* tr */ = {isa = PBXFileReference; lastKnownFileType = text.plist.strings; name = tr; path = tr.lproj/Main.strings; sourceTree = "<group>"; };
		2E8F69253D85350BB7A1A761 /* TokenizationService.swift */ = {isa = PBXFileReference; lastKnownFileType = sourcecode.swift; path = TokenizationService.swift; sourceTree = "<group>"; };
		31CFA93A373A7DB78DA77283 /* ApplePayTests.swift */ = {isa = PBXFileReference; lastKnownFileType = sourcecode.swift; path = ApplePayTests.swift; sourceTree = "<group>"; };
		33E18D5B5190C64631309D1B /* ar */ = {isa = PBXFileReference; lastKnownFileType = text.plist.strings; name = ar; path = ar.lproj/LaunchScreen.strings; sourceTree = "<group>"; };
		38DD0A9535544D446514124A /* CreateResumePaymentService.swift */ = {isa = PBXFileReference; lastKnownFileType = sourcecode.swift; path = CreateResumePaymentService.swift; sourceTree = "<group>"; };
		39CCCB917D1881082ED75975 /* ViewController+Primer.swift */ = {isa = PBXFileReference; lastKnownFileType = sourcecode.swift; path = "ViewController+Primer.swift"; sourceTree = "<group>"; };
		404E173A513B986A36F835F7 /* MerchantHeadlessCheckoutRawPhoneNumberDataViewController.swift */ = {isa = PBXFileReference; lastKnownFileType = sourcecode.swift; path = MerchantHeadlessCheckoutRawPhoneNumberDataViewController.swift; sourceTree = "<group>"; };
		483D2036DE3F89CA2C244C4F /* Debug App Tests.xctest */ = {isa = PBXFileReference; explicitFileType = wrapper.cfbundle; includeInIndex = 0; path = "Debug App Tests.xctest"; sourceTree = BUILT_PRODUCTS_DIR; };
		49DFB1ACD5014BF28ED283B3 /* PollingModuleTests.swift */ = {isa = PBXFileReference; lastKnownFileType = sourcecode.swift; path = PollingModuleTests.swift; sourceTree = "<group>"; };
		4A5E3ACDA26D44F66B55766B /* HUC_TokenizationViewModelTests.swift */ = {isa = PBXFileReference; lastKnownFileType = sourcecode.swift; path = HUC_TokenizationViewModelTests.swift; sourceTree = "<group>"; };
		4ACFB17A73AB7240BED98585 /* ExampleApp.entitlements */ = {isa = PBXFileReference; lastKnownFileType = text.plist.entitlements; path = ExampleApp.entitlements; sourceTree = "<group>"; };
		4C353D84EABA4990DAB4DD28 /* MerchantHeadlessCheckoutRawRetailDataViewController.swift */ = {isa = PBXFileReference; lastKnownFileType = sourcecode.swift; path = MerchantHeadlessCheckoutRawRetailDataViewController.swift; sourceTree = "<group>"; };
		4E79C93EA805E87E1137A513 /* PaymentMethodCell.swift */ = {isa = PBXFileReference; lastKnownFileType = sourcecode.swift; path = PaymentMethodCell.swift; sourceTree = "<group>"; };
		4FC9C2AC078C11C084077764 /* Pods-Debug App Tests.debug.xcconfig */ = {isa = PBXFileReference; includeInIndex = 1; lastKnownFileType = text.xcconfig; name = "Pods-Debug App Tests.debug.xcconfig"; path = "Target Support Files/Pods-Debug App Tests/Pods-Debug App Tests.debug.xcconfig"; sourceTree = "<group>"; };
		4FF90B3655F7A7831125F2C1 /* Pods_Debug_App_Tests.framework */ = {isa = PBXFileReference; explicitFileType = wrapper.framework; includeInIndex = 0; path = Pods_Debug_App_Tests.framework; sourceTree = BUILT_PRODUCTS_DIR; };
		52F54EC3C1ACE19DF48BD6E2 /* tr */ = {isa = PBXFileReference; lastKnownFileType = text.plist.strings; name = tr; path = tr.lproj/LaunchScreen.strings; sourceTree = "<group>"; };
		5698F95A8EC4DF45AFFDA783 /* MerchantHeadlesVaultManagerViewController.swift */ = {isa = PBXFileReference; lastKnownFileType = sourcecode.swift; path = MerchantHeadlesVaultManagerViewController.swift; sourceTree = "<group>"; };
		5AA706A14BACFDB8E5715788 /* HeadlessVaultManagerTests.swift */ = {isa = PBXFileReference; lastKnownFileType = sourcecode.swift; path = HeadlessVaultManagerTests.swift; sourceTree = "<group>"; };
		5D7EC742DEB5BE12252E3E5B /* PayPalServiceTests.swift */ = {isa = PBXFileReference; lastKnownFileType = sourcecode.swift; path = PayPalServiceTests.swift; sourceTree = "<group>"; };
		5DB3B88857B810440CDA881E /* DropInUI_TokenizationViewModelTests.swift */ = {isa = PBXFileReference; lastKnownFileType = sourcecode.swift; path = DropInUI_TokenizationViewModelTests.swift; sourceTree = "<group>"; };
		5E8D7F3C53F8CCE4A03C975E /* VaultService.swift */ = {isa = PBXFileReference; lastKnownFileType = sourcecode.swift; path = VaultService.swift; sourceTree = "<group>"; };
		5F8DC3341BDBB9AEDBE8D6DD /* DecodedClientToken.swift */ = {isa = PBXFileReference; lastKnownFileType = sourcecode.swift; path = DecodedClientToken.swift; sourceTree = "<group>"; };
		6493EA8D95DDA066DE982B24 /* es */ = {isa = PBXFileReference; lastKnownFileType = text.plist.strings; name = es; path = es.lproj/Main.strings; sourceTree = "<group>"; };
		68E2722188A5A2948DB31144 /* Debug App.app */ = {isa = PBXFileReference; explicitFileType = wrapper.application; includeInIndex = 0; path = "Debug App.app"; sourceTree = BUILT_PRODUCTS_DIR; };
		6C690FB7E6E8C942C87B1A1B /* PrimerAPIConfigurationModuleTests.swift */ = {isa = PBXFileReference; lastKnownFileType = sourcecode.swift; path = PrimerAPIConfigurationModuleTests.swift; sourceTree = "<group>"; };
		6D2261DDEE5DC5D2ED518037 /* Base */ = {isa = PBXFileReference; lastKnownFileType = file.xib; name = Base; path = Base.lproj/LaunchScreen.xib; sourceTree = "<group>"; };
		6D665EEA8106E51925C3CF2B /* da */ = {isa = PBXFileReference; lastKnownFileType = text.plist.strings; name = da; path = da.lproj/Main.strings; sourceTree = "<group>"; };
		70D3D6CF0F006A06B7CEC71B /* TransactionResponse.swift */ = {isa = PBXFileReference; lastKnownFileType = sourcecode.swift; path = TransactionResponse.swift; sourceTree = "<group>"; };
		721B75053C8E82756FB8AD0D /* pl */ = {isa = PBXFileReference; lastKnownFileType = text.plist.strings; name = pl; path = pl.lproj/LaunchScreen.strings; sourceTree = "<group>"; };
		72845A3010F10A88F2EC7849 /* CheckoutTheme.swift */ = {isa = PBXFileReference; lastKnownFileType = sourcecode.swift; path = CheckoutTheme.swift; sourceTree = "<group>"; };
		72E691B9A6A8EBB9F6A6B266 /* MerchantHeadlessCheckoutAvailablePaymentMethodsViewController.swift */ = {isa = PBXFileReference; lastKnownFileType = sourcecode.swift; path = MerchantHeadlessCheckoutAvailablePaymentMethodsViewController.swift; sourceTree = "<group>"; };
		743E00065B4A8D6C95092A23 /* it */ = {isa = PBXFileReference; lastKnownFileType = text.plist.strings; name = it; path = it.lproj/LaunchScreen.strings; sourceTree = "<group>"; };
		743F107C464526926A34A433 /* PaymentMethodConfigServiceTests.swift */ = {isa = PBXFileReference; lastKnownFileType = sourcecode.swift; path = PaymentMethodConfigServiceTests.swift; sourceTree = "<group>"; };
		7480FE5F665CC66C092BC95A /* Base */ = {isa = PBXFileReference; lastKnownFileType = file.storyboard; name = Base; path = Base.lproj/Main.storyboard; sourceTree = "<group>"; };
		752785ACCF65527C239391A8 /* PaymentMethodConfigTests.swift */ = {isa = PBXFileReference; lastKnownFileType = sourcecode.swift; path = PaymentMethodConfigTests.swift; sourceTree = "<group>"; };
		77E08473D1DF8C47A6EB61B2 /* Networking+Models.swift */ = {isa = PBXFileReference; lastKnownFileType = sourcecode.swift; path = "Networking+Models.swift"; sourceTree = "<group>"; };
		7A3E75CD834937EF85DE1C14 /* MockVaultCheckoutViewModel.swift */ = {isa = PBXFileReference; lastKnownFileType = sourcecode.swift; path = MockVaultCheckoutViewModel.swift; sourceTree = "<group>"; };
		7A5E6F7A9C12C69CB66032E3 /* IPay88Tests.swift */ = {isa = PBXFileReference; lastKnownFileType = sourcecode.swift; path = IPay88Tests.swift; sourceTree = "<group>"; };
		7EA7D2BB0AC0A1877DB2E6CE /* MockModule.swift */ = {isa = PBXFileReference; lastKnownFileType = sourcecode.swift; path = MockModule.swift; sourceTree = "<group>"; };
		872A0647D4136E27365FB7F8 /* StringTests.swift */ = {isa = PBXFileReference; lastKnownFileType = sourcecode.swift; path = StringTests.swift; sourceTree = "<group>"; };
		8A23886804B13FA754E775D0 /* MockPaymentMethodTokenizationViewModel.swift */ = {isa = PBXFileReference; lastKnownFileType = sourcecode.swift; path = MockPaymentMethodTokenizationViewModel.swift; sourceTree = "<group>"; };
		8A3FDC6FE0EB5AB5828D4D80 /* el */ = {isa = PBXFileReference; lastKnownFileType = text.plist.strings; name = el; path = el.lproj/LaunchScreen.strings; sourceTree = "<group>"; };
		8C7C082270CF1C6B7810F9B3 /* RawDataManagerTests.swift */ = {isa = PBXFileReference; lastKnownFileType = sourcecode.swift; path = RawDataManagerTests.swift; sourceTree = "<group>"; };
		9128566126AA7F571FFECA3A /* Range+Extensions.swift */ = {isa = PBXFileReference; lastKnownFileType = sourcecode.swift; path = "Range+Extensions.swift"; sourceTree = "<group>"; };
		92BE0A1A904DCEA405A11CC1 /* pl */ = {isa = PBXFileReference; lastKnownFileType = text.plist.strings; name = pl; path = pl.lproj/Main.strings; sourceTree = "<group>"; };
		9314E0A4E884A8228611A030 /* IntExtensionTests.swift */ = {isa = PBXFileReference; lastKnownFileType = sourcecode.swift; path = IntExtensionTests.swift; sourceTree = "<group>"; };
		93F15C1E46C70C3D73B50F31 /* UIStackViewExtensions.swift */ = {isa = PBXFileReference; lastKnownFileType = sourcecode.swift; path = UIStackViewExtensions.swift; sourceTree = "<group>"; };
		942332BD921CBCAFBC77BD6D /* ar */ = {isa = PBXFileReference; lastKnownFileType = text.plist.strings; name = ar; path = ar.lproj/Main.strings; sourceTree = "<group>"; };
		952364FBFD6FA09653ECA37E /* TokenizationServiceTests.swift */ = {isa = PBXFileReference; lastKnownFileType = sourcecode.swift; path = TokenizationServiceTests.swift; sourceTree = "<group>"; };
		95E4B74F7EEA3D2D19E08FDA /* Apaya.swift */ = {isa = PBXFileReference; lastKnownFileType = sourcecode.swift; path = Apaya.swift; sourceTree = "<group>"; };
		96700D95182B34642909E79B /* Pods-Debug App.debug.xcconfig */ = {isa = PBXFileReference; includeInIndex = 1; lastKnownFileType = text.xcconfig; name = "Pods-Debug App.debug.xcconfig"; path = "Target Support Files/Pods-Debug App/Pods-Debug App.debug.xcconfig"; sourceTree = "<group>"; };
		98079137F3DE1FE6221DA7EC /* nb */ = {isa = PBXFileReference; lastKnownFileType = text.plist.strings; name = nb; path = nb.lproj/Main.strings; sourceTree = "<group>"; };
		9874F439DA3EA5854A454687 /* MerchantDropInUIViewController.swift */ = {isa = PBXFileReference; lastKnownFileType = sourcecode.swift; path = MerchantDropInUIViewController.swift; sourceTree = "<group>"; };
		994AE6760B506D02499AEC90 /* InternalCardComponentManagerTests.swift */ = {isa = PBXFileReference; lastKnownFileType = sourcecode.swift; path = InternalCardComponentManagerTests.swift; sourceTree = "<group>"; };
		9D122A0B71B707C2110AB7F5 /* PayPalConfirmBillingAgreementTests.swift */ = {isa = PBXFileReference; lastKnownFileType = sourcecode.swift; path = PayPalConfirmBillingAgreementTests.swift; sourceTree = "<group>"; };
		A1047C42B066A927EB582066 /* Pods-Debug App Tests.release.xcconfig */ = {isa = PBXFileReference; includeInIndex = 1; lastKnownFileType = text.xcconfig; name = "Pods-Debug App Tests.release.xcconfig"; path = "Target Support Files/Pods-Debug App Tests/Pods-Debug App Tests.release.xcconfig"; sourceTree = "<group>"; };
		A1055D6E2AF125E90027B967 /* DebouncerTests.swift */ = {isa = PBXFileReference; lastKnownFileType = sourcecode.swift; path = DebouncerTests.swift; sourceTree = "<group>"; };
		A13392BB2AD459E90005A4D7 /* NolPayLinkCardComponentTest.swift */ = {isa = PBXFileReference; lastKnownFileType = sourcecode.swift; path = NolPayLinkCardComponentTest.swift; sourceTree = "<group>"; };
		A1536BAC2AEBEC3A0087DDC0 /* NolPayPhoneMetadataServiceTests.swift */ = {isa = PBXFileReference; lastKnownFileType = sourcecode.swift; path = NolPayPhoneMetadataServiceTests.swift; sourceTree = "<group>"; };
		A1536BAE2AEC0A6D0087DDC0 /* NolTestsMocks.swift */ = {isa = PBXFileReference; lastKnownFileType = sourcecode.swift; path = NolTestsMocks.swift; sourceTree = "<group>"; };
		A1585C742ACDAA700014F0B9 /* NolPayLinkedCardsComponentTests.swift */ = {isa = PBXFileReference; lastKnownFileType = sourcecode.swift; path = NolPayLinkedCardsComponentTests.swift; sourceTree = "<group>"; };
		A1604A656AF654D7422A2A5E /* fr */ = {isa = PBXFileReference; lastKnownFileType = text.plist.strings; name = fr; path = fr.lproj/Main.strings; sourceTree = "<group>"; };
		A19EF5622B20E22E00A72F60 /* .swiftlint.yml */ = {isa = PBXFileReference; fileEncoding = 4; lastKnownFileType = text.yaml; path = .swiftlint.yml; sourceTree = "<group>"; };
		A1A3D0F22AD5585A00F7D8C9 /* NolPayUnlinkCardComponentTest.swift */ = {isa = PBXFileReference; lastKnownFileType = sourcecode.swift; path = NolPayUnlinkCardComponentTest.swift; sourceTree = "<group>"; };
		A1A3D0F42AD56BE300F7D8C9 /* NolPayPaymentComponentTests.swift */ = {isa = PBXFileReference; lastKnownFileType = sourcecode.swift; path = NolPayPaymentComponentTests.swift; sourceTree = "<group>"; };
		A6AEF11B151368BF993C3EA9 /* TestScenario.swift */ = {isa = PBXFileReference; lastKnownFileType = sourcecode.swift; path = TestScenario.swift; sourceTree = "<group>"; };
		AD381E7E16D01D8D743232F7 /* ThemeTests.swift */ = {isa = PBXFileReference; lastKnownFileType = sourcecode.swift; path = ThemeTests.swift; sourceTree = "<group>"; };
		AF07D2421252EA2AE5C2FC4F /* AnalyticsTests.swift */ = {isa = PBXFileReference; lastKnownFileType = sourcecode.swift; path = AnalyticsTests.swift; sourceTree = "<group>"; };
		B18D7E7738BF86467B0F1465 /* Images.xcassets */ = {isa = PBXFileReference; lastKnownFileType = folder.assetcatalog; path = Images.xcassets; sourceTree = "<group>"; };
		B1FD8065D40A2D691F643F3B /* UIViewController+API.swift */ = {isa = PBXFileReference; lastKnownFileType = sourcecode.swift; path = "UIViewController+API.swift"; sourceTree = "<group>"; };
		B266F9E1651BD20E45DCCF68 /* PrimerRawRetailerDataTests.swift */ = {isa = PBXFileReference; lastKnownFileType = sourcecode.swift; path = PrimerRawRetailerDataTests.swift; sourceTree = "<group>"; };
		B866FF13033A5CB8B4C3388E /* MerchantHeadlessCheckoutRawDataViewController.swift */ = {isa = PBXFileReference; lastKnownFileType = sourcecode.swift; path = MerchantHeadlessCheckoutRawDataViewController.swift; sourceTree = "<group>"; };
		B9813BD518AC7C3F442B5075 /* PrimerCheckoutTheme.swift */ = {isa = PBXFileReference; lastKnownFileType = sourcecode.swift; path = PrimerCheckoutTheme.swift; sourceTree = "<group>"; };
		BA0B2BEE5C389FD13E210847 /* DateTests.swift */ = {isa = PBXFileReference; lastKnownFileType = sourcecode.swift; path = DateTests.swift; sourceTree = "<group>"; };
		BD26E8C6074BB89ACBD5B8B9 /* MaskTests.swift */ = {isa = PBXFileReference; lastKnownFileType = sourcecode.swift; path = MaskTests.swift; sourceTree = "<group>"; };
		BF8639891B79E2FCCE10A510 /* ThreeDSErrorTests.swift */ = {isa = PBXFileReference; lastKnownFileType = sourcecode.swift; path = ThreeDSErrorTests.swift; sourceTree = "<group>"; };
		C18C9664115CFDEB59FED19A /* MerchantSessionAndSettingsViewController.swift */ = {isa = PBXFileReference; lastKnownFileType = sourcecode.swift; path = MerchantSessionAndSettingsViewController.swift; sourceTree = "<group>"; };
		C4DFE77F28AB538220A0F6EE /* ka */ = {isa = PBXFileReference; lastKnownFileType = text.plist.strings; name = ka; path = ka.lproj/Main.strings; sourceTree = "<group>"; };
		C7D8E1E91CA11EC6831ADEE4 /* EncodingDecodingContainerTests.swift */ = {isa = PBXFileReference; lastKnownFileType = sourcecode.swift; path = EncodingDecodingContainerTests.swift; sourceTree = "<group>"; };
		C7EB86C62BA46BF51C64ABC2 /* nb */ = {isa = PBXFileReference; lastKnownFileType = text.plist.strings; name = nb; path = nb.lproj/LaunchScreen.strings; sourceTree = "<group>"; };
		CA30891B2D5F9B6B97E56B99 /* WebViewUtilTests.swift */ = {isa = PBXFileReference; lastKnownFileType = sourcecode.swift; path = WebViewUtilTests.swift; sourceTree = "<group>"; };
		D038BDB23C062D362AAA09BE /* Networking.swift */ = {isa = PBXFileReference; lastKnownFileType = sourcecode.swift; path = Networking.swift; sourceTree = "<group>"; };
		D0A003705AFF7F922BCFE75F /* TokenizationResponseTests.swift */ = {isa = PBXFileReference; lastKnownFileType = sourcecode.swift; path = TokenizationResponseTests.swift; sourceTree = "<group>"; };
		D3D9154BF1E011FED6799CD5 /* CardData.swift */ = {isa = PBXFileReference; lastKnownFileType = sourcecode.swift; path = CardData.swift; sourceTree = "<group>"; };
		D4139D8F153BB399DA67F2EE /* ViewController+PrimerUIHelpers.swift */ = {isa = PBXFileReference; lastKnownFileType = sourcecode.swift; path = "ViewController+PrimerUIHelpers.swift"; sourceTree = "<group>"; };
		D5C1B1F65A9382606A25CE77 /* el */ = {isa = PBXFileReference; lastKnownFileType = text.plist.strings; name = el; path = el.lproj/Main.strings; sourceTree = "<group>"; };
		DAC5687FF32E8661F1A00CE5 /* AppDelegate.swift */ = {isa = PBXFileReference; lastKnownFileType = sourcecode.swift; path = AppDelegate.swift; sourceTree = "<group>"; };
		DBC8EA85D1CBC1EC4AB3EB8C /* fr */ = {isa = PBXFileReference; lastKnownFileType = text.plist.strings; name = fr; path = fr.lproj/LaunchScreen.strings; sourceTree = "<group>"; };
		DECCDC4079DC6471CEDDEA84 /* sv */ = {isa = PBXFileReference; lastKnownFileType = text.plist.strings; name = sv; path = sv.lproj/LaunchScreen.strings; sourceTree = "<group>"; };
		E1C3EF0BA039C0A50EDE13A5 /* nl */ = {isa = PBXFileReference; lastKnownFileType = text.plist.strings; name = nl; path = nl.lproj/Main.strings; sourceTree = "<group>"; };
		E63F5C5C1FD2F3E6CB02EC5A /* HeadlessUniversalCheckoutTests.swift */ = {isa = PBXFileReference; lastKnownFileType = sourcecode.swift; path = HeadlessUniversalCheckoutTests.swift; sourceTree = "<group>"; };
		E7640DB186F9638C2F556F77 /* it */ = {isa = PBXFileReference; lastKnownFileType = text.plist.strings; name = it; path = it.lproj/Main.strings; sourceTree = "<group>"; };
		E8DE1E4FB055B60582977315 /* Networking.swift */ = {isa = PBXFileReference; lastKnownFileType = sourcecode.swift; path = Networking.swift; sourceTree = "<group>"; };
		E90441E821B5FE76643B62A6 /* AnalyticsTests+Constants.swift */ = {isa = PBXFileReference; lastKnownFileType = sourcecode.swift; path = "AnalyticsTests+Constants.swift"; sourceTree = "<group>"; };
		E9899972360BCA5992CEE5BC /* PrimerBancontactCardDataManagerTests.swift */ = {isa = PBXFileReference; lastKnownFileType = sourcecode.swift; path = PrimerBancontactCardDataManagerTests.swift; sourceTree = "<group>"; };
		EEB1E1B37192BF739461AFF1 /* PrimerRawCardDataManagerTests.swift */ = {isa = PBXFileReference; lastKnownFileType = sourcecode.swift; path = PrimerRawCardDataManagerTests.swift; sourceTree = "<group>"; };
		F4AC1EC0F98CB56DA4D075CA /* Mocks.swift */ = {isa = PBXFileReference; lastKnownFileType = sourcecode.swift; path = Mocks.swift; sourceTree = "<group>"; };
		F816A2444633C4336A7CB071 /* en */ = {isa = PBXFileReference; lastKnownFileType = text.plist.strings; name = en; path = en.lproj/Main.strings; sourceTree = "<group>"; };
		F9023841AFCE8E3205CB713A /* String+Extensions.swift */ = {isa = PBXFileReference; lastKnownFileType = sourcecode.swift; path = "String+Extensions.swift"; sourceTree = "<group>"; };
		FB1F71737862EF5D0F4FE5AB /* Info.plist */ = {isa = PBXFileReference; lastKnownFileType = text.plist; path = Info.plist; sourceTree = "<group>"; };
		FC8A21D574BAEF7E0ED9E9CD /* pt-PT */ = {isa = PBXFileReference; lastKnownFileType = text.plist.strings; name = "pt-PT"; path = "pt-PT.lproj/Main.strings"; sourceTree = "<group>"; };
		FD66A5CA18FB3684D35D4AF7 /* Pods-Debug App.release.xcconfig */ = {isa = PBXFileReference; includeInIndex = 1; lastKnownFileType = text.xcconfig; name = "Pods-Debug App.release.xcconfig"; path = "Target Support Files/Pods-Debug App/Pods-Debug App.release.xcconfig"; sourceTree = "<group>"; };
		FEEF675F553A6AD99750CB0F /* nl */ = {isa = PBXFileReference; lastKnownFileType = text.plist.strings; name = nl; path = nl.lproj/LaunchScreen.strings; sourceTree = "<group>"; };
		FF4B1BBF378E48EBDBDCEE2A /* ka */ = {isa = PBXFileReference; lastKnownFileType = text.plist.strings; name = ka; path = ka.lproj/LaunchScreen.strings; sourceTree = "<group>"; };
/* End PBXFileReference section */

/* Begin PBXFrameworksBuildPhase section */
		70DF25A36D08F36CBD603C15 /* Frameworks */ = {
			isa = PBXFrameworksBuildPhase;
			buildActionMask = 2147483647;
			files = (
				C60DE03D793D3ADB1637CA83 /* Pods_Debug_App_Tests.framework in Frameworks */,
			);
			runOnlyForDeploymentPostprocessing = 0;
		};
		CB612F7DF16CD3190025327F /* Frameworks */ = {
			isa = PBXFrameworksBuildPhase;
			buildActionMask = 2147483647;
			files = (
				57A32267CB16820016DD6CDF /* Pods_Debug_App.framework in Frameworks */,
			);
			runOnlyForDeploymentPostprocessing = 0;
		};
/* End PBXFrameworksBuildPhase section */

/* Begin PBXGroup section */
		042ED1632AF0F5CE0027833F /* Delegates */ = {
			isa = PBXGroup;
			children = (
				042ED1642AF0F5FD0027833F /* MockRawDataManagerDelegate.swift */,
			);
			path = Delegates;
			sourceTree = "<group>";
		};
		0479FB162AF2598800D0AFC9 /* Test Utilities */ = {
			isa = PBXGroup;
			children = (
				0479FB172AF2599200D0AFC9 /* StringTyper.swift */,
				04DAAED52B03EF0B002E2614 /* SDKSessionHelper.swift */,
			);
			path = "Test Utilities";
			sourceTree = "<group>";
		};
		04DAAED22B03EEBE002E2614 /* Assets */ = {
			isa = PBXGroup;
			children = (
				04DAAED32B03EED1002E2614 /* AssetsManagerTests.swift */,
			);
			path = Assets;
			sourceTree = "<group>";
		};
		094077DEFDC2739B10CF4183 /* Resources */ = {
			isa = PBXGroup;
			children = (
				2A9F290E21D650154DEB2F19 /* Localized Views */,
				B18D7E7738BF86467B0F1465 /* Images.xcassets */,
			);
			path = Resources;
			sourceTree = "<group>";
		};
		0E5CB4D963647832FF985B29 /* View Controllers */ = {
			isa = PBXGroup;
			children = (
				EF5FBE3673FBCB40F55F4DC0 /* New UI */,
				9874F439DA3EA5854A454687 /* MerchantDropInUIViewController.swift */,
				72E691B9A6A8EBB9F6A6B266 /* MerchantHeadlessCheckoutAvailablePaymentMethodsViewController.swift */,
				B866FF13033A5CB8B4C3388E /* MerchantHeadlessCheckoutRawDataViewController.swift */,
				404E173A513B986A36F835F7 /* MerchantHeadlessCheckoutRawPhoneNumberDataViewController.swift */,
				4C353D84EABA4990DAB4DD28 /* MerchantHeadlessCheckoutRawRetailDataViewController.swift */,
				5698F95A8EC4DF45AFFDA783 /* MerchantHeadlesVaultManagerViewController.swift */,
				00E3C8FE62D22147335F2455 /* MerchantResultViewController.swift */,
				C18C9664115CFDEB59FED19A /* MerchantSessionAndSettingsViewController.swift */,
			);
			path = "View Controllers";
			sourceTree = "<group>";
		};
		1C9799A622D0CCDBBF94925B = {
			isa = PBXGroup;
			children = (
				A19EF5622B20E22E00A72F60 /* .swiftlint.yml */,
				FBDF3F8B5F93A0EC28048640 /* Project */,
				DF30711EB149C64C364BB79A /* Products */,
				61E8D69DF93462D748F446DF /* Pods */,
				1CD9548CBA0BC33E832D9ED1 /* Frameworks */,
			);
			sourceTree = "<group>";
		};
		1CD9548CBA0BC33E832D9ED1 /* Frameworks */ = {
			isa = PBXGroup;
			children = (
				12EBD148E2BFB33F70446E7F /* Pods_Debug_App.framework */,
				4FF90B3655F7A7831125F2C1 /* Pods_Debug_App_Tests.framework */,
			);
			name = Frameworks;
			sourceTree = "<group>";
		};
		2A9F290E21D650154DEB2F19 /* Localized Views */ = {
			isa = PBXGroup;
			children = (
				FC701AFD94F96F0F1D108D1A /* LaunchScreen.xib */,
				CE259612A00F85709107B872 /* Main.storyboard */,
			);
			path = "Localized Views";
			sourceTree = "<group>";
		};
		2F23D3C9CC9CBC1B95329B1C /* Network */ = {
			isa = PBXGroup;
			children = (
				1F4E35F809D3FAF4354D5B05 /* URLSessionStackTests.swift */,
				041F52082ADE92A300A1D702 /* ListCardNetworksEndpointTests.swift */,
			);
			path = Network;
			sourceTree = "<group>";
		};
		553A7EDE72B8249F55A0E6B9 /* Extension */ = {
			isa = PBXGroup;
			children = (
				1594BC5C96ECC3F46C811B2F /* Data+Extensions.swift */,
				9128566126AA7F571FFECA3A /* Range+Extensions.swift */,
				F9023841AFCE8E3205CB713A /* String+Extensions.swift */,
				93F15C1E46C70C3D73B50F31 /* UIStackViewExtensions.swift */,
				B1FD8065D40A2D691F643F3B /* UIViewController+API.swift */,
				39CCCB917D1881082ED75975 /* ViewController+Primer.swift */,
				D4139D8F153BB399DA67F2EE /* ViewController+PrimerUIHelpers.swift */,
			);
			path = Extension;
			sourceTree = "<group>";
		};
		5836043C1C4E5A1CF7B81CDD /* Services */ = {
			isa = PBXGroup;
			children = (
				994AE6760B506D02499AEC90 /* InternalCardComponentManagerTests.swift */,
				743F107C464526926A34A433 /* PaymentMethodConfigServiceTests.swift */,
				5D7EC742DEB5BE12252E3E5B /* PayPalServiceTests.swift */,
				952364FBFD6FA09653ECA37E /* TokenizationServiceTests.swift */,
				042ED15C2AF010500027833F /* CardValidationServiceTests.swift */,
			);
			path = Services;
			sourceTree = "<group>";
		};
		5CC7BF9D8A0A9D8490C48151 /* Primer */ = {
			isa = PBXGroup;
			children = (
				A15985C22ACDA82F00A64C3C /* NolPay */,
				E9899972360BCA5992CEE5BC /* PrimerBancontactCardDataManagerTests.swift */,
				EEB1E1B37192BF739461AFF1 /* PrimerRawCardDataManagerTests.swift */,
				B266F9E1651BD20E45DCCF68 /* PrimerRawRetailerDataTests.swift */,
			);
			path = Primer;
			sourceTree = "<group>";
		};
		5E99BB590FD6521F2D5403BB /* Sources */ = {
			isa = PBXGroup;
			children = (
				553A7EDE72B8249F55A0E6B9 /* Extension */,
				D9AC6F54A87D432982864A63 /* Model */,
				64FB843527A1671D550B536F /* Network */,
				F214F09DF97D2A83FC7D0BE0 /* View */,
				0E5CB4D963647832FF985B29 /* View Controllers */,
				A9ACBE5F8E70CF200C80001F /* View Model */,
				DAC5687FF32E8661F1A00CE5 /* AppDelegate.swift */,
			);
			path = Sources;
			sourceTree = "<group>";
		};
		61C1263B3C114C5B0A1E5AB4 /* Services */ = {
			isa = PBXGroup;
			children = (
				38DD0A9535544D446514124A /* CreateResumePaymentService.swift */,
				25FD540BEA16ABBDFE7DE182 /* PayPalService.swift */,
				2E8F69253D85350BB7A1A761 /* TokenizationService.swift */,
				5E8D7F3C53F8CCE4A03C975E /* VaultService.swift */,
				047D8E882ADEA4C700A5E7BD /* NetworkService.swift */,
				042ED1612AF0F5600027833F /* MockBINDataAPIClient.swift */,
			);
			path = Services;
			sourceTree = "<group>";
		};
		61E8D69DF93462D748F446DF /* Pods */ = {
			isa = PBXGroup;
			children = (
				96700D95182B34642909E79B /* Pods-Debug App.debug.xcconfig */,
				FD66A5CA18FB3684D35D4AF7 /* Pods-Debug App.release.xcconfig */,
				4FC9C2AC078C11C084077764 /* Pods-Debug App Tests.debug.xcconfig */,
				A1047C42B066A927EB582066 /* Pods-Debug App Tests.release.xcconfig */,
			);
			path = Pods;
			sourceTree = "<group>";
		};
		626776D8EFEF24D5C5A36307 /* Extensions */ = {
			isa = PBXGroup;
			children = (
				C7D8E1E91CA11EC6831ADEE4 /* EncodingDecodingContainerTests.swift */,
				04FAF9EB2AE7B33E002E4BAE /* StringExtensionTests.swift */,
			);
			path = Extensions;
			sourceTree = "<group>";
		};
		64FB843527A1671D550B536F /* Network */ = {
			isa = PBXGroup;
			children = (
				E8DE1E4FB055B60582977315 /* Networking.swift */,
				77E08473D1DF8C47A6EB61B2 /* Networking+Models.swift */,
			);
			path = Network;
			sourceTree = "<group>";
		};
		9EE81958BB2BB34183F6C0AB /* Modules */ = {
			isa = PBXGroup;
			children = (
				5DB3B88857B810440CDA881E /* DropInUI_TokenizationViewModelTests.swift */,
				4A5E3ACDA26D44F66B55766B /* HUC_TokenizationViewModelTests.swift */,
				49DFB1ACD5014BF28ED283B3 /* PollingModuleTests.swift */,
				6C690FB7E6E8C942C87B1A1B /* PrimerAPIConfigurationModuleTests.swift */,
				1B8CB5A11A44AA9F3D7FE356 /* UserInterfaceModuleTests.swift */,
			);
			path = Modules;
			sourceTree = "<group>";
		};
		A15985C22ACDA82F00A64C3C /* NolPay */ = {
			isa = PBXGroup;
			children = (
				041295AB2AB9E2A900A4F243 /* PrimerHeadlessNolPayManagerTests.swift */,
				A1536BAC2AEBEC3A0087DDC0 /* NolPayPhoneMetadataServiceTests.swift */,
				A1585C742ACDAA700014F0B9 /* NolPayLinkedCardsComponentTests.swift */,
				A13392BB2AD459E90005A4D7 /* NolPayLinkCardComponentTest.swift */,
				A1A3D0F22AD5585A00F7D8C9 /* NolPayUnlinkCardComponentTest.swift */,
				A1A3D0F42AD56BE300F7D8C9 /* NolPayPaymentComponentTests.swift */,
				A1536BAE2AEC0A6D0087DDC0 /* NolTestsMocks.swift */,
			);
			path = NolPay;
			sourceTree = "<group>";
		};
		A95565BDB7031F41ECD023D7 /* Helpers */ = {
			isa = PBXGroup;
			children = (
				D3D9154BF1E011FED6799CD5 /* CardData.swift */,
				D038BDB23C062D362AAA09BE /* Networking.swift */,
				04769C142B1A680C0051581C /* Promises+Helper.swift */,
			);
			path = Helpers;
			sourceTree = "<group>";
		};
		A9ACBE5F8E70CF200C80001F /* View Model */ = {
			isa = PBXGroup;
			children = (
				95E4B74F7EEA3D2D19E08FDA /* Apaya.swift */,
			);
			path = "View Model";
			sourceTree = "<group>";
		};
		ACC4CBBD9744630CB46A5EE4 /* v2 */ = {
			isa = PBXGroup;
			children = (
				E63F5C5C1FD2F3E6CB02EC5A /* HeadlessUniversalCheckoutTests.swift */,
				5AA706A14BACFDB8E5715788 /* HeadlessVaultManagerTests.swift */,
				17476BFBED51F389FCE82F16 /* MockAPIClient.swift */,
				7EA7D2BB0AC0A1877DB2E6CE /* MockModule.swift */,
				8C7C082270CF1C6B7810F9B3 /* RawDataManagerTests.swift */,
			);
			path = v2;
			sourceTree = "<group>";
		};
		C8A971C6C0021F0115DF44CC /* Utils */ = {
			isa = PBXGroup;
			children = (
				0402B7B72AFBBC2200B02C75 /* ApplePayUtilsTest.swift */,
				BA0B2BEE5C389FD13E210847 /* DateTests.swift */,
				A1055D6E2AF125E90027B967 /* DebouncerTests.swift */,
				9314E0A4E884A8228611A030 /* IntExtensionTests.swift */,
				BD26E8C6074BB89ACBD5B8B9 /* MaskTests.swift */,
				872A0647D4136E27365FB7F8 /* StringTests.swift */,
				CA30891B2D5F9B6B97E56B99 /* WebViewUtilTests.swift */,
			);
			path = Utils;
			sourceTree = "<group>";
		};
		D83EED4C1249B62B908781B0 /* Data Models */ = {
			isa = PBXGroup;
			children = (
				1F79B50111AC4161CFB1EFE8 /* ApayaTests.swift */,
				31CFA93A373A7DB78DA77283 /* ApplePayTests.swift */,
				0402B7B52AFBBA7200B02C75 /* CardNetworkTests.swift */,
				5F8DC3341BDBB9AEDBE8D6DD /* DecodedClientToken.swift */,
				7A5E6F7A9C12C69CB66032E3 /* IPay88Tests.swift */,
				752785ACCF65527C239391A8 /* PaymentMethodConfigTests.swift */,
				9D122A0B71B707C2110AB7F5 /* PayPalConfirmBillingAgreementTests.swift */,
				B9813BD518AC7C3F442B5075 /* PrimerCheckoutTheme.swift */,
				AD381E7E16D01D8D743232F7 /* ThemeTests.swift */,
				BF8639891B79E2FCCE10A510 /* ThreeDSErrorTests.swift */,
				021A00DEB01A46C876592575 /* ThreeDSProtocolVersionTests.swift */,
				D0A003705AFF7F922BCFE75F /* TokenizationResponseTests.swift */,
			);
			path = "Data Models";
			sourceTree = "<group>";
		};
		D99811C39E1808A948623732 /* Unit Tests */ = {
			isa = PBXGroup;
			children = (
				04DAAED22B03EEBE002E2614 /* Assets */,
				0479FB162AF2598800D0AFC9 /* Test Utilities */,
				E1A2F78003351E14426E0B36 /* Analytics */,
				D83EED4C1249B62B908781B0 /* Data Models */,
				626776D8EFEF24D5C5A36307 /* Extensions */,
				A95565BDB7031F41ECD023D7 /* Helpers */,
				E4C8DBB82E4149A7C4D26467 /* Mocks */,
				9EE81958BB2BB34183F6C0AB /* Modules */,
				2F23D3C9CC9CBC1B95329B1C /* Network */,
				5CC7BF9D8A0A9D8490C48151 /* Primer */,
				5836043C1C4E5A1CF7B81CDD /* Services */,
				C8A971C6C0021F0115DF44CC /* Utils */,
				ACC4CBBD9744630CB46A5EE4 /* v2 */,
				F4AC1EC0F98CB56DA4D075CA /* Mocks.swift */,
			);
			path = "Unit Tests";
			sourceTree = "<group>";
		};
		D9AC6F54A87D432982864A63 /* Model */ = {
			isa = PBXGroup;
			children = (
				72845A3010F10A88F2EC7849 /* CheckoutTheme.swift */,
				229849A3DBE0858EE90673B9 /* CreateClientToken.swift */,
				A6AEF11B151368BF993C3EA9 /* TestScenario.swift */,
				70D3D6CF0F006A06B7CEC71B /* TransactionResponse.swift */,
			);
			path = Model;
			sourceTree = "<group>";
		};
		D9FD37D45BD73B08D04AC94C /* Tests */ = {
			isa = PBXGroup;
			children = (
				04DFAADB2AAA01E60030FECE /* Debug App Tests-Info.plist */,
				D99811C39E1808A948623732 /* Unit Tests */,
			);
			path = Tests;
			sourceTree = "<group>";
		};
		DAAB90DB09F0793B3580DE69 /* ViewModels */ = {
			isa = PBXGroup;
			children = (
				7A3E75CD834937EF85DE1C14 /* MockVaultCheckoutViewModel.swift */,
			);
			path = ViewModels;
			sourceTree = "<group>";
		};
		DF30711EB149C64C364BB79A /* Products */ = {
			isa = PBXGroup;
			children = (
				483D2036DE3F89CA2C244C4F /* Debug App Tests.xctest */,
				68E2722188A5A2948DB31144 /* Debug App.app */,
			);
			name = Products;
			sourceTree = "<group>";
		};
		E1A2F78003351E14426E0B36 /* Analytics */ = {
			isa = PBXGroup;
			children = (
				AF07D2421252EA2AE5C2FC4F /* AnalyticsTests.swift */,
				E90441E821B5FE76643B62A6 /* AnalyticsTests+Constants.swift */,
				04F6EF712AE69FC500115D05 /* AnalyticsTests+Helpers.swift */,
				04F6EF732AE6A06200115D05 /* AnalyticsEventsTests.swift */,
				049298002B1DD466002E04B8 /* AnalyticsServiceTests.swift */,
				049298062B1E1F4D002E04B8 /* AnalyticsStorageTests.swift */,
			);
			path = Analytics;
			sourceTree = "<group>";
		};
		E4C8DBB82E4149A7C4D26467 /* Mocks */ = {
			isa = PBXGroup;
			children = (
				042ED1632AF0F5CE0027833F /* Delegates */,
				61C1263B3C114C5B0A1E5AB4 /* Services */,
				DAAB90DB09F0793B3580DE69 /* ViewModels */,
				8A23886804B13FA754E775D0 /* MockPaymentMethodTokenizationViewModel.swift */,
			);
			path = Mocks;
			sourceTree = "<group>";
		};
		EF5FBE3673FBCB40F55F4DC0 /* New UI */ = {
			isa = PBXGroup;
			children = (
				041295A92AB9E25D00A4F243 /* MerchantHeadlessCheckoutNolPayViewController.swift */,
				0ED746F8924E70AD868BC0F4 /* MerchantNewLineItemViewController.swift */,
			);
			path = "New UI";
			sourceTree = "<group>";
		};
		F214F09DF97D2A83FC7D0BE0 /* View */ = {
			isa = PBXGroup;
			children = (
				4E79C93EA805E87E1137A513 /* PaymentMethodCell.swift */,
			);
			path = View;
			sourceTree = "<group>";
		};
		FBDF3F8B5F93A0EC28048640 /* Project */ = {
			isa = PBXGroup;
			children = (
				094077DEFDC2739B10CF4183 /* Resources */,
				5E99BB590FD6521F2D5403BB /* Sources */,
				D9FD37D45BD73B08D04AC94C /* Tests */,
				4ACFB17A73AB7240BED98585 /* ExampleApp.entitlements */,
				FB1F71737862EF5D0F4FE5AB /* Info.plist */,
			);
			name = Project;
			sourceTree = "<group>";
		};
/* End PBXGroup section */

/* Begin PBXNativeTarget section */
		301F25EE1514F3AF2E4A7FBD /* Debug App Tests */ = {
			isa = PBXNativeTarget;
			buildConfigurationList = 4700FFD06E10F0EE123A7B8B /* Build configuration list for PBXNativeTarget "Debug App Tests" */;
			buildPhases = (
				96EBCE8C0D591C337151F18E /* [CP] Check Pods Manifest.lock */,
				1E0FCAD905F5F8F13B6A164B /* Sources */,
				9CED4C4EFACB340F3C55B1F0 /* Resources */,
				D11E367C3560C383BC4CA0A7 /* Embed Frameworks */,
				70DF25A36D08F36CBD603C15 /* Frameworks */,
			);
			buildRules = (
			);
			dependencies = (
				0F2453263528C0A3659CD00A /* PBXTargetDependency */,
			);
			name = "Debug App Tests";
			productName = "Debug App Tests";
			productReference = 483D2036DE3F89CA2C244C4F /* Debug App Tests.xctest */;
			productType = "com.apple.product-type.bundle.unit-test";
		};
		BEB14ABCDF34E3D24759EAAB /* Debug App */ = {
			isa = PBXNativeTarget;
			buildConfigurationList = CA98A6B11506835A81F6391A /* Build configuration list for PBXNativeTarget "Debug App" */;
			buildPhases = (
				4C3AB4EA924266FED772FC2B /* [CP] Check Pods Manifest.lock */,
				66BB6A7BADD3A9CDD6412CE2 /* Sources */,
				10FBAAC827CE0E3983CD7597 /* Resources */,
				73B416AD9A0CB3B0EA16AF79 /* Embed Frameworks */,
				CB612F7DF16CD3190025327F /* Frameworks */,
				A18BD8BD2AFE4B0900923C87 /* SwiftLint */,
				8CBF28C0DCEA807C1C94822B /* [CP] Embed Pods Frameworks */,
			);
			buildRules = (
			);
			dependencies = (
			);
			name = "Debug App";
			productName = "Debug App";
			productReference = 68E2722188A5A2948DB31144 /* Debug App.app */;
			productType = "com.apple.product-type.application";
		};
/* End PBXNativeTarget section */

/* Begin PBXProject section */
		25AB41367F759CCDA1881AD2 /* Project object */ = {
			isa = PBXProject;
			attributes = {
				BuildIndependentTargetsInParallel = YES;
				ORGANIZATIONNAME = "Primer API Ltd";
				TargetAttributes = {
					301F25EE1514F3AF2E4A7FBD = {
						TestTargetID = BEB14ABCDF34E3D24759EAAB;
					};
				};
			};
			buildConfigurationList = 10479B54C02C96DE0B327687 /* Build configuration list for PBXProject "Primer.io Debug App" */;
			compatibilityVersion = "Xcode 13.0";
			developmentRegion = en;
			hasScannedForEncodings = 0;
			knownRegions = (
				Base,
				ar,
				da,
				de,
				el,
				en,
				es,
				fr,
				it,
				ka,
				nb,
				nl,
				pl,
				"pt-PT",
				sv,
				tr,
			);
			mainGroup = 1C9799A622D0CCDBBF94925B;
			productRefGroup = DF30711EB149C64C364BB79A /* Products */;
			projectDirPath = "";
			projectRoot = "";
			targets = (
				BEB14ABCDF34E3D24759EAAB /* Debug App */,
				301F25EE1514F3AF2E4A7FBD /* Debug App Tests */,
			);
		};
/* End PBXProject section */

/* Begin PBXResourcesBuildPhase section */
		10FBAAC827CE0E3983CD7597 /* Resources */ = {
			isa = PBXResourcesBuildPhase;
			buildActionMask = 2147483647;
			files = (
				A19EF5632B20E22E00A72F60 /* .swiftlint.yml in Resources */,
				04DFAADC2AAA01E60030FECE /* Debug App Tests-Info.plist in Resources */,
				EA7FAA4F8476BD3711D628CB /* Images.xcassets in Resources */,
				F0C2147F6FA26527BE55549A /* LaunchScreen.xib in Resources */,
				949864026D1CDE6F5C62C66E /* Main.storyboard in Resources */,
			);
			runOnlyForDeploymentPostprocessing = 0;
		};
		9CED4C4EFACB340F3C55B1F0 /* Resources */ = {
			isa = PBXResourcesBuildPhase;
			buildActionMask = 2147483647;
			files = (
			);
			runOnlyForDeploymentPostprocessing = 0;
		};
/* End PBXResourcesBuildPhase section */

/* Begin PBXShellScriptBuildPhase section */
		4C3AB4EA924266FED772FC2B /* [CP] Check Pods Manifest.lock */ = {
			isa = PBXShellScriptBuildPhase;
			buildActionMask = 2147483647;
			files = (
			);
			inputFileListPaths = (
			);
			inputPaths = (
				"${PODS_PODFILE_DIR_PATH}/Podfile.lock",
				"${PODS_ROOT}/Manifest.lock",
			);
			name = "[CP] Check Pods Manifest.lock";
			outputFileListPaths = (
			);
			outputPaths = (
				"$(DERIVED_FILE_DIR)/Pods-Debug App-checkManifestLockResult.txt",
			);
			runOnlyForDeploymentPostprocessing = 0;
			shellPath = /bin/sh;
			shellScript = "diff \"${PODS_PODFILE_DIR_PATH}/Podfile.lock\" \"${PODS_ROOT}/Manifest.lock\" > /dev/null\nif [ $? != 0 ] ; then\n    # print error to STDERR\n    echo \"error: The sandbox is not in sync with the Podfile.lock. Run 'pod install' or update your CocoaPods installation.\" >&2\n    exit 1\nfi\n# This output is used by Xcode 'outputs' to avoid re-running this script phase.\necho \"SUCCESS\" > \"${SCRIPT_OUTPUT_FILE_0}\"\n";
			showEnvVarsInLog = 0;
		};
		8CBF28C0DCEA807C1C94822B /* [CP] Embed Pods Frameworks */ = {
			isa = PBXShellScriptBuildPhase;
			alwaysOutOfDate = 1;
			buildActionMask = 2147483647;
			files = (
			);
			inputFileListPaths = (
				"${PODS_ROOT}/Target Support Files/Pods-Debug App/Pods-Debug App-frameworks-${CONFIGURATION}-input-files.xcfilelist",
			);
			name = "[CP] Embed Pods Frameworks";
			outputFileListPaths = (
				"${PODS_ROOT}/Target Support Files/Pods-Debug App/Pods-Debug App-frameworks-${CONFIGURATION}-output-files.xcfilelist",
			);
			runOnlyForDeploymentPostprocessing = 0;
			shellPath = /bin/sh;
			shellScript = "\"${PODS_ROOT}/Target Support Files/Pods-Debug App/Pods-Debug App-frameworks.sh\"\n";
			showEnvVarsInLog = 0;
		};
		96EBCE8C0D591C337151F18E /* [CP] Check Pods Manifest.lock */ = {
			isa = PBXShellScriptBuildPhase;
			buildActionMask = 2147483647;
			files = (
			);
			inputFileListPaths = (
			);
			inputPaths = (
				"${PODS_PODFILE_DIR_PATH}/Podfile.lock",
				"${PODS_ROOT}/Manifest.lock",
			);
			name = "[CP] Check Pods Manifest.lock";
			outputFileListPaths = (
			);
			outputPaths = (
				"$(DERIVED_FILE_DIR)/Pods-Debug App Tests-checkManifestLockResult.txt",
			);
			runOnlyForDeploymentPostprocessing = 0;
			shellPath = /bin/sh;
			shellScript = "diff \"${PODS_PODFILE_DIR_PATH}/Podfile.lock\" \"${PODS_ROOT}/Manifest.lock\" > /dev/null\nif [ $? != 0 ] ; then\n    # print error to STDERR\n    echo \"error: The sandbox is not in sync with the Podfile.lock. Run 'pod install' or update your CocoaPods installation.\" >&2\n    exit 1\nfi\n# This output is used by Xcode 'outputs' to avoid re-running this script phase.\necho \"SUCCESS\" > \"${SCRIPT_OUTPUT_FILE_0}\"\n";
			showEnvVarsInLog = 0;
		};
		A18BD8BD2AFE4B0900923C87 /* SwiftLint */ = {
			isa = PBXShellScriptBuildPhase;
			buildActionMask = 2147483647;
			files = (
			);
			inputFileListPaths = (
			);
			inputPaths = (
			);
			name = SwiftLint;
			outputFileListPaths = (
			);
			outputPaths = (
			);
			runOnlyForDeploymentPostprocessing = 0;
			shellPath = /bin/sh;
			shellScript = "if [[ \"$(uname -m)\" == arm64 ]]; then\n    export PATH=\"/opt/homebrew/bin:$PATH\"\nfi\n\nif which swiftlint > /dev/null; then\n  swiftlint\nelse\n  echo \"warning: SwiftLint not installed, download from https://github.com/realm/SwiftLint\"\nfi\n";
		};
/* End PBXShellScriptBuildPhase section */

/* Begin PBXSourcesBuildPhase section */
		1E0FCAD905F5F8F13B6A164B /* Sources */ = {
			isa = PBXSourcesBuildPhase;
			buildActionMask = 2147483647;
			files = (
				E4DF956CABAE0633980D5B89 /* AnalyticsTests+Constants.swift in Sources */,
				E52B5646C4E1E712FEDE06CB /* AnalyticsTests.swift in Sources */,
				9AB1ABF4E46A37766CDBF197 /* ApayaTests.swift in Sources */,
				70EAA3B33425CC9D16239BB0 /* ApplePayTests.swift in Sources */,
				A13392BC2AD459E90005A4D7 /* NolPayLinkCardComponentTest.swift in Sources */,
				3FD160A4D951EA772ADF4E25 /* DecodedClientToken.swift in Sources */,
				3D112A8DE292D097E651FCDB /* IPay88Tests.swift in Sources */,
				04DAAED42B03EED1002E2614 /* AssetsManagerTests.swift in Sources */,
				A1536BAF2AEC0A6D0087DDC0 /* NolTestsMocks.swift in Sources */,
				A61B9E61EDCE18D34438352E /* PayPalConfirmBillingAgreementTests.swift in Sources */,
				8064B65A8F83D5B004D081FD /* PaymentMethodConfigTests.swift in Sources */,
				04DAAED62B03EF0B002E2614 /* SDKSessionHelper.swift in Sources */,
				4BD7794627267B40E9E10686 /* PrimerCheckoutTheme.swift in Sources */,
				F99DAF50E86E6F8CCD127E5B /* ThemeTests.swift in Sources */,
				04769C152B1A680C0051581C /* Promises+Helper.swift in Sources */,
				049298072B1E1F4D002E04B8 /* AnalyticsStorageTests.swift in Sources */,
				24C060A48D4A2670FFC3426F /* ThreeDSErrorTests.swift in Sources */,
				F1A71C2E0D900FEB9AF1351C /* ThreeDSProtocolVersionTests.swift in Sources */,
				04FAF9EC2AE7B33E002E4BAE /* StringExtensionTests.swift in Sources */,
				C29B625B5698094691227852 /* TokenizationResponseTests.swift in Sources */,
				047D8E892ADEA4C700A5E7BD /* NetworkService.swift in Sources */,
				041F52092ADE92A300A1D702 /* ListCardNetworksEndpointTests.swift in Sources */,
				0402B7B62AFBBA7200B02C75 /* CardNetworkTests.swift in Sources */,
				A1585C752ACDAA700014F0B9 /* NolPayLinkedCardsComponentTests.swift in Sources */,
				088961D00784BD296EA9745C /* EncodingDecodingContainerTests.swift in Sources */,
				800B92A57CAAC6471D01A89D /* CardData.swift in Sources */,
				A1A3D0F32AD5585A00F7D8C9 /* NolPayUnlinkCardComponentTest.swift in Sources */,
				3BB02CA24B6B3EF458326B7D /* Networking.swift in Sources */,
				25FA73D4BBA89962663B5378 /* Mocks.swift in Sources */,
				2E0D85B7343377F1319902AD /* MockPaymentMethodTokenizationViewModel.swift in Sources */,
				161D4BE3FFD5E4A60F4461F0 /* CreateResumePaymentService.swift in Sources */,
				C6D7F7ECFD35B3DC3AFD6CB2 /* PayPalService.swift in Sources */,
				042ED1622AF0F5600027833F /* MockBINDataAPIClient.swift in Sources */,
				5976CCA261F0811F5D7707DA /* TokenizationService.swift in Sources */,
				583EBAA90902121CEA479416 /* VaultService.swift in Sources */,
				961B5D18058EF4CFCD0185AE /* MockVaultCheckoutViewModel.swift in Sources */,
				622A605DDEA98D981670B53F /* DropInUI_TokenizationViewModelTests.swift in Sources */,
				F03699592AC2E63700E4179D /* BuildFile in Sources */,
				208CA849F3187C2DA63CC17B /* HUC_TokenizationViewModelTests.swift in Sources */,
				213196DEDF2A3A84037ED884 /* PollingModuleTests.swift in Sources */,
				04F6EF742AE6A06200115D05 /* AnalyticsEventsTests.swift in Sources */,
				049298012B1DD466002E04B8 /* AnalyticsServiceTests.swift in Sources */,
				1589385B62C86DE7C735F3EC /* PrimerAPIConfigurationModuleTests.swift in Sources */,
				A39750255D4C33527A3766A0 /* UserInterfaceModuleTests.swift in Sources */,
				0479FB192AF2599A00D0AFC9 /* StringTyper.swift in Sources */,
				3EE90DEB1DB7BE9270FB17BF /* URLSessionStackTests.swift in Sources */,
				2C98B33ECA68109C7A6AA134 /* PrimerBancontactCardDataManagerTests.swift in Sources */,
				05FAC0D894B841B52E9E0A9A /* PrimerRawCardDataManagerTests.swift in Sources */,
				D649870C2D022B4063BDC0B4 /* PrimerRawRetailerDataTests.swift in Sources */,
				A1536BAD2AEBEC3A0087DDC0 /* NolPayPhoneMetadataServiceTests.swift in Sources */,
				7F49B29FCC55CF3C5CB6C506 /* InternalCardComponentManagerTests.swift in Sources */,
				DB1A2989DDE0928C62B15303 /* PayPalServiceTests.swift in Sources */,
				97F0B302DF965C1AD1EC6F4D /* PaymentMethodConfigServiceTests.swift in Sources */,
				33EA4F728A7984997A0EF515 /* TokenizationServiceTests.swift in Sources */,
				91FAC91E687B6981268E677E /* DateTests.swift in Sources */,
				042ED1652AF0F5FD0027833F /* MockRawDataManagerDelegate.swift in Sources */,
				041295AD2AB9E2C100A4F243 /* PrimerHeadlessNolPayManagerTests.swift in Sources */,
				DC98712939835FB79A20BD63 /* IntExtensionTests.swift in Sources */,
				6B2212601374387CB004DA86 /* MaskTests.swift in Sources */,
				C8A64A69AD55D9BF82F0D876 /* StringTests.swift in Sources */,
				0402B7B82AFBBC2200B02C75 /* ApplePayUtilsTest.swift in Sources */,
				77A8EFBA78D6C6B95A400C74 /* WebViewUtilTests.swift in Sources */,
				242EF5037D6FB396B7AE1CB5 /* HeadlessUniversalCheckoutTests.swift in Sources */,
				042ED15D2AF010500027833F /* CardValidationServiceTests.swift in Sources */,
				04F6EF722AE69FC500115D05 /* AnalyticsTests+Helpers.swift in Sources */,
				2662EB3445AE8C7188953EFD /* HeadlessVaultManagerTests.swift in Sources */,
				A1A3D0F52AD56BE300F7D8C9 /* NolPayPaymentComponentTests.swift in Sources */,
				9263BD762EC26F6AA986F0C9 /* MockAPIClient.swift in Sources */,
				A1055D6F2AF125E90027B967 /* DebouncerTests.swift in Sources */,
				8B5CB0C992DBAB293D378FAD /* MockModule.swift in Sources */,
				E6F85ECD80B64754E7A6D35E /* RawDataManagerTests.swift in Sources */,
			);
			runOnlyForDeploymentPostprocessing = 0;
		};
		66BB6A7BADD3A9CDD6412CE2 /* Sources */ = {
			isa = PBXSourcesBuildPhase;
			buildActionMask = 2147483647;
			files = (
				D886D8E47D883304B505CE11 /* AppDelegate.swift in Sources */,
				60F7E716B34BE721651566DA /* Data+Extensions.swift in Sources */,
				CE5E673A96BB5B96AE5EFC56 /* Range+Extensions.swift in Sources */,
				85605C241F1CD45BA676D4A7 /* String+Extensions.swift in Sources */,
				0BB8BB3F9A6AC28A0C107DC8 /* UIStackViewExtensions.swift in Sources */,
				DE53DA2D0AD108306C92E198 /* UIViewController+API.swift in Sources */,
				85EDC3F175D699BFF6BD48EF /* ViewController+Primer.swift in Sources */,
				60F6C3AFA11A7EDB0687856A /* ViewController+PrimerUIHelpers.swift in Sources */,
				5E24CD5B3084FE3E8A3E85EC /* CheckoutTheme.swift in Sources */,
				AAE3B30B64B6822A20987FCA /* CreateClientToken.swift in Sources */,
				C75A11E6AEEFC2B7A29BBC04 /* TestScenario.swift in Sources */,
				FD5ADBCFA70DB606339F3AF2 /* TransactionResponse.swift in Sources */,
				8B51ABC1C475342A047D5FA6 /* Networking+Models.swift in Sources */,
				53E3182FFC4E5F05D866CFAE /* Networking.swift in Sources */,
				592E00D98C8835CBCDAA26D9 /* MerchantDropInUIViewController.swift in Sources */,
				F3B88F24999785898FE54C53 /* MerchantHeadlesVaultManagerViewController.swift in Sources */,
				041295AA2AB9E25D00A4F243 /* MerchantHeadlessCheckoutNolPayViewController.swift in Sources */,
				135E5BFD51371FABB5FF35D3 /* MerchantHeadlessCheckoutAvailablePaymentMethodsViewController.swift in Sources */,
				AD9CF1073EE0676E6640481A /* MerchantHeadlessCheckoutRawDataViewController.swift in Sources */,
				72F8D6065334FCD5B726A52C /* MerchantHeadlessCheckoutRawPhoneNumberDataViewController.swift in Sources */,
				14EE32F4821BD1F19F75227F /* MerchantHeadlessCheckoutRawRetailDataViewController.swift in Sources */,
				F02F496FD20B5291C044F62C /* MerchantResultViewController.swift in Sources */,
				34CDCA7B403C001E4C55D26D /* MerchantSessionAndSettingsViewController.swift in Sources */,
				170F3A07A039EE30E065AA30 /* MerchantNewLineItemViewController.swift in Sources */,
				C5B3635FC90C149C4961BD9A /* Apaya.swift in Sources */,
				C0115AC7BC96FDF49EF8E530 /* PaymentMethodCell.swift in Sources */,
			);
			runOnlyForDeploymentPostprocessing = 0;
		};
/* End PBXSourcesBuildPhase section */

/* Begin PBXTargetDependency section */
		0F2453263528C0A3659CD00A /* PBXTargetDependency */ = {
			isa = PBXTargetDependency;
			name = "Debug App";
			target = BEB14ABCDF34E3D24759EAAB /* Debug App */;
			targetProxy = FED76127253C549C91488087 /* PBXContainerItemProxy */;
		};
/* End PBXTargetDependency section */

/* Begin PBXVariantGroup section */
		CE259612A00F85709107B872 /* Main.storyboard */ = {
			isa = PBXVariantGroup;
			children = (
				942332BD921CBCAFBC77BD6D /* ar */,
				7480FE5F665CC66C092BC95A /* Base */,
				6D665EEA8106E51925C3CF2B /* da */,
				2A328E38DA586FFE0ED2894B /* de */,
				D5C1B1F65A9382606A25CE77 /* el */,
				F816A2444633C4336A7CB071 /* en */,
				6493EA8D95DDA066DE982B24 /* es */,
				A1604A656AF654D7422A2A5E /* fr */,
				E7640DB186F9638C2F556F77 /* it */,
				C4DFE77F28AB538220A0F6EE /* ka */,
				98079137F3DE1FE6221DA7EC /* nb */,
				E1C3EF0BA039C0A50EDE13A5 /* nl */,
				92BE0A1A904DCEA405A11CC1 /* pl */,
				FC8A21D574BAEF7E0ED9E9CD /* pt-PT */,
				1D05E65C196E6715D7D8B0C6 /* sv */,
				2E64F057A39A91CA01CCB57F /* tr */,
			);
			name = Main.storyboard;
			sourceTree = "<group>";
		};
		FC701AFD94F96F0F1D108D1A /* LaunchScreen.xib */ = {
			isa = PBXVariantGroup;
			children = (
				33E18D5B5190C64631309D1B /* ar */,
				6D2261DDEE5DC5D2ED518037 /* Base */,
				13FA89917603E4BA5BB66AFC /* da */,
				0FD08B8CE57A11D1E35A8684 /* de */,
				8A3FDC6FE0EB5AB5828D4D80 /* el */,
				0DA32ABCF07A4EBED014327B /* es */,
				DBC8EA85D1CBC1EC4AB3EB8C /* fr */,
				743E00065B4A8D6C95092A23 /* it */,
				FF4B1BBF378E48EBDBDCEE2A /* ka */,
				C7EB86C62BA46BF51C64ABC2 /* nb */,
				FEEF675F553A6AD99750CB0F /* nl */,
				721B75053C8E82756FB8AD0D /* pl */,
				01C09DEAB07F42004B26A278 /* pt-PT */,
				DECCDC4079DC6471CEDDEA84 /* sv */,
				52F54EC3C1ACE19DF48BD6E2 /* tr */,
			);
			name = LaunchScreen.xib;
			sourceTree = "<group>";
		};
/* End PBXVariantGroup section */

/* Begin XCBuildConfiguration section */
		313E094F25A94116E340B043 /* Debug */ = {
			isa = XCBuildConfiguration;
			baseConfigurationReference = 96700D95182B34642909E79B /* Pods-Debug App.debug.xcconfig */;
			buildSettings = {
				ASSETCATALOG_COMPILER_APPICON_NAME = AppIcon;
				CODE_SIGN_ENTITLEMENTS = "$(SRCROOT)/ExampleApp.entitlements";
				CODE_SIGN_IDENTITY = "Apple Development";
				"CODE_SIGN_IDENTITY[sdk=iphoneos*]" = "iPhone Developer";
				CODE_SIGN_STYLE = Manual;
				DEVELOPMENT_TEAM = "";
				"DEVELOPMENT_TEAM[sdk=iphoneos*]" = N8UN9TR5DY;
				ENABLE_PREVIEWS = YES;
				INFOPLIST_FILE = Info.plist;
				INFOPLIST_KEY_CFBundleDisplayName = "Primer Debug";
				LD_RUNPATH_SEARCH_PATHS = (
					"$(inherited)",
					"@executable_path/Frameworks",
				);
				PRODUCT_BUNDLE_IDENTIFIER = "";
				PRODUCT_NAME = "Debug App";
				PROVISIONING_PROFILE_SPECIFIER = "";
				"PROVISIONING_PROFILE_SPECIFIER[sdk=iphoneos*]" = "match Development com.primerapi.PrimerSDKExample";
				SDKROOT = iphoneos;
				SUPPORTED_PLATFORMS = "iphoneos iphonesimulator";
				SUPPORTS_MACCATALYST = NO;
				SUPPORTS_MAC_DESIGNED_FOR_IPHONE_IPAD = NO;
				SUPPORTS_XR_DESIGNED_FOR_IPHONE_IPAD = NO;
				SWIFT_ACTIVE_COMPILATION_CONDITIONS = DEBUG;
				SWIFT_COMPILATION_MODE = singlefile;
				SWIFT_OPTIMIZATION_LEVEL = "-Onone";
				SWIFT_VERSION = 5.0;
				TARGETED_DEVICE_FAMILY = 1;
			};
			name = Debug;
		};
		44381669975E0C07E78FA641 /* Release */ = {
			isa = XCBuildConfiguration;
			baseConfigurationReference = FD66A5CA18FB3684D35D4AF7 /* Pods-Debug App.release.xcconfig */;
			buildSettings = {
				ASSETCATALOG_COMPILER_APPICON_NAME = AppIcon;
				CODE_SIGN_ENTITLEMENTS = "$(SRCROOT)/ExampleApp.entitlements";
				CODE_SIGN_IDENTITY = "Apple Development";
				"CODE_SIGN_IDENTITY[sdk=iphoneos*]" = "iPhone Developer";
				CODE_SIGN_STYLE = Manual;
				DEVELOPMENT_TEAM = "";
				"DEVELOPMENT_TEAM[sdk=iphoneos*]" = N8UN9TR5DY;
				ENABLE_PREVIEWS = YES;
				INFOPLIST_FILE = Info.plist;
				INFOPLIST_KEY_CFBundleDisplayName = "Primer Debug";
				LD_RUNPATH_SEARCH_PATHS = (
					"$(inherited)",
					"@executable_path/Frameworks",
				);
				PRODUCT_BUNDLE_IDENTIFIER = "";
				PRODUCT_NAME = "Debug App";
				PROVISIONING_PROFILE_SPECIFIER = "";
				"PROVISIONING_PROFILE_SPECIFIER[sdk=iphoneos*]" = "match Development com.primerapi.PrimerSDKExample";
				SDKROOT = iphoneos;
				SUPPORTED_PLATFORMS = "iphoneos iphonesimulator";
				SUPPORTS_MACCATALYST = NO;
				SUPPORTS_MAC_DESIGNED_FOR_IPHONE_IPAD = NO;
				SUPPORTS_XR_DESIGNED_FOR_IPHONE_IPAD = NO;
				SWIFT_COMPILATION_MODE = wholemodule;
				SWIFT_OPTIMIZATION_LEVEL = "-Owholemodule";
				SWIFT_VERSION = 5.0;
				TARGETED_DEVICE_FAMILY = 1;
			};
			name = Release;
		};
		5434DA74E34D2EBEBD3D74C7 /* Debug */ = {
			isa = XCBuildConfiguration;
			baseConfigurationReference = 4FC9C2AC078C11C084077764 /* Pods-Debug App Tests.debug.xcconfig */;
			buildSettings = {
				BUNDLE_LOADER = "$(TEST_HOST)";
				CODE_SIGN_IDENTITY = "iPhone Developer";
				DEVELOPMENT_TEAM = N8UN9TR5DY;
				INFOPLIST_FILE = "Tests/Debug App Tests-Info.plist";
				LD_RUNPATH_SEARCH_PATHS = (
					"$(inherited)",
					"@executable_path/Frameworks",
					"@loader_path/Frameworks",
				);
				PRODUCT_BUNDLE_IDENTIFIER = com.primerapi.PrimerSDKExampleTests;
				PRODUCT_NAME = "Debug App Tests";
				SDKROOT = iphoneos;
				SUPPORTS_MACCATALYST = NO;
				SUPPORTS_MAC_DESIGNED_FOR_IPHONE_IPAD = YES;
				SUPPORTS_XR_DESIGNED_FOR_IPHONE_IPAD = NO;
				SWIFT_ACTIVE_COMPILATION_CONDITIONS = DEBUG;
				SWIFT_COMPILATION_MODE = singlefile;
				SWIFT_OPTIMIZATION_LEVEL = "-Onone";
				SWIFT_VERSION = 5.0;
				TARGETED_DEVICE_FAMILY = "1,2";
				TEST_HOST = "$(BUILT_PRODUCTS_DIR)/Debug App.app/$(BUNDLE_EXECUTABLE_FOLDER_PATH)/Debug App";
				TEST_TARGET_NAME = "Debug App";
			};
			name = Debug;
		};
		C02E8D181B9F35EB41C35E07 /* Release */ = {
			isa = XCBuildConfiguration;
			buildSettings = {
				ALWAYS_SEARCH_USER_PATHS = NO;
				CLANG_ANALYZER_LOCALIZABILITY_NONLOCALIZED = YES;
				CLANG_ANALYZER_NONNULL = YES;
				CLANG_ANALYZER_NUMBER_OBJECT_CONVERSION = YES_AGGRESSIVE;
				CLANG_CXX_LANGUAGE_STANDARD = "gnu++14";
				CLANG_CXX_LIBRARY = "libc++";
				CLANG_ENABLE_MODULES = YES;
				CLANG_ENABLE_OBJC_ARC = YES;
				CLANG_ENABLE_OBJC_WEAK = YES;
				CLANG_WARN_BLOCK_CAPTURE_AUTORELEASING = YES;
				CLANG_WARN_BOOL_CONVERSION = YES;
				CLANG_WARN_COMMA = YES;
				CLANG_WARN_CONSTANT_CONVERSION = YES;
				CLANG_WARN_DEPRECATED_OBJC_IMPLEMENTATIONS = YES;
				CLANG_WARN_DIRECT_OBJC_ISA_USAGE = YES_ERROR;
				CLANG_WARN_DOCUMENTATION_COMMENTS = YES;
				CLANG_WARN_EMPTY_BODY = YES;
				CLANG_WARN_ENUM_CONVERSION = YES;
				CLANG_WARN_INFINITE_RECURSION = YES;
				CLANG_WARN_INT_CONVERSION = YES;
				CLANG_WARN_NON_LITERAL_NULL_CONVERSION = YES;
				CLANG_WARN_OBJC_IMPLICIT_RETAIN_SELF = YES;
				CLANG_WARN_OBJC_LITERAL_CONVERSION = YES;
				CLANG_WARN_OBJC_ROOT_CLASS = YES_ERROR;
				CLANG_WARN_QUOTED_INCLUDE_IN_FRAMEWORK_HEADER = YES;
				CLANG_WARN_RANGE_LOOP_ANALYSIS = YES;
				CLANG_WARN_STRICT_PROTOTYPES = YES;
				CLANG_WARN_SUSPICIOUS_MOVE = YES;
				CLANG_WARN_UNGUARDED_AVAILABILITY = YES_AGGRESSIVE;
				CLANG_WARN_UNREACHABLE_CODE = YES;
				CLANG_WARN__DUPLICATE_METHOD_MATCH = YES;
				COPY_PHASE_STRIP = NO;
				DEAD_CODE_STRIPPING = YES;
				DEBUG_INFORMATION_FORMAT = "dwarf-with-dsym";
				ENABLE_NS_ASSERTIONS = NO;
				ENABLE_STRICT_OBJC_MSGSEND = YES;
				GCC_C_LANGUAGE_STANDARD = gnu11;
				GCC_NO_COMMON_BLOCKS = YES;
				GCC_WARN_64_TO_32_BIT_CONVERSION = YES;
				GCC_WARN_ABOUT_RETURN_TYPE = YES_ERROR;
				GCC_WARN_UNDECLARED_SELECTOR = YES;
				GCC_WARN_UNINITIALIZED_AUTOS = YES_AGGRESSIVE;
				GCC_WARN_UNUSED_FUNCTION = YES;
				GCC_WARN_UNUSED_VARIABLE = YES;
				IPHONEOS_DEPLOYMENT_TARGET = 13.0;
				MTL_ENABLE_DEBUG_INFO = NO;
				PRODUCT_NAME = "$(TARGET_NAME)";
				VALIDATE_PRODUCT = YES;
			};
			name = Release;
		};
		F10A44A87CE1B40DAFF5D30F /* Release */ = {
			isa = XCBuildConfiguration;
			baseConfigurationReference = A1047C42B066A927EB582066 /* Pods-Debug App Tests.release.xcconfig */;
			buildSettings = {
				BUNDLE_LOADER = "$(TEST_HOST)";
				CODE_SIGN_IDENTITY = "iPhone Developer";
				DEVELOPMENT_TEAM = N8UN9TR5DY;
				INFOPLIST_FILE = "Tests/Debug App Tests-Info.plist";
				LD_RUNPATH_SEARCH_PATHS = (
					"$(inherited)",
					"@executable_path/Frameworks",
					"@loader_path/Frameworks",
				);
				PRODUCT_BUNDLE_IDENTIFIER = com.primerapi.PrimerSDKExampleTests;
				PRODUCT_NAME = "Debug App Tests";
				SDKROOT = iphoneos;
				SUPPORTS_MACCATALYST = NO;
				SUPPORTS_MAC_DESIGNED_FOR_IPHONE_IPAD = YES;
				SUPPORTS_XR_DESIGNED_FOR_IPHONE_IPAD = NO;
				SWIFT_COMPILATION_MODE = wholemodule;
				SWIFT_OPTIMIZATION_LEVEL = "-Owholemodule";
				SWIFT_VERSION = 5.0;
				TARGETED_DEVICE_FAMILY = "1,2";
				TEST_HOST = "$(BUILT_PRODUCTS_DIR)/Debug App.app/$(BUNDLE_EXECUTABLE_FOLDER_PATH)/Debug App";
				TEST_TARGET_NAME = "Debug App";
			};
			name = Release;
		};
		F5CDF642D3EADA50CDF5FF84 /* Debug */ = {
			isa = XCBuildConfiguration;
			buildSettings = {
				ALWAYS_SEARCH_USER_PATHS = NO;
				CLANG_ANALYZER_LOCALIZABILITY_NONLOCALIZED = YES;
				CLANG_ANALYZER_NONNULL = YES;
				CLANG_ANALYZER_NUMBER_OBJECT_CONVERSION = YES_AGGRESSIVE;
				CLANG_CXX_LANGUAGE_STANDARD = "gnu++14";
				CLANG_CXX_LIBRARY = "libc++";
				CLANG_ENABLE_MODULES = YES;
				CLANG_ENABLE_OBJC_ARC = YES;
				CLANG_ENABLE_OBJC_WEAK = YES;
				CLANG_WARN_BLOCK_CAPTURE_AUTORELEASING = YES;
				CLANG_WARN_BOOL_CONVERSION = YES;
				CLANG_WARN_COMMA = YES;
				CLANG_WARN_CONSTANT_CONVERSION = YES;
				CLANG_WARN_DEPRECATED_OBJC_IMPLEMENTATIONS = YES;
				CLANG_WARN_DIRECT_OBJC_ISA_USAGE = YES_ERROR;
				CLANG_WARN_DOCUMENTATION_COMMENTS = YES;
				CLANG_WARN_EMPTY_BODY = YES;
				CLANG_WARN_ENUM_CONVERSION = YES;
				CLANG_WARN_INFINITE_RECURSION = YES;
				CLANG_WARN_INT_CONVERSION = YES;
				CLANG_WARN_NON_LITERAL_NULL_CONVERSION = YES;
				CLANG_WARN_OBJC_IMPLICIT_RETAIN_SELF = YES;
				CLANG_WARN_OBJC_LITERAL_CONVERSION = YES;
				CLANG_WARN_OBJC_ROOT_CLASS = YES_ERROR;
				CLANG_WARN_QUOTED_INCLUDE_IN_FRAMEWORK_HEADER = YES;
				CLANG_WARN_RANGE_LOOP_ANALYSIS = YES;
				CLANG_WARN_STRICT_PROTOTYPES = YES;
				CLANG_WARN_SUSPICIOUS_MOVE = YES;
				CLANG_WARN_UNGUARDED_AVAILABILITY = YES_AGGRESSIVE;
				CLANG_WARN_UNREACHABLE_CODE = YES;
				CLANG_WARN__DUPLICATE_METHOD_MATCH = YES;
				COPY_PHASE_STRIP = NO;
				DEAD_CODE_STRIPPING = YES;
				DEBUG_INFORMATION_FORMAT = dwarf;
				ENABLE_STRICT_OBJC_MSGSEND = YES;
				ENABLE_TESTABILITY = YES;
				GCC_C_LANGUAGE_STANDARD = gnu11;
				GCC_DYNAMIC_NO_PIC = NO;
				GCC_NO_COMMON_BLOCKS = YES;
				GCC_OPTIMIZATION_LEVEL = 0;
				GCC_PREPROCESSOR_DEFINITIONS = (
					"DEBUG=1",
					"$(inherited)",
				);
				GCC_WARN_64_TO_32_BIT_CONVERSION = YES;
				GCC_WARN_ABOUT_RETURN_TYPE = YES_ERROR;
				GCC_WARN_UNDECLARED_SELECTOR = YES;
				GCC_WARN_UNINITIALIZED_AUTOS = YES_AGGRESSIVE;
				GCC_WARN_UNUSED_FUNCTION = YES;
				GCC_WARN_UNUSED_VARIABLE = YES;
				IPHONEOS_DEPLOYMENT_TARGET = 13.0;
				MTL_ENABLE_DEBUG_INFO = YES;
				ONLY_ACTIVE_ARCH = YES;
				PRODUCT_NAME = "$(TARGET_NAME)";
			};
			name = Debug;
		};
/* End XCBuildConfiguration section */

/* Begin XCConfigurationList section */
		10479B54C02C96DE0B327687 /* Build configuration list for PBXProject "Primer.io Debug App" */ = {
			isa = XCConfigurationList;
			buildConfigurations = (
				F5CDF642D3EADA50CDF5FF84 /* Debug */,
				C02E8D181B9F35EB41C35E07 /* Release */,
			);
			defaultConfigurationIsVisible = 0;
			defaultConfigurationName = Release;
		};
		4700FFD06E10F0EE123A7B8B /* Build configuration list for PBXNativeTarget "Debug App Tests" */ = {
			isa = XCConfigurationList;
			buildConfigurations = (
				5434DA74E34D2EBEBD3D74C7 /* Debug */,
				F10A44A87CE1B40DAFF5D30F /* Release */,
			);
			defaultConfigurationIsVisible = 0;
			defaultConfigurationName = Release;
		};
		CA98A6B11506835A81F6391A /* Build configuration list for PBXNativeTarget "Debug App" */ = {
			isa = XCConfigurationList;
			buildConfigurations = (
				313E094F25A94116E340B043 /* Debug */,
				44381669975E0C07E78FA641 /* Release */,
			);
			defaultConfigurationIsVisible = 0;
			defaultConfigurationName = Release;
		};
/* End XCConfigurationList section */
	};
	rootObject = 25AB41367F759CCDA1881AD2 /* Project object */;
}<|MERGE_RESOLUTION|>--- conflicted
+++ resolved
@@ -11,7 +11,6 @@
 		0402B7B82AFBBC2200B02C75 /* ApplePayUtilsTest.swift in Sources */ = {isa = PBXBuildFile; fileRef = 0402B7B72AFBBC2200B02C75 /* ApplePayUtilsTest.swift */; };
 		041295AA2AB9E25D00A4F243 /* MerchantHeadlessCheckoutNolPayViewController.swift in Sources */ = {isa = PBXBuildFile; fileRef = 041295A92AB9E25D00A4F243 /* MerchantHeadlessCheckoutNolPayViewController.swift */; };
 		041295AD2AB9E2C100A4F243 /* PrimerHeadlessNolPayManagerTests.swift in Sources */ = {isa = PBXBuildFile; fileRef = 041295AB2AB9E2A900A4F243 /* PrimerHeadlessNolPayManagerTests.swift */; };
-<<<<<<< HEAD
 		041F52092ADE92A300A1D702 /* ListCardNetworksEndpointTests.swift in Sources */ = {isa = PBXBuildFile; fileRef = 041F52082ADE92A300A1D702 /* ListCardNetworksEndpointTests.swift */; };
 		042ED15D2AF010500027833F /* CardValidationServiceTests.swift in Sources */ = {isa = PBXBuildFile; fileRef = 042ED15C2AF010500027833F /* CardValidationServiceTests.swift */; };
 		042ED1622AF0F5600027833F /* MockBINDataAPIClient.swift in Sources */ = {isa = PBXBuildFile; fileRef = 042ED1612AF0F5600027833F /* MockBINDataAPIClient.swift */; };
@@ -20,11 +19,9 @@
 		047D8E892ADEA4C700A5E7BD /* NetworkService.swift in Sources */ = {isa = PBXBuildFile; fileRef = 047D8E882ADEA4C700A5E7BD /* NetworkService.swift */; };
 		04DAAED42B03EED1002E2614 /* AssetsManagerTests.swift in Sources */ = {isa = PBXBuildFile; fileRef = 04DAAED32B03EED1002E2614 /* AssetsManagerTests.swift */; };
 		04DAAED62B03EF0B002E2614 /* SDKSessionHelper.swift in Sources */ = {isa = PBXBuildFile; fileRef = 04DAAED52B03EF0B002E2614 /* SDKSessionHelper.swift */; };
-=======
 		04769C152B1A680C0051581C /* Promises+Helper.swift in Sources */ = {isa = PBXBuildFile; fileRef = 04769C142B1A680C0051581C /* Promises+Helper.swift */; };
 		049298012B1DD466002E04B8 /* AnalyticsServiceTests.swift in Sources */ = {isa = PBXBuildFile; fileRef = 049298002B1DD466002E04B8 /* AnalyticsServiceTests.swift */; };
 		049298072B1E1F4D002E04B8 /* AnalyticsStorageTests.swift in Sources */ = {isa = PBXBuildFile; fileRef = 049298062B1E1F4D002E04B8 /* AnalyticsStorageTests.swift */; };
->>>>>>> c4959b92
 		04DFAADC2AAA01E60030FECE /* Debug App Tests-Info.plist in Resources */ = {isa = PBXBuildFile; fileRef = 04DFAADB2AAA01E60030FECE /* Debug App Tests-Info.plist */; };
 		04F6EF722AE69FC500115D05 /* AnalyticsTests+Helpers.swift in Sources */ = {isa = PBXBuildFile; fileRef = 04F6EF712AE69FC500115D05 /* AnalyticsTests+Helpers.swift */; };
 		04F6EF742AE6A06200115D05 /* AnalyticsEventsTests.swift in Sources */ = {isa = PBXBuildFile; fileRef = 04F6EF732AE6A06200115D05 /* AnalyticsEventsTests.swift */; };
@@ -157,7 +154,6 @@
 		0402B7B72AFBBC2200B02C75 /* ApplePayUtilsTest.swift */ = {isa = PBXFileReference; lastKnownFileType = sourcecode.swift; path = ApplePayUtilsTest.swift; sourceTree = "<group>"; };
 		041295A92AB9E25D00A4F243 /* MerchantHeadlessCheckoutNolPayViewController.swift */ = {isa = PBXFileReference; fileEncoding = 4; lastKnownFileType = sourcecode.swift; path = MerchantHeadlessCheckoutNolPayViewController.swift; sourceTree = "<group>"; };
 		041295AB2AB9E2A900A4F243 /* PrimerHeadlessNolPayManagerTests.swift */ = {isa = PBXFileReference; fileEncoding = 4; lastKnownFileType = sourcecode.swift; path = PrimerHeadlessNolPayManagerTests.swift; sourceTree = "<group>"; };
-<<<<<<< HEAD
 		041F52082ADE92A300A1D702 /* ListCardNetworksEndpointTests.swift */ = {isa = PBXFileReference; lastKnownFileType = sourcecode.swift; path = ListCardNetworksEndpointTests.swift; sourceTree = "<group>"; };
 		042ED15C2AF010500027833F /* CardValidationServiceTests.swift */ = {isa = PBXFileReference; lastKnownFileType = sourcecode.swift; path = CardValidationServiceTests.swift; sourceTree = "<group>"; };
 		042ED1612AF0F5600027833F /* MockBINDataAPIClient.swift */ = {isa = PBXFileReference; lastKnownFileType = sourcecode.swift; path = MockBINDataAPIClient.swift; sourceTree = "<group>"; };
@@ -166,11 +162,9 @@
 		047D8E882ADEA4C700A5E7BD /* NetworkService.swift */ = {isa = PBXFileReference; lastKnownFileType = sourcecode.swift; path = NetworkService.swift; sourceTree = "<group>"; };
 		04DAAED32B03EED1002E2614 /* AssetsManagerTests.swift */ = {isa = PBXFileReference; lastKnownFileType = sourcecode.swift; path = AssetsManagerTests.swift; sourceTree = "<group>"; };
 		04DAAED52B03EF0B002E2614 /* SDKSessionHelper.swift */ = {isa = PBXFileReference; lastKnownFileType = sourcecode.swift; path = SDKSessionHelper.swift; sourceTree = "<group>"; };
-=======
 		04769C142B1A680C0051581C /* Promises+Helper.swift */ = {isa = PBXFileReference; lastKnownFileType = sourcecode.swift; path = "Promises+Helper.swift"; sourceTree = "<group>"; };
 		049298002B1DD466002E04B8 /* AnalyticsServiceTests.swift */ = {isa = PBXFileReference; lastKnownFileType = sourcecode.swift; path = AnalyticsServiceTests.swift; sourceTree = "<group>"; };
 		049298062B1E1F4D002E04B8 /* AnalyticsStorageTests.swift */ = {isa = PBXFileReference; lastKnownFileType = sourcecode.swift; path = AnalyticsStorageTests.swift; sourceTree = "<group>"; };
->>>>>>> c4959b92
 		04DFAADB2AAA01E60030FECE /* Debug App Tests-Info.plist */ = {isa = PBXFileReference; fileEncoding = 4; lastKnownFileType = text.plist.xml; path = "Debug App Tests-Info.plist"; sourceTree = "<group>"; };
 		04F6EF712AE69FC500115D05 /* AnalyticsTests+Helpers.swift */ = {isa = PBXFileReference; lastKnownFileType = sourcecode.swift; path = "AnalyticsTests+Helpers.swift"; sourceTree = "<group>"; };
 		04F6EF732AE6A06200115D05 /* AnalyticsEventsTests.swift */ = {isa = PBXFileReference; lastKnownFileType = sourcecode.swift; path = AnalyticsEventsTests.swift; sourceTree = "<group>"; };
@@ -834,7 +828,6 @@
 		};
 		8CBF28C0DCEA807C1C94822B /* [CP] Embed Pods Frameworks */ = {
 			isa = PBXShellScriptBuildPhase;
-			alwaysOutOfDate = 1;
 			buildActionMask = 2147483647;
 			files = (
 			);
@@ -874,6 +867,7 @@
 		};
 		A18BD8BD2AFE4B0900923C87 /* SwiftLint */ = {
 			isa = PBXShellScriptBuildPhase;
+			alwaysOutOfDate = 1;
 			buildActionMask = 2147483647;
 			files = (
 			);
