// !$*UTF8*$!
{
	archiveVersion = 1;
	classes = {
	};
	objectVersion = 55;
	objects = {

/* Begin PBXBuildFile section */
		041295AA2AB9E25D00A4F243 /* MerchantHeadlessCheckoutNolPayViewController.swift in Sources */ = {isa = PBXBuildFile; fileRef = 041295A92AB9E25D00A4F243 /* MerchantHeadlessCheckoutNolPayViewController.swift */; };
		041295AD2AB9E2C100A4F243 /* PrimerHeadlessNolPayManagerTests.swift in Sources */ = {isa = PBXBuildFile; fileRef = 041295AB2AB9E2A900A4F243 /* PrimerHeadlessNolPayManagerTests.swift */; };
		04769C152B1A680C0051581C /* Promises+Helper.swift in Sources */ = {isa = PBXBuildFile; fileRef = 04769C142B1A680C0051581C /* Promises+Helper.swift */; };
		049298012B1DD466002E04B8 /* AnalyticsServiceTests.swift in Sources */ = {isa = PBXBuildFile; fileRef = 049298002B1DD466002E04B8 /* AnalyticsServiceTests.swift */; };
		049298072B1E1F4D002E04B8 /* AnalyticsStorageTests.swift in Sources */ = {isa = PBXBuildFile; fileRef = 049298062B1E1F4D002E04B8 /* AnalyticsStorageTests.swift */; };
<<<<<<< HEAD
		049A05602B4C191D002CEEBA /* NativeUIManagerTests.swift in Sources */ = {isa = PBXBuildFile; fileRef = 049A055F2B4C191D002CEEBA /* NativeUIManagerTests.swift */; };
		049A05642B4C1EEB002CEEBA /* SDKSessionHelper.swift in Sources */ = {isa = PBXBuildFile; fileRef = 049A05622B4C1EE6002CEEBA /* SDKSessionHelper.swift */; };
=======
		049A055E2B4BF057002CEEBA /* MerchantHeadlessVaultManagerViewController.swift in Sources */ = {isa = PBXBuildFile; fileRef = 049A055D2B4BF057002CEEBA /* MerchantHeadlessVaultManagerViewController.swift */; };
>>>>>>> 4e217fa4
		04DFAADC2AAA01E60030FECE /* Debug App Tests-Info.plist in Resources */ = {isa = PBXBuildFile; fileRef = 04DFAADB2AAA01E60030FECE /* Debug App Tests-Info.plist */; };
		04F6EF722AE69FC500115D05 /* AnalyticsTests+Helpers.swift in Sources */ = {isa = PBXBuildFile; fileRef = 04F6EF712AE69FC500115D05 /* AnalyticsTests+Helpers.swift */; };
		04F6EF742AE6A06200115D05 /* AnalyticsEventsTests.swift in Sources */ = {isa = PBXBuildFile; fileRef = 04F6EF732AE6A06200115D05 /* AnalyticsEventsTests.swift */; };
		04FAF9EC2AE7B33E002E4BAE /* StringExtensionTests.swift in Sources */ = {isa = PBXBuildFile; fileRef = 04FAF9EB2AE7B33E002E4BAE /* StringExtensionTests.swift */; };
		05FAC0D894B841B52E9E0A9A /* PrimerRawCardDataManagerTests.swift in Sources */ = {isa = PBXBuildFile; fileRef = EEB1E1B37192BF739461AFF1 /* PrimerRawCardDataManagerTests.swift */; };
		088961D00784BD296EA9745C /* EncodingDecodingContainerTests.swift in Sources */ = {isa = PBXBuildFile; fileRef = C7D8E1E91CA11EC6831ADEE4 /* EncodingDecodingContainerTests.swift */; };
		0BB8BB3F9A6AC28A0C107DC8 /* UIStackViewExtensions.swift in Sources */ = {isa = PBXBuildFile; fileRef = 93F15C1E46C70C3D73B50F31 /* UIStackViewExtensions.swift */; };
		135E5BFD51371FABB5FF35D3 /* MerchantHeadlessCheckoutAvailablePaymentMethodsViewController.swift in Sources */ = {isa = PBXBuildFile; fileRef = 72E691B9A6A8EBB9F6A6B266 /* MerchantHeadlessCheckoutAvailablePaymentMethodsViewController.swift */; };
		14EE32F4821BD1F19F75227F /* MerchantHeadlessCheckoutRawRetailDataViewController.swift in Sources */ = {isa = PBXBuildFile; fileRef = 4C353D84EABA4990DAB4DD28 /* MerchantHeadlessCheckoutRawRetailDataViewController.swift */; };
		1589385B62C86DE7C735F3EC /* PrimerAPIConfigurationModuleTests.swift in Sources */ = {isa = PBXBuildFile; fileRef = 6C690FB7E6E8C942C87B1A1B /* PrimerAPIConfigurationModuleTests.swift */; };
		161D4BE3FFD5E4A60F4461F0 /* CreateResumePaymentService.swift in Sources */ = {isa = PBXBuildFile; fileRef = 38DD0A9535544D446514124A /* CreateResumePaymentService.swift */; };
		170F3A07A039EE30E065AA30 /* MerchantNewLineItemViewController.swift in Sources */ = {isa = PBXBuildFile; fileRef = 0ED746F8924E70AD868BC0F4 /* MerchantNewLineItemViewController.swift */; };
		1C19FB531A6AE5F3B899F7B6 /* Pods_Debug_App_Tests.framework in Frameworks */ = {isa = PBXBuildFile; fileRef = 5453CA45E1B852330D0E944A /* Pods_Debug_App_Tests.framework */; };
		208CA849F3187C2DA63CC17B /* HUC_TokenizationViewModelTests.swift in Sources */ = {isa = PBXBuildFile; fileRef = 4A5E3ACDA26D44F66B55766B /* HUC_TokenizationViewModelTests.swift */; };
		213196DEDF2A3A84037ED884 /* PollingModuleTests.swift in Sources */ = {isa = PBXBuildFile; fileRef = 49DFB1ACD5014BF28ED283B3 /* PollingModuleTests.swift */; };
		242EF5037D6FB396B7AE1CB5 /* HeadlessUniversalCheckoutTests.swift in Sources */ = {isa = PBXBuildFile; fileRef = E63F5C5C1FD2F3E6CB02EC5A /* HeadlessUniversalCheckoutTests.swift */; };
		24C060A48D4A2670FFC3426F /* ThreeDSErrorTests.swift in Sources */ = {isa = PBXBuildFile; fileRef = BF8639891B79E2FCCE10A510 /* ThreeDSErrorTests.swift */; };
		25FA73D4BBA89962663B5378 /* Mocks.swift in Sources */ = {isa = PBXBuildFile; fileRef = F4AC1EC0F98CB56DA4D075CA /* Mocks.swift */; };
		2662EB3445AE8C7188953EFD /* HeadlessVaultManagerTests.swift in Sources */ = {isa = PBXBuildFile; fileRef = 5AA706A14BACFDB8E5715788 /* HeadlessVaultManagerTests.swift */; };
		2C98B33ECA68109C7A6AA134 /* PrimerBancontactCardDataManagerTests.swift in Sources */ = {isa = PBXBuildFile; fileRef = E9899972360BCA5992CEE5BC /* PrimerBancontactCardDataManagerTests.swift */; };
		2E0D85B7343377F1319902AD /* MockPaymentMethodTokenizationViewModel.swift in Sources */ = {isa = PBXBuildFile; fileRef = 8A23886804B13FA754E775D0 /* MockPaymentMethodTokenizationViewModel.swift */; };
		33EA4F728A7984997A0EF515 /* TokenizationServiceTests.swift in Sources */ = {isa = PBXBuildFile; fileRef = 952364FBFD6FA09653ECA37E /* TokenizationServiceTests.swift */; };
		34CDCA7B403C001E4C55D26D /* MerchantSessionAndSettingsViewController.swift in Sources */ = {isa = PBXBuildFile; fileRef = C18C9664115CFDEB59FED19A /* MerchantSessionAndSettingsViewController.swift */; };
		3BB02CA24B6B3EF458326B7D /* Networking.swift in Sources */ = {isa = PBXBuildFile; fileRef = D038BDB23C062D362AAA09BE /* Networking.swift */; };
		3D112A8DE292D097E651FCDB /* IPay88Tests.swift in Sources */ = {isa = PBXBuildFile; fileRef = 7A5E6F7A9C12C69CB66032E3 /* IPay88Tests.swift */; };
		3EE90DEB1DB7BE9270FB17BF /* URLSessionStackTests.swift in Sources */ = {isa = PBXBuildFile; fileRef = 1F4E35F809D3FAF4354D5B05 /* URLSessionStackTests.swift */; };
		3FD160A4D951EA772ADF4E25 /* DecodedClientToken.swift in Sources */ = {isa = PBXBuildFile; fileRef = 5F8DC3341BDBB9AEDBE8D6DD /* DecodedClientToken.swift */; };
		4BD7794627267B40E9E10686 /* PrimerCheckoutTheme.swift in Sources */ = {isa = PBXBuildFile; fileRef = B9813BD518AC7C3F442B5075 /* PrimerCheckoutTheme.swift */; };
		53E3182FFC4E5F05D866CFAE /* Networking.swift in Sources */ = {isa = PBXBuildFile; fileRef = E8DE1E4FB055B60582977315 /* Networking.swift */; };
		583EBAA90902121CEA479416 /* VaultService.swift in Sources */ = {isa = PBXBuildFile; fileRef = 5E8D7F3C53F8CCE4A03C975E /* VaultService.swift */; };
		592E00D98C8835CBCDAA26D9 /* MerchantDropInUIViewController.swift in Sources */ = {isa = PBXBuildFile; fileRef = 9874F439DA3EA5854A454687 /* MerchantDropInUIViewController.swift */; };
		5976CCA261F0811F5D7707DA /* TokenizationService.swift in Sources */ = {isa = PBXBuildFile; fileRef = 2E8F69253D85350BB7A1A761 /* TokenizationService.swift */; };
		5E24CD5B3084FE3E8A3E85EC /* CheckoutTheme.swift in Sources */ = {isa = PBXBuildFile; fileRef = 72845A3010F10A88F2EC7849 /* CheckoutTheme.swift */; };
		60F6C3AFA11A7EDB0687856A /* ViewController+PrimerUIHelpers.swift in Sources */ = {isa = PBXBuildFile; fileRef = D4139D8F153BB399DA67F2EE /* ViewController+PrimerUIHelpers.swift */; };
		60F7E716B34BE721651566DA /* Data+Extensions.swift in Sources */ = {isa = PBXBuildFile; fileRef = 1594BC5C96ECC3F46C811B2F /* Data+Extensions.swift */; };
		622A605DDEA98D981670B53F /* DropInUI_TokenizationViewModelTests.swift in Sources */ = {isa = PBXBuildFile; fileRef = 5DB3B88857B810440CDA881E /* DropInUI_TokenizationViewModelTests.swift */; };
		6B2212601374387CB004DA86 /* MaskTests.swift in Sources */ = {isa = PBXBuildFile; fileRef = BD26E8C6074BB89ACBD5B8B9 /* MaskTests.swift */; };
		70EAA3B33425CC9D16239BB0 /* ApplePayTests.swift in Sources */ = {isa = PBXBuildFile; fileRef = 31CFA93A373A7DB78DA77283 /* ApplePayTests.swift */; };
		72F8D6065334FCD5B726A52C /* MerchantHeadlessCheckoutRawPhoneNumberDataViewController.swift in Sources */ = {isa = PBXBuildFile; fileRef = 404E173A513B986A36F835F7 /* MerchantHeadlessCheckoutRawPhoneNumberDataViewController.swift */; };
		77A8EFBA78D6C6B95A400C74 /* WebViewUtilTests.swift in Sources */ = {isa = PBXBuildFile; fileRef = CA30891B2D5F9B6B97E56B99 /* WebViewUtilTests.swift */; };
		7F49B29FCC55CF3C5CB6C506 /* InternalCardComponentManagerTests.swift in Sources */ = {isa = PBXBuildFile; fileRef = 994AE6760B506D02499AEC90 /* InternalCardComponentManagerTests.swift */; };
		800B92A57CAAC6471D01A89D /* CardData.swift in Sources */ = {isa = PBXBuildFile; fileRef = D3D9154BF1E011FED6799CD5 /* CardData.swift */; };
		8064B65A8F83D5B004D081FD /* PaymentMethodConfigTests.swift in Sources */ = {isa = PBXBuildFile; fileRef = 752785ACCF65527C239391A8 /* PaymentMethodConfigTests.swift */; };
		85605C241F1CD45BA676D4A7 /* String+Extensions.swift in Sources */ = {isa = PBXBuildFile; fileRef = F9023841AFCE8E3205CB713A /* String+Extensions.swift */; };
		85EDC3F175D699BFF6BD48EF /* ViewController+Primer.swift in Sources */ = {isa = PBXBuildFile; fileRef = 39CCCB917D1881082ED75975 /* ViewController+Primer.swift */; };
		8B5CB0C992DBAB293D378FAD /* MockModule.swift in Sources */ = {isa = PBXBuildFile; fileRef = 7EA7D2BB0AC0A1877DB2E6CE /* MockModule.swift */; };
		91FAC91E687B6981268E677E /* DateTests.swift in Sources */ = {isa = PBXBuildFile; fileRef = BA0B2BEE5C389FD13E210847 /* DateTests.swift */; };
		9263BD762EC26F6AA986F0C9 /* MockAPIClient.swift in Sources */ = {isa = PBXBuildFile; fileRef = 17476BFBED51F389FCE82F16 /* MockAPIClient.swift */; };
		949864026D1CDE6F5C62C66E /* Main.storyboard in Resources */ = {isa = PBXBuildFile; fileRef = CE259612A00F85709107B872 /* Main.storyboard */; };
		961B5D18058EF4CFCD0185AE /* MockVaultCheckoutViewModel.swift in Sources */ = {isa = PBXBuildFile; fileRef = 7A3E75CD834937EF85DE1C14 /* MockVaultCheckoutViewModel.swift */; };
		97F0B302DF965C1AD1EC6F4D /* PaymentMethodConfigServiceTests.swift in Sources */ = {isa = PBXBuildFile; fileRef = 743F107C464526926A34A433 /* PaymentMethodConfigServiceTests.swift */; };
		9AB1ABF4E46A37766CDBF197 /* ApayaTests.swift in Sources */ = {isa = PBXBuildFile; fileRef = 1F79B50111AC4161CFB1EFE8 /* ApayaTests.swift */; };
		A1055D6F2AF125E90027B967 /* DebouncerTests.swift in Sources */ = {isa = PBXBuildFile; fileRef = A1055D6E2AF125E90027B967 /* DebouncerTests.swift */; };
		A13392BC2AD459E90005A4D7 /* NolPayLinkCardComponentTest.swift in Sources */ = {isa = PBXBuildFile; fileRef = A13392BB2AD459E90005A4D7 /* NolPayLinkCardComponentTest.swift */; };
		A1536BAD2AEBEC3A0087DDC0 /* NolPayPhoneMetadataServiceTests.swift in Sources */ = {isa = PBXBuildFile; fileRef = A1536BAC2AEBEC3A0087DDC0 /* NolPayPhoneMetadataServiceTests.swift */; };
		A1536BAF2AEC0A6D0087DDC0 /* NolTestsMocks.swift in Sources */ = {isa = PBXBuildFile; fileRef = A1536BAE2AEC0A6D0087DDC0 /* NolTestsMocks.swift */; };
		A1585C752ACDAA700014F0B9 /* NolPayLinkedCardsComponentTests.swift in Sources */ = {isa = PBXBuildFile; fileRef = A1585C742ACDAA700014F0B9 /* NolPayLinkedCardsComponentTests.swift */; };
		A19EF5632B20E22E00A72F60 /* .swiftlint.yml in Resources */ = {isa = PBXBuildFile; fileRef = A19EF5622B20E22E00A72F60 /* .swiftlint.yml */; };
		A1A3D0F32AD5585A00F7D8C9 /* NolPayUnlinkCardComponentTest.swift in Sources */ = {isa = PBXBuildFile; fileRef = A1A3D0F22AD5585A00F7D8C9 /* NolPayUnlinkCardComponentTest.swift */; };
		A1A3D0F52AD56BE300F7D8C9 /* NolPayPaymentComponentTests.swift in Sources */ = {isa = PBXBuildFile; fileRef = A1A3D0F42AD56BE300F7D8C9 /* NolPayPaymentComponentTests.swift */; };
		A39750255D4C33527A3766A0 /* UserInterfaceModuleTests.swift in Sources */ = {isa = PBXBuildFile; fileRef = 1B8CB5A11A44AA9F3D7FE356 /* UserInterfaceModuleTests.swift */; };
		A61B9E61EDCE18D34438352E /* PayPalConfirmBillingAgreementTests.swift in Sources */ = {isa = PBXBuildFile; fileRef = 9D122A0B71B707C2110AB7F5 /* PayPalConfirmBillingAgreementTests.swift */; };
		AAE3B30B64B6822A20987FCA /* CreateClientToken.swift in Sources */ = {isa = PBXBuildFile; fileRef = 229849A3DBE0858EE90673B9 /* CreateClientToken.swift */; };
		AD9CF1073EE0676E6640481A /* MerchantHeadlessCheckoutRawDataViewController.swift in Sources */ = {isa = PBXBuildFile; fileRef = B866FF13033A5CB8B4C3388E /* MerchantHeadlessCheckoutRawDataViewController.swift */; };
		C0115AC7BC96FDF49EF8E530 /* PaymentMethodCell.swift in Sources */ = {isa = PBXBuildFile; fileRef = 4E79C93EA805E87E1137A513 /* PaymentMethodCell.swift */; };
		C29B625B5698094691227852 /* TokenizationResponseTests.swift in Sources */ = {isa = PBXBuildFile; fileRef = D0A003705AFF7F922BCFE75F /* TokenizationResponseTests.swift */; };
		C5B3635FC90C149C4961BD9A /* Apaya.swift in Sources */ = {isa = PBXBuildFile; fileRef = 95E4B74F7EEA3D2D19E08FDA /* Apaya.swift */; };
		C6D7F7ECFD35B3DC3AFD6CB2 /* PayPalService.swift in Sources */ = {isa = PBXBuildFile; fileRef = 25FD540BEA16ABBDFE7DE182 /* PayPalService.swift */; };
		C75A11E6AEEFC2B7A29BBC04 /* TestScenario.swift in Sources */ = {isa = PBXBuildFile; fileRef = A6AEF11B151368BF993C3EA9 /* TestScenario.swift */; };
		C8A64A69AD55D9BF82F0D876 /* StringTests.swift in Sources */ = {isa = PBXBuildFile; fileRef = 872A0647D4136E27365FB7F8 /* StringTests.swift */; };
		CE5E673A96BB5B96AE5EFC56 /* Range+Extensions.swift in Sources */ = {isa = PBXBuildFile; fileRef = 9128566126AA7F571FFECA3A /* Range+Extensions.swift */; };
		D649870C2D022B4063BDC0B4 /* PrimerRawRetailerDataTests.swift in Sources */ = {isa = PBXBuildFile; fileRef = B266F9E1651BD20E45DCCF68 /* PrimerRawRetailerDataTests.swift */; };
		D886D8E47D883304B505CE11 /* AppDelegate.swift in Sources */ = {isa = PBXBuildFile; fileRef = DAC5687FF32E8661F1A00CE5 /* AppDelegate.swift */; };
		DB1A2989DDE0928C62B15303 /* PayPalServiceTests.swift in Sources */ = {isa = PBXBuildFile; fileRef = 5D7EC742DEB5BE12252E3E5B /* PayPalServiceTests.swift */; };
		DC98712939835FB79A20BD63 /* IntExtensionTests.swift in Sources */ = {isa = PBXBuildFile; fileRef = 9314E0A4E884A8228611A030 /* IntExtensionTests.swift */; };
		DE53DA2D0AD108306C92E198 /* UIViewController+API.swift in Sources */ = {isa = PBXBuildFile; fileRef = B1FD8065D40A2D691F643F3B /* UIViewController+API.swift */; };
		E4DF956CABAE0633980D5B89 /* AnalyticsTests+Constants.swift in Sources */ = {isa = PBXBuildFile; fileRef = E90441E821B5FE76643B62A6 /* AnalyticsTests+Constants.swift */; };
		E52B5646C4E1E712FEDE06CB /* AnalyticsTests.swift in Sources */ = {isa = PBXBuildFile; fileRef = AF07D2421252EA2AE5C2FC4F /* AnalyticsTests.swift */; };
		E6F85ECD80B64754E7A6D35E /* RawDataManagerTests.swift in Sources */ = {isa = PBXBuildFile; fileRef = 8C7C082270CF1C6B7810F9B3 /* RawDataManagerTests.swift */; };
		E76363AEF6D17C53C4ECBCE0 /* Pods_Debug_App.framework in Frameworks */ = {isa = PBXBuildFile; fileRef = 5BD844940445D871BB48CB32 /* Pods_Debug_App.framework */; };
		EA7FAA4F8476BD3711D628CB /* Images.xcassets in Resources */ = {isa = PBXBuildFile; fileRef = B18D7E7738BF86467B0F1465 /* Images.xcassets */; };
		F02F496FD20B5291C044F62C /* MerchantResultViewController.swift in Sources */ = {isa = PBXBuildFile; fileRef = 00E3C8FE62D22147335F2455 /* MerchantResultViewController.swift */; };
		F03699592AC2E63700E4179D /* (null) in Sources */ = {isa = PBXBuildFile; };
		F0C2147F6FA26527BE55549A /* LaunchScreen.xib in Resources */ = {isa = PBXBuildFile; fileRef = FC701AFD94F96F0F1D108D1A /* LaunchScreen.xib */; };
		F1A71C2E0D900FEB9AF1351C /* ThreeDSProtocolVersionTests.swift in Sources */ = {isa = PBXBuildFile; fileRef = 021A00DEB01A46C876592575 /* ThreeDSProtocolVersionTests.swift */; };
		F99DAF50E86E6F8CCD127E5B /* ThemeTests.swift in Sources */ = {isa = PBXBuildFile; fileRef = AD381E7E16D01D8D743232F7 /* ThemeTests.swift */; };
		FD5ADBCFA70DB606339F3AF2 /* TransactionResponse.swift in Sources */ = {isa = PBXBuildFile; fileRef = 70D3D6CF0F006A06B7CEC71B /* TransactionResponse.swift */; };
/* End PBXBuildFile section */

/* Begin PBXContainerItemProxy section */
		FED76127253C549C91488087 /* PBXContainerItemProxy */ = {
			isa = PBXContainerItemProxy;
			containerPortal = 25AB41367F759CCDA1881AD2 /* Project object */;
			proxyType = 1;
			remoteGlobalIDString = BEB14ABCDF34E3D24759EAAB;
			remoteInfo = "Debug App";
		};
/* End PBXContainerItemProxy section */

/* Begin PBXCopyFilesBuildPhase section */
		73B416AD9A0CB3B0EA16AF79 /* Embed Frameworks */ = {
			isa = PBXCopyFilesBuildPhase;
			buildActionMask = 2147483647;
			dstPath = "";
			dstSubfolderSpec = 10;
			files = (
			);
			name = "Embed Frameworks";
			runOnlyForDeploymentPostprocessing = 0;
		};
		D11E367C3560C383BC4CA0A7 /* Embed Frameworks */ = {
			isa = PBXCopyFilesBuildPhase;
			buildActionMask = 2147483647;
			dstPath = "";
			dstSubfolderSpec = 10;
			files = (
			);
			name = "Embed Frameworks";
			runOnlyForDeploymentPostprocessing = 0;
		};
/* End PBXCopyFilesBuildPhase section */

/* Begin PBXFileReference section */
		00E3C8FE62D22147335F2455 /* MerchantResultViewController.swift */ = {isa = PBXFileReference; lastKnownFileType = sourcecode.swift; path = MerchantResultViewController.swift; sourceTree = "<group>"; };
		01C09DEAB07F42004B26A278 /* pt-PT */ = {isa = PBXFileReference; lastKnownFileType = text.plist.strings; name = "pt-PT"; path = "pt-PT.lproj/LaunchScreen.strings"; sourceTree = "<group>"; };
		021A00DEB01A46C876592575 /* ThreeDSProtocolVersionTests.swift */ = {isa = PBXFileReference; lastKnownFileType = sourcecode.swift; path = ThreeDSProtocolVersionTests.swift; sourceTree = "<group>"; };
		041295A92AB9E25D00A4F243 /* MerchantHeadlessCheckoutNolPayViewController.swift */ = {isa = PBXFileReference; fileEncoding = 4; lastKnownFileType = sourcecode.swift; path = MerchantHeadlessCheckoutNolPayViewController.swift; sourceTree = "<group>"; };
		041295AB2AB9E2A900A4F243 /* PrimerHeadlessNolPayManagerTests.swift */ = {isa = PBXFileReference; fileEncoding = 4; lastKnownFileType = sourcecode.swift; path = PrimerHeadlessNolPayManagerTests.swift; sourceTree = "<group>"; };
		04769C142B1A680C0051581C /* Promises+Helper.swift */ = {isa = PBXFileReference; lastKnownFileType = sourcecode.swift; path = "Promises+Helper.swift"; sourceTree = "<group>"; };
		049298002B1DD466002E04B8 /* AnalyticsServiceTests.swift */ = {isa = PBXFileReference; lastKnownFileType = sourcecode.swift; path = AnalyticsServiceTests.swift; sourceTree = "<group>"; };
		049298062B1E1F4D002E04B8 /* AnalyticsStorageTests.swift */ = {isa = PBXFileReference; lastKnownFileType = sourcecode.swift; path = AnalyticsStorageTests.swift; sourceTree = "<group>"; };
<<<<<<< HEAD
		049A055F2B4C191D002CEEBA /* NativeUIManagerTests.swift */ = {isa = PBXFileReference; lastKnownFileType = sourcecode.swift; path = NativeUIManagerTests.swift; sourceTree = "<group>"; };
		049A05622B4C1EE6002CEEBA /* SDKSessionHelper.swift */ = {isa = PBXFileReference; lastKnownFileType = sourcecode.swift; path = SDKSessionHelper.swift; sourceTree = "<group>"; };
=======
		049A055D2B4BF057002CEEBA /* MerchantHeadlessVaultManagerViewController.swift */ = {isa = PBXFileReference; fileEncoding = 4; lastKnownFileType = sourcecode.swift; path = MerchantHeadlessVaultManagerViewController.swift; sourceTree = "<group>"; };
>>>>>>> 4e217fa4
		04DFAADB2AAA01E60030FECE /* Debug App Tests-Info.plist */ = {isa = PBXFileReference; fileEncoding = 4; lastKnownFileType = text.plist.xml; path = "Debug App Tests-Info.plist"; sourceTree = "<group>"; };
		04F6EF712AE69FC500115D05 /* AnalyticsTests+Helpers.swift */ = {isa = PBXFileReference; lastKnownFileType = sourcecode.swift; path = "AnalyticsTests+Helpers.swift"; sourceTree = "<group>"; };
		04F6EF732AE6A06200115D05 /* AnalyticsEventsTests.swift */ = {isa = PBXFileReference; lastKnownFileType = sourcecode.swift; path = AnalyticsEventsTests.swift; sourceTree = "<group>"; };
		04FAF9EB2AE7B33E002E4BAE /* StringExtensionTests.swift */ = {isa = PBXFileReference; lastKnownFileType = sourcecode.swift; path = StringExtensionTests.swift; sourceTree = "<group>"; };
		0D4BB4C9A0035B4AD7CDE5DB /* Pods-Debug App Tests.release.xcconfig */ = {isa = PBXFileReference; includeInIndex = 1; lastKnownFileType = text.xcconfig; name = "Pods-Debug App Tests.release.xcconfig"; path = "Target Support Files/Pods-Debug App Tests/Pods-Debug App Tests.release.xcconfig"; sourceTree = "<group>"; };
		0DA32ABCF07A4EBED014327B /* es */ = {isa = PBXFileReference; lastKnownFileType = text.plist.strings; name = es; path = es.lproj/LaunchScreen.strings; sourceTree = "<group>"; };
		0ED746F8924E70AD868BC0F4 /* MerchantNewLineItemViewController.swift */ = {isa = PBXFileReference; lastKnownFileType = sourcecode.swift; path = MerchantNewLineItemViewController.swift; sourceTree = "<group>"; };
		0FD08B8CE57A11D1E35A8684 /* de */ = {isa = PBXFileReference; lastKnownFileType = text.plist.strings; name = de; path = de.lproj/LaunchScreen.strings; sourceTree = "<group>"; };
		13FA89917603E4BA5BB66AFC /* da */ = {isa = PBXFileReference; lastKnownFileType = text.plist.strings; name = da; path = da.lproj/LaunchScreen.strings; sourceTree = "<group>"; };
		1594BC5C96ECC3F46C811B2F /* Data+Extensions.swift */ = {isa = PBXFileReference; lastKnownFileType = sourcecode.swift; path = "Data+Extensions.swift"; sourceTree = "<group>"; };
		17476BFBED51F389FCE82F16 /* MockAPIClient.swift */ = {isa = PBXFileReference; lastKnownFileType = sourcecode.swift; path = MockAPIClient.swift; sourceTree = "<group>"; };
		1B8CB5A11A44AA9F3D7FE356 /* UserInterfaceModuleTests.swift */ = {isa = PBXFileReference; lastKnownFileType = sourcecode.swift; path = UserInterfaceModuleTests.swift; sourceTree = "<group>"; };
		1D05E65C196E6715D7D8B0C6 /* sv */ = {isa = PBXFileReference; lastKnownFileType = text.plist.strings; name = sv; path = sv.lproj/Main.strings; sourceTree = "<group>"; };
		1F4E35F809D3FAF4354D5B05 /* URLSessionStackTests.swift */ = {isa = PBXFileReference; lastKnownFileType = sourcecode.swift; path = URLSessionStackTests.swift; sourceTree = "<group>"; };
		1F79B50111AC4161CFB1EFE8 /* ApayaTests.swift */ = {isa = PBXFileReference; lastKnownFileType = sourcecode.swift; path = ApayaTests.swift; sourceTree = "<group>"; };
		229849A3DBE0858EE90673B9 /* CreateClientToken.swift */ = {isa = PBXFileReference; lastKnownFileType = sourcecode.swift; path = CreateClientToken.swift; sourceTree = "<group>"; };
		25FD540BEA16ABBDFE7DE182 /* PayPalService.swift */ = {isa = PBXFileReference; lastKnownFileType = sourcecode.swift; path = PayPalService.swift; sourceTree = "<group>"; };
		281B29223A18A80B81605D3E /* Pods-Debug App.release.xcconfig */ = {isa = PBXFileReference; includeInIndex = 1; lastKnownFileType = text.xcconfig; name = "Pods-Debug App.release.xcconfig"; path = "Target Support Files/Pods-Debug App/Pods-Debug App.release.xcconfig"; sourceTree = "<group>"; };
		2A328E38DA586FFE0ED2894B /* de */ = {isa = PBXFileReference; lastKnownFileType = text.plist.strings; name = de; path = de.lproj/Main.strings; sourceTree = "<group>"; };
		2E64F057A39A91CA01CCB57F /* tr */ = {isa = PBXFileReference; lastKnownFileType = text.plist.strings; name = tr; path = tr.lproj/Main.strings; sourceTree = "<group>"; };
		2E8F69253D85350BB7A1A761 /* TokenizationService.swift */ = {isa = PBXFileReference; lastKnownFileType = sourcecode.swift; path = TokenizationService.swift; sourceTree = "<group>"; };
		31CFA93A373A7DB78DA77283 /* ApplePayTests.swift */ = {isa = PBXFileReference; lastKnownFileType = sourcecode.swift; path = ApplePayTests.swift; sourceTree = "<group>"; };
		33E18D5B5190C64631309D1B /* ar */ = {isa = PBXFileReference; lastKnownFileType = text.plist.strings; name = ar; path = ar.lproj/LaunchScreen.strings; sourceTree = "<group>"; };
		38DD0A9535544D446514124A /* CreateResumePaymentService.swift */ = {isa = PBXFileReference; lastKnownFileType = sourcecode.swift; path = CreateResumePaymentService.swift; sourceTree = "<group>"; };
		39CCCB917D1881082ED75975 /* ViewController+Primer.swift */ = {isa = PBXFileReference; lastKnownFileType = sourcecode.swift; path = "ViewController+Primer.swift"; sourceTree = "<group>"; };
		404E173A513B986A36F835F7 /* MerchantHeadlessCheckoutRawPhoneNumberDataViewController.swift */ = {isa = PBXFileReference; lastKnownFileType = sourcecode.swift; path = MerchantHeadlessCheckoutRawPhoneNumberDataViewController.swift; sourceTree = "<group>"; };
		483D2036DE3F89CA2C244C4F /* Debug App Tests.xctest */ = {isa = PBXFileReference; explicitFileType = wrapper.cfbundle; includeInIndex = 0; path = "Debug App Tests.xctest"; sourceTree = BUILT_PRODUCTS_DIR; };
		49DFB1ACD5014BF28ED283B3 /* PollingModuleTests.swift */ = {isa = PBXFileReference; lastKnownFileType = sourcecode.swift; path = PollingModuleTests.swift; sourceTree = "<group>"; };
		4A5E3ACDA26D44F66B55766B /* HUC_TokenizationViewModelTests.swift */ = {isa = PBXFileReference; lastKnownFileType = sourcecode.swift; path = HUC_TokenizationViewModelTests.swift; sourceTree = "<group>"; };
		4ACFB17A73AB7240BED98585 /* ExampleApp.entitlements */ = {isa = PBXFileReference; lastKnownFileType = text.plist.entitlements; path = ExampleApp.entitlements; sourceTree = "<group>"; };
		4C353D84EABA4990DAB4DD28 /* MerchantHeadlessCheckoutRawRetailDataViewController.swift */ = {isa = PBXFileReference; lastKnownFileType = sourcecode.swift; path = MerchantHeadlessCheckoutRawRetailDataViewController.swift; sourceTree = "<group>"; };
		4E79C93EA805E87E1137A513 /* PaymentMethodCell.swift */ = {isa = PBXFileReference; lastKnownFileType = sourcecode.swift; path = PaymentMethodCell.swift; sourceTree = "<group>"; };
		52F54EC3C1ACE19DF48BD6E2 /* tr */ = {isa = PBXFileReference; lastKnownFileType = text.plist.strings; name = tr; path = tr.lproj/LaunchScreen.strings; sourceTree = "<group>"; };
		5453CA45E1B852330D0E944A /* Pods_Debug_App_Tests.framework */ = {isa = PBXFileReference; explicitFileType = wrapper.framework; includeInIndex = 0; path = Pods_Debug_App_Tests.framework; sourceTree = BUILT_PRODUCTS_DIR; };
		5AA706A14BACFDB8E5715788 /* HeadlessVaultManagerTests.swift */ = {isa = PBXFileReference; lastKnownFileType = sourcecode.swift; path = HeadlessVaultManagerTests.swift; sourceTree = "<group>"; };
		5BD844940445D871BB48CB32 /* Pods_Debug_App.framework */ = {isa = PBXFileReference; explicitFileType = wrapper.framework; includeInIndex = 0; path = Pods_Debug_App.framework; sourceTree = BUILT_PRODUCTS_DIR; };
		5D7EC742DEB5BE12252E3E5B /* PayPalServiceTests.swift */ = {isa = PBXFileReference; lastKnownFileType = sourcecode.swift; path = PayPalServiceTests.swift; sourceTree = "<group>"; };
		5DB3B88857B810440CDA881E /* DropInUI_TokenizationViewModelTests.swift */ = {isa = PBXFileReference; lastKnownFileType = sourcecode.swift; path = DropInUI_TokenizationViewModelTests.swift; sourceTree = "<group>"; };
		5E8D7F3C53F8CCE4A03C975E /* VaultService.swift */ = {isa = PBXFileReference; lastKnownFileType = sourcecode.swift; path = VaultService.swift; sourceTree = "<group>"; };
		5F8DC3341BDBB9AEDBE8D6DD /* DecodedClientToken.swift */ = {isa = PBXFileReference; lastKnownFileType = sourcecode.swift; path = DecodedClientToken.swift; sourceTree = "<group>"; };
		6493EA8D95DDA066DE982B24 /* es */ = {isa = PBXFileReference; lastKnownFileType = text.plist.strings; name = es; path = es.lproj/Main.strings; sourceTree = "<group>"; };
		68E2722188A5A2948DB31144 /* Debug App.app */ = {isa = PBXFileReference; explicitFileType = wrapper.application; includeInIndex = 0; path = "Debug App.app"; sourceTree = BUILT_PRODUCTS_DIR; };
		6C690FB7E6E8C942C87B1A1B /* PrimerAPIConfigurationModuleTests.swift */ = {isa = PBXFileReference; lastKnownFileType = sourcecode.swift; path = PrimerAPIConfigurationModuleTests.swift; sourceTree = "<group>"; };
		6D2261DDEE5DC5D2ED518037 /* Base */ = {isa = PBXFileReference; lastKnownFileType = file.xib; name = Base; path = Base.lproj/LaunchScreen.xib; sourceTree = "<group>"; };
		6D665EEA8106E51925C3CF2B /* da */ = {isa = PBXFileReference; lastKnownFileType = text.plist.strings; name = da; path = da.lproj/Main.strings; sourceTree = "<group>"; };
		70D3D6CF0F006A06B7CEC71B /* TransactionResponse.swift */ = {isa = PBXFileReference; lastKnownFileType = sourcecode.swift; path = TransactionResponse.swift; sourceTree = "<group>"; };
		721B75053C8E82756FB8AD0D /* pl */ = {isa = PBXFileReference; lastKnownFileType = text.plist.strings; name = pl; path = pl.lproj/LaunchScreen.strings; sourceTree = "<group>"; };
		72845A3010F10A88F2EC7849 /* CheckoutTheme.swift */ = {isa = PBXFileReference; lastKnownFileType = sourcecode.swift; path = CheckoutTheme.swift; sourceTree = "<group>"; };
		72E691B9A6A8EBB9F6A6B266 /* MerchantHeadlessCheckoutAvailablePaymentMethodsViewController.swift */ = {isa = PBXFileReference; lastKnownFileType = sourcecode.swift; path = MerchantHeadlessCheckoutAvailablePaymentMethodsViewController.swift; sourceTree = "<group>"; };
		743E00065B4A8D6C95092A23 /* it */ = {isa = PBXFileReference; lastKnownFileType = text.plist.strings; name = it; path = it.lproj/LaunchScreen.strings; sourceTree = "<group>"; };
		743F107C464526926A34A433 /* PaymentMethodConfigServiceTests.swift */ = {isa = PBXFileReference; lastKnownFileType = sourcecode.swift; path = PaymentMethodConfigServiceTests.swift; sourceTree = "<group>"; };
		7480FE5F665CC66C092BC95A /* Base */ = {isa = PBXFileReference; lastKnownFileType = file.storyboard; name = Base; path = Base.lproj/Main.storyboard; sourceTree = "<group>"; };
		752785ACCF65527C239391A8 /* PaymentMethodConfigTests.swift */ = {isa = PBXFileReference; lastKnownFileType = sourcecode.swift; path = PaymentMethodConfigTests.swift; sourceTree = "<group>"; };
		7A3E75CD834937EF85DE1C14 /* MockVaultCheckoutViewModel.swift */ = {isa = PBXFileReference; lastKnownFileType = sourcecode.swift; path = MockVaultCheckoutViewModel.swift; sourceTree = "<group>"; };
		7A5E6F7A9C12C69CB66032E3 /* IPay88Tests.swift */ = {isa = PBXFileReference; lastKnownFileType = sourcecode.swift; path = IPay88Tests.swift; sourceTree = "<group>"; };
		7EA7D2BB0AC0A1877DB2E6CE /* MockModule.swift */ = {isa = PBXFileReference; lastKnownFileType = sourcecode.swift; path = MockModule.swift; sourceTree = "<group>"; };
		82192B2FE496F95BBA686EC6 /* Pods-Debug App.debug.xcconfig */ = {isa = PBXFileReference; includeInIndex = 1; lastKnownFileType = text.xcconfig; name = "Pods-Debug App.debug.xcconfig"; path = "Target Support Files/Pods-Debug App/Pods-Debug App.debug.xcconfig"; sourceTree = "<group>"; };
		872A0647D4136E27365FB7F8 /* StringTests.swift */ = {isa = PBXFileReference; lastKnownFileType = sourcecode.swift; path = StringTests.swift; sourceTree = "<group>"; };
		8A23886804B13FA754E775D0 /* MockPaymentMethodTokenizationViewModel.swift */ = {isa = PBXFileReference; lastKnownFileType = sourcecode.swift; path = MockPaymentMethodTokenizationViewModel.swift; sourceTree = "<group>"; };
		8A3FDC6FE0EB5AB5828D4D80 /* el */ = {isa = PBXFileReference; lastKnownFileType = text.plist.strings; name = el; path = el.lproj/LaunchScreen.strings; sourceTree = "<group>"; };
		8C7C082270CF1C6B7810F9B3 /* RawDataManagerTests.swift */ = {isa = PBXFileReference; lastKnownFileType = sourcecode.swift; path = RawDataManagerTests.swift; sourceTree = "<group>"; };
		8ED324D57EE5B8626DC01C57 /* Pods-Debug App Tests.debug.xcconfig */ = {isa = PBXFileReference; includeInIndex = 1; lastKnownFileType = text.xcconfig; name = "Pods-Debug App Tests.debug.xcconfig"; path = "Target Support Files/Pods-Debug App Tests/Pods-Debug App Tests.debug.xcconfig"; sourceTree = "<group>"; };
		9128566126AA7F571FFECA3A /* Range+Extensions.swift */ = {isa = PBXFileReference; lastKnownFileType = sourcecode.swift; path = "Range+Extensions.swift"; sourceTree = "<group>"; };
		92BE0A1A904DCEA405A11CC1 /* pl */ = {isa = PBXFileReference; lastKnownFileType = text.plist.strings; name = pl; path = pl.lproj/Main.strings; sourceTree = "<group>"; };
		9314E0A4E884A8228611A030 /* IntExtensionTests.swift */ = {isa = PBXFileReference; lastKnownFileType = sourcecode.swift; path = IntExtensionTests.swift; sourceTree = "<group>"; };
		93F15C1E46C70C3D73B50F31 /* UIStackViewExtensions.swift */ = {isa = PBXFileReference; lastKnownFileType = sourcecode.swift; path = UIStackViewExtensions.swift; sourceTree = "<group>"; };
		942332BD921CBCAFBC77BD6D /* ar */ = {isa = PBXFileReference; lastKnownFileType = text.plist.strings; name = ar; path = ar.lproj/Main.strings; sourceTree = "<group>"; };
		952364FBFD6FA09653ECA37E /* TokenizationServiceTests.swift */ = {isa = PBXFileReference; lastKnownFileType = sourcecode.swift; path = TokenizationServiceTests.swift; sourceTree = "<group>"; };
		95E4B74F7EEA3D2D19E08FDA /* Apaya.swift */ = {isa = PBXFileReference; lastKnownFileType = sourcecode.swift; path = Apaya.swift; sourceTree = "<group>"; };
		98079137F3DE1FE6221DA7EC /* nb */ = {isa = PBXFileReference; lastKnownFileType = text.plist.strings; name = nb; path = nb.lproj/Main.strings; sourceTree = "<group>"; };
		9874F439DA3EA5854A454687 /* MerchantDropInUIViewController.swift */ = {isa = PBXFileReference; lastKnownFileType = sourcecode.swift; path = MerchantDropInUIViewController.swift; sourceTree = "<group>"; };
		994AE6760B506D02499AEC90 /* InternalCardComponentManagerTests.swift */ = {isa = PBXFileReference; lastKnownFileType = sourcecode.swift; path = InternalCardComponentManagerTests.swift; sourceTree = "<group>"; };
		9D122A0B71B707C2110AB7F5 /* PayPalConfirmBillingAgreementTests.swift */ = {isa = PBXFileReference; lastKnownFileType = sourcecode.swift; path = PayPalConfirmBillingAgreementTests.swift; sourceTree = "<group>"; };
		A1055D6E2AF125E90027B967 /* DebouncerTests.swift */ = {isa = PBXFileReference; lastKnownFileType = sourcecode.swift; path = DebouncerTests.swift; sourceTree = "<group>"; };
		A13392BB2AD459E90005A4D7 /* NolPayLinkCardComponentTest.swift */ = {isa = PBXFileReference; lastKnownFileType = sourcecode.swift; path = NolPayLinkCardComponentTest.swift; sourceTree = "<group>"; };
		A1536BAC2AEBEC3A0087DDC0 /* NolPayPhoneMetadataServiceTests.swift */ = {isa = PBXFileReference; lastKnownFileType = sourcecode.swift; path = NolPayPhoneMetadataServiceTests.swift; sourceTree = "<group>"; };
		A1536BAE2AEC0A6D0087DDC0 /* NolTestsMocks.swift */ = {isa = PBXFileReference; lastKnownFileType = sourcecode.swift; path = NolTestsMocks.swift; sourceTree = "<group>"; };
		A1585C742ACDAA700014F0B9 /* NolPayLinkedCardsComponentTests.swift */ = {isa = PBXFileReference; lastKnownFileType = sourcecode.swift; path = NolPayLinkedCardsComponentTests.swift; sourceTree = "<group>"; };
		A1604A656AF654D7422A2A5E /* fr */ = {isa = PBXFileReference; lastKnownFileType = text.plist.strings; name = fr; path = fr.lproj/Main.strings; sourceTree = "<group>"; };
		A19EF5622B20E22E00A72F60 /* .swiftlint.yml */ = {isa = PBXFileReference; fileEncoding = 4; lastKnownFileType = text.yaml; path = .swiftlint.yml; sourceTree = "<group>"; };
		A1A3D0F22AD5585A00F7D8C9 /* NolPayUnlinkCardComponentTest.swift */ = {isa = PBXFileReference; lastKnownFileType = sourcecode.swift; path = NolPayUnlinkCardComponentTest.swift; sourceTree = "<group>"; };
		A1A3D0F42AD56BE300F7D8C9 /* NolPayPaymentComponentTests.swift */ = {isa = PBXFileReference; lastKnownFileType = sourcecode.swift; path = NolPayPaymentComponentTests.swift; sourceTree = "<group>"; };
		A6AEF11B151368BF993C3EA9 /* TestScenario.swift */ = {isa = PBXFileReference; lastKnownFileType = sourcecode.swift; path = TestScenario.swift; sourceTree = "<group>"; };
		AD381E7E16D01D8D743232F7 /* ThemeTests.swift */ = {isa = PBXFileReference; lastKnownFileType = sourcecode.swift; path = ThemeTests.swift; sourceTree = "<group>"; };
		AF07D2421252EA2AE5C2FC4F /* AnalyticsTests.swift */ = {isa = PBXFileReference; lastKnownFileType = sourcecode.swift; path = AnalyticsTests.swift; sourceTree = "<group>"; };
		B18D7E7738BF86467B0F1465 /* Images.xcassets */ = {isa = PBXFileReference; lastKnownFileType = folder.assetcatalog; path = Images.xcassets; sourceTree = "<group>"; };
		B1FD8065D40A2D691F643F3B /* UIViewController+API.swift */ = {isa = PBXFileReference; lastKnownFileType = sourcecode.swift; path = "UIViewController+API.swift"; sourceTree = "<group>"; };
		B266F9E1651BD20E45DCCF68 /* PrimerRawRetailerDataTests.swift */ = {isa = PBXFileReference; lastKnownFileType = sourcecode.swift; path = PrimerRawRetailerDataTests.swift; sourceTree = "<group>"; };
		B866FF13033A5CB8B4C3388E /* MerchantHeadlessCheckoutRawDataViewController.swift */ = {isa = PBXFileReference; lastKnownFileType = sourcecode.swift; path = MerchantHeadlessCheckoutRawDataViewController.swift; sourceTree = "<group>"; };
		B9813BD518AC7C3F442B5075 /* PrimerCheckoutTheme.swift */ = {isa = PBXFileReference; lastKnownFileType = sourcecode.swift; path = PrimerCheckoutTheme.swift; sourceTree = "<group>"; };
		BA0B2BEE5C389FD13E210847 /* DateTests.swift */ = {isa = PBXFileReference; lastKnownFileType = sourcecode.swift; path = DateTests.swift; sourceTree = "<group>"; };
		BD26E8C6074BB89ACBD5B8B9 /* MaskTests.swift */ = {isa = PBXFileReference; lastKnownFileType = sourcecode.swift; path = MaskTests.swift; sourceTree = "<group>"; };
		BF8639891B79E2FCCE10A510 /* ThreeDSErrorTests.swift */ = {isa = PBXFileReference; lastKnownFileType = sourcecode.swift; path = ThreeDSErrorTests.swift; sourceTree = "<group>"; };
		C18C9664115CFDEB59FED19A /* MerchantSessionAndSettingsViewController.swift */ = {isa = PBXFileReference; lastKnownFileType = sourcecode.swift; path = MerchantSessionAndSettingsViewController.swift; sourceTree = "<group>"; };
		C4DFE77F28AB538220A0F6EE /* ka */ = {isa = PBXFileReference; lastKnownFileType = text.plist.strings; name = ka; path = ka.lproj/Main.strings; sourceTree = "<group>"; };
		C7D8E1E91CA11EC6831ADEE4 /* EncodingDecodingContainerTests.swift */ = {isa = PBXFileReference; lastKnownFileType = sourcecode.swift; path = EncodingDecodingContainerTests.swift; sourceTree = "<group>"; };
		C7EB86C62BA46BF51C64ABC2 /* nb */ = {isa = PBXFileReference; lastKnownFileType = text.plist.strings; name = nb; path = nb.lproj/LaunchScreen.strings; sourceTree = "<group>"; };
		CA30891B2D5F9B6B97E56B99 /* WebViewUtilTests.swift */ = {isa = PBXFileReference; lastKnownFileType = sourcecode.swift; path = WebViewUtilTests.swift; sourceTree = "<group>"; };
		D038BDB23C062D362AAA09BE /* Networking.swift */ = {isa = PBXFileReference; lastKnownFileType = sourcecode.swift; path = Networking.swift; sourceTree = "<group>"; };
		D0A003705AFF7F922BCFE75F /* TokenizationResponseTests.swift */ = {isa = PBXFileReference; lastKnownFileType = sourcecode.swift; path = TokenizationResponseTests.swift; sourceTree = "<group>"; };
		D3D9154BF1E011FED6799CD5 /* CardData.swift */ = {isa = PBXFileReference; lastKnownFileType = sourcecode.swift; path = CardData.swift; sourceTree = "<group>"; };
		D4139D8F153BB399DA67F2EE /* ViewController+PrimerUIHelpers.swift */ = {isa = PBXFileReference; lastKnownFileType = sourcecode.swift; path = "ViewController+PrimerUIHelpers.swift"; sourceTree = "<group>"; };
		D5C1B1F65A9382606A25CE77 /* el */ = {isa = PBXFileReference; lastKnownFileType = text.plist.strings; name = el; path = el.lproj/Main.strings; sourceTree = "<group>"; };
		DAC5687FF32E8661F1A00CE5 /* AppDelegate.swift */ = {isa = PBXFileReference; lastKnownFileType = sourcecode.swift; path = AppDelegate.swift; sourceTree = "<group>"; };
		DBC8EA85D1CBC1EC4AB3EB8C /* fr */ = {isa = PBXFileReference; lastKnownFileType = text.plist.strings; name = fr; path = fr.lproj/LaunchScreen.strings; sourceTree = "<group>"; };
		DECCDC4079DC6471CEDDEA84 /* sv */ = {isa = PBXFileReference; lastKnownFileType = text.plist.strings; name = sv; path = sv.lproj/LaunchScreen.strings; sourceTree = "<group>"; };
		E1C3EF0BA039C0A50EDE13A5 /* nl */ = {isa = PBXFileReference; lastKnownFileType = text.plist.strings; name = nl; path = nl.lproj/Main.strings; sourceTree = "<group>"; };
		E63F5C5C1FD2F3E6CB02EC5A /* HeadlessUniversalCheckoutTests.swift */ = {isa = PBXFileReference; lastKnownFileType = sourcecode.swift; path = HeadlessUniversalCheckoutTests.swift; sourceTree = "<group>"; };
		E7640DB186F9638C2F556F77 /* it */ = {isa = PBXFileReference; lastKnownFileType = text.plist.strings; name = it; path = it.lproj/Main.strings; sourceTree = "<group>"; };
		E8DE1E4FB055B60582977315 /* Networking.swift */ = {isa = PBXFileReference; lastKnownFileType = sourcecode.swift; path = Networking.swift; sourceTree = "<group>"; };
		E90441E821B5FE76643B62A6 /* AnalyticsTests+Constants.swift */ = {isa = PBXFileReference; lastKnownFileType = sourcecode.swift; path = "AnalyticsTests+Constants.swift"; sourceTree = "<group>"; };
		E9899972360BCA5992CEE5BC /* PrimerBancontactCardDataManagerTests.swift */ = {isa = PBXFileReference; lastKnownFileType = sourcecode.swift; path = PrimerBancontactCardDataManagerTests.swift; sourceTree = "<group>"; };
		EEB1E1B37192BF739461AFF1 /* PrimerRawCardDataManagerTests.swift */ = {isa = PBXFileReference; lastKnownFileType = sourcecode.swift; path = PrimerRawCardDataManagerTests.swift; sourceTree = "<group>"; };
		F4AC1EC0F98CB56DA4D075CA /* Mocks.swift */ = {isa = PBXFileReference; lastKnownFileType = sourcecode.swift; path = Mocks.swift; sourceTree = "<group>"; };
		F816A2444633C4336A7CB071 /* en */ = {isa = PBXFileReference; lastKnownFileType = text.plist.strings; name = en; path = en.lproj/Main.strings; sourceTree = "<group>"; };
		F9023841AFCE8E3205CB713A /* String+Extensions.swift */ = {isa = PBXFileReference; lastKnownFileType = sourcecode.swift; path = "String+Extensions.swift"; sourceTree = "<group>"; };
		FB1F71737862EF5D0F4FE5AB /* Info.plist */ = {isa = PBXFileReference; lastKnownFileType = text.plist; path = Info.plist; sourceTree = "<group>"; };
		FC8A21D574BAEF7E0ED9E9CD /* pt-PT */ = {isa = PBXFileReference; lastKnownFileType = text.plist.strings; name = "pt-PT"; path = "pt-PT.lproj/Main.strings"; sourceTree = "<group>"; };
		FEEF675F553A6AD99750CB0F /* nl */ = {isa = PBXFileReference; lastKnownFileType = text.plist.strings; name = nl; path = nl.lproj/LaunchScreen.strings; sourceTree = "<group>"; };
		FF4B1BBF378E48EBDBDCEE2A /* ka */ = {isa = PBXFileReference; lastKnownFileType = text.plist.strings; name = ka; path = ka.lproj/LaunchScreen.strings; sourceTree = "<group>"; };
/* End PBXFileReference section */

/* Begin PBXFrameworksBuildPhase section */
		70DF25A36D08F36CBD603C15 /* Frameworks */ = {
			isa = PBXFrameworksBuildPhase;
			buildActionMask = 2147483647;
			files = (
				1C19FB531A6AE5F3B899F7B6 /* Pods_Debug_App_Tests.framework in Frameworks */,
			);
			runOnlyForDeploymentPostprocessing = 0;
		};
		CB612F7DF16CD3190025327F /* Frameworks */ = {
			isa = PBXFrameworksBuildPhase;
			buildActionMask = 2147483647;
			files = (
				E76363AEF6D17C53C4ECBCE0 /* Pods_Debug_App.framework in Frameworks */,
			);
			runOnlyForDeploymentPostprocessing = 0;
		};
/* End PBXFrameworksBuildPhase section */

/* Begin PBXGroup section */
		049A05612B4C1ED4002CEEBA /* Test Utilities */ = {
			isa = PBXGroup;
			children = (
				049A05622B4C1EE6002CEEBA /* SDKSessionHelper.swift */,
			);
			path = "Test Utilities";
			sourceTree = "<group>";
		};
		094077DEFDC2739B10CF4183 /* Resources */ = {
			isa = PBXGroup;
			children = (
				2A9F290E21D650154DEB2F19 /* Localized Views */,
				B18D7E7738BF86467B0F1465 /* Images.xcassets */,
			);
			path = Resources;
			sourceTree = "<group>";
		};
		0E5CB4D963647832FF985B29 /* View Controllers */ = {
			isa = PBXGroup;
			children = (
				EF5FBE3673FBCB40F55F4DC0 /* New UI */,
				9874F439DA3EA5854A454687 /* MerchantDropInUIViewController.swift */,
				72E691B9A6A8EBB9F6A6B266 /* MerchantHeadlessCheckoutAvailablePaymentMethodsViewController.swift */,
				B866FF13033A5CB8B4C3388E /* MerchantHeadlessCheckoutRawDataViewController.swift */,
				404E173A513B986A36F835F7 /* MerchantHeadlessCheckoutRawPhoneNumberDataViewController.swift */,
				4C353D84EABA4990DAB4DD28 /* MerchantHeadlessCheckoutRawRetailDataViewController.swift */,
				049A055D2B4BF057002CEEBA /* MerchantHeadlessVaultManagerViewController.swift */,
				00E3C8FE62D22147335F2455 /* MerchantResultViewController.swift */,
				C18C9664115CFDEB59FED19A /* MerchantSessionAndSettingsViewController.swift */,
			);
			path = "View Controllers";
			sourceTree = "<group>";
		};
		1C9799A622D0CCDBBF94925B = {
			isa = PBXGroup;
			children = (
				A19EF5622B20E22E00A72F60 /* .swiftlint.yml */,
				FBDF3F8B5F93A0EC28048640 /* Project */,
				DF30711EB149C64C364BB79A /* Products */,
				61E8D69DF93462D748F446DF /* Pods */,
				330246F9FAF95FD1DCB0AB20 /* Frameworks */,
			);
			sourceTree = "<group>";
		};
		2A9F290E21D650154DEB2F19 /* Localized Views */ = {
			isa = PBXGroup;
			children = (
				FC701AFD94F96F0F1D108D1A /* LaunchScreen.xib */,
				CE259612A00F85709107B872 /* Main.storyboard */,
			);
			path = "Localized Views";
			sourceTree = "<group>";
		};
		2F23D3C9CC9CBC1B95329B1C /* Network */ = {
			isa = PBXGroup;
			children = (
				1F4E35F809D3FAF4354D5B05 /* URLSessionStackTests.swift */,
			);
			path = Network;
			sourceTree = "<group>";
		};
		330246F9FAF95FD1DCB0AB20 /* Frameworks */ = {
			isa = PBXGroup;
			children = (
				5BD844940445D871BB48CB32 /* Pods_Debug_App.framework */,
				5453CA45E1B852330D0E944A /* Pods_Debug_App_Tests.framework */,
			);
			name = Frameworks;
			sourceTree = "<group>";
		};
		553A7EDE72B8249F55A0E6B9 /* Extension */ = {
			isa = PBXGroup;
			children = (
				1594BC5C96ECC3F46C811B2F /* Data+Extensions.swift */,
				9128566126AA7F571FFECA3A /* Range+Extensions.swift */,
				F9023841AFCE8E3205CB713A /* String+Extensions.swift */,
				93F15C1E46C70C3D73B50F31 /* UIStackViewExtensions.swift */,
				B1FD8065D40A2D691F643F3B /* UIViewController+API.swift */,
				39CCCB917D1881082ED75975 /* ViewController+Primer.swift */,
				D4139D8F153BB399DA67F2EE /* ViewController+PrimerUIHelpers.swift */,
			);
			path = Extension;
			sourceTree = "<group>";
		};
		5836043C1C4E5A1CF7B81CDD /* Services */ = {
			isa = PBXGroup;
			children = (
				994AE6760B506D02499AEC90 /* InternalCardComponentManagerTests.swift */,
				743F107C464526926A34A433 /* PaymentMethodConfigServiceTests.swift */,
				5D7EC742DEB5BE12252E3E5B /* PayPalServiceTests.swift */,
				952364FBFD6FA09653ECA37E /* TokenizationServiceTests.swift */,
			);
			path = Services;
			sourceTree = "<group>";
		};
		5CC7BF9D8A0A9D8490C48151 /* Primer */ = {
			isa = PBXGroup;
			children = (
				A15985C22ACDA82F00A64C3C /* NolPay */,
				E9899972360BCA5992CEE5BC /* PrimerBancontactCardDataManagerTests.swift */,
				EEB1E1B37192BF739461AFF1 /* PrimerRawCardDataManagerTests.swift */,
				B266F9E1651BD20E45DCCF68 /* PrimerRawRetailerDataTests.swift */,
				049A055F2B4C191D002CEEBA /* NativeUIManagerTests.swift */,
			);
			path = Primer;
			sourceTree = "<group>";
		};
		5E99BB590FD6521F2D5403BB /* Sources */ = {
			isa = PBXGroup;
			children = (
				553A7EDE72B8249F55A0E6B9 /* Extension */,
				D9AC6F54A87D432982864A63 /* Model */,
				64FB843527A1671D550B536F /* Network */,
				F214F09DF97D2A83FC7D0BE0 /* View */,
				0E5CB4D963647832FF985B29 /* View Controllers */,
				A9ACBE5F8E70CF200C80001F /* View Model */,
				DAC5687FF32E8661F1A00CE5 /* AppDelegate.swift */,
			);
			path = Sources;
			sourceTree = "<group>";
		};
		61C1263B3C114C5B0A1E5AB4 /* Services */ = {
			isa = PBXGroup;
			children = (
				38DD0A9535544D446514124A /* CreateResumePaymentService.swift */,
				25FD540BEA16ABBDFE7DE182 /* PayPalService.swift */,
				2E8F69253D85350BB7A1A761 /* TokenizationService.swift */,
				5E8D7F3C53F8CCE4A03C975E /* VaultService.swift */,
			);
			path = Services;
			sourceTree = "<group>";
		};
		61E8D69DF93462D748F446DF /* Pods */ = {
			isa = PBXGroup;
			children = (
				82192B2FE496F95BBA686EC6 /* Pods-Debug App.debug.xcconfig */,
				281B29223A18A80B81605D3E /* Pods-Debug App.release.xcconfig */,
				8ED324D57EE5B8626DC01C57 /* Pods-Debug App Tests.debug.xcconfig */,
				0D4BB4C9A0035B4AD7CDE5DB /* Pods-Debug App Tests.release.xcconfig */,
			);
			path = Pods;
			sourceTree = "<group>";
		};
		626776D8EFEF24D5C5A36307 /* Extensions */ = {
			isa = PBXGroup;
			children = (
				C7D8E1E91CA11EC6831ADEE4 /* EncodingDecodingContainerTests.swift */,
				04FAF9EB2AE7B33E002E4BAE /* StringExtensionTests.swift */,
			);
			path = Extensions;
			sourceTree = "<group>";
		};
		64FB843527A1671D550B536F /* Network */ = {
			isa = PBXGroup;
			children = (
				E8DE1E4FB055B60582977315 /* Networking.swift */,
			);
			path = Network;
			sourceTree = "<group>";
		};
		9EE81958BB2BB34183F6C0AB /* Modules */ = {
			isa = PBXGroup;
			children = (
				5DB3B88857B810440CDA881E /* DropInUI_TokenizationViewModelTests.swift */,
				4A5E3ACDA26D44F66B55766B /* HUC_TokenizationViewModelTests.swift */,
				49DFB1ACD5014BF28ED283B3 /* PollingModuleTests.swift */,
				6C690FB7E6E8C942C87B1A1B /* PrimerAPIConfigurationModuleTests.swift */,
				1B8CB5A11A44AA9F3D7FE356 /* UserInterfaceModuleTests.swift */,
			);
			path = Modules;
			sourceTree = "<group>";
		};
		A15985C22ACDA82F00A64C3C /* NolPay */ = {
			isa = PBXGroup;
			children = (
				041295AB2AB9E2A900A4F243 /* PrimerHeadlessNolPayManagerTests.swift */,
				A1536BAC2AEBEC3A0087DDC0 /* NolPayPhoneMetadataServiceTests.swift */,
				A1585C742ACDAA700014F0B9 /* NolPayLinkedCardsComponentTests.swift */,
				A13392BB2AD459E90005A4D7 /* NolPayLinkCardComponentTest.swift */,
				A1A3D0F22AD5585A00F7D8C9 /* NolPayUnlinkCardComponentTest.swift */,
				A1A3D0F42AD56BE300F7D8C9 /* NolPayPaymentComponentTests.swift */,
				A1536BAE2AEC0A6D0087DDC0 /* NolTestsMocks.swift */,
			);
			path = NolPay;
			sourceTree = "<group>";
		};
		A95565BDB7031F41ECD023D7 /* Helpers */ = {
			isa = PBXGroup;
			children = (
				D3D9154BF1E011FED6799CD5 /* CardData.swift */,
				D038BDB23C062D362AAA09BE /* Networking.swift */,
				04769C142B1A680C0051581C /* Promises+Helper.swift */,
			);
			path = Helpers;
			sourceTree = "<group>";
		};
		A9ACBE5F8E70CF200C80001F /* View Model */ = {
			isa = PBXGroup;
			children = (
				95E4B74F7EEA3D2D19E08FDA /* Apaya.swift */,
			);
			path = "View Model";
			sourceTree = "<group>";
		};
		ACC4CBBD9744630CB46A5EE4 /* v2 */ = {
			isa = PBXGroup;
			children = (
				E63F5C5C1FD2F3E6CB02EC5A /* HeadlessUniversalCheckoutTests.swift */,
				5AA706A14BACFDB8E5715788 /* HeadlessVaultManagerTests.swift */,
				17476BFBED51F389FCE82F16 /* MockAPIClient.swift */,
				7EA7D2BB0AC0A1877DB2E6CE /* MockModule.swift */,
				8C7C082270CF1C6B7810F9B3 /* RawDataManagerTests.swift */,
			);
			path = v2;
			sourceTree = "<group>";
		};
		C8A971C6C0021F0115DF44CC /* Utils */ = {
			isa = PBXGroup;
			children = (
				BA0B2BEE5C389FD13E210847 /* DateTests.swift */,
				A1055D6E2AF125E90027B967 /* DebouncerTests.swift */,
				9314E0A4E884A8228611A030 /* IntExtensionTests.swift */,
				BD26E8C6074BB89ACBD5B8B9 /* MaskTests.swift */,
				872A0647D4136E27365FB7F8 /* StringTests.swift */,
				CA30891B2D5F9B6B97E56B99 /* WebViewUtilTests.swift */,
			);
			path = Utils;
			sourceTree = "<group>";
		};
		D83EED4C1249B62B908781B0 /* Data Models */ = {
			isa = PBXGroup;
			children = (
				1F79B50111AC4161CFB1EFE8 /* ApayaTests.swift */,
				31CFA93A373A7DB78DA77283 /* ApplePayTests.swift */,
				5F8DC3341BDBB9AEDBE8D6DD /* DecodedClientToken.swift */,
				7A5E6F7A9C12C69CB66032E3 /* IPay88Tests.swift */,
				752785ACCF65527C239391A8 /* PaymentMethodConfigTests.swift */,
				9D122A0B71B707C2110AB7F5 /* PayPalConfirmBillingAgreementTests.swift */,
				B9813BD518AC7C3F442B5075 /* PrimerCheckoutTheme.swift */,
				AD381E7E16D01D8D743232F7 /* ThemeTests.swift */,
				BF8639891B79E2FCCE10A510 /* ThreeDSErrorTests.swift */,
				021A00DEB01A46C876592575 /* ThreeDSProtocolVersionTests.swift */,
				D0A003705AFF7F922BCFE75F /* TokenizationResponseTests.swift */,
			);
			path = "Data Models";
			sourceTree = "<group>";
		};
		D99811C39E1808A948623732 /* Unit Tests */ = {
			isa = PBXGroup;
			children = (
				E1A2F78003351E14426E0B36 /* Analytics */,
				D83EED4C1249B62B908781B0 /* Data Models */,
				626776D8EFEF24D5C5A36307 /* Extensions */,
				A95565BDB7031F41ECD023D7 /* Helpers */,
				E4C8DBB82E4149A7C4D26467 /* Mocks */,
				9EE81958BB2BB34183F6C0AB /* Modules */,
				2F23D3C9CC9CBC1B95329B1C /* Network */,
				5CC7BF9D8A0A9D8490C48151 /* Primer */,
				5836043C1C4E5A1CF7B81CDD /* Services */,
				049A05612B4C1ED4002CEEBA /* Test Utilities */,
				C8A971C6C0021F0115DF44CC /* Utils */,
				ACC4CBBD9744630CB46A5EE4 /* v2 */,
				F4AC1EC0F98CB56DA4D075CA /* Mocks.swift */,
			);
			path = "Unit Tests";
			sourceTree = "<group>";
		};
		D9AC6F54A87D432982864A63 /* Model */ = {
			isa = PBXGroup;
			children = (
				72845A3010F10A88F2EC7849 /* CheckoutTheme.swift */,
				229849A3DBE0858EE90673B9 /* CreateClientToken.swift */,
				A6AEF11B151368BF993C3EA9 /* TestScenario.swift */,
				70D3D6CF0F006A06B7CEC71B /* TransactionResponse.swift */,
			);
			path = Model;
			sourceTree = "<group>";
		};
		D9FD37D45BD73B08D04AC94C /* Tests */ = {
			isa = PBXGroup;
			children = (
				04DFAADB2AAA01E60030FECE /* Debug App Tests-Info.plist */,
				D99811C39E1808A948623732 /* Unit Tests */,
			);
			path = Tests;
			sourceTree = "<group>";
		};
		DAAB90DB09F0793B3580DE69 /* ViewModels */ = {
			isa = PBXGroup;
			children = (
				7A3E75CD834937EF85DE1C14 /* MockVaultCheckoutViewModel.swift */,
			);
			path = ViewModels;
			sourceTree = "<group>";
		};
		DF30711EB149C64C364BB79A /* Products */ = {
			isa = PBXGroup;
			children = (
				483D2036DE3F89CA2C244C4F /* Debug App Tests.xctest */,
				68E2722188A5A2948DB31144 /* Debug App.app */,
			);
			name = Products;
			sourceTree = "<group>";
		};
		E1A2F78003351E14426E0B36 /* Analytics */ = {
			isa = PBXGroup;
			children = (
				AF07D2421252EA2AE5C2FC4F /* AnalyticsTests.swift */,
				E90441E821B5FE76643B62A6 /* AnalyticsTests+Constants.swift */,
				04F6EF712AE69FC500115D05 /* AnalyticsTests+Helpers.swift */,
				04F6EF732AE6A06200115D05 /* AnalyticsEventsTests.swift */,
				049298002B1DD466002E04B8 /* AnalyticsServiceTests.swift */,
				049298062B1E1F4D002E04B8 /* AnalyticsStorageTests.swift */,
			);
			path = Analytics;
			sourceTree = "<group>";
		};
		E4C8DBB82E4149A7C4D26467 /* Mocks */ = {
			isa = PBXGroup;
			children = (
				61C1263B3C114C5B0A1E5AB4 /* Services */,
				DAAB90DB09F0793B3580DE69 /* ViewModels */,
				8A23886804B13FA754E775D0 /* MockPaymentMethodTokenizationViewModel.swift */,
			);
			path = Mocks;
			sourceTree = "<group>";
		};
		EF5FBE3673FBCB40F55F4DC0 /* New UI */ = {
			isa = PBXGroup;
			children = (
				041295A92AB9E25D00A4F243 /* MerchantHeadlessCheckoutNolPayViewController.swift */,
				0ED746F8924E70AD868BC0F4 /* MerchantNewLineItemViewController.swift */,
			);
			path = "New UI";
			sourceTree = "<group>";
		};
		F214F09DF97D2A83FC7D0BE0 /* View */ = {
			isa = PBXGroup;
			children = (
				4E79C93EA805E87E1137A513 /* PaymentMethodCell.swift */,
			);
			path = View;
			sourceTree = "<group>";
		};
		FBDF3F8B5F93A0EC28048640 /* Project */ = {
			isa = PBXGroup;
			children = (
				094077DEFDC2739B10CF4183 /* Resources */,
				5E99BB590FD6521F2D5403BB /* Sources */,
				D9FD37D45BD73B08D04AC94C /* Tests */,
				4ACFB17A73AB7240BED98585 /* ExampleApp.entitlements */,
				FB1F71737862EF5D0F4FE5AB /* Info.plist */,
			);
			name = Project;
			sourceTree = "<group>";
		};
/* End PBXGroup section */

/* Begin PBXNativeTarget section */
		301F25EE1514F3AF2E4A7FBD /* Debug App Tests */ = {
			isa = PBXNativeTarget;
			buildConfigurationList = 4700FFD06E10F0EE123A7B8B /* Build configuration list for PBXNativeTarget "Debug App Tests" */;
			buildPhases = (
				F64B9E59C79BBDCBBCE53F6B /* [CP] Check Pods Manifest.lock */,
				1E0FCAD905F5F8F13B6A164B /* Sources */,
				9CED4C4EFACB340F3C55B1F0 /* Resources */,
				D11E367C3560C383BC4CA0A7 /* Embed Frameworks */,
				70DF25A36D08F36CBD603C15 /* Frameworks */,
			);
			buildRules = (
			);
			dependencies = (
				0F2453263528C0A3659CD00A /* PBXTargetDependency */,
			);
			name = "Debug App Tests";
			productName = "Debug App Tests";
			productReference = 483D2036DE3F89CA2C244C4F /* Debug App Tests.xctest */;
			productType = "com.apple.product-type.bundle.unit-test";
		};
		BEB14ABCDF34E3D24759EAAB /* Debug App */ = {
			isa = PBXNativeTarget;
			buildConfigurationList = CA98A6B11506835A81F6391A /* Build configuration list for PBXNativeTarget "Debug App" */;
			buildPhases = (
				0AC696812A6DBEF49EDAF794 /* [CP] Check Pods Manifest.lock */,
				66BB6A7BADD3A9CDD6412CE2 /* Sources */,
				10FBAAC827CE0E3983CD7597 /* Resources */,
				73B416AD9A0CB3B0EA16AF79 /* Embed Frameworks */,
				CB612F7DF16CD3190025327F /* Frameworks */,
				A18BD8BD2AFE4B0900923C87 /* SwiftLint */,
				A448FBAD5927122CDB8973FC /* [CP] Embed Pods Frameworks */,
			);
			buildRules = (
			);
			dependencies = (
			);
			name = "Debug App";
			productName = "Debug App";
			productReference = 68E2722188A5A2948DB31144 /* Debug App.app */;
			productType = "com.apple.product-type.application";
		};
/* End PBXNativeTarget section */

/* Begin PBXProject section */
		25AB41367F759CCDA1881AD2 /* Project object */ = {
			isa = PBXProject;
			attributes = {
				BuildIndependentTargetsInParallel = YES;
				ORGANIZATIONNAME = "Primer API Ltd";
				TargetAttributes = {
					301F25EE1514F3AF2E4A7FBD = {
						TestTargetID = BEB14ABCDF34E3D24759EAAB;
					};
				};
			};
			buildConfigurationList = 10479B54C02C96DE0B327687 /* Build configuration list for PBXProject "Primer.io Debug App" */;
			compatibilityVersion = "Xcode 13.0";
			developmentRegion = en;
			hasScannedForEncodings = 0;
			knownRegions = (
				Base,
				ar,
				da,
				de,
				el,
				en,
				es,
				fr,
				it,
				ka,
				nb,
				nl,
				pl,
				"pt-PT",
				sv,
				tr,
			);
			mainGroup = 1C9799A622D0CCDBBF94925B;
			productRefGroup = DF30711EB149C64C364BB79A /* Products */;
			projectDirPath = "";
			projectRoot = "";
			targets = (
				BEB14ABCDF34E3D24759EAAB /* Debug App */,
				301F25EE1514F3AF2E4A7FBD /* Debug App Tests */,
			);
		};
/* End PBXProject section */

/* Begin PBXResourcesBuildPhase section */
		10FBAAC827CE0E3983CD7597 /* Resources */ = {
			isa = PBXResourcesBuildPhase;
			buildActionMask = 2147483647;
			files = (
				A19EF5632B20E22E00A72F60 /* .swiftlint.yml in Resources */,
				04DFAADC2AAA01E60030FECE /* Debug App Tests-Info.plist in Resources */,
				EA7FAA4F8476BD3711D628CB /* Images.xcassets in Resources */,
				F0C2147F6FA26527BE55549A /* LaunchScreen.xib in Resources */,
				949864026D1CDE6F5C62C66E /* Main.storyboard in Resources */,
			);
			runOnlyForDeploymentPostprocessing = 0;
		};
		9CED4C4EFACB340F3C55B1F0 /* Resources */ = {
			isa = PBXResourcesBuildPhase;
			buildActionMask = 2147483647;
			files = (
			);
			runOnlyForDeploymentPostprocessing = 0;
		};
/* End PBXResourcesBuildPhase section */

/* Begin PBXShellScriptBuildPhase section */
		0AC696812A6DBEF49EDAF794 /* [CP] Check Pods Manifest.lock */ = {
			isa = PBXShellScriptBuildPhase;
			buildActionMask = 2147483647;
			files = (
			);
			inputFileListPaths = (
			);
			inputPaths = (
				"${PODS_PODFILE_DIR_PATH}/Podfile.lock",
				"${PODS_ROOT}/Manifest.lock",
			);
			name = "[CP] Check Pods Manifest.lock";
			outputFileListPaths = (
			);
			outputPaths = (
				"$(DERIVED_FILE_DIR)/Pods-Debug App-checkManifestLockResult.txt",
			);
			runOnlyForDeploymentPostprocessing = 0;
			shellPath = /bin/sh;
			shellScript = "diff \"${PODS_PODFILE_DIR_PATH}/Podfile.lock\" \"${PODS_ROOT}/Manifest.lock\" > /dev/null\nif [ $? != 0 ] ; then\n    # print error to STDERR\n    echo \"error: The sandbox is not in sync with the Podfile.lock. Run 'pod install' or update your CocoaPods installation.\" >&2\n    exit 1\nfi\n# This output is used by Xcode 'outputs' to avoid re-running this script phase.\necho \"SUCCESS\" > \"${SCRIPT_OUTPUT_FILE_0}\"\n";
			showEnvVarsInLog = 0;
		};
		A18BD8BD2AFE4B0900923C87 /* SwiftLint */ = {
			isa = PBXShellScriptBuildPhase;
			alwaysOutOfDate = 1;
			buildActionMask = 2147483647;
			files = (
			);
			inputFileListPaths = (
			);
			inputPaths = (
			);
			name = SwiftLint;
			outputFileListPaths = (
			);
			outputPaths = (
			);
			runOnlyForDeploymentPostprocessing = 0;
			shellPath = /bin/sh;
			shellScript = "if [[ \"$(uname -m)\" == arm64 ]]; then\n    export PATH=\"/opt/homebrew/bin:$PATH\"\nfi\n\nif which swiftlint > /dev/null; then\n  swiftlint\nelse\n  echo \"warning: SwiftLint not installed, download from https://github.com/realm/SwiftLint\"\nfi\n";
		};
		A448FBAD5927122CDB8973FC /* [CP] Embed Pods Frameworks */ = {
			isa = PBXShellScriptBuildPhase;
			buildActionMask = 2147483647;
			files = (
			);
			inputFileListPaths = (
				"${PODS_ROOT}/Target Support Files/Pods-Debug App/Pods-Debug App-frameworks-${CONFIGURATION}-input-files.xcfilelist",
			);
			name = "[CP] Embed Pods Frameworks";
			outputFileListPaths = (
				"${PODS_ROOT}/Target Support Files/Pods-Debug App/Pods-Debug App-frameworks-${CONFIGURATION}-output-files.xcfilelist",
			);
			runOnlyForDeploymentPostprocessing = 0;
			shellPath = /bin/sh;
			shellScript = "\"${PODS_ROOT}/Target Support Files/Pods-Debug App/Pods-Debug App-frameworks.sh\"\n";
			showEnvVarsInLog = 0;
		};
		F64B9E59C79BBDCBBCE53F6B /* [CP] Check Pods Manifest.lock */ = {
			isa = PBXShellScriptBuildPhase;
			buildActionMask = 2147483647;
			files = (
			);
			inputFileListPaths = (
			);
			inputPaths = (
				"${PODS_PODFILE_DIR_PATH}/Podfile.lock",
				"${PODS_ROOT}/Manifest.lock",
			);
			name = "[CP] Check Pods Manifest.lock";
			outputFileListPaths = (
			);
			outputPaths = (
				"$(DERIVED_FILE_DIR)/Pods-Debug App Tests-checkManifestLockResult.txt",
			);
			runOnlyForDeploymentPostprocessing = 0;
			shellPath = /bin/sh;
			shellScript = "diff \"${PODS_PODFILE_DIR_PATH}/Podfile.lock\" \"${PODS_ROOT}/Manifest.lock\" > /dev/null\nif [ $? != 0 ] ; then\n    # print error to STDERR\n    echo \"error: The sandbox is not in sync with the Podfile.lock. Run 'pod install' or update your CocoaPods installation.\" >&2\n    exit 1\nfi\n# This output is used by Xcode 'outputs' to avoid re-running this script phase.\necho \"SUCCESS\" > \"${SCRIPT_OUTPUT_FILE_0}\"\n";
			showEnvVarsInLog = 0;
		};
/* End PBXShellScriptBuildPhase section */

/* Begin PBXSourcesBuildPhase section */
		1E0FCAD905F5F8F13B6A164B /* Sources */ = {
			isa = PBXSourcesBuildPhase;
			buildActionMask = 2147483647;
			files = (
				E4DF956CABAE0633980D5B89 /* AnalyticsTests+Constants.swift in Sources */,
				E52B5646C4E1E712FEDE06CB /* AnalyticsTests.swift in Sources */,
				9AB1ABF4E46A37766CDBF197 /* ApayaTests.swift in Sources */,
				70EAA3B33425CC9D16239BB0 /* ApplePayTests.swift in Sources */,
				A13392BC2AD459E90005A4D7 /* NolPayLinkCardComponentTest.swift in Sources */,
				3FD160A4D951EA772ADF4E25 /* DecodedClientToken.swift in Sources */,
				3D112A8DE292D097E651FCDB /* IPay88Tests.swift in Sources */,
				A1536BAF2AEC0A6D0087DDC0 /* NolTestsMocks.swift in Sources */,
				A61B9E61EDCE18D34438352E /* PayPalConfirmBillingAgreementTests.swift in Sources */,
				8064B65A8F83D5B004D081FD /* PaymentMethodConfigTests.swift in Sources */,
				4BD7794627267B40E9E10686 /* PrimerCheckoutTheme.swift in Sources */,
				F99DAF50E86E6F8CCD127E5B /* ThemeTests.swift in Sources */,
				04769C152B1A680C0051581C /* Promises+Helper.swift in Sources */,
				049298072B1E1F4D002E04B8 /* AnalyticsStorageTests.swift in Sources */,
				24C060A48D4A2670FFC3426F /* ThreeDSErrorTests.swift in Sources */,
				F1A71C2E0D900FEB9AF1351C /* ThreeDSProtocolVersionTests.swift in Sources */,
				04FAF9EC2AE7B33E002E4BAE /* StringExtensionTests.swift in Sources */,
				C29B625B5698094691227852 /* TokenizationResponseTests.swift in Sources */,
				A1585C752ACDAA700014F0B9 /* NolPayLinkedCardsComponentTests.swift in Sources */,
				088961D00784BD296EA9745C /* EncodingDecodingContainerTests.swift in Sources */,
				800B92A57CAAC6471D01A89D /* CardData.swift in Sources */,
				A1A3D0F32AD5585A00F7D8C9 /* NolPayUnlinkCardComponentTest.swift in Sources */,
				3BB02CA24B6B3EF458326B7D /* Networking.swift in Sources */,
				25FA73D4BBA89962663B5378 /* Mocks.swift in Sources */,
				2E0D85B7343377F1319902AD /* MockPaymentMethodTokenizationViewModel.swift in Sources */,
				161D4BE3FFD5E4A60F4461F0 /* CreateResumePaymentService.swift in Sources */,
				C6D7F7ECFD35B3DC3AFD6CB2 /* PayPalService.swift in Sources */,
				5976CCA261F0811F5D7707DA /* TokenizationService.swift in Sources */,
				583EBAA90902121CEA479416 /* VaultService.swift in Sources */,
				961B5D18058EF4CFCD0185AE /* MockVaultCheckoutViewModel.swift in Sources */,
				622A605DDEA98D981670B53F /* DropInUI_TokenizationViewModelTests.swift in Sources */,
				F03699592AC2E63700E4179D /* (null) in Sources */,
				208CA849F3187C2DA63CC17B /* HUC_TokenizationViewModelTests.swift in Sources */,
				049A05642B4C1EEB002CEEBA /* SDKSessionHelper.swift in Sources */,
				213196DEDF2A3A84037ED884 /* PollingModuleTests.swift in Sources */,
				04F6EF742AE6A06200115D05 /* AnalyticsEventsTests.swift in Sources */,
				049298012B1DD466002E04B8 /* AnalyticsServiceTests.swift in Sources */,
				1589385B62C86DE7C735F3EC /* PrimerAPIConfigurationModuleTests.swift in Sources */,
				A39750255D4C33527A3766A0 /* UserInterfaceModuleTests.swift in Sources */,
				3EE90DEB1DB7BE9270FB17BF /* URLSessionStackTests.swift in Sources */,
				2C98B33ECA68109C7A6AA134 /* PrimerBancontactCardDataManagerTests.swift in Sources */,
				05FAC0D894B841B52E9E0A9A /* PrimerRawCardDataManagerTests.swift in Sources */,
				D649870C2D022B4063BDC0B4 /* PrimerRawRetailerDataTests.swift in Sources */,
				A1536BAD2AEBEC3A0087DDC0 /* NolPayPhoneMetadataServiceTests.swift in Sources */,
				7F49B29FCC55CF3C5CB6C506 /* InternalCardComponentManagerTests.swift in Sources */,
				DB1A2989DDE0928C62B15303 /* PayPalServiceTests.swift in Sources */,
				97F0B302DF965C1AD1EC6F4D /* PaymentMethodConfigServiceTests.swift in Sources */,
				33EA4F728A7984997A0EF515 /* TokenizationServiceTests.swift in Sources */,
				91FAC91E687B6981268E677E /* DateTests.swift in Sources */,
				041295AD2AB9E2C100A4F243 /* PrimerHeadlessNolPayManagerTests.swift in Sources */,
				DC98712939835FB79A20BD63 /* IntExtensionTests.swift in Sources */,
				049A05602B4C191D002CEEBA /* NativeUIManagerTests.swift in Sources */,
				6B2212601374387CB004DA86 /* MaskTests.swift in Sources */,
				C8A64A69AD55D9BF82F0D876 /* StringTests.swift in Sources */,
				77A8EFBA78D6C6B95A400C74 /* WebViewUtilTests.swift in Sources */,
				242EF5037D6FB396B7AE1CB5 /* HeadlessUniversalCheckoutTests.swift in Sources */,
				04F6EF722AE69FC500115D05 /* AnalyticsTests+Helpers.swift in Sources */,
				2662EB3445AE8C7188953EFD /* HeadlessVaultManagerTests.swift in Sources */,
				A1A3D0F52AD56BE300F7D8C9 /* NolPayPaymentComponentTests.swift in Sources */,
				9263BD762EC26F6AA986F0C9 /* MockAPIClient.swift in Sources */,
				A1055D6F2AF125E90027B967 /* DebouncerTests.swift in Sources */,
				8B5CB0C992DBAB293D378FAD /* MockModule.swift in Sources */,
				E6F85ECD80B64754E7A6D35E /* RawDataManagerTests.swift in Sources */,
			);
			runOnlyForDeploymentPostprocessing = 0;
		};
		66BB6A7BADD3A9CDD6412CE2 /* Sources */ = {
			isa = PBXSourcesBuildPhase;
			buildActionMask = 2147483647;
			files = (
				D886D8E47D883304B505CE11 /* AppDelegate.swift in Sources */,
				60F7E716B34BE721651566DA /* Data+Extensions.swift in Sources */,
				CE5E673A96BB5B96AE5EFC56 /* Range+Extensions.swift in Sources */,
				85605C241F1CD45BA676D4A7 /* String+Extensions.swift in Sources */,
				0BB8BB3F9A6AC28A0C107DC8 /* UIStackViewExtensions.swift in Sources */,
				DE53DA2D0AD108306C92E198 /* UIViewController+API.swift in Sources */,
				85EDC3F175D699BFF6BD48EF /* ViewController+Primer.swift in Sources */,
				60F6C3AFA11A7EDB0687856A /* ViewController+PrimerUIHelpers.swift in Sources */,
				5E24CD5B3084FE3E8A3E85EC /* CheckoutTheme.swift in Sources */,
				AAE3B30B64B6822A20987FCA /* CreateClientToken.swift in Sources */,
				C75A11E6AEEFC2B7A29BBC04 /* TestScenario.swift in Sources */,
				FD5ADBCFA70DB606339F3AF2 /* TransactionResponse.swift in Sources */,
				049A055E2B4BF057002CEEBA /* MerchantHeadlessVaultManagerViewController.swift in Sources */,
				53E3182FFC4E5F05D866CFAE /* Networking.swift in Sources */,
				592E00D98C8835CBCDAA26D9 /* MerchantDropInUIViewController.swift in Sources */,
				041295AA2AB9E25D00A4F243 /* MerchantHeadlessCheckoutNolPayViewController.swift in Sources */,
				135E5BFD51371FABB5FF35D3 /* MerchantHeadlessCheckoutAvailablePaymentMethodsViewController.swift in Sources */,
				AD9CF1073EE0676E6640481A /* MerchantHeadlessCheckoutRawDataViewController.swift in Sources */,
				72F8D6065334FCD5B726A52C /* MerchantHeadlessCheckoutRawPhoneNumberDataViewController.swift in Sources */,
				14EE32F4821BD1F19F75227F /* MerchantHeadlessCheckoutRawRetailDataViewController.swift in Sources */,
				F02F496FD20B5291C044F62C /* MerchantResultViewController.swift in Sources */,
				34CDCA7B403C001E4C55D26D /* MerchantSessionAndSettingsViewController.swift in Sources */,
				170F3A07A039EE30E065AA30 /* MerchantNewLineItemViewController.swift in Sources */,
				C5B3635FC90C149C4961BD9A /* Apaya.swift in Sources */,
				C0115AC7BC96FDF49EF8E530 /* PaymentMethodCell.swift in Sources */,
			);
			runOnlyForDeploymentPostprocessing = 0;
		};
/* End PBXSourcesBuildPhase section */

/* Begin PBXTargetDependency section */
		0F2453263528C0A3659CD00A /* PBXTargetDependency */ = {
			isa = PBXTargetDependency;
			name = "Debug App";
			target = BEB14ABCDF34E3D24759EAAB /* Debug App */;
			targetProxy = FED76127253C549C91488087 /* PBXContainerItemProxy */;
		};
/* End PBXTargetDependency section */

/* Begin PBXVariantGroup section */
		CE259612A00F85709107B872 /* Main.storyboard */ = {
			isa = PBXVariantGroup;
			children = (
				942332BD921CBCAFBC77BD6D /* ar */,
				7480FE5F665CC66C092BC95A /* Base */,
				6D665EEA8106E51925C3CF2B /* da */,
				2A328E38DA586FFE0ED2894B /* de */,
				D5C1B1F65A9382606A25CE77 /* el */,
				F816A2444633C4336A7CB071 /* en */,
				6493EA8D95DDA066DE982B24 /* es */,
				A1604A656AF654D7422A2A5E /* fr */,
				E7640DB186F9638C2F556F77 /* it */,
				C4DFE77F28AB538220A0F6EE /* ka */,
				98079137F3DE1FE6221DA7EC /* nb */,
				E1C3EF0BA039C0A50EDE13A5 /* nl */,
				92BE0A1A904DCEA405A11CC1 /* pl */,
				FC8A21D574BAEF7E0ED9E9CD /* pt-PT */,
				1D05E65C196E6715D7D8B0C6 /* sv */,
				2E64F057A39A91CA01CCB57F /* tr */,
			);
			name = Main.storyboard;
			sourceTree = "<group>";
		};
		FC701AFD94F96F0F1D108D1A /* LaunchScreen.xib */ = {
			isa = PBXVariantGroup;
			children = (
				33E18D5B5190C64631309D1B /* ar */,
				6D2261DDEE5DC5D2ED518037 /* Base */,
				13FA89917603E4BA5BB66AFC /* da */,
				0FD08B8CE57A11D1E35A8684 /* de */,
				8A3FDC6FE0EB5AB5828D4D80 /* el */,
				0DA32ABCF07A4EBED014327B /* es */,
				DBC8EA85D1CBC1EC4AB3EB8C /* fr */,
				743E00065B4A8D6C95092A23 /* it */,
				FF4B1BBF378E48EBDBDCEE2A /* ka */,
				C7EB86C62BA46BF51C64ABC2 /* nb */,
				FEEF675F553A6AD99750CB0F /* nl */,
				721B75053C8E82756FB8AD0D /* pl */,
				01C09DEAB07F42004B26A278 /* pt-PT */,
				DECCDC4079DC6471CEDDEA84 /* sv */,
				52F54EC3C1ACE19DF48BD6E2 /* tr */,
			);
			name = LaunchScreen.xib;
			sourceTree = "<group>";
		};
/* End PBXVariantGroup section */

/* Begin XCBuildConfiguration section */
		313E094F25A94116E340B043 /* Debug */ = {
			isa = XCBuildConfiguration;
			baseConfigurationReference = 82192B2FE496F95BBA686EC6 /* Pods-Debug App.debug.xcconfig */;
			buildSettings = {
				ASSETCATALOG_COMPILER_APPICON_NAME = AppIcon;
				CODE_SIGN_ENTITLEMENTS = "$(SRCROOT)/ExampleApp.entitlements";
				CODE_SIGN_IDENTITY = "Apple Development";
				"CODE_SIGN_IDENTITY[sdk=iphoneos*]" = "iPhone Developer";
				CODE_SIGN_STYLE = Manual;
				DEVELOPMENT_TEAM = "";
				"DEVELOPMENT_TEAM[sdk=iphoneos*]" = N8UN9TR5DY;
				ENABLE_PREVIEWS = YES;
				INFOPLIST_FILE = Info.plist;
				INFOPLIST_KEY_CFBundleDisplayName = "Primer Debug";
				LD_RUNPATH_SEARCH_PATHS = (
					"$(inherited)",
					"@executable_path/Frameworks",
				);
				PRODUCT_BUNDLE_IDENTIFIER = "";
				PRODUCT_NAME = "Debug App";
				PROVISIONING_PROFILE_SPECIFIER = "";
				"PROVISIONING_PROFILE_SPECIFIER[sdk=iphoneos*]" = "match Development com.primerapi.PrimerSDKExample";
				SDKROOT = iphoneos;
				SUPPORTED_PLATFORMS = "iphoneos iphonesimulator";
				SUPPORTS_MACCATALYST = NO;
				SUPPORTS_MAC_DESIGNED_FOR_IPHONE_IPAD = NO;
				SUPPORTS_XR_DESIGNED_FOR_IPHONE_IPAD = NO;
				SWIFT_ACTIVE_COMPILATION_CONDITIONS = DEBUG;
				SWIFT_COMPILATION_MODE = singlefile;
				SWIFT_OPTIMIZATION_LEVEL = "-Onone";
				SWIFT_VERSION = 5.0;
				TARGETED_DEVICE_FAMILY = 1;
			};
			name = Debug;
		};
		44381669975E0C07E78FA641 /* Release */ = {
			isa = XCBuildConfiguration;
			baseConfigurationReference = 281B29223A18A80B81605D3E /* Pods-Debug App.release.xcconfig */;
			buildSettings = {
				ASSETCATALOG_COMPILER_APPICON_NAME = AppIcon;
				CODE_SIGN_ENTITLEMENTS = "$(SRCROOT)/ExampleApp.entitlements";
				CODE_SIGN_IDENTITY = "Apple Development";
				"CODE_SIGN_IDENTITY[sdk=iphoneos*]" = "iPhone Developer";
				CODE_SIGN_STYLE = Manual;
				DEVELOPMENT_TEAM = "";
				"DEVELOPMENT_TEAM[sdk=iphoneos*]" = N8UN9TR5DY;
				ENABLE_PREVIEWS = YES;
				INFOPLIST_FILE = Info.plist;
				INFOPLIST_KEY_CFBundleDisplayName = "Primer Debug";
				LD_RUNPATH_SEARCH_PATHS = (
					"$(inherited)",
					"@executable_path/Frameworks",
				);
				PRODUCT_BUNDLE_IDENTIFIER = "";
				PRODUCT_NAME = "Debug App";
				PROVISIONING_PROFILE_SPECIFIER = "";
				"PROVISIONING_PROFILE_SPECIFIER[sdk=iphoneos*]" = "match Development com.primerapi.PrimerSDKExample";
				SDKROOT = iphoneos;
				SUPPORTED_PLATFORMS = "iphoneos iphonesimulator";
				SUPPORTS_MACCATALYST = NO;
				SUPPORTS_MAC_DESIGNED_FOR_IPHONE_IPAD = NO;
				SUPPORTS_XR_DESIGNED_FOR_IPHONE_IPAD = NO;
				SWIFT_COMPILATION_MODE = wholemodule;
				SWIFT_OPTIMIZATION_LEVEL = "-Owholemodule";
				SWIFT_VERSION = 5.0;
				TARGETED_DEVICE_FAMILY = 1;
			};
			name = Release;
		};
		5434DA74E34D2EBEBD3D74C7 /* Debug */ = {
			isa = XCBuildConfiguration;
			baseConfigurationReference = 8ED324D57EE5B8626DC01C57 /* Pods-Debug App Tests.debug.xcconfig */;
			buildSettings = {
				BUNDLE_LOADER = "$(TEST_HOST)";
				CODE_SIGN_IDENTITY = "iPhone Developer";
				DEVELOPMENT_TEAM = N8UN9TR5DY;
				INFOPLIST_FILE = "Tests/Debug App Tests-Info.plist";
				LD_RUNPATH_SEARCH_PATHS = (
					"$(inherited)",
					"@executable_path/Frameworks",
					"@loader_path/Frameworks",
				);
				PRODUCT_BUNDLE_IDENTIFIER = com.primerapi.PrimerSDKExampleTests;
				PRODUCT_NAME = "Debug App Tests";
				SDKROOT = iphoneos;
				SUPPORTS_MACCATALYST = NO;
				SUPPORTS_MAC_DESIGNED_FOR_IPHONE_IPAD = YES;
				SUPPORTS_XR_DESIGNED_FOR_IPHONE_IPAD = NO;
				SWIFT_ACTIVE_COMPILATION_CONDITIONS = DEBUG;
				SWIFT_COMPILATION_MODE = singlefile;
				SWIFT_OPTIMIZATION_LEVEL = "-Onone";
				SWIFT_VERSION = 5.0;
				TARGETED_DEVICE_FAMILY = "1,2";
				TEST_HOST = "$(BUILT_PRODUCTS_DIR)/Debug App.app/$(BUNDLE_EXECUTABLE_FOLDER_PATH)/Debug App";
				TEST_TARGET_NAME = "Debug App";
			};
			name = Debug;
		};
		C02E8D181B9F35EB41C35E07 /* Release */ = {
			isa = XCBuildConfiguration;
			buildSettings = {
				ALWAYS_SEARCH_USER_PATHS = NO;
				CLANG_ANALYZER_LOCALIZABILITY_NONLOCALIZED = YES;
				CLANG_ANALYZER_NONNULL = YES;
				CLANG_ANALYZER_NUMBER_OBJECT_CONVERSION = YES_AGGRESSIVE;
				CLANG_CXX_LANGUAGE_STANDARD = "gnu++14";
				CLANG_CXX_LIBRARY = "libc++";
				CLANG_ENABLE_MODULES = YES;
				CLANG_ENABLE_OBJC_ARC = YES;
				CLANG_ENABLE_OBJC_WEAK = YES;
				CLANG_WARN_BLOCK_CAPTURE_AUTORELEASING = YES;
				CLANG_WARN_BOOL_CONVERSION = YES;
				CLANG_WARN_COMMA = YES;
				CLANG_WARN_CONSTANT_CONVERSION = YES;
				CLANG_WARN_DEPRECATED_OBJC_IMPLEMENTATIONS = YES;
				CLANG_WARN_DIRECT_OBJC_ISA_USAGE = YES_ERROR;
				CLANG_WARN_DOCUMENTATION_COMMENTS = YES;
				CLANG_WARN_EMPTY_BODY = YES;
				CLANG_WARN_ENUM_CONVERSION = YES;
				CLANG_WARN_INFINITE_RECURSION = YES;
				CLANG_WARN_INT_CONVERSION = YES;
				CLANG_WARN_NON_LITERAL_NULL_CONVERSION = YES;
				CLANG_WARN_OBJC_IMPLICIT_RETAIN_SELF = YES;
				CLANG_WARN_OBJC_LITERAL_CONVERSION = YES;
				CLANG_WARN_OBJC_ROOT_CLASS = YES_ERROR;
				CLANG_WARN_QUOTED_INCLUDE_IN_FRAMEWORK_HEADER = YES;
				CLANG_WARN_RANGE_LOOP_ANALYSIS = YES;
				CLANG_WARN_STRICT_PROTOTYPES = YES;
				CLANG_WARN_SUSPICIOUS_MOVE = YES;
				CLANG_WARN_UNGUARDED_AVAILABILITY = YES_AGGRESSIVE;
				CLANG_WARN_UNREACHABLE_CODE = YES;
				CLANG_WARN__DUPLICATE_METHOD_MATCH = YES;
				COPY_PHASE_STRIP = NO;
				DEAD_CODE_STRIPPING = YES;
				DEBUG_INFORMATION_FORMAT = "dwarf-with-dsym";
				ENABLE_NS_ASSERTIONS = NO;
				ENABLE_STRICT_OBJC_MSGSEND = YES;
				GCC_C_LANGUAGE_STANDARD = gnu11;
				GCC_NO_COMMON_BLOCKS = YES;
				GCC_WARN_64_TO_32_BIT_CONVERSION = YES;
				GCC_WARN_ABOUT_RETURN_TYPE = YES_ERROR;
				GCC_WARN_UNDECLARED_SELECTOR = YES;
				GCC_WARN_UNINITIALIZED_AUTOS = YES_AGGRESSIVE;
				GCC_WARN_UNUSED_FUNCTION = YES;
				GCC_WARN_UNUSED_VARIABLE = YES;
				IPHONEOS_DEPLOYMENT_TARGET = 13.0;
				MTL_ENABLE_DEBUG_INFO = NO;
				PRODUCT_NAME = "$(TARGET_NAME)";
				VALIDATE_PRODUCT = YES;
			};
			name = Release;
		};
		F10A44A87CE1B40DAFF5D30F /* Release */ = {
			isa = XCBuildConfiguration;
			baseConfigurationReference = 0D4BB4C9A0035B4AD7CDE5DB /* Pods-Debug App Tests.release.xcconfig */;
			buildSettings = {
				BUNDLE_LOADER = "$(TEST_HOST)";
				CODE_SIGN_IDENTITY = "iPhone Developer";
				DEVELOPMENT_TEAM = N8UN9TR5DY;
				INFOPLIST_FILE = "Tests/Debug App Tests-Info.plist";
				LD_RUNPATH_SEARCH_PATHS = (
					"$(inherited)",
					"@executable_path/Frameworks",
					"@loader_path/Frameworks",
				);
				PRODUCT_BUNDLE_IDENTIFIER = com.primerapi.PrimerSDKExampleTests;
				PRODUCT_NAME = "Debug App Tests";
				SDKROOT = iphoneos;
				SUPPORTS_MACCATALYST = NO;
				SUPPORTS_MAC_DESIGNED_FOR_IPHONE_IPAD = YES;
				SUPPORTS_XR_DESIGNED_FOR_IPHONE_IPAD = NO;
				SWIFT_COMPILATION_MODE = wholemodule;
				SWIFT_OPTIMIZATION_LEVEL = "-Owholemodule";
				SWIFT_VERSION = 5.0;
				TARGETED_DEVICE_FAMILY = "1,2";
				TEST_HOST = "$(BUILT_PRODUCTS_DIR)/Debug App.app/$(BUNDLE_EXECUTABLE_FOLDER_PATH)/Debug App";
				TEST_TARGET_NAME = "Debug App";
			};
			name = Release;
		};
		F5CDF642D3EADA50CDF5FF84 /* Debug */ = {
			isa = XCBuildConfiguration;
			buildSettings = {
				ALWAYS_SEARCH_USER_PATHS = NO;
				CLANG_ANALYZER_LOCALIZABILITY_NONLOCALIZED = YES;
				CLANG_ANALYZER_NONNULL = YES;
				CLANG_ANALYZER_NUMBER_OBJECT_CONVERSION = YES_AGGRESSIVE;
				CLANG_CXX_LANGUAGE_STANDARD = "gnu++14";
				CLANG_CXX_LIBRARY = "libc++";
				CLANG_ENABLE_MODULES = YES;
				CLANG_ENABLE_OBJC_ARC = YES;
				CLANG_ENABLE_OBJC_WEAK = YES;
				CLANG_WARN_BLOCK_CAPTURE_AUTORELEASING = YES;
				CLANG_WARN_BOOL_CONVERSION = YES;
				CLANG_WARN_COMMA = YES;
				CLANG_WARN_CONSTANT_CONVERSION = YES;
				CLANG_WARN_DEPRECATED_OBJC_IMPLEMENTATIONS = YES;
				CLANG_WARN_DIRECT_OBJC_ISA_USAGE = YES_ERROR;
				CLANG_WARN_DOCUMENTATION_COMMENTS = YES;
				CLANG_WARN_EMPTY_BODY = YES;
				CLANG_WARN_ENUM_CONVERSION = YES;
				CLANG_WARN_INFINITE_RECURSION = YES;
				CLANG_WARN_INT_CONVERSION = YES;
				CLANG_WARN_NON_LITERAL_NULL_CONVERSION = YES;
				CLANG_WARN_OBJC_IMPLICIT_RETAIN_SELF = YES;
				CLANG_WARN_OBJC_LITERAL_CONVERSION = YES;
				CLANG_WARN_OBJC_ROOT_CLASS = YES_ERROR;
				CLANG_WARN_QUOTED_INCLUDE_IN_FRAMEWORK_HEADER = YES;
				CLANG_WARN_RANGE_LOOP_ANALYSIS = YES;
				CLANG_WARN_STRICT_PROTOTYPES = YES;
				CLANG_WARN_SUSPICIOUS_MOVE = YES;
				CLANG_WARN_UNGUARDED_AVAILABILITY = YES_AGGRESSIVE;
				CLANG_WARN_UNREACHABLE_CODE = YES;
				CLANG_WARN__DUPLICATE_METHOD_MATCH = YES;
				COPY_PHASE_STRIP = NO;
				DEAD_CODE_STRIPPING = YES;
				DEBUG_INFORMATION_FORMAT = dwarf;
				ENABLE_STRICT_OBJC_MSGSEND = YES;
				ENABLE_TESTABILITY = YES;
				GCC_C_LANGUAGE_STANDARD = gnu11;
				GCC_DYNAMIC_NO_PIC = NO;
				GCC_NO_COMMON_BLOCKS = YES;
				GCC_OPTIMIZATION_LEVEL = 0;
				GCC_PREPROCESSOR_DEFINITIONS = (
					"DEBUG=1",
					"$(inherited)",
				);
				GCC_WARN_64_TO_32_BIT_CONVERSION = YES;
				GCC_WARN_ABOUT_RETURN_TYPE = YES_ERROR;
				GCC_WARN_UNDECLARED_SELECTOR = YES;
				GCC_WARN_UNINITIALIZED_AUTOS = YES_AGGRESSIVE;
				GCC_WARN_UNUSED_FUNCTION = YES;
				GCC_WARN_UNUSED_VARIABLE = YES;
				IPHONEOS_DEPLOYMENT_TARGET = 13.0;
				MTL_ENABLE_DEBUG_INFO = YES;
				ONLY_ACTIVE_ARCH = YES;
				PRODUCT_NAME = "$(TARGET_NAME)";
			};
			name = Debug;
		};
/* End XCBuildConfiguration section */

/* Begin XCConfigurationList section */
		10479B54C02C96DE0B327687 /* Build configuration list for PBXProject "Primer.io Debug App" */ = {
			isa = XCConfigurationList;
			buildConfigurations = (
				F5CDF642D3EADA50CDF5FF84 /* Debug */,
				C02E8D181B9F35EB41C35E07 /* Release */,
			);
			defaultConfigurationIsVisible = 0;
			defaultConfigurationName = Release;
		};
		4700FFD06E10F0EE123A7B8B /* Build configuration list for PBXNativeTarget "Debug App Tests" */ = {
			isa = XCConfigurationList;
			buildConfigurations = (
				5434DA74E34D2EBEBD3D74C7 /* Debug */,
				F10A44A87CE1B40DAFF5D30F /* Release */,
			);
			defaultConfigurationIsVisible = 0;
			defaultConfigurationName = Release;
		};
		CA98A6B11506835A81F6391A /* Build configuration list for PBXNativeTarget "Debug App" */ = {
			isa = XCConfigurationList;
			buildConfigurations = (
				313E094F25A94116E340B043 /* Debug */,
				44381669975E0C07E78FA641 /* Release */,
			);
			defaultConfigurationIsVisible = 0;
			defaultConfigurationName = Release;
		};
/* End XCConfigurationList section */
	};
	rootObject = 25AB41367F759CCDA1881AD2 /* Project object */;
}<|MERGE_RESOLUTION|>--- conflicted
+++ resolved
@@ -12,12 +12,9 @@
 		04769C152B1A680C0051581C /* Promises+Helper.swift in Sources */ = {isa = PBXBuildFile; fileRef = 04769C142B1A680C0051581C /* Promises+Helper.swift */; };
 		049298012B1DD466002E04B8 /* AnalyticsServiceTests.swift in Sources */ = {isa = PBXBuildFile; fileRef = 049298002B1DD466002E04B8 /* AnalyticsServiceTests.swift */; };
 		049298072B1E1F4D002E04B8 /* AnalyticsStorageTests.swift in Sources */ = {isa = PBXBuildFile; fileRef = 049298062B1E1F4D002E04B8 /* AnalyticsStorageTests.swift */; };
-<<<<<<< HEAD
+		049A055E2B4BF057002CEEBA /* MerchantHeadlessVaultManagerViewController.swift in Sources */ = {isa = PBXBuildFile; fileRef = 049A055D2B4BF057002CEEBA /* MerchantHeadlessVaultManagerViewController.swift */; };
 		049A05602B4C191D002CEEBA /* NativeUIManagerTests.swift in Sources */ = {isa = PBXBuildFile; fileRef = 049A055F2B4C191D002CEEBA /* NativeUIManagerTests.swift */; };
 		049A05642B4C1EEB002CEEBA /* SDKSessionHelper.swift in Sources */ = {isa = PBXBuildFile; fileRef = 049A05622B4C1EE6002CEEBA /* SDKSessionHelper.swift */; };
-=======
-		049A055E2B4BF057002CEEBA /* MerchantHeadlessVaultManagerViewController.swift in Sources */ = {isa = PBXBuildFile; fileRef = 049A055D2B4BF057002CEEBA /* MerchantHeadlessVaultManagerViewController.swift */; };
->>>>>>> 4e217fa4
 		04DFAADC2AAA01E60030FECE /* Debug App Tests-Info.plist in Resources */ = {isa = PBXBuildFile; fileRef = 04DFAADB2AAA01E60030FECE /* Debug App Tests-Info.plist */; };
 		04F6EF722AE69FC500115D05 /* AnalyticsTests+Helpers.swift in Sources */ = {isa = PBXBuildFile; fileRef = 04F6EF712AE69FC500115D05 /* AnalyticsTests+Helpers.swift */; };
 		04F6EF742AE6A06200115D05 /* AnalyticsEventsTests.swift in Sources */ = {isa = PBXBuildFile; fileRef = 04F6EF732AE6A06200115D05 /* AnalyticsEventsTests.swift */; };
@@ -149,12 +146,9 @@
 		04769C142B1A680C0051581C /* Promises+Helper.swift */ = {isa = PBXFileReference; lastKnownFileType = sourcecode.swift; path = "Promises+Helper.swift"; sourceTree = "<group>"; };
 		049298002B1DD466002E04B8 /* AnalyticsServiceTests.swift */ = {isa = PBXFileReference; lastKnownFileType = sourcecode.swift; path = AnalyticsServiceTests.swift; sourceTree = "<group>"; };
 		049298062B1E1F4D002E04B8 /* AnalyticsStorageTests.swift */ = {isa = PBXFileReference; lastKnownFileType = sourcecode.swift; path = AnalyticsStorageTests.swift; sourceTree = "<group>"; };
-<<<<<<< HEAD
+		049A055D2B4BF057002CEEBA /* MerchantHeadlessVaultManagerViewController.swift */ = {isa = PBXFileReference; fileEncoding = 4; lastKnownFileType = sourcecode.swift; path = MerchantHeadlessVaultManagerViewController.swift; sourceTree = "<group>"; };
 		049A055F2B4C191D002CEEBA /* NativeUIManagerTests.swift */ = {isa = PBXFileReference; lastKnownFileType = sourcecode.swift; path = NativeUIManagerTests.swift; sourceTree = "<group>"; };
 		049A05622B4C1EE6002CEEBA /* SDKSessionHelper.swift */ = {isa = PBXFileReference; lastKnownFileType = sourcecode.swift; path = SDKSessionHelper.swift; sourceTree = "<group>"; };
-=======
-		049A055D2B4BF057002CEEBA /* MerchantHeadlessVaultManagerViewController.swift */ = {isa = PBXFileReference; fileEncoding = 4; lastKnownFileType = sourcecode.swift; path = MerchantHeadlessVaultManagerViewController.swift; sourceTree = "<group>"; };
->>>>>>> 4e217fa4
 		04DFAADB2AAA01E60030FECE /* Debug App Tests-Info.plist */ = {isa = PBXFileReference; fileEncoding = 4; lastKnownFileType = text.plist.xml; path = "Debug App Tests-Info.plist"; sourceTree = "<group>"; };
 		04F6EF712AE69FC500115D05 /* AnalyticsTests+Helpers.swift */ = {isa = PBXFileReference; lastKnownFileType = sourcecode.swift; path = "AnalyticsTests+Helpers.swift"; sourceTree = "<group>"; };
 		04F6EF732AE6A06200115D05 /* AnalyticsEventsTests.swift */ = {isa = PBXFileReference; lastKnownFileType = sourcecode.swift; path = AnalyticsEventsTests.swift; sourceTree = "<group>"; };
