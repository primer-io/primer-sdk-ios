// !$*UTF8*$!
{
	archiveVersion = 1;
	classes = {
	};
	objectVersion = 55;
	objects = {

/* Begin PBXBuildFile section */
		0402B7B62AFBBA7200B02C75 /* CardNetworkTests.swift in Sources */ = {isa = PBXBuildFile; fileRef = 0402B7B52AFBBA7200B02C75 /* CardNetworkTests.swift */; };
		0402B7B82AFBBC2200B02C75 /* ApplePayUtilsTest.swift in Sources */ = {isa = PBXBuildFile; fileRef = 0402B7B72AFBBC2200B02C75 /* ApplePayUtilsTest.swift */; };
		041295AA2AB9E25D00A4F243 /* MerchantHeadlessCheckoutNolPayViewController.swift in Sources */ = {isa = PBXBuildFile; fileRef = 041295A92AB9E25D00A4F243 /* MerchantHeadlessCheckoutNolPayViewController.swift */; };
		041295AD2AB9E2C100A4F243 /* PrimerHeadlessNolPayManagerTests.swift in Sources */ = {isa = PBXBuildFile; fileRef = 041295AB2AB9E2A900A4F243 /* PrimerHeadlessNolPayManagerTests.swift */; };
		041F52092ADE92A300A1D702 /* ListCardNetworksEndpointTests.swift in Sources */ = {isa = PBXBuildFile; fileRef = 041F52082ADE92A300A1D702 /* ListCardNetworksEndpointTests.swift */; };
		042ED15D2AF010500027833F /* CardValidationServiceTests.swift in Sources */ = {isa = PBXBuildFile; fileRef = 042ED15C2AF010500027833F /* CardValidationServiceTests.swift */; };
		042ED1622AF0F5600027833F /* MockBINDataAPIClient.swift in Sources */ = {isa = PBXBuildFile; fileRef = 042ED1612AF0F5600027833F /* MockBINDataAPIClient.swift */; };
		042ED1652AF0F5FD0027833F /* MockRawDataManagerDelegate.swift in Sources */ = {isa = PBXBuildFile; fileRef = 042ED1642AF0F5FD0027833F /* MockRawDataManagerDelegate.swift */; };
		0479FB192AF2599A00D0AFC9 /* StringTyper.swift in Sources */ = {isa = PBXBuildFile; fileRef = 0479FB172AF2599200D0AFC9 /* StringTyper.swift */; };
		047D8E892ADEA4C700A5E7BD /* NetworkService.swift in Sources */ = {isa = PBXBuildFile; fileRef = 047D8E882ADEA4C700A5E7BD /* NetworkService.swift */; };
		04DAAED42B03EED1002E2614 /* AssetsManagerTests.swift in Sources */ = {isa = PBXBuildFile; fileRef = 04DAAED32B03EED1002E2614 /* AssetsManagerTests.swift */; };
		04DAAED62B03EF0B002E2614 /* SDKSessionHelper.swift in Sources */ = {isa = PBXBuildFile; fileRef = 04DAAED52B03EF0B002E2614 /* SDKSessionHelper.swift */; };
		04DFAADC2AAA01E60030FECE /* Debug App Tests-Info.plist in Resources */ = {isa = PBXBuildFile; fileRef = 04DFAADB2AAA01E60030FECE /* Debug App Tests-Info.plist */; };
		04F6EF722AE69FC500115D05 /* AnalyticsTests+Helpers.swift in Sources */ = {isa = PBXBuildFile; fileRef = 04F6EF712AE69FC500115D05 /* AnalyticsTests+Helpers.swift */; };
		04F6EF742AE6A06200115D05 /* AnalyticsEventsTests.swift in Sources */ = {isa = PBXBuildFile; fileRef = 04F6EF732AE6A06200115D05 /* AnalyticsEventsTests.swift */; };
		04FAF9EC2AE7B33E002E4BAE /* StringExtensionTests.swift in Sources */ = {isa = PBXBuildFile; fileRef = 04FAF9EB2AE7B33E002E4BAE /* StringExtensionTests.swift */; };
		05FAC0D894B841B52E9E0A9A /* PrimerRawCardDataManagerTests.swift in Sources */ = {isa = PBXBuildFile; fileRef = EEB1E1B37192BF739461AFF1 /* PrimerRawCardDataManagerTests.swift */; };
		088961D00784BD296EA9745C /* EncodingDecodingContainerTests.swift in Sources */ = {isa = PBXBuildFile; fileRef = C7D8E1E91CA11EC6831ADEE4 /* EncodingDecodingContainerTests.swift */; };
		0BB8BB3F9A6AC28A0C107DC8 /* UIStackViewExtensions.swift in Sources */ = {isa = PBXBuildFile; fileRef = 93F15C1E46C70C3D73B50F31 /* UIStackViewExtensions.swift */; };
		135E5BFD51371FABB5FF35D3 /* MerchantHeadlessCheckoutAvailablePaymentMethodsViewController.swift in Sources */ = {isa = PBXBuildFile; fileRef = 72E691B9A6A8EBB9F6A6B266 /* MerchantHeadlessCheckoutAvailablePaymentMethodsViewController.swift */; };
		14EE32F4821BD1F19F75227F /* MerchantHeadlessCheckoutRawRetailDataViewController.swift in Sources */ = {isa = PBXBuildFile; fileRef = 4C353D84EABA4990DAB4DD28 /* MerchantHeadlessCheckoutRawRetailDataViewController.swift */; };
		1589385B62C86DE7C735F3EC /* PrimerAPIConfigurationModuleTests.swift in Sources */ = {isa = PBXBuildFile; fileRef = 6C690FB7E6E8C942C87B1A1B /* PrimerAPIConfigurationModuleTests.swift */; };
		161D4BE3FFD5E4A60F4461F0 /* CreateResumePaymentService.swift in Sources */ = {isa = PBXBuildFile; fileRef = 38DD0A9535544D446514124A /* CreateResumePaymentService.swift */; };
		170F3A07A039EE30E065AA30 /* MerchantNewLineItemViewController.swift in Sources */ = {isa = PBXBuildFile; fileRef = 0ED746F8924E70AD868BC0F4 /* MerchantNewLineItemViewController.swift */; };
		208CA849F3187C2DA63CC17B /* HUC_TokenizationViewModelTests.swift in Sources */ = {isa = PBXBuildFile; fileRef = 4A5E3ACDA26D44F66B55766B /* HUC_TokenizationViewModelTests.swift */; };
		213196DEDF2A3A84037ED884 /* PollingModuleTests.swift in Sources */ = {isa = PBXBuildFile; fileRef = 49DFB1ACD5014BF28ED283B3 /* PollingModuleTests.swift */; };
		242EF5037D6FB396B7AE1CB5 /* HeadlessUniversalCheckoutTests.swift in Sources */ = {isa = PBXBuildFile; fileRef = E63F5C5C1FD2F3E6CB02EC5A /* HeadlessUniversalCheckoutTests.swift */; };
		24C060A48D4A2670FFC3426F /* ThreeDSErrorTests.swift in Sources */ = {isa = PBXBuildFile; fileRef = BF8639891B79E2FCCE10A510 /* ThreeDSErrorTests.swift */; };
		25FA73D4BBA89962663B5378 /* Mocks.swift in Sources */ = {isa = PBXBuildFile; fileRef = F4AC1EC0F98CB56DA4D075CA /* Mocks.swift */; };
		2662EB3445AE8C7188953EFD /* HeadlessVaultManagerTests.swift in Sources */ = {isa = PBXBuildFile; fileRef = 5AA706A14BACFDB8E5715788 /* HeadlessVaultManagerTests.swift */; };
		2C98B33ECA68109C7A6AA134 /* PrimerBancontactCardDataManagerTests.swift in Sources */ = {isa = PBXBuildFile; fileRef = E9899972360BCA5992CEE5BC /* PrimerBancontactCardDataManagerTests.swift */; };
		2E0D85B7343377F1319902AD /* MockPaymentMethodTokenizationViewModel.swift in Sources */ = {isa = PBXBuildFile; fileRef = 8A23886804B13FA754E775D0 /* MockPaymentMethodTokenizationViewModel.swift */; };
		33EA4F728A7984997A0EF515 /* TokenizationServiceTests.swift in Sources */ = {isa = PBXBuildFile; fileRef = 952364FBFD6FA09653ECA37E /* TokenizationServiceTests.swift */; };
		34CDCA7B403C001E4C55D26D /* MerchantSessionAndSettingsViewController.swift in Sources */ = {isa = PBXBuildFile; fileRef = C18C9664115CFDEB59FED19A /* MerchantSessionAndSettingsViewController.swift */; };
		3BB02CA24B6B3EF458326B7D /* Networking.swift in Sources */ = {isa = PBXBuildFile; fileRef = D038BDB23C062D362AAA09BE /* Networking.swift */; };
		3D112A8DE292D097E651FCDB /* IPay88Tests.swift in Sources */ = {isa = PBXBuildFile; fileRef = 7A5E6F7A9C12C69CB66032E3 /* IPay88Tests.swift */; };
		3EE90DEB1DB7BE9270FB17BF /* URLSessionStackTests.swift in Sources */ = {isa = PBXBuildFile; fileRef = 1F4E35F809D3FAF4354D5B05 /* URLSessionStackTests.swift */; };
		3FD160A4D951EA772ADF4E25 /* DecodedClientToken.swift in Sources */ = {isa = PBXBuildFile; fileRef = 5F8DC3341BDBB9AEDBE8D6DD /* DecodedClientToken.swift */; };
		4BD7794627267B40E9E10686 /* PrimerCheckoutTheme.swift in Sources */ = {isa = PBXBuildFile; fileRef = B9813BD518AC7C3F442B5075 /* PrimerCheckoutTheme.swift */; };
		53E3182FFC4E5F05D866CFAE /* Networking.swift in Sources */ = {isa = PBXBuildFile; fileRef = E8DE1E4FB055B60582977315 /* Networking.swift */; };
		57A32267CB16820016DD6CDF /* Pods_Debug_App.framework in Frameworks */ = {isa = PBXBuildFile; fileRef = 12EBD148E2BFB33F70446E7F /* Pods_Debug_App.framework */; };
		583EBAA90902121CEA479416 /* VaultService.swift in Sources */ = {isa = PBXBuildFile; fileRef = 5E8D7F3C53F8CCE4A03C975E /* VaultService.swift */; };
		592E00D98C8835CBCDAA26D9 /* MerchantDropInUIViewController.swift in Sources */ = {isa = PBXBuildFile; fileRef = 9874F439DA3EA5854A454687 /* MerchantDropInUIViewController.swift */; };
		5976CCA261F0811F5D7707DA /* TokenizationService.swift in Sources */ = {isa = PBXBuildFile; fileRef = 2E8F69253D85350BB7A1A761 /* TokenizationService.swift */; };
		5E24CD5B3084FE3E8A3E85EC /* CheckoutTheme.swift in Sources */ = {isa = PBXBuildFile; fileRef = 72845A3010F10A88F2EC7849 /* CheckoutTheme.swift */; };
		60F6C3AFA11A7EDB0687856A /* ViewController+PrimerUIHelpers.swift in Sources */ = {isa = PBXBuildFile; fileRef = D4139D8F153BB399DA67F2EE /* ViewController+PrimerUIHelpers.swift */; };
		60F7E716B34BE721651566DA /* Data+Extensions.swift in Sources */ = {isa = PBXBuildFile; fileRef = 1594BC5C96ECC3F46C811B2F /* Data+Extensions.swift */; };
		622A605DDEA98D981670B53F /* DropInUI_TokenizationViewModelTests.swift in Sources */ = {isa = PBXBuildFile; fileRef = 5DB3B88857B810440CDA881E /* DropInUI_TokenizationViewModelTests.swift */; };
		6B2212601374387CB004DA86 /* MaskTests.swift in Sources */ = {isa = PBXBuildFile; fileRef = BD26E8C6074BB89ACBD5B8B9 /* MaskTests.swift */; };
		70EAA3B33425CC9D16239BB0 /* ApplePayTests.swift in Sources */ = {isa = PBXBuildFile; fileRef = 31CFA93A373A7DB78DA77283 /* ApplePayTests.swift */; };
		72F8D6065334FCD5B726A52C /* MerchantHeadlessCheckoutRawPhoneNumberDataViewController.swift in Sources */ = {isa = PBXBuildFile; fileRef = 404E173A513B986A36F835F7 /* MerchantHeadlessCheckoutRawPhoneNumberDataViewController.swift */; };
		77A8EFBA78D6C6B95A400C74 /* WebViewUtilTests.swift in Sources */ = {isa = PBXBuildFile; fileRef = CA30891B2D5F9B6B97E56B99 /* WebViewUtilTests.swift */; };
		7F49B29FCC55CF3C5CB6C506 /* InternalCardComponentManagerTests.swift in Sources */ = {isa = PBXBuildFile; fileRef = 994AE6760B506D02499AEC90 /* InternalCardComponentManagerTests.swift */; };
		800B92A57CAAC6471D01A89D /* CardData.swift in Sources */ = {isa = PBXBuildFile; fileRef = D3D9154BF1E011FED6799CD5 /* CardData.swift */; };
		8064B65A8F83D5B004D081FD /* PaymentMethodConfigTests.swift in Sources */ = {isa = PBXBuildFile; fileRef = 752785ACCF65527C239391A8 /* PaymentMethodConfigTests.swift */; };
		85605C241F1CD45BA676D4A7 /* String+Extensions.swift in Sources */ = {isa = PBXBuildFile; fileRef = F9023841AFCE8E3205CB713A /* String+Extensions.swift */; };
		85EDC3F175D699BFF6BD48EF /* ViewController+Primer.swift in Sources */ = {isa = PBXBuildFile; fileRef = 39CCCB917D1881082ED75975 /* ViewController+Primer.swift */; };
		8B51ABC1C475342A047D5FA6 /* Networking+Models.swift in Sources */ = {isa = PBXBuildFile; fileRef = 77E08473D1DF8C47A6EB61B2 /* Networking+Models.swift */; };
		8B5CB0C992DBAB293D378FAD /* MockModule.swift in Sources */ = {isa = PBXBuildFile; fileRef = 7EA7D2BB0AC0A1877DB2E6CE /* MockModule.swift */; };
		91FAC91E687B6981268E677E /* DateTests.swift in Sources */ = {isa = PBXBuildFile; fileRef = BA0B2BEE5C389FD13E210847 /* DateTests.swift */; };
		9263BD762EC26F6AA986F0C9 /* MockAPIClient.swift in Sources */ = {isa = PBXBuildFile; fileRef = 17476BFBED51F389FCE82F16 /* MockAPIClient.swift */; };
		949864026D1CDE6F5C62C66E /* Main.storyboard in Resources */ = {isa = PBXBuildFile; fileRef = CE259612A00F85709107B872 /* Main.storyboard */; };
		961B5D18058EF4CFCD0185AE /* MockVaultCheckoutViewModel.swift in Sources */ = {isa = PBXBuildFile; fileRef = 7A3E75CD834937EF85DE1C14 /* MockVaultCheckoutViewModel.swift */; };
		97F0B302DF965C1AD1EC6F4D /* PaymentMethodConfigServiceTests.swift in Sources */ = {isa = PBXBuildFile; fileRef = 743F107C464526926A34A433 /* PaymentMethodConfigServiceTests.swift */; };
		9AB1ABF4E46A37766CDBF197 /* ApayaTests.swift in Sources */ = {isa = PBXBuildFile; fileRef = 1F79B50111AC4161CFB1EFE8 /* ApayaTests.swift */; };
		A1055D6F2AF125E90027B967 /* DebouncerTests.swift in Sources */ = {isa = PBXBuildFile; fileRef = A1055D6E2AF125E90027B967 /* DebouncerTests.swift */; };
		A13392BC2AD459E90005A4D7 /* NolPayLinkCardComponentTest.swift in Sources */ = {isa = PBXBuildFile; fileRef = A13392BB2AD459E90005A4D7 /* NolPayLinkCardComponentTest.swift */; };
		A1536BAD2AEBEC3A0087DDC0 /* NolPayPhoneMetadataServiceTests.swift in Sources */ = {isa = PBXBuildFile; fileRef = A1536BAC2AEBEC3A0087DDC0 /* NolPayPhoneMetadataServiceTests.swift */; };
		A1536BAF2AEC0A6D0087DDC0 /* NolTestsMocks.swift in Sources */ = {isa = PBXBuildFile; fileRef = A1536BAE2AEC0A6D0087DDC0 /* NolTestsMocks.swift */; };
		A1585C752ACDAA700014F0B9 /* NolPayLinkedCardsComponentTests.swift in Sources */ = {isa = PBXBuildFile; fileRef = A1585C742ACDAA700014F0B9 /* NolPayLinkedCardsComponentTests.swift */; };
		A1A3D0F32AD5585A00F7D8C9 /* NolPayUnlinkCardComponentTest.swift in Sources */ = {isa = PBXBuildFile; fileRef = A1A3D0F22AD5585A00F7D8C9 /* NolPayUnlinkCardComponentTest.swift */; };
		A1A3D0F52AD56BE300F7D8C9 /* NolPayPaymentComponentTests.swift in Sources */ = {isa = PBXBuildFile; fileRef = A1A3D0F42AD56BE300F7D8C9 /* NolPayPaymentComponentTests.swift */; };
		A39750255D4C33527A3766A0 /* UserInterfaceModuleTests.swift in Sources */ = {isa = PBXBuildFile; fileRef = 1B8CB5A11A44AA9F3D7FE356 /* UserInterfaceModuleTests.swift */; };
		A61B9E61EDCE18D34438352E /* PayPalConfirmBillingAgreementTests.swift in Sources */ = {isa = PBXBuildFile; fileRef = 9D122A0B71B707C2110AB7F5 /* PayPalConfirmBillingAgreementTests.swift */; };
		AAE3B30B64B6822A20987FCA /* CreateClientToken.swift in Sources */ = {isa = PBXBuildFile; fileRef = 229849A3DBE0858EE90673B9 /* CreateClientToken.swift */; };
		AD9CF1073EE0676E6640481A /* MerchantHeadlessCheckoutRawDataViewController.swift in Sources */ = {isa = PBXBuildFile; fileRef = B866FF13033A5CB8B4C3388E /* MerchantHeadlessCheckoutRawDataViewController.swift */; };
		C0115AC7BC96FDF49EF8E530 /* PaymentMethodCell.swift in Sources */ = {isa = PBXBuildFile; fileRef = 4E79C93EA805E87E1137A513 /* PaymentMethodCell.swift */; };
		C29B625B5698094691227852 /* TokenizationResponseTests.swift in Sources */ = {isa = PBXBuildFile; fileRef = D0A003705AFF7F922BCFE75F /* TokenizationResponseTests.swift */; };
		C5B3635FC90C149C4961BD9A /* Apaya.swift in Sources */ = {isa = PBXBuildFile; fileRef = 95E4B74F7EEA3D2D19E08FDA /* Apaya.swift */; };
		C60DE03D793D3ADB1637CA83 /* Pods_Debug_App_Tests.framework in Frameworks */ = {isa = PBXBuildFile; fileRef = 4FF90B3655F7A7831125F2C1 /* Pods_Debug_App_Tests.framework */; };
		C6D7F7ECFD35B3DC3AFD6CB2 /* PayPalService.swift in Sources */ = {isa = PBXBuildFile; fileRef = 25FD540BEA16ABBDFE7DE182 /* PayPalService.swift */; };
		C75A11E6AEEFC2B7A29BBC04 /* TestScenario.swift in Sources */ = {isa = PBXBuildFile; fileRef = A6AEF11B151368BF993C3EA9 /* TestScenario.swift */; };
		C8A64A69AD55D9BF82F0D876 /* StringTests.swift in Sources */ = {isa = PBXBuildFile; fileRef = 872A0647D4136E27365FB7F8 /* StringTests.swift */; };
		CE5E673A96BB5B96AE5EFC56 /* Range+Extensions.swift in Sources */ = {isa = PBXBuildFile; fileRef = 9128566126AA7F571FFECA3A /* Range+Extensions.swift */; };
		D649870C2D022B4063BDC0B4 /* PrimerRawRetailerDataTests.swift in Sources */ = {isa = PBXBuildFile; fileRef = B266F9E1651BD20E45DCCF68 /* PrimerRawRetailerDataTests.swift */; };
		D886D8E47D883304B505CE11 /* AppDelegate.swift in Sources */ = {isa = PBXBuildFile; fileRef = DAC5687FF32E8661F1A00CE5 /* AppDelegate.swift */; };
		DB1A2989DDE0928C62B15303 /* PayPalServiceTests.swift in Sources */ = {isa = PBXBuildFile; fileRef = 5D7EC742DEB5BE12252E3E5B /* PayPalServiceTests.swift */; };
		DC98712939835FB79A20BD63 /* IntExtensionTests.swift in Sources */ = {isa = PBXBuildFile; fileRef = 9314E0A4E884A8228611A030 /* IntExtensionTests.swift */; };
		DE53DA2D0AD108306C92E198 /* UIViewController+API.swift in Sources */ = {isa = PBXBuildFile; fileRef = B1FD8065D40A2D691F643F3B /* UIViewController+API.swift */; };
		E4DF956CABAE0633980D5B89 /* AnalyticsTests+Constants.swift in Sources */ = {isa = PBXBuildFile; fileRef = E90441E821B5FE76643B62A6 /* AnalyticsTests+Constants.swift */; };
		E52B5646C4E1E712FEDE06CB /* AnalyticsTests.swift in Sources */ = {isa = PBXBuildFile; fileRef = AF07D2421252EA2AE5C2FC4F /* AnalyticsTests.swift */; };
		E6F85ECD80B64754E7A6D35E /* RawDataManagerTests.swift in Sources */ = {isa = PBXBuildFile; fileRef = 8C7C082270CF1C6B7810F9B3 /* RawDataManagerTests.swift */; };
		EA7FAA4F8476BD3711D628CB /* Images.xcassets in Resources */ = {isa = PBXBuildFile; fileRef = B18D7E7738BF86467B0F1465 /* Images.xcassets */; };
		F02F496FD20B5291C044F62C /* MerchantResultViewController.swift in Sources */ = {isa = PBXBuildFile; fileRef = 00E3C8FE62D22147335F2455 /* MerchantResultViewController.swift */; };
		F03699592AC2E63700E4179D /* BuildFile in Sources */ = {isa = PBXBuildFile; };
		F0C2147F6FA26527BE55549A /* LaunchScreen.xib in Resources */ = {isa = PBXBuildFile; fileRef = FC701AFD94F96F0F1D108D1A /* LaunchScreen.xib */; };
		F1A71C2E0D900FEB9AF1351C /* ThreeDSProtocolVersionTests.swift in Sources */ = {isa = PBXBuildFile; fileRef = 021A00DEB01A46C876592575 /* ThreeDSProtocolVersionTests.swift */; };
		F3B88F24999785898FE54C53 /* MerchantHeadlesVaultManagerViewController.swift in Sources */ = {isa = PBXBuildFile; fileRef = 5698F95A8EC4DF45AFFDA783 /* MerchantHeadlesVaultManagerViewController.swift */; };
		F99DAF50E86E6F8CCD127E5B /* ThemeTests.swift in Sources */ = {isa = PBXBuildFile; fileRef = AD381E7E16D01D8D743232F7 /* ThemeTests.swift */; };
		FD5ADBCFA70DB606339F3AF2 /* TransactionResponse.swift in Sources */ = {isa = PBXBuildFile; fileRef = 70D3D6CF0F006A06B7CEC71B /* TransactionResponse.swift */; };
/* End PBXBuildFile section */

/* Begin PBXContainerItemProxy section */
		FED76127253C549C91488087 /* PBXContainerItemProxy */ = {
			isa = PBXContainerItemProxy;
			containerPortal = 25AB41367F759CCDA1881AD2 /* Project object */;
			proxyType = 1;
			remoteGlobalIDString = BEB14ABCDF34E3D24759EAAB;
			remoteInfo = "Debug App";
		};
/* End PBXContainerItemProxy section */

/* Begin PBXCopyFilesBuildPhase section */
		73B416AD9A0CB3B0EA16AF79 /* Embed Frameworks */ = {
			isa = PBXCopyFilesBuildPhase;
			buildActionMask = 2147483647;
			dstPath = "";
			dstSubfolderSpec = 10;
			files = (
			);
			name = "Embed Frameworks";
			runOnlyForDeploymentPostprocessing = 0;
		};
		D11E367C3560C383BC4CA0A7 /* Embed Frameworks */ = {
			isa = PBXCopyFilesBuildPhase;
			buildActionMask = 2147483647;
			dstPath = "";
			dstSubfolderSpec = 10;
			files = (
			);
			name = "Embed Frameworks";
			runOnlyForDeploymentPostprocessing = 0;
		};
/* End PBXCopyFilesBuildPhase section */

/* Begin PBXFileReference section */
		00E3C8FE62D22147335F2455 /* MerchantResultViewController.swift */ = {isa = PBXFileReference; lastKnownFileType = sourcecode.swift; path = MerchantResultViewController.swift; sourceTree = "<group>"; };
		01C09DEAB07F42004B26A278 /* pt-PT */ = {isa = PBXFileReference; lastKnownFileType = text.plist.strings; name = "pt-PT"; path = "pt-PT.lproj/LaunchScreen.strings"; sourceTree = "<group>"; };
		021A00DEB01A46C876592575 /* ThreeDSProtocolVersionTests.swift */ = {isa = PBXFileReference; lastKnownFileType = sourcecode.swift; path = ThreeDSProtocolVersionTests.swift; sourceTree = "<group>"; };
		0402B7B52AFBBA7200B02C75 /* CardNetworkTests.swift */ = {isa = PBXFileReference; lastKnownFileType = sourcecode.swift; path = CardNetworkTests.swift; sourceTree = "<group>"; };
		0402B7B72AFBBC2200B02C75 /* ApplePayUtilsTest.swift */ = {isa = PBXFileReference; lastKnownFileType = sourcecode.swift; path = ApplePayUtilsTest.swift; sourceTree = "<group>"; };
		041295A92AB9E25D00A4F243 /* MerchantHeadlessCheckoutNolPayViewController.swift */ = {isa = PBXFileReference; fileEncoding = 4; lastKnownFileType = sourcecode.swift; path = MerchantHeadlessCheckoutNolPayViewController.swift; sourceTree = "<group>"; };
		041295AB2AB9E2A900A4F243 /* PrimerHeadlessNolPayManagerTests.swift */ = {isa = PBXFileReference; fileEncoding = 4; lastKnownFileType = sourcecode.swift; path = PrimerHeadlessNolPayManagerTests.swift; sourceTree = "<group>"; };
		041F52082ADE92A300A1D702 /* ListCardNetworksEndpointTests.swift */ = {isa = PBXFileReference; lastKnownFileType = sourcecode.swift; path = ListCardNetworksEndpointTests.swift; sourceTree = "<group>"; };
		042ED15C2AF010500027833F /* CardValidationServiceTests.swift */ = {isa = PBXFileReference; lastKnownFileType = sourcecode.swift; path = CardValidationServiceTests.swift; sourceTree = "<group>"; };
		042ED1612AF0F5600027833F /* MockBINDataAPIClient.swift */ = {isa = PBXFileReference; lastKnownFileType = sourcecode.swift; path = MockBINDataAPIClient.swift; sourceTree = "<group>"; };
		042ED1642AF0F5FD0027833F /* MockRawDataManagerDelegate.swift */ = {isa = PBXFileReference; lastKnownFileType = sourcecode.swift; path = MockRawDataManagerDelegate.swift; sourceTree = "<group>"; };
		0479FB172AF2599200D0AFC9 /* StringTyper.swift */ = {isa = PBXFileReference; lastKnownFileType = sourcecode.swift; path = StringTyper.swift; sourceTree = "<group>"; };
		047D8E882ADEA4C700A5E7BD /* NetworkService.swift */ = {isa = PBXFileReference; lastKnownFileType = sourcecode.swift; path = NetworkService.swift; sourceTree = "<group>"; };
		04DAAED32B03EED1002E2614 /* AssetsManagerTests.swift */ = {isa = PBXFileReference; lastKnownFileType = sourcecode.swift; path = AssetsManagerTests.swift; sourceTree = "<group>"; };
		04DAAED52B03EF0B002E2614 /* SDKSessionHelper.swift */ = {isa = PBXFileReference; lastKnownFileType = sourcecode.swift; path = SDKSessionHelper.swift; sourceTree = "<group>"; };
		04DFAADB2AAA01E60030FECE /* Debug App Tests-Info.plist */ = {isa = PBXFileReference; fileEncoding = 4; lastKnownFileType = text.plist.xml; path = "Debug App Tests-Info.plist"; sourceTree = "<group>"; };
		04F6EF712AE69FC500115D05 /* AnalyticsTests+Helpers.swift */ = {isa = PBXFileReference; lastKnownFileType = sourcecode.swift; path = "AnalyticsTests+Helpers.swift"; sourceTree = "<group>"; };
		04F6EF732AE6A06200115D05 /* AnalyticsEventsTests.swift */ = {isa = PBXFileReference; lastKnownFileType = sourcecode.swift; path = AnalyticsEventsTests.swift; sourceTree = "<group>"; };
		04FAF9EB2AE7B33E002E4BAE /* StringExtensionTests.swift */ = {isa = PBXFileReference; lastKnownFileType = sourcecode.swift; path = StringExtensionTests.swift; sourceTree = "<group>"; };
		0DA32ABCF07A4EBED014327B /* es */ = {isa = PBXFileReference; lastKnownFileType = text.plist.strings; name = es; path = es.lproj/LaunchScreen.strings; sourceTree = "<group>"; };
		0ED746F8924E70AD868BC0F4 /* MerchantNewLineItemViewController.swift */ = {isa = PBXFileReference; lastKnownFileType = sourcecode.swift; path = MerchantNewLineItemViewController.swift; sourceTree = "<group>"; };
		0FD08B8CE57A11D1E35A8684 /* de */ = {isa = PBXFileReference; lastKnownFileType = text.plist.strings; name = de; path = de.lproj/LaunchScreen.strings; sourceTree = "<group>"; };
		12EBD148E2BFB33F70446E7F /* Pods_Debug_App.framework */ = {isa = PBXFileReference; explicitFileType = wrapper.framework; includeInIndex = 0; path = Pods_Debug_App.framework; sourceTree = BUILT_PRODUCTS_DIR; };
		13FA89917603E4BA5BB66AFC /* da */ = {isa = PBXFileReference; lastKnownFileType = text.plist.strings; name = da; path = da.lproj/LaunchScreen.strings; sourceTree = "<group>"; };
		1594BC5C96ECC3F46C811B2F /* Data+Extensions.swift */ = {isa = PBXFileReference; lastKnownFileType = sourcecode.swift; path = "Data+Extensions.swift"; sourceTree = "<group>"; };
		17476BFBED51F389FCE82F16 /* MockAPIClient.swift */ = {isa = PBXFileReference; lastKnownFileType = sourcecode.swift; path = MockAPIClient.swift; sourceTree = "<group>"; };
		1B8CB5A11A44AA9F3D7FE356 /* UserInterfaceModuleTests.swift */ = {isa = PBXFileReference; lastKnownFileType = sourcecode.swift; path = UserInterfaceModuleTests.swift; sourceTree = "<group>"; };
		1D05E65C196E6715D7D8B0C6 /* sv */ = {isa = PBXFileReference; lastKnownFileType = text.plist.strings; name = sv; path = sv.lproj/Main.strings; sourceTree = "<group>"; };
		1F4E35F809D3FAF4354D5B05 /* URLSessionStackTests.swift */ = {isa = PBXFileReference; lastKnownFileType = sourcecode.swift; path = URLSessionStackTests.swift; sourceTree = "<group>"; };
		1F79B50111AC4161CFB1EFE8 /* ApayaTests.swift */ = {isa = PBXFileReference; lastKnownFileType = sourcecode.swift; path = ApayaTests.swift; sourceTree = "<group>"; };
		229849A3DBE0858EE90673B9 /* CreateClientToken.swift */ = {isa = PBXFileReference; lastKnownFileType = sourcecode.swift; path = CreateClientToken.swift; sourceTree = "<group>"; };
		25FD540BEA16ABBDFE7DE182 /* PayPalService.swift */ = {isa = PBXFileReference; lastKnownFileType = sourcecode.swift; path = PayPalService.swift; sourceTree = "<group>"; };
		2A328E38DA586FFE0ED2894B /* de */ = {isa = PBXFileReference; lastKnownFileType = text.plist.strings; name = de; path = de.lproj/Main.strings; sourceTree = "<group>"; };
		2E64F057A39A91CA01CCB57F /* tr */ = {isa = PBXFileReference; lastKnownFileType = text.plist.strings; name = tr; path = tr.lproj/Main.strings; sourceTree = "<group>"; };
		2E8F69253D85350BB7A1A761 /* TokenizationService.swift */ = {isa = PBXFileReference; lastKnownFileType = sourcecode.swift; path = TokenizationService.swift; sourceTree = "<group>"; };
		31CFA93A373A7DB78DA77283 /* ApplePayTests.swift */ = {isa = PBXFileReference; lastKnownFileType = sourcecode.swift; path = ApplePayTests.swift; sourceTree = "<group>"; };
		33E18D5B5190C64631309D1B /* ar */ = {isa = PBXFileReference; lastKnownFileType = text.plist.strings; name = ar; path = ar.lproj/LaunchScreen.strings; sourceTree = "<group>"; };
		38DD0A9535544D446514124A /* CreateResumePaymentService.swift */ = {isa = PBXFileReference; lastKnownFileType = sourcecode.swift; path = CreateResumePaymentService.swift; sourceTree = "<group>"; };
		39CCCB917D1881082ED75975 /* ViewController+Primer.swift */ = {isa = PBXFileReference; lastKnownFileType = sourcecode.swift; path = "ViewController+Primer.swift"; sourceTree = "<group>"; };
		404E173A513B986A36F835F7 /* MerchantHeadlessCheckoutRawPhoneNumberDataViewController.swift */ = {isa = PBXFileReference; lastKnownFileType = sourcecode.swift; path = MerchantHeadlessCheckoutRawPhoneNumberDataViewController.swift; sourceTree = "<group>"; };
		483D2036DE3F89CA2C244C4F /* Debug App Tests.xctest */ = {isa = PBXFileReference; explicitFileType = wrapper.cfbundle; includeInIndex = 0; path = "Debug App Tests.xctest"; sourceTree = BUILT_PRODUCTS_DIR; };
		49DFB1ACD5014BF28ED283B3 /* PollingModuleTests.swift */ = {isa = PBXFileReference; lastKnownFileType = sourcecode.swift; path = PollingModuleTests.swift; sourceTree = "<group>"; };
		4A5E3ACDA26D44F66B55766B /* HUC_TokenizationViewModelTests.swift */ = {isa = PBXFileReference; lastKnownFileType = sourcecode.swift; path = HUC_TokenizationViewModelTests.swift; sourceTree = "<group>"; };
		4ACFB17A73AB7240BED98585 /* ExampleApp.entitlements */ = {isa = PBXFileReference; lastKnownFileType = text.plist.entitlements; path = ExampleApp.entitlements; sourceTree = "<group>"; };
		4C353D84EABA4990DAB4DD28 /* MerchantHeadlessCheckoutRawRetailDataViewController.swift */ = {isa = PBXFileReference; lastKnownFileType = sourcecode.swift; path = MerchantHeadlessCheckoutRawRetailDataViewController.swift; sourceTree = "<group>"; };
		4E79C93EA805E87E1137A513 /* PaymentMethodCell.swift */ = {isa = PBXFileReference; lastKnownFileType = sourcecode.swift; path = PaymentMethodCell.swift; sourceTree = "<group>"; };
		4FC9C2AC078C11C084077764 /* Pods-Debug App Tests.debug.xcconfig */ = {isa = PBXFileReference; includeInIndex = 1; lastKnownFileType = text.xcconfig; name = "Pods-Debug App Tests.debug.xcconfig"; path = "Target Support Files/Pods-Debug App Tests/Pods-Debug App Tests.debug.xcconfig"; sourceTree = "<group>"; };
		4FF90B3655F7A7831125F2C1 /* Pods_Debug_App_Tests.framework */ = {isa = PBXFileReference; explicitFileType = wrapper.framework; includeInIndex = 0; path = Pods_Debug_App_Tests.framework; sourceTree = BUILT_PRODUCTS_DIR; };
		52F54EC3C1ACE19DF48BD6E2 /* tr */ = {isa = PBXFileReference; lastKnownFileType = text.plist.strings; name = tr; path = tr.lproj/LaunchScreen.strings; sourceTree = "<group>"; };
		5698F95A8EC4DF45AFFDA783 /* MerchantHeadlesVaultManagerViewController.swift */ = {isa = PBXFileReference; lastKnownFileType = sourcecode.swift; path = MerchantHeadlesVaultManagerViewController.swift; sourceTree = "<group>"; };
		5AA706A14BACFDB8E5715788 /* HeadlessVaultManagerTests.swift */ = {isa = PBXFileReference; lastKnownFileType = sourcecode.swift; path = HeadlessVaultManagerTests.swift; sourceTree = "<group>"; };
		5D7EC742DEB5BE12252E3E5B /* PayPalServiceTests.swift */ = {isa = PBXFileReference; lastKnownFileType = sourcecode.swift; path = PayPalServiceTests.swift; sourceTree = "<group>"; };
		5DB3B88857B810440CDA881E /* DropInUI_TokenizationViewModelTests.swift */ = {isa = PBXFileReference; lastKnownFileType = sourcecode.swift; path = DropInUI_TokenizationViewModelTests.swift; sourceTree = "<group>"; };
		5E8D7F3C53F8CCE4A03C975E /* VaultService.swift */ = {isa = PBXFileReference; lastKnownFileType = sourcecode.swift; path = VaultService.swift; sourceTree = "<group>"; };
		5F8DC3341BDBB9AEDBE8D6DD /* DecodedClientToken.swift */ = {isa = PBXFileReference; lastKnownFileType = sourcecode.swift; path = DecodedClientToken.swift; sourceTree = "<group>"; };
		6493EA8D95DDA066DE982B24 /* es */ = {isa = PBXFileReference; lastKnownFileType = text.plist.strings; name = es; path = es.lproj/Main.strings; sourceTree = "<group>"; };
		68E2722188A5A2948DB31144 /* Debug App.app */ = {isa = PBXFileReference; explicitFileType = wrapper.application; includeInIndex = 0; path = "Debug App.app"; sourceTree = BUILT_PRODUCTS_DIR; };
		6C690FB7E6E8C942C87B1A1B /* PrimerAPIConfigurationModuleTests.swift */ = {isa = PBXFileReference; lastKnownFileType = sourcecode.swift; path = PrimerAPIConfigurationModuleTests.swift; sourceTree = "<group>"; };
		6D2261DDEE5DC5D2ED518037 /* Base */ = {isa = PBXFileReference; lastKnownFileType = file.xib; name = Base; path = Base.lproj/LaunchScreen.xib; sourceTree = "<group>"; };
		6D665EEA8106E51925C3CF2B /* da */ = {isa = PBXFileReference; lastKnownFileType = text.plist.strings; name = da; path = da.lproj/Main.strings; sourceTree = "<group>"; };
		70D3D6CF0F006A06B7CEC71B /* TransactionResponse.swift */ = {isa = PBXFileReference; lastKnownFileType = sourcecode.swift; path = TransactionResponse.swift; sourceTree = "<group>"; };
		721B75053C8E82756FB8AD0D /* pl */ = {isa = PBXFileReference; lastKnownFileType = text.plist.strings; name = pl; path = pl.lproj/LaunchScreen.strings; sourceTree = "<group>"; };
		72845A3010F10A88F2EC7849 /* CheckoutTheme.swift */ = {isa = PBXFileReference; lastKnownFileType = sourcecode.swift; path = CheckoutTheme.swift; sourceTree = "<group>"; };
		72E691B9A6A8EBB9F6A6B266 /* MerchantHeadlessCheckoutAvailablePaymentMethodsViewController.swift */ = {isa = PBXFileReference; lastKnownFileType = sourcecode.swift; path = MerchantHeadlessCheckoutAvailablePaymentMethodsViewController.swift; sourceTree = "<group>"; };
		743E00065B4A8D6C95092A23 /* it */ = {isa = PBXFileReference; lastKnownFileType = text.plist.strings; name = it; path = it.lproj/LaunchScreen.strings; sourceTree = "<group>"; };
		743F107C464526926A34A433 /* PaymentMethodConfigServiceTests.swift */ = {isa = PBXFileReference; lastKnownFileType = sourcecode.swift; path = PaymentMethodConfigServiceTests.swift; sourceTree = "<group>"; };
		7480FE5F665CC66C092BC95A /* Base */ = {isa = PBXFileReference; lastKnownFileType = file.storyboard; name = Base; path = Base.lproj/Main.storyboard; sourceTree = "<group>"; };
		752785ACCF65527C239391A8 /* PaymentMethodConfigTests.swift */ = {isa = PBXFileReference; lastKnownFileType = sourcecode.swift; path = PaymentMethodConfigTests.swift; sourceTree = "<group>"; };
		77E08473D1DF8C47A6EB61B2 /* Networking+Models.swift */ = {isa = PBXFileReference; lastKnownFileType = sourcecode.swift; path = "Networking+Models.swift"; sourceTree = "<group>"; };
		7A3E75CD834937EF85DE1C14 /* MockVaultCheckoutViewModel.swift */ = {isa = PBXFileReference; lastKnownFileType = sourcecode.swift; path = MockVaultCheckoutViewModel.swift; sourceTree = "<group>"; };
		7A5E6F7A9C12C69CB66032E3 /* IPay88Tests.swift */ = {isa = PBXFileReference; lastKnownFileType = sourcecode.swift; path = IPay88Tests.swift; sourceTree = "<group>"; };
		7EA7D2BB0AC0A1877DB2E6CE /* MockModule.swift */ = {isa = PBXFileReference; lastKnownFileType = sourcecode.swift; path = MockModule.swift; sourceTree = "<group>"; };
		872A0647D4136E27365FB7F8 /* StringTests.swift */ = {isa = PBXFileReference; lastKnownFileType = sourcecode.swift; path = StringTests.swift; sourceTree = "<group>"; };
		8A23886804B13FA754E775D0 /* MockPaymentMethodTokenizationViewModel.swift */ = {isa = PBXFileReference; lastKnownFileType = sourcecode.swift; path = MockPaymentMethodTokenizationViewModel.swift; sourceTree = "<group>"; };
		8A3FDC6FE0EB5AB5828D4D80 /* el */ = {isa = PBXFileReference; lastKnownFileType = text.plist.strings; name = el; path = el.lproj/LaunchScreen.strings; sourceTree = "<group>"; };
		8C7C082270CF1C6B7810F9B3 /* RawDataManagerTests.swift */ = {isa = PBXFileReference; lastKnownFileType = sourcecode.swift; path = RawDataManagerTests.swift; sourceTree = "<group>"; };
		9128566126AA7F571FFECA3A /* Range+Extensions.swift */ = {isa = PBXFileReference; lastKnownFileType = sourcecode.swift; path = "Range+Extensions.swift"; sourceTree = "<group>"; };
		92BE0A1A904DCEA405A11CC1 /* pl */ = {isa = PBXFileReference; lastKnownFileType = text.plist.strings; name = pl; path = pl.lproj/Main.strings; sourceTree = "<group>"; };
		9314E0A4E884A8228611A030 /* IntExtensionTests.swift */ = {isa = PBXFileReference; lastKnownFileType = sourcecode.swift; path = IntExtensionTests.swift; sourceTree = "<group>"; };
		93F15C1E46C70C3D73B50F31 /* UIStackViewExtensions.swift */ = {isa = PBXFileReference; lastKnownFileType = sourcecode.swift; path = UIStackViewExtensions.swift; sourceTree = "<group>"; };
		942332BD921CBCAFBC77BD6D /* ar */ = {isa = PBXFileReference; lastKnownFileType = text.plist.strings; name = ar; path = ar.lproj/Main.strings; sourceTree = "<group>"; };
		952364FBFD6FA09653ECA37E /* TokenizationServiceTests.swift */ = {isa = PBXFileReference; lastKnownFileType = sourcecode.swift; path = TokenizationServiceTests.swift; sourceTree = "<group>"; };
		95E4B74F7EEA3D2D19E08FDA /* Apaya.swift */ = {isa = PBXFileReference; lastKnownFileType = sourcecode.swift; path = Apaya.swift; sourceTree = "<group>"; };
		96700D95182B34642909E79B /* Pods-Debug App.debug.xcconfig */ = {isa = PBXFileReference; includeInIndex = 1; lastKnownFileType = text.xcconfig; name = "Pods-Debug App.debug.xcconfig"; path = "Target Support Files/Pods-Debug App/Pods-Debug App.debug.xcconfig"; sourceTree = "<group>"; };
		98079137F3DE1FE6221DA7EC /* nb */ = {isa = PBXFileReference; lastKnownFileType = text.plist.strings; name = nb; path = nb.lproj/Main.strings; sourceTree = "<group>"; };
		9874F439DA3EA5854A454687 /* MerchantDropInUIViewController.swift */ = {isa = PBXFileReference; lastKnownFileType = sourcecode.swift; path = MerchantDropInUIViewController.swift; sourceTree = "<group>"; };
		994AE6760B506D02499AEC90 /* InternalCardComponentManagerTests.swift */ = {isa = PBXFileReference; lastKnownFileType = sourcecode.swift; path = InternalCardComponentManagerTests.swift; sourceTree = "<group>"; };
		9D122A0B71B707C2110AB7F5 /* PayPalConfirmBillingAgreementTests.swift */ = {isa = PBXFileReference; lastKnownFileType = sourcecode.swift; path = PayPalConfirmBillingAgreementTests.swift; sourceTree = "<group>"; };
		A1047C42B066A927EB582066 /* Pods-Debug App Tests.release.xcconfig */ = {isa = PBXFileReference; includeInIndex = 1; lastKnownFileType = text.xcconfig; name = "Pods-Debug App Tests.release.xcconfig"; path = "Target Support Files/Pods-Debug App Tests/Pods-Debug App Tests.release.xcconfig"; sourceTree = "<group>"; };
		A1055D6E2AF125E90027B967 /* DebouncerTests.swift */ = {isa = PBXFileReference; lastKnownFileType = sourcecode.swift; path = DebouncerTests.swift; sourceTree = "<group>"; };
		A13392BB2AD459E90005A4D7 /* NolPayLinkCardComponentTest.swift */ = {isa = PBXFileReference; lastKnownFileType = sourcecode.swift; path = NolPayLinkCardComponentTest.swift; sourceTree = "<group>"; };
		A1536BAC2AEBEC3A0087DDC0 /* NolPayPhoneMetadataServiceTests.swift */ = {isa = PBXFileReference; lastKnownFileType = sourcecode.swift; path = NolPayPhoneMetadataServiceTests.swift; sourceTree = "<group>"; };
		A1536BAE2AEC0A6D0087DDC0 /* NolTestsMocks.swift */ = {isa = PBXFileReference; lastKnownFileType = sourcecode.swift; path = NolTestsMocks.swift; sourceTree = "<group>"; };
		A1585C742ACDAA700014F0B9 /* NolPayLinkedCardsComponentTests.swift */ = {isa = PBXFileReference; lastKnownFileType = sourcecode.swift; path = NolPayLinkedCardsComponentTests.swift; sourceTree = "<group>"; };
		A1604A656AF654D7422A2A5E /* fr */ = {isa = PBXFileReference; lastKnownFileType = text.plist.strings; name = fr; path = fr.lproj/Main.strings; sourceTree = "<group>"; };
		A1A3D0F22AD5585A00F7D8C9 /* NolPayUnlinkCardComponentTest.swift */ = {isa = PBXFileReference; lastKnownFileType = sourcecode.swift; path = NolPayUnlinkCardComponentTest.swift; sourceTree = "<group>"; };
		A1A3D0F42AD56BE300F7D8C9 /* NolPayPaymentComponentTests.swift */ = {isa = PBXFileReference; lastKnownFileType = sourcecode.swift; path = NolPayPaymentComponentTests.swift; sourceTree = "<group>"; };
		A6AEF11B151368BF993C3EA9 /* TestScenario.swift */ = {isa = PBXFileReference; lastKnownFileType = sourcecode.swift; path = TestScenario.swift; sourceTree = "<group>"; };
		AD381E7E16D01D8D743232F7 /* ThemeTests.swift */ = {isa = PBXFileReference; lastKnownFileType = sourcecode.swift; path = ThemeTests.swift; sourceTree = "<group>"; };
		AF07D2421252EA2AE5C2FC4F /* AnalyticsTests.swift */ = {isa = PBXFileReference; lastKnownFileType = sourcecode.swift; path = AnalyticsTests.swift; sourceTree = "<group>"; };
		B18D7E7738BF86467B0F1465 /* Images.xcassets */ = {isa = PBXFileReference; lastKnownFileType = folder.assetcatalog; path = Images.xcassets; sourceTree = "<group>"; };
		B1FD8065D40A2D691F643F3B /* UIViewController+API.swift */ = {isa = PBXFileReference; lastKnownFileType = sourcecode.swift; path = "UIViewController+API.swift"; sourceTree = "<group>"; };
		B266F9E1651BD20E45DCCF68 /* PrimerRawRetailerDataTests.swift */ = {isa = PBXFileReference; lastKnownFileType = sourcecode.swift; path = PrimerRawRetailerDataTests.swift; sourceTree = "<group>"; };
		B866FF13033A5CB8B4C3388E /* MerchantHeadlessCheckoutRawDataViewController.swift */ = {isa = PBXFileReference; lastKnownFileType = sourcecode.swift; path = MerchantHeadlessCheckoutRawDataViewController.swift; sourceTree = "<group>"; };
		B9813BD518AC7C3F442B5075 /* PrimerCheckoutTheme.swift */ = {isa = PBXFileReference; lastKnownFileType = sourcecode.swift; path = PrimerCheckoutTheme.swift; sourceTree = "<group>"; };
		BA0B2BEE5C389FD13E210847 /* DateTests.swift */ = {isa = PBXFileReference; lastKnownFileType = sourcecode.swift; path = DateTests.swift; sourceTree = "<group>"; };
		BD26E8C6074BB89ACBD5B8B9 /* MaskTests.swift */ = {isa = PBXFileReference; lastKnownFileType = sourcecode.swift; path = MaskTests.swift; sourceTree = "<group>"; };
		BF8639891B79E2FCCE10A510 /* ThreeDSErrorTests.swift */ = {isa = PBXFileReference; lastKnownFileType = sourcecode.swift; path = ThreeDSErrorTests.swift; sourceTree = "<group>"; };
		C18C9664115CFDEB59FED19A /* MerchantSessionAndSettingsViewController.swift */ = {isa = PBXFileReference; lastKnownFileType = sourcecode.swift; path = MerchantSessionAndSettingsViewController.swift; sourceTree = "<group>"; };
		C4DFE77F28AB538220A0F6EE /* ka */ = {isa = PBXFileReference; lastKnownFileType = text.plist.strings; name = ka; path = ka.lproj/Main.strings; sourceTree = "<group>"; };
		C7D8E1E91CA11EC6831ADEE4 /* EncodingDecodingContainerTests.swift */ = {isa = PBXFileReference; lastKnownFileType = sourcecode.swift; path = EncodingDecodingContainerTests.swift; sourceTree = "<group>"; };
		C7EB86C62BA46BF51C64ABC2 /* nb */ = {isa = PBXFileReference; lastKnownFileType = text.plist.strings; name = nb; path = nb.lproj/LaunchScreen.strings; sourceTree = "<group>"; };
		CA30891B2D5F9B6B97E56B99 /* WebViewUtilTests.swift */ = {isa = PBXFileReference; lastKnownFileType = sourcecode.swift; path = WebViewUtilTests.swift; sourceTree = "<group>"; };
		D038BDB23C062D362AAA09BE /* Networking.swift */ = {isa = PBXFileReference; lastKnownFileType = sourcecode.swift; path = Networking.swift; sourceTree = "<group>"; };
		D0A003705AFF7F922BCFE75F /* TokenizationResponseTests.swift */ = {isa = PBXFileReference; lastKnownFileType = sourcecode.swift; path = TokenizationResponseTests.swift; sourceTree = "<group>"; };
		D3D9154BF1E011FED6799CD5 /* CardData.swift */ = {isa = PBXFileReference; lastKnownFileType = sourcecode.swift; path = CardData.swift; sourceTree = "<group>"; };
		D4139D8F153BB399DA67F2EE /* ViewController+PrimerUIHelpers.swift */ = {isa = PBXFileReference; lastKnownFileType = sourcecode.swift; path = "ViewController+PrimerUIHelpers.swift"; sourceTree = "<group>"; };
		D5C1B1F65A9382606A25CE77 /* el */ = {isa = PBXFileReference; lastKnownFileType = text.plist.strings; name = el; path = el.lproj/Main.strings; sourceTree = "<group>"; };
		DAC5687FF32E8661F1A00CE5 /* AppDelegate.swift */ = {isa = PBXFileReference; lastKnownFileType = sourcecode.swift; path = AppDelegate.swift; sourceTree = "<group>"; };
		DBC8EA85D1CBC1EC4AB3EB8C /* fr */ = {isa = PBXFileReference; lastKnownFileType = text.plist.strings; name = fr; path = fr.lproj/LaunchScreen.strings; sourceTree = "<group>"; };
		DECCDC4079DC6471CEDDEA84 /* sv */ = {isa = PBXFileReference; lastKnownFileType = text.plist.strings; name = sv; path = sv.lproj/LaunchScreen.strings; sourceTree = "<group>"; };
		E1C3EF0BA039C0A50EDE13A5 /* nl */ = {isa = PBXFileReference; lastKnownFileType = text.plist.strings; name = nl; path = nl.lproj/Main.strings; sourceTree = "<group>"; };
		E63F5C5C1FD2F3E6CB02EC5A /* HeadlessUniversalCheckoutTests.swift */ = {isa = PBXFileReference; lastKnownFileType = sourcecode.swift; path = HeadlessUniversalCheckoutTests.swift; sourceTree = "<group>"; };
		E7640DB186F9638C2F556F77 /* it */ = {isa = PBXFileReference; lastKnownFileType = text.plist.strings; name = it; path = it.lproj/Main.strings; sourceTree = "<group>"; };
		E8DE1E4FB055B60582977315 /* Networking.swift */ = {isa = PBXFileReference; lastKnownFileType = sourcecode.swift; path = Networking.swift; sourceTree = "<group>"; };
		E90441E821B5FE76643B62A6 /* AnalyticsTests+Constants.swift */ = {isa = PBXFileReference; lastKnownFileType = sourcecode.swift; path = "AnalyticsTests+Constants.swift"; sourceTree = "<group>"; };
		E9899972360BCA5992CEE5BC /* PrimerBancontactCardDataManagerTests.swift */ = {isa = PBXFileReference; lastKnownFileType = sourcecode.swift; path = PrimerBancontactCardDataManagerTests.swift; sourceTree = "<group>"; };
		EEB1E1B37192BF739461AFF1 /* PrimerRawCardDataManagerTests.swift */ = {isa = PBXFileReference; lastKnownFileType = sourcecode.swift; path = PrimerRawCardDataManagerTests.swift; sourceTree = "<group>"; };
		F4AC1EC0F98CB56DA4D075CA /* Mocks.swift */ = {isa = PBXFileReference; lastKnownFileType = sourcecode.swift; path = Mocks.swift; sourceTree = "<group>"; };
		F816A2444633C4336A7CB071 /* en */ = {isa = PBXFileReference; lastKnownFileType = text.plist.strings; name = en; path = en.lproj/Main.strings; sourceTree = "<group>"; };
		F9023841AFCE8E3205CB713A /* String+Extensions.swift */ = {isa = PBXFileReference; lastKnownFileType = sourcecode.swift; path = "String+Extensions.swift"; sourceTree = "<group>"; };
		FB1F71737862EF5D0F4FE5AB /* Info.plist */ = {isa = PBXFileReference; lastKnownFileType = text.plist; path = Info.plist; sourceTree = "<group>"; };
		FC8A21D574BAEF7E0ED9E9CD /* pt-PT */ = {isa = PBXFileReference; lastKnownFileType = text.plist.strings; name = "pt-PT"; path = "pt-PT.lproj/Main.strings"; sourceTree = "<group>"; };
		FD66A5CA18FB3684D35D4AF7 /* Pods-Debug App.release.xcconfig */ = {isa = PBXFileReference; includeInIndex = 1; lastKnownFileType = text.xcconfig; name = "Pods-Debug App.release.xcconfig"; path = "Target Support Files/Pods-Debug App/Pods-Debug App.release.xcconfig"; sourceTree = "<group>"; };
		FEEF675F553A6AD99750CB0F /* nl */ = {isa = PBXFileReference; lastKnownFileType = text.plist.strings; name = nl; path = nl.lproj/LaunchScreen.strings; sourceTree = "<group>"; };
		FF4B1BBF378E48EBDBDCEE2A /* ka */ = {isa = PBXFileReference; lastKnownFileType = text.plist.strings; name = ka; path = ka.lproj/LaunchScreen.strings; sourceTree = "<group>"; };
/* End PBXFileReference section */

/* Begin PBXFrameworksBuildPhase section */
		70DF25A36D08F36CBD603C15 /* Frameworks */ = {
			isa = PBXFrameworksBuildPhase;
			buildActionMask = 2147483647;
			files = (
				C60DE03D793D3ADB1637CA83 /* Pods_Debug_App_Tests.framework in Frameworks */,
			);
			runOnlyForDeploymentPostprocessing = 0;
		};
		CB612F7DF16CD3190025327F /* Frameworks */ = {
			isa = PBXFrameworksBuildPhase;
			buildActionMask = 2147483647;
			files = (
				57A32267CB16820016DD6CDF /* Pods_Debug_App.framework in Frameworks */,
			);
			runOnlyForDeploymentPostprocessing = 0;
		};
/* End PBXFrameworksBuildPhase section */

/* Begin PBXGroup section */
		042ED1632AF0F5CE0027833F /* Delegates */ = {
			isa = PBXGroup;
			children = (
				042ED1642AF0F5FD0027833F /* MockRawDataManagerDelegate.swift */,
			);
			path = Delegates;
			sourceTree = "<group>";
		};
		0479FB162AF2598800D0AFC9 /* Test Utilities */ = {
			isa = PBXGroup;
			children = (
				0479FB172AF2599200D0AFC9 /* StringTyper.swift */,
				04DAAED52B03EF0B002E2614 /* SDKSessionHelper.swift */,
			);
			path = "Test Utilities";
			sourceTree = "<group>";
		};
		04DAAED22B03EEBE002E2614 /* Assets */ = {
			isa = PBXGroup;
			children = (
				04DAAED32B03EED1002E2614 /* AssetsManagerTests.swift */,
			);
			path = Assets;
			sourceTree = "<group>";
		};
		094077DEFDC2739B10CF4183 /* Resources */ = {
			isa = PBXGroup;
			children = (
				2A9F290E21D650154DEB2F19 /* Localized Views */,
				B18D7E7738BF86467B0F1465 /* Images.xcassets */,
			);
			path = Resources;
			sourceTree = "<group>";
		};
		0E5CB4D963647832FF985B29 /* View Controllers */ = {
			isa = PBXGroup;
			children = (
				EF5FBE3673FBCB40F55F4DC0 /* New UI */,
				9874F439DA3EA5854A454687 /* MerchantDropInUIViewController.swift */,
				72E691B9A6A8EBB9F6A6B266 /* MerchantHeadlessCheckoutAvailablePaymentMethodsViewController.swift */,
				B866FF13033A5CB8B4C3388E /* MerchantHeadlessCheckoutRawDataViewController.swift */,
				404E173A513B986A36F835F7 /* MerchantHeadlessCheckoutRawPhoneNumberDataViewController.swift */,
				4C353D84EABA4990DAB4DD28 /* MerchantHeadlessCheckoutRawRetailDataViewController.swift */,
				5698F95A8EC4DF45AFFDA783 /* MerchantHeadlesVaultManagerViewController.swift */,
				00E3C8FE62D22147335F2455 /* MerchantResultViewController.swift */,
				C18C9664115CFDEB59FED19A /* MerchantSessionAndSettingsViewController.swift */,
			);
			path = "View Controllers";
			sourceTree = "<group>";
		};
		1C9799A622D0CCDBBF94925B = {
			isa = PBXGroup;
			children = (
				FBDF3F8B5F93A0EC28048640 /* Project */,
				DF30711EB149C64C364BB79A /* Products */,
				61E8D69DF93462D748F446DF /* Pods */,
				1CD9548CBA0BC33E832D9ED1 /* Frameworks */,
			);
			sourceTree = "<group>";
		};
		1CD9548CBA0BC33E832D9ED1 /* Frameworks */ = {
			isa = PBXGroup;
			children = (
				12EBD148E2BFB33F70446E7F /* Pods_Debug_App.framework */,
				4FF90B3655F7A7831125F2C1 /* Pods_Debug_App_Tests.framework */,
			);
			name = Frameworks;
			sourceTree = "<group>";
		};
		2A9F290E21D650154DEB2F19 /* Localized Views */ = {
			isa = PBXGroup;
			children = (
				FC701AFD94F96F0F1D108D1A /* LaunchScreen.xib */,
				CE259612A00F85709107B872 /* Main.storyboard */,
			);
			path = "Localized Views";
			sourceTree = "<group>";
		};
		2F23D3C9CC9CBC1B95329B1C /* Network */ = {
			isa = PBXGroup;
			children = (
				1F4E35F809D3FAF4354D5B05 /* URLSessionStackTests.swift */,
				041F52082ADE92A300A1D702 /* ListCardNetworksEndpointTests.swift */,
			);
			path = Network;
			sourceTree = "<group>";
		};
		553A7EDE72B8249F55A0E6B9 /* Extension */ = {
			isa = PBXGroup;
			children = (
				1594BC5C96ECC3F46C811B2F /* Data+Extensions.swift */,
				9128566126AA7F571FFECA3A /* Range+Extensions.swift */,
				F9023841AFCE8E3205CB713A /* String+Extensions.swift */,
				93F15C1E46C70C3D73B50F31 /* UIStackViewExtensions.swift */,
				B1FD8065D40A2D691F643F3B /* UIViewController+API.swift */,
				39CCCB917D1881082ED75975 /* ViewController+Primer.swift */,
				D4139D8F153BB399DA67F2EE /* ViewController+PrimerUIHelpers.swift */,
			);
			path = Extension;
			sourceTree = "<group>";
		};
		5836043C1C4E5A1CF7B81CDD /* Services */ = {
			isa = PBXGroup;
			children = (
				994AE6760B506D02499AEC90 /* InternalCardComponentManagerTests.swift */,
				743F107C464526926A34A433 /* PaymentMethodConfigServiceTests.swift */,
				5D7EC742DEB5BE12252E3E5B /* PayPalServiceTests.swift */,
				952364FBFD6FA09653ECA37E /* TokenizationServiceTests.swift */,
				042ED15C2AF010500027833F /* CardValidationServiceTests.swift */,
			);
			path = Services;
			sourceTree = "<group>";
		};
		5CC7BF9D8A0A9D8490C48151 /* Primer */ = {
			isa = PBXGroup;
			children = (
				A15985C22ACDA82F00A64C3C /* NolPay */,
				E9899972360BCA5992CEE5BC /* PrimerBancontactCardDataManagerTests.swift */,
				EEB1E1B37192BF739461AFF1 /* PrimerRawCardDataManagerTests.swift */,
				B266F9E1651BD20E45DCCF68 /* PrimerRawRetailerDataTests.swift */,
			);
			path = Primer;
			sourceTree = "<group>";
		};
		5E99BB590FD6521F2D5403BB /* Sources */ = {
			isa = PBXGroup;
			children = (
				553A7EDE72B8249F55A0E6B9 /* Extension */,
				D9AC6F54A87D432982864A63 /* Model */,
				64FB843527A1671D550B536F /* Network */,
				F214F09DF97D2A83FC7D0BE0 /* View */,
				0E5CB4D963647832FF985B29 /* View Controllers */,
				A9ACBE5F8E70CF200C80001F /* View Model */,
				DAC5687FF32E8661F1A00CE5 /* AppDelegate.swift */,
			);
			path = Sources;
			sourceTree = "<group>";
		};
		61C1263B3C114C5B0A1E5AB4 /* Services */ = {
			isa = PBXGroup;
			children = (
				38DD0A9535544D446514124A /* CreateResumePaymentService.swift */,
				25FD540BEA16ABBDFE7DE182 /* PayPalService.swift */,
				2E8F69253D85350BB7A1A761 /* TokenizationService.swift */,
				5E8D7F3C53F8CCE4A03C975E /* VaultService.swift */,
				047D8E882ADEA4C700A5E7BD /* NetworkService.swift */,
				042ED1612AF0F5600027833F /* MockBINDataAPIClient.swift */,
			);
			path = Services;
			sourceTree = "<group>";
		};
		61E8D69DF93462D748F446DF /* Pods */ = {
			isa = PBXGroup;
			children = (
				96700D95182B34642909E79B /* Pods-Debug App.debug.xcconfig */,
				FD66A5CA18FB3684D35D4AF7 /* Pods-Debug App.release.xcconfig */,
				4FC9C2AC078C11C084077764 /* Pods-Debug App Tests.debug.xcconfig */,
				A1047C42B066A927EB582066 /* Pods-Debug App Tests.release.xcconfig */,
			);
			path = Pods;
			sourceTree = "<group>";
		};
		626776D8EFEF24D5C5A36307 /* Extensions */ = {
			isa = PBXGroup;
			children = (
				C7D8E1E91CA11EC6831ADEE4 /* EncodingDecodingContainerTests.swift */,
				04FAF9EB2AE7B33E002E4BAE /* StringExtensionTests.swift */,
			);
			path = Extensions;
			sourceTree = "<group>";
		};
		64FB843527A1671D550B536F /* Network */ = {
			isa = PBXGroup;
			children = (
				E8DE1E4FB055B60582977315 /* Networking.swift */,
				77E08473D1DF8C47A6EB61B2 /* Networking+Models.swift */,
			);
			path = Network;
			sourceTree = "<group>";
		};
		9EE81958BB2BB34183F6C0AB /* Modules */ = {
			isa = PBXGroup;
			children = (
				5DB3B88857B810440CDA881E /* DropInUI_TokenizationViewModelTests.swift */,
				4A5E3ACDA26D44F66B55766B /* HUC_TokenizationViewModelTests.swift */,
				49DFB1ACD5014BF28ED283B3 /* PollingModuleTests.swift */,
				6C690FB7E6E8C942C87B1A1B /* PrimerAPIConfigurationModuleTests.swift */,
				1B8CB5A11A44AA9F3D7FE356 /* UserInterfaceModuleTests.swift */,
			);
			path = Modules;
			sourceTree = "<group>";
		};
		A15985C22ACDA82F00A64C3C /* NolPay */ = {
			isa = PBXGroup;
			children = (
				041295AB2AB9E2A900A4F243 /* PrimerHeadlessNolPayManagerTests.swift */,
				A1536BAC2AEBEC3A0087DDC0 /* NolPayPhoneMetadataServiceTests.swift */,
				A1585C742ACDAA700014F0B9 /* NolPayLinkedCardsComponentTests.swift */,
				A13392BB2AD459E90005A4D7 /* NolPayLinkCardComponentTest.swift */,
				A1A3D0F22AD5585A00F7D8C9 /* NolPayUnlinkCardComponentTest.swift */,
				A1A3D0F42AD56BE300F7D8C9 /* NolPayPaymentComponentTests.swift */,
				A1536BAE2AEC0A6D0087DDC0 /* NolTestsMocks.swift */,
			);
			path = NolPay;
			sourceTree = "<group>";
		};
		A95565BDB7031F41ECD023D7 /* Helpers */ = {
			isa = PBXGroup;
			children = (
				D3D9154BF1E011FED6799CD5 /* CardData.swift */,
				D038BDB23C062D362AAA09BE /* Networking.swift */,
			);
			path = Helpers;
			sourceTree = "<group>";
		};
		A9ACBE5F8E70CF200C80001F /* View Model */ = {
			isa = PBXGroup;
			children = (
				95E4B74F7EEA3D2D19E08FDA /* Apaya.swift */,
			);
			path = "View Model";
			sourceTree = "<group>";
		};
		ACC4CBBD9744630CB46A5EE4 /* v2 */ = {
			isa = PBXGroup;
			children = (
				E63F5C5C1FD2F3E6CB02EC5A /* HeadlessUniversalCheckoutTests.swift */,
				5AA706A14BACFDB8E5715788 /* HeadlessVaultManagerTests.swift */,
				17476BFBED51F389FCE82F16 /* MockAPIClient.swift */,
				7EA7D2BB0AC0A1877DB2E6CE /* MockModule.swift */,
				8C7C082270CF1C6B7810F9B3 /* RawDataManagerTests.swift */,
			);
			path = v2;
			sourceTree = "<group>";
		};
		C8A971C6C0021F0115DF44CC /* Utils */ = {
			isa = PBXGroup;
			children = (
				0402B7B72AFBBC2200B02C75 /* ApplePayUtilsTest.swift */,
				BA0B2BEE5C389FD13E210847 /* DateTests.swift */,
				A1055D6E2AF125E90027B967 /* DebouncerTests.swift */,
				9314E0A4E884A8228611A030 /* IntExtensionTests.swift */,
				BD26E8C6074BB89ACBD5B8B9 /* MaskTests.swift */,
				872A0647D4136E27365FB7F8 /* StringTests.swift */,
				CA30891B2D5F9B6B97E56B99 /* WebViewUtilTests.swift */,
			);
			path = Utils;
			sourceTree = "<group>";
		};
		D83EED4C1249B62B908781B0 /* Data Models */ = {
			isa = PBXGroup;
			children = (
				1F79B50111AC4161CFB1EFE8 /* ApayaTests.swift */,
				31CFA93A373A7DB78DA77283 /* ApplePayTests.swift */,
				0402B7B52AFBBA7200B02C75 /* CardNetworkTests.swift */,
				5F8DC3341BDBB9AEDBE8D6DD /* DecodedClientToken.swift */,
				7A5E6F7A9C12C69CB66032E3 /* IPay88Tests.swift */,
				752785ACCF65527C239391A8 /* PaymentMethodConfigTests.swift */,
				9D122A0B71B707C2110AB7F5 /* PayPalConfirmBillingAgreementTests.swift */,
				B9813BD518AC7C3F442B5075 /* PrimerCheckoutTheme.swift */,
				AD381E7E16D01D8D743232F7 /* ThemeTests.swift */,
				BF8639891B79E2FCCE10A510 /* ThreeDSErrorTests.swift */,
				021A00DEB01A46C876592575 /* ThreeDSProtocolVersionTests.swift */,
				D0A003705AFF7F922BCFE75F /* TokenizationResponseTests.swift */,
			);
			path = "Data Models";
			sourceTree = "<group>";
		};
		D99811C39E1808A948623732 /* Unit Tests */ = {
			isa = PBXGroup;
			children = (
				04DAAED22B03EEBE002E2614 /* Assets */,
				0479FB162AF2598800D0AFC9 /* Test Utilities */,
				E1A2F78003351E14426E0B36 /* Analytics */,
				D83EED4C1249B62B908781B0 /* Data Models */,
				626776D8EFEF24D5C5A36307 /* Extensions */,
				A95565BDB7031F41ECD023D7 /* Helpers */,
				E4C8DBB82E4149A7C4D26467 /* Mocks */,
				9EE81958BB2BB34183F6C0AB /* Modules */,
				2F23D3C9CC9CBC1B95329B1C /* Network */,
				5CC7BF9D8A0A9D8490C48151 /* Primer */,
				5836043C1C4E5A1CF7B81CDD /* Services */,
				C8A971C6C0021F0115DF44CC /* Utils */,
				ACC4CBBD9744630CB46A5EE4 /* v2 */,
				F4AC1EC0F98CB56DA4D075CA /* Mocks.swift */,
			);
			path = "Unit Tests";
			sourceTree = "<group>";
		};
		D9AC6F54A87D432982864A63 /* Model */ = {
			isa = PBXGroup;
			children = (
				72845A3010F10A88F2EC7849 /* CheckoutTheme.swift */,
				229849A3DBE0858EE90673B9 /* CreateClientToken.swift */,
				A6AEF11B151368BF993C3EA9 /* TestScenario.swift */,
				70D3D6CF0F006A06B7CEC71B /* TransactionResponse.swift */,
			);
			path = Model;
			sourceTree = "<group>";
		};
		D9FD37D45BD73B08D04AC94C /* Tests */ = {
			isa = PBXGroup;
			children = (
				04DFAADB2AAA01E60030FECE /* Debug App Tests-Info.plist */,
				D99811C39E1808A948623732 /* Unit Tests */,
			);
			path = Tests;
			sourceTree = "<group>";
		};
		DAAB90DB09F0793B3580DE69 /* ViewModels */ = {
			isa = PBXGroup;
			children = (
				7A3E75CD834937EF85DE1C14 /* MockVaultCheckoutViewModel.swift */,
			);
			path = ViewModels;
			sourceTree = "<group>";
		};
		DF30711EB149C64C364BB79A /* Products */ = {
			isa = PBXGroup;
			children = (
				483D2036DE3F89CA2C244C4F /* Debug App Tests.xctest */,
				68E2722188A5A2948DB31144 /* Debug App.app */,
			);
			name = Products;
			sourceTree = "<group>";
		};
		E1A2F78003351E14426E0B36 /* Analytics */ = {
			isa = PBXGroup;
			children = (
				AF07D2421252EA2AE5C2FC4F /* AnalyticsTests.swift */,
				E90441E821B5FE76643B62A6 /* AnalyticsTests+Constants.swift */,
				04F6EF712AE69FC500115D05 /* AnalyticsTests+Helpers.swift */,
				04F6EF732AE6A06200115D05 /* AnalyticsEventsTests.swift */,
			);
			path = Analytics;
			sourceTree = "<group>";
		};
		E4C8DBB82E4149A7C4D26467 /* Mocks */ = {
			isa = PBXGroup;
			children = (
				042ED1632AF0F5CE0027833F /* Delegates */,
				61C1263B3C114C5B0A1E5AB4 /* Services */,
				DAAB90DB09F0793B3580DE69 /* ViewModels */,
				8A23886804B13FA754E775D0 /* MockPaymentMethodTokenizationViewModel.swift */,
			);
			path = Mocks;
			sourceTree = "<group>";
		};
		EF5FBE3673FBCB40F55F4DC0 /* New UI */ = {
			isa = PBXGroup;
			children = (
				041295A92AB9E25D00A4F243 /* MerchantHeadlessCheckoutNolPayViewController.swift */,
				0ED746F8924E70AD868BC0F4 /* MerchantNewLineItemViewController.swift */,
			);
			path = "New UI";
			sourceTree = "<group>";
		};
		F214F09DF97D2A83FC7D0BE0 /* View */ = {
			isa = PBXGroup;
			children = (
				4E79C93EA805E87E1137A513 /* PaymentMethodCell.swift */,
			);
			path = View;
			sourceTree = "<group>";
		};
		FBDF3F8B5F93A0EC28048640 /* Project */ = {
			isa = PBXGroup;
			children = (
				094077DEFDC2739B10CF4183 /* Resources */,
				5E99BB590FD6521F2D5403BB /* Sources */,
				D9FD37D45BD73B08D04AC94C /* Tests */,
				4ACFB17A73AB7240BED98585 /* ExampleApp.entitlements */,
				FB1F71737862EF5D0F4FE5AB /* Info.plist */,
			);
			name = Project;
			sourceTree = "<group>";
		};
/* End PBXGroup section */

/* Begin PBXNativeTarget section */
		301F25EE1514F3AF2E4A7FBD /* Debug App Tests */ = {
			isa = PBXNativeTarget;
			buildConfigurationList = 4700FFD06E10F0EE123A7B8B /* Build configuration list for PBXNativeTarget "Debug App Tests" */;
			buildPhases = (
				96EBCE8C0D591C337151F18E /* [CP] Check Pods Manifest.lock */,
				1E0FCAD905F5F8F13B6A164B /* Sources */,
				9CED4C4EFACB340F3C55B1F0 /* Resources */,
				D11E367C3560C383BC4CA0A7 /* Embed Frameworks */,
				70DF25A36D08F36CBD603C15 /* Frameworks */,
			);
			buildRules = (
			);
			dependencies = (
				0F2453263528C0A3659CD00A /* PBXTargetDependency */,
			);
			name = "Debug App Tests";
			productName = "Debug App Tests";
			productReference = 483D2036DE3F89CA2C244C4F /* Debug App Tests.xctest */;
			productType = "com.apple.product-type.bundle.unit-test";
		};
		BEB14ABCDF34E3D24759EAAB /* Debug App */ = {
			isa = PBXNativeTarget;
			buildConfigurationList = CA98A6B11506835A81F6391A /* Build configuration list for PBXNativeTarget "Debug App" */;
			buildPhases = (
				4C3AB4EA924266FED772FC2B /* [CP] Check Pods Manifest.lock */,
				66BB6A7BADD3A9CDD6412CE2 /* Sources */,
				10FBAAC827CE0E3983CD7597 /* Resources */,
				73B416AD9A0CB3B0EA16AF79 /* Embed Frameworks */,
				CB612F7DF16CD3190025327F /* Frameworks */,
				A18BD8BD2AFE4B0900923C87 /* SwiftLint */,
				8CBF28C0DCEA807C1C94822B /* [CP] Embed Pods Frameworks */,
			);
			buildRules = (
			);
			dependencies = (
			);
			name = "Debug App";
			productName = "Debug App";
			productReference = 68E2722188A5A2948DB31144 /* Debug App.app */;
			productType = "com.apple.product-type.application";
		};
/* End PBXNativeTarget section */

/* Begin PBXProject section */
		25AB41367F759CCDA1881AD2 /* Project object */ = {
			isa = PBXProject;
			attributes = {
				BuildIndependentTargetsInParallel = YES;
				ORGANIZATIONNAME = "Primer API Ltd";
				TargetAttributes = {
					301F25EE1514F3AF2E4A7FBD = {
						TestTargetID = BEB14ABCDF34E3D24759EAAB;
					};
				};
			};
			buildConfigurationList = 10479B54C02C96DE0B327687 /* Build configuration list for PBXProject "Primer.io Debug App" */;
			compatibilityVersion = "Xcode 13.0";
			developmentRegion = en;
			hasScannedForEncodings = 0;
			knownRegions = (
				Base,
				ar,
				da,
				de,
				el,
				en,
				es,
				fr,
				it,
				ka,
				nb,
				nl,
				pl,
				"pt-PT",
				sv,
				tr,
			);
			mainGroup = 1C9799A622D0CCDBBF94925B;
			productRefGroup = DF30711EB149C64C364BB79A /* Products */;
			projectDirPath = "";
			projectRoot = "";
			targets = (
				BEB14ABCDF34E3D24759EAAB /* Debug App */,
				301F25EE1514F3AF2E4A7FBD /* Debug App Tests */,
			);
		};
/* End PBXProject section */

/* Begin PBXResourcesBuildPhase section */
		10FBAAC827CE0E3983CD7597 /* Resources */ = {
			isa = PBXResourcesBuildPhase;
			buildActionMask = 2147483647;
			files = (
				04DFAADC2AAA01E60030FECE /* Debug App Tests-Info.plist in Resources */,
				EA7FAA4F8476BD3711D628CB /* Images.xcassets in Resources */,
				F0C2147F6FA26527BE55549A /* LaunchScreen.xib in Resources */,
				949864026D1CDE6F5C62C66E /* Main.storyboard in Resources */,
			);
			runOnlyForDeploymentPostprocessing = 0;
		};
		9CED4C4EFACB340F3C55B1F0 /* Resources */ = {
			isa = PBXResourcesBuildPhase;
			buildActionMask = 2147483647;
			files = (
			);
			runOnlyForDeploymentPostprocessing = 0;
		};
/* End PBXResourcesBuildPhase section */

/* Begin PBXShellScriptBuildPhase section */
		4C3AB4EA924266FED772FC2B /* [CP] Check Pods Manifest.lock */ = {
			isa = PBXShellScriptBuildPhase;
			buildActionMask = 2147483647;
			files = (
			);
			inputFileListPaths = (
			);
			inputPaths = (
				"${PODS_PODFILE_DIR_PATH}/Podfile.lock",
				"${PODS_ROOT}/Manifest.lock",
			);
			name = "[CP] Check Pods Manifest.lock";
			outputFileListPaths = (
			);
			outputPaths = (
				"$(DERIVED_FILE_DIR)/Pods-Debug App-checkManifestLockResult.txt",
			);
			runOnlyForDeploymentPostprocessing = 0;
			shellPath = /bin/sh;
			shellScript = "diff \"${PODS_PODFILE_DIR_PATH}/Podfile.lock\" \"${PODS_ROOT}/Manifest.lock\" > /dev/null\nif [ $? != 0 ] ; then\n    # print error to STDERR\n    echo \"error: The sandbox is not in sync with the Podfile.lock. Run 'pod install' or update your CocoaPods installation.\" >&2\n    exit 1\nfi\n# This output is used by Xcode 'outputs' to avoid re-running this script phase.\necho \"SUCCESS\" > \"${SCRIPT_OUTPUT_FILE_0}\"\n";
			showEnvVarsInLog = 0;
		};
		8CBF28C0DCEA807C1C94822B /* [CP] Embed Pods Frameworks */ = {
			isa = PBXShellScriptBuildPhase;
			buildActionMask = 2147483647;
			files = (
			);
			inputFileListPaths = (
				"${PODS_ROOT}/Target Support Files/Pods-Debug App/Pods-Debug App-frameworks-${CONFIGURATION}-input-files.xcfilelist",
			);
			name = "[CP] Embed Pods Frameworks";
			outputFileListPaths = (
				"${PODS_ROOT}/Target Support Files/Pods-Debug App/Pods-Debug App-frameworks-${CONFIGURATION}-output-files.xcfilelist",
			);
			runOnlyForDeploymentPostprocessing = 0;
			shellPath = /bin/sh;
<<<<<<< HEAD
			shellScript = "\"${PODS_ROOT}/Target Support Files/Pods-Debug App/Pods-Debug App-frameworks.sh\"\n";
			showEnvVarsInLog = 0;
=======
			shellScript = "if [[ \"$(uname -m)\" == arm64 ]]; then\n    export PATH=\"/opt/homebrew/bin:$PATH\"\nfi\n\nif which swiftlint > /dev/null; then\n  swiftlint\nelse\n  echo \"warning: SwiftLint not installed, download from https://github.com/realm/SwiftLint\"\nfi\n";
>>>>>>> 3f0a5025
		};
		96EBCE8C0D591C337151F18E /* [CP] Check Pods Manifest.lock */ = {
			isa = PBXShellScriptBuildPhase;
			buildActionMask = 2147483647;
			files = (
			);
			inputFileListPaths = (
			);
			inputPaths = (
				"${PODS_PODFILE_DIR_PATH}/Podfile.lock",
				"${PODS_ROOT}/Manifest.lock",
			);
			name = "[CP] Check Pods Manifest.lock";
			outputFileListPaths = (
			);
			outputPaths = (
				"$(DERIVED_FILE_DIR)/Pods-Debug App Tests-checkManifestLockResult.txt",
			);
			runOnlyForDeploymentPostprocessing = 0;
			shellPath = /bin/sh;
			shellScript = "diff \"${PODS_PODFILE_DIR_PATH}/Podfile.lock\" \"${PODS_ROOT}/Manifest.lock\" > /dev/null\nif [ $? != 0 ] ; then\n    # print error to STDERR\n    echo \"error: The sandbox is not in sync with the Podfile.lock. Run 'pod install' or update your CocoaPods installation.\" >&2\n    exit 1\nfi\n# This output is used by Xcode 'outputs' to avoid re-running this script phase.\necho \"SUCCESS\" > \"${SCRIPT_OUTPUT_FILE_0}\"\n";
			showEnvVarsInLog = 0;
		};
		A18BD8BD2AFE4B0900923C87 /* SwiftLint */ = {
			isa = PBXShellScriptBuildPhase;
			buildActionMask = 2147483647;
			files = (
			);
			inputFileListPaths = (
			);
			inputPaths = (
			);
			name = SwiftLint;
			outputFileListPaths = (
			);
			outputPaths = (
			);
			runOnlyForDeploymentPostprocessing = 0;
			shellPath = /bin/sh;
			shellScript = "#if [[ \"$(uname -m)\" == arm64 ]]; then\n#    export PATH=\"/opt/homebrew/bin:$PATH\"\n#fi\n#\n#if which swiftlint > /dev/null; then\n#  swiftlint\n#else\n#  echo \"warning: SwiftLint not installed, download from https://github.com/realm/SwiftLint\"\n#fi\n";
		};
/* End PBXShellScriptBuildPhase section */

/* Begin PBXSourcesBuildPhase section */
		1E0FCAD905F5F8F13B6A164B /* Sources */ = {
			isa = PBXSourcesBuildPhase;
			buildActionMask = 2147483647;
			files = (
				E4DF956CABAE0633980D5B89 /* AnalyticsTests+Constants.swift in Sources */,
				E52B5646C4E1E712FEDE06CB /* AnalyticsTests.swift in Sources */,
				9AB1ABF4E46A37766CDBF197 /* ApayaTests.swift in Sources */,
				70EAA3B33425CC9D16239BB0 /* ApplePayTests.swift in Sources */,
				A13392BC2AD459E90005A4D7 /* NolPayLinkCardComponentTest.swift in Sources */,
				3FD160A4D951EA772ADF4E25 /* DecodedClientToken.swift in Sources */,
				3D112A8DE292D097E651FCDB /* IPay88Tests.swift in Sources */,
				04DAAED42B03EED1002E2614 /* AssetsManagerTests.swift in Sources */,
				A1536BAF2AEC0A6D0087DDC0 /* NolTestsMocks.swift in Sources */,
				A61B9E61EDCE18D34438352E /* PayPalConfirmBillingAgreementTests.swift in Sources */,
				8064B65A8F83D5B004D081FD /* PaymentMethodConfigTests.swift in Sources */,
				04DAAED62B03EF0B002E2614 /* SDKSessionHelper.swift in Sources */,
				4BD7794627267B40E9E10686 /* PrimerCheckoutTheme.swift in Sources */,
				F99DAF50E86E6F8CCD127E5B /* ThemeTests.swift in Sources */,
				24C060A48D4A2670FFC3426F /* ThreeDSErrorTests.swift in Sources */,
				F1A71C2E0D900FEB9AF1351C /* ThreeDSProtocolVersionTests.swift in Sources */,
				04FAF9EC2AE7B33E002E4BAE /* StringExtensionTests.swift in Sources */,
				C29B625B5698094691227852 /* TokenizationResponseTests.swift in Sources */,
				047D8E892ADEA4C700A5E7BD /* NetworkService.swift in Sources */,
				041F52092ADE92A300A1D702 /* ListCardNetworksEndpointTests.swift in Sources */,
				0402B7B62AFBBA7200B02C75 /* CardNetworkTests.swift in Sources */,
				A1585C752ACDAA700014F0B9 /* NolPayLinkedCardsComponentTests.swift in Sources */,
				088961D00784BD296EA9745C /* EncodingDecodingContainerTests.swift in Sources */,
				800B92A57CAAC6471D01A89D /* CardData.swift in Sources */,
				A1A3D0F32AD5585A00F7D8C9 /* NolPayUnlinkCardComponentTest.swift in Sources */,
				3BB02CA24B6B3EF458326B7D /* Networking.swift in Sources */,
				25FA73D4BBA89962663B5378 /* Mocks.swift in Sources */,
				2E0D85B7343377F1319902AD /* MockPaymentMethodTokenizationViewModel.swift in Sources */,
				161D4BE3FFD5E4A60F4461F0 /* CreateResumePaymentService.swift in Sources */,
				C6D7F7ECFD35B3DC3AFD6CB2 /* PayPalService.swift in Sources */,
				042ED1622AF0F5600027833F /* MockBINDataAPIClient.swift in Sources */,
				5976CCA261F0811F5D7707DA /* TokenizationService.swift in Sources */,
				583EBAA90902121CEA479416 /* VaultService.swift in Sources */,
				961B5D18058EF4CFCD0185AE /* MockVaultCheckoutViewModel.swift in Sources */,
				622A605DDEA98D981670B53F /* DropInUI_TokenizationViewModelTests.swift in Sources */,
				F03699592AC2E63700E4179D /* BuildFile in Sources */,
				208CA849F3187C2DA63CC17B /* HUC_TokenizationViewModelTests.swift in Sources */,
				213196DEDF2A3A84037ED884 /* PollingModuleTests.swift in Sources */,
				04F6EF742AE6A06200115D05 /* AnalyticsEventsTests.swift in Sources */,
				1589385B62C86DE7C735F3EC /* PrimerAPIConfigurationModuleTests.swift in Sources */,
				A39750255D4C33527A3766A0 /* UserInterfaceModuleTests.swift in Sources */,
				0479FB192AF2599A00D0AFC9 /* StringTyper.swift in Sources */,
				3EE90DEB1DB7BE9270FB17BF /* URLSessionStackTests.swift in Sources */,
				2C98B33ECA68109C7A6AA134 /* PrimerBancontactCardDataManagerTests.swift in Sources */,
				05FAC0D894B841B52E9E0A9A /* PrimerRawCardDataManagerTests.swift in Sources */,
				D649870C2D022B4063BDC0B4 /* PrimerRawRetailerDataTests.swift in Sources */,
				A1536BAD2AEBEC3A0087DDC0 /* NolPayPhoneMetadataServiceTests.swift in Sources */,
				7F49B29FCC55CF3C5CB6C506 /* InternalCardComponentManagerTests.swift in Sources */,
				DB1A2989DDE0928C62B15303 /* PayPalServiceTests.swift in Sources */,
				97F0B302DF965C1AD1EC6F4D /* PaymentMethodConfigServiceTests.swift in Sources */,
				33EA4F728A7984997A0EF515 /* TokenizationServiceTests.swift in Sources */,
				91FAC91E687B6981268E677E /* DateTests.swift in Sources */,
				042ED1652AF0F5FD0027833F /* MockRawDataManagerDelegate.swift in Sources */,
				041295AD2AB9E2C100A4F243 /* PrimerHeadlessNolPayManagerTests.swift in Sources */,
				DC98712939835FB79A20BD63 /* IntExtensionTests.swift in Sources */,
				6B2212601374387CB004DA86 /* MaskTests.swift in Sources */,
				C8A64A69AD55D9BF82F0D876 /* StringTests.swift in Sources */,
				0402B7B82AFBBC2200B02C75 /* ApplePayUtilsTest.swift in Sources */,
				77A8EFBA78D6C6B95A400C74 /* WebViewUtilTests.swift in Sources */,
				242EF5037D6FB396B7AE1CB5 /* HeadlessUniversalCheckoutTests.swift in Sources */,
				042ED15D2AF010500027833F /* CardValidationServiceTests.swift in Sources */,
				04F6EF722AE69FC500115D05 /* AnalyticsTests+Helpers.swift in Sources */,
				2662EB3445AE8C7188953EFD /* HeadlessVaultManagerTests.swift in Sources */,
				A1A3D0F52AD56BE300F7D8C9 /* NolPayPaymentComponentTests.swift in Sources */,
				9263BD762EC26F6AA986F0C9 /* MockAPIClient.swift in Sources */,
				A1055D6F2AF125E90027B967 /* DebouncerTests.swift in Sources */,
				8B5CB0C992DBAB293D378FAD /* MockModule.swift in Sources */,
				E6F85ECD80B64754E7A6D35E /* RawDataManagerTests.swift in Sources */,
			);
			runOnlyForDeploymentPostprocessing = 0;
		};
		66BB6A7BADD3A9CDD6412CE2 /* Sources */ = {
			isa = PBXSourcesBuildPhase;
			buildActionMask = 2147483647;
			files = (
				D886D8E47D883304B505CE11 /* AppDelegate.swift in Sources */,
				60F7E716B34BE721651566DA /* Data+Extensions.swift in Sources */,
				CE5E673A96BB5B96AE5EFC56 /* Range+Extensions.swift in Sources */,
				85605C241F1CD45BA676D4A7 /* String+Extensions.swift in Sources */,
				0BB8BB3F9A6AC28A0C107DC8 /* UIStackViewExtensions.swift in Sources */,
				DE53DA2D0AD108306C92E198 /* UIViewController+API.swift in Sources */,
				85EDC3F175D699BFF6BD48EF /* ViewController+Primer.swift in Sources */,
				60F6C3AFA11A7EDB0687856A /* ViewController+PrimerUIHelpers.swift in Sources */,
				5E24CD5B3084FE3E8A3E85EC /* CheckoutTheme.swift in Sources */,
				AAE3B30B64B6822A20987FCA /* CreateClientToken.swift in Sources */,
				C75A11E6AEEFC2B7A29BBC04 /* TestScenario.swift in Sources */,
				FD5ADBCFA70DB606339F3AF2 /* TransactionResponse.swift in Sources */,
				8B51ABC1C475342A047D5FA6 /* Networking+Models.swift in Sources */,
				53E3182FFC4E5F05D866CFAE /* Networking.swift in Sources */,
				592E00D98C8835CBCDAA26D9 /* MerchantDropInUIViewController.swift in Sources */,
				F3B88F24999785898FE54C53 /* MerchantHeadlesVaultManagerViewController.swift in Sources */,
				041295AA2AB9E25D00A4F243 /* MerchantHeadlessCheckoutNolPayViewController.swift in Sources */,
				135E5BFD51371FABB5FF35D3 /* MerchantHeadlessCheckoutAvailablePaymentMethodsViewController.swift in Sources */,
				AD9CF1073EE0676E6640481A /* MerchantHeadlessCheckoutRawDataViewController.swift in Sources */,
				72F8D6065334FCD5B726A52C /* MerchantHeadlessCheckoutRawPhoneNumberDataViewController.swift in Sources */,
				14EE32F4821BD1F19F75227F /* MerchantHeadlessCheckoutRawRetailDataViewController.swift in Sources */,
				F02F496FD20B5291C044F62C /* MerchantResultViewController.swift in Sources */,
				34CDCA7B403C001E4C55D26D /* MerchantSessionAndSettingsViewController.swift in Sources */,
				170F3A07A039EE30E065AA30 /* MerchantNewLineItemViewController.swift in Sources */,
				C5B3635FC90C149C4961BD9A /* Apaya.swift in Sources */,
				C0115AC7BC96FDF49EF8E530 /* PaymentMethodCell.swift in Sources */,
			);
			runOnlyForDeploymentPostprocessing = 0;
		};
/* End PBXSourcesBuildPhase section */

/* Begin PBXTargetDependency section */
		0F2453263528C0A3659CD00A /* PBXTargetDependency */ = {
			isa = PBXTargetDependency;
			name = "Debug App";
			target = BEB14ABCDF34E3D24759EAAB /* Debug App */;
			targetProxy = FED76127253C549C91488087 /* PBXContainerItemProxy */;
		};
/* End PBXTargetDependency section */

/* Begin PBXVariantGroup section */
		CE259612A00F85709107B872 /* Main.storyboard */ = {
			isa = PBXVariantGroup;
			children = (
				942332BD921CBCAFBC77BD6D /* ar */,
				7480FE5F665CC66C092BC95A /* Base */,
				6D665EEA8106E51925C3CF2B /* da */,
				2A328E38DA586FFE0ED2894B /* de */,
				D5C1B1F65A9382606A25CE77 /* el */,
				F816A2444633C4336A7CB071 /* en */,
				6493EA8D95DDA066DE982B24 /* es */,
				A1604A656AF654D7422A2A5E /* fr */,
				E7640DB186F9638C2F556F77 /* it */,
				C4DFE77F28AB538220A0F6EE /* ka */,
				98079137F3DE1FE6221DA7EC /* nb */,
				E1C3EF0BA039C0A50EDE13A5 /* nl */,
				92BE0A1A904DCEA405A11CC1 /* pl */,
				FC8A21D574BAEF7E0ED9E9CD /* pt-PT */,
				1D05E65C196E6715D7D8B0C6 /* sv */,
				2E64F057A39A91CA01CCB57F /* tr */,
			);
			name = Main.storyboard;
			sourceTree = "<group>";
		};
		FC701AFD94F96F0F1D108D1A /* LaunchScreen.xib */ = {
			isa = PBXVariantGroup;
			children = (
				33E18D5B5190C64631309D1B /* ar */,
				6D2261DDEE5DC5D2ED518037 /* Base */,
				13FA89917603E4BA5BB66AFC /* da */,
				0FD08B8CE57A11D1E35A8684 /* de */,
				8A3FDC6FE0EB5AB5828D4D80 /* el */,
				0DA32ABCF07A4EBED014327B /* es */,
				DBC8EA85D1CBC1EC4AB3EB8C /* fr */,
				743E00065B4A8D6C95092A23 /* it */,
				FF4B1BBF378E48EBDBDCEE2A /* ka */,
				C7EB86C62BA46BF51C64ABC2 /* nb */,
				FEEF675F553A6AD99750CB0F /* nl */,
				721B75053C8E82756FB8AD0D /* pl */,
				01C09DEAB07F42004B26A278 /* pt-PT */,
				DECCDC4079DC6471CEDDEA84 /* sv */,
				52F54EC3C1ACE19DF48BD6E2 /* tr */,
			);
			name = LaunchScreen.xib;
			sourceTree = "<group>";
		};
/* End PBXVariantGroup section */

/* Begin XCBuildConfiguration section */
		313E094F25A94116E340B043 /* Debug */ = {
			isa = XCBuildConfiguration;
			baseConfigurationReference = 96700D95182B34642909E79B /* Pods-Debug App.debug.xcconfig */;
			buildSettings = {
				ASSETCATALOG_COMPILER_APPICON_NAME = AppIcon;
				CODE_SIGN_ENTITLEMENTS = "$(SRCROOT)/ExampleApp.entitlements";
				CODE_SIGN_IDENTITY = "Apple Development";
				"CODE_SIGN_IDENTITY[sdk=iphoneos*]" = "iPhone Developer";
				CODE_SIGN_STYLE = Manual;
				DEVELOPMENT_TEAM = "";
				"DEVELOPMENT_TEAM[sdk=iphoneos*]" = N8UN9TR5DY;
				ENABLE_PREVIEWS = YES;
				INFOPLIST_FILE = Info.plist;
				INFOPLIST_KEY_CFBundleDisplayName = "Primer Debug";
				LD_RUNPATH_SEARCH_PATHS = (
					"$(inherited)",
					"@executable_path/Frameworks",
				);
				PRODUCT_BUNDLE_IDENTIFIER = "";
				PRODUCT_NAME = "Debug App";
				PROVISIONING_PROFILE_SPECIFIER = "";
				"PROVISIONING_PROFILE_SPECIFIER[sdk=iphoneos*]" = "match Development com.primerapi.PrimerSDKExample";
				SDKROOT = iphoneos;
				SUPPORTED_PLATFORMS = "iphoneos iphonesimulator";
				SUPPORTS_MACCATALYST = NO;
				SUPPORTS_MAC_DESIGNED_FOR_IPHONE_IPAD = NO;
				SUPPORTS_XR_DESIGNED_FOR_IPHONE_IPAD = NO;
				SWIFT_ACTIVE_COMPILATION_CONDITIONS = DEBUG;
				SWIFT_COMPILATION_MODE = singlefile;
				SWIFT_OPTIMIZATION_LEVEL = "-Onone";
				SWIFT_VERSION = 5.0;
				TARGETED_DEVICE_FAMILY = 1;
			};
			name = Debug;
		};
		44381669975E0C07E78FA641 /* Release */ = {
			isa = XCBuildConfiguration;
			baseConfigurationReference = FD66A5CA18FB3684D35D4AF7 /* Pods-Debug App.release.xcconfig */;
			buildSettings = {
				ASSETCATALOG_COMPILER_APPICON_NAME = AppIcon;
				CODE_SIGN_ENTITLEMENTS = "$(SRCROOT)/ExampleApp.entitlements";
				CODE_SIGN_IDENTITY = "Apple Development";
				"CODE_SIGN_IDENTITY[sdk=iphoneos*]" = "iPhone Developer";
				CODE_SIGN_STYLE = Manual;
				DEVELOPMENT_TEAM = "";
				"DEVELOPMENT_TEAM[sdk=iphoneos*]" = N8UN9TR5DY;
				ENABLE_PREVIEWS = YES;
				INFOPLIST_FILE = Info.plist;
				INFOPLIST_KEY_CFBundleDisplayName = "Primer Debug";
				LD_RUNPATH_SEARCH_PATHS = (
					"$(inherited)",
					"@executable_path/Frameworks",
				);
				PRODUCT_BUNDLE_IDENTIFIER = "";
				PRODUCT_NAME = "Debug App";
				PROVISIONING_PROFILE_SPECIFIER = "";
				"PROVISIONING_PROFILE_SPECIFIER[sdk=iphoneos*]" = "match Development com.primerapi.PrimerSDKExample";
				SDKROOT = iphoneos;
				SUPPORTED_PLATFORMS = "iphoneos iphonesimulator";
				SUPPORTS_MACCATALYST = NO;
				SUPPORTS_MAC_DESIGNED_FOR_IPHONE_IPAD = NO;
				SUPPORTS_XR_DESIGNED_FOR_IPHONE_IPAD = NO;
				SWIFT_COMPILATION_MODE = wholemodule;
				SWIFT_OPTIMIZATION_LEVEL = "-Owholemodule";
				SWIFT_VERSION = 5.0;
				TARGETED_DEVICE_FAMILY = 1;
			};
			name = Release;
		};
		5434DA74E34D2EBEBD3D74C7 /* Debug */ = {
			isa = XCBuildConfiguration;
			baseConfigurationReference = 4FC9C2AC078C11C084077764 /* Pods-Debug App Tests.debug.xcconfig */;
			buildSettings = {
				BUNDLE_LOADER = "$(TEST_HOST)";
				CODE_SIGN_IDENTITY = "iPhone Developer";
				DEVELOPMENT_TEAM = N8UN9TR5DY;
				INFOPLIST_FILE = "Tests/Debug App Tests-Info.plist";
				LD_RUNPATH_SEARCH_PATHS = (
					"$(inherited)",
					"@executable_path/Frameworks",
					"@loader_path/Frameworks",
				);
				PRODUCT_BUNDLE_IDENTIFIER = com.primerapi.PrimerSDKExampleTests;
				PRODUCT_NAME = "Debug App Tests";
				SDKROOT = iphoneos;
				SUPPORTS_MACCATALYST = NO;
				SUPPORTS_MAC_DESIGNED_FOR_IPHONE_IPAD = YES;
				SUPPORTS_XR_DESIGNED_FOR_IPHONE_IPAD = NO;
				SWIFT_ACTIVE_COMPILATION_CONDITIONS = DEBUG;
				SWIFT_COMPILATION_MODE = singlefile;
				SWIFT_OPTIMIZATION_LEVEL = "-Onone";
				SWIFT_VERSION = 5.0;
				TARGETED_DEVICE_FAMILY = "1,2";
				TEST_HOST = "$(BUILT_PRODUCTS_DIR)/Debug App.app/$(BUNDLE_EXECUTABLE_FOLDER_PATH)/Debug App";
				TEST_TARGET_NAME = "Debug App";
			};
			name = Debug;
		};
		C02E8D181B9F35EB41C35E07 /* Release */ = {
			isa = XCBuildConfiguration;
			buildSettings = {
				ALWAYS_SEARCH_USER_PATHS = NO;
				CLANG_ANALYZER_LOCALIZABILITY_NONLOCALIZED = YES;
				CLANG_ANALYZER_NONNULL = YES;
				CLANG_ANALYZER_NUMBER_OBJECT_CONVERSION = YES_AGGRESSIVE;
				CLANG_CXX_LANGUAGE_STANDARD = "gnu++14";
				CLANG_CXX_LIBRARY = "libc++";
				CLANG_ENABLE_MODULES = YES;
				CLANG_ENABLE_OBJC_ARC = YES;
				CLANG_ENABLE_OBJC_WEAK = YES;
				CLANG_WARN_BLOCK_CAPTURE_AUTORELEASING = YES;
				CLANG_WARN_BOOL_CONVERSION = YES;
				CLANG_WARN_COMMA = YES;
				CLANG_WARN_CONSTANT_CONVERSION = YES;
				CLANG_WARN_DEPRECATED_OBJC_IMPLEMENTATIONS = YES;
				CLANG_WARN_DIRECT_OBJC_ISA_USAGE = YES_ERROR;
				CLANG_WARN_DOCUMENTATION_COMMENTS = YES;
				CLANG_WARN_EMPTY_BODY = YES;
				CLANG_WARN_ENUM_CONVERSION = YES;
				CLANG_WARN_INFINITE_RECURSION = YES;
				CLANG_WARN_INT_CONVERSION = YES;
				CLANG_WARN_NON_LITERAL_NULL_CONVERSION = YES;
				CLANG_WARN_OBJC_IMPLICIT_RETAIN_SELF = YES;
				CLANG_WARN_OBJC_LITERAL_CONVERSION = YES;
				CLANG_WARN_OBJC_ROOT_CLASS = YES_ERROR;
				CLANG_WARN_QUOTED_INCLUDE_IN_FRAMEWORK_HEADER = YES;
				CLANG_WARN_RANGE_LOOP_ANALYSIS = YES;
				CLANG_WARN_STRICT_PROTOTYPES = YES;
				CLANG_WARN_SUSPICIOUS_MOVE = YES;
				CLANG_WARN_UNGUARDED_AVAILABILITY = YES_AGGRESSIVE;
				CLANG_WARN_UNREACHABLE_CODE = YES;
				CLANG_WARN__DUPLICATE_METHOD_MATCH = YES;
				COPY_PHASE_STRIP = NO;
				DEAD_CODE_STRIPPING = YES;
				DEBUG_INFORMATION_FORMAT = "dwarf-with-dsym";
				ENABLE_NS_ASSERTIONS = NO;
				ENABLE_STRICT_OBJC_MSGSEND = YES;
				GCC_C_LANGUAGE_STANDARD = gnu11;
				GCC_NO_COMMON_BLOCKS = YES;
				GCC_WARN_64_TO_32_BIT_CONVERSION = YES;
				GCC_WARN_ABOUT_RETURN_TYPE = YES_ERROR;
				GCC_WARN_UNDECLARED_SELECTOR = YES;
				GCC_WARN_UNINITIALIZED_AUTOS = YES_AGGRESSIVE;
				GCC_WARN_UNUSED_FUNCTION = YES;
				GCC_WARN_UNUSED_VARIABLE = YES;
				IPHONEOS_DEPLOYMENT_TARGET = 13.0;
				MTL_ENABLE_DEBUG_INFO = NO;
				PRODUCT_NAME = "$(TARGET_NAME)";
				VALIDATE_PRODUCT = YES;
			};
			name = Release;
		};
		F10A44A87CE1B40DAFF5D30F /* Release */ = {
			isa = XCBuildConfiguration;
			baseConfigurationReference = A1047C42B066A927EB582066 /* Pods-Debug App Tests.release.xcconfig */;
			buildSettings = {
				BUNDLE_LOADER = "$(TEST_HOST)";
				CODE_SIGN_IDENTITY = "iPhone Developer";
				DEVELOPMENT_TEAM = N8UN9TR5DY;
				INFOPLIST_FILE = "Tests/Debug App Tests-Info.plist";
				LD_RUNPATH_SEARCH_PATHS = (
					"$(inherited)",
					"@executable_path/Frameworks",
					"@loader_path/Frameworks",
				);
				PRODUCT_BUNDLE_IDENTIFIER = com.primerapi.PrimerSDKExampleTests;
				PRODUCT_NAME = "Debug App Tests";
				SDKROOT = iphoneos;
				SUPPORTS_MACCATALYST = NO;
				SUPPORTS_MAC_DESIGNED_FOR_IPHONE_IPAD = YES;
				SUPPORTS_XR_DESIGNED_FOR_IPHONE_IPAD = NO;
				SWIFT_COMPILATION_MODE = wholemodule;
				SWIFT_OPTIMIZATION_LEVEL = "-Owholemodule";
				SWIFT_VERSION = 5.0;
				TARGETED_DEVICE_FAMILY = "1,2";
				TEST_HOST = "$(BUILT_PRODUCTS_DIR)/Debug App.app/$(BUNDLE_EXECUTABLE_FOLDER_PATH)/Debug App";
				TEST_TARGET_NAME = "Debug App";
			};
			name = Release;
		};
		F5CDF642D3EADA50CDF5FF84 /* Debug */ = {
			isa = XCBuildConfiguration;
			buildSettings = {
				ALWAYS_SEARCH_USER_PATHS = NO;
				CLANG_ANALYZER_LOCALIZABILITY_NONLOCALIZED = YES;
				CLANG_ANALYZER_NONNULL = YES;
				CLANG_ANALYZER_NUMBER_OBJECT_CONVERSION = YES_AGGRESSIVE;
				CLANG_CXX_LANGUAGE_STANDARD = "gnu++14";
				CLANG_CXX_LIBRARY = "libc++";
				CLANG_ENABLE_MODULES = YES;
				CLANG_ENABLE_OBJC_ARC = YES;
				CLANG_ENABLE_OBJC_WEAK = YES;
				CLANG_WARN_BLOCK_CAPTURE_AUTORELEASING = YES;
				CLANG_WARN_BOOL_CONVERSION = YES;
				CLANG_WARN_COMMA = YES;
				CLANG_WARN_CONSTANT_CONVERSION = YES;
				CLANG_WARN_DEPRECATED_OBJC_IMPLEMENTATIONS = YES;
				CLANG_WARN_DIRECT_OBJC_ISA_USAGE = YES_ERROR;
				CLANG_WARN_DOCUMENTATION_COMMENTS = YES;
				CLANG_WARN_EMPTY_BODY = YES;
				CLANG_WARN_ENUM_CONVERSION = YES;
				CLANG_WARN_INFINITE_RECURSION = YES;
				CLANG_WARN_INT_CONVERSION = YES;
				CLANG_WARN_NON_LITERAL_NULL_CONVERSION = YES;
				CLANG_WARN_OBJC_IMPLICIT_RETAIN_SELF = YES;
				CLANG_WARN_OBJC_LITERAL_CONVERSION = YES;
				CLANG_WARN_OBJC_ROOT_CLASS = YES_ERROR;
				CLANG_WARN_QUOTED_INCLUDE_IN_FRAMEWORK_HEADER = YES;
				CLANG_WARN_RANGE_LOOP_ANALYSIS = YES;
				CLANG_WARN_STRICT_PROTOTYPES = YES;
				CLANG_WARN_SUSPICIOUS_MOVE = YES;
				CLANG_WARN_UNGUARDED_AVAILABILITY = YES_AGGRESSIVE;
				CLANG_WARN_UNREACHABLE_CODE = YES;
				CLANG_WARN__DUPLICATE_METHOD_MATCH = YES;
				COPY_PHASE_STRIP = NO;
				DEAD_CODE_STRIPPING = YES;
				DEBUG_INFORMATION_FORMAT = dwarf;
				ENABLE_STRICT_OBJC_MSGSEND = YES;
				ENABLE_TESTABILITY = YES;
				GCC_C_LANGUAGE_STANDARD = gnu11;
				GCC_DYNAMIC_NO_PIC = NO;
				GCC_NO_COMMON_BLOCKS = YES;
				GCC_OPTIMIZATION_LEVEL = 0;
				GCC_PREPROCESSOR_DEFINITIONS = (
					"DEBUG=1",
					"$(inherited)",
				);
				GCC_WARN_64_TO_32_BIT_CONVERSION = YES;
				GCC_WARN_ABOUT_RETURN_TYPE = YES_ERROR;
				GCC_WARN_UNDECLARED_SELECTOR = YES;
				GCC_WARN_UNINITIALIZED_AUTOS = YES_AGGRESSIVE;
				GCC_WARN_UNUSED_FUNCTION = YES;
				GCC_WARN_UNUSED_VARIABLE = YES;
				IPHONEOS_DEPLOYMENT_TARGET = 13.0;
				MTL_ENABLE_DEBUG_INFO = YES;
				ONLY_ACTIVE_ARCH = YES;
				PRODUCT_NAME = "$(TARGET_NAME)";
			};
			name = Debug;
		};
/* End XCBuildConfiguration section */

/* Begin XCConfigurationList section */
		10479B54C02C96DE0B327687 /* Build configuration list for PBXProject "Primer.io Debug App" */ = {
			isa = XCConfigurationList;
			buildConfigurations = (
				F5CDF642D3EADA50CDF5FF84 /* Debug */,
				C02E8D181B9F35EB41C35E07 /* Release */,
			);
			defaultConfigurationIsVisible = 0;
			defaultConfigurationName = Release;
		};
		4700FFD06E10F0EE123A7B8B /* Build configuration list for PBXNativeTarget "Debug App Tests" */ = {
			isa = XCConfigurationList;
			buildConfigurations = (
				5434DA74E34D2EBEBD3D74C7 /* Debug */,
				F10A44A87CE1B40DAFF5D30F /* Release */,
			);
			defaultConfigurationIsVisible = 0;
			defaultConfigurationName = Release;
		};
		CA98A6B11506835A81F6391A /* Build configuration list for PBXNativeTarget "Debug App" */ = {
			isa = XCConfigurationList;
			buildConfigurations = (
				313E094F25A94116E340B043 /* Debug */,
				44381669975E0C07E78FA641 /* Release */,
			);
			defaultConfigurationIsVisible = 0;
			defaultConfigurationName = Release;
		};
/* End XCConfigurationList section */
	};
	rootObject = 25AB41367F759CCDA1881AD2 /* Project object */;
}<|MERGE_RESOLUTION|>--- conflicted
+++ resolved
@@ -827,12 +827,8 @@
 			);
 			runOnlyForDeploymentPostprocessing = 0;
 			shellPath = /bin/sh;
-<<<<<<< HEAD
 			shellScript = "\"${PODS_ROOT}/Target Support Files/Pods-Debug App/Pods-Debug App-frameworks.sh\"\n";
 			showEnvVarsInLog = 0;
-=======
-			shellScript = "if [[ \"$(uname -m)\" == arm64 ]]; then\n    export PATH=\"/opt/homebrew/bin:$PATH\"\nfi\n\nif which swiftlint > /dev/null; then\n  swiftlint\nelse\n  echo \"warning: SwiftLint not installed, download from https://github.com/realm/SwiftLint\"\nfi\n";
->>>>>>> 3f0a5025
 		};
 		96EBCE8C0D591C337151F18E /* [CP] Check Pods Manifest.lock */ = {
 			isa = PBXShellScriptBuildPhase;
@@ -872,7 +868,7 @@
 			);
 			runOnlyForDeploymentPostprocessing = 0;
 			shellPath = /bin/sh;
-			shellScript = "#if [[ \"$(uname -m)\" == arm64 ]]; then\n#    export PATH=\"/opt/homebrew/bin:$PATH\"\n#fi\n#\n#if which swiftlint > /dev/null; then\n#  swiftlint\n#else\n#  echo \"warning: SwiftLint not installed, download from https://github.com/realm/SwiftLint\"\n#fi\n";
+			shellScript = "if [[ \"$(uname -m)\" == arm64 ]]; then\n    export PATH=\"/opt/homebrew/bin:$PATH\"\nfi\n\nif which swiftlint > /dev/null; then\n  swiftlint\nelse\n  echo \"warning: SwiftLint not installed, download from https://github.com/realm/SwiftLint\"\nfi\n";
 		};
 /* End PBXShellScriptBuildPhase section */
 
