// !$*UTF8*$!
{
	archiveVersion = 1;
	classes = {
	};
	objectVersion = 55;
	objects = {

/* Begin PBXBuildFile section */
		0453CB3B2C0A08AD00C8C750 /* DebugAppTestPlan.xctestplan in Resources */ = {isa = PBXBuildFile; fileRef = 0453CB3A2C0A08AD00C8C750 /* DebugAppTestPlan.xctestplan */; };
		0478EAFE2C247BD600A4F5E2 /* TestHelper.swift in Sources */ = {isa = PBXBuildFile; fileRef = 0478EAFD2C247BD600A4F5E2 /* TestHelper.swift */; };
		0489E2BB2B68F71300FA0682 /* TapGestureRecognizer.swift in Sources */ = {isa = PBXBuildFile; fileRef = 0489E2BA2B68F71300FA0682 /* TapGestureRecognizer.swift */; };
		04921D0D2BFB79DC004DFB4D /* MerchantHeadlessCheckoutNolPayViewController.swift in Sources */ = {isa = PBXBuildFile; fileRef = 04921D0B2BFB79DC004DFB4D /* MerchantHeadlessCheckoutNolPayViewController.swift */; };
		049A055E2B4BF057002CEEBA /* MerchantHeadlessVaultManagerViewController.swift in Sources */ = {isa = PBXBuildFile; fileRef = 049A055D2B4BF057002CEEBA /* MerchantHeadlessVaultManagerViewController.swift */; };
		04F3235C2BD2F99000F5927C /* UIApplication+Extensions.swift in Sources */ = {isa = PBXBuildFile; fileRef = 04F3235B2BD2F99000F5927C /* UIApplication+Extensions.swift */; };
		04F323612BD408C600F5927C /* AppetizeConfigTests.swift in Sources */ = {isa = PBXBuildFile; fileRef = 04F3235D2BD408C600F5927C /* AppetizeConfigTests.swift */; };
		04F323622BD408C600F5927C /* Debug App Tests-Info.plist in Resources */ = {isa = PBXBuildFile; fileRef = 04F3235E2BD408C600F5927C /* Debug App Tests-Info.plist */; };
		04F323632BD408C600F5927C /* MetadataParserTests.swift in Sources */ = {isa = PBXBuildFile; fileRef = 04F3235F2BD408C600F5927C /* MetadataParserTests.swift */; };
		04F323642BD409FE00F5927C /* BanksListModel.swift in Sources */ = {isa = PBXBuildFile; fileRef = E11F47512B06C5030091C31F /* BanksListModel.swift */; };
		04F323652BD40A0E00F5927C /* MerchantHeadlessCheckoutBankViewController.swift in Sources */ = {isa = PBXBuildFile; fileRef = E129D66F2B162022004694F9 /* MerchantHeadlessCheckoutBankViewController.swift */; };
		04F323662BD40A2300F5927C /* MerchantNewLineItemViewController.swift in Sources */ = {isa = PBXBuildFile; fileRef = 0ED746F8924E70AD868BC0F4 /* MerchantNewLineItemViewController.swift */; };
		0BB8BB3F9A6AC28A0C107DC8 /* UIStackViewExtensions.swift in Sources */ = {isa = PBXBuildFile; fileRef = 93F15C1E46C70C3D73B50F31 /* UIStackViewExtensions.swift */; };
		135E5BFD51371FABB5FF35D3 /* MerchantHeadlessCheckoutAvailablePaymentMethodsViewController.swift in Sources */ = {isa = PBXBuildFile; fileRef = 72E691B9A6A8EBB9F6A6B266 /* MerchantHeadlessCheckoutAvailablePaymentMethodsViewController.swift */; };
		14EE32F4821BD1F19F75227F /* MerchantHeadlessCheckoutRawRetailDataViewController.swift in Sources */ = {isa = PBXBuildFile; fileRef = 4C353D84EABA4990DAB4DD28 /* MerchantHeadlessCheckoutRawRetailDataViewController.swift */; };
		3490AF6884474E978B61AAFA /* Pods_Debug_App.framework in Frameworks */ = {isa = PBXBuildFile; fileRef = 8A04139ABE5EC60A8554C826 /* Pods_Debug_App.framework */; };
		34CDCA7B403C001E4C55D26D /* MerchantSessionAndSettingsViewController.swift in Sources */ = {isa = PBXBuildFile; fileRef = C18C9664115CFDEB59FED19A /* MerchantSessionAndSettingsViewController.swift */; };
		53E3182FFC4E5F05D866CFAE /* Networking.swift in Sources */ = {isa = PBXBuildFile; fileRef = E8DE1E4FB055B60582977315 /* Networking.swift */; };
		592E00D98C8835CBCDAA26D9 /* MerchantDropInUIViewController.swift in Sources */ = {isa = PBXBuildFile; fileRef = 9874F439DA3EA5854A454687 /* MerchantDropInUIViewController.swift */; };
		5E24CD5B3084FE3E8A3E85EC /* CheckoutTheme.swift in Sources */ = {isa = PBXBuildFile; fileRef = 72845A3010F10A88F2EC7849 /* CheckoutTheme.swift */; };
		60F6C3AFA11A7EDB0687856A /* ViewController+PrimerUIHelpers.swift in Sources */ = {isa = PBXBuildFile; fileRef = D4139D8F153BB399DA67F2EE /* ViewController+PrimerUIHelpers.swift */; };
		60F7E716B34BE721651566DA /* Data+Extensions.swift in Sources */ = {isa = PBXBuildFile; fileRef = 1594BC5C96ECC3F46C811B2F /* Data+Extensions.swift */; };
		72F8D6065334FCD5B726A52C /* MerchantHeadlessCheckoutRawPhoneNumberDataViewController.swift in Sources */ = {isa = PBXBuildFile; fileRef = 404E173A513B986A36F835F7 /* MerchantHeadlessCheckoutRawPhoneNumberDataViewController.swift */; };
		85605C241F1CD45BA676D4A7 /* String+Extensions.swift in Sources */ = {isa = PBXBuildFile; fileRef = F9023841AFCE8E3205CB713A /* String+Extensions.swift */; };
		85EDC3F175D699BFF6BD48EF /* ViewController+Primer.swift in Sources */ = {isa = PBXBuildFile; fileRef = 39CCCB917D1881082ED75975 /* ViewController+Primer.swift */; };
		876140D52B63F7DB0058CA8C /* MerchantHeadlessCheckoutKlarnaViewController.swift in Sources */ = {isa = PBXBuildFile; fileRef = 876140D42B63F7DB0058CA8C /* MerchantHeadlessCheckoutKlarnaViewController.swift */; };
		876140E62B67F3B30058CA8C /* MerchantHeadlessCheckoutKlarnaViewController+Klarna.swift in Sources */ = {isa = PBXBuildFile; fileRef = 876140E52B67F3B30058CA8C /* MerchantHeadlessCheckoutKlarnaViewController+Klarna.swift */; };
		876140EF2B6BE8C20058CA8C /* MerchantHelpers.swift in Sources */ = {isa = PBXBuildFile; fileRef = 876140EE2B6BE8C20058CA8C /* MerchantHelpers.swift */; };
		876141082B8346650058CA8C /* MerchantHeadlessKlarnaInitializationView.swift in Sources */ = {isa = PBXBuildFile; fileRef = 876141072B8346650058CA8C /* MerchantHeadlessKlarnaInitializationView.swift */; };
		8761410A2B8355920058CA8C /* MerchantHeadlessKlarnaInitializationViewModel.swift in Sources */ = {isa = PBXBuildFile; fileRef = 876141092B8355920058CA8C /* MerchantHeadlessKlarnaInitializationViewModel.swift */; };
		8761410C2B849A250058CA8C /* MerchantHeadlessKlarnaInitializationView+Elements.swift in Sources */ = {isa = PBXBuildFile; fileRef = 8761410B2B849A250058CA8C /* MerchantHeadlessKlarnaInitializationView+Elements.swift */; };
		87FC1AC72BE50E0B00C9F474 /* MerchantHeadlessCheckoutStripeAchViewController.swift in Sources */ = {isa = PBXBuildFile; fileRef = 87FC1AC62BE50E0B00C9F474 /* MerchantHeadlessCheckoutStripeAchViewController.swift */; };
		87FC1AC92BE518BC00C9F474 /* MerchantHeadlessStripeAchFieldsView.swift in Sources */ = {isa = PBXBuildFile; fileRef = 87FC1AC82BE518BC00C9F474 /* MerchantHeadlessStripeAchFieldsView.swift */; };
		87FC1ACB2BE5194100C9F474 /* MerchantHeadlessStripeAchFieldsViewModel.swift in Sources */ = {isa = PBXBuildFile; fileRef = 87FC1ACA2BE5194100C9F474 /* MerchantHeadlessStripeAchFieldsViewModel.swift */; };
		87FC1ACD2BE51DCA00C9F474 /* MerchantHeadlessCheckoutStripeAchViewController+StripeAch.swift in Sources */ = {isa = PBXBuildFile; fileRef = 87FC1ACC2BE51DCA00C9F474 /* MerchantHeadlessCheckoutStripeAchViewController+StripeAch.swift */; };
		949864026D1CDE6F5C62C66E /* Main.storyboard in Resources */ = {isa = PBXBuildFile; fileRef = CE259612A00F85709107B872 /* Main.storyboard */; };
		A19EF5632B20E22E00A72F60 /* .swiftlint.yml in Resources */ = {isa = PBXBuildFile; fileRef = A19EF5622B20E22E00A72F60 /* .swiftlint.yml */; };
		AAE3B30B64B6822A20987FCA /* CreateClientToken.swift in Sources */ = {isa = PBXBuildFile; fileRef = 229849A3DBE0858EE90673B9 /* CreateClientToken.swift */; };
		AD9CF1073EE0676E6640481A /* MerchantHeadlessCheckoutRawDataViewController.swift in Sources */ = {isa = PBXBuildFile; fileRef = B866FF13033A5CB8B4C3388E /* MerchantHeadlessCheckoutRawDataViewController.swift */; };
		C0115AC7BC96FDF49EF8E530 /* PaymentMethodCell.swift in Sources */ = {isa = PBXBuildFile; fileRef = 4E79C93EA805E87E1137A513 /* PaymentMethodCell.swift */; };
		C75A11E6AEEFC2B7A29BBC04 /* TestScenario.swift in Sources */ = {isa = PBXBuildFile; fileRef = A6AEF11B151368BF993C3EA9 /* TestScenario.swift */; };
		CE5E673A96BB5B96AE5EFC56 /* Range+Extensions.swift in Sources */ = {isa = PBXBuildFile; fileRef = 9128566126AA7F571FFECA3A /* Range+Extensions.swift */; };
		D886D8E47D883304B505CE11 /* AppDelegate.swift in Sources */ = {isa = PBXBuildFile; fileRef = DAC5687FF32E8661F1A00CE5 /* AppDelegate.swift */; };
		DE53DA2D0AD108306C92E198 /* UIViewController+API.swift in Sources */ = {isa = PBXBuildFile; fileRef = B1FD8065D40A2D691F643F3B /* UIViewController+API.swift */; };
		E11F47542B06C5030091C31F /* BanksListView.swift in Sources */ = {isa = PBXBuildFile; fileRef = E11F47502B06C5030091C31F /* BanksListView.swift */; };
		E11F47562B06C5030091C31F /* ImageViewWithUrl.swift in Sources */ = {isa = PBXBuildFile; fileRef = E11F47522B06C5030091C31F /* ImageViewWithUrl.swift */; };
		E1A2971F2B021ABA005ADA51 /* URL+NetworkHeaders.swift in Sources */ = {isa = PBXBuildFile; fileRef = E1AB44D12AFE13AF00639DC5 /* URL+NetworkHeaders.swift */; };
		EA7FAA4F8476BD3711D628CB /* Images.xcassets in Resources */ = {isa = PBXBuildFile; fileRef = B18D7E7738BF86467B0F1465 /* Images.xcassets */; };
		F02F496FD20B5291C044F62C /* MerchantResultViewController.swift in Sources */ = {isa = PBXBuildFile; fileRef = 00E3C8FE62D22147335F2455 /* MerchantResultViewController.swift */; };
		F03699592AC2E63700E4179D /* BuildFile in Sources */ = {isa = PBXBuildFile; };
		F08F63D82B9B5A7C006EF9A9 /* SessionConfiguration.swift in Sources */ = {isa = PBXBuildFile; fileRef = F08F63D72B9B5A7C006EF9A9 /* SessionConfiguration.swift */; };
		F08F63DA2B9B5BC5006EF9A9 /* AppetizeConfigProvider.swift in Sources */ = {isa = PBXBuildFile; fileRef = F08F63D92B9B5BC5006EF9A9 /* AppetizeConfigProvider.swift */; };
		F08F63DC2B9F27B0006EF9A9 /* MetadataParser.swift in Sources */ = {isa = PBXBuildFile; fileRef = F08F63DB2B9F27B0006EF9A9 /* MetadataParser.swift */; };
		F0C2147F6FA26527BE55549A /* LaunchScreen.xib in Resources */ = {isa = PBXBuildFile; fileRef = FC701AFD94F96F0F1D108D1A /* LaunchScreen.xib */; };
		FD5ADBCFA70DB606339F3AF2 /* TransactionResponse.swift in Sources */ = {isa = PBXBuildFile; fileRef = 70D3D6CF0F006A06B7CEC71B /* TransactionResponse.swift */; };
/* End PBXBuildFile section */

/* Begin PBXContainerItemProxy section */
		FED76127253C549C91488087 /* PBXContainerItemProxy */ = {
			isa = PBXContainerItemProxy;
			containerPortal = 25AB41367F759CCDA1881AD2 /* Project object */;
			proxyType = 1;
			remoteGlobalIDString = BEB14ABCDF34E3D24759EAAB;
			remoteInfo = "Debug App";
		};
/* End PBXContainerItemProxy section */

/* Begin PBXCopyFilesBuildPhase section */
		73B416AD9A0CB3B0EA16AF79 /* Embed Frameworks */ = {
			isa = PBXCopyFilesBuildPhase;
			buildActionMask = 2147483647;
			dstPath = "";
			dstSubfolderSpec = 10;
			files = (
			);
			name = "Embed Frameworks";
			runOnlyForDeploymentPostprocessing = 0;
		};
		D11E367C3560C383BC4CA0A7 /* Embed Frameworks */ = {
			isa = PBXCopyFilesBuildPhase;
			buildActionMask = 2147483647;
			dstPath = "";
			dstSubfolderSpec = 10;
			files = (
			);
			name = "Embed Frameworks";
			runOnlyForDeploymentPostprocessing = 0;
		};
/* End PBXCopyFilesBuildPhase section */

/* Begin PBXFileReference section */
		00E3C8FE62D22147335F2455 /* MerchantResultViewController.swift */ = {isa = PBXFileReference; lastKnownFileType = sourcecode.swift; path = MerchantResultViewController.swift; sourceTree = "<group>"; };
		01C09DEAB07F42004B26A278 /* pt-PT */ = {isa = PBXFileReference; lastKnownFileType = text.plist.strings; name = "pt-PT"; path = "pt-PT.lproj/LaunchScreen.strings"; sourceTree = "<group>"; };
		0453CB3A2C0A08AD00C8C750 /* DebugAppTestPlan.xctestplan */ = {isa = PBXFileReference; fileEncoding = 4; lastKnownFileType = text; path = DebugAppTestPlan.xctestplan; sourceTree = "<group>"; };
		0478EAFD2C247BD600A4F5E2 /* TestHelper.swift */ = {isa = PBXFileReference; lastKnownFileType = sourcecode.swift; path = TestHelper.swift; sourceTree = "<group>"; };
		0489E2BA2B68F71300FA0682 /* TapGestureRecognizer.swift */ = {isa = PBXFileReference; lastKnownFileType = sourcecode.swift; path = TapGestureRecognizer.swift; sourceTree = "<group>"; };
		04921D0B2BFB79DC004DFB4D /* MerchantHeadlessCheckoutNolPayViewController.swift */ = {isa = PBXFileReference; fileEncoding = 4; lastKnownFileType = sourcecode.swift; path = MerchantHeadlessCheckoutNolPayViewController.swift; sourceTree = "<group>"; };
		049A055D2B4BF057002CEEBA /* MerchantHeadlessVaultManagerViewController.swift */ = {isa = PBXFileReference; fileEncoding = 4; lastKnownFileType = sourcecode.swift; path = MerchantHeadlessVaultManagerViewController.swift; sourceTree = "<group>"; };
		04C1906F2BEA5B75009A225A /* UnitTestsTestPlan.xctestplan */ = {isa = PBXFileReference; lastKnownFileType = text; path = UnitTestsTestPlan.xctestplan; sourceTree = "<group>"; };
		04F3235B2BD2F99000F5927C /* UIApplication+Extensions.swift */ = {isa = PBXFileReference; lastKnownFileType = sourcecode.swift; path = "UIApplication+Extensions.swift"; sourceTree = "<group>"; };
		04F3235D2BD408C600F5927C /* AppetizeConfigTests.swift */ = {isa = PBXFileReference; fileEncoding = 4; lastKnownFileType = sourcecode.swift; path = AppetizeConfigTests.swift; sourceTree = "<group>"; };
		04F3235E2BD408C600F5927C /* Debug App Tests-Info.plist */ = {isa = PBXFileReference; fileEncoding = 4; lastKnownFileType = text.plist.xml; path = "Debug App Tests-Info.plist"; sourceTree = "<group>"; };
		04F3235F2BD408C600F5927C /* MetadataParserTests.swift */ = {isa = PBXFileReference; fileEncoding = 4; lastKnownFileType = sourcecode.swift; path = MetadataParserTests.swift; sourceTree = "<group>"; };
		0DA32ABCF07A4EBED014327B /* es */ = {isa = PBXFileReference; lastKnownFileType = text.plist.strings; name = es; path = es.lproj/LaunchScreen.strings; sourceTree = "<group>"; };
		0ED746F8924E70AD868BC0F4 /* MerchantNewLineItemViewController.swift */ = {isa = PBXFileReference; lastKnownFileType = sourcecode.swift; path = MerchantNewLineItemViewController.swift; sourceTree = "<group>"; };
		0FD08B8CE57A11D1E35A8684 /* de */ = {isa = PBXFileReference; lastKnownFileType = text.plist.strings; name = de; path = de.lproj/LaunchScreen.strings; sourceTree = "<group>"; };
		13FA89917603E4BA5BB66AFC /* da */ = {isa = PBXFileReference; lastKnownFileType = text.plist.strings; name = da; path = da.lproj/LaunchScreen.strings; sourceTree = "<group>"; };
		1594BC5C96ECC3F46C811B2F /* Data+Extensions.swift */ = {isa = PBXFileReference; lastKnownFileType = sourcecode.swift; path = "Data+Extensions.swift"; sourceTree = "<group>"; };
		1D05E65C196E6715D7D8B0C6 /* sv */ = {isa = PBXFileReference; lastKnownFileType = text.plist.strings; name = sv; path = sv.lproj/Main.strings; sourceTree = "<group>"; };
		229849A3DBE0858EE90673B9 /* CreateClientToken.swift */ = {isa = PBXFileReference; lastKnownFileType = sourcecode.swift; path = CreateClientToken.swift; sourceTree = "<group>"; };
		2A328E38DA586FFE0ED2894B /* de */ = {isa = PBXFileReference; lastKnownFileType = text.plist.strings; name = de; path = de.lproj/Main.strings; sourceTree = "<group>"; };
		2E64F057A39A91CA01CCB57F /* tr */ = {isa = PBXFileReference; lastKnownFileType = text.plist.strings; name = tr; path = tr.lproj/Main.strings; sourceTree = "<group>"; };
		33E18D5B5190C64631309D1B /* ar */ = {isa = PBXFileReference; lastKnownFileType = text.plist.strings; name = ar; path = ar.lproj/LaunchScreen.strings; sourceTree = "<group>"; };
		39CCCB917D1881082ED75975 /* ViewController+Primer.swift */ = {isa = PBXFileReference; lastKnownFileType = sourcecode.swift; path = "ViewController+Primer.swift"; sourceTree = "<group>"; };
		404E173A513B986A36F835F7 /* MerchantHeadlessCheckoutRawPhoneNumberDataViewController.swift */ = {isa = PBXFileReference; lastKnownFileType = sourcecode.swift; path = MerchantHeadlessCheckoutRawPhoneNumberDataViewController.swift; sourceTree = "<group>"; };
		483D2036DE3F89CA2C244C4F /* Debug App Tests.xctest */ = {isa = PBXFileReference; explicitFileType = wrapper.cfbundle; includeInIndex = 0; path = "Debug App Tests.xctest"; sourceTree = BUILT_PRODUCTS_DIR; };
		4ACFB17A73AB7240BED98585 /* ExampleApp.entitlements */ = {isa = PBXFileReference; lastKnownFileType = text.plist.entitlements; path = ExampleApp.entitlements; sourceTree = "<group>"; };
		4C353D84EABA4990DAB4DD28 /* MerchantHeadlessCheckoutRawRetailDataViewController.swift */ = {isa = PBXFileReference; lastKnownFileType = sourcecode.swift; path = MerchantHeadlessCheckoutRawRetailDataViewController.swift; sourceTree = "<group>"; };
		4E79C93EA805E87E1137A513 /* PaymentMethodCell.swift */ = {isa = PBXFileReference; lastKnownFileType = sourcecode.swift; path = PaymentMethodCell.swift; sourceTree = "<group>"; };
		52F54EC3C1ACE19DF48BD6E2 /* tr */ = {isa = PBXFileReference; lastKnownFileType = text.plist.strings; name = tr; path = tr.lproj/LaunchScreen.strings; sourceTree = "<group>"; };
		6493EA8D95DDA066DE982B24 /* es */ = {isa = PBXFileReference; lastKnownFileType = text.plist.strings; name = es; path = es.lproj/Main.strings; sourceTree = "<group>"; };
		68E2722188A5A2948DB31144 /* Debug App.app */ = {isa = PBXFileReference; explicitFileType = wrapper.application; includeInIndex = 0; path = "Debug App.app"; sourceTree = BUILT_PRODUCTS_DIR; };
		6D2261DDEE5DC5D2ED518037 /* Base */ = {isa = PBXFileReference; lastKnownFileType = file.xib; name = Base; path = Base.lproj/LaunchScreen.xib; sourceTree = "<group>"; };
		6D665EEA8106E51925C3CF2B /* da */ = {isa = PBXFileReference; lastKnownFileType = text.plist.strings; name = da; path = da.lproj/Main.strings; sourceTree = "<group>"; };
		70D3D6CF0F006A06B7CEC71B /* TransactionResponse.swift */ = {isa = PBXFileReference; lastKnownFileType = sourcecode.swift; path = TransactionResponse.swift; sourceTree = "<group>"; };
		721B75053C8E82756FB8AD0D /* pl */ = {isa = PBXFileReference; lastKnownFileType = text.plist.strings; name = pl; path = pl.lproj/LaunchScreen.strings; sourceTree = "<group>"; };
		72845A3010F10A88F2EC7849 /* CheckoutTheme.swift */ = {isa = PBXFileReference; lastKnownFileType = sourcecode.swift; path = CheckoutTheme.swift; sourceTree = "<group>"; };
		72E691B9A6A8EBB9F6A6B266 /* MerchantHeadlessCheckoutAvailablePaymentMethodsViewController.swift */ = {isa = PBXFileReference; lastKnownFileType = sourcecode.swift; path = MerchantHeadlessCheckoutAvailablePaymentMethodsViewController.swift; sourceTree = "<group>"; };
		743E00065B4A8D6C95092A23 /* it */ = {isa = PBXFileReference; lastKnownFileType = text.plist.strings; name = it; path = it.lproj/LaunchScreen.strings; sourceTree = "<group>"; };
		7480FE5F665CC66C092BC95A /* Base */ = {isa = PBXFileReference; lastKnownFileType = file.storyboard; name = Base; path = Base.lproj/Main.storyboard; sourceTree = "<group>"; };
		876140D42B63F7DB0058CA8C /* MerchantHeadlessCheckoutKlarnaViewController.swift */ = {isa = PBXFileReference; lastKnownFileType = sourcecode.swift; path = MerchantHeadlessCheckoutKlarnaViewController.swift; sourceTree = "<group>"; };
		876140E52B67F3B30058CA8C /* MerchantHeadlessCheckoutKlarnaViewController+Klarna.swift */ = {isa = PBXFileReference; lastKnownFileType = sourcecode.swift; path = "MerchantHeadlessCheckoutKlarnaViewController+Klarna.swift"; sourceTree = "<group>"; };
		876140EE2B6BE8C20058CA8C /* MerchantHelpers.swift */ = {isa = PBXFileReference; lastKnownFileType = sourcecode.swift; path = MerchantHelpers.swift; sourceTree = "<group>"; };
		876141072B8346650058CA8C /* MerchantHeadlessKlarnaInitializationView.swift */ = {isa = PBXFileReference; lastKnownFileType = sourcecode.swift; path = MerchantHeadlessKlarnaInitializationView.swift; sourceTree = "<group>"; };
		876141092B8355920058CA8C /* MerchantHeadlessKlarnaInitializationViewModel.swift */ = {isa = PBXFileReference; lastKnownFileType = sourcecode.swift; path = MerchantHeadlessKlarnaInitializationViewModel.swift; sourceTree = "<group>"; };
		8761410B2B849A250058CA8C /* MerchantHeadlessKlarnaInitializationView+Elements.swift */ = {isa = PBXFileReference; lastKnownFileType = sourcecode.swift; path = "MerchantHeadlessKlarnaInitializationView+Elements.swift"; sourceTree = "<group>"; };
<<<<<<< HEAD
		87FC1AC62BE50E0B00C9F474 /* MerchantHeadlessCheckoutStripeAchViewController.swift */ = {isa = PBXFileReference; lastKnownFileType = sourcecode.swift; path = MerchantHeadlessCheckoutStripeAchViewController.swift; sourceTree = "<group>"; };
		87FC1AC82BE518BC00C9F474 /* MerchantHeadlessStripeAchFieldsView.swift */ = {isa = PBXFileReference; lastKnownFileType = sourcecode.swift; path = MerchantHeadlessStripeAchFieldsView.swift; sourceTree = "<group>"; };
		87FC1ACA2BE5194100C9F474 /* MerchantHeadlessStripeAchFieldsViewModel.swift */ = {isa = PBXFileReference; lastKnownFileType = sourcecode.swift; path = MerchantHeadlessStripeAchFieldsViewModel.swift; sourceTree = "<group>"; };
		87FC1ACC2BE51DCA00C9F474 /* MerchantHeadlessCheckoutStripeAchViewController+StripeAch.swift */ = {isa = PBXFileReference; lastKnownFileType = sourcecode.swift; path = "MerchantHeadlessCheckoutStripeAchViewController+StripeAch.swift"; sourceTree = "<group>"; };
=======
		890C8423CA9B93A90032AB4E /* Pods-Debug App.debug.xcconfig */ = {isa = PBXFileReference; includeInIndex = 1; lastKnownFileType = text.xcconfig; name = "Pods-Debug App.debug.xcconfig"; path = "Target Support Files/Pods-Debug App/Pods-Debug App.debug.xcconfig"; sourceTree = "<group>"; };
		8A04139ABE5EC60A8554C826 /* Pods_Debug_App.framework */ = {isa = PBXFileReference; explicitFileType = wrapper.framework; includeInIndex = 0; path = Pods_Debug_App.framework; sourceTree = BUILT_PRODUCTS_DIR; };
>>>>>>> 25bdd633
		8A3FDC6FE0EB5AB5828D4D80 /* el */ = {isa = PBXFileReference; lastKnownFileType = text.plist.strings; name = el; path = el.lproj/LaunchScreen.strings; sourceTree = "<group>"; };
		8E5E2B1F334A7FF267DAD488 /* Pods-Debug App.release.xcconfig */ = {isa = PBXFileReference; includeInIndex = 1; lastKnownFileType = text.xcconfig; name = "Pods-Debug App.release.xcconfig"; path = "Target Support Files/Pods-Debug App/Pods-Debug App.release.xcconfig"; sourceTree = "<group>"; };
		9128566126AA7F571FFECA3A /* Range+Extensions.swift */ = {isa = PBXFileReference; lastKnownFileType = sourcecode.swift; path = "Range+Extensions.swift"; sourceTree = "<group>"; };
		92BE0A1A904DCEA405A11CC1 /* pl */ = {isa = PBXFileReference; lastKnownFileType = text.plist.strings; name = pl; path = pl.lproj/Main.strings; sourceTree = "<group>"; };
		93F15C1E46C70C3D73B50F31 /* UIStackViewExtensions.swift */ = {isa = PBXFileReference; lastKnownFileType = sourcecode.swift; path = UIStackViewExtensions.swift; sourceTree = "<group>"; };
		942332BD921CBCAFBC77BD6D /* ar */ = {isa = PBXFileReference; lastKnownFileType = text.plist.strings; name = ar; path = ar.lproj/Main.strings; sourceTree = "<group>"; };
		98079137F3DE1FE6221DA7EC /* nb */ = {isa = PBXFileReference; lastKnownFileType = text.plist.strings; name = nb; path = nb.lproj/Main.strings; sourceTree = "<group>"; };
		9874F439DA3EA5854A454687 /* MerchantDropInUIViewController.swift */ = {isa = PBXFileReference; lastKnownFileType = sourcecode.swift; path = MerchantDropInUIViewController.swift; sourceTree = "<group>"; };
		A1604A656AF654D7422A2A5E /* fr */ = {isa = PBXFileReference; lastKnownFileType = text.plist.strings; name = fr; path = fr.lproj/Main.strings; sourceTree = "<group>"; };
		A19EF5622B20E22E00A72F60 /* .swiftlint.yml */ = {isa = PBXFileReference; fileEncoding = 4; lastKnownFileType = text.yaml; path = .swiftlint.yml; sourceTree = "<group>"; };
		A6AEF11B151368BF993C3EA9 /* TestScenario.swift */ = {isa = PBXFileReference; lastKnownFileType = sourcecode.swift; path = TestScenario.swift; sourceTree = "<group>"; };
		B18D7E7738BF86467B0F1465 /* Images.xcassets */ = {isa = PBXFileReference; lastKnownFileType = folder.assetcatalog; path = Images.xcassets; sourceTree = "<group>"; };
		B1FD8065D40A2D691F643F3B /* UIViewController+API.swift */ = {isa = PBXFileReference; lastKnownFileType = sourcecode.swift; path = "UIViewController+API.swift"; sourceTree = "<group>"; };
		B866FF13033A5CB8B4C3388E /* MerchantHeadlessCheckoutRawDataViewController.swift */ = {isa = PBXFileReference; lastKnownFileType = sourcecode.swift; path = MerchantHeadlessCheckoutRawDataViewController.swift; sourceTree = "<group>"; };
		C18C9664115CFDEB59FED19A /* MerchantSessionAndSettingsViewController.swift */ = {isa = PBXFileReference; lastKnownFileType = sourcecode.swift; path = MerchantSessionAndSettingsViewController.swift; sourceTree = "<group>"; };
		C4DFE77F28AB538220A0F6EE /* ka */ = {isa = PBXFileReference; lastKnownFileType = text.plist.strings; name = ka; path = ka.lproj/Main.strings; sourceTree = "<group>"; };
		C7EB86C62BA46BF51C64ABC2 /* nb */ = {isa = PBXFileReference; lastKnownFileType = text.plist.strings; name = nb; path = nb.lproj/LaunchScreen.strings; sourceTree = "<group>"; };
		D4139D8F153BB399DA67F2EE /* ViewController+PrimerUIHelpers.swift */ = {isa = PBXFileReference; lastKnownFileType = sourcecode.swift; path = "ViewController+PrimerUIHelpers.swift"; sourceTree = "<group>"; };
		D5C1B1F65A9382606A25CE77 /* el */ = {isa = PBXFileReference; lastKnownFileType = text.plist.strings; name = el; path = el.lproj/Main.strings; sourceTree = "<group>"; };
		DAC5687FF32E8661F1A00CE5 /* AppDelegate.swift */ = {isa = PBXFileReference; lastKnownFileType = sourcecode.swift; path = AppDelegate.swift; sourceTree = "<group>"; };
		DBC8EA85D1CBC1EC4AB3EB8C /* fr */ = {isa = PBXFileReference; lastKnownFileType = text.plist.strings; name = fr; path = fr.lproj/LaunchScreen.strings; sourceTree = "<group>"; };
		DECCDC4079DC6471CEDDEA84 /* sv */ = {isa = PBXFileReference; lastKnownFileType = text.plist.strings; name = sv; path = sv.lproj/LaunchScreen.strings; sourceTree = "<group>"; };
		E11F47502B06C5030091C31F /* BanksListView.swift */ = {isa = PBXFileReference; fileEncoding = 4; lastKnownFileType = sourcecode.swift; path = BanksListView.swift; sourceTree = "<group>"; };
		E11F47512B06C5030091C31F /* BanksListModel.swift */ = {isa = PBXFileReference; fileEncoding = 4; lastKnownFileType = sourcecode.swift; path = BanksListModel.swift; sourceTree = "<group>"; };
		E11F47522B06C5030091C31F /* ImageViewWithUrl.swift */ = {isa = PBXFileReference; fileEncoding = 4; lastKnownFileType = sourcecode.swift; path = ImageViewWithUrl.swift; sourceTree = "<group>"; };
		E129D66F2B162022004694F9 /* MerchantHeadlessCheckoutBankViewController.swift */ = {isa = PBXFileReference; fileEncoding = 4; lastKnownFileType = sourcecode.swift; path = MerchantHeadlessCheckoutBankViewController.swift; sourceTree = "<group>"; };
		E1AB44D12AFE13AF00639DC5 /* URL+NetworkHeaders.swift */ = {isa = PBXFileReference; fileEncoding = 4; lastKnownFileType = sourcecode.swift; path = "URL+NetworkHeaders.swift"; sourceTree = "<group>"; };
		E1C3EF0BA039C0A50EDE13A5 /* nl */ = {isa = PBXFileReference; lastKnownFileType = text.plist.strings; name = nl; path = nl.lproj/Main.strings; sourceTree = "<group>"; };
		E7640DB186F9638C2F556F77 /* it */ = {isa = PBXFileReference; lastKnownFileType = text.plist.strings; name = it; path = it.lproj/Main.strings; sourceTree = "<group>"; };
		E8DE1E4FB055B60582977315 /* Networking.swift */ = {isa = PBXFileReference; lastKnownFileType = sourcecode.swift; path = Networking.swift; sourceTree = "<group>"; };
		F08F63D72B9B5A7C006EF9A9 /* SessionConfiguration.swift */ = {isa = PBXFileReference; lastKnownFileType = sourcecode.swift; path = SessionConfiguration.swift; sourceTree = "<group>"; };
		F08F63D92B9B5BC5006EF9A9 /* AppetizeConfigProvider.swift */ = {isa = PBXFileReference; lastKnownFileType = sourcecode.swift; path = AppetizeConfigProvider.swift; sourceTree = "<group>"; };
		F08F63DB2B9F27B0006EF9A9 /* MetadataParser.swift */ = {isa = PBXFileReference; lastKnownFileType = sourcecode.swift; path = MetadataParser.swift; sourceTree = "<group>"; };
		F816A2444633C4336A7CB071 /* en */ = {isa = PBXFileReference; lastKnownFileType = text.plist.strings; name = en; path = en.lproj/Main.strings; sourceTree = "<group>"; };
		F9023841AFCE8E3205CB713A /* String+Extensions.swift */ = {isa = PBXFileReference; lastKnownFileType = sourcecode.swift; path = "String+Extensions.swift"; sourceTree = "<group>"; };
		FB1F71737862EF5D0F4FE5AB /* Info.plist */ = {isa = PBXFileReference; lastKnownFileType = text.plist; path = Info.plist; sourceTree = "<group>"; };
		FC8A21D574BAEF7E0ED9E9CD /* pt-PT */ = {isa = PBXFileReference; lastKnownFileType = text.plist.strings; name = "pt-PT"; path = "pt-PT.lproj/Main.strings"; sourceTree = "<group>"; };
		FEEF675F553A6AD99750CB0F /* nl */ = {isa = PBXFileReference; lastKnownFileType = text.plist.strings; name = nl; path = nl.lproj/LaunchScreen.strings; sourceTree = "<group>"; };
		FF4B1BBF378E48EBDBDCEE2A /* ka */ = {isa = PBXFileReference; lastKnownFileType = text.plist.strings; name = ka; path = ka.lproj/LaunchScreen.strings; sourceTree = "<group>"; };
/* End PBXFileReference section */

/* Begin PBXFrameworksBuildPhase section */
		70DF25A36D08F36CBD603C15 /* Frameworks */ = {
			isa = PBXFrameworksBuildPhase;
			buildActionMask = 2147483647;
			files = (
			);
			runOnlyForDeploymentPostprocessing = 0;
		};
		CB612F7DF16CD3190025327F /* Frameworks */ = {
			isa = PBXFrameworksBuildPhase;
			buildActionMask = 2147483647;
			files = (
				3490AF6884474E978B61AAFA /* Pods_Debug_App.framework in Frameworks */,
			);
			runOnlyForDeploymentPostprocessing = 0;
		};
/* End PBXFrameworksBuildPhase section */

/* Begin PBXGroup section */
		0489E2B92B68F70400FA0682 /* Utilities */ = {
			isa = PBXGroup;
			children = (
				0489E2BA2B68F71300FA0682 /* TapGestureRecognizer.swift */,
				F08F63D92B9B5BC5006EF9A9 /* AppetizeConfigProvider.swift */,
				F08F63DB2B9F27B0006EF9A9 /* MetadataParser.swift */,
				0478EAFD2C247BD600A4F5E2 /* TestHelper.swift */,
			);
			path = Utilities;
			sourceTree = "<group>";
		};
		04921D0C2BFB79DC004DFB4D /* NolPayHeadless */ = {
			isa = PBXGroup;
			children = (
				04921D0B2BFB79DC004DFB4D /* MerchantHeadlessCheckoutNolPayViewController.swift */,
			);
			path = NolPayHeadless;
			sourceTree = "<group>";
		};
		04F323602BD408C600F5927C /* Tests */ = {
			isa = PBXGroup;
			children = (
				0453CB3A2C0A08AD00C8C750 /* DebugAppTestPlan.xctestplan */,
				04C1906F2BEA5B75009A225A /* UnitTestsTestPlan.xctestplan */,
				04F3235E2BD408C600F5927C /* Debug App Tests-Info.plist */,
				04F3235D2BD408C600F5927C /* AppetizeConfigTests.swift */,
				04F3235F2BD408C600F5927C /* MetadataParserTests.swift */,
			);
			path = Tests;
			sourceTree = "<group>";
		};
		094077DEFDC2739B10CF4183 /* Resources */ = {
			isa = PBXGroup;
			children = (
				2A9F290E21D650154DEB2F19 /* Localized Views */,
				B18D7E7738BF86467B0F1465 /* Images.xcassets */,
			);
			path = Resources;
			sourceTree = "<group>";
		};
		0E5CB4D963647832FF985B29 /* View Controllers */ = {
			isa = PBXGroup;
			children = (
				876140ED2B6BE8860058CA8C /* Merchant Helpers */,
				EF5FBE3673FBCB40F55F4DC0 /* New UI */,
				9874F439DA3EA5854A454687 /* MerchantDropInUIViewController.swift */,
				72E691B9A6A8EBB9F6A6B266 /* MerchantHeadlessCheckoutAvailablePaymentMethodsViewController.swift */,
				B866FF13033A5CB8B4C3388E /* MerchantHeadlessCheckoutRawDataViewController.swift */,
				404E173A513B986A36F835F7 /* MerchantHeadlessCheckoutRawPhoneNumberDataViewController.swift */,
				4C353D84EABA4990DAB4DD28 /* MerchantHeadlessCheckoutRawRetailDataViewController.swift */,
				049A055D2B4BF057002CEEBA /* MerchantHeadlessVaultManagerViewController.swift */,
				00E3C8FE62D22147335F2455 /* MerchantResultViewController.swift */,
				C18C9664115CFDEB59FED19A /* MerchantSessionAndSettingsViewController.swift */,
			);
			path = "View Controllers";
			sourceTree = "<group>";
		};
		1C9799A622D0CCDBBF94925B = {
			isa = PBXGroup;
			children = (
				A19EF5622B20E22E00A72F60 /* .swiftlint.yml */,
				FBDF3F8B5F93A0EC28048640 /* Project */,
				DF30711EB149C64C364BB79A /* Products */,
				61E8D69DF93462D748F446DF /* Pods */,
				636E80971880B3FDB4CCB657 /* Frameworks */,
			);
			sourceTree = "<group>";
		};
		2A9F290E21D650154DEB2F19 /* Localized Views */ = {
			isa = PBXGroup;
			children = (
				FC701AFD94F96F0F1D108D1A /* LaunchScreen.xib */,
				CE259612A00F85709107B872 /* Main.storyboard */,
			);
			path = "Localized Views";
			sourceTree = "<group>";
		};
		553A7EDE72B8249F55A0E6B9 /* Extension */ = {
			isa = PBXGroup;
			children = (
				1594BC5C96ECC3F46C811B2F /* Data+Extensions.swift */,
				9128566126AA7F571FFECA3A /* Range+Extensions.swift */,
				F9023841AFCE8E3205CB713A /* String+Extensions.swift */,
				93F15C1E46C70C3D73B50F31 /* UIStackViewExtensions.swift */,
				B1FD8065D40A2D691F643F3B /* UIViewController+API.swift */,
				39CCCB917D1881082ED75975 /* ViewController+Primer.swift */,
				D4139D8F153BB399DA67F2EE /* ViewController+PrimerUIHelpers.swift */,
				04F3235B2BD2F99000F5927C /* UIApplication+Extensions.swift */,
			);
			path = Extension;
			sourceTree = "<group>";
		};
		5E99BB590FD6521F2D5403BB /* Sources */ = {
			isa = PBXGroup;
			children = (
				553A7EDE72B8249F55A0E6B9 /* Extension */,
				D9AC6F54A87D432982864A63 /* Model */,
				64FB843527A1671D550B536F /* Network */,
				0489E2B92B68F70400FA0682 /* Utilities */,
				F214F09DF97D2A83FC7D0BE0 /* View */,
				0E5CB4D963647832FF985B29 /* View Controllers */,
				DAC5687FF32E8661F1A00CE5 /* AppDelegate.swift */,
			);
			path = Sources;
			sourceTree = "<group>";
		};
		61E8D69DF93462D748F446DF /* Pods */ = {
			isa = PBXGroup;
			children = (
				890C8423CA9B93A90032AB4E /* Pods-Debug App.debug.xcconfig */,
				8E5E2B1F334A7FF267DAD488 /* Pods-Debug App.release.xcconfig */,
			);
			path = Pods;
			sourceTree = "<group>";
		};
		636E80971880B3FDB4CCB657 /* Frameworks */ = {
			isa = PBXGroup;
			children = (
				8A04139ABE5EC60A8554C826 /* Pods_Debug_App.framework */,
			);
			name = Frameworks;
			sourceTree = "<group>";
		};
		64FB843527A1671D550B536F /* Network */ = {
			isa = PBXGroup;
			children = (
				E8DE1E4FB055B60582977315 /* Networking.swift */,
				E1AB44D12AFE13AF00639DC5 /* URL+NetworkHeaders.swift */,
			);
			path = Network;
			sourceTree = "<group>";
		};
		876140D32B63F79E0058CA8C /* KlarnaHeadless */ = {
			isa = PBXGroup;
			children = (
				876140D42B63F7DB0058CA8C /* MerchantHeadlessCheckoutKlarnaViewController.swift */,
				876140E52B67F3B30058CA8C /* MerchantHeadlessCheckoutKlarnaViewController+Klarna.swift */,
				876141072B8346650058CA8C /* MerchantHeadlessKlarnaInitializationView.swift */,
				8761410B2B849A250058CA8C /* MerchantHeadlessKlarnaInitializationView+Elements.swift */,
				876141092B8355920058CA8C /* MerchantHeadlessKlarnaInitializationViewModel.swift */,
			);
			path = KlarnaHeadless;
			sourceTree = "<group>";
		};
		876140ED2B6BE8860058CA8C /* Merchant Helpers */ = {
			isa = PBXGroup;
			children = (
				876140EE2B6BE8C20058CA8C /* MerchantHelpers.swift */,
			);
			path = "Merchant Helpers";
			sourceTree = "<group>";
		};
<<<<<<< HEAD
		87FC1AC52BE50DE400C9F474 /* StripeAchHeadless */ = {
			isa = PBXGroup;
			children = (
				87FC1AC62BE50E0B00C9F474 /* MerchantHeadlessCheckoutStripeAchViewController.swift */,
				87FC1ACC2BE51DCA00C9F474 /* MerchantHeadlessCheckoutStripeAchViewController+StripeAch.swift */,
				87FC1AC82BE518BC00C9F474 /* MerchantHeadlessStripeAchFieldsView.swift */,
				87FC1ACA2BE5194100C9F474 /* MerchantHeadlessStripeAchFieldsViewModel.swift */,
			);
			path = StripeAchHeadless;
            sourceTree = "<group>";
        };
		B95BD05FA35DEBA6590295C1 /* Frameworks */ = {
			isa = PBXGroup;
			children = (
				6CE35D46899628C6CD12A480 /* Pods_Debug_App.framework */,
			);
			name = Frameworks;
			sourceTree = "<group>";
		};
=======
>>>>>>> 25bdd633
		D9AC6F54A87D432982864A63 /* Model */ = {
			isa = PBXGroup;
			children = (
				72845A3010F10A88F2EC7849 /* CheckoutTheme.swift */,
				229849A3DBE0858EE90673B9 /* CreateClientToken.swift */,
				A6AEF11B151368BF993C3EA9 /* TestScenario.swift */,
				70D3D6CF0F006A06B7CEC71B /* TransactionResponse.swift */,
				F08F63D72B9B5A7C006EF9A9 /* SessionConfiguration.swift */,
			);
			path = Model;
			sourceTree = "<group>";
		};
		DF30711EB149C64C364BB79A /* Products */ = {
			isa = PBXGroup;
			children = (
				483D2036DE3F89CA2C244C4F /* Debug App Tests.xctest */,
				68E2722188A5A2948DB31144 /* Debug App.app */,
			);
			name = Products;
			sourceTree = "<group>";
		};
		E11F474E2B06C5030091C31F /* FormWithRedirect */ = {
			isa = PBXGroup;
			children = (
				E129D66F2B162022004694F9 /* MerchantHeadlessCheckoutBankViewController.swift */,
				E11F47502B06C5030091C31F /* BanksListView.swift */,
				E11F47512B06C5030091C31F /* BanksListModel.swift */,
				E11F47522B06C5030091C31F /* ImageViewWithUrl.swift */,
			);
			path = FormWithRedirect;
			sourceTree = "<group>";
		};
		EF5FBE3673FBCB40F55F4DC0 /* New UI */ = {
			isa = PBXGroup;
			children = (
				87FC1AC52BE50DE400C9F474 /* StripeAchHeadless */,
				04921D0C2BFB79DC004DFB4D /* NolPayHeadless */,
				876140D32B63F79E0058CA8C /* KlarnaHeadless */,
				E11F474E2B06C5030091C31F /* FormWithRedirect */,
				0ED746F8924E70AD868BC0F4 /* MerchantNewLineItemViewController.swift */,
			);
			path = "New UI";
			sourceTree = "<group>";
		};
		F214F09DF97D2A83FC7D0BE0 /* View */ = {
			isa = PBXGroup;
			children = (
				4E79C93EA805E87E1137A513 /* PaymentMethodCell.swift */,
			);
			path = View;
			sourceTree = "<group>";
		};
		FBDF3F8B5F93A0EC28048640 /* Project */ = {
			isa = PBXGroup;
			children = (
				04F323602BD408C600F5927C /* Tests */,
				094077DEFDC2739B10CF4183 /* Resources */,
				5E99BB590FD6521F2D5403BB /* Sources */,
				4ACFB17A73AB7240BED98585 /* ExampleApp.entitlements */,
				FB1F71737862EF5D0F4FE5AB /* Info.plist */,
			);
			name = Project;
			sourceTree = "<group>";
		};
/* End PBXGroup section */

/* Begin PBXNativeTarget section */
		301F25EE1514F3AF2E4A7FBD /* Debug App Tests */ = {
			isa = PBXNativeTarget;
			buildConfigurationList = 4700FFD06E10F0EE123A7B8B /* Build configuration list for PBXNativeTarget "Debug App Tests" */;
			buildPhases = (
				1E0FCAD905F5F8F13B6A164B /* Sources */,
				9CED4C4EFACB340F3C55B1F0 /* Resources */,
				D11E367C3560C383BC4CA0A7 /* Embed Frameworks */,
				70DF25A36D08F36CBD603C15 /* Frameworks */,
			);
			buildRules = (
			);
			dependencies = (
				0F2453263528C0A3659CD00A /* PBXTargetDependency */,
			);
			name = "Debug App Tests";
			productName = "Debug App Tests";
			productReference = 483D2036DE3F89CA2C244C4F /* Debug App Tests.xctest */;
			productType = "com.apple.product-type.bundle.unit-test";
		};
		BEB14ABCDF34E3D24759EAAB /* Debug App */ = {
			isa = PBXNativeTarget;
			buildConfigurationList = CA98A6B11506835A81F6391A /* Build configuration list for PBXNativeTarget "Debug App" */;
			buildPhases = (
				E5CC3CD543B0D184650C42C4 /* [CP] Check Pods Manifest.lock */,
				66BB6A7BADD3A9CDD6412CE2 /* Sources */,
				10FBAAC827CE0E3983CD7597 /* Resources */,
				73B416AD9A0CB3B0EA16AF79 /* Embed Frameworks */,
				CB612F7DF16CD3190025327F /* Frameworks */,
				A18BD8BD2AFE4B0900923C87 /* SwiftLint */,
				A5352557C7C139F907E09B0F /* [CP] Embed Pods Frameworks */,
			);
			buildRules = (
			);
			dependencies = (
			);
			name = "Debug App";
			productName = "Debug App";
			productReference = 68E2722188A5A2948DB31144 /* Debug App.app */;
			productType = "com.apple.product-type.application";
		};
/* End PBXNativeTarget section */

/* Begin PBXProject section */
		25AB41367F759CCDA1881AD2 /* Project object */ = {
			isa = PBXProject;
			attributes = {
				BuildIndependentTargetsInParallel = YES;
				ORGANIZATIONNAME = "Primer API Ltd";
				TargetAttributes = {
					301F25EE1514F3AF2E4A7FBD = {
						TestTargetID = BEB14ABCDF34E3D24759EAAB;
					};
				};
			};
			buildConfigurationList = 10479B54C02C96DE0B327687 /* Build configuration list for PBXProject "Primer.io Debug App" */;
			compatibilityVersion = "Xcode 13.0";
			developmentRegion = en;
			hasScannedForEncodings = 0;
			knownRegions = (
				Base,
				ar,
				da,
				de,
				el,
				en,
				es,
				fr,
				it,
				ka,
				nb,
				nl,
				pl,
				"pt-PT",
				sv,
				tr,
			);
			mainGroup = 1C9799A622D0CCDBBF94925B;
			productRefGroup = DF30711EB149C64C364BB79A /* Products */;
			projectDirPath = "";
			projectRoot = "";
			targets = (
				BEB14ABCDF34E3D24759EAAB /* Debug App */,
				301F25EE1514F3AF2E4A7FBD /* Debug App Tests */,
			);
		};
/* End PBXProject section */

/* Begin PBXResourcesBuildPhase section */
		10FBAAC827CE0E3983CD7597 /* Resources */ = {
			isa = PBXResourcesBuildPhase;
			buildActionMask = 2147483647;
			files = (
				A19EF5632B20E22E00A72F60 /* .swiftlint.yml in Resources */,
				EA7FAA4F8476BD3711D628CB /* Images.xcassets in Resources */,
				F0C2147F6FA26527BE55549A /* LaunchScreen.xib in Resources */,
				949864026D1CDE6F5C62C66E /* Main.storyboard in Resources */,
			);
			runOnlyForDeploymentPostprocessing = 0;
		};
		9CED4C4EFACB340F3C55B1F0 /* Resources */ = {
			isa = PBXResourcesBuildPhase;
			buildActionMask = 2147483647;
			files = (
				0453CB3B2C0A08AD00C8C750 /* DebugAppTestPlan.xctestplan in Resources */,
				04F323622BD408C600F5927C /* Debug App Tests-Info.plist in Resources */,
			);
			runOnlyForDeploymentPostprocessing = 0;
		};
/* End PBXResourcesBuildPhase section */

/* Begin PBXShellScriptBuildPhase section */
		A18BD8BD2AFE4B0900923C87 /* SwiftLint */ = {
			isa = PBXShellScriptBuildPhase;
			alwaysOutOfDate = 1;
			buildActionMask = 2147483647;
			files = (
			);
			inputFileListPaths = (
			);
			inputPaths = (
			);
			name = SwiftLint;
			outputFileListPaths = (
			);
			outputPaths = (
			);
			runOnlyForDeploymentPostprocessing = 0;
			shellPath = /bin/sh;
			shellScript = "if [[ \"$(uname -m)\" == arm64 ]]; then\n    export PATH=\"/opt/homebrew/bin:$PATH\"\nfi\n\nif which swiftlint > /dev/null; then\n  swiftlint\nelse\n  echo \"warning: SwiftLint not installed, download from https://github.com/realm/SwiftLint\"\nfi\n";
		};
		A5352557C7C139F907E09B0F /* [CP] Embed Pods Frameworks */ = {
			isa = PBXShellScriptBuildPhase;
			buildActionMask = 2147483647;
			files = (
			);
			inputFileListPaths = (
				"${PODS_ROOT}/Target Support Files/Pods-Debug App/Pods-Debug App-frameworks-${CONFIGURATION}-input-files.xcfilelist",
			);
			name = "[CP] Embed Pods Frameworks";
			outputFileListPaths = (
				"${PODS_ROOT}/Target Support Files/Pods-Debug App/Pods-Debug App-frameworks-${CONFIGURATION}-output-files.xcfilelist",
			);
			runOnlyForDeploymentPostprocessing = 0;
			shellPath = /bin/sh;
			shellScript = "\"${PODS_ROOT}/Target Support Files/Pods-Debug App/Pods-Debug App-frameworks.sh\"\n";
			showEnvVarsInLog = 0;
		};
		E5CC3CD543B0D184650C42C4 /* [CP] Check Pods Manifest.lock */ = {
			isa = PBXShellScriptBuildPhase;
			buildActionMask = 2147483647;
			files = (
			);
			inputFileListPaths = (
			);
			inputPaths = (
				"${PODS_PODFILE_DIR_PATH}/Podfile.lock",
				"${PODS_ROOT}/Manifest.lock",
			);
			name = "[CP] Check Pods Manifest.lock";
			outputFileListPaths = (
			);
			outputPaths = (
				"$(DERIVED_FILE_DIR)/Pods-Debug App-checkManifestLockResult.txt",
			);
			runOnlyForDeploymentPostprocessing = 0;
			shellPath = /bin/sh;
			shellScript = "diff \"${PODS_PODFILE_DIR_PATH}/Podfile.lock\" \"${PODS_ROOT}/Manifest.lock\" > /dev/null\nif [ $? != 0 ] ; then\n    # print error to STDERR\n    echo \"error: The sandbox is not in sync with the Podfile.lock. Run 'pod install' or update your CocoaPods installation.\" >&2\n    exit 1\nfi\n# This output is used by Xcode 'outputs' to avoid re-running this script phase.\necho \"SUCCESS\" > \"${SCRIPT_OUTPUT_FILE_0}\"\n";
			showEnvVarsInLog = 0;
		};
/* End PBXShellScriptBuildPhase section */

/* Begin PBXSourcesBuildPhase section */
		1E0FCAD905F5F8F13B6A164B /* Sources */ = {
			isa = PBXSourcesBuildPhase;
			buildActionMask = 2147483647;
			files = (
				F03699592AC2E63700E4179D /* BuildFile in Sources */,
				04F323612BD408C600F5927C /* AppetizeConfigTests.swift in Sources */,
				04F323632BD408C600F5927C /* MetadataParserTests.swift in Sources */,
			);
			runOnlyForDeploymentPostprocessing = 0;
		};
		66BB6A7BADD3A9CDD6412CE2 /* Sources */ = {
			isa = PBXSourcesBuildPhase;
			buildActionMask = 2147483647;
			files = (
				D886D8E47D883304B505CE11 /* AppDelegate.swift in Sources */,
				60F7E716B34BE721651566DA /* Data+Extensions.swift in Sources */,
				CE5E673A96BB5B96AE5EFC56 /* Range+Extensions.swift in Sources */,
				85605C241F1CD45BA676D4A7 /* String+Extensions.swift in Sources */,
				04F323662BD40A2300F5927C /* MerchantNewLineItemViewController.swift in Sources */,
				87FC1AC72BE50E0B00C9F474 /* MerchantHeadlessCheckoutStripeAchViewController.swift in Sources */,
				0BB8BB3F9A6AC28A0C107DC8 /* UIStackViewExtensions.swift in Sources */,
				87FC1ACD2BE51DCA00C9F474 /* MerchantHeadlessCheckoutStripeAchViewController+StripeAch.swift in Sources */,
				DE53DA2D0AD108306C92E198 /* UIViewController+API.swift in Sources */,
				85EDC3F175D699BFF6BD48EF /* ViewController+Primer.swift in Sources */,
				60F6C3AFA11A7EDB0687856A /* ViewController+PrimerUIHelpers.swift in Sources */,
				5E24CD5B3084FE3E8A3E85EC /* CheckoutTheme.swift in Sources */,
				04F323642BD409FE00F5927C /* BanksListModel.swift in Sources */,
				87FC1AC92BE518BC00C9F474 /* MerchantHeadlessStripeAchFieldsView.swift in Sources */,
				AAE3B30B64B6822A20987FCA /* CreateClientToken.swift in Sources */,
				F08F63D82B9B5A7C006EF9A9 /* SessionConfiguration.swift in Sources */,
				87FC1ACB2BE5194100C9F474 /* MerchantHeadlessStripeAchFieldsViewModel.swift in Sources */,
				04F323652BD40A0E00F5927C /* MerchantHeadlessCheckoutBankViewController.swift in Sources */,
				876141082B8346650058CA8C /* MerchantHeadlessKlarnaInitializationView.swift in Sources */,
				C75A11E6AEEFC2B7A29BBC04 /* TestScenario.swift in Sources */,
				F08F63DC2B9F27B0006EF9A9 /* MetadataParser.swift in Sources */,
				E1A2971F2B021ABA005ADA51 /* URL+NetworkHeaders.swift in Sources */,
				FD5ADBCFA70DB606339F3AF2 /* TransactionResponse.swift in Sources */,
				876140D52B63F7DB0058CA8C /* MerchantHeadlessCheckoutKlarnaViewController.swift in Sources */,
				049A055E2B4BF057002CEEBA /* MerchantHeadlessVaultManagerViewController.swift in Sources */,
				53E3182FFC4E5F05D866CFAE /* Networking.swift in Sources */,
				592E00D98C8835CBCDAA26D9 /* MerchantDropInUIViewController.swift in Sources */,
				8761410A2B8355920058CA8C /* MerchantHeadlessKlarnaInitializationViewModel.swift in Sources */,
				04921D0D2BFB79DC004DFB4D /* MerchantHeadlessCheckoutNolPayViewController.swift in Sources */,
				135E5BFD51371FABB5FF35D3 /* MerchantHeadlessCheckoutAvailablePaymentMethodsViewController.swift in Sources */,
				E11F47542B06C5030091C31F /* BanksListView.swift in Sources */,
				AD9CF1073EE0676E6640481A /* MerchantHeadlessCheckoutRawDataViewController.swift in Sources */,
				72F8D6065334FCD5B726A52C /* MerchantHeadlessCheckoutRawPhoneNumberDataViewController.swift in Sources */,
				14EE32F4821BD1F19F75227F /* MerchantHeadlessCheckoutRawRetailDataViewController.swift in Sources */,
				F02F496FD20B5291C044F62C /* MerchantResultViewController.swift in Sources */,
				04F3235C2BD2F99000F5927C /* UIApplication+Extensions.swift in Sources */,
				8761410C2B849A250058CA8C /* MerchantHeadlessKlarnaInitializationView+Elements.swift in Sources */,
				0478EAFE2C247BD600A4F5E2 /* TestHelper.swift in Sources */,
				876140EF2B6BE8C20058CA8C /* MerchantHelpers.swift in Sources */,
				0489E2BB2B68F71300FA0682 /* TapGestureRecognizer.swift in Sources */,
				F08F63DA2B9B5BC5006EF9A9 /* AppetizeConfigProvider.swift in Sources */,
				E11F47562B06C5030091C31F /* ImageViewWithUrl.swift in Sources */,
				34CDCA7B403C001E4C55D26D /* MerchantSessionAndSettingsViewController.swift in Sources */,
				876140E62B67F3B30058CA8C /* MerchantHeadlessCheckoutKlarnaViewController+Klarna.swift in Sources */,
				C0115AC7BC96FDF49EF8E530 /* PaymentMethodCell.swift in Sources */,
			);
			runOnlyForDeploymentPostprocessing = 0;
		};
/* End PBXSourcesBuildPhase section */

/* Begin PBXTargetDependency section */
		0F2453263528C0A3659CD00A /* PBXTargetDependency */ = {
			isa = PBXTargetDependency;
			name = "Debug App";
			target = BEB14ABCDF34E3D24759EAAB /* Debug App */;
			targetProxy = FED76127253C549C91488087 /* PBXContainerItemProxy */;
		};
/* End PBXTargetDependency section */

/* Begin PBXVariantGroup section */
		CE259612A00F85709107B872 /* Main.storyboard */ = {
			isa = PBXVariantGroup;
			children = (
				942332BD921CBCAFBC77BD6D /* ar */,
				7480FE5F665CC66C092BC95A /* Base */,
				6D665EEA8106E51925C3CF2B /* da */,
				2A328E38DA586FFE0ED2894B /* de */,
				D5C1B1F65A9382606A25CE77 /* el */,
				F816A2444633C4336A7CB071 /* en */,
				6493EA8D95DDA066DE982B24 /* es */,
				A1604A656AF654D7422A2A5E /* fr */,
				E7640DB186F9638C2F556F77 /* it */,
				C4DFE77F28AB538220A0F6EE /* ka */,
				98079137F3DE1FE6221DA7EC /* nb */,
				E1C3EF0BA039C0A50EDE13A5 /* nl */,
				92BE0A1A904DCEA405A11CC1 /* pl */,
				FC8A21D574BAEF7E0ED9E9CD /* pt-PT */,
				1D05E65C196E6715D7D8B0C6 /* sv */,
				2E64F057A39A91CA01CCB57F /* tr */,
			);
			name = Main.storyboard;
			sourceTree = "<group>";
		};
		FC701AFD94F96F0F1D108D1A /* LaunchScreen.xib */ = {
			isa = PBXVariantGroup;
			children = (
				33E18D5B5190C64631309D1B /* ar */,
				6D2261DDEE5DC5D2ED518037 /* Base */,
				13FA89917603E4BA5BB66AFC /* da */,
				0FD08B8CE57A11D1E35A8684 /* de */,
				8A3FDC6FE0EB5AB5828D4D80 /* el */,
				0DA32ABCF07A4EBED014327B /* es */,
				DBC8EA85D1CBC1EC4AB3EB8C /* fr */,
				743E00065B4A8D6C95092A23 /* it */,
				FF4B1BBF378E48EBDBDCEE2A /* ka */,
				C7EB86C62BA46BF51C64ABC2 /* nb */,
				FEEF675F553A6AD99750CB0F /* nl */,
				721B75053C8E82756FB8AD0D /* pl */,
				01C09DEAB07F42004B26A278 /* pt-PT */,
				DECCDC4079DC6471CEDDEA84 /* sv */,
				52F54EC3C1ACE19DF48BD6E2 /* tr */,
			);
			name = LaunchScreen.xib;
			sourceTree = "<group>";
		};
/* End PBXVariantGroup section */

/* Begin XCBuildConfiguration section */
		313E094F25A94116E340B043 /* Debug */ = {
			isa = XCBuildConfiguration;
			baseConfigurationReference = 890C8423CA9B93A90032AB4E /* Pods-Debug App.debug.xcconfig */;
			buildSettings = {
				ASSETCATALOG_COMPILER_APPICON_NAME = AppIcon;
				CODE_SIGN_ENTITLEMENTS = "$(SRCROOT)/ExampleApp.entitlements";
				CODE_SIGN_IDENTITY = "Apple Development";
				"CODE_SIGN_IDENTITY[sdk=iphoneos*]" = "iPhone Developer";
				CODE_SIGN_STYLE = Manual;
				DEVELOPMENT_TEAM = "";
				"DEVELOPMENT_TEAM[sdk=iphoneos*]" = N8UN9TR5DY;
				ENABLE_PREVIEWS = YES;
				INFOPLIST_FILE = Info.plist;
				INFOPLIST_KEY_CFBundleDisplayName = "Primer Debug";
				LD_RUNPATH_SEARCH_PATHS = (
					"$(inherited)",
					"@executable_path/Frameworks",
				);
				PRODUCT_BUNDLE_IDENTIFIER = com.primerapi.PrimerSDKExample;
				PRODUCT_NAME = "Debug App";
				PROVISIONING_PROFILE_SPECIFIER = "";
				"PROVISIONING_PROFILE_SPECIFIER[sdk=iphoneos*]" = "match Development com.primerapi.PrimerSDKExample";
				SDKROOT = iphoneos;
				SUPPORTED_PLATFORMS = "iphoneos iphonesimulator";
				SUPPORTS_MACCATALYST = NO;
				SUPPORTS_MAC_DESIGNED_FOR_IPHONE_IPAD = NO;
				SUPPORTS_XR_DESIGNED_FOR_IPHONE_IPAD = NO;
				SWIFT_ACTIVE_COMPILATION_CONDITIONS = DEBUG;
				SWIFT_COMPILATION_MODE = singlefile;
				SWIFT_OPTIMIZATION_LEVEL = "-Onone";
				SWIFT_VERSION = 5.0;
				TARGETED_DEVICE_FAMILY = 1;
			};
			name = Debug;
		};
		44381669975E0C07E78FA641 /* Release */ = {
			isa = XCBuildConfiguration;
			baseConfigurationReference = 8E5E2B1F334A7FF267DAD488 /* Pods-Debug App.release.xcconfig */;
			buildSettings = {
				ASSETCATALOG_COMPILER_APPICON_NAME = AppIcon;
				CODE_SIGN_ENTITLEMENTS = "$(SRCROOT)/ExampleApp.entitlements";
				CODE_SIGN_IDENTITY = "Apple Development";
				"CODE_SIGN_IDENTITY[sdk=iphoneos*]" = "iPhone Developer";
				CODE_SIGN_STYLE = Manual;
				DEVELOPMENT_TEAM = "";
				"DEVELOPMENT_TEAM[sdk=iphoneos*]" = N8UN9TR5DY;
				ENABLE_PREVIEWS = YES;
				INFOPLIST_FILE = Info.plist;
				INFOPLIST_KEY_CFBundleDisplayName = "Primer Debug";
				LD_RUNPATH_SEARCH_PATHS = (
					"$(inherited)",
					"@executable_path/Frameworks",
				);
				PRODUCT_BUNDLE_IDENTIFIER = com.primerapi.PrimerSDKExample;
				PRODUCT_NAME = "Debug App";
				PROVISIONING_PROFILE_SPECIFIER = "";
				"PROVISIONING_PROFILE_SPECIFIER[sdk=iphoneos*]" = "match Development com.primerapi.PrimerSDKExample";
				SDKROOT = iphoneos;
				SUPPORTED_PLATFORMS = "iphoneos iphonesimulator";
				SUPPORTS_MACCATALYST = NO;
				SUPPORTS_MAC_DESIGNED_FOR_IPHONE_IPAD = NO;
				SUPPORTS_XR_DESIGNED_FOR_IPHONE_IPAD = NO;
				SWIFT_COMPILATION_MODE = wholemodule;
				SWIFT_OPTIMIZATION_LEVEL = "-Owholemodule";
				SWIFT_VERSION = 5.0;
				TARGETED_DEVICE_FAMILY = 1;
			};
			name = Release;
		};
		5434DA74E34D2EBEBD3D74C7 /* Debug */ = {
			isa = XCBuildConfiguration;
			buildSettings = {
				BUNDLE_LOADER = "$(TEST_HOST)";
				CODE_SIGN_IDENTITY = "iPhone Developer";
				DEVELOPMENT_TEAM = N8UN9TR5DY;
				INFOPLIST_FILE = "Tests/Debug App Tests-Info.plist";
				LD_RUNPATH_SEARCH_PATHS = (
					"$(inherited)",
					"@executable_path/Frameworks",
					"@loader_path/Frameworks",
				);
				PRODUCT_BUNDLE_IDENTIFIER = com.primerapi.PrimerSDKExampleTests;
				PRODUCT_NAME = "Debug App Tests";
				SDKROOT = iphoneos;
				SUPPORTS_MACCATALYST = NO;
				SUPPORTS_MAC_DESIGNED_FOR_IPHONE_IPAD = YES;
				SUPPORTS_XR_DESIGNED_FOR_IPHONE_IPAD = NO;
				SWIFT_ACTIVE_COMPILATION_CONDITIONS = DEBUG;
				SWIFT_COMPILATION_MODE = singlefile;
				SWIFT_OPTIMIZATION_LEVEL = "-Onone";
				SWIFT_VERSION = 5.0;
				TARGETED_DEVICE_FAMILY = "1,2";
				TEST_HOST = "$(BUILT_PRODUCTS_DIR)/Debug App.app/$(BUNDLE_EXECUTABLE_FOLDER_PATH)/Debug App";
				TEST_TARGET_NAME = "Debug App";
			};
			name = Debug;
		};
		C02E8D181B9F35EB41C35E07 /* Release */ = {
			isa = XCBuildConfiguration;
			buildSettings = {
				ALWAYS_SEARCH_USER_PATHS = NO;
				CLANG_ANALYZER_LOCALIZABILITY_NONLOCALIZED = YES;
				CLANG_ANALYZER_NONNULL = YES;
				CLANG_ANALYZER_NUMBER_OBJECT_CONVERSION = YES_AGGRESSIVE;
				CLANG_CXX_LANGUAGE_STANDARD = "gnu++14";
				CLANG_CXX_LIBRARY = "libc++";
				CLANG_ENABLE_MODULES = YES;
				CLANG_ENABLE_OBJC_ARC = YES;
				CLANG_ENABLE_OBJC_WEAK = YES;
				CLANG_WARN_BLOCK_CAPTURE_AUTORELEASING = YES;
				CLANG_WARN_BOOL_CONVERSION = YES;
				CLANG_WARN_COMMA = YES;
				CLANG_WARN_CONSTANT_CONVERSION = YES;
				CLANG_WARN_DEPRECATED_OBJC_IMPLEMENTATIONS = YES;
				CLANG_WARN_DIRECT_OBJC_ISA_USAGE = YES_ERROR;
				CLANG_WARN_DOCUMENTATION_COMMENTS = YES;
				CLANG_WARN_EMPTY_BODY = YES;
				CLANG_WARN_ENUM_CONVERSION = YES;
				CLANG_WARN_INFINITE_RECURSION = YES;
				CLANG_WARN_INT_CONVERSION = YES;
				CLANG_WARN_NON_LITERAL_NULL_CONVERSION = YES;
				CLANG_WARN_OBJC_IMPLICIT_RETAIN_SELF = YES;
				CLANG_WARN_OBJC_LITERAL_CONVERSION = YES;
				CLANG_WARN_OBJC_ROOT_CLASS = YES_ERROR;
				CLANG_WARN_QUOTED_INCLUDE_IN_FRAMEWORK_HEADER = YES;
				CLANG_WARN_RANGE_LOOP_ANALYSIS = YES;
				CLANG_WARN_STRICT_PROTOTYPES = YES;
				CLANG_WARN_SUSPICIOUS_MOVE = YES;
				CLANG_WARN_UNGUARDED_AVAILABILITY = YES_AGGRESSIVE;
				CLANG_WARN_UNREACHABLE_CODE = YES;
				CLANG_WARN__DUPLICATE_METHOD_MATCH = YES;
				COPY_PHASE_STRIP = NO;
				DEAD_CODE_STRIPPING = YES;
				DEBUG_INFORMATION_FORMAT = "dwarf-with-dsym";
				ENABLE_NS_ASSERTIONS = NO;
				ENABLE_STRICT_OBJC_MSGSEND = YES;
				GCC_C_LANGUAGE_STANDARD = gnu11;
				GCC_NO_COMMON_BLOCKS = YES;
				GCC_WARN_64_TO_32_BIT_CONVERSION = YES;
				GCC_WARN_ABOUT_RETURN_TYPE = YES_ERROR;
				GCC_WARN_UNDECLARED_SELECTOR = YES;
				GCC_WARN_UNINITIALIZED_AUTOS = YES_AGGRESSIVE;
				GCC_WARN_UNUSED_FUNCTION = YES;
				GCC_WARN_UNUSED_VARIABLE = YES;
				IPHONEOS_DEPLOYMENT_TARGET = 14.0;
				MTL_ENABLE_DEBUG_INFO = NO;
				PRODUCT_NAME = "$(TARGET_NAME)";
				VALIDATE_PRODUCT = YES;
			};
			name = Release;
		};
		F10A44A87CE1B40DAFF5D30F /* Release */ = {
			isa = XCBuildConfiguration;
			buildSettings = {
				BUNDLE_LOADER = "$(TEST_HOST)";
				CODE_SIGN_IDENTITY = "iPhone Developer";
				DEVELOPMENT_TEAM = N8UN9TR5DY;
				INFOPLIST_FILE = "Tests/Debug App Tests-Info.plist";
				LD_RUNPATH_SEARCH_PATHS = (
					"$(inherited)",
					"@executable_path/Frameworks",
					"@loader_path/Frameworks",
				);
				PRODUCT_BUNDLE_IDENTIFIER = com.primerapi.PrimerSDKExampleTests;
				PRODUCT_NAME = "Debug App Tests";
				SDKROOT = iphoneos;
				SUPPORTS_MACCATALYST = NO;
				SUPPORTS_MAC_DESIGNED_FOR_IPHONE_IPAD = YES;
				SUPPORTS_XR_DESIGNED_FOR_IPHONE_IPAD = NO;
				SWIFT_COMPILATION_MODE = wholemodule;
				SWIFT_OPTIMIZATION_LEVEL = "-Owholemodule";
				SWIFT_VERSION = 5.0;
				TARGETED_DEVICE_FAMILY = "1,2";
				TEST_HOST = "$(BUILT_PRODUCTS_DIR)/Debug App.app/$(BUNDLE_EXECUTABLE_FOLDER_PATH)/Debug App";
				TEST_TARGET_NAME = "Debug App";
			};
			name = Release;
		};
		F5CDF642D3EADA50CDF5FF84 /* Debug */ = {
			isa = XCBuildConfiguration;
			buildSettings = {
				ALWAYS_SEARCH_USER_PATHS = NO;
				CLANG_ANALYZER_LOCALIZABILITY_NONLOCALIZED = YES;
				CLANG_ANALYZER_NONNULL = YES;
				CLANG_ANALYZER_NUMBER_OBJECT_CONVERSION = YES_AGGRESSIVE;
				CLANG_CXX_LANGUAGE_STANDARD = "gnu++14";
				CLANG_CXX_LIBRARY = "libc++";
				CLANG_ENABLE_MODULES = YES;
				CLANG_ENABLE_OBJC_ARC = YES;
				CLANG_ENABLE_OBJC_WEAK = YES;
				CLANG_WARN_BLOCK_CAPTURE_AUTORELEASING = YES;
				CLANG_WARN_BOOL_CONVERSION = YES;
				CLANG_WARN_COMMA = YES;
				CLANG_WARN_CONSTANT_CONVERSION = YES;
				CLANG_WARN_DEPRECATED_OBJC_IMPLEMENTATIONS = YES;
				CLANG_WARN_DIRECT_OBJC_ISA_USAGE = YES_ERROR;
				CLANG_WARN_DOCUMENTATION_COMMENTS = YES;
				CLANG_WARN_EMPTY_BODY = YES;
				CLANG_WARN_ENUM_CONVERSION = YES;
				CLANG_WARN_INFINITE_RECURSION = YES;
				CLANG_WARN_INT_CONVERSION = YES;
				CLANG_WARN_NON_LITERAL_NULL_CONVERSION = YES;
				CLANG_WARN_OBJC_IMPLICIT_RETAIN_SELF = YES;
				CLANG_WARN_OBJC_LITERAL_CONVERSION = YES;
				CLANG_WARN_OBJC_ROOT_CLASS = YES_ERROR;
				CLANG_WARN_QUOTED_INCLUDE_IN_FRAMEWORK_HEADER = YES;
				CLANG_WARN_RANGE_LOOP_ANALYSIS = YES;
				CLANG_WARN_STRICT_PROTOTYPES = YES;
				CLANG_WARN_SUSPICIOUS_MOVE = YES;
				CLANG_WARN_UNGUARDED_AVAILABILITY = YES_AGGRESSIVE;
				CLANG_WARN_UNREACHABLE_CODE = YES;
				CLANG_WARN__DUPLICATE_METHOD_MATCH = YES;
				COPY_PHASE_STRIP = NO;
				DEAD_CODE_STRIPPING = YES;
				DEBUG_INFORMATION_FORMAT = dwarf;
				ENABLE_STRICT_OBJC_MSGSEND = YES;
				ENABLE_TESTABILITY = YES;
				GCC_C_LANGUAGE_STANDARD = gnu11;
				GCC_DYNAMIC_NO_PIC = NO;
				GCC_NO_COMMON_BLOCKS = YES;
				GCC_OPTIMIZATION_LEVEL = 0;
				GCC_PREPROCESSOR_DEFINITIONS = (
					"DEBUG=1",
					"$(inherited)",
				);
				GCC_WARN_64_TO_32_BIT_CONVERSION = YES;
				GCC_WARN_ABOUT_RETURN_TYPE = YES_ERROR;
				GCC_WARN_UNDECLARED_SELECTOR = YES;
				GCC_WARN_UNINITIALIZED_AUTOS = YES_AGGRESSIVE;
				GCC_WARN_UNUSED_FUNCTION = YES;
				GCC_WARN_UNUSED_VARIABLE = YES;
				IPHONEOS_DEPLOYMENT_TARGET = 14.0;
				MTL_ENABLE_DEBUG_INFO = YES;
				ONLY_ACTIVE_ARCH = YES;
				PRODUCT_NAME = "$(TARGET_NAME)";
			};
			name = Debug;
		};
/* End XCBuildConfiguration section */

/* Begin XCConfigurationList section */
		10479B54C02C96DE0B327687 /* Build configuration list for PBXProject "Primer.io Debug App" */ = {
			isa = XCConfigurationList;
			buildConfigurations = (
				F5CDF642D3EADA50CDF5FF84 /* Debug */,
				C02E8D181B9F35EB41C35E07 /* Release */,
			);
			defaultConfigurationIsVisible = 0;
			defaultConfigurationName = Release;
		};
		4700FFD06E10F0EE123A7B8B /* Build configuration list for PBXNativeTarget "Debug App Tests" */ = {
			isa = XCConfigurationList;
			buildConfigurations = (
				5434DA74E34D2EBEBD3D74C7 /* Debug */,
				F10A44A87CE1B40DAFF5D30F /* Release */,
			);
			defaultConfigurationIsVisible = 0;
			defaultConfigurationName = Release;
		};
		CA98A6B11506835A81F6391A /* Build configuration list for PBXNativeTarget "Debug App" */ = {
			isa = XCConfigurationList;
			buildConfigurations = (
				313E094F25A94116E340B043 /* Debug */,
				44381669975E0C07E78FA641 /* Release */,
			);
			defaultConfigurationIsVisible = 0;
			defaultConfigurationName = Release;
		};
/* End XCConfigurationList section */
	};
	rootObject = 25AB41367F759CCDA1881AD2 /* Project object */;
}<|MERGE_RESOLUTION|>--- conflicted
+++ resolved
@@ -143,15 +143,12 @@
 		876141072B8346650058CA8C /* MerchantHeadlessKlarnaInitializationView.swift */ = {isa = PBXFileReference; lastKnownFileType = sourcecode.swift; path = MerchantHeadlessKlarnaInitializationView.swift; sourceTree = "<group>"; };
 		876141092B8355920058CA8C /* MerchantHeadlessKlarnaInitializationViewModel.swift */ = {isa = PBXFileReference; lastKnownFileType = sourcecode.swift; path = MerchantHeadlessKlarnaInitializationViewModel.swift; sourceTree = "<group>"; };
 		8761410B2B849A250058CA8C /* MerchantHeadlessKlarnaInitializationView+Elements.swift */ = {isa = PBXFileReference; lastKnownFileType = sourcecode.swift; path = "MerchantHeadlessKlarnaInitializationView+Elements.swift"; sourceTree = "<group>"; };
-<<<<<<< HEAD
 		87FC1AC62BE50E0B00C9F474 /* MerchantHeadlessCheckoutStripeAchViewController.swift */ = {isa = PBXFileReference; lastKnownFileType = sourcecode.swift; path = MerchantHeadlessCheckoutStripeAchViewController.swift; sourceTree = "<group>"; };
 		87FC1AC82BE518BC00C9F474 /* MerchantHeadlessStripeAchFieldsView.swift */ = {isa = PBXFileReference; lastKnownFileType = sourcecode.swift; path = MerchantHeadlessStripeAchFieldsView.swift; sourceTree = "<group>"; };
 		87FC1ACA2BE5194100C9F474 /* MerchantHeadlessStripeAchFieldsViewModel.swift */ = {isa = PBXFileReference; lastKnownFileType = sourcecode.swift; path = MerchantHeadlessStripeAchFieldsViewModel.swift; sourceTree = "<group>"; };
 		87FC1ACC2BE51DCA00C9F474 /* MerchantHeadlessCheckoutStripeAchViewController+StripeAch.swift */ = {isa = PBXFileReference; lastKnownFileType = sourcecode.swift; path = "MerchantHeadlessCheckoutStripeAchViewController+StripeAch.swift"; sourceTree = "<group>"; };
-=======
 		890C8423CA9B93A90032AB4E /* Pods-Debug App.debug.xcconfig */ = {isa = PBXFileReference; includeInIndex = 1; lastKnownFileType = text.xcconfig; name = "Pods-Debug App.debug.xcconfig"; path = "Target Support Files/Pods-Debug App/Pods-Debug App.debug.xcconfig"; sourceTree = "<group>"; };
 		8A04139ABE5EC60A8554C826 /* Pods_Debug_App.framework */ = {isa = PBXFileReference; explicitFileType = wrapper.framework; includeInIndex = 0; path = Pods_Debug_App.framework; sourceTree = BUILT_PRODUCTS_DIR; };
->>>>>>> 25bdd633
 		8A3FDC6FE0EB5AB5828D4D80 /* el */ = {isa = PBXFileReference; lastKnownFileType = text.plist.strings; name = el; path = el.lproj/LaunchScreen.strings; sourceTree = "<group>"; };
 		8E5E2B1F334A7FF267DAD488 /* Pods-Debug App.release.xcconfig */ = {isa = PBXFileReference; includeInIndex = 1; lastKnownFileType = text.xcconfig; name = "Pods-Debug App.release.xcconfig"; path = "Target Support Files/Pods-Debug App/Pods-Debug App.release.xcconfig"; sourceTree = "<group>"; };
 		9128566126AA7F571FFECA3A /* Range+Extensions.swift */ = {isa = PBXFileReference; lastKnownFileType = sourcecode.swift; path = "Range+Extensions.swift"; sourceTree = "<group>"; };
@@ -364,7 +361,6 @@
 			path = "Merchant Helpers";
 			sourceTree = "<group>";
 		};
-<<<<<<< HEAD
 		87FC1AC52BE50DE400C9F474 /* StripeAchHeadless */ = {
 			isa = PBXGroup;
 			children = (
@@ -376,16 +372,6 @@
 			path = StripeAchHeadless;
             sourceTree = "<group>";
         };
-		B95BD05FA35DEBA6590295C1 /* Frameworks */ = {
-			isa = PBXGroup;
-			children = (
-				6CE35D46899628C6CD12A480 /* Pods_Debug_App.framework */,
-			);
-			name = Frameworks;
-			sourceTree = "<group>";
-		};
-=======
->>>>>>> 25bdd633
 		D9AC6F54A87D432982864A63 /* Model */ = {
 			isa = PBXGroup;
 			children = (
