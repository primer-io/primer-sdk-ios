--- conflicted
+++ resolved
@@ -616,7 +616,7 @@
 			);
 			runOnlyForDeploymentPostprocessing = 0;
 			shellPath = /bin/sh;
-			shellScript = "if [[ \"$(uname -m)\" == arm64 ]]; then\n    export PATH=\"/opt/homebrew/bin:$PATH\"\nfi\n\nif which swiftlint > /dev/null; then\n  swiftlint\nelse\n  echo \"warning: SwiftLint not installed, download from https://github.com/realm/SwiftLint\"\nfi\n";
+			shellScript = "if [ \"$GITHUB_ACTIONS\" = \"true\" ]; then\n  echo \"Skipping swiftlint on CI\"\n  exit 0\nfi\n\n\nif [[ \"$(uname -m)\" == arm64 ]]; then\n    export PATH=\"/opt/homebrew/bin:$PATH\"\nfi\n\nif which swiftlint > /dev/null; then\n  swiftlint\nelse\n  echo \"warning: SwiftLint not installed, download from https://github.com/realm/SwiftLint\"\nfi\n";
 		};
 		DA2E08B0C9CAC993A4A79B96 /* [CP] Embed Pods Frameworks */ = {
 			isa = PBXShellScriptBuildPhase;
@@ -632,12 +632,8 @@
 			);
 			runOnlyForDeploymentPostprocessing = 0;
 			shellPath = /bin/sh;
-<<<<<<< HEAD
 			shellScript = "\"${PODS_ROOT}/Target Support Files/Pods-Debug App/Pods-Debug App-frameworks.sh\"\n";
 			showEnvVarsInLog = 0;
-=======
-			shellScript = "if [ \"$GITHUB_ACTIONS\" = \"true\" ]; then\n  echo \"Skipping swiftlint on CI\"\n  exit 0\nfi\n\n\nif [[ \"$(uname -m)\" == arm64 ]]; then\n    export PATH=\"/opt/homebrew/bin:$PATH\"\nfi\n\nif which swiftlint > /dev/null; then\n  swiftlint\nelse\n  echo \"warning: SwiftLint not installed, download from https://github.com/realm/SwiftLint\"\nfi\n";
->>>>>>> 3fe8dec8
 		};
 		E25B0CECAF6C9FA25BDFF616 /* [CP] Check Pods Manifest.lock */ = {
 			isa = PBXShellScriptBuildPhase;
