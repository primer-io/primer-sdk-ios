// !$*UTF8*$!
{
	archiveVersion = 1;
	classes = {
	};
	objectVersion = 55;
	objects = {

/* Begin PBXBuildFile section */
		0402B7B62AFBBA7200B02C75 /* CardNetworkTests.swift in Sources */ = {isa = PBXBuildFile; fileRef = 0402B7B52AFBBA7200B02C75 /* CardNetworkTests.swift */; };
		0402B7B82AFBBC2200B02C75 /* ApplePayUtilsTest.swift in Sources */ = {isa = PBXBuildFile; fileRef = 0402B7B72AFBBC2200B02C75 /* ApplePayUtilsTest.swift */; };
		041295AA2AB9E25D00A4F243 /* MerchantHeadlessCheckoutNolPayViewController.swift in Sources */ = {isa = PBXBuildFile; fileRef = 041295A92AB9E25D00A4F243 /* MerchantHeadlessCheckoutNolPayViewController.swift */; };
		041295AD2AB9E2C100A4F243 /* PrimerHeadlessNolPayManagerTests.swift in Sources */ = {isa = PBXBuildFile; fileRef = 041295AB2AB9E2A900A4F243 /* PrimerHeadlessNolPayManagerTests.swift */; };
		041F52092ADE92A300A1D702 /* ListCardNetworksEndpointTests.swift in Sources */ = {isa = PBXBuildFile; fileRef = 041F52082ADE92A300A1D702 /* ListCardNetworksEndpointTests.swift */; };
		042ED15D2AF010500027833F /* CardValidationServiceTests.swift in Sources */ = {isa = PBXBuildFile; fileRef = 042ED15C2AF010500027833F /* CardValidationServiceTests.swift */; };
		042ED1622AF0F5600027833F /* MockBINDataAPIClient.swift in Sources */ = {isa = PBXBuildFile; fileRef = 042ED1612AF0F5600027833F /* MockBINDataAPIClient.swift */; };
		042ED1652AF0F5FD0027833F /* MockRawDataManagerDelegate.swift in Sources */ = {isa = PBXBuildFile; fileRef = 042ED1642AF0F5FD0027833F /* MockRawDataManagerDelegate.swift */; };
		04769C152B1A680C0051581C /* Promises+Helper.swift in Sources */ = {isa = PBXBuildFile; fileRef = 04769C142B1A680C0051581C /* Promises+Helper.swift */; };
		0479FB192AF2599A00D0AFC9 /* StringTyper.swift in Sources */ = {isa = PBXBuildFile; fileRef = 0479FB172AF2599200D0AFC9 /* StringTyper.swift */; };
		047D8E892ADEA4C700A5E7BD /* NetworkService.swift in Sources */ = {isa = PBXBuildFile; fileRef = 047D8E882ADEA4C700A5E7BD /* NetworkService.swift */; };
<<<<<<< HEAD
		0489E2BB2B68F71300FA0682 /* TapGestureRecognizer.swift in Sources */ = {isa = PBXBuildFile; fileRef = 0489E2BA2B68F71300FA0682 /* TapGestureRecognizer.swift */; };
=======
>>>>>>> b1315f2a
		049298012B1DD466002E04B8 /* AnalyticsServiceTests.swift in Sources */ = {isa = PBXBuildFile; fileRef = 049298002B1DD466002E04B8 /* AnalyticsServiceTests.swift */; };
		049298072B1E1F4D002E04B8 /* AnalyticsStorageTests.swift in Sources */ = {isa = PBXBuildFile; fileRef = 049298062B1E1F4D002E04B8 /* AnalyticsStorageTests.swift */; };
		049A055E2B4BF057002CEEBA /* MerchantHeadlessVaultManagerViewController.swift in Sources */ = {isa = PBXBuildFile; fileRef = 049A055D2B4BF057002CEEBA /* MerchantHeadlessVaultManagerViewController.swift */; };
		049A05602B4C191D002CEEBA /* NativeUIManagerTests.swift in Sources */ = {isa = PBXBuildFile; fileRef = 049A055F2B4C191D002CEEBA /* NativeUIManagerTests.swift */; };
		04DAAED42B03EED1002E2614 /* AssetsManagerTests.swift in Sources */ = {isa = PBXBuildFile; fileRef = 04DAAED32B03EED1002E2614 /* AssetsManagerTests.swift */; };
		04DAAED62B03EF0B002E2614 /* SDKSessionHelper.swift in Sources */ = {isa = PBXBuildFile; fileRef = 04DAAED52B03EF0B002E2614 /* SDKSessionHelper.swift */; };
		04DFAADC2AAA01E60030FECE /* Debug App Tests-Info.plist in Resources */ = {isa = PBXBuildFile; fileRef = 04DFAADB2AAA01E60030FECE /* Debug App Tests-Info.plist */; };
		04F6EF722AE69FC500115D05 /* AnalyticsTests+Helpers.swift in Sources */ = {isa = PBXBuildFile; fileRef = 04F6EF712AE69FC500115D05 /* AnalyticsTests+Helpers.swift */; };
		04F6EF742AE6A06200115D05 /* AnalyticsEventsTests.swift in Sources */ = {isa = PBXBuildFile; fileRef = 04F6EF732AE6A06200115D05 /* AnalyticsEventsTests.swift */; };
		04FAF9EC2AE7B33E002E4BAE /* StringExtensionTests.swift in Sources */ = {isa = PBXBuildFile; fileRef = 04FAF9EB2AE7B33E002E4BAE /* StringExtensionTests.swift */; };
		05FAC0D894B841B52E9E0A9A /* PrimerRawCardDataManagerTests.swift in Sources */ = {isa = PBXBuildFile; fileRef = EEB1E1B37192BF739461AFF1 /* PrimerRawCardDataManagerTests.swift */; };
		088961D00784BD296EA9745C /* EncodingDecodingContainerTests.swift in Sources */ = {isa = PBXBuildFile; fileRef = C7D8E1E91CA11EC6831ADEE4 /* EncodingDecodingContainerTests.swift */; };
		0BB8BB3F9A6AC28A0C107DC8 /* UIStackViewExtensions.swift in Sources */ = {isa = PBXBuildFile; fileRef = 93F15C1E46C70C3D73B50F31 /* UIStackViewExtensions.swift */; };
		135E5BFD51371FABB5FF35D3 /* MerchantHeadlessCheckoutAvailablePaymentMethodsViewController.swift in Sources */ = {isa = PBXBuildFile; fileRef = 72E691B9A6A8EBB9F6A6B266 /* MerchantHeadlessCheckoutAvailablePaymentMethodsViewController.swift */; };
		14EE32F4821BD1F19F75227F /* MerchantHeadlessCheckoutRawRetailDataViewController.swift in Sources */ = {isa = PBXBuildFile; fileRef = 4C353D84EABA4990DAB4DD28 /* MerchantHeadlessCheckoutRawRetailDataViewController.swift */; };
		1589385B62C86DE7C735F3EC /* PrimerAPIConfigurationModuleTests.swift in Sources */ = {isa = PBXBuildFile; fileRef = 6C690FB7E6E8C942C87B1A1B /* PrimerAPIConfigurationModuleTests.swift */; };
		161D4BE3FFD5E4A60F4461F0 /* CreateResumePaymentService.swift in Sources */ = {isa = PBXBuildFile; fileRef = 38DD0A9535544D446514124A /* CreateResumePaymentService.swift */; };
		208CA849F3187C2DA63CC17B /* HUC_TokenizationViewModelTests.swift in Sources */ = {isa = PBXBuildFile; fileRef = 4A5E3ACDA26D44F66B55766B /* HUC_TokenizationViewModelTests.swift */; };
		213196DEDF2A3A84037ED884 /* PollingModuleTests.swift in Sources */ = {isa = PBXBuildFile; fileRef = 49DFB1ACD5014BF28ED283B3 /* PollingModuleTests.swift */; };
		242EF5037D6FB396B7AE1CB5 /* HeadlessUniversalCheckoutTests.swift in Sources */ = {isa = PBXBuildFile; fileRef = E63F5C5C1FD2F3E6CB02EC5A /* HeadlessUniversalCheckoutTests.swift */; };
		24C060A48D4A2670FFC3426F /* ThreeDSErrorTests.swift in Sources */ = {isa = PBXBuildFile; fileRef = BF8639891B79E2FCCE10A510 /* ThreeDSErrorTests.swift */; };
		25FA73D4BBA89962663B5378 /* Mocks.swift in Sources */ = {isa = PBXBuildFile; fileRef = F4AC1EC0F98CB56DA4D075CA /* Mocks.swift */; };
		2662EB3445AE8C7188953EFD /* HeadlessVaultManagerTests.swift in Sources */ = {isa = PBXBuildFile; fileRef = 5AA706A14BACFDB8E5715788 /* HeadlessVaultManagerTests.swift */; };
		2C98B33ECA68109C7A6AA134 /* PrimerBancontactCardDataManagerTests.swift in Sources */ = {isa = PBXBuildFile; fileRef = E9899972360BCA5992CEE5BC /* PrimerBancontactCardDataManagerTests.swift */; };
		2E0D85B7343377F1319902AD /* MockPaymentMethodTokenizationViewModel.swift in Sources */ = {isa = PBXBuildFile; fileRef = 8A23886804B13FA754E775D0 /* MockPaymentMethodTokenizationViewModel.swift */; };
		33EA4F728A7984997A0EF515 /* TokenizationServiceTests.swift in Sources */ = {isa = PBXBuildFile; fileRef = 952364FBFD6FA09653ECA37E /* TokenizationServiceTests.swift */; };
		34CDCA7B403C001E4C55D26D /* MerchantSessionAndSettingsViewController.swift in Sources */ = {isa = PBXBuildFile; fileRef = C18C9664115CFDEB59FED19A /* MerchantSessionAndSettingsViewController.swift */; };
		3BB02CA24B6B3EF458326B7D /* Networking.swift in Sources */ = {isa = PBXBuildFile; fileRef = D038BDB23C062D362AAA09BE /* Networking.swift */; };
		3D112A8DE292D097E651FCDB /* IPay88Tests.swift in Sources */ = {isa = PBXBuildFile; fileRef = 7A5E6F7A9C12C69CB66032E3 /* IPay88Tests.swift */; };
		3EE90DEB1DB7BE9270FB17BF /* URLSessionStackTests.swift in Sources */ = {isa = PBXBuildFile; fileRef = 1F4E35F809D3FAF4354D5B05 /* URLSessionStackTests.swift */; };
		3FD160A4D951EA772ADF4E25 /* DecodedClientToken.swift in Sources */ = {isa = PBXBuildFile; fileRef = 5F8DC3341BDBB9AEDBE8D6DD /* DecodedClientToken.swift */; };
		4BD7794627267B40E9E10686 /* PrimerCheckoutTheme.swift in Sources */ = {isa = PBXBuildFile; fileRef = B9813BD518AC7C3F442B5075 /* PrimerCheckoutTheme.swift */; };
		53E3182FFC4E5F05D866CFAE /* Networking.swift in Sources */ = {isa = PBXBuildFile; fileRef = E8DE1E4FB055B60582977315 /* Networking.swift */; };
		583EBAA90902121CEA479416 /* VaultService.swift in Sources */ = {isa = PBXBuildFile; fileRef = 5E8D7F3C53F8CCE4A03C975E /* VaultService.swift */; };
		592E00D98C8835CBCDAA26D9 /* MerchantDropInUIViewController.swift in Sources */ = {isa = PBXBuildFile; fileRef = 9874F439DA3EA5854A454687 /* MerchantDropInUIViewController.swift */; };
		5976CCA261F0811F5D7707DA /* TokenizationService.swift in Sources */ = {isa = PBXBuildFile; fileRef = 2E8F69253D85350BB7A1A761 /* TokenizationService.swift */; };
		5E24CD5B3084FE3E8A3E85EC /* CheckoutTheme.swift in Sources */ = {isa = PBXBuildFile; fileRef = 72845A3010F10A88F2EC7849 /* CheckoutTheme.swift */; };
		60F6C3AFA11A7EDB0687856A /* ViewController+PrimerUIHelpers.swift in Sources */ = {isa = PBXBuildFile; fileRef = D4139D8F153BB399DA67F2EE /* ViewController+PrimerUIHelpers.swift */; };
		60F7E716B34BE721651566DA /* Data+Extensions.swift in Sources */ = {isa = PBXBuildFile; fileRef = 1594BC5C96ECC3F46C811B2F /* Data+Extensions.swift */; };
		622A605DDEA98D981670B53F /* DropInUI_TokenizationViewModelTests.swift in Sources */ = {isa = PBXBuildFile; fileRef = 5DB3B88857B810440CDA881E /* DropInUI_TokenizationViewModelTests.swift */; };
		6B2212601374387CB004DA86 /* MaskTests.swift in Sources */ = {isa = PBXBuildFile; fileRef = BD26E8C6074BB89ACBD5B8B9 /* MaskTests.swift */; };
		70EAA3B33425CC9D16239BB0 /* ApplePayTests.swift in Sources */ = {isa = PBXBuildFile; fileRef = 31CFA93A373A7DB78DA77283 /* ApplePayTests.swift */; };
		72F8D6065334FCD5B726A52C /* MerchantHeadlessCheckoutRawPhoneNumberDataViewController.swift in Sources */ = {isa = PBXBuildFile; fileRef = 404E173A513B986A36F835F7 /* MerchantHeadlessCheckoutRawPhoneNumberDataViewController.swift */; };
		77A8EFBA78D6C6B95A400C74 /* WebViewUtilTests.swift in Sources */ = {isa = PBXBuildFile; fileRef = CA30891B2D5F9B6B97E56B99 /* WebViewUtilTests.swift */; };
		7F49B29FCC55CF3C5CB6C506 /* InternalCardComponentManagerTests.swift in Sources */ = {isa = PBXBuildFile; fileRef = 994AE6760B506D02499AEC90 /* InternalCardComponentManagerTests.swift */; };
		800B92A57CAAC6471D01A89D /* CardData.swift in Sources */ = {isa = PBXBuildFile; fileRef = D3D9154BF1E011FED6799CD5 /* CardData.swift */; };
		8064B65A8F83D5B004D081FD /* PaymentMethodConfigTests.swift in Sources */ = {isa = PBXBuildFile; fileRef = 752785ACCF65527C239391A8 /* PaymentMethodConfigTests.swift */; };
		85605C241F1CD45BA676D4A7 /* String+Extensions.swift in Sources */ = {isa = PBXBuildFile; fileRef = F9023841AFCE8E3205CB713A /* String+Extensions.swift */; };
		85EDC3F175D699BFF6BD48EF /* ViewController+Primer.swift in Sources */ = {isa = PBXBuildFile; fileRef = 39CCCB917D1881082ED75975 /* ViewController+Primer.swift */; };
		8B5CB0C992DBAB293D378FAD /* MockModule.swift in Sources */ = {isa = PBXBuildFile; fileRef = 7EA7D2BB0AC0A1877DB2E6CE /* MockModule.swift */; };
		91FAC91E687B6981268E677E /* DateTests.swift in Sources */ = {isa = PBXBuildFile; fileRef = BA0B2BEE5C389FD13E210847 /* DateTests.swift */; };
		9263BD762EC26F6AA986F0C9 /* MockAPIClient.swift in Sources */ = {isa = PBXBuildFile; fileRef = 17476BFBED51F389FCE82F16 /* MockAPIClient.swift */; };
		949864026D1CDE6F5C62C66E /* Main.storyboard in Resources */ = {isa = PBXBuildFile; fileRef = CE259612A00F85709107B872 /* Main.storyboard */; };
		961B5D18058EF4CFCD0185AE /* MockVaultCheckoutViewModel.swift in Sources */ = {isa = PBXBuildFile; fileRef = 7A3E75CD834937EF85DE1C14 /* MockVaultCheckoutViewModel.swift */; };
		97F0B302DF965C1AD1EC6F4D /* PaymentMethodConfigServiceTests.swift in Sources */ = {isa = PBXBuildFile; fileRef = 743F107C464526926A34A433 /* PaymentMethodConfigServiceTests.swift */; };
		9AB1ABF4E46A37766CDBF197 /* ApayaTests.swift in Sources */ = {isa = PBXBuildFile; fileRef = 1F79B50111AC4161CFB1EFE8 /* ApayaTests.swift */; };
		A1055D6F2AF125E90027B967 /* DebouncerTests.swift in Sources */ = {isa = PBXBuildFile; fileRef = A1055D6E2AF125E90027B967 /* DebouncerTests.swift */; };
		A12AC2532B5046CF00C26999 /* CurrencyStorageTests.swift in Sources */ = {isa = PBXBuildFile; fileRef = A12AC2522B5046CF00C26999 /* CurrencyStorageTests.swift */; };
		A12AC2552B505B6200C26999 /* CurrencyLoaderTests.swift in Sources */ = {isa = PBXBuildFile; fileRef = A12AC2542B505B6100C26999 /* CurrencyLoaderTests.swift */; };
		A13392BC2AD459E90005A4D7 /* NolPayLinkCardComponentTest.swift in Sources */ = {isa = PBXBuildFile; fileRef = A13392BB2AD459E90005A4D7 /* NolPayLinkCardComponentTest.swift */; };
		A1536BAD2AEBEC3A0087DDC0 /* NolPayPhoneMetadataServiceTests.swift in Sources */ = {isa = PBXBuildFile; fileRef = A1536BAC2AEBEC3A0087DDC0 /* NolPayPhoneMetadataServiceTests.swift */; };
		A1536BAF2AEC0A6D0087DDC0 /* NolTestsMocks.swift in Sources */ = {isa = PBXBuildFile; fileRef = A1536BAE2AEC0A6D0087DDC0 /* NolTestsMocks.swift */; };
		A1585C752ACDAA700014F0B9 /* NolPayLinkedCardsComponentTests.swift in Sources */ = {isa = PBXBuildFile; fileRef = A1585C742ACDAA700014F0B9 /* NolPayLinkedCardsComponentTests.swift */; };
		A19EF5632B20E22E00A72F60 /* .swiftlint.yml in Resources */ = {isa = PBXBuildFile; fileRef = A19EF5622B20E22E00A72F60 /* .swiftlint.yml */; };
		A1A3D0F32AD5585A00F7D8C9 /* NolPayUnlinkCardComponentTest.swift in Sources */ = {isa = PBXBuildFile; fileRef = A1A3D0F22AD5585A00F7D8C9 /* NolPayUnlinkCardComponentTest.swift */; };
		A1A3D0F52AD56BE300F7D8C9 /* NolPayPaymentComponentTests.swift in Sources */ = {isa = PBXBuildFile; fileRef = A1A3D0F42AD56BE300F7D8C9 /* NolPayPaymentComponentTests.swift */; };
		A39750255D4C33527A3766A0 /* UserInterfaceModuleTests.swift in Sources */ = {isa = PBXBuildFile; fileRef = 1B8CB5A11A44AA9F3D7FE356 /* UserInterfaceModuleTests.swift */; };
		A61B9E61EDCE18D34438352E /* PayPalConfirmBillingAgreementTests.swift in Sources */ = {isa = PBXBuildFile; fileRef = 9D122A0B71B707C2110AB7F5 /* PayPalConfirmBillingAgreementTests.swift */; };
		AAE3B30B64B6822A20987FCA /* CreateClientToken.swift in Sources */ = {isa = PBXBuildFile; fileRef = 229849A3DBE0858EE90673B9 /* CreateClientToken.swift */; };
		AD9CF1073EE0676E6640481A /* MerchantHeadlessCheckoutRawDataViewController.swift in Sources */ = {isa = PBXBuildFile; fileRef = B866FF13033A5CB8B4C3388E /* MerchantHeadlessCheckoutRawDataViewController.swift */; };
		C0115AC7BC96FDF49EF8E530 /* PaymentMethodCell.swift in Sources */ = {isa = PBXBuildFile; fileRef = 4E79C93EA805E87E1137A513 /* PaymentMethodCell.swift */; };
		C29B625B5698094691227852 /* TokenizationResponseTests.swift in Sources */ = {isa = PBXBuildFile; fileRef = D0A003705AFF7F922BCFE75F /* TokenizationResponseTests.swift */; };
		C5B3635FC90C149C4961BD9A /* Apaya.swift in Sources */ = {isa = PBXBuildFile; fileRef = 95E4B74F7EEA3D2D19E08FDA /* Apaya.swift */; };
		C6D7F7ECFD35B3DC3AFD6CB2 /* PayPalService.swift in Sources */ = {isa = PBXBuildFile; fileRef = 25FD540BEA16ABBDFE7DE182 /* PayPalService.swift */; };
		C75A11E6AEEFC2B7A29BBC04 /* TestScenario.swift in Sources */ = {isa = PBXBuildFile; fileRef = A6AEF11B151368BF993C3EA9 /* TestScenario.swift */; };
		C8A64A69AD55D9BF82F0D876 /* StringTests.swift in Sources */ = {isa = PBXBuildFile; fileRef = 872A0647D4136E27365FB7F8 /* StringTests.swift */; };
		CE5E673A96BB5B96AE5EFC56 /* Range+Extensions.swift in Sources */ = {isa = PBXBuildFile; fileRef = 9128566126AA7F571FFECA3A /* Range+Extensions.swift */; };
		D649870C2D022B4063BDC0B4 /* PrimerRawRetailerDataTests.swift in Sources */ = {isa = PBXBuildFile; fileRef = B266F9E1651BD20E45DCCF68 /* PrimerRawRetailerDataTests.swift */; };
		D886D8E47D883304B505CE11 /* AppDelegate.swift in Sources */ = {isa = PBXBuildFile; fileRef = DAC5687FF32E8661F1A00CE5 /* AppDelegate.swift */; };
		DB1A2989DDE0928C62B15303 /* PayPalServiceTests.swift in Sources */ = {isa = PBXBuildFile; fileRef = 5D7EC742DEB5BE12252E3E5B /* PayPalServiceTests.swift */; };
		DC6A2813D435DC2D4B8A4B20 /* Pods_Debug_App_Tests.framework in Frameworks */ = {isa = PBXBuildFile; fileRef = C6E0183BA881F7F7835D0054 /* Pods_Debug_App_Tests.framework */; };
		DC98712939835FB79A20BD63 /* IntExtensionTests.swift in Sources */ = {isa = PBXBuildFile; fileRef = 9314E0A4E884A8228611A030 /* IntExtensionTests.swift */; };
		DE53DA2D0AD108306C92E198 /* UIViewController+API.swift in Sources */ = {isa = PBXBuildFile; fileRef = B1FD8065D40A2D691F643F3B /* UIViewController+API.swift */; };
		E108F58E2B0D4F0800EC3CC6 /* WebRedirectComponentTests.swift in Sources */ = {isa = PBXBuildFile; fileRef = E108F58D2B0D4F0800EC3CC6 /* WebRedirectComponentTests.swift */; };
		E11F473D2B0694C50091C31F /* PrimerHeadlessFormWithRedirectManagerTests.swift in Sources */ = {isa = PBXBuildFile; fileRef = E11F473C2B0694C50091C31F /* PrimerHeadlessFormWithRedirectManagerTests.swift */; };
		E11F47482B06C4E30091C31F /* MerchantHeadlessCheckoutBankViewController.swift in Sources */ = {isa = PBXBuildFile; fileRef = E11F47422B06C4E30091C31F /* MerchantHeadlessCheckoutBankViewController.swift */; };
		E11F474A2B06C4E30091C31F /* BanksListModel.swift in Sources */ = {isa = PBXBuildFile; fileRef = E11F47442B06C4E30091C31F /* BanksListModel.swift */; };
		E11F474C2B06C4E30091C31F /* MerchantNewLineItemViewController.swift in Sources */ = {isa = PBXBuildFile; fileRef = E11F47462B06C4E30091C31F /* MerchantNewLineItemViewController.swift */; };
		E11F47542B06C5030091C31F /* BanksListView.swift in Sources */ = {isa = PBXBuildFile; fileRef = E11F47502B06C5030091C31F /* BanksListView.swift */; };
		E11F47562B06C5030091C31F /* ImageViewWithUrl.swift in Sources */ = {isa = PBXBuildFile; fileRef = E11F47522B06C5030091C31F /* ImageViewWithUrl.swift */; };
		E130C3D92AFD19FF00AC3E7C /* NetworkTests.swift in Sources */ = {isa = PBXBuildFile; fileRef = E130C3D82AFD19FF00AC3E7C /* NetworkTests.swift */; };
		E13E72452AFE653000911866 /* IdealPaymentMethodTests.swift in Sources */ = {isa = PBXBuildFile; fileRef = E13E72442AFE653000911866 /* IdealPaymentMethodTests.swift */; };
		E1A2971F2B021ABA005ADA51 /* URL+NetworkHeaders.swift in Sources */ = {isa = PBXBuildFile; fileRef = E1AB44D12AFE13AF00639DC5 /* URL+NetworkHeaders.swift */; };
		E1A297262B036AB1005ADA51 /* BankComponentTests.swift in Sources */ = {isa = PBXBuildFile; fileRef = E1A297252B036AB1005ADA51 /* BankComponentTests.swift */; };
		E1E502B12AFE9ECF00CD7F0A /* XCTestCase+Tokenization.swift in Sources */ = {isa = PBXBuildFile; fileRef = E1E502B02AFE9ECF00CD7F0A /* XCTestCase+Tokenization.swift */; };
		E4DF956CABAE0633980D5B89 /* AnalyticsTests+Constants.swift in Sources */ = {isa = PBXBuildFile; fileRef = E90441E821B5FE76643B62A6 /* AnalyticsTests+Constants.swift */; };
		E52B5646C4E1E712FEDE06CB /* AnalyticsTests.swift in Sources */ = {isa = PBXBuildFile; fileRef = AF07D2421252EA2AE5C2FC4F /* AnalyticsTests.swift */; };
		E6F85ECD80B64754E7A6D35E /* RawDataManagerTests.swift in Sources */ = {isa = PBXBuildFile; fileRef = 8C7C082270CF1C6B7810F9B3 /* RawDataManagerTests.swift */; };
		E9F5265EB7A157AC5ED162C5 /* Pods_Debug_App.framework in Frameworks */ = {isa = PBXBuildFile; fileRef = 21898D647270491BF4A68C19 /* Pods_Debug_App.framework */; };
		EA7FAA4F8476BD3711D628CB /* Images.xcassets in Resources */ = {isa = PBXBuildFile; fileRef = B18D7E7738BF86467B0F1465 /* Images.xcassets */; };
		F02F496FD20B5291C044F62C /* MerchantResultViewController.swift in Sources */ = {isa = PBXBuildFile; fileRef = 00E3C8FE62D22147335F2455 /* MerchantResultViewController.swift */; };
		F0C2147F6FA26527BE55549A /* LaunchScreen.xib in Resources */ = {isa = PBXBuildFile; fileRef = FC701AFD94F96F0F1D108D1A /* LaunchScreen.xib */; };
		F1A71C2E0D900FEB9AF1351C /* ThreeDSProtocolVersionTests.swift in Sources */ = {isa = PBXBuildFile; fileRef = 021A00DEB01A46C876592575 /* ThreeDSProtocolVersionTests.swift */; };
		F99DAF50E86E6F8CCD127E5B /* ThemeTests.swift in Sources */ = {isa = PBXBuildFile; fileRef = AD381E7E16D01D8D743232F7 /* ThemeTests.swift */; };
		FD5ADBCFA70DB606339F3AF2 /* TransactionResponse.swift in Sources */ = {isa = PBXBuildFile; fileRef = 70D3D6CF0F006A06B7CEC71B /* TransactionResponse.swift */; };
/* End PBXBuildFile section */

/* Begin PBXContainerItemProxy section */
		FED76127253C549C91488087 /* PBXContainerItemProxy */ = {
			isa = PBXContainerItemProxy;
			containerPortal = 25AB41367F759CCDA1881AD2 /* Project object */;
			proxyType = 1;
			remoteGlobalIDString = BEB14ABCDF34E3D24759EAAB;
			remoteInfo = "Debug App";
		};
/* End PBXContainerItemProxy section */

/* Begin PBXCopyFilesBuildPhase section */
		73B416AD9A0CB3B0EA16AF79 /* Embed Frameworks */ = {
			isa = PBXCopyFilesBuildPhase;
			buildActionMask = 2147483647;
			dstPath = "";
			dstSubfolderSpec = 10;
			files = (
			);
			name = "Embed Frameworks";
			runOnlyForDeploymentPostprocessing = 0;
		};
		D11E367C3560C383BC4CA0A7 /* Embed Frameworks */ = {
			isa = PBXCopyFilesBuildPhase;
			buildActionMask = 2147483647;
			dstPath = "";
			dstSubfolderSpec = 10;
			files = (
			);
			name = "Embed Frameworks";
			runOnlyForDeploymentPostprocessing = 0;
		};
/* End PBXCopyFilesBuildPhase section */

/* Begin PBXFileReference section */
		00E3C8FE62D22147335F2455 /* MerchantResultViewController.swift */ = {isa = PBXFileReference; lastKnownFileType = sourcecode.swift; path = MerchantResultViewController.swift; sourceTree = "<group>"; };
		01C09DEAB07F42004B26A278 /* pt-PT */ = {isa = PBXFileReference; lastKnownFileType = text.plist.strings; name = "pt-PT"; path = "pt-PT.lproj/LaunchScreen.strings"; sourceTree = "<group>"; };
		021A00DEB01A46C876592575 /* ThreeDSProtocolVersionTests.swift */ = {isa = PBXFileReference; lastKnownFileType = sourcecode.swift; path = ThreeDSProtocolVersionTests.swift; sourceTree = "<group>"; };
		0402B7B52AFBBA7200B02C75 /* CardNetworkTests.swift */ = {isa = PBXFileReference; lastKnownFileType = sourcecode.swift; path = CardNetworkTests.swift; sourceTree = "<group>"; };
		0402B7B72AFBBC2200B02C75 /* ApplePayUtilsTest.swift */ = {isa = PBXFileReference; lastKnownFileType = sourcecode.swift; path = ApplePayUtilsTest.swift; sourceTree = "<group>"; };
		041295A92AB9E25D00A4F243 /* MerchantHeadlessCheckoutNolPayViewController.swift */ = {isa = PBXFileReference; fileEncoding = 4; lastKnownFileType = sourcecode.swift; path = MerchantHeadlessCheckoutNolPayViewController.swift; sourceTree = "<group>"; };
		041295AB2AB9E2A900A4F243 /* PrimerHeadlessNolPayManagerTests.swift */ = {isa = PBXFileReference; fileEncoding = 4; lastKnownFileType = sourcecode.swift; path = PrimerHeadlessNolPayManagerTests.swift; sourceTree = "<group>"; };
		041F52082ADE92A300A1D702 /* ListCardNetworksEndpointTests.swift */ = {isa = PBXFileReference; lastKnownFileType = sourcecode.swift; path = ListCardNetworksEndpointTests.swift; sourceTree = "<group>"; };
		042ED15C2AF010500027833F /* CardValidationServiceTests.swift */ = {isa = PBXFileReference; lastKnownFileType = sourcecode.swift; path = CardValidationServiceTests.swift; sourceTree = "<group>"; };
		042ED1612AF0F5600027833F /* MockBINDataAPIClient.swift */ = {isa = PBXFileReference; lastKnownFileType = sourcecode.swift; path = MockBINDataAPIClient.swift; sourceTree = "<group>"; };
		042ED1642AF0F5FD0027833F /* MockRawDataManagerDelegate.swift */ = {isa = PBXFileReference; lastKnownFileType = sourcecode.swift; path = MockRawDataManagerDelegate.swift; sourceTree = "<group>"; };
		04769C142B1A680C0051581C /* Promises+Helper.swift */ = {isa = PBXFileReference; lastKnownFileType = sourcecode.swift; path = "Promises+Helper.swift"; sourceTree = "<group>"; };
		0479FB172AF2599200D0AFC9 /* StringTyper.swift */ = {isa = PBXFileReference; lastKnownFileType = sourcecode.swift; path = StringTyper.swift; sourceTree = "<group>"; };
		047D8E882ADEA4C700A5E7BD /* NetworkService.swift */ = {isa = PBXFileReference; lastKnownFileType = sourcecode.swift; path = NetworkService.swift; sourceTree = "<group>"; };
<<<<<<< HEAD
		0489E2BA2B68F71300FA0682 /* TapGestureRecognizer.swift */ = {isa = PBXFileReference; lastKnownFileType = sourcecode.swift; path = TapGestureRecognizer.swift; sourceTree = "<group>"; };
=======
>>>>>>> b1315f2a
		049298002B1DD466002E04B8 /* AnalyticsServiceTests.swift */ = {isa = PBXFileReference; lastKnownFileType = sourcecode.swift; path = AnalyticsServiceTests.swift; sourceTree = "<group>"; };
		049298062B1E1F4D002E04B8 /* AnalyticsStorageTests.swift */ = {isa = PBXFileReference; lastKnownFileType = sourcecode.swift; path = AnalyticsStorageTests.swift; sourceTree = "<group>"; };
		049A055D2B4BF057002CEEBA /* MerchantHeadlessVaultManagerViewController.swift */ = {isa = PBXFileReference; fileEncoding = 4; lastKnownFileType = sourcecode.swift; path = MerchantHeadlessVaultManagerViewController.swift; sourceTree = "<group>"; };
		049A055F2B4C191D002CEEBA /* NativeUIManagerTests.swift */ = {isa = PBXFileReference; lastKnownFileType = sourcecode.swift; path = NativeUIManagerTests.swift; sourceTree = "<group>"; };
		04DAAED32B03EED1002E2614 /* AssetsManagerTests.swift */ = {isa = PBXFileReference; lastKnownFileType = sourcecode.swift; path = AssetsManagerTests.swift; sourceTree = "<group>"; };
		04DAAED52B03EF0B002E2614 /* SDKSessionHelper.swift */ = {isa = PBXFileReference; lastKnownFileType = sourcecode.swift; path = SDKSessionHelper.swift; sourceTree = "<group>"; };
		04DFAADB2AAA01E60030FECE /* Debug App Tests-Info.plist */ = {isa = PBXFileReference; fileEncoding = 4; lastKnownFileType = text.plist.xml; path = "Debug App Tests-Info.plist"; sourceTree = "<group>"; };
		04F6EF712AE69FC500115D05 /* AnalyticsTests+Helpers.swift */ = {isa = PBXFileReference; lastKnownFileType = sourcecode.swift; path = "AnalyticsTests+Helpers.swift"; sourceTree = "<group>"; };
		04F6EF732AE6A06200115D05 /* AnalyticsEventsTests.swift */ = {isa = PBXFileReference; lastKnownFileType = sourcecode.swift; path = AnalyticsEventsTests.swift; sourceTree = "<group>"; };
		04FAF9EB2AE7B33E002E4BAE /* StringExtensionTests.swift */ = {isa = PBXFileReference; lastKnownFileType = sourcecode.swift; path = StringExtensionTests.swift; sourceTree = "<group>"; };
		0DA32ABCF07A4EBED014327B /* es */ = {isa = PBXFileReference; lastKnownFileType = text.plist.strings; name = es; path = es.lproj/LaunchScreen.strings; sourceTree = "<group>"; };
		0ED746F8924E70AD868BC0F4 /* MerchantNewLineItemViewController.swift */ = {isa = PBXFileReference; lastKnownFileType = sourcecode.swift; path = MerchantNewLineItemViewController.swift; sourceTree = "<group>"; };
		0FD08B8CE57A11D1E35A8684 /* de */ = {isa = PBXFileReference; lastKnownFileType = text.plist.strings; name = de; path = de.lproj/LaunchScreen.strings; sourceTree = "<group>"; };
		13FA89917603E4BA5BB66AFC /* da */ = {isa = PBXFileReference; lastKnownFileType = text.plist.strings; name = da; path = da.lproj/LaunchScreen.strings; sourceTree = "<group>"; };
		1594BC5C96ECC3F46C811B2F /* Data+Extensions.swift */ = {isa = PBXFileReference; lastKnownFileType = sourcecode.swift; path = "Data+Extensions.swift"; sourceTree = "<group>"; };
		17476BFBED51F389FCE82F16 /* MockAPIClient.swift */ = {isa = PBXFileReference; lastKnownFileType = sourcecode.swift; path = MockAPIClient.swift; sourceTree = "<group>"; };
		1B8CB5A11A44AA9F3D7FE356 /* UserInterfaceModuleTests.swift */ = {isa = PBXFileReference; lastKnownFileType = sourcecode.swift; path = UserInterfaceModuleTests.swift; sourceTree = "<group>"; };
		1D05E65C196E6715D7D8B0C6 /* sv */ = {isa = PBXFileReference; lastKnownFileType = text.plist.strings; name = sv; path = sv.lproj/Main.strings; sourceTree = "<group>"; };
		1F4E35F809D3FAF4354D5B05 /* URLSessionStackTests.swift */ = {isa = PBXFileReference; lastKnownFileType = sourcecode.swift; path = URLSessionStackTests.swift; sourceTree = "<group>"; };
		1F79B50111AC4161CFB1EFE8 /* ApayaTests.swift */ = {isa = PBXFileReference; lastKnownFileType = sourcecode.swift; path = ApayaTests.swift; sourceTree = "<group>"; };
		21898D647270491BF4A68C19 /* Pods_Debug_App.framework */ = {isa = PBXFileReference; explicitFileType = wrapper.framework; includeInIndex = 0; path = Pods_Debug_App.framework; sourceTree = BUILT_PRODUCTS_DIR; };
		229849A3DBE0858EE90673B9 /* CreateClientToken.swift */ = {isa = PBXFileReference; lastKnownFileType = sourcecode.swift; path = CreateClientToken.swift; sourceTree = "<group>"; };
		25FD540BEA16ABBDFE7DE182 /* PayPalService.swift */ = {isa = PBXFileReference; lastKnownFileType = sourcecode.swift; path = PayPalService.swift; sourceTree = "<group>"; };
		2A328E38DA586FFE0ED2894B /* de */ = {isa = PBXFileReference; lastKnownFileType = text.plist.strings; name = de; path = de.lproj/Main.strings; sourceTree = "<group>"; };
		2E64F057A39A91CA01CCB57F /* tr */ = {isa = PBXFileReference; lastKnownFileType = text.plist.strings; name = tr; path = tr.lproj/Main.strings; sourceTree = "<group>"; };
		2E8F69253D85350BB7A1A761 /* TokenizationService.swift */ = {isa = PBXFileReference; lastKnownFileType = sourcecode.swift; path = TokenizationService.swift; sourceTree = "<group>"; };
		31CFA93A373A7DB78DA77283 /* ApplePayTests.swift */ = {isa = PBXFileReference; lastKnownFileType = sourcecode.swift; path = ApplePayTests.swift; sourceTree = "<group>"; };
		33E18D5B5190C64631309D1B /* ar */ = {isa = PBXFileReference; lastKnownFileType = text.plist.strings; name = ar; path = ar.lproj/LaunchScreen.strings; sourceTree = "<group>"; };
		38DD0A9535544D446514124A /* CreateResumePaymentService.swift */ = {isa = PBXFileReference; lastKnownFileType = sourcecode.swift; path = CreateResumePaymentService.swift; sourceTree = "<group>"; };
		39CCCB917D1881082ED75975 /* ViewController+Primer.swift */ = {isa = PBXFileReference; lastKnownFileType = sourcecode.swift; path = "ViewController+Primer.swift"; sourceTree = "<group>"; };
		404E173A513B986A36F835F7 /* MerchantHeadlessCheckoutRawPhoneNumberDataViewController.swift */ = {isa = PBXFileReference; lastKnownFileType = sourcecode.swift; path = MerchantHeadlessCheckoutRawPhoneNumberDataViewController.swift; sourceTree = "<group>"; };
		442009298B3F84D879C280FF /* Pods-Debug App.release.xcconfig */ = {isa = PBXFileReference; includeInIndex = 1; lastKnownFileType = text.xcconfig; name = "Pods-Debug App.release.xcconfig"; path = "Target Support Files/Pods-Debug App/Pods-Debug App.release.xcconfig"; sourceTree = "<group>"; };
		483D2036DE3F89CA2C244C4F /* Debug App Tests.xctest */ = {isa = PBXFileReference; explicitFileType = wrapper.cfbundle; includeInIndex = 0; path = "Debug App Tests.xctest"; sourceTree = BUILT_PRODUCTS_DIR; };
		49DFB1ACD5014BF28ED283B3 /* PollingModuleTests.swift */ = {isa = PBXFileReference; lastKnownFileType = sourcecode.swift; path = PollingModuleTests.swift; sourceTree = "<group>"; };
		4A5E3ACDA26D44F66B55766B /* HUC_TokenizationViewModelTests.swift */ = {isa = PBXFileReference; lastKnownFileType = sourcecode.swift; path = HUC_TokenizationViewModelTests.swift; sourceTree = "<group>"; };
		4ACFB17A73AB7240BED98585 /* ExampleApp.entitlements */ = {isa = PBXFileReference; lastKnownFileType = text.plist.entitlements; path = ExampleApp.entitlements; sourceTree = "<group>"; };
		4C353D84EABA4990DAB4DD28 /* MerchantHeadlessCheckoutRawRetailDataViewController.swift */ = {isa = PBXFileReference; lastKnownFileType = sourcecode.swift; path = MerchantHeadlessCheckoutRawRetailDataViewController.swift; sourceTree = "<group>"; };
		4E79C93EA805E87E1137A513 /* PaymentMethodCell.swift */ = {isa = PBXFileReference; lastKnownFileType = sourcecode.swift; path = PaymentMethodCell.swift; sourceTree = "<group>"; };
		52F54EC3C1ACE19DF48BD6E2 /* tr */ = {isa = PBXFileReference; lastKnownFileType = text.plist.strings; name = tr; path = tr.lproj/LaunchScreen.strings; sourceTree = "<group>"; };
		5AA706A14BACFDB8E5715788 /* HeadlessVaultManagerTests.swift */ = {isa = PBXFileReference; lastKnownFileType = sourcecode.swift; path = HeadlessVaultManagerTests.swift; sourceTree = "<group>"; };
		5D7EC742DEB5BE12252E3E5B /* PayPalServiceTests.swift */ = {isa = PBXFileReference; lastKnownFileType = sourcecode.swift; path = PayPalServiceTests.swift; sourceTree = "<group>"; };
		5DB3B88857B810440CDA881E /* DropInUI_TokenizationViewModelTests.swift */ = {isa = PBXFileReference; lastKnownFileType = sourcecode.swift; path = DropInUI_TokenizationViewModelTests.swift; sourceTree = "<group>"; };
		5E8D7F3C53F8CCE4A03C975E /* VaultService.swift */ = {isa = PBXFileReference; lastKnownFileType = sourcecode.swift; path = VaultService.swift; sourceTree = "<group>"; };
		5F8DC3341BDBB9AEDBE8D6DD /* DecodedClientToken.swift */ = {isa = PBXFileReference; lastKnownFileType = sourcecode.swift; path = DecodedClientToken.swift; sourceTree = "<group>"; };
		6493EA8D95DDA066DE982B24 /* es */ = {isa = PBXFileReference; lastKnownFileType = text.plist.strings; name = es; path = es.lproj/Main.strings; sourceTree = "<group>"; };
		68E2722188A5A2948DB31144 /* Debug App.app */ = {isa = PBXFileReference; explicitFileType = wrapper.application; includeInIndex = 0; path = "Debug App.app"; sourceTree = BUILT_PRODUCTS_DIR; };
		6C690FB7E6E8C942C87B1A1B /* PrimerAPIConfigurationModuleTests.swift */ = {isa = PBXFileReference; lastKnownFileType = sourcecode.swift; path = PrimerAPIConfigurationModuleTests.swift; sourceTree = "<group>"; };
		6D2261DDEE5DC5D2ED518037 /* Base */ = {isa = PBXFileReference; lastKnownFileType = file.xib; name = Base; path = Base.lproj/LaunchScreen.xib; sourceTree = "<group>"; };
		6D665EEA8106E51925C3CF2B /* da */ = {isa = PBXFileReference; lastKnownFileType = text.plist.strings; name = da; path = da.lproj/Main.strings; sourceTree = "<group>"; };
		70D3D6CF0F006A06B7CEC71B /* TransactionResponse.swift */ = {isa = PBXFileReference; lastKnownFileType = sourcecode.swift; path = TransactionResponse.swift; sourceTree = "<group>"; };
		721B75053C8E82756FB8AD0D /* pl */ = {isa = PBXFileReference; lastKnownFileType = text.plist.strings; name = pl; path = pl.lproj/LaunchScreen.strings; sourceTree = "<group>"; };
		72845A3010F10A88F2EC7849 /* CheckoutTheme.swift */ = {isa = PBXFileReference; lastKnownFileType = sourcecode.swift; path = CheckoutTheme.swift; sourceTree = "<group>"; };
		72E691B9A6A8EBB9F6A6B266 /* MerchantHeadlessCheckoutAvailablePaymentMethodsViewController.swift */ = {isa = PBXFileReference; lastKnownFileType = sourcecode.swift; path = MerchantHeadlessCheckoutAvailablePaymentMethodsViewController.swift; sourceTree = "<group>"; };
		743E00065B4A8D6C95092A23 /* it */ = {isa = PBXFileReference; lastKnownFileType = text.plist.strings; name = it; path = it.lproj/LaunchScreen.strings; sourceTree = "<group>"; };
		743F107C464526926A34A433 /* PaymentMethodConfigServiceTests.swift */ = {isa = PBXFileReference; lastKnownFileType = sourcecode.swift; path = PaymentMethodConfigServiceTests.swift; sourceTree = "<group>"; };
		7480FE5F665CC66C092BC95A /* Base */ = {isa = PBXFileReference; lastKnownFileType = file.storyboard; name = Base; path = Base.lproj/Main.storyboard; sourceTree = "<group>"; };
		752785ACCF65527C239391A8 /* PaymentMethodConfigTests.swift */ = {isa = PBXFileReference; lastKnownFileType = sourcecode.swift; path = PaymentMethodConfigTests.swift; sourceTree = "<group>"; };
		7A0B6936ABE44A97B5DE2DEA /* Pods-Debug App Tests.release.xcconfig */ = {isa = PBXFileReference; includeInIndex = 1; lastKnownFileType = text.xcconfig; name = "Pods-Debug App Tests.release.xcconfig"; path = "Target Support Files/Pods-Debug App Tests/Pods-Debug App Tests.release.xcconfig"; sourceTree = "<group>"; };
		7A3E75CD834937EF85DE1C14 /* MockVaultCheckoutViewModel.swift */ = {isa = PBXFileReference; lastKnownFileType = sourcecode.swift; path = MockVaultCheckoutViewModel.swift; sourceTree = "<group>"; };
		7A5E6F7A9C12C69CB66032E3 /* IPay88Tests.swift */ = {isa = PBXFileReference; lastKnownFileType = sourcecode.swift; path = IPay88Tests.swift; sourceTree = "<group>"; };
		7EA7D2BB0AC0A1877DB2E6CE /* MockModule.swift */ = {isa = PBXFileReference; lastKnownFileType = sourcecode.swift; path = MockModule.swift; sourceTree = "<group>"; };
		872A0647D4136E27365FB7F8 /* StringTests.swift */ = {isa = PBXFileReference; lastKnownFileType = sourcecode.swift; path = StringTests.swift; sourceTree = "<group>"; };
		8A23886804B13FA754E775D0 /* MockPaymentMethodTokenizationViewModel.swift */ = {isa = PBXFileReference; lastKnownFileType = sourcecode.swift; path = MockPaymentMethodTokenizationViewModel.swift; sourceTree = "<group>"; };
		8A3FDC6FE0EB5AB5828D4D80 /* el */ = {isa = PBXFileReference; lastKnownFileType = text.plist.strings; name = el; path = el.lproj/LaunchScreen.strings; sourceTree = "<group>"; };
		8C7C082270CF1C6B7810F9B3 /* RawDataManagerTests.swift */ = {isa = PBXFileReference; lastKnownFileType = sourcecode.swift; path = RawDataManagerTests.swift; sourceTree = "<group>"; };
		9128566126AA7F571FFECA3A /* Range+Extensions.swift */ = {isa = PBXFileReference; lastKnownFileType = sourcecode.swift; path = "Range+Extensions.swift"; sourceTree = "<group>"; };
		92BE0A1A904DCEA405A11CC1 /* pl */ = {isa = PBXFileReference; lastKnownFileType = text.plist.strings; name = pl; path = pl.lproj/Main.strings; sourceTree = "<group>"; };
		9314E0A4E884A8228611A030 /* IntExtensionTests.swift */ = {isa = PBXFileReference; lastKnownFileType = sourcecode.swift; path = IntExtensionTests.swift; sourceTree = "<group>"; };
		93F15C1E46C70C3D73B50F31 /* UIStackViewExtensions.swift */ = {isa = PBXFileReference; lastKnownFileType = sourcecode.swift; path = UIStackViewExtensions.swift; sourceTree = "<group>"; };
		942332BD921CBCAFBC77BD6D /* ar */ = {isa = PBXFileReference; lastKnownFileType = text.plist.strings; name = ar; path = ar.lproj/Main.strings; sourceTree = "<group>"; };
		952364FBFD6FA09653ECA37E /* TokenizationServiceTests.swift */ = {isa = PBXFileReference; lastKnownFileType = sourcecode.swift; path = TokenizationServiceTests.swift; sourceTree = "<group>"; };
		95E4B74F7EEA3D2D19E08FDA /* Apaya.swift */ = {isa = PBXFileReference; lastKnownFileType = sourcecode.swift; path = Apaya.swift; sourceTree = "<group>"; };
		96546334148213F72E898EB7 /* Pods-Debug App.debug.xcconfig */ = {isa = PBXFileReference; includeInIndex = 1; lastKnownFileType = text.xcconfig; name = "Pods-Debug App.debug.xcconfig"; path = "Target Support Files/Pods-Debug App/Pods-Debug App.debug.xcconfig"; sourceTree = "<group>"; };
		98079137F3DE1FE6221DA7EC /* nb */ = {isa = PBXFileReference; lastKnownFileType = text.plist.strings; name = nb; path = nb.lproj/Main.strings; sourceTree = "<group>"; };
		9874F439DA3EA5854A454687 /* MerchantDropInUIViewController.swift */ = {isa = PBXFileReference; lastKnownFileType = sourcecode.swift; path = MerchantDropInUIViewController.swift; sourceTree = "<group>"; };
		994AE6760B506D02499AEC90 /* InternalCardComponentManagerTests.swift */ = {isa = PBXFileReference; lastKnownFileType = sourcecode.swift; path = InternalCardComponentManagerTests.swift; sourceTree = "<group>"; };
		9D122A0B71B707C2110AB7F5 /* PayPalConfirmBillingAgreementTests.swift */ = {isa = PBXFileReference; lastKnownFileType = sourcecode.swift; path = PayPalConfirmBillingAgreementTests.swift; sourceTree = "<group>"; };
		A1055D6E2AF125E90027B967 /* DebouncerTests.swift */ = {isa = PBXFileReference; lastKnownFileType = sourcecode.swift; path = DebouncerTests.swift; sourceTree = "<group>"; };
		A12AC2522B5046CF00C26999 /* CurrencyStorageTests.swift */ = {isa = PBXFileReference; lastKnownFileType = sourcecode.swift; path = CurrencyStorageTests.swift; sourceTree = "<group>"; };
		A12AC2542B505B6100C26999 /* CurrencyLoaderTests.swift */ = {isa = PBXFileReference; lastKnownFileType = sourcecode.swift; path = CurrencyLoaderTests.swift; sourceTree = "<group>"; };
		A13392BB2AD459E90005A4D7 /* NolPayLinkCardComponentTest.swift */ = {isa = PBXFileReference; lastKnownFileType = sourcecode.swift; path = NolPayLinkCardComponentTest.swift; sourceTree = "<group>"; };
		A1536BAC2AEBEC3A0087DDC0 /* NolPayPhoneMetadataServiceTests.swift */ = {isa = PBXFileReference; lastKnownFileType = sourcecode.swift; path = NolPayPhoneMetadataServiceTests.swift; sourceTree = "<group>"; };
		A1536BAE2AEC0A6D0087DDC0 /* NolTestsMocks.swift */ = {isa = PBXFileReference; lastKnownFileType = sourcecode.swift; path = NolTestsMocks.swift; sourceTree = "<group>"; };
		A1585C742ACDAA700014F0B9 /* NolPayLinkedCardsComponentTests.swift */ = {isa = PBXFileReference; lastKnownFileType = sourcecode.swift; path = NolPayLinkedCardsComponentTests.swift; sourceTree = "<group>"; };
		A1604A656AF654D7422A2A5E /* fr */ = {isa = PBXFileReference; lastKnownFileType = text.plist.strings; name = fr; path = fr.lproj/Main.strings; sourceTree = "<group>"; };
		A19EF5622B20E22E00A72F60 /* .swiftlint.yml */ = {isa = PBXFileReference; fileEncoding = 4; lastKnownFileType = text.yaml; path = .swiftlint.yml; sourceTree = "<group>"; };
		A1A3D0F22AD5585A00F7D8C9 /* NolPayUnlinkCardComponentTest.swift */ = {isa = PBXFileReference; lastKnownFileType = sourcecode.swift; path = NolPayUnlinkCardComponentTest.swift; sourceTree = "<group>"; };
		A1A3D0F42AD56BE300F7D8C9 /* NolPayPaymentComponentTests.swift */ = {isa = PBXFileReference; lastKnownFileType = sourcecode.swift; path = NolPayPaymentComponentTests.swift; sourceTree = "<group>"; };
		A6AEF11B151368BF993C3EA9 /* TestScenario.swift */ = {isa = PBXFileReference; lastKnownFileType = sourcecode.swift; path = TestScenario.swift; sourceTree = "<group>"; };
		AD381E7E16D01D8D743232F7 /* ThemeTests.swift */ = {isa = PBXFileReference; lastKnownFileType = sourcecode.swift; path = ThemeTests.swift; sourceTree = "<group>"; };
		AF07D2421252EA2AE5C2FC4F /* AnalyticsTests.swift */ = {isa = PBXFileReference; lastKnownFileType = sourcecode.swift; path = AnalyticsTests.swift; sourceTree = "<group>"; };
		B18D7E7738BF86467B0F1465 /* Images.xcassets */ = {isa = PBXFileReference; lastKnownFileType = folder.assetcatalog; path = Images.xcassets; sourceTree = "<group>"; };
		B1FD8065D40A2D691F643F3B /* UIViewController+API.swift */ = {isa = PBXFileReference; lastKnownFileType = sourcecode.swift; path = "UIViewController+API.swift"; sourceTree = "<group>"; };
		B266F9E1651BD20E45DCCF68 /* PrimerRawRetailerDataTests.swift */ = {isa = PBXFileReference; lastKnownFileType = sourcecode.swift; path = PrimerRawRetailerDataTests.swift; sourceTree = "<group>"; };
		B65F0E658E0993B16C41D698 /* Pods-Debug App Tests.debug.xcconfig */ = {isa = PBXFileReference; includeInIndex = 1; lastKnownFileType = text.xcconfig; name = "Pods-Debug App Tests.debug.xcconfig"; path = "Target Support Files/Pods-Debug App Tests/Pods-Debug App Tests.debug.xcconfig"; sourceTree = "<group>"; };
		B866FF13033A5CB8B4C3388E /* MerchantHeadlessCheckoutRawDataViewController.swift */ = {isa = PBXFileReference; lastKnownFileType = sourcecode.swift; path = MerchantHeadlessCheckoutRawDataViewController.swift; sourceTree = "<group>"; };
		B9813BD518AC7C3F442B5075 /* PrimerCheckoutTheme.swift */ = {isa = PBXFileReference; lastKnownFileType = sourcecode.swift; path = PrimerCheckoutTheme.swift; sourceTree = "<group>"; };
		BA0B2BEE5C389FD13E210847 /* DateTests.swift */ = {isa = PBXFileReference; lastKnownFileType = sourcecode.swift; path = DateTests.swift; sourceTree = "<group>"; };
		BD26E8C6074BB89ACBD5B8B9 /* MaskTests.swift */ = {isa = PBXFileReference; lastKnownFileType = sourcecode.swift; path = MaskTests.swift; sourceTree = "<group>"; };
		BF8639891B79E2FCCE10A510 /* ThreeDSErrorTests.swift */ = {isa = PBXFileReference; lastKnownFileType = sourcecode.swift; path = ThreeDSErrorTests.swift; sourceTree = "<group>"; };
		C18C9664115CFDEB59FED19A /* MerchantSessionAndSettingsViewController.swift */ = {isa = PBXFileReference; lastKnownFileType = sourcecode.swift; path = MerchantSessionAndSettingsViewController.swift; sourceTree = "<group>"; };
		C4DFE77F28AB538220A0F6EE /* ka */ = {isa = PBXFileReference; lastKnownFileType = text.plist.strings; name = ka; path = ka.lproj/Main.strings; sourceTree = "<group>"; };
		C6E0183BA881F7F7835D0054 /* Pods_Debug_App_Tests.framework */ = {isa = PBXFileReference; explicitFileType = wrapper.framework; includeInIndex = 0; path = Pods_Debug_App_Tests.framework; sourceTree = BUILT_PRODUCTS_DIR; };
		C7D8E1E91CA11EC6831ADEE4 /* EncodingDecodingContainerTests.swift */ = {isa = PBXFileReference; lastKnownFileType = sourcecode.swift; path = EncodingDecodingContainerTests.swift; sourceTree = "<group>"; };
		C7EB86C62BA46BF51C64ABC2 /* nb */ = {isa = PBXFileReference; lastKnownFileType = text.plist.strings; name = nb; path = nb.lproj/LaunchScreen.strings; sourceTree = "<group>"; };
		CA30891B2D5F9B6B97E56B99 /* WebViewUtilTests.swift */ = {isa = PBXFileReference; lastKnownFileType = sourcecode.swift; path = WebViewUtilTests.swift; sourceTree = "<group>"; };
		D038BDB23C062D362AAA09BE /* Networking.swift */ = {isa = PBXFileReference; lastKnownFileType = sourcecode.swift; path = Networking.swift; sourceTree = "<group>"; };
		D0A003705AFF7F922BCFE75F /* TokenizationResponseTests.swift */ = {isa = PBXFileReference; lastKnownFileType = sourcecode.swift; path = TokenizationResponseTests.swift; sourceTree = "<group>"; };
		D3D9154BF1E011FED6799CD5 /* CardData.swift */ = {isa = PBXFileReference; lastKnownFileType = sourcecode.swift; path = CardData.swift; sourceTree = "<group>"; };
		D4139D8F153BB399DA67F2EE /* ViewController+PrimerUIHelpers.swift */ = {isa = PBXFileReference; lastKnownFileType = sourcecode.swift; path = "ViewController+PrimerUIHelpers.swift"; sourceTree = "<group>"; };
		D5C1B1F65A9382606A25CE77 /* el */ = {isa = PBXFileReference; lastKnownFileType = text.plist.strings; name = el; path = el.lproj/Main.strings; sourceTree = "<group>"; };
		DAC5687FF32E8661F1A00CE5 /* AppDelegate.swift */ = {isa = PBXFileReference; lastKnownFileType = sourcecode.swift; path = AppDelegate.swift; sourceTree = "<group>"; };
		DBC8EA85D1CBC1EC4AB3EB8C /* fr */ = {isa = PBXFileReference; lastKnownFileType = text.plist.strings; name = fr; path = fr.lproj/LaunchScreen.strings; sourceTree = "<group>"; };
		DECCDC4079DC6471CEDDEA84 /* sv */ = {isa = PBXFileReference; lastKnownFileType = text.plist.strings; name = sv; path = sv.lproj/LaunchScreen.strings; sourceTree = "<group>"; };
		E108F58D2B0D4F0800EC3CC6 /* WebRedirectComponentTests.swift */ = {isa = PBXFileReference; lastKnownFileType = sourcecode.swift; path = WebRedirectComponentTests.swift; sourceTree = "<group>"; };
		E11F473C2B0694C50091C31F /* PrimerHeadlessFormWithRedirectManagerTests.swift */ = {isa = PBXFileReference; lastKnownFileType = sourcecode.swift; path = PrimerHeadlessFormWithRedirectManagerTests.swift; sourceTree = "<group>"; };
		E11F47422B06C4E30091C31F /* MerchantHeadlessCheckoutBankViewController.swift */ = {isa = PBXFileReference; fileEncoding = 4; lastKnownFileType = sourcecode.swift; path = MerchantHeadlessCheckoutBankViewController.swift; sourceTree = "<group>"; };
		E11F47432B06C4E30091C31F /* BanksListView.swift */ = {isa = PBXFileReference; fileEncoding = 4; lastKnownFileType = sourcecode.swift; path = BanksListView.swift; sourceTree = "<group>"; };
		E11F47442B06C4E30091C31F /* BanksListModel.swift */ = {isa = PBXFileReference; fileEncoding = 4; lastKnownFileType = sourcecode.swift; path = BanksListModel.swift; sourceTree = "<group>"; };
		E11F47452B06C4E30091C31F /* ImageViewWithUrl.swift */ = {isa = PBXFileReference; fileEncoding = 4; lastKnownFileType = sourcecode.swift; path = ImageViewWithUrl.swift; sourceTree = "<group>"; };
		E11F47462B06C4E30091C31F /* MerchantNewLineItemViewController.swift */ = {isa = PBXFileReference; fileEncoding = 4; lastKnownFileType = sourcecode.swift; path = MerchantNewLineItemViewController.swift; sourceTree = "<group>"; };
		E11F47472B06C4E30091C31F /* MerchantHeadlessCheckoutNolPayViewController.swift */ = {isa = PBXFileReference; fileEncoding = 4; lastKnownFileType = sourcecode.swift; path = MerchantHeadlessCheckoutNolPayViewController.swift; sourceTree = "<group>"; };
		E11F47502B06C5030091C31F /* BanksListView.swift */ = {isa = PBXFileReference; fileEncoding = 4; lastKnownFileType = sourcecode.swift; path = BanksListView.swift; sourceTree = "<group>"; };
		E11F47512B06C5030091C31F /* BanksListModel.swift */ = {isa = PBXFileReference; fileEncoding = 4; lastKnownFileType = sourcecode.swift; path = BanksListModel.swift; sourceTree = "<group>"; };
		E11F47522B06C5030091C31F /* ImageViewWithUrl.swift */ = {isa = PBXFileReference; fileEncoding = 4; lastKnownFileType = sourcecode.swift; path = ImageViewWithUrl.swift; sourceTree = "<group>"; };
		E129D66F2B162022004694F9 /* MerchantHeadlessCheckoutBankViewController.swift */ = {isa = PBXFileReference; fileEncoding = 4; lastKnownFileType = sourcecode.swift; path = MerchantHeadlessCheckoutBankViewController.swift; sourceTree = "<group>"; };
		E130C3D82AFD19FF00AC3E7C /* NetworkTests.swift */ = {isa = PBXFileReference; fileEncoding = 4; lastKnownFileType = sourcecode.swift; path = NetworkTests.swift; sourceTree = "<group>"; };
		E13E72442AFE653000911866 /* IdealPaymentMethodTests.swift */ = {isa = PBXFileReference; lastKnownFileType = sourcecode.swift; path = IdealPaymentMethodTests.swift; sourceTree = "<group>"; };
		E1A297252B036AB1005ADA51 /* BankComponentTests.swift */ = {isa = PBXFileReference; lastKnownFileType = sourcecode.swift; path = BankComponentTests.swift; sourceTree = "<group>"; };
		E1AB44D12AFE13AF00639DC5 /* URL+NetworkHeaders.swift */ = {isa = PBXFileReference; fileEncoding = 4; lastKnownFileType = sourcecode.swift; path = "URL+NetworkHeaders.swift"; sourceTree = "<group>"; };
		E1C3EF0BA039C0A50EDE13A5 /* nl */ = {isa = PBXFileReference; lastKnownFileType = text.plist.strings; name = nl; path = nl.lproj/Main.strings; sourceTree = "<group>"; };
		E1E502B02AFE9ECF00CD7F0A /* XCTestCase+Tokenization.swift */ = {isa = PBXFileReference; lastKnownFileType = sourcecode.swift; path = "XCTestCase+Tokenization.swift"; sourceTree = "<group>"; };
		E63F5C5C1FD2F3E6CB02EC5A /* HeadlessUniversalCheckoutTests.swift */ = {isa = PBXFileReference; lastKnownFileType = sourcecode.swift; path = HeadlessUniversalCheckoutTests.swift; sourceTree = "<group>"; };
		E7640DB186F9638C2F556F77 /* it */ = {isa = PBXFileReference; lastKnownFileType = text.plist.strings; name = it; path = it.lproj/Main.strings; sourceTree = "<group>"; };
		E8DE1E4FB055B60582977315 /* Networking.swift */ = {isa = PBXFileReference; lastKnownFileType = sourcecode.swift; path = Networking.swift; sourceTree = "<group>"; };
		E90441E821B5FE76643B62A6 /* AnalyticsTests+Constants.swift */ = {isa = PBXFileReference; lastKnownFileType = sourcecode.swift; path = "AnalyticsTests+Constants.swift"; sourceTree = "<group>"; };
		E9899972360BCA5992CEE5BC /* PrimerBancontactCardDataManagerTests.swift */ = {isa = PBXFileReference; lastKnownFileType = sourcecode.swift; path = PrimerBancontactCardDataManagerTests.swift; sourceTree = "<group>"; };
		EEB1E1B37192BF739461AFF1 /* PrimerRawCardDataManagerTests.swift */ = {isa = PBXFileReference; lastKnownFileType = sourcecode.swift; path = PrimerRawCardDataManagerTests.swift; sourceTree = "<group>"; };
		F4AC1EC0F98CB56DA4D075CA /* Mocks.swift */ = {isa = PBXFileReference; lastKnownFileType = sourcecode.swift; path = Mocks.swift; sourceTree = "<group>"; };
		F816A2444633C4336A7CB071 /* en */ = {isa = PBXFileReference; lastKnownFileType = text.plist.strings; name = en; path = en.lproj/Main.strings; sourceTree = "<group>"; };
		F9023841AFCE8E3205CB713A /* String+Extensions.swift */ = {isa = PBXFileReference; lastKnownFileType = sourcecode.swift; path = "String+Extensions.swift"; sourceTree = "<group>"; };
		FB1F71737862EF5D0F4FE5AB /* Info.plist */ = {isa = PBXFileReference; lastKnownFileType = text.plist; path = Info.plist; sourceTree = "<group>"; };
		FC8A21D574BAEF7E0ED9E9CD /* pt-PT */ = {isa = PBXFileReference; lastKnownFileType = text.plist.strings; name = "pt-PT"; path = "pt-PT.lproj/Main.strings"; sourceTree = "<group>"; };
		FEEF675F553A6AD99750CB0F /* nl */ = {isa = PBXFileReference; lastKnownFileType = text.plist.strings; name = nl; path = nl.lproj/LaunchScreen.strings; sourceTree = "<group>"; };
		FF4B1BBF378E48EBDBDCEE2A /* ka */ = {isa = PBXFileReference; lastKnownFileType = text.plist.strings; name = ka; path = ka.lproj/LaunchScreen.strings; sourceTree = "<group>"; };
/* End PBXFileReference section */

/* Begin PBXFrameworksBuildPhase section */
		70DF25A36D08F36CBD603C15 /* Frameworks */ = {
			isa = PBXFrameworksBuildPhase;
			buildActionMask = 2147483647;
			files = (
				DC6A2813D435DC2D4B8A4B20 /* Pods_Debug_App_Tests.framework in Frameworks */,
			);
			runOnlyForDeploymentPostprocessing = 0;
		};
		CB612F7DF16CD3190025327F /* Frameworks */ = {
			isa = PBXFrameworksBuildPhase;
			buildActionMask = 2147483647;
			files = (
				E9F5265EB7A157AC5ED162C5 /* Pods_Debug_App.framework in Frameworks */,
			);
			runOnlyForDeploymentPostprocessing = 0;
		};
/* End PBXFrameworksBuildPhase section */

/* Begin PBXGroup section */
		042ED1632AF0F5CE0027833F /* Delegates */ = {
			isa = PBXGroup;
			children = (
				042ED1642AF0F5FD0027833F /* MockRawDataManagerDelegate.swift */,
			);
			path = Delegates;
			sourceTree = "<group>";
		};
		0479FB162AF2598800D0AFC9 /* Test Utilities */ = {
			isa = PBXGroup;
			children = (
				0479FB172AF2599200D0AFC9 /* StringTyper.swift */,
				04DAAED52B03EF0B002E2614 /* SDKSessionHelper.swift */,
			);
			path = "Test Utilities";
			sourceTree = "<group>";
		};
<<<<<<< HEAD
		0489E2B92B68F70400FA0682 /* Utilities */ = {
			isa = PBXGroup;
			children = (
				0489E2BA2B68F71300FA0682 /* TapGestureRecognizer.swift */,
			);
			path = Utilities;
			sourceTree = "<group>";
		};
=======
>>>>>>> b1315f2a
		04DAAED22B03EEBE002E2614 /* Assets */ = {
			isa = PBXGroup;
			children = (
				04DAAED32B03EED1002E2614 /* AssetsManagerTests.swift */,
			);
			path = Assets;
			sourceTree = "<group>";
		};
		094077DEFDC2739B10CF4183 /* Resources */ = {
			isa = PBXGroup;
			children = (
				2A9F290E21D650154DEB2F19 /* Localized Views */,
				B18D7E7738BF86467B0F1465 /* Images.xcassets */,
			);
			path = Resources;
			sourceTree = "<group>";
		};
		0E5CB4D963647832FF985B29 /* View Controllers */ = {
			isa = PBXGroup;
			children = (
				EF5FBE3673FBCB40F55F4DC0 /* New UI */,
				9874F439DA3EA5854A454687 /* MerchantDropInUIViewController.swift */,
				72E691B9A6A8EBB9F6A6B266 /* MerchantHeadlessCheckoutAvailablePaymentMethodsViewController.swift */,
				B866FF13033A5CB8B4C3388E /* MerchantHeadlessCheckoutRawDataViewController.swift */,
				404E173A513B986A36F835F7 /* MerchantHeadlessCheckoutRawPhoneNumberDataViewController.swift */,
				4C353D84EABA4990DAB4DD28 /* MerchantHeadlessCheckoutRawRetailDataViewController.swift */,
				049A055D2B4BF057002CEEBA /* MerchantHeadlessVaultManagerViewController.swift */,
				00E3C8FE62D22147335F2455 /* MerchantResultViewController.swift */,
				C18C9664115CFDEB59FED19A /* MerchantSessionAndSettingsViewController.swift */,
			);
			path = "View Controllers";
			sourceTree = "<group>";
		};
		1C9799A622D0CCDBBF94925B = {
			isa = PBXGroup;
			children = (
				A19EF5622B20E22E00A72F60 /* .swiftlint.yml */,
				FBDF3F8B5F93A0EC28048640 /* Project */,
				DF30711EB149C64C364BB79A /* Products */,
				61E8D69DF93462D748F446DF /* Pods */,
				328674CAA2CFB930F33DDA55 /* Frameworks */,
			);
			sourceTree = "<group>";
		};
		2A9F290E21D650154DEB2F19 /* Localized Views */ = {
			isa = PBXGroup;
			children = (
				FC701AFD94F96F0F1D108D1A /* LaunchScreen.xib */,
				CE259612A00F85709107B872 /* Main.storyboard */,
			);
			path = "Localized Views";
			sourceTree = "<group>";
		};
		2F23D3C9CC9CBC1B95329B1C /* Network */ = {
			isa = PBXGroup;
			children = (
				E130C3D82AFD19FF00AC3E7C /* NetworkTests.swift */,
				1F4E35F809D3FAF4354D5B05 /* URLSessionStackTests.swift */,
				041F52082ADE92A300A1D702 /* ListCardNetworksEndpointTests.swift */,
			);
			path = Network;
			sourceTree = "<group>";
		};
		328674CAA2CFB930F33DDA55 /* Frameworks */ = {
			isa = PBXGroup;
			children = (
				21898D647270491BF4A68C19 /* Pods_Debug_App.framework */,
				C6E0183BA881F7F7835D0054 /* Pods_Debug_App_Tests.framework */,
			);
			name = Frameworks;
			sourceTree = "<group>";
		};
		553A7EDE72B8249F55A0E6B9 /* Extension */ = {
			isa = PBXGroup;
			children = (
				1594BC5C96ECC3F46C811B2F /* Data+Extensions.swift */,
				9128566126AA7F571FFECA3A /* Range+Extensions.swift */,
				F9023841AFCE8E3205CB713A /* String+Extensions.swift */,
				93F15C1E46C70C3D73B50F31 /* UIStackViewExtensions.swift */,
				B1FD8065D40A2D691F643F3B /* UIViewController+API.swift */,
				39CCCB917D1881082ED75975 /* ViewController+Primer.swift */,
				D4139D8F153BB399DA67F2EE /* ViewController+PrimerUIHelpers.swift */,
			);
			path = Extension;
			sourceTree = "<group>";
		};
		5836043C1C4E5A1CF7B81CDD /* Services */ = {
			isa = PBXGroup;
			children = (
				994AE6760B506D02499AEC90 /* InternalCardComponentManagerTests.swift */,
				743F107C464526926A34A433 /* PaymentMethodConfigServiceTests.swift */,
				5D7EC742DEB5BE12252E3E5B /* PayPalServiceTests.swift */,
				952364FBFD6FA09653ECA37E /* TokenizationServiceTests.swift */,
				042ED15C2AF010500027833F /* CardValidationServiceTests.swift */,
			);
			path = Services;
			sourceTree = "<group>";
		};
		5CC7BF9D8A0A9D8490C48151 /* Primer */ = {
			isa = PBXGroup;
			children = (
				E13E72432AFE64E800911866 /* Ideal */,
				A15985C22ACDA82F00A64C3C /* NolPay */,
				E9899972360BCA5992CEE5BC /* PrimerBancontactCardDataManagerTests.swift */,
				EEB1E1B37192BF739461AFF1 /* PrimerRawCardDataManagerTests.swift */,
				B266F9E1651BD20E45DCCF68 /* PrimerRawRetailerDataTests.swift */,
				049A055F2B4C191D002CEEBA /* NativeUIManagerTests.swift */,
			);
			path = Primer;
			sourceTree = "<group>";
		};
		5E99BB590FD6521F2D5403BB /* Sources */ = {
			isa = PBXGroup;
			children = (
				553A7EDE72B8249F55A0E6B9 /* Extension */,
				D9AC6F54A87D432982864A63 /* Model */,
				64FB843527A1671D550B536F /* Network */,
				0489E2B92B68F70400FA0682 /* Utilities */,
				F214F09DF97D2A83FC7D0BE0 /* View */,
				0E5CB4D963647832FF985B29 /* View Controllers */,
				A9ACBE5F8E70CF200C80001F /* View Model */,
				DAC5687FF32E8661F1A00CE5 /* AppDelegate.swift */,
			);
			path = Sources;
			sourceTree = "<group>";
		};
		61C1263B3C114C5B0A1E5AB4 /* Services */ = {
			isa = PBXGroup;
			children = (
				38DD0A9535544D446514124A /* CreateResumePaymentService.swift */,
				25FD540BEA16ABBDFE7DE182 /* PayPalService.swift */,
				2E8F69253D85350BB7A1A761 /* TokenizationService.swift */,
				5E8D7F3C53F8CCE4A03C975E /* VaultService.swift */,
				047D8E882ADEA4C700A5E7BD /* NetworkService.swift */,
				042ED1612AF0F5600027833F /* MockBINDataAPIClient.swift */,
			);
			path = Services;
			sourceTree = "<group>";
		};
		61E8D69DF93462D748F446DF /* Pods */ = {
			isa = PBXGroup;
			children = (
				96546334148213F72E898EB7 /* Pods-Debug App.debug.xcconfig */,
				442009298B3F84D879C280FF /* Pods-Debug App.release.xcconfig */,
				B65F0E658E0993B16C41D698 /* Pods-Debug App Tests.debug.xcconfig */,
				7A0B6936ABE44A97B5DE2DEA /* Pods-Debug App Tests.release.xcconfig */,
			);
			path = Pods;
			sourceTree = "<group>";
		};
		626776D8EFEF24D5C5A36307 /* Extensions */ = {
			isa = PBXGroup;
			children = (
				C7D8E1E91CA11EC6831ADEE4 /* EncodingDecodingContainerTests.swift */,
				04FAF9EB2AE7B33E002E4BAE /* StringExtensionTests.swift */,
			);
			path = Extensions;
			sourceTree = "<group>";
		};
		64FB843527A1671D550B536F /* Network */ = {
			isa = PBXGroup;
			children = (
				E8DE1E4FB055B60582977315 /* Networking.swift */,
				E1AB44D12AFE13AF00639DC5 /* URL+NetworkHeaders.swift */,
			);
			path = Network;
			sourceTree = "<group>";
		};
		9EE81958BB2BB34183F6C0AB /* Modules */ = {
			isa = PBXGroup;
			children = (
				5DB3B88857B810440CDA881E /* DropInUI_TokenizationViewModelTests.swift */,
				4A5E3ACDA26D44F66B55766B /* HUC_TokenizationViewModelTests.swift */,
				49DFB1ACD5014BF28ED283B3 /* PollingModuleTests.swift */,
				6C690FB7E6E8C942C87B1A1B /* PrimerAPIConfigurationModuleTests.swift */,
				1B8CB5A11A44AA9F3D7FE356 /* UserInterfaceModuleTests.swift */,
				E1E502B02AFE9ECF00CD7F0A /* XCTestCase+Tokenization.swift */,
			);
			path = Modules;
			sourceTree = "<group>";
		};
		A15985C22ACDA82F00A64C3C /* NolPay */ = {
			isa = PBXGroup;
			children = (
				041295AB2AB9E2A900A4F243 /* PrimerHeadlessNolPayManagerTests.swift */,
				A1536BAC2AEBEC3A0087DDC0 /* NolPayPhoneMetadataServiceTests.swift */,
				A1585C742ACDAA700014F0B9 /* NolPayLinkedCardsComponentTests.swift */,
				A13392BB2AD459E90005A4D7 /* NolPayLinkCardComponentTest.swift */,
				A1A3D0F22AD5585A00F7D8C9 /* NolPayUnlinkCardComponentTest.swift */,
				A1A3D0F42AD56BE300F7D8C9 /* NolPayPaymentComponentTests.swift */,
				A1536BAE2AEC0A6D0087DDC0 /* NolTestsMocks.swift */,
			);
			path = NolPay;
			sourceTree = "<group>";
		};
		A95565BDB7031F41ECD023D7 /* Helpers */ = {
			isa = PBXGroup;
			children = (
				D3D9154BF1E011FED6799CD5 /* CardData.swift */,
				D038BDB23C062D362AAA09BE /* Networking.swift */,
				04769C142B1A680C0051581C /* Promises+Helper.swift */,
				A12AC2542B505B6100C26999 /* CurrencyLoaderTests.swift */,
			);
			path = Helpers;
			sourceTree = "<group>";
		};
		A9ACBE5F8E70CF200C80001F /* View Model */ = {
			isa = PBXGroup;
			children = (
				95E4B74F7EEA3D2D19E08FDA /* Apaya.swift */,
			);
			path = "View Model";
			sourceTree = "<group>";
		};
		ACC4CBBD9744630CB46A5EE4 /* v2 */ = {
			isa = PBXGroup;
			children = (
				E63F5C5C1FD2F3E6CB02EC5A /* HeadlessUniversalCheckoutTests.swift */,
				5AA706A14BACFDB8E5715788 /* HeadlessVaultManagerTests.swift */,
				17476BFBED51F389FCE82F16 /* MockAPIClient.swift */,
				7EA7D2BB0AC0A1877DB2E6CE /* MockModule.swift */,
				8C7C082270CF1C6B7810F9B3 /* RawDataManagerTests.swift */,
			);
			path = v2;
			sourceTree = "<group>";
		};
		C8A971C6C0021F0115DF44CC /* Utils */ = {
			isa = PBXGroup;
			children = (
				0402B7B72AFBBC2200B02C75 /* ApplePayUtilsTest.swift */,
				BA0B2BEE5C389FD13E210847 /* DateTests.swift */,
				A1055D6E2AF125E90027B967 /* DebouncerTests.swift */,
				9314E0A4E884A8228611A030 /* IntExtensionTests.swift */,
				BD26E8C6074BB89ACBD5B8B9 /* MaskTests.swift */,
				872A0647D4136E27365FB7F8 /* StringTests.swift */,
				CA30891B2D5F9B6B97E56B99 /* WebViewUtilTests.swift */,
			);
			path = Utils;
			sourceTree = "<group>";
		};
		D83EED4C1249B62B908781B0 /* Data Models */ = {
			isa = PBXGroup;
			children = (
				1F79B50111AC4161CFB1EFE8 /* ApayaTests.swift */,
				31CFA93A373A7DB78DA77283 /* ApplePayTests.swift */,
				0402B7B52AFBBA7200B02C75 /* CardNetworkTests.swift */,
				5F8DC3341BDBB9AEDBE8D6DD /* DecodedClientToken.swift */,
				A12AC2522B5046CF00C26999 /* CurrencyStorageTests.swift */,
				7A5E6F7A9C12C69CB66032E3 /* IPay88Tests.swift */,
				752785ACCF65527C239391A8 /* PaymentMethodConfigTests.swift */,
				9D122A0B71B707C2110AB7F5 /* PayPalConfirmBillingAgreementTests.swift */,
				B9813BD518AC7C3F442B5075 /* PrimerCheckoutTheme.swift */,
				AD381E7E16D01D8D743232F7 /* ThemeTests.swift */,
				BF8639891B79E2FCCE10A510 /* ThreeDSErrorTests.swift */,
				021A00DEB01A46C876592575 /* ThreeDSProtocolVersionTests.swift */,
				D0A003705AFF7F922BCFE75F /* TokenizationResponseTests.swift */,
			);
			path = "Data Models";
			sourceTree = "<group>";
		};
		D99811C39E1808A948623732 /* Unit Tests */ = {
			isa = PBXGroup;
			children = (
				04DAAED22B03EEBE002E2614 /* Assets */,
				E1A2F78003351E14426E0B36 /* Analytics */,
				D83EED4C1249B62B908781B0 /* Data Models */,
				626776D8EFEF24D5C5A36307 /* Extensions */,
				A95565BDB7031F41ECD023D7 /* Helpers */,
				E4C8DBB82E4149A7C4D26467 /* Mocks */,
				9EE81958BB2BB34183F6C0AB /* Modules */,
				2F23D3C9CC9CBC1B95329B1C /* Network */,
				5CC7BF9D8A0A9D8490C48151 /* Primer */,
				5836043C1C4E5A1CF7B81CDD /* Services */,
				0479FB162AF2598800D0AFC9 /* Test Utilities */,
				C8A971C6C0021F0115DF44CC /* Utils */,
				ACC4CBBD9744630CB46A5EE4 /* v2 */,
				F4AC1EC0F98CB56DA4D075CA /* Mocks.swift */,
			);
			path = "Unit Tests";
			sourceTree = "<group>";
		};
		D9AC6F54A87D432982864A63 /* Model */ = {
			isa = PBXGroup;
			children = (
				72845A3010F10A88F2EC7849 /* CheckoutTheme.swift */,
				229849A3DBE0858EE90673B9 /* CreateClientToken.swift */,
				A6AEF11B151368BF993C3EA9 /* TestScenario.swift */,
				70D3D6CF0F006A06B7CEC71B /* TransactionResponse.swift */,
			);
			path = Model;
			sourceTree = "<group>";
		};
		D9FD37D45BD73B08D04AC94C /* Tests */ = {
			isa = PBXGroup;
			children = (
				04DFAADB2AAA01E60030FECE /* Debug App Tests-Info.plist */,
				D99811C39E1808A948623732 /* Unit Tests */,
			);
			path = Tests;
			sourceTree = "<group>";
		};
		DAAB90DB09F0793B3580DE69 /* ViewModels */ = {
			isa = PBXGroup;
			children = (
				7A3E75CD834937EF85DE1C14 /* MockVaultCheckoutViewModel.swift */,
			);
			path = ViewModels;
			sourceTree = "<group>";
		};
		DF30711EB149C64C364BB79A /* Products */ = {
			isa = PBXGroup;
			children = (
				483D2036DE3F89CA2C244C4F /* Debug App Tests.xctest */,
				68E2722188A5A2948DB31144 /* Debug App.app */,
			);
			name = Products;
			sourceTree = "<group>";
		};
		E11F47402B06C4E30091C31F /* New UI */ = {
			isa = PBXGroup;
			children = (
				E11F47412B06C4E30091C31F /* FormWithRedirect */,
				E11F47462B06C4E30091C31F /* MerchantNewLineItemViewController.swift */,
				E11F47472B06C4E30091C31F /* MerchantHeadlessCheckoutNolPayViewController.swift */,
			);
			name = "New UI";
			path = "Sources/View Controllers/New UI";
			sourceTree = SOURCE_ROOT;
		};
		E11F47412B06C4E30091C31F /* FormWithRedirect */ = {
			isa = PBXGroup;
			children = (
				E11F47422B06C4E30091C31F /* MerchantHeadlessCheckoutBankViewController.swift */,
				E11F47432B06C4E30091C31F /* BanksListView.swift */,
				E11F47442B06C4E30091C31F /* BanksListModel.swift */,
				E11F47452B06C4E30091C31F /* ImageViewWithUrl.swift */,
			);
			path = FormWithRedirect;
			sourceTree = "<group>";
		};
		E11F474E2B06C5030091C31F /* FormWithRedirect */ = {
			isa = PBXGroup;
			children = (
				E129D66F2B162022004694F9 /* MerchantHeadlessCheckoutBankViewController.swift */,
				E11F47502B06C5030091C31F /* BanksListView.swift */,
				E11F47512B06C5030091C31F /* BanksListModel.swift */,
				E11F47522B06C5030091C31F /* ImageViewWithUrl.swift */,
			);
			path = FormWithRedirect;
			sourceTree = "<group>";
		};
		E13E72432AFE64E800911866 /* Ideal */ = {
			isa = PBXGroup;
			children = (
				E11F47402B06C4E30091C31F /* New UI */,
				E13E72442AFE653000911866 /* IdealPaymentMethodTests.swift */,
				E1A297252B036AB1005ADA51 /* BankComponentTests.swift */,
				E108F58D2B0D4F0800EC3CC6 /* WebRedirectComponentTests.swift */,
				E11F473C2B0694C50091C31F /* PrimerHeadlessFormWithRedirectManagerTests.swift */,
			);
			path = Ideal;
			sourceTree = "<group>";
		};
		E1A2F78003351E14426E0B36 /* Analytics */ = {
			isa = PBXGroup;
			children = (
				AF07D2421252EA2AE5C2FC4F /* AnalyticsTests.swift */,
				E90441E821B5FE76643B62A6 /* AnalyticsTests+Constants.swift */,
				04F6EF712AE69FC500115D05 /* AnalyticsTests+Helpers.swift */,
				04F6EF732AE6A06200115D05 /* AnalyticsEventsTests.swift */,
				049298002B1DD466002E04B8 /* AnalyticsServiceTests.swift */,
				049298062B1E1F4D002E04B8 /* AnalyticsStorageTests.swift */,
			);
			path = Analytics;
			sourceTree = "<group>";
		};
		E4C8DBB82E4149A7C4D26467 /* Mocks */ = {
			isa = PBXGroup;
			children = (
				042ED1632AF0F5CE0027833F /* Delegates */,
				61C1263B3C114C5B0A1E5AB4 /* Services */,
				DAAB90DB09F0793B3580DE69 /* ViewModels */,
				8A23886804B13FA754E775D0 /* MockPaymentMethodTokenizationViewModel.swift */,
			);
			path = Mocks;
			sourceTree = "<group>";
		};
		EF5FBE3673FBCB40F55F4DC0 /* New UI */ = {
			isa = PBXGroup;
			children = (
				E11F474E2B06C5030091C31F /* FormWithRedirect */,
				041295A92AB9E25D00A4F243 /* MerchantHeadlessCheckoutNolPayViewController.swift */,
				0ED746F8924E70AD868BC0F4 /* MerchantNewLineItemViewController.swift */,
			);
			path = "New UI";
			sourceTree = "<group>";
		};
		F214F09DF97D2A83FC7D0BE0 /* View */ = {
			isa = PBXGroup;
			children = (
				4E79C93EA805E87E1137A513 /* PaymentMethodCell.swift */,
			);
			path = View;
			sourceTree = "<group>";
		};
		FBDF3F8B5F93A0EC28048640 /* Project */ = {
			isa = PBXGroup;
			children = (
				094077DEFDC2739B10CF4183 /* Resources */,
				5E99BB590FD6521F2D5403BB /* Sources */,
				D9FD37D45BD73B08D04AC94C /* Tests */,
				4ACFB17A73AB7240BED98585 /* ExampleApp.entitlements */,
				FB1F71737862EF5D0F4FE5AB /* Info.plist */,
			);
			name = Project;
			sourceTree = "<group>";
		};
/* End PBXGroup section */

/* Begin PBXNativeTarget section */
		301F25EE1514F3AF2E4A7FBD /* Debug App Tests */ = {
			isa = PBXNativeTarget;
			buildConfigurationList = 4700FFD06E10F0EE123A7B8B /* Build configuration list for PBXNativeTarget "Debug App Tests" */;
			buildPhases = (
				A9E4A28817B41EF38C6AEA99 /* [CP] Check Pods Manifest.lock */,
				1E0FCAD905F5F8F13B6A164B /* Sources */,
				9CED4C4EFACB340F3C55B1F0 /* Resources */,
				D11E367C3560C383BC4CA0A7 /* Embed Frameworks */,
				70DF25A36D08F36CBD603C15 /* Frameworks */,
			);
			buildRules = (
			);
			dependencies = (
				0F2453263528C0A3659CD00A /* PBXTargetDependency */,
			);
			name = "Debug App Tests";
			productName = "Debug App Tests";
			productReference = 483D2036DE3F89CA2C244C4F /* Debug App Tests.xctest */;
			productType = "com.apple.product-type.bundle.unit-test";
		};
		BEB14ABCDF34E3D24759EAAB /* Debug App */ = {
			isa = PBXNativeTarget;
			buildConfigurationList = CA98A6B11506835A81F6391A /* Build configuration list for PBXNativeTarget "Debug App" */;
			buildPhases = (
				EACB42A7F595BE18902890B7 /* [CP] Check Pods Manifest.lock */,
				66BB6A7BADD3A9CDD6412CE2 /* Sources */,
				10FBAAC827CE0E3983CD7597 /* Resources */,
				73B416AD9A0CB3B0EA16AF79 /* Embed Frameworks */,
				CB612F7DF16CD3190025327F /* Frameworks */,
				A18BD8BD2AFE4B0900923C87 /* SwiftLint */,
				D29AC5EE3F62516192AF0EB6 /* [CP] Embed Pods Frameworks */,
			);
			buildRules = (
			);
			dependencies = (
			);
			name = "Debug App";
			productName = "Debug App";
			productReference = 68E2722188A5A2948DB31144 /* Debug App.app */;
			productType = "com.apple.product-type.application";
		};
/* End PBXNativeTarget section */

/* Begin PBXProject section */
		25AB41367F759CCDA1881AD2 /* Project object */ = {
			isa = PBXProject;
			attributes = {
				BuildIndependentTargetsInParallel = YES;
				ORGANIZATIONNAME = "Primer API Ltd";
				TargetAttributes = {
					301F25EE1514F3AF2E4A7FBD = {
						TestTargetID = BEB14ABCDF34E3D24759EAAB;
					};
				};
			};
			buildConfigurationList = 10479B54C02C96DE0B327687 /* Build configuration list for PBXProject "Primer.io Debug App" */;
			compatibilityVersion = "Xcode 13.0";
			developmentRegion = en;
			hasScannedForEncodings = 0;
			knownRegions = (
				Base,
				ar,
				da,
				de,
				el,
				en,
				es,
				fr,
				it,
				ka,
				nb,
				nl,
				pl,
				"pt-PT",
				sv,
				tr,
			);
			mainGroup = 1C9799A622D0CCDBBF94925B;
			productRefGroup = DF30711EB149C64C364BB79A /* Products */;
			projectDirPath = "";
			projectRoot = "";
			targets = (
				BEB14ABCDF34E3D24759EAAB /* Debug App */,
				301F25EE1514F3AF2E4A7FBD /* Debug App Tests */,
			);
		};
/* End PBXProject section */

/* Begin PBXResourcesBuildPhase section */
		10FBAAC827CE0E3983CD7597 /* Resources */ = {
			isa = PBXResourcesBuildPhase;
			buildActionMask = 2147483647;
			files = (
				A19EF5632B20E22E00A72F60 /* .swiftlint.yml in Resources */,
				04DFAADC2AAA01E60030FECE /* Debug App Tests-Info.plist in Resources */,
				EA7FAA4F8476BD3711D628CB /* Images.xcassets in Resources */,
				F0C2147F6FA26527BE55549A /* LaunchScreen.xib in Resources */,
				949864026D1CDE6F5C62C66E /* Main.storyboard in Resources */,
			);
			runOnlyForDeploymentPostprocessing = 0;
		};
		9CED4C4EFACB340F3C55B1F0 /* Resources */ = {
			isa = PBXResourcesBuildPhase;
			buildActionMask = 2147483647;
			files = (
			);
			runOnlyForDeploymentPostprocessing = 0;
		};
/* End PBXResourcesBuildPhase section */

/* Begin PBXShellScriptBuildPhase section */
		A18BD8BD2AFE4B0900923C87 /* SwiftLint */ = {
			isa = PBXShellScriptBuildPhase;
			alwaysOutOfDate = 1;
			buildActionMask = 2147483647;
			files = (
			);
			inputFileListPaths = (
			);
			inputPaths = (
			);
			name = SwiftLint;
			outputFileListPaths = (
			);
			outputPaths = (
			);
			runOnlyForDeploymentPostprocessing = 0;
			shellPath = /bin/sh;
			shellScript = "if [[ \"$(uname -m)\" == arm64 ]]; then\n    export PATH=\"/opt/homebrew/bin:$PATH\"\nfi\n\nif which swiftlint > /dev/null; then\n  swiftlint\nelse\n  echo \"warning: SwiftLint not installed, download from https://github.com/realm/SwiftLint\"\nfi\n";
		};
		A9E4A28817B41EF38C6AEA99 /* [CP] Check Pods Manifest.lock */ = {
			isa = PBXShellScriptBuildPhase;
			buildActionMask = 2147483647;
			files = (
			);
			inputFileListPaths = (
			);
			inputPaths = (
				"${PODS_PODFILE_DIR_PATH}/Podfile.lock",
				"${PODS_ROOT}/Manifest.lock",
			);
			name = "[CP] Check Pods Manifest.lock";
			outputFileListPaths = (
			);
			outputPaths = (
				"$(DERIVED_FILE_DIR)/Pods-Debug App Tests-checkManifestLockResult.txt",
			);
			runOnlyForDeploymentPostprocessing = 0;
			shellPath = /bin/sh;
			shellScript = "diff \"${PODS_PODFILE_DIR_PATH}/Podfile.lock\" \"${PODS_ROOT}/Manifest.lock\" > /dev/null\nif [ $? != 0 ] ; then\n    # print error to STDERR\n    echo \"error: The sandbox is not in sync with the Podfile.lock. Run 'pod install' or update your CocoaPods installation.\" >&2\n    exit 1\nfi\n# This output is used by Xcode 'outputs' to avoid re-running this script phase.\necho \"SUCCESS\" > \"${SCRIPT_OUTPUT_FILE_0}\"\n";
			showEnvVarsInLog = 0;
		};
		D29AC5EE3F62516192AF0EB6 /* [CP] Embed Pods Frameworks */ = {
			isa = PBXShellScriptBuildPhase;
			buildActionMask = 2147483647;
			files = (
			);
			inputFileListPaths = (
				"${PODS_ROOT}/Target Support Files/Pods-Debug App/Pods-Debug App-frameworks-${CONFIGURATION}-input-files.xcfilelist",
			);
			name = "[CP] Embed Pods Frameworks";
			outputFileListPaths = (
				"${PODS_ROOT}/Target Support Files/Pods-Debug App/Pods-Debug App-frameworks-${CONFIGURATION}-output-files.xcfilelist",
			);
			runOnlyForDeploymentPostprocessing = 0;
			shellPath = /bin/sh;
			shellScript = "\"${PODS_ROOT}/Target Support Files/Pods-Debug App/Pods-Debug App-frameworks.sh\"\n";
			showEnvVarsInLog = 0;
		};
		EACB42A7F595BE18902890B7 /* [CP] Check Pods Manifest.lock */ = {
			isa = PBXShellScriptBuildPhase;
			buildActionMask = 2147483647;
			files = (
			);
			inputFileListPaths = (
			);
			inputPaths = (
				"${PODS_PODFILE_DIR_PATH}/Podfile.lock",
				"${PODS_ROOT}/Manifest.lock",
			);
			name = "[CP] Check Pods Manifest.lock";
			outputFileListPaths = (
			);
			outputPaths = (
				"$(DERIVED_FILE_DIR)/Pods-Debug App-checkManifestLockResult.txt",
			);
			runOnlyForDeploymentPostprocessing = 0;
			shellPath = /bin/sh;
			shellScript = "diff \"${PODS_PODFILE_DIR_PATH}/Podfile.lock\" \"${PODS_ROOT}/Manifest.lock\" > /dev/null\nif [ $? != 0 ] ; then\n    # print error to STDERR\n    echo \"error: The sandbox is not in sync with the Podfile.lock. Run 'pod install' or update your CocoaPods installation.\" >&2\n    exit 1\nfi\n# This output is used by Xcode 'outputs' to avoid re-running this script phase.\necho \"SUCCESS\" > \"${SCRIPT_OUTPUT_FILE_0}\"\n";
			showEnvVarsInLog = 0;
		};
/* End PBXShellScriptBuildPhase section */

/* Begin PBXSourcesBuildPhase section */
		1E0FCAD905F5F8F13B6A164B /* Sources */ = {
			isa = PBXSourcesBuildPhase;
			buildActionMask = 2147483647;
			files = (
				E4DF956CABAE0633980D5B89 /* AnalyticsTests+Constants.swift in Sources */,
				E52B5646C4E1E712FEDE06CB /* AnalyticsTests.swift in Sources */,
				9AB1ABF4E46A37766CDBF197 /* ApayaTests.swift in Sources */,
				70EAA3B33425CC9D16239BB0 /* ApplePayTests.swift in Sources */,
				A13392BC2AD459E90005A4D7 /* NolPayLinkCardComponentTest.swift in Sources */,
				3FD160A4D951EA772ADF4E25 /* DecodedClientToken.swift in Sources */,
				E1E502B12AFE9ECF00CD7F0A /* XCTestCase+Tokenization.swift in Sources */,
				3D112A8DE292D097E651FCDB /* IPay88Tests.swift in Sources */,
				04DAAED42B03EED1002E2614 /* AssetsManagerTests.swift in Sources */,
				A1536BAF2AEC0A6D0087DDC0 /* NolTestsMocks.swift in Sources */,
				A61B9E61EDCE18D34438352E /* PayPalConfirmBillingAgreementTests.swift in Sources */,
				E13E72452AFE653000911866 /* IdealPaymentMethodTests.swift in Sources */,
				8064B65A8F83D5B004D081FD /* PaymentMethodConfigTests.swift in Sources */,
				04DAAED62B03EF0B002E2614 /* SDKSessionHelper.swift in Sources */,
				4BD7794627267B40E9E10686 /* PrimerCheckoutTheme.swift in Sources */,
				A12AC2552B505B6200C26999 /* CurrencyLoaderTests.swift in Sources */,
				F99DAF50E86E6F8CCD127E5B /* ThemeTests.swift in Sources */,
				A12AC2532B5046CF00C26999 /* CurrencyStorageTests.swift in Sources */,
				04769C152B1A680C0051581C /* Promises+Helper.swift in Sources */,
				049298072B1E1F4D002E04B8 /* AnalyticsStorageTests.swift in Sources */,
				24C060A48D4A2670FFC3426F /* ThreeDSErrorTests.swift in Sources */,
				F1A71C2E0D900FEB9AF1351C /* ThreeDSProtocolVersionTests.swift in Sources */,
				E108F58E2B0D4F0800EC3CC6 /* WebRedirectComponentTests.swift in Sources */,
				04FAF9EC2AE7B33E002E4BAE /* StringExtensionTests.swift in Sources */,
				C29B625B5698094691227852 /* TokenizationResponseTests.swift in Sources */,
				047D8E892ADEA4C700A5E7BD /* NetworkService.swift in Sources */,
				041F52092ADE92A300A1D702 /* ListCardNetworksEndpointTests.swift in Sources */,
				0402B7B62AFBBA7200B02C75 /* CardNetworkTests.swift in Sources */,
				A1585C752ACDAA700014F0B9 /* NolPayLinkedCardsComponentTests.swift in Sources */,
				088961D00784BD296EA9745C /* EncodingDecodingContainerTests.swift in Sources */,
				800B92A57CAAC6471D01A89D /* CardData.swift in Sources */,
				A1A3D0F32AD5585A00F7D8C9 /* NolPayUnlinkCardComponentTest.swift in Sources */,
				3BB02CA24B6B3EF458326B7D /* Networking.swift in Sources */,
				25FA73D4BBA89962663B5378 /* Mocks.swift in Sources */,
				2E0D85B7343377F1319902AD /* MockPaymentMethodTokenizationViewModel.swift in Sources */,
				E11F473D2B0694C50091C31F /* PrimerHeadlessFormWithRedirectManagerTests.swift in Sources */,
				161D4BE3FFD5E4A60F4461F0 /* CreateResumePaymentService.swift in Sources */,
				C6D7F7ECFD35B3DC3AFD6CB2 /* PayPalService.swift in Sources */,
				042ED1622AF0F5600027833F /* MockBINDataAPIClient.swift in Sources */,
				5976CCA261F0811F5D7707DA /* TokenizationService.swift in Sources */,
				583EBAA90902121CEA479416 /* VaultService.swift in Sources */,
				961B5D18058EF4CFCD0185AE /* MockVaultCheckoutViewModel.swift in Sources */,
				622A605DDEA98D981670B53F /* DropInUI_TokenizationViewModelTests.swift in Sources */,
				208CA849F3187C2DA63CC17B /* HUC_TokenizationViewModelTests.swift in Sources */,
				213196DEDF2A3A84037ED884 /* PollingModuleTests.swift in Sources */,
				04F6EF742AE6A06200115D05 /* AnalyticsEventsTests.swift in Sources */,
				049298012B1DD466002E04B8 /* AnalyticsServiceTests.swift in Sources */,
				1589385B62C86DE7C735F3EC /* PrimerAPIConfigurationModuleTests.swift in Sources */,
				E130C3D92AFD19FF00AC3E7C /* NetworkTests.swift in Sources */,
				A39750255D4C33527A3766A0 /* UserInterfaceModuleTests.swift in Sources */,
				0479FB192AF2599A00D0AFC9 /* StringTyper.swift in Sources */,
				3EE90DEB1DB7BE9270FB17BF /* URLSessionStackTests.swift in Sources */,
				2C98B33ECA68109C7A6AA134 /* PrimerBancontactCardDataManagerTests.swift in Sources */,
				05FAC0D894B841B52E9E0A9A /* PrimerRawCardDataManagerTests.swift in Sources */,
				D649870C2D022B4063BDC0B4 /* PrimerRawRetailerDataTests.swift in Sources */,
				A1536BAD2AEBEC3A0087DDC0 /* NolPayPhoneMetadataServiceTests.swift in Sources */,
				7F49B29FCC55CF3C5CB6C506 /* InternalCardComponentManagerTests.swift in Sources */,
				DB1A2989DDE0928C62B15303 /* PayPalServiceTests.swift in Sources */,
				97F0B302DF965C1AD1EC6F4D /* PaymentMethodConfigServiceTests.swift in Sources */,
				33EA4F728A7984997A0EF515 /* TokenizationServiceTests.swift in Sources */,
				E1A297262B036AB1005ADA51 /* BankComponentTests.swift in Sources */,
				91FAC91E687B6981268E677E /* DateTests.swift in Sources */,
				042ED1652AF0F5FD0027833F /* MockRawDataManagerDelegate.swift in Sources */,
				041295AD2AB9E2C100A4F243 /* PrimerHeadlessNolPayManagerTests.swift in Sources */,
				DC98712939835FB79A20BD63 /* IntExtensionTests.swift in Sources */,
				049A05602B4C191D002CEEBA /* NativeUIManagerTests.swift in Sources */,
				6B2212601374387CB004DA86 /* MaskTests.swift in Sources */,
				C8A64A69AD55D9BF82F0D876 /* StringTests.swift in Sources */,
				0402B7B82AFBBC2200B02C75 /* ApplePayUtilsTest.swift in Sources */,
				77A8EFBA78D6C6B95A400C74 /* WebViewUtilTests.swift in Sources */,
				242EF5037D6FB396B7AE1CB5 /* HeadlessUniversalCheckoutTests.swift in Sources */,
				042ED15D2AF010500027833F /* CardValidationServiceTests.swift in Sources */,
				04F6EF722AE69FC500115D05 /* AnalyticsTests+Helpers.swift in Sources */,
				2662EB3445AE8C7188953EFD /* HeadlessVaultManagerTests.swift in Sources */,
				A1A3D0F52AD56BE300F7D8C9 /* NolPayPaymentComponentTests.swift in Sources */,
				9263BD762EC26F6AA986F0C9 /* MockAPIClient.swift in Sources */,
				A1055D6F2AF125E90027B967 /* DebouncerTests.swift in Sources */,
				8B5CB0C992DBAB293D378FAD /* MockModule.swift in Sources */,
				E6F85ECD80B64754E7A6D35E /* RawDataManagerTests.swift in Sources */,
			);
			runOnlyForDeploymentPostprocessing = 0;
		};
		66BB6A7BADD3A9CDD6412CE2 /* Sources */ = {
			isa = PBXSourcesBuildPhase;
			buildActionMask = 2147483647;
			files = (
				D886D8E47D883304B505CE11 /* AppDelegate.swift in Sources */,
				60F7E716B34BE721651566DA /* Data+Extensions.swift in Sources */,
				CE5E673A96BB5B96AE5EFC56 /* Range+Extensions.swift in Sources */,
				85605C241F1CD45BA676D4A7 /* String+Extensions.swift in Sources */,
				0BB8BB3F9A6AC28A0C107DC8 /* UIStackViewExtensions.swift in Sources */,
				DE53DA2D0AD108306C92E198 /* UIViewController+API.swift in Sources */,
				85EDC3F175D699BFF6BD48EF /* ViewController+Primer.swift in Sources */,
				E11F47482B06C4E30091C31F /* MerchantHeadlessCheckoutBankViewController.swift in Sources */,
				60F6C3AFA11A7EDB0687856A /* ViewController+PrimerUIHelpers.swift in Sources */,
				5E24CD5B3084FE3E8A3E85EC /* CheckoutTheme.swift in Sources */,
				AAE3B30B64B6822A20987FCA /* CreateClientToken.swift in Sources */,
				C75A11E6AEEFC2B7A29BBC04 /* TestScenario.swift in Sources */,
				E1A2971F2B021ABA005ADA51 /* URL+NetworkHeaders.swift in Sources */,
				FD5ADBCFA70DB606339F3AF2 /* TransactionResponse.swift in Sources */,
				049A055E2B4BF057002CEEBA /* MerchantHeadlessVaultManagerViewController.swift in Sources */,
				53E3182FFC4E5F05D866CFAE /* Networking.swift in Sources */,
				592E00D98C8835CBCDAA26D9 /* MerchantDropInUIViewController.swift in Sources */,
				E11F474C2B06C4E30091C31F /* MerchantNewLineItemViewController.swift in Sources */,
				041295AA2AB9E25D00A4F243 /* MerchantHeadlessCheckoutNolPayViewController.swift in Sources */,
				135E5BFD51371FABB5FF35D3 /* MerchantHeadlessCheckoutAvailablePaymentMethodsViewController.swift in Sources */,
				E11F47542B06C5030091C31F /* BanksListView.swift in Sources */,
				AD9CF1073EE0676E6640481A /* MerchantHeadlessCheckoutRawDataViewController.swift in Sources */,
				72F8D6065334FCD5B726A52C /* MerchantHeadlessCheckoutRawPhoneNumberDataViewController.swift in Sources */,
				14EE32F4821BD1F19F75227F /* MerchantHeadlessCheckoutRawRetailDataViewController.swift in Sources */,
				F02F496FD20B5291C044F62C /* MerchantResultViewController.swift in Sources */,
				0489E2BB2B68F71300FA0682 /* TapGestureRecognizer.swift in Sources */,
				E11F47562B06C5030091C31F /* ImageViewWithUrl.swift in Sources */,
				34CDCA7B403C001E4C55D26D /* MerchantSessionAndSettingsViewController.swift in Sources */,
				E11F474A2B06C4E30091C31F /* BanksListModel.swift in Sources */,
				C5B3635FC90C149C4961BD9A /* Apaya.swift in Sources */,
				C0115AC7BC96FDF49EF8E530 /* PaymentMethodCell.swift in Sources */,
			);
			runOnlyForDeploymentPostprocessing = 0;
		};
/* End PBXSourcesBuildPhase section */

/* Begin PBXTargetDependency section */
		0F2453263528C0A3659CD00A /* PBXTargetDependency */ = {
			isa = PBXTargetDependency;
			name = "Debug App";
			target = BEB14ABCDF34E3D24759EAAB /* Debug App */;
			targetProxy = FED76127253C549C91488087 /* PBXContainerItemProxy */;
		};
/* End PBXTargetDependency section */

/* Begin PBXVariantGroup section */
		CE259612A00F85709107B872 /* Main.storyboard */ = {
			isa = PBXVariantGroup;
			children = (
				942332BD921CBCAFBC77BD6D /* ar */,
				7480FE5F665CC66C092BC95A /* Base */,
				6D665EEA8106E51925C3CF2B /* da */,
				2A328E38DA586FFE0ED2894B /* de */,
				D5C1B1F65A9382606A25CE77 /* el */,
				F816A2444633C4336A7CB071 /* en */,
				6493EA8D95DDA066DE982B24 /* es */,
				A1604A656AF654D7422A2A5E /* fr */,
				E7640DB186F9638C2F556F77 /* it */,
				C4DFE77F28AB538220A0F6EE /* ka */,
				98079137F3DE1FE6221DA7EC /* nb */,
				E1C3EF0BA039C0A50EDE13A5 /* nl */,
				92BE0A1A904DCEA405A11CC1 /* pl */,
				FC8A21D574BAEF7E0ED9E9CD /* pt-PT */,
				1D05E65C196E6715D7D8B0C6 /* sv */,
				2E64F057A39A91CA01CCB57F /* tr */,
			);
			name = Main.storyboard;
			sourceTree = "<group>";
		};
		FC701AFD94F96F0F1D108D1A /* LaunchScreen.xib */ = {
			isa = PBXVariantGroup;
			children = (
				33E18D5B5190C64631309D1B /* ar */,
				6D2261DDEE5DC5D2ED518037 /* Base */,
				13FA89917603E4BA5BB66AFC /* da */,
				0FD08B8CE57A11D1E35A8684 /* de */,
				8A3FDC6FE0EB5AB5828D4D80 /* el */,
				0DA32ABCF07A4EBED014327B /* es */,
				DBC8EA85D1CBC1EC4AB3EB8C /* fr */,
				743E00065B4A8D6C95092A23 /* it */,
				FF4B1BBF378E48EBDBDCEE2A /* ka */,
				C7EB86C62BA46BF51C64ABC2 /* nb */,
				FEEF675F553A6AD99750CB0F /* nl */,
				721B75053C8E82756FB8AD0D /* pl */,
				01C09DEAB07F42004B26A278 /* pt-PT */,
				DECCDC4079DC6471CEDDEA84 /* sv */,
				52F54EC3C1ACE19DF48BD6E2 /* tr */,
			);
			name = LaunchScreen.xib;
			sourceTree = "<group>";
		};
/* End PBXVariantGroup section */

/* Begin XCBuildConfiguration section */
		313E094F25A94116E340B043 /* Debug */ = {
			isa = XCBuildConfiguration;
			baseConfigurationReference = 96546334148213F72E898EB7 /* Pods-Debug App.debug.xcconfig */;
			buildSettings = {
				ASSETCATALOG_COMPILER_APPICON_NAME = AppIcon;
				CODE_SIGN_ENTITLEMENTS = "$(SRCROOT)/ExampleApp.entitlements";
				CODE_SIGN_IDENTITY = "Apple Development";
				"CODE_SIGN_IDENTITY[sdk=iphoneos*]" = "iPhone Developer";
				CODE_SIGN_STYLE = Manual;
				DEVELOPMENT_TEAM = "";
				"DEVELOPMENT_TEAM[sdk=iphoneos*]" = N8UN9TR5DY;
				ENABLE_PREVIEWS = YES;
				INFOPLIST_FILE = Info.plist;
				INFOPLIST_KEY_CFBundleDisplayName = "Primer Debug";
				LD_RUNPATH_SEARCH_PATHS = (
					"$(inherited)",
					"@executable_path/Frameworks",
				);
				PRODUCT_BUNDLE_IDENTIFIER = "";
				PRODUCT_NAME = "Debug App";
				PROVISIONING_PROFILE_SPECIFIER = "";
				"PROVISIONING_PROFILE_SPECIFIER[sdk=iphoneos*]" = "match Development com.primerapi.PrimerSDKExample";
				SDKROOT = iphoneos;
				SUPPORTED_PLATFORMS = "iphoneos iphonesimulator";
				SUPPORTS_MACCATALYST = NO;
				SUPPORTS_MAC_DESIGNED_FOR_IPHONE_IPAD = NO;
				SUPPORTS_XR_DESIGNED_FOR_IPHONE_IPAD = NO;
				SWIFT_ACTIVE_COMPILATION_CONDITIONS = DEBUG;
				SWIFT_COMPILATION_MODE = singlefile;
				SWIFT_OPTIMIZATION_LEVEL = "-Onone";
				SWIFT_VERSION = 5.0;
				TARGETED_DEVICE_FAMILY = 1;
			};
			name = Debug;
		};
		44381669975E0C07E78FA641 /* Release */ = {
			isa = XCBuildConfiguration;
			baseConfigurationReference = 442009298B3F84D879C280FF /* Pods-Debug App.release.xcconfig */;
			buildSettings = {
				ASSETCATALOG_COMPILER_APPICON_NAME = AppIcon;
				CODE_SIGN_ENTITLEMENTS = "$(SRCROOT)/ExampleApp.entitlements";
				CODE_SIGN_IDENTITY = "Apple Development";
				"CODE_SIGN_IDENTITY[sdk=iphoneos*]" = "iPhone Developer";
				CODE_SIGN_STYLE = Manual;
				DEVELOPMENT_TEAM = "";
				"DEVELOPMENT_TEAM[sdk=iphoneos*]" = N8UN9TR5DY;
				ENABLE_PREVIEWS = YES;
				INFOPLIST_FILE = Info.plist;
				INFOPLIST_KEY_CFBundleDisplayName = "Primer Debug";
				LD_RUNPATH_SEARCH_PATHS = (
					"$(inherited)",
					"@executable_path/Frameworks",
				);
				PRODUCT_BUNDLE_IDENTIFIER = "";
				PRODUCT_NAME = "Debug App";
				PROVISIONING_PROFILE_SPECIFIER = "";
				"PROVISIONING_PROFILE_SPECIFIER[sdk=iphoneos*]" = "match Development com.primerapi.PrimerSDKExample";
				SDKROOT = iphoneos;
				SUPPORTED_PLATFORMS = "iphoneos iphonesimulator";
				SUPPORTS_MACCATALYST = NO;
				SUPPORTS_MAC_DESIGNED_FOR_IPHONE_IPAD = NO;
				SUPPORTS_XR_DESIGNED_FOR_IPHONE_IPAD = NO;
				SWIFT_COMPILATION_MODE = wholemodule;
				SWIFT_OPTIMIZATION_LEVEL = "-Owholemodule";
				SWIFT_VERSION = 5.0;
				TARGETED_DEVICE_FAMILY = 1;
			};
			name = Release;
		};
		5434DA74E34D2EBEBD3D74C7 /* Debug */ = {
			isa = XCBuildConfiguration;
			baseConfigurationReference = B65F0E658E0993B16C41D698 /* Pods-Debug App Tests.debug.xcconfig */;
			buildSettings = {
				BUNDLE_LOADER = "$(TEST_HOST)";
				CODE_SIGN_IDENTITY = "iPhone Developer";
				DEVELOPMENT_TEAM = N8UN9TR5DY;
				INFOPLIST_FILE = "Tests/Debug App Tests-Info.plist";
				LD_RUNPATH_SEARCH_PATHS = (
					"$(inherited)",
					"@executable_path/Frameworks",
					"@loader_path/Frameworks",
				);
				PRODUCT_BUNDLE_IDENTIFIER = com.primerapi.PrimerSDKExampleTests;
				PRODUCT_NAME = "Debug App Tests";
				SDKROOT = iphoneos;
				SUPPORTS_MACCATALYST = NO;
				SUPPORTS_MAC_DESIGNED_FOR_IPHONE_IPAD = YES;
				SUPPORTS_XR_DESIGNED_FOR_IPHONE_IPAD = NO;
				SWIFT_ACTIVE_COMPILATION_CONDITIONS = DEBUG;
				SWIFT_COMPILATION_MODE = singlefile;
				SWIFT_OPTIMIZATION_LEVEL = "-Onone";
				SWIFT_VERSION = 5.0;
				TARGETED_DEVICE_FAMILY = "1,2";
				TEST_HOST = "$(BUILT_PRODUCTS_DIR)/Debug App.app/$(BUNDLE_EXECUTABLE_FOLDER_PATH)/Debug App";
				TEST_TARGET_NAME = "Debug App";
			};
			name = Debug;
		};
		C02E8D181B9F35EB41C35E07 /* Release */ = {
			isa = XCBuildConfiguration;
			buildSettings = {
				ALWAYS_SEARCH_USER_PATHS = NO;
				CLANG_ANALYZER_LOCALIZABILITY_NONLOCALIZED = YES;
				CLANG_ANALYZER_NONNULL = YES;
				CLANG_ANALYZER_NUMBER_OBJECT_CONVERSION = YES_AGGRESSIVE;
				CLANG_CXX_LANGUAGE_STANDARD = "gnu++14";
				CLANG_CXX_LIBRARY = "libc++";
				CLANG_ENABLE_MODULES = YES;
				CLANG_ENABLE_OBJC_ARC = YES;
				CLANG_ENABLE_OBJC_WEAK = YES;
				CLANG_WARN_BLOCK_CAPTURE_AUTORELEASING = YES;
				CLANG_WARN_BOOL_CONVERSION = YES;
				CLANG_WARN_COMMA = YES;
				CLANG_WARN_CONSTANT_CONVERSION = YES;
				CLANG_WARN_DEPRECATED_OBJC_IMPLEMENTATIONS = YES;
				CLANG_WARN_DIRECT_OBJC_ISA_USAGE = YES_ERROR;
				CLANG_WARN_DOCUMENTATION_COMMENTS = YES;
				CLANG_WARN_EMPTY_BODY = YES;
				CLANG_WARN_ENUM_CONVERSION = YES;
				CLANG_WARN_INFINITE_RECURSION = YES;
				CLANG_WARN_INT_CONVERSION = YES;
				CLANG_WARN_NON_LITERAL_NULL_CONVERSION = YES;
				CLANG_WARN_OBJC_IMPLICIT_RETAIN_SELF = YES;
				CLANG_WARN_OBJC_LITERAL_CONVERSION = YES;
				CLANG_WARN_OBJC_ROOT_CLASS = YES_ERROR;
				CLANG_WARN_QUOTED_INCLUDE_IN_FRAMEWORK_HEADER = YES;
				CLANG_WARN_RANGE_LOOP_ANALYSIS = YES;
				CLANG_WARN_STRICT_PROTOTYPES = YES;
				CLANG_WARN_SUSPICIOUS_MOVE = YES;
				CLANG_WARN_UNGUARDED_AVAILABILITY = YES_AGGRESSIVE;
				CLANG_WARN_UNREACHABLE_CODE = YES;
				CLANG_WARN__DUPLICATE_METHOD_MATCH = YES;
				COPY_PHASE_STRIP = NO;
				DEAD_CODE_STRIPPING = YES;
				DEBUG_INFORMATION_FORMAT = "dwarf-with-dsym";
				ENABLE_NS_ASSERTIONS = NO;
				ENABLE_STRICT_OBJC_MSGSEND = YES;
				GCC_C_LANGUAGE_STANDARD = gnu11;
				GCC_NO_COMMON_BLOCKS = YES;
				GCC_WARN_64_TO_32_BIT_CONVERSION = YES;
				GCC_WARN_ABOUT_RETURN_TYPE = YES_ERROR;
				GCC_WARN_UNDECLARED_SELECTOR = YES;
				GCC_WARN_UNINITIALIZED_AUTOS = YES_AGGRESSIVE;
				GCC_WARN_UNUSED_FUNCTION = YES;
				GCC_WARN_UNUSED_VARIABLE = YES;
				IPHONEOS_DEPLOYMENT_TARGET = 14.0;
				MTL_ENABLE_DEBUG_INFO = NO;
				PRODUCT_NAME = "$(TARGET_NAME)";
				VALIDATE_PRODUCT = YES;
			};
			name = Release;
		};
		F10A44A87CE1B40DAFF5D30F /* Release */ = {
			isa = XCBuildConfiguration;
			baseConfigurationReference = 7A0B6936ABE44A97B5DE2DEA /* Pods-Debug App Tests.release.xcconfig */;
			buildSettings = {
				BUNDLE_LOADER = "$(TEST_HOST)";
				CODE_SIGN_IDENTITY = "iPhone Developer";
				DEVELOPMENT_TEAM = N8UN9TR5DY;
				INFOPLIST_FILE = "Tests/Debug App Tests-Info.plist";
				LD_RUNPATH_SEARCH_PATHS = (
					"$(inherited)",
					"@executable_path/Frameworks",
					"@loader_path/Frameworks",
				);
				PRODUCT_BUNDLE_IDENTIFIER = com.primerapi.PrimerSDKExampleTests;
				PRODUCT_NAME = "Debug App Tests";
				SDKROOT = iphoneos;
				SUPPORTS_MACCATALYST = NO;
				SUPPORTS_MAC_DESIGNED_FOR_IPHONE_IPAD = YES;
				SUPPORTS_XR_DESIGNED_FOR_IPHONE_IPAD = NO;
				SWIFT_COMPILATION_MODE = wholemodule;
				SWIFT_OPTIMIZATION_LEVEL = "-Owholemodule";
				SWIFT_VERSION = 5.0;
				TARGETED_DEVICE_FAMILY = "1,2";
				TEST_HOST = "$(BUILT_PRODUCTS_DIR)/Debug App.app/$(BUNDLE_EXECUTABLE_FOLDER_PATH)/Debug App";
				TEST_TARGET_NAME = "Debug App";
			};
			name = Release;
		};
		F5CDF642D3EADA50CDF5FF84 /* Debug */ = {
			isa = XCBuildConfiguration;
			buildSettings = {
				ALWAYS_SEARCH_USER_PATHS = NO;
				CLANG_ANALYZER_LOCALIZABILITY_NONLOCALIZED = YES;
				CLANG_ANALYZER_NONNULL = YES;
				CLANG_ANALYZER_NUMBER_OBJECT_CONVERSION = YES_AGGRESSIVE;
				CLANG_CXX_LANGUAGE_STANDARD = "gnu++14";
				CLANG_CXX_LIBRARY = "libc++";
				CLANG_ENABLE_MODULES = YES;
				CLANG_ENABLE_OBJC_ARC = YES;
				CLANG_ENABLE_OBJC_WEAK = YES;
				CLANG_WARN_BLOCK_CAPTURE_AUTORELEASING = YES;
				CLANG_WARN_BOOL_CONVERSION = YES;
				CLANG_WARN_COMMA = YES;
				CLANG_WARN_CONSTANT_CONVERSION = YES;
				CLANG_WARN_DEPRECATED_OBJC_IMPLEMENTATIONS = YES;
				CLANG_WARN_DIRECT_OBJC_ISA_USAGE = YES_ERROR;
				CLANG_WARN_DOCUMENTATION_COMMENTS = YES;
				CLANG_WARN_EMPTY_BODY = YES;
				CLANG_WARN_ENUM_CONVERSION = YES;
				CLANG_WARN_INFINITE_RECURSION = YES;
				CLANG_WARN_INT_CONVERSION = YES;
				CLANG_WARN_NON_LITERAL_NULL_CONVERSION = YES;
				CLANG_WARN_OBJC_IMPLICIT_RETAIN_SELF = YES;
				CLANG_WARN_OBJC_LITERAL_CONVERSION = YES;
				CLANG_WARN_OBJC_ROOT_CLASS = YES_ERROR;
				CLANG_WARN_QUOTED_INCLUDE_IN_FRAMEWORK_HEADER = YES;
				CLANG_WARN_RANGE_LOOP_ANALYSIS = YES;
				CLANG_WARN_STRICT_PROTOTYPES = YES;
				CLANG_WARN_SUSPICIOUS_MOVE = YES;
				CLANG_WARN_UNGUARDED_AVAILABILITY = YES_AGGRESSIVE;
				CLANG_WARN_UNREACHABLE_CODE = YES;
				CLANG_WARN__DUPLICATE_METHOD_MATCH = YES;
				COPY_PHASE_STRIP = NO;
				DEAD_CODE_STRIPPING = YES;
				DEBUG_INFORMATION_FORMAT = dwarf;
				ENABLE_STRICT_OBJC_MSGSEND = YES;
				ENABLE_TESTABILITY = YES;
				GCC_C_LANGUAGE_STANDARD = gnu11;
				GCC_DYNAMIC_NO_PIC = NO;
				GCC_NO_COMMON_BLOCKS = YES;
				GCC_OPTIMIZATION_LEVEL = 0;
				GCC_PREPROCESSOR_DEFINITIONS = (
					"DEBUG=1",
					"$(inherited)",
				);
				GCC_WARN_64_TO_32_BIT_CONVERSION = YES;
				GCC_WARN_ABOUT_RETURN_TYPE = YES_ERROR;
				GCC_WARN_UNDECLARED_SELECTOR = YES;
				GCC_WARN_UNINITIALIZED_AUTOS = YES_AGGRESSIVE;
				GCC_WARN_UNUSED_FUNCTION = YES;
				GCC_WARN_UNUSED_VARIABLE = YES;
				IPHONEOS_DEPLOYMENT_TARGET = 14.0;
				MTL_ENABLE_DEBUG_INFO = YES;
				ONLY_ACTIVE_ARCH = YES;
				PRODUCT_NAME = "$(TARGET_NAME)";
			};
			name = Debug;
		};
/* End XCBuildConfiguration section */

/* Begin XCConfigurationList section */
		10479B54C02C96DE0B327687 /* Build configuration list for PBXProject "Primer.io Debug App" */ = {
			isa = XCConfigurationList;
			buildConfigurations = (
				F5CDF642D3EADA50CDF5FF84 /* Debug */,
				C02E8D181B9F35EB41C35E07 /* Release */,
			);
			defaultConfigurationIsVisible = 0;
			defaultConfigurationName = Release;
		};
		4700FFD06E10F0EE123A7B8B /* Build configuration list for PBXNativeTarget "Debug App Tests" */ = {
			isa = XCConfigurationList;
			buildConfigurations = (
				5434DA74E34D2EBEBD3D74C7 /* Debug */,
				F10A44A87CE1B40DAFF5D30F /* Release */,
			);
			defaultConfigurationIsVisible = 0;
			defaultConfigurationName = Release;
		};
		CA98A6B11506835A81F6391A /* Build configuration list for PBXNativeTarget "Debug App" */ = {
			isa = XCConfigurationList;
			buildConfigurations = (
				313E094F25A94116E340B043 /* Debug */,
				44381669975E0C07E78FA641 /* Release */,
			);
			defaultConfigurationIsVisible = 0;
			defaultConfigurationName = Release;
		};
/* End XCConfigurationList section */
	};
	rootObject = 25AB41367F759CCDA1881AD2 /* Project object */;
}<|MERGE_RESOLUTION|>--- conflicted
+++ resolved
@@ -18,10 +18,7 @@
 		04769C152B1A680C0051581C /* Promises+Helper.swift in Sources */ = {isa = PBXBuildFile; fileRef = 04769C142B1A680C0051581C /* Promises+Helper.swift */; };
 		0479FB192AF2599A00D0AFC9 /* StringTyper.swift in Sources */ = {isa = PBXBuildFile; fileRef = 0479FB172AF2599200D0AFC9 /* StringTyper.swift */; };
 		047D8E892ADEA4C700A5E7BD /* NetworkService.swift in Sources */ = {isa = PBXBuildFile; fileRef = 047D8E882ADEA4C700A5E7BD /* NetworkService.swift */; };
-<<<<<<< HEAD
 		0489E2BB2B68F71300FA0682 /* TapGestureRecognizer.swift in Sources */ = {isa = PBXBuildFile; fileRef = 0489E2BA2B68F71300FA0682 /* TapGestureRecognizer.swift */; };
-=======
->>>>>>> b1315f2a
 		049298012B1DD466002E04B8 /* AnalyticsServiceTests.swift in Sources */ = {isa = PBXBuildFile; fileRef = 049298002B1DD466002E04B8 /* AnalyticsServiceTests.swift */; };
 		049298072B1E1F4D002E04B8 /* AnalyticsStorageTests.swift in Sources */ = {isa = PBXBuildFile; fileRef = 049298062B1E1F4D002E04B8 /* AnalyticsStorageTests.swift */; };
 		049A055E2B4BF057002CEEBA /* MerchantHeadlessVaultManagerViewController.swift in Sources */ = {isa = PBXBuildFile; fileRef = 049A055D2B4BF057002CEEBA /* MerchantHeadlessVaultManagerViewController.swift */; };
@@ -177,10 +174,7 @@
 		04769C142B1A680C0051581C /* Promises+Helper.swift */ = {isa = PBXFileReference; lastKnownFileType = sourcecode.swift; path = "Promises+Helper.swift"; sourceTree = "<group>"; };
 		0479FB172AF2599200D0AFC9 /* StringTyper.swift */ = {isa = PBXFileReference; lastKnownFileType = sourcecode.swift; path = StringTyper.swift; sourceTree = "<group>"; };
 		047D8E882ADEA4C700A5E7BD /* NetworkService.swift */ = {isa = PBXFileReference; lastKnownFileType = sourcecode.swift; path = NetworkService.swift; sourceTree = "<group>"; };
-<<<<<<< HEAD
 		0489E2BA2B68F71300FA0682 /* TapGestureRecognizer.swift */ = {isa = PBXFileReference; lastKnownFileType = sourcecode.swift; path = TapGestureRecognizer.swift; sourceTree = "<group>"; };
-=======
->>>>>>> b1315f2a
 		049298002B1DD466002E04B8 /* AnalyticsServiceTests.swift */ = {isa = PBXFileReference; lastKnownFileType = sourcecode.swift; path = AnalyticsServiceTests.swift; sourceTree = "<group>"; };
 		049298062B1E1F4D002E04B8 /* AnalyticsStorageTests.swift */ = {isa = PBXFileReference; lastKnownFileType = sourcecode.swift; path = AnalyticsStorageTests.swift; sourceTree = "<group>"; };
 		049A055D2B4BF057002CEEBA /* MerchantHeadlessVaultManagerViewController.swift */ = {isa = PBXFileReference; fileEncoding = 4; lastKnownFileType = sourcecode.swift; path = MerchantHeadlessVaultManagerViewController.swift; sourceTree = "<group>"; };
@@ -365,7 +359,6 @@
 			path = "Test Utilities";
 			sourceTree = "<group>";
 		};
-<<<<<<< HEAD
 		0489E2B92B68F70400FA0682 /* Utilities */ = {
 			isa = PBXGroup;
 			children = (
@@ -374,8 +367,6 @@
 			path = Utilities;
 			sourceTree = "<group>";
 		};
-=======
->>>>>>> b1315f2a
 		04DAAED22B03EEBE002E2614 /* Assets */ = {
 			isa = PBXGroup;
 			children = (
