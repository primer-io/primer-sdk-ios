// !$*UTF8*$!
{
	archiveVersion = 1;
	classes = {
	};
	objectVersion = 55;
	objects = {

/* Begin PBXBuildFile section */
		0402B7B62AFBBA7200B02C75 /* CardNetworkTests.swift in Sources */ = {isa = PBXBuildFile; fileRef = 0402B7B52AFBBA7200B02C75 /* CardNetworkTests.swift */; };
		0402B7B82AFBBC2200B02C75 /* ApplePayUtilsTest.swift in Sources */ = {isa = PBXBuildFile; fileRef = 0402B7B72AFBBC2200B02C75 /* ApplePayUtilsTest.swift */; };
		041295AA2AB9E25D00A4F243 /* MerchantHeadlessCheckoutNolPayViewController.swift in Sources */ = {isa = PBXBuildFile; fileRef = 041295A92AB9E25D00A4F243 /* MerchantHeadlessCheckoutNolPayViewController.swift */; };
		041295AD2AB9E2C100A4F243 /* PrimerHeadlessNolPayManagerTests.swift in Sources */ = {isa = PBXBuildFile; fileRef = 041295AB2AB9E2A900A4F243 /* PrimerHeadlessNolPayManagerTests.swift */; };
		041F52092ADE92A300A1D702 /* ListCardNetworksEndpointTests.swift in Sources */ = {isa = PBXBuildFile; fileRef = 041F52082ADE92A300A1D702 /* ListCardNetworksEndpointTests.swift */; };
		042ED15D2AF010500027833F /* CardValidationServiceTests.swift in Sources */ = {isa = PBXBuildFile; fileRef = 042ED15C2AF010500027833F /* CardValidationServiceTests.swift */; };
		042ED1622AF0F5600027833F /* MockBINDataAPIClient.swift in Sources */ = {isa = PBXBuildFile; fileRef = 042ED1612AF0F5600027833F /* MockBINDataAPIClient.swift */; };
		042ED1652AF0F5FD0027833F /* MockRawDataManagerDelegate.swift in Sources */ = {isa = PBXBuildFile; fileRef = 042ED1642AF0F5FD0027833F /* MockRawDataManagerDelegate.swift */; };
		04769C152B1A680C0051581C /* Promises+Helper.swift in Sources */ = {isa = PBXBuildFile; fileRef = 04769C142B1A680C0051581C /* Promises+Helper.swift */; };
		0479FB192AF2599A00D0AFC9 /* StringTyper.swift in Sources */ = {isa = PBXBuildFile; fileRef = 0479FB172AF2599200D0AFC9 /* StringTyper.swift */; };
		047D8E892ADEA4C700A5E7BD /* NetworkService.swift in Sources */ = {isa = PBXBuildFile; fileRef = 047D8E882ADEA4C700A5E7BD /* NetworkService.swift */; };
		049298012B1DD466002E04B8 /* AnalyticsServiceTests.swift in Sources */ = {isa = PBXBuildFile; fileRef = 049298002B1DD466002E04B8 /* AnalyticsServiceTests.swift */; };
		049298072B1E1F4D002E04B8 /* AnalyticsStorageTests.swift in Sources */ = {isa = PBXBuildFile; fileRef = 049298062B1E1F4D002E04B8 /* AnalyticsStorageTests.swift */; };
		049A055E2B4BF057002CEEBA /* MerchantHeadlessVaultManagerViewController.swift in Sources */ = {isa = PBXBuildFile; fileRef = 049A055D2B4BF057002CEEBA /* MerchantHeadlessVaultManagerViewController.swift */; };
		049A05602B4C191D002CEEBA /* NativeUIManagerTests.swift in Sources */ = {isa = PBXBuildFile; fileRef = 049A055F2B4C191D002CEEBA /* NativeUIManagerTests.swift */; };
		04DAAED42B03EED1002E2614 /* AssetsManagerTests.swift in Sources */ = {isa = PBXBuildFile; fileRef = 04DAAED32B03EED1002E2614 /* AssetsManagerTests.swift */; };
		04DAAED62B03EF0B002E2614 /* SDKSessionHelper.swift in Sources */ = {isa = PBXBuildFile; fileRef = 04DAAED52B03EF0B002E2614 /* SDKSessionHelper.swift */; };
		04DFAADC2AAA01E60030FECE /* Debug App Tests-Info.plist in Resources */ = {isa = PBXBuildFile; fileRef = 04DFAADB2AAA01E60030FECE /* Debug App Tests-Info.plist */; };
		04F6EF722AE69FC500115D05 /* AnalyticsTests+Helpers.swift in Sources */ = {isa = PBXBuildFile; fileRef = 04F6EF712AE69FC500115D05 /* AnalyticsTests+Helpers.swift */; };
		04F6EF742AE6A06200115D05 /* AnalyticsEventsTests.swift in Sources */ = {isa = PBXBuildFile; fileRef = 04F6EF732AE6A06200115D05 /* AnalyticsEventsTests.swift */; };
		04FAF9EC2AE7B33E002E4BAE /* StringExtensionTests.swift in Sources */ = {isa = PBXBuildFile; fileRef = 04FAF9EB2AE7B33E002E4BAE /* StringExtensionTests.swift */; };
		05FAC0D894B841B52E9E0A9A /* PrimerRawCardDataManagerTests.swift in Sources */ = {isa = PBXBuildFile; fileRef = EEB1E1B37192BF739461AFF1 /* PrimerRawCardDataManagerTests.swift */; };
		088961D00784BD296EA9745C /* EncodingDecodingContainerTests.swift in Sources */ = {isa = PBXBuildFile; fileRef = C7D8E1E91CA11EC6831ADEE4 /* EncodingDecodingContainerTests.swift */; };
		0BB8BB3F9A6AC28A0C107DC8 /* UIStackViewExtensions.swift in Sources */ = {isa = PBXBuildFile; fileRef = 93F15C1E46C70C3D73B50F31 /* UIStackViewExtensions.swift */; };
		135E5BFD51371FABB5FF35D3 /* MerchantHeadlessCheckoutAvailablePaymentMethodsViewController.swift in Sources */ = {isa = PBXBuildFile; fileRef = 72E691B9A6A8EBB9F6A6B266 /* MerchantHeadlessCheckoutAvailablePaymentMethodsViewController.swift */; };
		14EE32F4821BD1F19F75227F /* MerchantHeadlessCheckoutRawRetailDataViewController.swift in Sources */ = {isa = PBXBuildFile; fileRef = 4C353D84EABA4990DAB4DD28 /* MerchantHeadlessCheckoutRawRetailDataViewController.swift */; };
		1589385B62C86DE7C735F3EC /* PrimerAPIConfigurationModuleTests.swift in Sources */ = {isa = PBXBuildFile; fileRef = 6C690FB7E6E8C942C87B1A1B /* PrimerAPIConfigurationModuleTests.swift */; };
		161D4BE3FFD5E4A60F4461F0 /* CreateResumePaymentService.swift in Sources */ = {isa = PBXBuildFile; fileRef = 38DD0A9535544D446514124A /* CreateResumePaymentService.swift */; };
		170F3A07A039EE30E065AA30 /* MerchantNewLineItemViewController.swift in Sources */ = {isa = PBXBuildFile; fileRef = 0ED746F8924E70AD868BC0F4 /* MerchantNewLineItemViewController.swift */; };
		208CA849F3187C2DA63CC17B /* HUC_TokenizationViewModelTests.swift in Sources */ = {isa = PBXBuildFile; fileRef = 4A5E3ACDA26D44F66B55766B /* HUC_TokenizationViewModelTests.swift */; };
		213196DEDF2A3A84037ED884 /* PollingModuleTests.swift in Sources */ = {isa = PBXBuildFile; fileRef = 49DFB1ACD5014BF28ED283B3 /* PollingModuleTests.swift */; };
		242EF5037D6FB396B7AE1CB5 /* HeadlessUniversalCheckoutTests.swift in Sources */ = {isa = PBXBuildFile; fileRef = E63F5C5C1FD2F3E6CB02EC5A /* HeadlessUniversalCheckoutTests.swift */; };
		24C060A48D4A2670FFC3426F /* ThreeDSErrorTests.swift in Sources */ = {isa = PBXBuildFile; fileRef = BF8639891B79E2FCCE10A510 /* ThreeDSErrorTests.swift */; };
		25FA73D4BBA89962663B5378 /* Mocks.swift in Sources */ = {isa = PBXBuildFile; fileRef = F4AC1EC0F98CB56DA4D075CA /* Mocks.swift */; };
		2662EB3445AE8C7188953EFD /* HeadlessVaultManagerTests.swift in Sources */ = {isa = PBXBuildFile; fileRef = 5AA706A14BACFDB8E5715788 /* HeadlessVaultManagerTests.swift */; };
		2C98B33ECA68109C7A6AA134 /* PrimerBancontactCardDataManagerTests.swift in Sources */ = {isa = PBXBuildFile; fileRef = E9899972360BCA5992CEE5BC /* PrimerBancontactCardDataManagerTests.swift */; };
		2E0D85B7343377F1319902AD /* MockPaymentMethodTokenizationViewModel.swift in Sources */ = {isa = PBXBuildFile; fileRef = 8A23886804B13FA754E775D0 /* MockPaymentMethodTokenizationViewModel.swift */; };
		3045248D56AE2D5AA9D10D3C /* Pods_Debug_App.framework in Frameworks */ = {isa = PBXBuildFile; fileRef = BB54620A493DB592233445A1 /* Pods_Debug_App.framework */; };
		33EA4F728A7984997A0EF515 /* TokenizationServiceTests.swift in Sources */ = {isa = PBXBuildFile; fileRef = 952364FBFD6FA09653ECA37E /* TokenizationServiceTests.swift */; };
		34CDCA7B403C001E4C55D26D /* MerchantSessionAndSettingsViewController.swift in Sources */ = {isa = PBXBuildFile; fileRef = C18C9664115CFDEB59FED19A /* MerchantSessionAndSettingsViewController.swift */; };
		3BB02CA24B6B3EF458326B7D /* Networking.swift in Sources */ = {isa = PBXBuildFile; fileRef = D038BDB23C062D362AAA09BE /* Networking.swift */; };
		3D112A8DE292D097E651FCDB /* IPay88Tests.swift in Sources */ = {isa = PBXBuildFile; fileRef = 7A5E6F7A9C12C69CB66032E3 /* IPay88Tests.swift */; };
		3EE90DEB1DB7BE9270FB17BF /* URLSessionStackTests.swift in Sources */ = {isa = PBXBuildFile; fileRef = 1F4E35F809D3FAF4354D5B05 /* URLSessionStackTests.swift */; };
		3FD160A4D951EA772ADF4E25 /* DecodedClientToken.swift in Sources */ = {isa = PBXBuildFile; fileRef = 5F8DC3341BDBB9AEDBE8D6DD /* DecodedClientToken.swift */; };
		4BD7794627267B40E9E10686 /* PrimerCheckoutTheme.swift in Sources */ = {isa = PBXBuildFile; fileRef = B9813BD518AC7C3F442B5075 /* PrimerCheckoutTheme.swift */; };
		53E3182FFC4E5F05D866CFAE /* Networking.swift in Sources */ = {isa = PBXBuildFile; fileRef = E8DE1E4FB055B60582977315 /* Networking.swift */; };
		583EBAA90902121CEA479416 /* VaultService.swift in Sources */ = {isa = PBXBuildFile; fileRef = 5E8D7F3C53F8CCE4A03C975E /* VaultService.swift */; };
		592E00D98C8835CBCDAA26D9 /* MerchantDropInUIViewController.swift in Sources */ = {isa = PBXBuildFile; fileRef = 9874F439DA3EA5854A454687 /* MerchantDropInUIViewController.swift */; };
		5976CCA261F0811F5D7707DA /* TokenizationService.swift in Sources */ = {isa = PBXBuildFile; fileRef = 2E8F69253D85350BB7A1A761 /* TokenizationService.swift */; };
		5C1B8539CF2724C7843B2FC9 /* Pods_Debug_App_Tests.framework in Frameworks */ = {isa = PBXBuildFile; fileRef = 022745798DB8B1A0BCE85B05 /* Pods_Debug_App_Tests.framework */; };
		5E24CD5B3084FE3E8A3E85EC /* CheckoutTheme.swift in Sources */ = {isa = PBXBuildFile; fileRef = 72845A3010F10A88F2EC7849 /* CheckoutTheme.swift */; };
		60F6C3AFA11A7EDB0687856A /* ViewController+PrimerUIHelpers.swift in Sources */ = {isa = PBXBuildFile; fileRef = D4139D8F153BB399DA67F2EE /* ViewController+PrimerUIHelpers.swift */; };
		60F7E716B34BE721651566DA /* Data+Extensions.swift in Sources */ = {isa = PBXBuildFile; fileRef = 1594BC5C96ECC3F46C811B2F /* Data+Extensions.swift */; };
		622A605DDEA98D981670B53F /* DropInUI_TokenizationViewModelTests.swift in Sources */ = {isa = PBXBuildFile; fileRef = 5DB3B88857B810440CDA881E /* DropInUI_TokenizationViewModelTests.swift */; };
		6B2212601374387CB004DA86 /* MaskTests.swift in Sources */ = {isa = PBXBuildFile; fileRef = BD26E8C6074BB89ACBD5B8B9 /* MaskTests.swift */; };
		70EAA3B33425CC9D16239BB0 /* ApplePayTests.swift in Sources */ = {isa = PBXBuildFile; fileRef = 31CFA93A373A7DB78DA77283 /* ApplePayTests.swift */; };
		72F8D6065334FCD5B726A52C /* MerchantHeadlessCheckoutRawPhoneNumberDataViewController.swift in Sources */ = {isa = PBXBuildFile; fileRef = 404E173A513B986A36F835F7 /* MerchantHeadlessCheckoutRawPhoneNumberDataViewController.swift */; };
		77A8EFBA78D6C6B95A400C74 /* WebViewUtilTests.swift in Sources */ = {isa = PBXBuildFile; fileRef = CA30891B2D5F9B6B97E56B99 /* WebViewUtilTests.swift */; };
		7F49B29FCC55CF3C5CB6C506 /* InternalCardComponentManagerTests.swift in Sources */ = {isa = PBXBuildFile; fileRef = 994AE6760B506D02499AEC90 /* InternalCardComponentManagerTests.swift */; };
		800B92A57CAAC6471D01A89D /* CardData.swift in Sources */ = {isa = PBXBuildFile; fileRef = D3D9154BF1E011FED6799CD5 /* CardData.swift */; };
		8064B65A8F83D5B004D081FD /* PaymentMethodConfigTests.swift in Sources */ = {isa = PBXBuildFile; fileRef = 752785ACCF65527C239391A8 /* PaymentMethodConfigTests.swift */; };
		85605C241F1CD45BA676D4A7 /* String+Extensions.swift in Sources */ = {isa = PBXBuildFile; fileRef = F9023841AFCE8E3205CB713A /* String+Extensions.swift */; };
		85EDC3F175D699BFF6BD48EF /* ViewController+Primer.swift in Sources */ = {isa = PBXBuildFile; fileRef = 39CCCB917D1881082ED75975 /* ViewController+Primer.swift */; };
		8B5CB0C992DBAB293D378FAD /* MockModule.swift in Sources */ = {isa = PBXBuildFile; fileRef = 7EA7D2BB0AC0A1877DB2E6CE /* MockModule.swift */; };
		91FAC91E687B6981268E677E /* DateTests.swift in Sources */ = {isa = PBXBuildFile; fileRef = BA0B2BEE5C389FD13E210847 /* DateTests.swift */; };
		9263BD762EC26F6AA986F0C9 /* MockAPIClient.swift in Sources */ = {isa = PBXBuildFile; fileRef = 17476BFBED51F389FCE82F16 /* MockAPIClient.swift */; };
		949864026D1CDE6F5C62C66E /* Main.storyboard in Resources */ = {isa = PBXBuildFile; fileRef = CE259612A00F85709107B872 /* Main.storyboard */; };
		961B5D18058EF4CFCD0185AE /* MockVaultCheckoutViewModel.swift in Sources */ = {isa = PBXBuildFile; fileRef = 7A3E75CD834937EF85DE1C14 /* MockVaultCheckoutViewModel.swift */; };
		97F0B302DF965C1AD1EC6F4D /* PaymentMethodConfigServiceTests.swift in Sources */ = {isa = PBXBuildFile; fileRef = 743F107C464526926A34A433 /* PaymentMethodConfigServiceTests.swift */; };
		9AB1ABF4E46A37766CDBF197 /* ApayaTests.swift in Sources */ = {isa = PBXBuildFile; fileRef = 1F79B50111AC4161CFB1EFE8 /* ApayaTests.swift */; };
		A1055D6F2AF125E90027B967 /* DebouncerTests.swift in Sources */ = {isa = PBXBuildFile; fileRef = A1055D6E2AF125E90027B967 /* DebouncerTests.swift */; };
		A13392BC2AD459E90005A4D7 /* NolPayLinkCardComponentTest.swift in Sources */ = {isa = PBXBuildFile; fileRef = A13392BB2AD459E90005A4D7 /* NolPayLinkCardComponentTest.swift */; };
		A1536BAD2AEBEC3A0087DDC0 /* NolPayPhoneMetadataServiceTests.swift in Sources */ = {isa = PBXBuildFile; fileRef = A1536BAC2AEBEC3A0087DDC0 /* NolPayPhoneMetadataServiceTests.swift */; };
		A1536BAF2AEC0A6D0087DDC0 /* NolTestsMocks.swift in Sources */ = {isa = PBXBuildFile; fileRef = A1536BAE2AEC0A6D0087DDC0 /* NolTestsMocks.swift */; };
		A1585C752ACDAA700014F0B9 /* NolPayLinkedCardsComponentTests.swift in Sources */ = {isa = PBXBuildFile; fileRef = A1585C742ACDAA700014F0B9 /* NolPayLinkedCardsComponentTests.swift */; };
		A19EF5632B20E22E00A72F60 /* .swiftlint.yml in Resources */ = {isa = PBXBuildFile; fileRef = A19EF5622B20E22E00A72F60 /* .swiftlint.yml */; };
		A1A3D0F32AD5585A00F7D8C9 /* NolPayUnlinkCardComponentTest.swift in Sources */ = {isa = PBXBuildFile; fileRef = A1A3D0F22AD5585A00F7D8C9 /* NolPayUnlinkCardComponentTest.swift */; };
		A1A3D0F52AD56BE300F7D8C9 /* NolPayPaymentComponentTests.swift in Sources */ = {isa = PBXBuildFile; fileRef = A1A3D0F42AD56BE300F7D8C9 /* NolPayPaymentComponentTests.swift */; };
		A39750255D4C33527A3766A0 /* UserInterfaceModuleTests.swift in Sources */ = {isa = PBXBuildFile; fileRef = 1B8CB5A11A44AA9F3D7FE356 /* UserInterfaceModuleTests.swift */; };
		A61B9E61EDCE18D34438352E /* PayPalConfirmBillingAgreementTests.swift in Sources */ = {isa = PBXBuildFile; fileRef = 9D122A0B71B707C2110AB7F5 /* PayPalConfirmBillingAgreementTests.swift */; };
		AAE3B30B64B6822A20987FCA /* CreateClientToken.swift in Sources */ = {isa = PBXBuildFile; fileRef = 229849A3DBE0858EE90673B9 /* CreateClientToken.swift */; };
		AD9CF1073EE0676E6640481A /* MerchantHeadlessCheckoutRawDataViewController.swift in Sources */ = {isa = PBXBuildFile; fileRef = B866FF13033A5CB8B4C3388E /* MerchantHeadlessCheckoutRawDataViewController.swift */; };
		C0115AC7BC96FDF49EF8E530 /* PaymentMethodCell.swift in Sources */ = {isa = PBXBuildFile; fileRef = 4E79C93EA805E87E1137A513 /* PaymentMethodCell.swift */; };
		C29B625B5698094691227852 /* TokenizationResponseTests.swift in Sources */ = {isa = PBXBuildFile; fileRef = D0A003705AFF7F922BCFE75F /* TokenizationResponseTests.swift */; };
		C5B3635FC90C149C4961BD9A /* Apaya.swift in Sources */ = {isa = PBXBuildFile; fileRef = 95E4B74F7EEA3D2D19E08FDA /* Apaya.swift */; };
		C6D7F7ECFD35B3DC3AFD6CB2 /* PayPalService.swift in Sources */ = {isa = PBXBuildFile; fileRef = 25FD540BEA16ABBDFE7DE182 /* PayPalService.swift */; };
		C75A11E6AEEFC2B7A29BBC04 /* TestScenario.swift in Sources */ = {isa = PBXBuildFile; fileRef = A6AEF11B151368BF993C3EA9 /* TestScenario.swift */; };
		C8A64A69AD55D9BF82F0D876 /* StringTests.swift in Sources */ = {isa = PBXBuildFile; fileRef = 872A0647D4136E27365FB7F8 /* StringTests.swift */; };
		CE5E673A96BB5B96AE5EFC56 /* Range+Extensions.swift in Sources */ = {isa = PBXBuildFile; fileRef = 9128566126AA7F571FFECA3A /* Range+Extensions.swift */; };
		D649870C2D022B4063BDC0B4 /* PrimerRawRetailerDataTests.swift in Sources */ = {isa = PBXBuildFile; fileRef = B266F9E1651BD20E45DCCF68 /* PrimerRawRetailerDataTests.swift */; };
		D886D8E47D883304B505CE11 /* AppDelegate.swift in Sources */ = {isa = PBXBuildFile; fileRef = DAC5687FF32E8661F1A00CE5 /* AppDelegate.swift */; };
		DB1A2989DDE0928C62B15303 /* PayPalServiceTests.swift in Sources */ = {isa = PBXBuildFile; fileRef = 5D7EC742DEB5BE12252E3E5B /* PayPalServiceTests.swift */; };
		DC6A2813D435DC2D4B8A4B20 /* Pods_Debug_App_Tests.framework in Frameworks */ = {isa = PBXBuildFile; fileRef = C6E0183BA881F7F7835D0054 /* Pods_Debug_App_Tests.framework */; };
		DC98712939835FB79A20BD63 /* IntExtensionTests.swift in Sources */ = {isa = PBXBuildFile; fileRef = 9314E0A4E884A8228611A030 /* IntExtensionTests.swift */; };
		DE53DA2D0AD108306C92E198 /* UIViewController+API.swift in Sources */ = {isa = PBXBuildFile; fileRef = B1FD8065D40A2D691F643F3B /* UIViewController+API.swift */; };
		E108F58E2B0D4F0800EC3CC6 /* WebRedirectComponentTests.swift in Sources */ = {isa = PBXBuildFile; fileRef = E108F58D2B0D4F0800EC3CC6 /* WebRedirectComponentTests.swift */; };
		E11F473D2B0694C50091C31F /* PrimerHeadlessFormWithRedirectManagerTests.swift in Sources */ = {isa = PBXBuildFile; fileRef = E11F473C2B0694C50091C31F /* PrimerHeadlessFormWithRedirectManagerTests.swift */; };
		E11F47482B06C4E30091C31F /* MerchantHeadlessCheckoutBankViewController.swift in Sources */ = {isa = PBXBuildFile; fileRef = E11F47422B06C4E30091C31F /* MerchantHeadlessCheckoutBankViewController.swift */; };
		E11F47492B06C4E30091C31F /* BanksListView.swift in Sources */ = {isa = PBXBuildFile; fileRef = E11F47432B06C4E30091C31F /* BanksListView.swift */; };
		E11F474A2B06C4E30091C31F /* BanksListModel.swift in Sources */ = {isa = PBXBuildFile; fileRef = E11F47442B06C4E30091C31F /* BanksListModel.swift */; };
		E11F474B2B06C4E30091C31F /* ImageViewWithUrl.swift in Sources */ = {isa = PBXBuildFile; fileRef = E11F47452B06C4E30091C31F /* ImageViewWithUrl.swift */; };
		E11F474C2B06C4E30091C31F /* MerchantNewLineItemViewController.swift in Sources */ = {isa = PBXBuildFile; fileRef = E11F47462B06C4E30091C31F /* MerchantNewLineItemViewController.swift */; };
		E11F474D2B06C4E30091C31F /* MerchantHeadlessCheckoutNolPayViewController.swift in Sources */ = {isa = PBXBuildFile; fileRef = E11F47472B06C4E30091C31F /* MerchantHeadlessCheckoutNolPayViewController.swift */; };
		E11F47542B06C5030091C31F /* BanksListView.swift in Sources */ = {isa = PBXBuildFile; fileRef = E11F47502B06C5030091C31F /* BanksListView.swift */; };
		E11F47552B06C5030091C31F /* BanksListModel.swift in Sources */ = {isa = PBXBuildFile; fileRef = E11F47512B06C5030091C31F /* BanksListModel.swift */; };
		E11F47562B06C5030091C31F /* ImageViewWithUrl.swift in Sources */ = {isa = PBXBuildFile; fileRef = E11F47522B06C5030091C31F /* ImageViewWithUrl.swift */; };
		E129D6702B162022004694F9 /* MerchantHeadlessCheckoutBankViewController.swift in Sources */ = {isa = PBXBuildFile; fileRef = E129D66F2B162022004694F9 /* MerchantHeadlessCheckoutBankViewController.swift */; };
		E130C3D92AFD19FF00AC3E7C /* NetworkTests.swift in Sources */ = {isa = PBXBuildFile; fileRef = E130C3D82AFD19FF00AC3E7C /* NetworkTests.swift */; };
		E13E72452AFE653000911866 /* IdealPaymentMethodTests.swift in Sources */ = {isa = PBXBuildFile; fileRef = E13E72442AFE653000911866 /* IdealPaymentMethodTests.swift */; };
		E1A2971F2B021ABA005ADA51 /* URL+NetworkHeaders.swift in Sources */ = {isa = PBXBuildFile; fileRef = E1AB44D12AFE13AF00639DC5 /* URL+NetworkHeaders.swift */; };
		E1A297262B036AB1005ADA51 /* BankComponentTests.swift in Sources */ = {isa = PBXBuildFile; fileRef = E1A297252B036AB1005ADA51 /* BankComponentTests.swift */; };
		E1E502B12AFE9ECF00CD7F0A /* XCTestCase+Tokenization.swift in Sources */ = {isa = PBXBuildFile; fileRef = E1E502B02AFE9ECF00CD7F0A /* XCTestCase+Tokenization.swift */; };
		E4DF956CABAE0633980D5B89 /* AnalyticsTests+Constants.swift in Sources */ = {isa = PBXBuildFile; fileRef = E90441E821B5FE76643B62A6 /* AnalyticsTests+Constants.swift */; };
		E52B5646C4E1E712FEDE06CB /* AnalyticsTests.swift in Sources */ = {isa = PBXBuildFile; fileRef = AF07D2421252EA2AE5C2FC4F /* AnalyticsTests.swift */; };
		E6F85ECD80B64754E7A6D35E /* RawDataManagerTests.swift in Sources */ = {isa = PBXBuildFile; fileRef = 8C7C082270CF1C6B7810F9B3 /* RawDataManagerTests.swift */; };
		E9F5265EB7A157AC5ED162C5 /* Pods_Debug_App.framework in Frameworks */ = {isa = PBXBuildFile; fileRef = 21898D647270491BF4A68C19 /* Pods_Debug_App.framework */; };
		EA7FAA4F8476BD3711D628CB /* Images.xcassets in Resources */ = {isa = PBXBuildFile; fileRef = B18D7E7738BF86467B0F1465 /* Images.xcassets */; };
		F02F496FD20B5291C044F62C /* MerchantResultViewController.swift in Sources */ = {isa = PBXBuildFile; fileRef = 00E3C8FE62D22147335F2455 /* MerchantResultViewController.swift */; };
		F0C2147F6FA26527BE55549A /* LaunchScreen.xib in Resources */ = {isa = PBXBuildFile; fileRef = FC701AFD94F96F0F1D108D1A /* LaunchScreen.xib */; };
		F1A71C2E0D900FEB9AF1351C /* ThreeDSProtocolVersionTests.swift in Sources */ = {isa = PBXBuildFile; fileRef = 021A00DEB01A46C876592575 /* ThreeDSProtocolVersionTests.swift */; };
		F99DAF50E86E6F8CCD127E5B /* ThemeTests.swift in Sources */ = {isa = PBXBuildFile; fileRef = AD381E7E16D01D8D743232F7 /* ThemeTests.swift */; };
		FD5ADBCFA70DB606339F3AF2 /* TransactionResponse.swift in Sources */ = {isa = PBXBuildFile; fileRef = 70D3D6CF0F006A06B7CEC71B /* TransactionResponse.swift */; };
/* End PBXBuildFile section */

/* Begin PBXContainerItemProxy section */
		FED76127253C549C91488087 /* PBXContainerItemProxy */ = {
			isa = PBXContainerItemProxy;
			containerPortal = 25AB41367F759CCDA1881AD2 /* Project object */;
			proxyType = 1;
			remoteGlobalIDString = BEB14ABCDF34E3D24759EAAB;
			remoteInfo = "Debug App";
		};
/* End PBXContainerItemProxy section */

/* Begin PBXCopyFilesBuildPhase section */
		73B416AD9A0CB3B0EA16AF79 /* Embed Frameworks */ = {
			isa = PBXCopyFilesBuildPhase;
			buildActionMask = 2147483647;
			dstPath = "";
			dstSubfolderSpec = 10;
			files = (
			);
			name = "Embed Frameworks";
			runOnlyForDeploymentPostprocessing = 0;
		};
		D11E367C3560C383BC4CA0A7 /* Embed Frameworks */ = {
			isa = PBXCopyFilesBuildPhase;
			buildActionMask = 2147483647;
			dstPath = "";
			dstSubfolderSpec = 10;
			files = (
			);
			name = "Embed Frameworks";
			runOnlyForDeploymentPostprocessing = 0;
		};
/* End PBXCopyFilesBuildPhase section */

/* Begin PBXFileReference section */
		00E3C8FE62D22147335F2455 /* MerchantResultViewController.swift */ = {isa = PBXFileReference; lastKnownFileType = sourcecode.swift; path = MerchantResultViewController.swift; sourceTree = "<group>"; };
		01C09DEAB07F42004B26A278 /* pt-PT */ = {isa = PBXFileReference; lastKnownFileType = text.plist.strings; name = "pt-PT"; path = "pt-PT.lproj/LaunchScreen.strings"; sourceTree = "<group>"; };
		021A00DEB01A46C876592575 /* ThreeDSProtocolVersionTests.swift */ = {isa = PBXFileReference; lastKnownFileType = sourcecode.swift; path = ThreeDSProtocolVersionTests.swift; sourceTree = "<group>"; };
		022745798DB8B1A0BCE85B05 /* Pods_Debug_App_Tests.framework */ = {isa = PBXFileReference; explicitFileType = wrapper.framework; includeInIndex = 0; path = Pods_Debug_App_Tests.framework; sourceTree = BUILT_PRODUCTS_DIR; };
		0402B7B52AFBBA7200B02C75 /* CardNetworkTests.swift */ = {isa = PBXFileReference; lastKnownFileType = sourcecode.swift; path = CardNetworkTests.swift; sourceTree = "<group>"; };
		0402B7B72AFBBC2200B02C75 /* ApplePayUtilsTest.swift */ = {isa = PBXFileReference; lastKnownFileType = sourcecode.swift; path = ApplePayUtilsTest.swift; sourceTree = "<group>"; };
		041295A92AB9E25D00A4F243 /* MerchantHeadlessCheckoutNolPayViewController.swift */ = {isa = PBXFileReference; fileEncoding = 4; lastKnownFileType = sourcecode.swift; path = MerchantHeadlessCheckoutNolPayViewController.swift; sourceTree = "<group>"; };
		041295AB2AB9E2A900A4F243 /* PrimerHeadlessNolPayManagerTests.swift */ = {isa = PBXFileReference; fileEncoding = 4; lastKnownFileType = sourcecode.swift; path = PrimerHeadlessNolPayManagerTests.swift; sourceTree = "<group>"; };
		041F52082ADE92A300A1D702 /* ListCardNetworksEndpointTests.swift */ = {isa = PBXFileReference; lastKnownFileType = sourcecode.swift; path = ListCardNetworksEndpointTests.swift; sourceTree = "<group>"; };
		042ED15C2AF010500027833F /* CardValidationServiceTests.swift */ = {isa = PBXFileReference; lastKnownFileType = sourcecode.swift; path = CardValidationServiceTests.swift; sourceTree = "<group>"; };
		042ED1612AF0F5600027833F /* MockBINDataAPIClient.swift */ = {isa = PBXFileReference; lastKnownFileType = sourcecode.swift; path = MockBINDataAPIClient.swift; sourceTree = "<group>"; };
		042ED1642AF0F5FD0027833F /* MockRawDataManagerDelegate.swift */ = {isa = PBXFileReference; lastKnownFileType = sourcecode.swift; path = MockRawDataManagerDelegate.swift; sourceTree = "<group>"; };
		04769C142B1A680C0051581C /* Promises+Helper.swift */ = {isa = PBXFileReference; lastKnownFileType = sourcecode.swift; path = "Promises+Helper.swift"; sourceTree = "<group>"; };
		0479FB172AF2599200D0AFC9 /* StringTyper.swift */ = {isa = PBXFileReference; lastKnownFileType = sourcecode.swift; path = StringTyper.swift; sourceTree = "<group>"; };
		047D8E882ADEA4C700A5E7BD /* NetworkService.swift */ = {isa = PBXFileReference; lastKnownFileType = sourcecode.swift; path = NetworkService.swift; sourceTree = "<group>"; };
		049298002B1DD466002E04B8 /* AnalyticsServiceTests.swift */ = {isa = PBXFileReference; lastKnownFileType = sourcecode.swift; path = AnalyticsServiceTests.swift; sourceTree = "<group>"; };
		049298062B1E1F4D002E04B8 /* AnalyticsStorageTests.swift */ = {isa = PBXFileReference; lastKnownFileType = sourcecode.swift; path = AnalyticsStorageTests.swift; sourceTree = "<group>"; };
		049A055D2B4BF057002CEEBA /* MerchantHeadlessVaultManagerViewController.swift */ = {isa = PBXFileReference; fileEncoding = 4; lastKnownFileType = sourcecode.swift; path = MerchantHeadlessVaultManagerViewController.swift; sourceTree = "<group>"; };
		049A055F2B4C191D002CEEBA /* NativeUIManagerTests.swift */ = {isa = PBXFileReference; lastKnownFileType = sourcecode.swift; path = NativeUIManagerTests.swift; sourceTree = "<group>"; };
		04DAAED32B03EED1002E2614 /* AssetsManagerTests.swift */ = {isa = PBXFileReference; lastKnownFileType = sourcecode.swift; path = AssetsManagerTests.swift; sourceTree = "<group>"; };
		04DAAED52B03EF0B002E2614 /* SDKSessionHelper.swift */ = {isa = PBXFileReference; lastKnownFileType = sourcecode.swift; path = SDKSessionHelper.swift; sourceTree = "<group>"; };
		04DFAADB2AAA01E60030FECE /* Debug App Tests-Info.plist */ = {isa = PBXFileReference; fileEncoding = 4; lastKnownFileType = text.plist.xml; path = "Debug App Tests-Info.plist"; sourceTree = "<group>"; };
		04F6EF712AE69FC500115D05 /* AnalyticsTests+Helpers.swift */ = {isa = PBXFileReference; lastKnownFileType = sourcecode.swift; path = "AnalyticsTests+Helpers.swift"; sourceTree = "<group>"; };
		04F6EF732AE6A06200115D05 /* AnalyticsEventsTests.swift */ = {isa = PBXFileReference; lastKnownFileType = sourcecode.swift; path = AnalyticsEventsTests.swift; sourceTree = "<group>"; };
		04FAF9EB2AE7B33E002E4BAE /* StringExtensionTests.swift */ = {isa = PBXFileReference; lastKnownFileType = sourcecode.swift; path = StringExtensionTests.swift; sourceTree = "<group>"; };
		0DA32ABCF07A4EBED014327B /* es */ = {isa = PBXFileReference; lastKnownFileType = text.plist.strings; name = es; path = es.lproj/LaunchScreen.strings; sourceTree = "<group>"; };
		0ED746F8924E70AD868BC0F4 /* MerchantNewLineItemViewController.swift */ = {isa = PBXFileReference; lastKnownFileType = sourcecode.swift; path = MerchantNewLineItemViewController.swift; sourceTree = "<group>"; };
		0FD08B8CE57A11D1E35A8684 /* de */ = {isa = PBXFileReference; lastKnownFileType = text.plist.strings; name = de; path = de.lproj/LaunchScreen.strings; sourceTree = "<group>"; };
		13FA89917603E4BA5BB66AFC /* da */ = {isa = PBXFileReference; lastKnownFileType = text.plist.strings; name = da; path = da.lproj/LaunchScreen.strings; sourceTree = "<group>"; };
		1594BC5C96ECC3F46C811B2F /* Data+Extensions.swift */ = {isa = PBXFileReference; lastKnownFileType = sourcecode.swift; path = "Data+Extensions.swift"; sourceTree = "<group>"; };
		17476BFBED51F389FCE82F16 /* MockAPIClient.swift */ = {isa = PBXFileReference; lastKnownFileType = sourcecode.swift; path = MockAPIClient.swift; sourceTree = "<group>"; };
		1B8CB5A11A44AA9F3D7FE356 /* UserInterfaceModuleTests.swift */ = {isa = PBXFileReference; lastKnownFileType = sourcecode.swift; path = UserInterfaceModuleTests.swift; sourceTree = "<group>"; };
		1D05E65C196E6715D7D8B0C6 /* sv */ = {isa = PBXFileReference; lastKnownFileType = text.plist.strings; name = sv; path = sv.lproj/Main.strings; sourceTree = "<group>"; };
		1F4E35F809D3FAF4354D5B05 /* URLSessionStackTests.swift */ = {isa = PBXFileReference; lastKnownFileType = sourcecode.swift; path = URLSessionStackTests.swift; sourceTree = "<group>"; };
		1F79B50111AC4161CFB1EFE8 /* ApayaTests.swift */ = {isa = PBXFileReference; lastKnownFileType = sourcecode.swift; path = ApayaTests.swift; sourceTree = "<group>"; };
		21898D647270491BF4A68C19 /* Pods_Debug_App.framework */ = {isa = PBXFileReference; explicitFileType = wrapper.framework; includeInIndex = 0; path = Pods_Debug_App.framework; sourceTree = BUILT_PRODUCTS_DIR; };
		229849A3DBE0858EE90673B9 /* CreateClientToken.swift */ = {isa = PBXFileReference; lastKnownFileType = sourcecode.swift; path = CreateClientToken.swift; sourceTree = "<group>"; };
		25FD540BEA16ABBDFE7DE182 /* PayPalService.swift */ = {isa = PBXFileReference; lastKnownFileType = sourcecode.swift; path = PayPalService.swift; sourceTree = "<group>"; };
		2A328E38DA586FFE0ED2894B /* de */ = {isa = PBXFileReference; lastKnownFileType = text.plist.strings; name = de; path = de.lproj/Main.strings; sourceTree = "<group>"; };
		2E64F057A39A91CA01CCB57F /* tr */ = {isa = PBXFileReference; lastKnownFileType = text.plist.strings; name = tr; path = tr.lproj/Main.strings; sourceTree = "<group>"; };
		2E8F69253D85350BB7A1A761 /* TokenizationService.swift */ = {isa = PBXFileReference; lastKnownFileType = sourcecode.swift; path = TokenizationService.swift; sourceTree = "<group>"; };
		31CFA93A373A7DB78DA77283 /* ApplePayTests.swift */ = {isa = PBXFileReference; lastKnownFileType = sourcecode.swift; path = ApplePayTests.swift; sourceTree = "<group>"; };
		33E18D5B5190C64631309D1B /* ar */ = {isa = PBXFileReference; lastKnownFileType = text.plist.strings; name = ar; path = ar.lproj/LaunchScreen.strings; sourceTree = "<group>"; };
		38DD0A9535544D446514124A /* CreateResumePaymentService.swift */ = {isa = PBXFileReference; lastKnownFileType = sourcecode.swift; path = CreateResumePaymentService.swift; sourceTree = "<group>"; };
		39CCCB917D1881082ED75975 /* ViewController+Primer.swift */ = {isa = PBXFileReference; lastKnownFileType = sourcecode.swift; path = "ViewController+Primer.swift"; sourceTree = "<group>"; };
		3BB5E955AA02E5E6DD3131F7 /* Pods-Debug App Tests.release.xcconfig */ = {isa = PBXFileReference; includeInIndex = 1; lastKnownFileType = text.xcconfig; name = "Pods-Debug App Tests.release.xcconfig"; path = "Target Support Files/Pods-Debug App Tests/Pods-Debug App Tests.release.xcconfig"; sourceTree = "<group>"; };
		404E173A513B986A36F835F7 /* MerchantHeadlessCheckoutRawPhoneNumberDataViewController.swift */ = {isa = PBXFileReference; lastKnownFileType = sourcecode.swift; path = MerchantHeadlessCheckoutRawPhoneNumberDataViewController.swift; sourceTree = "<group>"; };
		442009298B3F84D879C280FF /* Pods-Debug App.release.xcconfig */ = {isa = PBXFileReference; includeInIndex = 1; lastKnownFileType = text.xcconfig; name = "Pods-Debug App.release.xcconfig"; path = "Target Support Files/Pods-Debug App/Pods-Debug App.release.xcconfig"; sourceTree = "<group>"; };
		483D2036DE3F89CA2C244C4F /* Debug App Tests.xctest */ = {isa = PBXFileReference; explicitFileType = wrapper.cfbundle; includeInIndex = 0; path = "Debug App Tests.xctest"; sourceTree = BUILT_PRODUCTS_DIR; };
		49DFB1ACD5014BF28ED283B3 /* PollingModuleTests.swift */ = {isa = PBXFileReference; lastKnownFileType = sourcecode.swift; path = PollingModuleTests.swift; sourceTree = "<group>"; };
		4A5E3ACDA26D44F66B55766B /* HUC_TokenizationViewModelTests.swift */ = {isa = PBXFileReference; lastKnownFileType = sourcecode.swift; path = HUC_TokenizationViewModelTests.swift; sourceTree = "<group>"; };
		4ACFB17A73AB7240BED98585 /* ExampleApp.entitlements */ = {isa = PBXFileReference; lastKnownFileType = text.plist.entitlements; path = ExampleApp.entitlements; sourceTree = "<group>"; };
		4C353D84EABA4990DAB4DD28 /* MerchantHeadlessCheckoutRawRetailDataViewController.swift */ = {isa = PBXFileReference; lastKnownFileType = sourcecode.swift; path = MerchantHeadlessCheckoutRawRetailDataViewController.swift; sourceTree = "<group>"; };
		4E79C93EA805E87E1137A513 /* PaymentMethodCell.swift */ = {isa = PBXFileReference; lastKnownFileType = sourcecode.swift; path = PaymentMethodCell.swift; sourceTree = "<group>"; };
		52F54EC3C1ACE19DF48BD6E2 /* tr */ = {isa = PBXFileReference; lastKnownFileType = text.plist.strings; name = tr; path = tr.lproj/LaunchScreen.strings; sourceTree = "<group>"; };
		5AA706A14BACFDB8E5715788 /* HeadlessVaultManagerTests.swift */ = {isa = PBXFileReference; lastKnownFileType = sourcecode.swift; path = HeadlessVaultManagerTests.swift; sourceTree = "<group>"; };
		5D7EC742DEB5BE12252E3E5B /* PayPalServiceTests.swift */ = {isa = PBXFileReference; lastKnownFileType = sourcecode.swift; path = PayPalServiceTests.swift; sourceTree = "<group>"; };
		5DB3B88857B810440CDA881E /* DropInUI_TokenizationViewModelTests.swift */ = {isa = PBXFileReference; lastKnownFileType = sourcecode.swift; path = DropInUI_TokenizationViewModelTests.swift; sourceTree = "<group>"; };
		5E8D7F3C53F8CCE4A03C975E /* VaultService.swift */ = {isa = PBXFileReference; lastKnownFileType = sourcecode.swift; path = VaultService.swift; sourceTree = "<group>"; };
		5F8DC3341BDBB9AEDBE8D6DD /* DecodedClientToken.swift */ = {isa = PBXFileReference; lastKnownFileType = sourcecode.swift; path = DecodedClientToken.swift; sourceTree = "<group>"; };
		6493EA8D95DDA066DE982B24 /* es */ = {isa = PBXFileReference; lastKnownFileType = text.plist.strings; name = es; path = es.lproj/Main.strings; sourceTree = "<group>"; };
		68E2722188A5A2948DB31144 /* Debug App.app */ = {isa = PBXFileReference; explicitFileType = wrapper.application; includeInIndex = 0; path = "Debug App.app"; sourceTree = BUILT_PRODUCTS_DIR; };
		6C690FB7E6E8C942C87B1A1B /* PrimerAPIConfigurationModuleTests.swift */ = {isa = PBXFileReference; lastKnownFileType = sourcecode.swift; path = PrimerAPIConfigurationModuleTests.swift; sourceTree = "<group>"; };
		6D2261DDEE5DC5D2ED518037 /* Base */ = {isa = PBXFileReference; lastKnownFileType = file.xib; name = Base; path = Base.lproj/LaunchScreen.xib; sourceTree = "<group>"; };
		6D665EEA8106E51925C3CF2B /* da */ = {isa = PBXFileReference; lastKnownFileType = text.plist.strings; name = da; path = da.lproj/Main.strings; sourceTree = "<group>"; };
		70D3D6CF0F006A06B7CEC71B /* TransactionResponse.swift */ = {isa = PBXFileReference; lastKnownFileType = sourcecode.swift; path = TransactionResponse.swift; sourceTree = "<group>"; };
		721B75053C8E82756FB8AD0D /* pl */ = {isa = PBXFileReference; lastKnownFileType = text.plist.strings; name = pl; path = pl.lproj/LaunchScreen.strings; sourceTree = "<group>"; };
		72845A3010F10A88F2EC7849 /* CheckoutTheme.swift */ = {isa = PBXFileReference; lastKnownFileType = sourcecode.swift; path = CheckoutTheme.swift; sourceTree = "<group>"; };
		72E691B9A6A8EBB9F6A6B266 /* MerchantHeadlessCheckoutAvailablePaymentMethodsViewController.swift */ = {isa = PBXFileReference; lastKnownFileType = sourcecode.swift; path = MerchantHeadlessCheckoutAvailablePaymentMethodsViewController.swift; sourceTree = "<group>"; };
		743E00065B4A8D6C95092A23 /* it */ = {isa = PBXFileReference; lastKnownFileType = text.plist.strings; name = it; path = it.lproj/LaunchScreen.strings; sourceTree = "<group>"; };
		743F107C464526926A34A433 /* PaymentMethodConfigServiceTests.swift */ = {isa = PBXFileReference; lastKnownFileType = sourcecode.swift; path = PaymentMethodConfigServiceTests.swift; sourceTree = "<group>"; };
		7480FE5F665CC66C092BC95A /* Base */ = {isa = PBXFileReference; lastKnownFileType = file.storyboard; name = Base; path = Base.lproj/Main.storyboard; sourceTree = "<group>"; };
		752785ACCF65527C239391A8 /* PaymentMethodConfigTests.swift */ = {isa = PBXFileReference; lastKnownFileType = sourcecode.swift; path = PaymentMethodConfigTests.swift; sourceTree = "<group>"; };
		7A0B6936ABE44A97B5DE2DEA /* Pods-Debug App Tests.release.xcconfig */ = {isa = PBXFileReference; includeInIndex = 1; lastKnownFileType = text.xcconfig; name = "Pods-Debug App Tests.release.xcconfig"; path = "Target Support Files/Pods-Debug App Tests/Pods-Debug App Tests.release.xcconfig"; sourceTree = "<group>"; };
		7A3E75CD834937EF85DE1C14 /* MockVaultCheckoutViewModel.swift */ = {isa = PBXFileReference; lastKnownFileType = sourcecode.swift; path = MockVaultCheckoutViewModel.swift; sourceTree = "<group>"; };
		7A5E6F7A9C12C69CB66032E3 /* IPay88Tests.swift */ = {isa = PBXFileReference; lastKnownFileType = sourcecode.swift; path = IPay88Tests.swift; sourceTree = "<group>"; };
		7C08559989B5ABE83D79C7E6 /* Pods-Debug App Tests.debug.xcconfig */ = {isa = PBXFileReference; includeInIndex = 1; lastKnownFileType = text.xcconfig; name = "Pods-Debug App Tests.debug.xcconfig"; path = "Target Support Files/Pods-Debug App Tests/Pods-Debug App Tests.debug.xcconfig"; sourceTree = "<group>"; };
		7EA7D2BB0AC0A1877DB2E6CE /* MockModule.swift */ = {isa = PBXFileReference; lastKnownFileType = sourcecode.swift; path = MockModule.swift; sourceTree = "<group>"; };
		872A0647D4136E27365FB7F8 /* StringTests.swift */ = {isa = PBXFileReference; lastKnownFileType = sourcecode.swift; path = StringTests.swift; sourceTree = "<group>"; };
		8A23886804B13FA754E775D0 /* MockPaymentMethodTokenizationViewModel.swift */ = {isa = PBXFileReference; lastKnownFileType = sourcecode.swift; path = MockPaymentMethodTokenizationViewModel.swift; sourceTree = "<group>"; };
		8A3FDC6FE0EB5AB5828D4D80 /* el */ = {isa = PBXFileReference; lastKnownFileType = text.plist.strings; name = el; path = el.lproj/LaunchScreen.strings; sourceTree = "<group>"; };
		8C7C082270CF1C6B7810F9B3 /* RawDataManagerTests.swift */ = {isa = PBXFileReference; lastKnownFileType = sourcecode.swift; path = RawDataManagerTests.swift; sourceTree = "<group>"; };
		8DE8DF91161266289DCFFC32 /* Pods-Debug App.release.xcconfig */ = {isa = PBXFileReference; includeInIndex = 1; lastKnownFileType = text.xcconfig; name = "Pods-Debug App.release.xcconfig"; path = "Target Support Files/Pods-Debug App/Pods-Debug App.release.xcconfig"; sourceTree = "<group>"; };
		8FD9497AB1E4A287916905FB /* Pods-Debug App.debug.xcconfig */ = {isa = PBXFileReference; includeInIndex = 1; lastKnownFileType = text.xcconfig; name = "Pods-Debug App.debug.xcconfig"; path = "Target Support Files/Pods-Debug App/Pods-Debug App.debug.xcconfig"; sourceTree = "<group>"; };
		9128566126AA7F571FFECA3A /* Range+Extensions.swift */ = {isa = PBXFileReference; lastKnownFileType = sourcecode.swift; path = "Range+Extensions.swift"; sourceTree = "<group>"; };
		92BE0A1A904DCEA405A11CC1 /* pl */ = {isa = PBXFileReference; lastKnownFileType = text.plist.strings; name = pl; path = pl.lproj/Main.strings; sourceTree = "<group>"; };
		9314E0A4E884A8228611A030 /* IntExtensionTests.swift */ = {isa = PBXFileReference; lastKnownFileType = sourcecode.swift; path = IntExtensionTests.swift; sourceTree = "<group>"; };
		93F15C1E46C70C3D73B50F31 /* UIStackViewExtensions.swift */ = {isa = PBXFileReference; lastKnownFileType = sourcecode.swift; path = UIStackViewExtensions.swift; sourceTree = "<group>"; };
		942332BD921CBCAFBC77BD6D /* ar */ = {isa = PBXFileReference; lastKnownFileType = text.plist.strings; name = ar; path = ar.lproj/Main.strings; sourceTree = "<group>"; };
		952364FBFD6FA09653ECA37E /* TokenizationServiceTests.swift */ = {isa = PBXFileReference; lastKnownFileType = sourcecode.swift; path = TokenizationServiceTests.swift; sourceTree = "<group>"; };
		95E4B74F7EEA3D2D19E08FDA /* Apaya.swift */ = {isa = PBXFileReference; lastKnownFileType = sourcecode.swift; path = Apaya.swift; sourceTree = "<group>"; };
		96546334148213F72E898EB7 /* Pods-Debug App.debug.xcconfig */ = {isa = PBXFileReference; includeInIndex = 1; lastKnownFileType = text.xcconfig; name = "Pods-Debug App.debug.xcconfig"; path = "Target Support Files/Pods-Debug App/Pods-Debug App.debug.xcconfig"; sourceTree = "<group>"; };
		98079137F3DE1FE6221DA7EC /* nb */ = {isa = PBXFileReference; lastKnownFileType = text.plist.strings; name = nb; path = nb.lproj/Main.strings; sourceTree = "<group>"; };
		9874F439DA3EA5854A454687 /* MerchantDropInUIViewController.swift */ = {isa = PBXFileReference; lastKnownFileType = sourcecode.swift; path = MerchantDropInUIViewController.swift; sourceTree = "<group>"; };
		994AE6760B506D02499AEC90 /* InternalCardComponentManagerTests.swift */ = {isa = PBXFileReference; lastKnownFileType = sourcecode.swift; path = InternalCardComponentManagerTests.swift; sourceTree = "<group>"; };
		9D122A0B71B707C2110AB7F5 /* PayPalConfirmBillingAgreementTests.swift */ = {isa = PBXFileReference; lastKnownFileType = sourcecode.swift; path = PayPalConfirmBillingAgreementTests.swift; sourceTree = "<group>"; };
		A1055D6E2AF125E90027B967 /* DebouncerTests.swift */ = {isa = PBXFileReference; lastKnownFileType = sourcecode.swift; path = DebouncerTests.swift; sourceTree = "<group>"; };
		A13392BB2AD459E90005A4D7 /* NolPayLinkCardComponentTest.swift */ = {isa = PBXFileReference; lastKnownFileType = sourcecode.swift; path = NolPayLinkCardComponentTest.swift; sourceTree = "<group>"; };
		A1536BAC2AEBEC3A0087DDC0 /* NolPayPhoneMetadataServiceTests.swift */ = {isa = PBXFileReference; lastKnownFileType = sourcecode.swift; path = NolPayPhoneMetadataServiceTests.swift; sourceTree = "<group>"; };
		A1536BAE2AEC0A6D0087DDC0 /* NolTestsMocks.swift */ = {isa = PBXFileReference; lastKnownFileType = sourcecode.swift; path = NolTestsMocks.swift; sourceTree = "<group>"; };
		A1585C742ACDAA700014F0B9 /* NolPayLinkedCardsComponentTests.swift */ = {isa = PBXFileReference; lastKnownFileType = sourcecode.swift; path = NolPayLinkedCardsComponentTests.swift; sourceTree = "<group>"; };
		A1604A656AF654D7422A2A5E /* fr */ = {isa = PBXFileReference; lastKnownFileType = text.plist.strings; name = fr; path = fr.lproj/Main.strings; sourceTree = "<group>"; };
		A19EF5622B20E22E00A72F60 /* .swiftlint.yml */ = {isa = PBXFileReference; fileEncoding = 4; lastKnownFileType = text.yaml; path = .swiftlint.yml; sourceTree = "<group>"; };
		A1A3D0F22AD5585A00F7D8C9 /* NolPayUnlinkCardComponentTest.swift */ = {isa = PBXFileReference; lastKnownFileType = sourcecode.swift; path = NolPayUnlinkCardComponentTest.swift; sourceTree = "<group>"; };
		A1A3D0F42AD56BE300F7D8C9 /* NolPayPaymentComponentTests.swift */ = {isa = PBXFileReference; lastKnownFileType = sourcecode.swift; path = NolPayPaymentComponentTests.swift; sourceTree = "<group>"; };
		A6AEF11B151368BF993C3EA9 /* TestScenario.swift */ = {isa = PBXFileReference; lastKnownFileType = sourcecode.swift; path = TestScenario.swift; sourceTree = "<group>"; };
		AD381E7E16D01D8D743232F7 /* ThemeTests.swift */ = {isa = PBXFileReference; lastKnownFileType = sourcecode.swift; path = ThemeTests.swift; sourceTree = "<group>"; };
		AF07D2421252EA2AE5C2FC4F /* AnalyticsTests.swift */ = {isa = PBXFileReference; lastKnownFileType = sourcecode.swift; path = AnalyticsTests.swift; sourceTree = "<group>"; };
		B18D7E7738BF86467B0F1465 /* Images.xcassets */ = {isa = PBXFileReference; lastKnownFileType = folder.assetcatalog; path = Images.xcassets; sourceTree = "<group>"; };
		B1FD8065D40A2D691F643F3B /* UIViewController+API.swift */ = {isa = PBXFileReference; lastKnownFileType = sourcecode.swift; path = "UIViewController+API.swift"; sourceTree = "<group>"; };
		B266F9E1651BD20E45DCCF68 /* PrimerRawRetailerDataTests.swift */ = {isa = PBXFileReference; lastKnownFileType = sourcecode.swift; path = PrimerRawRetailerDataTests.swift; sourceTree = "<group>"; };
		B65F0E658E0993B16C41D698 /* Pods-Debug App Tests.debug.xcconfig */ = {isa = PBXFileReference; includeInIndex = 1; lastKnownFileType = text.xcconfig; name = "Pods-Debug App Tests.debug.xcconfig"; path = "Target Support Files/Pods-Debug App Tests/Pods-Debug App Tests.debug.xcconfig"; sourceTree = "<group>"; };
		B866FF13033A5CB8B4C3388E /* MerchantHeadlessCheckoutRawDataViewController.swift */ = {isa = PBXFileReference; lastKnownFileType = sourcecode.swift; path = MerchantHeadlessCheckoutRawDataViewController.swift; sourceTree = "<group>"; };
		B9813BD518AC7C3F442B5075 /* PrimerCheckoutTheme.swift */ = {isa = PBXFileReference; lastKnownFileType = sourcecode.swift; path = PrimerCheckoutTheme.swift; sourceTree = "<group>"; };
		BA0B2BEE5C389FD13E210847 /* DateTests.swift */ = {isa = PBXFileReference; lastKnownFileType = sourcecode.swift; path = DateTests.swift; sourceTree = "<group>"; };
		BB54620A493DB592233445A1 /* Pods_Debug_App.framework */ = {isa = PBXFileReference; explicitFileType = wrapper.framework; includeInIndex = 0; path = Pods_Debug_App.framework; sourceTree = BUILT_PRODUCTS_DIR; };
		BD26E8C6074BB89ACBD5B8B9 /* MaskTests.swift */ = {isa = PBXFileReference; lastKnownFileType = sourcecode.swift; path = MaskTests.swift; sourceTree = "<group>"; };
		BF8639891B79E2FCCE10A510 /* ThreeDSErrorTests.swift */ = {isa = PBXFileReference; lastKnownFileType = sourcecode.swift; path = ThreeDSErrorTests.swift; sourceTree = "<group>"; };
		C18C9664115CFDEB59FED19A /* MerchantSessionAndSettingsViewController.swift */ = {isa = PBXFileReference; lastKnownFileType = sourcecode.swift; path = MerchantSessionAndSettingsViewController.swift; sourceTree = "<group>"; };
		C4DFE77F28AB538220A0F6EE /* ka */ = {isa = PBXFileReference; lastKnownFileType = text.plist.strings; name = ka; path = ka.lproj/Main.strings; sourceTree = "<group>"; };
		C6E0183BA881F7F7835D0054 /* Pods_Debug_App_Tests.framework */ = {isa = PBXFileReference; explicitFileType = wrapper.framework; includeInIndex = 0; path = Pods_Debug_App_Tests.framework; sourceTree = BUILT_PRODUCTS_DIR; };
		C7D8E1E91CA11EC6831ADEE4 /* EncodingDecodingContainerTests.swift */ = {isa = PBXFileReference; lastKnownFileType = sourcecode.swift; path = EncodingDecodingContainerTests.swift; sourceTree = "<group>"; };
		C7EB86C62BA46BF51C64ABC2 /* nb */ = {isa = PBXFileReference; lastKnownFileType = text.plist.strings; name = nb; path = nb.lproj/LaunchScreen.strings; sourceTree = "<group>"; };
		CA30891B2D5F9B6B97E56B99 /* WebViewUtilTests.swift */ = {isa = PBXFileReference; lastKnownFileType = sourcecode.swift; path = WebViewUtilTests.swift; sourceTree = "<group>"; };
		D038BDB23C062D362AAA09BE /* Networking.swift */ = {isa = PBXFileReference; lastKnownFileType = sourcecode.swift; path = Networking.swift; sourceTree = "<group>"; };
		D0A003705AFF7F922BCFE75F /* TokenizationResponseTests.swift */ = {isa = PBXFileReference; lastKnownFileType = sourcecode.swift; path = TokenizationResponseTests.swift; sourceTree = "<group>"; };
		D3D9154BF1E011FED6799CD5 /* CardData.swift */ = {isa = PBXFileReference; lastKnownFileType = sourcecode.swift; path = CardData.swift; sourceTree = "<group>"; };
		D4139D8F153BB399DA67F2EE /* ViewController+PrimerUIHelpers.swift */ = {isa = PBXFileReference; lastKnownFileType = sourcecode.swift; path = "ViewController+PrimerUIHelpers.swift"; sourceTree = "<group>"; };
		D5C1B1F65A9382606A25CE77 /* el */ = {isa = PBXFileReference; lastKnownFileType = text.plist.strings; name = el; path = el.lproj/Main.strings; sourceTree = "<group>"; };
		DAC5687FF32E8661F1A00CE5 /* AppDelegate.swift */ = {isa = PBXFileReference; lastKnownFileType = sourcecode.swift; path = AppDelegate.swift; sourceTree = "<group>"; };
		DBC8EA85D1CBC1EC4AB3EB8C /* fr */ = {isa = PBXFileReference; lastKnownFileType = text.plist.strings; name = fr; path = fr.lproj/LaunchScreen.strings; sourceTree = "<group>"; };
		DECCDC4079DC6471CEDDEA84 /* sv */ = {isa = PBXFileReference; lastKnownFileType = text.plist.strings; name = sv; path = sv.lproj/LaunchScreen.strings; sourceTree = "<group>"; };
		E108F58D2B0D4F0800EC3CC6 /* WebRedirectComponentTests.swift */ = {isa = PBXFileReference; lastKnownFileType = sourcecode.swift; path = WebRedirectComponentTests.swift; sourceTree = "<group>"; };
		E11F473C2B0694C50091C31F /* PrimerHeadlessFormWithRedirectManagerTests.swift */ = {isa = PBXFileReference; lastKnownFileType = sourcecode.swift; path = PrimerHeadlessFormWithRedirectManagerTests.swift; sourceTree = "<group>"; };
		E11F47422B06C4E30091C31F /* MerchantHeadlessCheckoutBankViewController.swift */ = {isa = PBXFileReference; fileEncoding = 4; lastKnownFileType = sourcecode.swift; path = MerchantHeadlessCheckoutBankViewController.swift; sourceTree = "<group>"; };
		E11F47432B06C4E30091C31F /* BanksListView.swift */ = {isa = PBXFileReference; fileEncoding = 4; lastKnownFileType = sourcecode.swift; path = BanksListView.swift; sourceTree = "<group>"; };
		E11F47442B06C4E30091C31F /* BanksListModel.swift */ = {isa = PBXFileReference; fileEncoding = 4; lastKnownFileType = sourcecode.swift; path = BanksListModel.swift; sourceTree = "<group>"; };
		E11F47452B06C4E30091C31F /* ImageViewWithUrl.swift */ = {isa = PBXFileReference; fileEncoding = 4; lastKnownFileType = sourcecode.swift; path = ImageViewWithUrl.swift; sourceTree = "<group>"; };
		E11F47462B06C4E30091C31F /* MerchantNewLineItemViewController.swift */ = {isa = PBXFileReference; fileEncoding = 4; lastKnownFileType = sourcecode.swift; path = MerchantNewLineItemViewController.swift; sourceTree = "<group>"; };
		E11F47472B06C4E30091C31F /* MerchantHeadlessCheckoutNolPayViewController.swift */ = {isa = PBXFileReference; fileEncoding = 4; lastKnownFileType = sourcecode.swift; path = MerchantHeadlessCheckoutNolPayViewController.swift; sourceTree = "<group>"; };
		E11F47502B06C5030091C31F /* BanksListView.swift */ = {isa = PBXFileReference; fileEncoding = 4; lastKnownFileType = sourcecode.swift; path = BanksListView.swift; sourceTree = "<group>"; };
		E11F47512B06C5030091C31F /* BanksListModel.swift */ = {isa = PBXFileReference; fileEncoding = 4; lastKnownFileType = sourcecode.swift; path = BanksListModel.swift; sourceTree = "<group>"; };
		E11F47522B06C5030091C31F /* ImageViewWithUrl.swift */ = {isa = PBXFileReference; fileEncoding = 4; lastKnownFileType = sourcecode.swift; path = ImageViewWithUrl.swift; sourceTree = "<group>"; };
		E129D66F2B162022004694F9 /* MerchantHeadlessCheckoutBankViewController.swift */ = {isa = PBXFileReference; fileEncoding = 4; lastKnownFileType = sourcecode.swift; path = MerchantHeadlessCheckoutBankViewController.swift; sourceTree = "<group>"; };
		E130C3D82AFD19FF00AC3E7C /* NetworkTests.swift */ = {isa = PBXFileReference; fileEncoding = 4; lastKnownFileType = sourcecode.swift; path = NetworkTests.swift; sourceTree = "<group>"; };
		E13E72442AFE653000911866 /* IdealPaymentMethodTests.swift */ = {isa = PBXFileReference; lastKnownFileType = sourcecode.swift; path = IdealPaymentMethodTests.swift; sourceTree = "<group>"; };
		E1A297252B036AB1005ADA51 /* BankComponentTests.swift */ = {isa = PBXFileReference; lastKnownFileType = sourcecode.swift; path = BankComponentTests.swift; sourceTree = "<group>"; };
		E1AB44D12AFE13AF00639DC5 /* URL+NetworkHeaders.swift */ = {isa = PBXFileReference; fileEncoding = 4; lastKnownFileType = sourcecode.swift; path = "URL+NetworkHeaders.swift"; sourceTree = "<group>"; };
		E1C3EF0BA039C0A50EDE13A5 /* nl */ = {isa = PBXFileReference; lastKnownFileType = text.plist.strings; name = nl; path = nl.lproj/Main.strings; sourceTree = "<group>"; };
		E1E502B02AFE9ECF00CD7F0A /* XCTestCase+Tokenization.swift */ = {isa = PBXFileReference; lastKnownFileType = sourcecode.swift; path = "XCTestCase+Tokenization.swift"; sourceTree = "<group>"; };
		E63F5C5C1FD2F3E6CB02EC5A /* HeadlessUniversalCheckoutTests.swift */ = {isa = PBXFileReference; lastKnownFileType = sourcecode.swift; path = HeadlessUniversalCheckoutTests.swift; sourceTree = "<group>"; };
		E7640DB186F9638C2F556F77 /* it */ = {isa = PBXFileReference; lastKnownFileType = text.plist.strings; name = it; path = it.lproj/Main.strings; sourceTree = "<group>"; };
		E8DE1E4FB055B60582977315 /* Networking.swift */ = {isa = PBXFileReference; lastKnownFileType = sourcecode.swift; path = Networking.swift; sourceTree = "<group>"; };
		E90441E821B5FE76643B62A6 /* AnalyticsTests+Constants.swift */ = {isa = PBXFileReference; lastKnownFileType = sourcecode.swift; path = "AnalyticsTests+Constants.swift"; sourceTree = "<group>"; };
		E9899972360BCA5992CEE5BC /* PrimerBancontactCardDataManagerTests.swift */ = {isa = PBXFileReference; lastKnownFileType = sourcecode.swift; path = PrimerBancontactCardDataManagerTests.swift; sourceTree = "<group>"; };
		EEB1E1B37192BF739461AFF1 /* PrimerRawCardDataManagerTests.swift */ = {isa = PBXFileReference; lastKnownFileType = sourcecode.swift; path = PrimerRawCardDataManagerTests.swift; sourceTree = "<group>"; };
		F4AC1EC0F98CB56DA4D075CA /* Mocks.swift */ = {isa = PBXFileReference; lastKnownFileType = sourcecode.swift; path = Mocks.swift; sourceTree = "<group>"; };
		F816A2444633C4336A7CB071 /* en */ = {isa = PBXFileReference; lastKnownFileType = text.plist.strings; name = en; path = en.lproj/Main.strings; sourceTree = "<group>"; };
		F9023841AFCE8E3205CB713A /* String+Extensions.swift */ = {isa = PBXFileReference; lastKnownFileType = sourcecode.swift; path = "String+Extensions.swift"; sourceTree = "<group>"; };
		FB1F71737862EF5D0F4FE5AB /* Info.plist */ = {isa = PBXFileReference; lastKnownFileType = text.plist; path = Info.plist; sourceTree = "<group>"; };
		FC8A21D574BAEF7E0ED9E9CD /* pt-PT */ = {isa = PBXFileReference; lastKnownFileType = text.plist.strings; name = "pt-PT"; path = "pt-PT.lproj/Main.strings"; sourceTree = "<group>"; };
		FEEF675F553A6AD99750CB0F /* nl */ = {isa = PBXFileReference; lastKnownFileType = text.plist.strings; name = nl; path = nl.lproj/LaunchScreen.strings; sourceTree = "<group>"; };
		FF4B1BBF378E48EBDBDCEE2A /* ka */ = {isa = PBXFileReference; lastKnownFileType = text.plist.strings; name = ka; path = ka.lproj/LaunchScreen.strings; sourceTree = "<group>"; };
/* End PBXFileReference section */

/* Begin PBXFrameworksBuildPhase section */
		70DF25A36D08F36CBD603C15 /* Frameworks */ = {
			isa = PBXFrameworksBuildPhase;
			buildActionMask = 2147483647;
			files = (
<<<<<<< HEAD
				5C1B8539CF2724C7843B2FC9 /* Pods_Debug_App_Tests.framework in Frameworks */,
=======
				DC6A2813D435DC2D4B8A4B20 /* Pods_Debug_App_Tests.framework in Frameworks */,
>>>>>>> bd6eb480
			);
			runOnlyForDeploymentPostprocessing = 0;
		};
		CB612F7DF16CD3190025327F /* Frameworks */ = {
			isa = PBXFrameworksBuildPhase;
			buildActionMask = 2147483647;
			files = (
<<<<<<< HEAD
				3045248D56AE2D5AA9D10D3C /* Pods_Debug_App.framework in Frameworks */,
=======
				E9F5265EB7A157AC5ED162C5 /* Pods_Debug_App.framework in Frameworks */,
>>>>>>> bd6eb480
			);
			runOnlyForDeploymentPostprocessing = 0;
		};
/* End PBXFrameworksBuildPhase section */

/* Begin PBXGroup section */
		042ED1632AF0F5CE0027833F /* Delegates */ = {
			isa = PBXGroup;
			children = (
				042ED1642AF0F5FD0027833F /* MockRawDataManagerDelegate.swift */,
			);
			path = Delegates;
			sourceTree = "<group>";
		};
		0479FB162AF2598800D0AFC9 /* Test Utilities */ = {
			isa = PBXGroup;
			children = (
				0479FB172AF2599200D0AFC9 /* StringTyper.swift */,
				04DAAED52B03EF0B002E2614 /* SDKSessionHelper.swift */,
			);
			path = "Test Utilities";
			sourceTree = "<group>";
		};
		04DAAED22B03EEBE002E2614 /* Assets */ = {
			isa = PBXGroup;
			children = (
				04DAAED32B03EED1002E2614 /* AssetsManagerTests.swift */,
			);
			path = Assets;
			sourceTree = "<group>";
		};
		094077DEFDC2739B10CF4183 /* Resources */ = {
			isa = PBXGroup;
			children = (
				2A9F290E21D650154DEB2F19 /* Localized Views */,
				B18D7E7738BF86467B0F1465 /* Images.xcassets */,
			);
			path = Resources;
			sourceTree = "<group>";
		};
		0E5CB4D963647832FF985B29 /* View Controllers */ = {
			isa = PBXGroup;
			children = (
				EF5FBE3673FBCB40F55F4DC0 /* New UI */,
				9874F439DA3EA5854A454687 /* MerchantDropInUIViewController.swift */,
				72E691B9A6A8EBB9F6A6B266 /* MerchantHeadlessCheckoutAvailablePaymentMethodsViewController.swift */,
				B866FF13033A5CB8B4C3388E /* MerchantHeadlessCheckoutRawDataViewController.swift */,
				404E173A513B986A36F835F7 /* MerchantHeadlessCheckoutRawPhoneNumberDataViewController.swift */,
				4C353D84EABA4990DAB4DD28 /* MerchantHeadlessCheckoutRawRetailDataViewController.swift */,
				049A055D2B4BF057002CEEBA /* MerchantHeadlessVaultManagerViewController.swift */,
				00E3C8FE62D22147335F2455 /* MerchantResultViewController.swift */,
				C18C9664115CFDEB59FED19A /* MerchantSessionAndSettingsViewController.swift */,
			);
			path = "View Controllers";
			sourceTree = "<group>";
		};
		1C9799A622D0CCDBBF94925B = {
			isa = PBXGroup;
			children = (
				A19EF5622B20E22E00A72F60 /* .swiftlint.yml */,
				FBDF3F8B5F93A0EC28048640 /* Project */,
				DF30711EB149C64C364BB79A /* Products */,
				61E8D69DF93462D748F446DF /* Pods */,
<<<<<<< HEAD
				BCE7206549E15793659B9ADC /* Frameworks */,
=======
				328674CAA2CFB930F33DDA55 /* Frameworks */,
>>>>>>> bd6eb480
			);
			sourceTree = "<group>";
		};
		2A9F290E21D650154DEB2F19 /* Localized Views */ = {
			isa = PBXGroup;
			children = (
				FC701AFD94F96F0F1D108D1A /* LaunchScreen.xib */,
				CE259612A00F85709107B872 /* Main.storyboard */,
			);
			path = "Localized Views";
			sourceTree = "<group>";
		};
		2F23D3C9CC9CBC1B95329B1C /* Network */ = {
			isa = PBXGroup;
			children = (
				E130C3D82AFD19FF00AC3E7C /* NetworkTests.swift */,
				1F4E35F809D3FAF4354D5B05 /* URLSessionStackTests.swift */,
				041F52082ADE92A300A1D702 /* ListCardNetworksEndpointTests.swift */,
			);
			path = Network;
			sourceTree = "<group>";
		};
<<<<<<< HEAD
=======
		328674CAA2CFB930F33DDA55 /* Frameworks */ = {
			isa = PBXGroup;
			children = (
				21898D647270491BF4A68C19 /* Pods_Debug_App.framework */,
				C6E0183BA881F7F7835D0054 /* Pods_Debug_App_Tests.framework */,
			);
			name = Frameworks;
			sourceTree = "<group>";
		};
>>>>>>> bd6eb480
		553A7EDE72B8249F55A0E6B9 /* Extension */ = {
			isa = PBXGroup;
			children = (
				1594BC5C96ECC3F46C811B2F /* Data+Extensions.swift */,
				9128566126AA7F571FFECA3A /* Range+Extensions.swift */,
				F9023841AFCE8E3205CB713A /* String+Extensions.swift */,
				93F15C1E46C70C3D73B50F31 /* UIStackViewExtensions.swift */,
				B1FD8065D40A2D691F643F3B /* UIViewController+API.swift */,
				39CCCB917D1881082ED75975 /* ViewController+Primer.swift */,
				D4139D8F153BB399DA67F2EE /* ViewController+PrimerUIHelpers.swift */,
			);
			path = Extension;
			sourceTree = "<group>";
		};
		5836043C1C4E5A1CF7B81CDD /* Services */ = {
			isa = PBXGroup;
			children = (
				994AE6760B506D02499AEC90 /* InternalCardComponentManagerTests.swift */,
				743F107C464526926A34A433 /* PaymentMethodConfigServiceTests.swift */,
				5D7EC742DEB5BE12252E3E5B /* PayPalServiceTests.swift */,
				952364FBFD6FA09653ECA37E /* TokenizationServiceTests.swift */,
				042ED15C2AF010500027833F /* CardValidationServiceTests.swift */,
			);
			path = Services;
			sourceTree = "<group>";
		};
		5CC7BF9D8A0A9D8490C48151 /* Primer */ = {
			isa = PBXGroup;
			children = (
				E13E72432AFE64E800911866 /* Ideal */,
				A15985C22ACDA82F00A64C3C /* NolPay */,
				E9899972360BCA5992CEE5BC /* PrimerBancontactCardDataManagerTests.swift */,
				EEB1E1B37192BF739461AFF1 /* PrimerRawCardDataManagerTests.swift */,
				B266F9E1651BD20E45DCCF68 /* PrimerRawRetailerDataTests.swift */,
				049A055F2B4C191D002CEEBA /* NativeUIManagerTests.swift */,
			);
			path = Primer;
			sourceTree = "<group>";
		};
		5E99BB590FD6521F2D5403BB /* Sources */ = {
			isa = PBXGroup;
			children = (
				553A7EDE72B8249F55A0E6B9 /* Extension */,
				D9AC6F54A87D432982864A63 /* Model */,
				64FB843527A1671D550B536F /* Network */,
				F214F09DF97D2A83FC7D0BE0 /* View */,
				0E5CB4D963647832FF985B29 /* View Controllers */,
				A9ACBE5F8E70CF200C80001F /* View Model */,
				DAC5687FF32E8661F1A00CE5 /* AppDelegate.swift */,
			);
			path = Sources;
			sourceTree = "<group>";
		};
		61C1263B3C114C5B0A1E5AB4 /* Services */ = {
			isa = PBXGroup;
			children = (
				38DD0A9535544D446514124A /* CreateResumePaymentService.swift */,
				25FD540BEA16ABBDFE7DE182 /* PayPalService.swift */,
				2E8F69253D85350BB7A1A761 /* TokenizationService.swift */,
				5E8D7F3C53F8CCE4A03C975E /* VaultService.swift */,
				047D8E882ADEA4C700A5E7BD /* NetworkService.swift */,
				042ED1612AF0F5600027833F /* MockBINDataAPIClient.swift */,
			);
			path = Services;
			sourceTree = "<group>";
		};
		61E8D69DF93462D748F446DF /* Pods */ = {
			isa = PBXGroup;
			children = (
<<<<<<< HEAD
				8FD9497AB1E4A287916905FB /* Pods-Debug App.debug.xcconfig */,
				8DE8DF91161266289DCFFC32 /* Pods-Debug App.release.xcconfig */,
				7C08559989B5ABE83D79C7E6 /* Pods-Debug App Tests.debug.xcconfig */,
				3BB5E955AA02E5E6DD3131F7 /* Pods-Debug App Tests.release.xcconfig */,
=======
				96546334148213F72E898EB7 /* Pods-Debug App.debug.xcconfig */,
				442009298B3F84D879C280FF /* Pods-Debug App.release.xcconfig */,
				B65F0E658E0993B16C41D698 /* Pods-Debug App Tests.debug.xcconfig */,
				7A0B6936ABE44A97B5DE2DEA /* Pods-Debug App Tests.release.xcconfig */,
>>>>>>> bd6eb480
			);
			path = Pods;
			sourceTree = "<group>";
		};
		626776D8EFEF24D5C5A36307 /* Extensions */ = {
			isa = PBXGroup;
			children = (
				C7D8E1E91CA11EC6831ADEE4 /* EncodingDecodingContainerTests.swift */,
				04FAF9EB2AE7B33E002E4BAE /* StringExtensionTests.swift */,
			);
			path = Extensions;
			sourceTree = "<group>";
		};
		64FB843527A1671D550B536F /* Network */ = {
			isa = PBXGroup;
			children = (
				E8DE1E4FB055B60582977315 /* Networking.swift */,
				E1AB44D12AFE13AF00639DC5 /* URL+NetworkHeaders.swift */,
			);
			path = Network;
			sourceTree = "<group>";
		};
		9EE81958BB2BB34183F6C0AB /* Modules */ = {
			isa = PBXGroup;
			children = (
				5DB3B88857B810440CDA881E /* DropInUI_TokenizationViewModelTests.swift */,
				4A5E3ACDA26D44F66B55766B /* HUC_TokenizationViewModelTests.swift */,
				49DFB1ACD5014BF28ED283B3 /* PollingModuleTests.swift */,
				6C690FB7E6E8C942C87B1A1B /* PrimerAPIConfigurationModuleTests.swift */,
				1B8CB5A11A44AA9F3D7FE356 /* UserInterfaceModuleTests.swift */,
				E1E502B02AFE9ECF00CD7F0A /* XCTestCase+Tokenization.swift */,
			);
			path = Modules;
			sourceTree = "<group>";
		};
		A15985C22ACDA82F00A64C3C /* NolPay */ = {
			isa = PBXGroup;
			children = (
				041295AB2AB9E2A900A4F243 /* PrimerHeadlessNolPayManagerTests.swift */,
				A1536BAC2AEBEC3A0087DDC0 /* NolPayPhoneMetadataServiceTests.swift */,
				A1585C742ACDAA700014F0B9 /* NolPayLinkedCardsComponentTests.swift */,
				A13392BB2AD459E90005A4D7 /* NolPayLinkCardComponentTest.swift */,
				A1A3D0F22AD5585A00F7D8C9 /* NolPayUnlinkCardComponentTest.swift */,
				A1A3D0F42AD56BE300F7D8C9 /* NolPayPaymentComponentTests.swift */,
				A1536BAE2AEC0A6D0087DDC0 /* NolTestsMocks.swift */,
			);
			path = NolPay;
			sourceTree = "<group>";
		};
		A95565BDB7031F41ECD023D7 /* Helpers */ = {
			isa = PBXGroup;
			children = (
				D3D9154BF1E011FED6799CD5 /* CardData.swift */,
				D038BDB23C062D362AAA09BE /* Networking.swift */,
				04769C142B1A680C0051581C /* Promises+Helper.swift */,
			);
			path = Helpers;
			sourceTree = "<group>";
		};
		A9ACBE5F8E70CF200C80001F /* View Model */ = {
			isa = PBXGroup;
			children = (
				95E4B74F7EEA3D2D19E08FDA /* Apaya.swift */,
			);
			path = "View Model";
			sourceTree = "<group>";
		};
		ACC4CBBD9744630CB46A5EE4 /* v2 */ = {
			isa = PBXGroup;
			children = (
				E63F5C5C1FD2F3E6CB02EC5A /* HeadlessUniversalCheckoutTests.swift */,
				5AA706A14BACFDB8E5715788 /* HeadlessVaultManagerTests.swift */,
				17476BFBED51F389FCE82F16 /* MockAPIClient.swift */,
				7EA7D2BB0AC0A1877DB2E6CE /* MockModule.swift */,
				8C7C082270CF1C6B7810F9B3 /* RawDataManagerTests.swift */,
			);
			path = v2;
			sourceTree = "<group>";
		};
		BCE7206549E15793659B9ADC /* Frameworks */ = {
			isa = PBXGroup;
			children = (
				BB54620A493DB592233445A1 /* Pods_Debug_App.framework */,
				022745798DB8B1A0BCE85B05 /* Pods_Debug_App_Tests.framework */,
			);
			name = Frameworks;
			sourceTree = "<group>";
		};
		C8A971C6C0021F0115DF44CC /* Utils */ = {
			isa = PBXGroup;
			children = (
				0402B7B72AFBBC2200B02C75 /* ApplePayUtilsTest.swift */,
				BA0B2BEE5C389FD13E210847 /* DateTests.swift */,
				A1055D6E2AF125E90027B967 /* DebouncerTests.swift */,
				9314E0A4E884A8228611A030 /* IntExtensionTests.swift */,
				BD26E8C6074BB89ACBD5B8B9 /* MaskTests.swift */,
				872A0647D4136E27365FB7F8 /* StringTests.swift */,
				CA30891B2D5F9B6B97E56B99 /* WebViewUtilTests.swift */,
			);
			path = Utils;
			sourceTree = "<group>";
		};
		D83EED4C1249B62B908781B0 /* Data Models */ = {
			isa = PBXGroup;
			children = (
				1F79B50111AC4161CFB1EFE8 /* ApayaTests.swift */,
				31CFA93A373A7DB78DA77283 /* ApplePayTests.swift */,
				0402B7B52AFBBA7200B02C75 /* CardNetworkTests.swift */,
				5F8DC3341BDBB9AEDBE8D6DD /* DecodedClientToken.swift */,
				7A5E6F7A9C12C69CB66032E3 /* IPay88Tests.swift */,
				752785ACCF65527C239391A8 /* PaymentMethodConfigTests.swift */,
				9D122A0B71B707C2110AB7F5 /* PayPalConfirmBillingAgreementTests.swift */,
				B9813BD518AC7C3F442B5075 /* PrimerCheckoutTheme.swift */,
				AD381E7E16D01D8D743232F7 /* ThemeTests.swift */,
				BF8639891B79E2FCCE10A510 /* ThreeDSErrorTests.swift */,
				021A00DEB01A46C876592575 /* ThreeDSProtocolVersionTests.swift */,
				D0A003705AFF7F922BCFE75F /* TokenizationResponseTests.swift */,
			);
			path = "Data Models";
			sourceTree = "<group>";
		};
		D99811C39E1808A948623732 /* Unit Tests */ = {
			isa = PBXGroup;
			children = (
				04DAAED22B03EEBE002E2614 /* Assets */,
				E1A2F78003351E14426E0B36 /* Analytics */,
				D83EED4C1249B62B908781B0 /* Data Models */,
				626776D8EFEF24D5C5A36307 /* Extensions */,
				A95565BDB7031F41ECD023D7 /* Helpers */,
				E4C8DBB82E4149A7C4D26467 /* Mocks */,
				9EE81958BB2BB34183F6C0AB /* Modules */,
				2F23D3C9CC9CBC1B95329B1C /* Network */,
				5CC7BF9D8A0A9D8490C48151 /* Primer */,
				5836043C1C4E5A1CF7B81CDD /* Services */,
				0479FB162AF2598800D0AFC9 /* Test Utilities */,
				C8A971C6C0021F0115DF44CC /* Utils */,
				ACC4CBBD9744630CB46A5EE4 /* v2 */,
				F4AC1EC0F98CB56DA4D075CA /* Mocks.swift */,
			);
			path = "Unit Tests";
			sourceTree = "<group>";
		};
		D9AC6F54A87D432982864A63 /* Model */ = {
			isa = PBXGroup;
			children = (
				72845A3010F10A88F2EC7849 /* CheckoutTheme.swift */,
				229849A3DBE0858EE90673B9 /* CreateClientToken.swift */,
				A6AEF11B151368BF993C3EA9 /* TestScenario.swift */,
				70D3D6CF0F006A06B7CEC71B /* TransactionResponse.swift */,
			);
			path = Model;
			sourceTree = "<group>";
		};
		D9FD37D45BD73B08D04AC94C /* Tests */ = {
			isa = PBXGroup;
			children = (
				04DFAADB2AAA01E60030FECE /* Debug App Tests-Info.plist */,
				D99811C39E1808A948623732 /* Unit Tests */,
			);
			path = Tests;
			sourceTree = "<group>";
		};
		DAAB90DB09F0793B3580DE69 /* ViewModels */ = {
			isa = PBXGroup;
			children = (
				7A3E75CD834937EF85DE1C14 /* MockVaultCheckoutViewModel.swift */,
			);
			path = ViewModels;
			sourceTree = "<group>";
		};
		DF30711EB149C64C364BB79A /* Products */ = {
			isa = PBXGroup;
			children = (
				483D2036DE3F89CA2C244C4F /* Debug App Tests.xctest */,
				68E2722188A5A2948DB31144 /* Debug App.app */,
			);
			name = Products;
			sourceTree = "<group>";
		};
		E11F47402B06C4E30091C31F /* New UI */ = {
			isa = PBXGroup;
			children = (
				E11F47412B06C4E30091C31F /* FormWithRedirect */,
				E11F47462B06C4E30091C31F /* MerchantNewLineItemViewController.swift */,
				E11F47472B06C4E30091C31F /* MerchantHeadlessCheckoutNolPayViewController.swift */,
			);
			name = "New UI";
			path = "Sources/View Controllers/New UI";
			sourceTree = SOURCE_ROOT;
		};
		E11F47412B06C4E30091C31F /* FormWithRedirect */ = {
			isa = PBXGroup;
			children = (
				E11F47422B06C4E30091C31F /* MerchantHeadlessCheckoutBankViewController.swift */,
				E11F47432B06C4E30091C31F /* BanksListView.swift */,
				E11F47442B06C4E30091C31F /* BanksListModel.swift */,
				E11F47452B06C4E30091C31F /* ImageViewWithUrl.swift */,
			);
			path = FormWithRedirect;
			sourceTree = "<group>";
		};
		E11F474E2B06C5030091C31F /* FormWithRedirect */ = {
			isa = PBXGroup;
			children = (
				E129D66F2B162022004694F9 /* MerchantHeadlessCheckoutBankViewController.swift */,
				E11F47502B06C5030091C31F /* BanksListView.swift */,
				E11F47512B06C5030091C31F /* BanksListModel.swift */,
				E11F47522B06C5030091C31F /* ImageViewWithUrl.swift */,
			);
			path = FormWithRedirect;
			sourceTree = "<group>";
		};
		E13E72432AFE64E800911866 /* Ideal */ = {
			isa = PBXGroup;
			children = (
				E11F47402B06C4E30091C31F /* New UI */,
				E13E72442AFE653000911866 /* IdealPaymentMethodTests.swift */,
				E1A297252B036AB1005ADA51 /* BankComponentTests.swift */,
				E108F58D2B0D4F0800EC3CC6 /* WebRedirectComponentTests.swift */,
				E11F473C2B0694C50091C31F /* PrimerHeadlessFormWithRedirectManagerTests.swift */,
			);
			path = Ideal;
			sourceTree = "<group>";
		};
		E1A2F78003351E14426E0B36 /* Analytics */ = {
			isa = PBXGroup;
			children = (
				AF07D2421252EA2AE5C2FC4F /* AnalyticsTests.swift */,
				E90441E821B5FE76643B62A6 /* AnalyticsTests+Constants.swift */,
				04F6EF712AE69FC500115D05 /* AnalyticsTests+Helpers.swift */,
				04F6EF732AE6A06200115D05 /* AnalyticsEventsTests.swift */,
				049298002B1DD466002E04B8 /* AnalyticsServiceTests.swift */,
				049298062B1E1F4D002E04B8 /* AnalyticsStorageTests.swift */,
			);
			path = Analytics;
			sourceTree = "<group>";
		};
		E4C8DBB82E4149A7C4D26467 /* Mocks */ = {
			isa = PBXGroup;
			children = (
				042ED1632AF0F5CE0027833F /* Delegates */,
				61C1263B3C114C5B0A1E5AB4 /* Services */,
				DAAB90DB09F0793B3580DE69 /* ViewModels */,
				8A23886804B13FA754E775D0 /* MockPaymentMethodTokenizationViewModel.swift */,
			);
			path = Mocks;
			sourceTree = "<group>";
		};
		EF5FBE3673FBCB40F55F4DC0 /* New UI */ = {
			isa = PBXGroup;
			children = (
				E11F474E2B06C5030091C31F /* FormWithRedirect */,
				041295A92AB9E25D00A4F243 /* MerchantHeadlessCheckoutNolPayViewController.swift */,
				0ED746F8924E70AD868BC0F4 /* MerchantNewLineItemViewController.swift */,
			);
			path = "New UI";
			sourceTree = "<group>";
		};
		F214F09DF97D2A83FC7D0BE0 /* View */ = {
			isa = PBXGroup;
			children = (
				4E79C93EA805E87E1137A513 /* PaymentMethodCell.swift */,
			);
			path = View;
			sourceTree = "<group>";
		};
		FBDF3F8B5F93A0EC28048640 /* Project */ = {
			isa = PBXGroup;
			children = (
				094077DEFDC2739B10CF4183 /* Resources */,
				5E99BB590FD6521F2D5403BB /* Sources */,
				D9FD37D45BD73B08D04AC94C /* Tests */,
				4ACFB17A73AB7240BED98585 /* ExampleApp.entitlements */,
				FB1F71737862EF5D0F4FE5AB /* Info.plist */,
			);
			name = Project;
			sourceTree = "<group>";
		};
/* End PBXGroup section */

/* Begin PBXNativeTarget section */
		301F25EE1514F3AF2E4A7FBD /* Debug App Tests */ = {
			isa = PBXNativeTarget;
			buildConfigurationList = 4700FFD06E10F0EE123A7B8B /* Build configuration list for PBXNativeTarget "Debug App Tests" */;
			buildPhases = (
<<<<<<< HEAD
				C8C253DCDD7EC4105B9247D5 /* [CP] Check Pods Manifest.lock */,
=======
				7FF1A844A9C16F11745972F2 /* [CP] Check Pods Manifest.lock */,
>>>>>>> bd6eb480
				1E0FCAD905F5F8F13B6A164B /* Sources */,
				9CED4C4EFACB340F3C55B1F0 /* Resources */,
				D11E367C3560C383BC4CA0A7 /* Embed Frameworks */,
				70DF25A36D08F36CBD603C15 /* Frameworks */,
			);
			buildRules = (
			);
			dependencies = (
				0F2453263528C0A3659CD00A /* PBXTargetDependency */,
			);
			name = "Debug App Tests";
			productName = "Debug App Tests";
			productReference = 483D2036DE3F89CA2C244C4F /* Debug App Tests.xctest */;
			productType = "com.apple.product-type.bundle.unit-test";
		};
		BEB14ABCDF34E3D24759EAAB /* Debug App */ = {
			isa = PBXNativeTarget;
			buildConfigurationList = CA98A6B11506835A81F6391A /* Build configuration list for PBXNativeTarget "Debug App" */;
			buildPhases = (
<<<<<<< HEAD
				EF5ECD2C4F22DDF1D9BB8133 /* [CP] Check Pods Manifest.lock */,
=======
				EACB42A7F595BE18902890B7 /* [CP] Check Pods Manifest.lock */,
>>>>>>> bd6eb480
				66BB6A7BADD3A9CDD6412CE2 /* Sources */,
				10FBAAC827CE0E3983CD7597 /* Resources */,
				73B416AD9A0CB3B0EA16AF79 /* Embed Frameworks */,
				CB612F7DF16CD3190025327F /* Frameworks */,
				A18BD8BD2AFE4B0900923C87 /* SwiftLint */,
<<<<<<< HEAD
				6FED8532C44C8109DC0F144E /* [CP] Embed Pods Frameworks */,
=======
				D29AC5EE3F62516192AF0EB6 /* [CP] Embed Pods Frameworks */,
>>>>>>> bd6eb480
			);
			buildRules = (
			);
			dependencies = (
			);
			name = "Debug App";
			productName = "Debug App";
			productReference = 68E2722188A5A2948DB31144 /* Debug App.app */;
			productType = "com.apple.product-type.application";
		};
/* End PBXNativeTarget section */

/* Begin PBXProject section */
		25AB41367F759CCDA1881AD2 /* Project object */ = {
			isa = PBXProject;
			attributes = {
				BuildIndependentTargetsInParallel = YES;
				ORGANIZATIONNAME = "Primer API Ltd";
				TargetAttributes = {
					301F25EE1514F3AF2E4A7FBD = {
						TestTargetID = BEB14ABCDF34E3D24759EAAB;
					};
				};
			};
			buildConfigurationList = 10479B54C02C96DE0B327687 /* Build configuration list for PBXProject "Primer.io Debug App" */;
			compatibilityVersion = "Xcode 13.0";
			developmentRegion = en;
			hasScannedForEncodings = 0;
			knownRegions = (
				Base,
				ar,
				da,
				de,
				el,
				en,
				es,
				fr,
				it,
				ka,
				nb,
				nl,
				pl,
				"pt-PT",
				sv,
				tr,
			);
			mainGroup = 1C9799A622D0CCDBBF94925B;
			productRefGroup = DF30711EB149C64C364BB79A /* Products */;
			projectDirPath = "";
			projectRoot = "";
			targets = (
				BEB14ABCDF34E3D24759EAAB /* Debug App */,
				301F25EE1514F3AF2E4A7FBD /* Debug App Tests */,
			);
		};
/* End PBXProject section */

/* Begin PBXResourcesBuildPhase section */
		10FBAAC827CE0E3983CD7597 /* Resources */ = {
			isa = PBXResourcesBuildPhase;
			buildActionMask = 2147483647;
			files = (
				A19EF5632B20E22E00A72F60 /* .swiftlint.yml in Resources */,
				04DFAADC2AAA01E60030FECE /* Debug App Tests-Info.plist in Resources */,
				EA7FAA4F8476BD3711D628CB /* Images.xcassets in Resources */,
				F0C2147F6FA26527BE55549A /* LaunchScreen.xib in Resources */,
				949864026D1CDE6F5C62C66E /* Main.storyboard in Resources */,
			);
			runOnlyForDeploymentPostprocessing = 0;
		};
		9CED4C4EFACB340F3C55B1F0 /* Resources */ = {
			isa = PBXResourcesBuildPhase;
			buildActionMask = 2147483647;
			files = (
			);
			runOnlyForDeploymentPostprocessing = 0;
		};
/* End PBXResourcesBuildPhase section */

/* Begin PBXShellScriptBuildPhase section */
<<<<<<< HEAD
		6FED8532C44C8109DC0F144E /* [CP] Embed Pods Frameworks */ = {
=======
		7FF1A844A9C16F11745972F2 /* [CP] Check Pods Manifest.lock */ = {
>>>>>>> bd6eb480
			isa = PBXShellScriptBuildPhase;
			buildActionMask = 2147483647;
			files = (
			);
			inputFileListPaths = (
				"${PODS_ROOT}/Target Support Files/Pods-Debug App/Pods-Debug App-frameworks-${CONFIGURATION}-input-files.xcfilelist",
			);
			name = "[CP] Embed Pods Frameworks";
			outputFileListPaths = (
				"${PODS_ROOT}/Target Support Files/Pods-Debug App/Pods-Debug App-frameworks-${CONFIGURATION}-output-files.xcfilelist",
			);
			runOnlyForDeploymentPostprocessing = 0;
			shellPath = /bin/sh;
			shellScript = "\"${PODS_ROOT}/Target Support Files/Pods-Debug App/Pods-Debug App-frameworks.sh\"\n";
			showEnvVarsInLog = 0;
		};
		A18BD8BD2AFE4B0900923C87 /* SwiftLint */ = {
			isa = PBXShellScriptBuildPhase;
			alwaysOutOfDate = 1;
			buildActionMask = 2147483647;
			files = (
			);
			inputFileListPaths = (
			);
			inputPaths = (
			);
			name = SwiftLint;
			outputFileListPaths = (
			);
			outputPaths = (
			);
			runOnlyForDeploymentPostprocessing = 0;
			shellPath = /bin/sh;
			shellScript = "if [[ \"$(uname -m)\" == arm64 ]]; then\n    export PATH=\"/opt/homebrew/bin:$PATH\"\nfi\n\nif which swiftlint > /dev/null; then\n  swiftlint\nelse\n  echo \"warning: SwiftLint not installed, download from https://github.com/realm/SwiftLint\"\nfi\n";
		};
<<<<<<< HEAD
		C8C253DCDD7EC4105B9247D5 /* [CP] Check Pods Manifest.lock */ = {
=======
		D29AC5EE3F62516192AF0EB6 /* [CP] Embed Pods Frameworks */ = {
>>>>>>> bd6eb480
			isa = PBXShellScriptBuildPhase;
			buildActionMask = 2147483647;
			files = (
			);
			inputFileListPaths = (
				"${PODS_ROOT}/Target Support Files/Pods-Debug App/Pods-Debug App-frameworks-${CONFIGURATION}-input-files.xcfilelist",
			);
			name = "[CP] Embed Pods Frameworks";
			outputFileListPaths = (
<<<<<<< HEAD
			);
			outputPaths = (
				"$(DERIVED_FILE_DIR)/Pods-Debug App Tests-checkManifestLockResult.txt",
=======
				"${PODS_ROOT}/Target Support Files/Pods-Debug App/Pods-Debug App-frameworks-${CONFIGURATION}-output-files.xcfilelist",
>>>>>>> bd6eb480
			);
			runOnlyForDeploymentPostprocessing = 0;
			shellPath = /bin/sh;
			shellScript = "\"${PODS_ROOT}/Target Support Files/Pods-Debug App/Pods-Debug App-frameworks.sh\"\n";
			showEnvVarsInLog = 0;
		};
<<<<<<< HEAD
		EF5ECD2C4F22DDF1D9BB8133 /* [CP] Check Pods Manifest.lock */ = {
=======
		EACB42A7F595BE18902890B7 /* [CP] Check Pods Manifest.lock */ = {
>>>>>>> bd6eb480
			isa = PBXShellScriptBuildPhase;
			buildActionMask = 2147483647;
			files = (
			);
			inputFileListPaths = (
			);
			inputPaths = (
				"${PODS_PODFILE_DIR_PATH}/Podfile.lock",
				"${PODS_ROOT}/Manifest.lock",
			);
			name = "[CP] Check Pods Manifest.lock";
			outputFileListPaths = (
			);
			outputPaths = (
				"$(DERIVED_FILE_DIR)/Pods-Debug App-checkManifestLockResult.txt",
			);
			runOnlyForDeploymentPostprocessing = 0;
			shellPath = /bin/sh;
			shellScript = "diff \"${PODS_PODFILE_DIR_PATH}/Podfile.lock\" \"${PODS_ROOT}/Manifest.lock\" > /dev/null\nif [ $? != 0 ] ; then\n    # print error to STDERR\n    echo \"error: The sandbox is not in sync with the Podfile.lock. Run 'pod install' or update your CocoaPods installation.\" >&2\n    exit 1\nfi\n# This output is used by Xcode 'outputs' to avoid re-running this script phase.\necho \"SUCCESS\" > \"${SCRIPT_OUTPUT_FILE_0}\"\n";
			showEnvVarsInLog = 0;
		};
/* End PBXShellScriptBuildPhase section */

/* Begin PBXSourcesBuildPhase section */
		1E0FCAD905F5F8F13B6A164B /* Sources */ = {
			isa = PBXSourcesBuildPhase;
			buildActionMask = 2147483647;
			files = (
				E4DF956CABAE0633980D5B89 /* AnalyticsTests+Constants.swift in Sources */,
				E52B5646C4E1E712FEDE06CB /* AnalyticsTests.swift in Sources */,
				9AB1ABF4E46A37766CDBF197 /* ApayaTests.swift in Sources */,
				70EAA3B33425CC9D16239BB0 /* ApplePayTests.swift in Sources */,
				A13392BC2AD459E90005A4D7 /* NolPayLinkCardComponentTest.swift in Sources */,
				3FD160A4D951EA772ADF4E25 /* DecodedClientToken.swift in Sources */,
				E1E502B12AFE9ECF00CD7F0A /* XCTestCase+Tokenization.swift in Sources */,
				3D112A8DE292D097E651FCDB /* IPay88Tests.swift in Sources */,
				04DAAED42B03EED1002E2614 /* AssetsManagerTests.swift in Sources */,
				A1536BAF2AEC0A6D0087DDC0 /* NolTestsMocks.swift in Sources */,
				A61B9E61EDCE18D34438352E /* PayPalConfirmBillingAgreementTests.swift in Sources */,
				E13E72452AFE653000911866 /* IdealPaymentMethodTests.swift in Sources */,
				8064B65A8F83D5B004D081FD /* PaymentMethodConfigTests.swift in Sources */,
				04DAAED62B03EF0B002E2614 /* SDKSessionHelper.swift in Sources */,
				4BD7794627267B40E9E10686 /* PrimerCheckoutTheme.swift in Sources */,
				F99DAF50E86E6F8CCD127E5B /* ThemeTests.swift in Sources */,
				04769C152B1A680C0051581C /* Promises+Helper.swift in Sources */,
				049298072B1E1F4D002E04B8 /* AnalyticsStorageTests.swift in Sources */,
				24C060A48D4A2670FFC3426F /* ThreeDSErrorTests.swift in Sources */,
				F1A71C2E0D900FEB9AF1351C /* ThreeDSProtocolVersionTests.swift in Sources */,
				E108F58E2B0D4F0800EC3CC6 /* WebRedirectComponentTests.swift in Sources */,
				04FAF9EC2AE7B33E002E4BAE /* StringExtensionTests.swift in Sources */,
				C29B625B5698094691227852 /* TokenizationResponseTests.swift in Sources */,
				047D8E892ADEA4C700A5E7BD /* NetworkService.swift in Sources */,
				041F52092ADE92A300A1D702 /* ListCardNetworksEndpointTests.swift in Sources */,
				0402B7B62AFBBA7200B02C75 /* CardNetworkTests.swift in Sources */,
				A1585C752ACDAA700014F0B9 /* NolPayLinkedCardsComponentTests.swift in Sources */,
				088961D00784BD296EA9745C /* EncodingDecodingContainerTests.swift in Sources */,
				800B92A57CAAC6471D01A89D /* CardData.swift in Sources */,
				A1A3D0F32AD5585A00F7D8C9 /* NolPayUnlinkCardComponentTest.swift in Sources */,
				3BB02CA24B6B3EF458326B7D /* Networking.swift in Sources */,
				25FA73D4BBA89962663B5378 /* Mocks.swift in Sources */,
				2E0D85B7343377F1319902AD /* MockPaymentMethodTokenizationViewModel.swift in Sources */,
				E11F473D2B0694C50091C31F /* PrimerHeadlessFormWithRedirectManagerTests.swift in Sources */,
				161D4BE3FFD5E4A60F4461F0 /* CreateResumePaymentService.swift in Sources */,
				C6D7F7ECFD35B3DC3AFD6CB2 /* PayPalService.swift in Sources */,
				042ED1622AF0F5600027833F /* MockBINDataAPIClient.swift in Sources */,
				5976CCA261F0811F5D7707DA /* TokenizationService.swift in Sources */,
				583EBAA90902121CEA479416 /* VaultService.swift in Sources */,
				961B5D18058EF4CFCD0185AE /* MockVaultCheckoutViewModel.swift in Sources */,
				622A605DDEA98D981670B53F /* DropInUI_TokenizationViewModelTests.swift in Sources */,
				208CA849F3187C2DA63CC17B /* HUC_TokenizationViewModelTests.swift in Sources */,
				213196DEDF2A3A84037ED884 /* PollingModuleTests.swift in Sources */,
				04F6EF742AE6A06200115D05 /* AnalyticsEventsTests.swift in Sources */,
				049298012B1DD466002E04B8 /* AnalyticsServiceTests.swift in Sources */,
				1589385B62C86DE7C735F3EC /* PrimerAPIConfigurationModuleTests.swift in Sources */,
				E130C3D92AFD19FF00AC3E7C /* NetworkTests.swift in Sources */,
				A39750255D4C33527A3766A0 /* UserInterfaceModuleTests.swift in Sources */,
				0479FB192AF2599A00D0AFC9 /* StringTyper.swift in Sources */,
				3EE90DEB1DB7BE9270FB17BF /* URLSessionStackTests.swift in Sources */,
				2C98B33ECA68109C7A6AA134 /* PrimerBancontactCardDataManagerTests.swift in Sources */,
				05FAC0D894B841B52E9E0A9A /* PrimerRawCardDataManagerTests.swift in Sources */,
				D649870C2D022B4063BDC0B4 /* PrimerRawRetailerDataTests.swift in Sources */,
				A1536BAD2AEBEC3A0087DDC0 /* NolPayPhoneMetadataServiceTests.swift in Sources */,
				7F49B29FCC55CF3C5CB6C506 /* InternalCardComponentManagerTests.swift in Sources */,
				DB1A2989DDE0928C62B15303 /* PayPalServiceTests.swift in Sources */,
				97F0B302DF965C1AD1EC6F4D /* PaymentMethodConfigServiceTests.swift in Sources */,
				33EA4F728A7984997A0EF515 /* TokenizationServiceTests.swift in Sources */,
				E1A297262B036AB1005ADA51 /* BankComponentTests.swift in Sources */,
				91FAC91E687B6981268E677E /* DateTests.swift in Sources */,
				042ED1652AF0F5FD0027833F /* MockRawDataManagerDelegate.swift in Sources */,
				041295AD2AB9E2C100A4F243 /* PrimerHeadlessNolPayManagerTests.swift in Sources */,
				DC98712939835FB79A20BD63 /* IntExtensionTests.swift in Sources */,
				049A05602B4C191D002CEEBA /* NativeUIManagerTests.swift in Sources */,
				6B2212601374387CB004DA86 /* MaskTests.swift in Sources */,
				C8A64A69AD55D9BF82F0D876 /* StringTests.swift in Sources */,
				0402B7B82AFBBC2200B02C75 /* ApplePayUtilsTest.swift in Sources */,
				77A8EFBA78D6C6B95A400C74 /* WebViewUtilTests.swift in Sources */,
				242EF5037D6FB396B7AE1CB5 /* HeadlessUniversalCheckoutTests.swift in Sources */,
				042ED15D2AF010500027833F /* CardValidationServiceTests.swift in Sources */,
				04F6EF722AE69FC500115D05 /* AnalyticsTests+Helpers.swift in Sources */,
				2662EB3445AE8C7188953EFD /* HeadlessVaultManagerTests.swift in Sources */,
				A1A3D0F52AD56BE300F7D8C9 /* NolPayPaymentComponentTests.swift in Sources */,
				9263BD762EC26F6AA986F0C9 /* MockAPIClient.swift in Sources */,
				A1055D6F2AF125E90027B967 /* DebouncerTests.swift in Sources */,
				8B5CB0C992DBAB293D378FAD /* MockModule.swift in Sources */,
				E6F85ECD80B64754E7A6D35E /* RawDataManagerTests.swift in Sources */,
			);
			runOnlyForDeploymentPostprocessing = 0;
		};
		66BB6A7BADD3A9CDD6412CE2 /* Sources */ = {
			isa = PBXSourcesBuildPhase;
			buildActionMask = 2147483647;
			files = (
				D886D8E47D883304B505CE11 /* AppDelegate.swift in Sources */,
				60F7E716B34BE721651566DA /* Data+Extensions.swift in Sources */,
				CE5E673A96BB5B96AE5EFC56 /* Range+Extensions.swift in Sources */,
				85605C241F1CD45BA676D4A7 /* String+Extensions.swift in Sources */,
				0BB8BB3F9A6AC28A0C107DC8 /* UIStackViewExtensions.swift in Sources */,
				DE53DA2D0AD108306C92E198 /* UIViewController+API.swift in Sources */,
				85EDC3F175D699BFF6BD48EF /* ViewController+Primer.swift in Sources */,
				E11F47482B06C4E30091C31F /* MerchantHeadlessCheckoutBankViewController.swift in Sources */,
				60F6C3AFA11A7EDB0687856A /* ViewController+PrimerUIHelpers.swift in Sources */,
				5E24CD5B3084FE3E8A3E85EC /* CheckoutTheme.swift in Sources */,
				AAE3B30B64B6822A20987FCA /* CreateClientToken.swift in Sources */,
				C75A11E6AEEFC2B7A29BBC04 /* TestScenario.swift in Sources */,
				E1A2971F2B021ABA005ADA51 /* URL+NetworkHeaders.swift in Sources */,
				FD5ADBCFA70DB606339F3AF2 /* TransactionResponse.swift in Sources */,
				049A055E2B4BF057002CEEBA /* MerchantHeadlessVaultManagerViewController.swift in Sources */,
				53E3182FFC4E5F05D866CFAE /* Networking.swift in Sources */,
				592E00D98C8835CBCDAA26D9 /* MerchantDropInUIViewController.swift in Sources */,
				E11F474C2B06C4E30091C31F /* MerchantNewLineItemViewController.swift in Sources */,
				E11F47492B06C4E30091C31F /* BanksListView.swift in Sources */,
				041295AA2AB9E25D00A4F243 /* MerchantHeadlessCheckoutNolPayViewController.swift in Sources */,
				135E5BFD51371FABB5FF35D3 /* MerchantHeadlessCheckoutAvailablePaymentMethodsViewController.swift in Sources */,
				E129D6702B162022004694F9 /* MerchantHeadlessCheckoutBankViewController.swift in Sources */,
				E11F47542B06C5030091C31F /* BanksListView.swift in Sources */,
				AD9CF1073EE0676E6640481A /* MerchantHeadlessCheckoutRawDataViewController.swift in Sources */,
				E11F474D2B06C4E30091C31F /* MerchantHeadlessCheckoutNolPayViewController.swift in Sources */,
				72F8D6065334FCD5B726A52C /* MerchantHeadlessCheckoutRawPhoneNumberDataViewController.swift in Sources */,
				14EE32F4821BD1F19F75227F /* MerchantHeadlessCheckoutRawRetailDataViewController.swift in Sources */,
				F02F496FD20B5291C044F62C /* MerchantResultViewController.swift in Sources */,
				E11F47562B06C5030091C31F /* ImageViewWithUrl.swift in Sources */,
				34CDCA7B403C001E4C55D26D /* MerchantSessionAndSettingsViewController.swift in Sources */,
				E11F474A2B06C4E30091C31F /* BanksListModel.swift in Sources */,
				170F3A07A039EE30E065AA30 /* MerchantNewLineItemViewController.swift in Sources */,
				C5B3635FC90C149C4961BD9A /* Apaya.swift in Sources */,
				E11F474B2B06C4E30091C31F /* ImageViewWithUrl.swift in Sources */,
				E11F47552B06C5030091C31F /* BanksListModel.swift in Sources */,
				C0115AC7BC96FDF49EF8E530 /* PaymentMethodCell.swift in Sources */,
			);
			runOnlyForDeploymentPostprocessing = 0;
		};
/* End PBXSourcesBuildPhase section */

/* Begin PBXTargetDependency section */
		0F2453263528C0A3659CD00A /* PBXTargetDependency */ = {
			isa = PBXTargetDependency;
			name = "Debug App";
			target = BEB14ABCDF34E3D24759EAAB /* Debug App */;
			targetProxy = FED76127253C549C91488087 /* PBXContainerItemProxy */;
		};
/* End PBXTargetDependency section */

/* Begin PBXVariantGroup section */
		CE259612A00F85709107B872 /* Main.storyboard */ = {
			isa = PBXVariantGroup;
			children = (
				942332BD921CBCAFBC77BD6D /* ar */,
				7480FE5F665CC66C092BC95A /* Base */,
				6D665EEA8106E51925C3CF2B /* da */,
				2A328E38DA586FFE0ED2894B /* de */,
				D5C1B1F65A9382606A25CE77 /* el */,
				F816A2444633C4336A7CB071 /* en */,
				6493EA8D95DDA066DE982B24 /* es */,
				A1604A656AF654D7422A2A5E /* fr */,
				E7640DB186F9638C2F556F77 /* it */,
				C4DFE77F28AB538220A0F6EE /* ka */,
				98079137F3DE1FE6221DA7EC /* nb */,
				E1C3EF0BA039C0A50EDE13A5 /* nl */,
				92BE0A1A904DCEA405A11CC1 /* pl */,
				FC8A21D574BAEF7E0ED9E9CD /* pt-PT */,
				1D05E65C196E6715D7D8B0C6 /* sv */,
				2E64F057A39A91CA01CCB57F /* tr */,
			);
			name = Main.storyboard;
			sourceTree = "<group>";
		};
		FC701AFD94F96F0F1D108D1A /* LaunchScreen.xib */ = {
			isa = PBXVariantGroup;
			children = (
				33E18D5B5190C64631309D1B /* ar */,
				6D2261DDEE5DC5D2ED518037 /* Base */,
				13FA89917603E4BA5BB66AFC /* da */,
				0FD08B8CE57A11D1E35A8684 /* de */,
				8A3FDC6FE0EB5AB5828D4D80 /* el */,
				0DA32ABCF07A4EBED014327B /* es */,
				DBC8EA85D1CBC1EC4AB3EB8C /* fr */,
				743E00065B4A8D6C95092A23 /* it */,
				FF4B1BBF378E48EBDBDCEE2A /* ka */,
				C7EB86C62BA46BF51C64ABC2 /* nb */,
				FEEF675F553A6AD99750CB0F /* nl */,
				721B75053C8E82756FB8AD0D /* pl */,
				01C09DEAB07F42004B26A278 /* pt-PT */,
				DECCDC4079DC6471CEDDEA84 /* sv */,
				52F54EC3C1ACE19DF48BD6E2 /* tr */,
			);
			name = LaunchScreen.xib;
			sourceTree = "<group>";
		};
/* End PBXVariantGroup section */

/* Begin XCBuildConfiguration section */
		313E094F25A94116E340B043 /* Debug */ = {
			isa = XCBuildConfiguration;
<<<<<<< HEAD
			baseConfigurationReference = 8FD9497AB1E4A287916905FB /* Pods-Debug App.debug.xcconfig */;
=======
			baseConfigurationReference = 96546334148213F72E898EB7 /* Pods-Debug App.debug.xcconfig */;
>>>>>>> bd6eb480
			buildSettings = {
				ASSETCATALOG_COMPILER_APPICON_NAME = AppIcon;
				CODE_SIGN_ENTITLEMENTS = "$(SRCROOT)/ExampleApp.entitlements";
				CODE_SIGN_IDENTITY = "Apple Development";
				"CODE_SIGN_IDENTITY[sdk=iphoneos*]" = "iPhone Developer";
				CODE_SIGN_STYLE = Manual;
				DEVELOPMENT_TEAM = "";
				"DEVELOPMENT_TEAM[sdk=iphoneos*]" = N8UN9TR5DY;
				ENABLE_PREVIEWS = YES;
				INFOPLIST_FILE = Info.plist;
				INFOPLIST_KEY_CFBundleDisplayName = "Primer Debug";
				LD_RUNPATH_SEARCH_PATHS = (
					"$(inherited)",
					"@executable_path/Frameworks",
				);
				PRODUCT_BUNDLE_IDENTIFIER = "";
				PRODUCT_NAME = "Debug App";
				PROVISIONING_PROFILE_SPECIFIER = "";
				"PROVISIONING_PROFILE_SPECIFIER[sdk=iphoneos*]" = "match Development com.primerapi.PrimerSDKExample";
				SDKROOT = iphoneos;
				SUPPORTED_PLATFORMS = "iphoneos iphonesimulator";
				SUPPORTS_MACCATALYST = NO;
				SUPPORTS_MAC_DESIGNED_FOR_IPHONE_IPAD = NO;
				SUPPORTS_XR_DESIGNED_FOR_IPHONE_IPAD = NO;
				SWIFT_ACTIVE_COMPILATION_CONDITIONS = DEBUG;
				SWIFT_COMPILATION_MODE = singlefile;
				SWIFT_OPTIMIZATION_LEVEL = "-Onone";
				SWIFT_VERSION = 5.0;
				TARGETED_DEVICE_FAMILY = 1;
			};
			name = Debug;
		};
		44381669975E0C07E78FA641 /* Release */ = {
			isa = XCBuildConfiguration;
<<<<<<< HEAD
			baseConfigurationReference = 8DE8DF91161266289DCFFC32 /* Pods-Debug App.release.xcconfig */;
=======
			baseConfigurationReference = 442009298B3F84D879C280FF /* Pods-Debug App.release.xcconfig */;
>>>>>>> bd6eb480
			buildSettings = {
				ASSETCATALOG_COMPILER_APPICON_NAME = AppIcon;
				CODE_SIGN_ENTITLEMENTS = "$(SRCROOT)/ExampleApp.entitlements";
				CODE_SIGN_IDENTITY = "Apple Development";
				"CODE_SIGN_IDENTITY[sdk=iphoneos*]" = "iPhone Developer";
				CODE_SIGN_STYLE = Manual;
				DEVELOPMENT_TEAM = "";
				"DEVELOPMENT_TEAM[sdk=iphoneos*]" = N8UN9TR5DY;
				ENABLE_PREVIEWS = YES;
				INFOPLIST_FILE = Info.plist;
				INFOPLIST_KEY_CFBundleDisplayName = "Primer Debug";
				LD_RUNPATH_SEARCH_PATHS = (
					"$(inherited)",
					"@executable_path/Frameworks",
				);
				PRODUCT_BUNDLE_IDENTIFIER = "";
				PRODUCT_NAME = "Debug App";
				PROVISIONING_PROFILE_SPECIFIER = "";
				"PROVISIONING_PROFILE_SPECIFIER[sdk=iphoneos*]" = "match Development com.primerapi.PrimerSDKExample";
				SDKROOT = iphoneos;
				SUPPORTED_PLATFORMS = "iphoneos iphonesimulator";
				SUPPORTS_MACCATALYST = NO;
				SUPPORTS_MAC_DESIGNED_FOR_IPHONE_IPAD = NO;
				SUPPORTS_XR_DESIGNED_FOR_IPHONE_IPAD = NO;
				SWIFT_COMPILATION_MODE = wholemodule;
				SWIFT_OPTIMIZATION_LEVEL = "-Owholemodule";
				SWIFT_VERSION = 5.0;
				TARGETED_DEVICE_FAMILY = 1;
			};
			name = Release;
		};
		5434DA74E34D2EBEBD3D74C7 /* Debug */ = {
			isa = XCBuildConfiguration;
<<<<<<< HEAD
			baseConfigurationReference = 7C08559989B5ABE83D79C7E6 /* Pods-Debug App Tests.debug.xcconfig */;
=======
			baseConfigurationReference = B65F0E658E0993B16C41D698 /* Pods-Debug App Tests.debug.xcconfig */;
>>>>>>> bd6eb480
			buildSettings = {
				BUNDLE_LOADER = "$(TEST_HOST)";
				CODE_SIGN_IDENTITY = "iPhone Developer";
				DEVELOPMENT_TEAM = N8UN9TR5DY;
				INFOPLIST_FILE = "Tests/Debug App Tests-Info.plist";
				LD_RUNPATH_SEARCH_PATHS = (
					"$(inherited)",
					"@executable_path/Frameworks",
					"@loader_path/Frameworks",
				);
				PRODUCT_BUNDLE_IDENTIFIER = com.primerapi.PrimerSDKExampleTests;
				PRODUCT_NAME = "Debug App Tests";
				SDKROOT = iphoneos;
				SUPPORTS_MACCATALYST = NO;
				SUPPORTS_MAC_DESIGNED_FOR_IPHONE_IPAD = YES;
				SUPPORTS_XR_DESIGNED_FOR_IPHONE_IPAD = NO;
				SWIFT_ACTIVE_COMPILATION_CONDITIONS = DEBUG;
				SWIFT_COMPILATION_MODE = singlefile;
				SWIFT_OPTIMIZATION_LEVEL = "-Onone";
				SWIFT_VERSION = 5.0;
				TARGETED_DEVICE_FAMILY = "1,2";
				TEST_HOST = "$(BUILT_PRODUCTS_DIR)/Debug App.app/$(BUNDLE_EXECUTABLE_FOLDER_PATH)/Debug App";
				TEST_TARGET_NAME = "Debug App";
			};
			name = Debug;
		};
		C02E8D181B9F35EB41C35E07 /* Release */ = {
			isa = XCBuildConfiguration;
			buildSettings = {
				ALWAYS_SEARCH_USER_PATHS = NO;
				CLANG_ANALYZER_LOCALIZABILITY_NONLOCALIZED = YES;
				CLANG_ANALYZER_NONNULL = YES;
				CLANG_ANALYZER_NUMBER_OBJECT_CONVERSION = YES_AGGRESSIVE;
				CLANG_CXX_LANGUAGE_STANDARD = "gnu++14";
				CLANG_CXX_LIBRARY = "libc++";
				CLANG_ENABLE_MODULES = YES;
				CLANG_ENABLE_OBJC_ARC = YES;
				CLANG_ENABLE_OBJC_WEAK = YES;
				CLANG_WARN_BLOCK_CAPTURE_AUTORELEASING = YES;
				CLANG_WARN_BOOL_CONVERSION = YES;
				CLANG_WARN_COMMA = YES;
				CLANG_WARN_CONSTANT_CONVERSION = YES;
				CLANG_WARN_DEPRECATED_OBJC_IMPLEMENTATIONS = YES;
				CLANG_WARN_DIRECT_OBJC_ISA_USAGE = YES_ERROR;
				CLANG_WARN_DOCUMENTATION_COMMENTS = YES;
				CLANG_WARN_EMPTY_BODY = YES;
				CLANG_WARN_ENUM_CONVERSION = YES;
				CLANG_WARN_INFINITE_RECURSION = YES;
				CLANG_WARN_INT_CONVERSION = YES;
				CLANG_WARN_NON_LITERAL_NULL_CONVERSION = YES;
				CLANG_WARN_OBJC_IMPLICIT_RETAIN_SELF = YES;
				CLANG_WARN_OBJC_LITERAL_CONVERSION = YES;
				CLANG_WARN_OBJC_ROOT_CLASS = YES_ERROR;
				CLANG_WARN_QUOTED_INCLUDE_IN_FRAMEWORK_HEADER = YES;
				CLANG_WARN_RANGE_LOOP_ANALYSIS = YES;
				CLANG_WARN_STRICT_PROTOTYPES = YES;
				CLANG_WARN_SUSPICIOUS_MOVE = YES;
				CLANG_WARN_UNGUARDED_AVAILABILITY = YES_AGGRESSIVE;
				CLANG_WARN_UNREACHABLE_CODE = YES;
				CLANG_WARN__DUPLICATE_METHOD_MATCH = YES;
				COPY_PHASE_STRIP = NO;
				DEAD_CODE_STRIPPING = YES;
				DEBUG_INFORMATION_FORMAT = "dwarf-with-dsym";
				ENABLE_NS_ASSERTIONS = NO;
				ENABLE_STRICT_OBJC_MSGSEND = YES;
				GCC_C_LANGUAGE_STANDARD = gnu11;
				GCC_NO_COMMON_BLOCKS = YES;
				GCC_WARN_64_TO_32_BIT_CONVERSION = YES;
				GCC_WARN_ABOUT_RETURN_TYPE = YES_ERROR;
				GCC_WARN_UNDECLARED_SELECTOR = YES;
				GCC_WARN_UNINITIALIZED_AUTOS = YES_AGGRESSIVE;
				GCC_WARN_UNUSED_FUNCTION = YES;
				GCC_WARN_UNUSED_VARIABLE = YES;
				IPHONEOS_DEPLOYMENT_TARGET = 13.0;
				MTL_ENABLE_DEBUG_INFO = NO;
				PRODUCT_NAME = "$(TARGET_NAME)";
				VALIDATE_PRODUCT = YES;
			};
			name = Release;
		};
		F10A44A87CE1B40DAFF5D30F /* Release */ = {
			isa = XCBuildConfiguration;
<<<<<<< HEAD
			baseConfigurationReference = 3BB5E955AA02E5E6DD3131F7 /* Pods-Debug App Tests.release.xcconfig */;
=======
			baseConfigurationReference = 7A0B6936ABE44A97B5DE2DEA /* Pods-Debug App Tests.release.xcconfig */;
>>>>>>> bd6eb480
			buildSettings = {
				BUNDLE_LOADER = "$(TEST_HOST)";
				CODE_SIGN_IDENTITY = "iPhone Developer";
				DEVELOPMENT_TEAM = N8UN9TR5DY;
				INFOPLIST_FILE = "Tests/Debug App Tests-Info.plist";
				LD_RUNPATH_SEARCH_PATHS = (
					"$(inherited)",
					"@executable_path/Frameworks",
					"@loader_path/Frameworks",
				);
				PRODUCT_BUNDLE_IDENTIFIER = com.primerapi.PrimerSDKExampleTests;
				PRODUCT_NAME = "Debug App Tests";
				SDKROOT = iphoneos;
				SUPPORTS_MACCATALYST = NO;
				SUPPORTS_MAC_DESIGNED_FOR_IPHONE_IPAD = YES;
				SUPPORTS_XR_DESIGNED_FOR_IPHONE_IPAD = NO;
				SWIFT_COMPILATION_MODE = wholemodule;
				SWIFT_OPTIMIZATION_LEVEL = "-Owholemodule";
				SWIFT_VERSION = 5.0;
				TARGETED_DEVICE_FAMILY = "1,2";
				TEST_HOST = "$(BUILT_PRODUCTS_DIR)/Debug App.app/$(BUNDLE_EXECUTABLE_FOLDER_PATH)/Debug App";
				TEST_TARGET_NAME = "Debug App";
			};
			name = Release;
		};
		F5CDF642D3EADA50CDF5FF84 /* Debug */ = {
			isa = XCBuildConfiguration;
			buildSettings = {
				ALWAYS_SEARCH_USER_PATHS = NO;
				CLANG_ANALYZER_LOCALIZABILITY_NONLOCALIZED = YES;
				CLANG_ANALYZER_NONNULL = YES;
				CLANG_ANALYZER_NUMBER_OBJECT_CONVERSION = YES_AGGRESSIVE;
				CLANG_CXX_LANGUAGE_STANDARD = "gnu++14";
				CLANG_CXX_LIBRARY = "libc++";
				CLANG_ENABLE_MODULES = YES;
				CLANG_ENABLE_OBJC_ARC = YES;
				CLANG_ENABLE_OBJC_WEAK = YES;
				CLANG_WARN_BLOCK_CAPTURE_AUTORELEASING = YES;
				CLANG_WARN_BOOL_CONVERSION = YES;
				CLANG_WARN_COMMA = YES;
				CLANG_WARN_CONSTANT_CONVERSION = YES;
				CLANG_WARN_DEPRECATED_OBJC_IMPLEMENTATIONS = YES;
				CLANG_WARN_DIRECT_OBJC_ISA_USAGE = YES_ERROR;
				CLANG_WARN_DOCUMENTATION_COMMENTS = YES;
				CLANG_WARN_EMPTY_BODY = YES;
				CLANG_WARN_ENUM_CONVERSION = YES;
				CLANG_WARN_INFINITE_RECURSION = YES;
				CLANG_WARN_INT_CONVERSION = YES;
				CLANG_WARN_NON_LITERAL_NULL_CONVERSION = YES;
				CLANG_WARN_OBJC_IMPLICIT_RETAIN_SELF = YES;
				CLANG_WARN_OBJC_LITERAL_CONVERSION = YES;
				CLANG_WARN_OBJC_ROOT_CLASS = YES_ERROR;
				CLANG_WARN_QUOTED_INCLUDE_IN_FRAMEWORK_HEADER = YES;
				CLANG_WARN_RANGE_LOOP_ANALYSIS = YES;
				CLANG_WARN_STRICT_PROTOTYPES = YES;
				CLANG_WARN_SUSPICIOUS_MOVE = YES;
				CLANG_WARN_UNGUARDED_AVAILABILITY = YES_AGGRESSIVE;
				CLANG_WARN_UNREACHABLE_CODE = YES;
				CLANG_WARN__DUPLICATE_METHOD_MATCH = YES;
				COPY_PHASE_STRIP = NO;
				DEAD_CODE_STRIPPING = YES;
				DEBUG_INFORMATION_FORMAT = dwarf;
				ENABLE_STRICT_OBJC_MSGSEND = YES;
				ENABLE_TESTABILITY = YES;
				GCC_C_LANGUAGE_STANDARD = gnu11;
				GCC_DYNAMIC_NO_PIC = NO;
				GCC_NO_COMMON_BLOCKS = YES;
				GCC_OPTIMIZATION_LEVEL = 0;
				GCC_PREPROCESSOR_DEFINITIONS = (
					"DEBUG=1",
					"$(inherited)",
				);
				GCC_WARN_64_TO_32_BIT_CONVERSION = YES;
				GCC_WARN_ABOUT_RETURN_TYPE = YES_ERROR;
				GCC_WARN_UNDECLARED_SELECTOR = YES;
				GCC_WARN_UNINITIALIZED_AUTOS = YES_AGGRESSIVE;
				GCC_WARN_UNUSED_FUNCTION = YES;
				GCC_WARN_UNUSED_VARIABLE = YES;
				IPHONEOS_DEPLOYMENT_TARGET = 13.0;
				MTL_ENABLE_DEBUG_INFO = YES;
				ONLY_ACTIVE_ARCH = YES;
				PRODUCT_NAME = "$(TARGET_NAME)";
			};
			name = Debug;
		};
/* End XCBuildConfiguration section */

/* Begin XCConfigurationList section */
		10479B54C02C96DE0B327687 /* Build configuration list for PBXProject "Primer.io Debug App" */ = {
			isa = XCConfigurationList;
			buildConfigurations = (
				F5CDF642D3EADA50CDF5FF84 /* Debug */,
				C02E8D181B9F35EB41C35E07 /* Release */,
			);
			defaultConfigurationIsVisible = 0;
			defaultConfigurationName = Release;
		};
		4700FFD06E10F0EE123A7B8B /* Build configuration list for PBXNativeTarget "Debug App Tests" */ = {
			isa = XCConfigurationList;
			buildConfigurations = (
				5434DA74E34D2EBEBD3D74C7 /* Debug */,
				F10A44A87CE1B40DAFF5D30F /* Release */,
			);
			defaultConfigurationIsVisible = 0;
			defaultConfigurationName = Release;
		};
		CA98A6B11506835A81F6391A /* Build configuration list for PBXNativeTarget "Debug App" */ = {
			isa = XCConfigurationList;
			buildConfigurations = (
				313E094F25A94116E340B043 /* Debug */,
				44381669975E0C07E78FA641 /* Release */,
			);
			defaultConfigurationIsVisible = 0;
			defaultConfigurationName = Release;
		};
/* End XCConfigurationList section */
	};
	rootObject = 25AB41367F759CCDA1881AD2 /* Project object */;
}<|MERGE_RESOLUTION|>--- conflicted
+++ resolved
@@ -335,11 +335,7 @@
 			isa = PBXFrameworksBuildPhase;
 			buildActionMask = 2147483647;
 			files = (
-<<<<<<< HEAD
-				5C1B8539CF2724C7843B2FC9 /* Pods_Debug_App_Tests.framework in Frameworks */,
-=======
 				DC6A2813D435DC2D4B8A4B20 /* Pods_Debug_App_Tests.framework in Frameworks */,
->>>>>>> bd6eb480
 			);
 			runOnlyForDeploymentPostprocessing = 0;
 		};
@@ -347,11 +343,7 @@
 			isa = PBXFrameworksBuildPhase;
 			buildActionMask = 2147483647;
 			files = (
-<<<<<<< HEAD
-				3045248D56AE2D5AA9D10D3C /* Pods_Debug_App.framework in Frameworks */,
-=======
 				E9F5265EB7A157AC5ED162C5 /* Pods_Debug_App.framework in Frameworks */,
->>>>>>> bd6eb480
 			);
 			runOnlyForDeploymentPostprocessing = 0;
 		};
@@ -415,11 +407,7 @@
 				FBDF3F8B5F93A0EC28048640 /* Project */,
 				DF30711EB149C64C364BB79A /* Products */,
 				61E8D69DF93462D748F446DF /* Pods */,
-<<<<<<< HEAD
-				BCE7206549E15793659B9ADC /* Frameworks */,
-=======
 				328674CAA2CFB930F33DDA55 /* Frameworks */,
->>>>>>> bd6eb480
 			);
 			sourceTree = "<group>";
 		};
@@ -442,8 +430,6 @@
 			path = Network;
 			sourceTree = "<group>";
 		};
-<<<<<<< HEAD
-=======
 		328674CAA2CFB930F33DDA55 /* Frameworks */ = {
 			isa = PBXGroup;
 			children = (
@@ -453,7 +439,6 @@
 			name = Frameworks;
 			sourceTree = "<group>";
 		};
->>>>>>> bd6eb480
 		553A7EDE72B8249F55A0E6B9 /* Extension */ = {
 			isa = PBXGroup;
 			children = (
@@ -523,17 +508,10 @@
 		61E8D69DF93462D748F446DF /* Pods */ = {
 			isa = PBXGroup;
 			children = (
-<<<<<<< HEAD
-				8FD9497AB1E4A287916905FB /* Pods-Debug App.debug.xcconfig */,
-				8DE8DF91161266289DCFFC32 /* Pods-Debug App.release.xcconfig */,
-				7C08559989B5ABE83D79C7E6 /* Pods-Debug App Tests.debug.xcconfig */,
-				3BB5E955AA02E5E6DD3131F7 /* Pods-Debug App Tests.release.xcconfig */,
-=======
 				96546334148213F72E898EB7 /* Pods-Debug App.debug.xcconfig */,
 				442009298B3F84D879C280FF /* Pods-Debug App.release.xcconfig */,
 				B65F0E658E0993B16C41D698 /* Pods-Debug App Tests.debug.xcconfig */,
 				7A0B6936ABE44A97B5DE2DEA /* Pods-Debug App Tests.release.xcconfig */,
->>>>>>> bd6eb480
 			);
 			path = Pods;
 			sourceTree = "<group>";
@@ -819,11 +797,7 @@
 			isa = PBXNativeTarget;
 			buildConfigurationList = 4700FFD06E10F0EE123A7B8B /* Build configuration list for PBXNativeTarget "Debug App Tests" */;
 			buildPhases = (
-<<<<<<< HEAD
-				C8C253DCDD7EC4105B9247D5 /* [CP] Check Pods Manifest.lock */,
-=======
 				7FF1A844A9C16F11745972F2 /* [CP] Check Pods Manifest.lock */,
->>>>>>> bd6eb480
 				1E0FCAD905F5F8F13B6A164B /* Sources */,
 				9CED4C4EFACB340F3C55B1F0 /* Resources */,
 				D11E367C3560C383BC4CA0A7 /* Embed Frameworks */,
@@ -843,21 +817,13 @@
 			isa = PBXNativeTarget;
 			buildConfigurationList = CA98A6B11506835A81F6391A /* Build configuration list for PBXNativeTarget "Debug App" */;
 			buildPhases = (
-<<<<<<< HEAD
-				EF5ECD2C4F22DDF1D9BB8133 /* [CP] Check Pods Manifest.lock */,
-=======
 				EACB42A7F595BE18902890B7 /* [CP] Check Pods Manifest.lock */,
->>>>>>> bd6eb480
 				66BB6A7BADD3A9CDD6412CE2 /* Sources */,
 				10FBAAC827CE0E3983CD7597 /* Resources */,
 				73B416AD9A0CB3B0EA16AF79 /* Embed Frameworks */,
 				CB612F7DF16CD3190025327F /* Frameworks */,
 				A18BD8BD2AFE4B0900923C87 /* SwiftLint */,
-<<<<<<< HEAD
-				6FED8532C44C8109DC0F144E /* [CP] Embed Pods Frameworks */,
-=======
 				D29AC5EE3F62516192AF0EB6 /* [CP] Embed Pods Frameworks */,
->>>>>>> bd6eb480
 			);
 			buildRules = (
 			);
@@ -938,11 +904,7 @@
 /* End PBXResourcesBuildPhase section */
 
 /* Begin PBXShellScriptBuildPhase section */
-<<<<<<< HEAD
-		6FED8532C44C8109DC0F144E /* [CP] Embed Pods Frameworks */ = {
-=======
 		7FF1A844A9C16F11745972F2 /* [CP] Check Pods Manifest.lock */ = {
->>>>>>> bd6eb480
 			isa = PBXShellScriptBuildPhase;
 			buildActionMask = 2147483647;
 			files = (
@@ -978,11 +940,7 @@
 			shellPath = /bin/sh;
 			shellScript = "if [[ \"$(uname -m)\" == arm64 ]]; then\n    export PATH=\"/opt/homebrew/bin:$PATH\"\nfi\n\nif which swiftlint > /dev/null; then\n  swiftlint\nelse\n  echo \"warning: SwiftLint not installed, download from https://github.com/realm/SwiftLint\"\nfi\n";
 		};
-<<<<<<< HEAD
-		C8C253DCDD7EC4105B9247D5 /* [CP] Check Pods Manifest.lock */ = {
-=======
 		D29AC5EE3F62516192AF0EB6 /* [CP] Embed Pods Frameworks */ = {
->>>>>>> bd6eb480
 			isa = PBXShellScriptBuildPhase;
 			buildActionMask = 2147483647;
 			files = (
@@ -992,24 +950,14 @@
 			);
 			name = "[CP] Embed Pods Frameworks";
 			outputFileListPaths = (
-<<<<<<< HEAD
-			);
-			outputPaths = (
-				"$(DERIVED_FILE_DIR)/Pods-Debug App Tests-checkManifestLockResult.txt",
-=======
 				"${PODS_ROOT}/Target Support Files/Pods-Debug App/Pods-Debug App-frameworks-${CONFIGURATION}-output-files.xcfilelist",
->>>>>>> bd6eb480
 			);
 			runOnlyForDeploymentPostprocessing = 0;
 			shellPath = /bin/sh;
 			shellScript = "\"${PODS_ROOT}/Target Support Files/Pods-Debug App/Pods-Debug App-frameworks.sh\"\n";
 			showEnvVarsInLog = 0;
 		};
-<<<<<<< HEAD
-		EF5ECD2C4F22DDF1D9BB8133 /* [CP] Check Pods Manifest.lock */ = {
-=======
 		EACB42A7F595BE18902890B7 /* [CP] Check Pods Manifest.lock */ = {
->>>>>>> bd6eb480
 			isa = PBXShellScriptBuildPhase;
 			buildActionMask = 2147483647;
 			files = (
@@ -1223,11 +1171,7 @@
 /* Begin XCBuildConfiguration section */
 		313E094F25A94116E340B043 /* Debug */ = {
 			isa = XCBuildConfiguration;
-<<<<<<< HEAD
-			baseConfigurationReference = 8FD9497AB1E4A287916905FB /* Pods-Debug App.debug.xcconfig */;
-=======
 			baseConfigurationReference = 96546334148213F72E898EB7 /* Pods-Debug App.debug.xcconfig */;
->>>>>>> bd6eb480
 			buildSettings = {
 				ASSETCATALOG_COMPILER_APPICON_NAME = AppIcon;
 				CODE_SIGN_ENTITLEMENTS = "$(SRCROOT)/ExampleApp.entitlements";
@@ -1262,11 +1206,7 @@
 		};
 		44381669975E0C07E78FA641 /* Release */ = {
 			isa = XCBuildConfiguration;
-<<<<<<< HEAD
-			baseConfigurationReference = 8DE8DF91161266289DCFFC32 /* Pods-Debug App.release.xcconfig */;
-=======
 			baseConfigurationReference = 442009298B3F84D879C280FF /* Pods-Debug App.release.xcconfig */;
->>>>>>> bd6eb480
 			buildSettings = {
 				ASSETCATALOG_COMPILER_APPICON_NAME = AppIcon;
 				CODE_SIGN_ENTITLEMENTS = "$(SRCROOT)/ExampleApp.entitlements";
@@ -1300,11 +1240,7 @@
 		};
 		5434DA74E34D2EBEBD3D74C7 /* Debug */ = {
 			isa = XCBuildConfiguration;
-<<<<<<< HEAD
-			baseConfigurationReference = 7C08559989B5ABE83D79C7E6 /* Pods-Debug App Tests.debug.xcconfig */;
-=======
 			baseConfigurationReference = B65F0E658E0993B16C41D698 /* Pods-Debug App Tests.debug.xcconfig */;
->>>>>>> bd6eb480
 			buildSettings = {
 				BUNDLE_LOADER = "$(TEST_HOST)";
 				CODE_SIGN_IDENTITY = "iPhone Developer";
@@ -1387,11 +1323,7 @@
 		};
 		F10A44A87CE1B40DAFF5D30F /* Release */ = {
 			isa = XCBuildConfiguration;
-<<<<<<< HEAD
-			baseConfigurationReference = 3BB5E955AA02E5E6DD3131F7 /* Pods-Debug App Tests.release.xcconfig */;
-=======
 			baseConfigurationReference = 7A0B6936ABE44A97B5DE2DEA /* Pods-Debug App Tests.release.xcconfig */;
->>>>>>> bd6eb480
 			buildSettings = {
 				BUNDLE_LOADER = "$(TEST_HOST)";
 				CODE_SIGN_IDENTITY = "iPhone Developer";
