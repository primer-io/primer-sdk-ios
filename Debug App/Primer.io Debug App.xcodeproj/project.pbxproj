--- conflicted
+++ resolved
@@ -350,7 +350,6 @@
 			path = "Merchant Helpers";
 			sourceTree = "<group>";
 		};
-<<<<<<< HEAD
 		87FC1AC52BE50DE400C9F474 /* StripeAchHeadless */ = {
 			isa = PBXGroup;
 			children = (
@@ -360,14 +359,14 @@
 				87FC1ACA2BE5194100C9F474 /* MerchantHeadlessStripeAchFieldsViewModel.swift */,
 			);
 			path = StripeAchHeadless;
-=======
+            sourceTree = "<group>";
+        };
 		B95BD05FA35DEBA6590295C1 /* Frameworks */ = {
 			isa = PBXGroup;
 			children = (
 				6CE35D46899628C6CD12A480 /* Pods_Debug_App.framework */,
 			);
 			name = Frameworks;
->>>>>>> 43d1ff87
 			sourceTree = "<group>";
 		};
 		D9AC6F54A87D432982864A63 /* Model */ = {
