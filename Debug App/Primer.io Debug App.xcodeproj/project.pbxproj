// !$*UTF8*$!
{
	archiveVersion = 1;
	classes = {
	};
	objectVersion = 55;
	objects = {

/* Begin PBXBuildFile section */
		041295AA2AB9E25D00A4F243 /* MerchantHeadlessCheckoutNolPayViewController.swift in Sources */ = {isa = PBXBuildFile; fileRef = 041295A92AB9E25D00A4F243 /* MerchantHeadlessCheckoutNolPayViewController.swift */; };
		041295AD2AB9E2C100A4F243 /* PrimerHeadlessNolPayManagerTests.swift in Sources */ = {isa = PBXBuildFile; fileRef = 041295AB2AB9E2A900A4F243 /* PrimerHeadlessNolPayManagerTests.swift */; };
		04769C152B1A680C0051581C /* Promises+Helper.swift in Sources */ = {isa = PBXBuildFile; fileRef = 04769C142B1A680C0051581C /* Promises+Helper.swift */; };
		049298012B1DD466002E04B8 /* AnalyticsServiceTests.swift in Sources */ = {isa = PBXBuildFile; fileRef = 049298002B1DD466002E04B8 /* AnalyticsServiceTests.swift */; };
		049298072B1E1F4D002E04B8 /* AnalyticsStorageTests.swift in Sources */ = {isa = PBXBuildFile; fileRef = 049298062B1E1F4D002E04B8 /* AnalyticsStorageTests.swift */; };
		049A055E2B4BF057002CEEBA /* MerchantHeadlessVaultManagerViewController.swift in Sources */ = {isa = PBXBuildFile; fileRef = 049A055D2B4BF057002CEEBA /* MerchantHeadlessVaultManagerViewController.swift */; };
		049A05602B4C191D002CEEBA /* NativeUIManagerTests.swift in Sources */ = {isa = PBXBuildFile; fileRef = 049A055F2B4C191D002CEEBA /* NativeUIManagerTests.swift */; };
		049A05642B4C1EEB002CEEBA /* SDKSessionHelper.swift in Sources */ = {isa = PBXBuildFile; fileRef = 049A05622B4C1EE6002CEEBA /* SDKSessionHelper.swift */; };
		04DFAADC2AAA01E60030FECE /* Debug App Tests-Info.plist in Resources */ = {isa = PBXBuildFile; fileRef = 04DFAADB2AAA01E60030FECE /* Debug App Tests-Info.plist */; };
		04F6EF722AE69FC500115D05 /* AnalyticsTests+Helpers.swift in Sources */ = {isa = PBXBuildFile; fileRef = 04F6EF712AE69FC500115D05 /* AnalyticsTests+Helpers.swift */; };
		04F6EF742AE6A06200115D05 /* AnalyticsEventsTests.swift in Sources */ = {isa = PBXBuildFile; fileRef = 04F6EF732AE6A06200115D05 /* AnalyticsEventsTests.swift */; };
		04FAF9EC2AE7B33E002E4BAE /* StringExtensionTests.swift in Sources */ = {isa = PBXBuildFile; fileRef = 04FAF9EB2AE7B33E002E4BAE /* StringExtensionTests.swift */; };
		05FAC0D894B841B52E9E0A9A /* PrimerRawCardDataManagerTests.swift in Sources */ = {isa = PBXBuildFile; fileRef = EEB1E1B37192BF739461AFF1 /* PrimerRawCardDataManagerTests.swift */; };
		088961D00784BD296EA9745C /* EncodingDecodingContainerTests.swift in Sources */ = {isa = PBXBuildFile; fileRef = C7D8E1E91CA11EC6831ADEE4 /* EncodingDecodingContainerTests.swift */; };
		0BB8BB3F9A6AC28A0C107DC8 /* UIStackViewExtensions.swift in Sources */ = {isa = PBXBuildFile; fileRef = 93F15C1E46C70C3D73B50F31 /* UIStackViewExtensions.swift */; };
		135E5BFD51371FABB5FF35D3 /* MerchantHeadlessCheckoutAvailablePaymentMethodsViewController.swift in Sources */ = {isa = PBXBuildFile; fileRef = 72E691B9A6A8EBB9F6A6B266 /* MerchantHeadlessCheckoutAvailablePaymentMethodsViewController.swift */; };
		14EE32F4821BD1F19F75227F /* MerchantHeadlessCheckoutRawRetailDataViewController.swift in Sources */ = {isa = PBXBuildFile; fileRef = 4C353D84EABA4990DAB4DD28 /* MerchantHeadlessCheckoutRawRetailDataViewController.swift */; };
		1589385B62C86DE7C735F3EC /* PrimerAPIConfigurationModuleTests.swift in Sources */ = {isa = PBXBuildFile; fileRef = 6C690FB7E6E8C942C87B1A1B /* PrimerAPIConfigurationModuleTests.swift */; };
		161D4BE3FFD5E4A60F4461F0 /* CreateResumePaymentService.swift in Sources */ = {isa = PBXBuildFile; fileRef = 38DD0A9535544D446514124A /* CreateResumePaymentService.swift */; };
		170F3A07A039EE30E065AA30 /* MerchantNewLineItemViewController.swift in Sources */ = {isa = PBXBuildFile; fileRef = 0ED746F8924E70AD868BC0F4 /* MerchantNewLineItemViewController.swift */; };
		208CA849F3187C2DA63CC17B /* HUC_TokenizationViewModelTests.swift in Sources */ = {isa = PBXBuildFile; fileRef = 4A5E3ACDA26D44F66B55766B /* HUC_TokenizationViewModelTests.swift */; };
		213196DEDF2A3A84037ED884 /* PollingModuleTests.swift in Sources */ = {isa = PBXBuildFile; fileRef = 49DFB1ACD5014BF28ED283B3 /* PollingModuleTests.swift */; };
		242EF5037D6FB396B7AE1CB5 /* HeadlessUniversalCheckoutTests.swift in Sources */ = {isa = PBXBuildFile; fileRef = E63F5C5C1FD2F3E6CB02EC5A /* HeadlessUniversalCheckoutTests.swift */; };
		24C060A48D4A2670FFC3426F /* ThreeDSErrorTests.swift in Sources */ = {isa = PBXBuildFile; fileRef = BF8639891B79E2FCCE10A510 /* ThreeDSErrorTests.swift */; };
		25FA73D4BBA89962663B5378 /* Mocks.swift in Sources */ = {isa = PBXBuildFile; fileRef = F4AC1EC0F98CB56DA4D075CA /* Mocks.swift */; };
		2662EB3445AE8C7188953EFD /* HeadlessVaultManagerTests.swift in Sources */ = {isa = PBXBuildFile; fileRef = 5AA706A14BACFDB8E5715788 /* HeadlessVaultManagerTests.swift */; };
		2C98B33ECA68109C7A6AA134 /* PrimerBancontactCardDataManagerTests.swift in Sources */ = {isa = PBXBuildFile; fileRef = E9899972360BCA5992CEE5BC /* PrimerBancontactCardDataManagerTests.swift */; };
		2E0D85B7343377F1319902AD /* MockPaymentMethodTokenizationViewModel.swift in Sources */ = {isa = PBXBuildFile; fileRef = 8A23886804B13FA754E775D0 /* MockPaymentMethodTokenizationViewModel.swift */; };
		33EA4F728A7984997A0EF515 /* TokenizationServiceTests.swift in Sources */ = {isa = PBXBuildFile; fileRef = 952364FBFD6FA09653ECA37E /* TokenizationServiceTests.swift */; };
		34CDCA7B403C001E4C55D26D /* MerchantSessionAndSettingsViewController.swift in Sources */ = {isa = PBXBuildFile; fileRef = C18C9664115CFDEB59FED19A /* MerchantSessionAndSettingsViewController.swift */; };
		35918CECF2778853DEDE0AA5 /* Pods_Debug_App.framework in Frameworks */ = {isa = PBXBuildFile; fileRef = 55C5E5A70342ED99281A9F53 /* Pods_Debug_App.framework */; };
		3BB02CA24B6B3EF458326B7D /* Networking.swift in Sources */ = {isa = PBXBuildFile; fileRef = D038BDB23C062D362AAA09BE /* Networking.swift */; };
		3D112A8DE292D097E651FCDB /* IPay88Tests.swift in Sources */ = {isa = PBXBuildFile; fileRef = 7A5E6F7A9C12C69CB66032E3 /* IPay88Tests.swift */; };
		3EE90DEB1DB7BE9270FB17BF /* URLSessionStackTests.swift in Sources */ = {isa = PBXBuildFile; fileRef = 1F4E35F809D3FAF4354D5B05 /* URLSessionStackTests.swift */; };
		3FD160A4D951EA772ADF4E25 /* DecodedClientToken.swift in Sources */ = {isa = PBXBuildFile; fileRef = 5F8DC3341BDBB9AEDBE8D6DD /* DecodedClientToken.swift */; };
		4BD7794627267B40E9E10686 /* PrimerCheckoutTheme.swift in Sources */ = {isa = PBXBuildFile; fileRef = B9813BD518AC7C3F442B5075 /* PrimerCheckoutTheme.swift */; };
		53E3182FFC4E5F05D866CFAE /* Networking.swift in Sources */ = {isa = PBXBuildFile; fileRef = E8DE1E4FB055B60582977315 /* Networking.swift */; };
		583EBAA90902121CEA479416 /* VaultService.swift in Sources */ = {isa = PBXBuildFile; fileRef = 5E8D7F3C53F8CCE4A03C975E /* VaultService.swift */; };
		592E00D98C8835CBCDAA26D9 /* MerchantDropInUIViewController.swift in Sources */ = {isa = PBXBuildFile; fileRef = 9874F439DA3EA5854A454687 /* MerchantDropInUIViewController.swift */; };
		5976CCA261F0811F5D7707DA /* TokenizationService.swift in Sources */ = {isa = PBXBuildFile; fileRef = 2E8F69253D85350BB7A1A761 /* TokenizationService.swift */; };
		5E24CD5B3084FE3E8A3E85EC /* CheckoutTheme.swift in Sources */ = {isa = PBXBuildFile; fileRef = 72845A3010F10A88F2EC7849 /* CheckoutTheme.swift */; };
		60F6C3AFA11A7EDB0687856A /* ViewController+PrimerUIHelpers.swift in Sources */ = {isa = PBXBuildFile; fileRef = D4139D8F153BB399DA67F2EE /* ViewController+PrimerUIHelpers.swift */; };
		60F7E716B34BE721651566DA /* Data+Extensions.swift in Sources */ = {isa = PBXBuildFile; fileRef = 1594BC5C96ECC3F46C811B2F /* Data+Extensions.swift */; };
		622A605DDEA98D981670B53F /* DropInUI_TokenizationViewModelTests.swift in Sources */ = {isa = PBXBuildFile; fileRef = 5DB3B88857B810440CDA881E /* DropInUI_TokenizationViewModelTests.swift */; };
		6888C131BDA338B7C9373554 /* Pods_Debug_App_Tests.framework in Frameworks */ = {isa = PBXBuildFile; fileRef = C285F3DF682F9BCBCE84214E /* Pods_Debug_App_Tests.framework */; };
		6B2212601374387CB004DA86 /* MaskTests.swift in Sources */ = {isa = PBXBuildFile; fileRef = BD26E8C6074BB89ACBD5B8B9 /* MaskTests.swift */; };
		70EAA3B33425CC9D16239BB0 /* ApplePayTests.swift in Sources */ = {isa = PBXBuildFile; fileRef = 31CFA93A373A7DB78DA77283 /* ApplePayTests.swift */; };
		72F8D6065334FCD5B726A52C /* MerchantHeadlessCheckoutRawPhoneNumberDataViewController.swift in Sources */ = {isa = PBXBuildFile; fileRef = 404E173A513B986A36F835F7 /* MerchantHeadlessCheckoutRawPhoneNumberDataViewController.swift */; };
		77A8EFBA78D6C6B95A400C74 /* WebViewUtilTests.swift in Sources */ = {isa = PBXBuildFile; fileRef = CA30891B2D5F9B6B97E56B99 /* WebViewUtilTests.swift */; };
		7F49B29FCC55CF3C5CB6C506 /* InternalCardComponentManagerTests.swift in Sources */ = {isa = PBXBuildFile; fileRef = 994AE6760B506D02499AEC90 /* InternalCardComponentManagerTests.swift */; };
		800B92A57CAAC6471D01A89D /* CardData.swift in Sources */ = {isa = PBXBuildFile; fileRef = D3D9154BF1E011FED6799CD5 /* CardData.swift */; };
		8064B65A8F83D5B004D081FD /* PaymentMethodConfigTests.swift in Sources */ = {isa = PBXBuildFile; fileRef = 752785ACCF65527C239391A8 /* PaymentMethodConfigTests.swift */; };
		85605C241F1CD45BA676D4A7 /* String+Extensions.swift in Sources */ = {isa = PBXBuildFile; fileRef = F9023841AFCE8E3205CB713A /* String+Extensions.swift */; };
		85EDC3F175D699BFF6BD48EF /* ViewController+Primer.swift in Sources */ = {isa = PBXBuildFile; fileRef = 39CCCB917D1881082ED75975 /* ViewController+Primer.swift */; };
		8B5CB0C992DBAB293D378FAD /* MockModule.swift in Sources */ = {isa = PBXBuildFile; fileRef = 7EA7D2BB0AC0A1877DB2E6CE /* MockModule.swift */; };
		91FAC91E687B6981268E677E /* DateTests.swift in Sources */ = {isa = PBXBuildFile; fileRef = BA0B2BEE5C389FD13E210847 /* DateTests.swift */; };
		9263BD762EC26F6AA986F0C9 /* MockAPIClient.swift in Sources */ = {isa = PBXBuildFile; fileRef = 17476BFBED51F389FCE82F16 /* MockAPIClient.swift */; };
		949864026D1CDE6F5C62C66E /* Main.storyboard in Resources */ = {isa = PBXBuildFile; fileRef = CE259612A00F85709107B872 /* Main.storyboard */; };
		961B5D18058EF4CFCD0185AE /* MockVaultCheckoutViewModel.swift in Sources */ = {isa = PBXBuildFile; fileRef = 7A3E75CD834937EF85DE1C14 /* MockVaultCheckoutViewModel.swift */; };
		97F0B302DF965C1AD1EC6F4D /* PaymentMethodConfigServiceTests.swift in Sources */ = {isa = PBXBuildFile; fileRef = 743F107C464526926A34A433 /* PaymentMethodConfigServiceTests.swift */; };
		9AB1ABF4E46A37766CDBF197 /* ApayaTests.swift in Sources */ = {isa = PBXBuildFile; fileRef = 1F79B50111AC4161CFB1EFE8 /* ApayaTests.swift */; };
		A1055D6F2AF125E90027B967 /* DebouncerTests.swift in Sources */ = {isa = PBXBuildFile; fileRef = A1055D6E2AF125E90027B967 /* DebouncerTests.swift */; };
		A13392BC2AD459E90005A4D7 /* NolPayLinkCardComponentTest.swift in Sources */ = {isa = PBXBuildFile; fileRef = A13392BB2AD459E90005A4D7 /* NolPayLinkCardComponentTest.swift */; };
		A1536BAD2AEBEC3A0087DDC0 /* NolPayPhoneMetadataServiceTests.swift in Sources */ = {isa = PBXBuildFile; fileRef = A1536BAC2AEBEC3A0087DDC0 /* NolPayPhoneMetadataServiceTests.swift */; };
		A1536BAF2AEC0A6D0087DDC0 /* NolTestsMocks.swift in Sources */ = {isa = PBXBuildFile; fileRef = A1536BAE2AEC0A6D0087DDC0 /* NolTestsMocks.swift */; };
		A1585C752ACDAA700014F0B9 /* NolPayLinkedCardsComponentTests.swift in Sources */ = {isa = PBXBuildFile; fileRef = A1585C742ACDAA700014F0B9 /* NolPayLinkedCardsComponentTests.swift */; };
		A19EF5632B20E22E00A72F60 /* .swiftlint.yml in Resources */ = {isa = PBXBuildFile; fileRef = A19EF5622B20E22E00A72F60 /* .swiftlint.yml */; };
		A1A3D0F32AD5585A00F7D8C9 /* NolPayUnlinkCardComponentTest.swift in Sources */ = {isa = PBXBuildFile; fileRef = A1A3D0F22AD5585A00F7D8C9 /* NolPayUnlinkCardComponentTest.swift */; };
		A1A3D0F52AD56BE300F7D8C9 /* NolPayPaymentComponentTests.swift in Sources */ = {isa = PBXBuildFile; fileRef = A1A3D0F42AD56BE300F7D8C9 /* NolPayPaymentComponentTests.swift */; };
		A39750255D4C33527A3766A0 /* UserInterfaceModuleTests.swift in Sources */ = {isa = PBXBuildFile; fileRef = 1B8CB5A11A44AA9F3D7FE356 /* UserInterfaceModuleTests.swift */; };
		A61B9E61EDCE18D34438352E /* PayPalConfirmBillingAgreementTests.swift in Sources */ = {isa = PBXBuildFile; fileRef = 9D122A0B71B707C2110AB7F5 /* PayPalConfirmBillingAgreementTests.swift */; };
		AAE3B30B64B6822A20987FCA /* CreateClientToken.swift in Sources */ = {isa = PBXBuildFile; fileRef = 229849A3DBE0858EE90673B9 /* CreateClientToken.swift */; };
		AD9CF1073EE0676E6640481A /* MerchantHeadlessCheckoutRawDataViewController.swift in Sources */ = {isa = PBXBuildFile; fileRef = B866FF13033A5CB8B4C3388E /* MerchantHeadlessCheckoutRawDataViewController.swift */; };
		C0115AC7BC96FDF49EF8E530 /* PaymentMethodCell.swift in Sources */ = {isa = PBXBuildFile; fileRef = 4E79C93EA805E87E1137A513 /* PaymentMethodCell.swift */; };
		C29B625B5698094691227852 /* TokenizationResponseTests.swift in Sources */ = {isa = PBXBuildFile; fileRef = D0A003705AFF7F922BCFE75F /* TokenizationResponseTests.swift */; };
		C5B3635FC90C149C4961BD9A /* Apaya.swift in Sources */ = {isa = PBXBuildFile; fileRef = 95E4B74F7EEA3D2D19E08FDA /* Apaya.swift */; };
		C6D7F7ECFD35B3DC3AFD6CB2 /* PayPalService.swift in Sources */ = {isa = PBXBuildFile; fileRef = 25FD540BEA16ABBDFE7DE182 /* PayPalService.swift */; };
		C75A11E6AEEFC2B7A29BBC04 /* TestScenario.swift in Sources */ = {isa = PBXBuildFile; fileRef = A6AEF11B151368BF993C3EA9 /* TestScenario.swift */; };
		C8A64A69AD55D9BF82F0D876 /* StringTests.swift in Sources */ = {isa = PBXBuildFile; fileRef = 872A0647D4136E27365FB7F8 /* StringTests.swift */; };
		CE5E673A96BB5B96AE5EFC56 /* Range+Extensions.swift in Sources */ = {isa = PBXBuildFile; fileRef = 9128566126AA7F571FFECA3A /* Range+Extensions.swift */; };
		D649870C2D022B4063BDC0B4 /* PrimerRawRetailerDataTests.swift in Sources */ = {isa = PBXBuildFile; fileRef = B266F9E1651BD20E45DCCF68 /* PrimerRawRetailerDataTests.swift */; };
		D886D8E47D883304B505CE11 /* AppDelegate.swift in Sources */ = {isa = PBXBuildFile; fileRef = DAC5687FF32E8661F1A00CE5 /* AppDelegate.swift */; };
		DB1A2989DDE0928C62B15303 /* PayPalServiceTests.swift in Sources */ = {isa = PBXBuildFile; fileRef = 5D7EC742DEB5BE12252E3E5B /* PayPalServiceTests.swift */; };
		DC98712939835FB79A20BD63 /* IntExtensionTests.swift in Sources */ = {isa = PBXBuildFile; fileRef = 9314E0A4E884A8228611A030 /* IntExtensionTests.swift */; };
		DE53DA2D0AD108306C92E198 /* UIViewController+API.swift in Sources */ = {isa = PBXBuildFile; fileRef = B1FD8065D40A2D691F643F3B /* UIViewController+API.swift */; };
		E108F58E2B0D4F0800EC3CC6 /* WebRedirectComponentTests.swift in Sources */ = {isa = PBXBuildFile; fileRef = E108F58D2B0D4F0800EC3CC6 /* WebRedirectComponentTests.swift */; };
		E11F473D2B0694C50091C31F /* PrimerHeadlessFormWithRedirectManagerTests.swift in Sources */ = {isa = PBXBuildFile; fileRef = E11F473C2B0694C50091C31F /* PrimerHeadlessFormWithRedirectManagerTests.swift */; };
		E11F47482B06C4E30091C31F /* MerchantHeadlessCheckoutBankViewController.swift in Sources */ = {isa = PBXBuildFile; fileRef = E11F47422B06C4E30091C31F /* MerchantHeadlessCheckoutBankViewController.swift */; };
		E11F47492B06C4E30091C31F /* BanksListView.swift in Sources */ = {isa = PBXBuildFile; fileRef = E11F47432B06C4E30091C31F /* BanksListView.swift */; };
		E11F474A2B06C4E30091C31F /* BanksListModel.swift in Sources */ = {isa = PBXBuildFile; fileRef = E11F47442B06C4E30091C31F /* BanksListModel.swift */; };
		E11F474B2B06C4E30091C31F /* ImageViewWithUrl.swift in Sources */ = {isa = PBXBuildFile; fileRef = E11F47452B06C4E30091C31F /* ImageViewWithUrl.swift */; };
		E11F474C2B06C4E30091C31F /* MerchantNewLineItemViewController.swift in Sources */ = {isa = PBXBuildFile; fileRef = E11F47462B06C4E30091C31F /* MerchantNewLineItemViewController.swift */; };
		E11F474D2B06C4E30091C31F /* MerchantHeadlessCheckoutNolPayViewController.swift in Sources */ = {isa = PBXBuildFile; fileRef = E11F47472B06C4E30091C31F /* MerchantHeadlessCheckoutNolPayViewController.swift */; };
		E11F47542B06C5030091C31F /* BanksListView.swift in Sources */ = {isa = PBXBuildFile; fileRef = E11F47502B06C5030091C31F /* BanksListView.swift */; };
		E11F47552B06C5030091C31F /* BanksListModel.swift in Sources */ = {isa = PBXBuildFile; fileRef = E11F47512B06C5030091C31F /* BanksListModel.swift */; };
		E11F47562B06C5030091C31F /* ImageViewWithUrl.swift in Sources */ = {isa = PBXBuildFile; fileRef = E11F47522B06C5030091C31F /* ImageViewWithUrl.swift */; };
		E129D6702B162022004694F9 /* MerchantHeadlessCheckoutBankViewController.swift in Sources */ = {isa = PBXBuildFile; fileRef = E129D66F2B162022004694F9 /* MerchantHeadlessCheckoutBankViewController.swift */; };
		E130C3D92AFD19FF00AC3E7C /* NetworkTests.swift in Sources */ = {isa = PBXBuildFile; fileRef = E130C3D82AFD19FF00AC3E7C /* NetworkTests.swift */; };
		E13E72452AFE653000911866 /* IdealPaymentMethodTests.swift in Sources */ = {isa = PBXBuildFile; fileRef = E13E72442AFE653000911866 /* IdealPaymentMethodTests.swift */; };
		E1A2971F2B021ABA005ADA51 /* URL+NetworkHeaders.swift in Sources */ = {isa = PBXBuildFile; fileRef = E1AB44D12AFE13AF00639DC5 /* URL+NetworkHeaders.swift */; };
		E1A297262B036AB1005ADA51 /* BankComponentTests.swift in Sources */ = {isa = PBXBuildFile; fileRef = E1A297252B036AB1005ADA51 /* BankComponentTests.swift */; };
		E1E502B12AFE9ECF00CD7F0A /* XCTestCase+Tokenization.swift in Sources */ = {isa = PBXBuildFile; fileRef = E1E502B02AFE9ECF00CD7F0A /* XCTestCase+Tokenization.swift */; };
		E4DF956CABAE0633980D5B89 /* AnalyticsTests+Constants.swift in Sources */ = {isa = PBXBuildFile; fileRef = E90441E821B5FE76643B62A6 /* AnalyticsTests+Constants.swift */; };
		E52B5646C4E1E712FEDE06CB /* AnalyticsTests.swift in Sources */ = {isa = PBXBuildFile; fileRef = AF07D2421252EA2AE5C2FC4F /* AnalyticsTests.swift */; };
		E6F85ECD80B64754E7A6D35E /* RawDataManagerTests.swift in Sources */ = {isa = PBXBuildFile; fileRef = 8C7C082270CF1C6B7810F9B3 /* RawDataManagerTests.swift */; };
		EA7FAA4F8476BD3711D628CB /* Images.xcassets in Resources */ = {isa = PBXBuildFile; fileRef = B18D7E7738BF86467B0F1465 /* Images.xcassets */; };
		F02F496FD20B5291C044F62C /* MerchantResultViewController.swift in Sources */ = {isa = PBXBuildFile; fileRef = 00E3C8FE62D22147335F2455 /* MerchantResultViewController.swift */; };
		F03699592AC2E63700E4179D /* BuildFile in Sources */ = {isa = PBXBuildFile; };
		F0C2147F6FA26527BE55549A /* LaunchScreen.xib in Resources */ = {isa = PBXBuildFile; fileRef = FC701AFD94F96F0F1D108D1A /* LaunchScreen.xib */; };
		F1A71C2E0D900FEB9AF1351C /* ThreeDSProtocolVersionTests.swift in Sources */ = {isa = PBXBuildFile; fileRef = 021A00DEB01A46C876592575 /* ThreeDSProtocolVersionTests.swift */; };
		F6576F68C3CA263E8B976951 /* Pods_Debug_App_Tests.framework in Frameworks */ = {isa = PBXBuildFile; fileRef = A7ED3D3F22899C6C05875CE7 /* Pods_Debug_App_Tests.framework */; };
		F99DAF50E86E6F8CCD127E5B /* ThemeTests.swift in Sources */ = {isa = PBXBuildFile; fileRef = AD381E7E16D01D8D743232F7 /* ThemeTests.swift */; };
		FBA149E265DE3A2529E96DD1 /* Pods_Debug_App.framework in Frameworks */ = {isa = PBXBuildFile; fileRef = E0F85B2747267B79B902D353 /* Pods_Debug_App.framework */; };
		FD5ADBCFA70DB606339F3AF2 /* TransactionResponse.swift in Sources */ = {isa = PBXBuildFile; fileRef = 70D3D6CF0F006A06B7CEC71B /* TransactionResponse.swift */; };
/* End PBXBuildFile section */

/* Begin PBXContainerItemProxy section */
		FED76127253C549C91488087 /* PBXContainerItemProxy */ = {
			isa = PBXContainerItemProxy;
			containerPortal = 25AB41367F759CCDA1881AD2 /* Project object */;
			proxyType = 1;
			remoteGlobalIDString = BEB14ABCDF34E3D24759EAAB;
			remoteInfo = "Debug App";
		};
/* End PBXContainerItemProxy section */

/* Begin PBXCopyFilesBuildPhase section */
		73B416AD9A0CB3B0EA16AF79 /* Embed Frameworks */ = {
			isa = PBXCopyFilesBuildPhase;
			buildActionMask = 2147483647;
			dstPath = "";
			dstSubfolderSpec = 10;
			files = (
			);
			name = "Embed Frameworks";
			runOnlyForDeploymentPostprocessing = 0;
		};
		D11E367C3560C383BC4CA0A7 /* Embed Frameworks */ = {
			isa = PBXCopyFilesBuildPhase;
			buildActionMask = 2147483647;
			dstPath = "";
			dstSubfolderSpec = 10;
			files = (
			);
			name = "Embed Frameworks";
			runOnlyForDeploymentPostprocessing = 0;
		};
/* End PBXCopyFilesBuildPhase section */

/* Begin PBXFileReference section */
		00E3C8FE62D22147335F2455 /* MerchantResultViewController.swift */ = {isa = PBXFileReference; lastKnownFileType = sourcecode.swift; path = MerchantResultViewController.swift; sourceTree = "<group>"; };
		01C09DEAB07F42004B26A278 /* pt-PT */ = {isa = PBXFileReference; lastKnownFileType = text.plist.strings; name = "pt-PT"; path = "pt-PT.lproj/LaunchScreen.strings"; sourceTree = "<group>"; };
		021A00DEB01A46C876592575 /* ThreeDSProtocolVersionTests.swift */ = {isa = PBXFileReference; lastKnownFileType = sourcecode.swift; path = ThreeDSProtocolVersionTests.swift; sourceTree = "<group>"; };
		041295A92AB9E25D00A4F243 /* MerchantHeadlessCheckoutNolPayViewController.swift */ = {isa = PBXFileReference; fileEncoding = 4; lastKnownFileType = sourcecode.swift; path = MerchantHeadlessCheckoutNolPayViewController.swift; sourceTree = "<group>"; };
		041295AB2AB9E2A900A4F243 /* PrimerHeadlessNolPayManagerTests.swift */ = {isa = PBXFileReference; fileEncoding = 4; lastKnownFileType = sourcecode.swift; path = PrimerHeadlessNolPayManagerTests.swift; sourceTree = "<group>"; };
		04769C142B1A680C0051581C /* Promises+Helper.swift */ = {isa = PBXFileReference; lastKnownFileType = sourcecode.swift; path = "Promises+Helper.swift"; sourceTree = "<group>"; };
		049298002B1DD466002E04B8 /* AnalyticsServiceTests.swift */ = {isa = PBXFileReference; lastKnownFileType = sourcecode.swift; path = AnalyticsServiceTests.swift; sourceTree = "<group>"; };
		049298062B1E1F4D002E04B8 /* AnalyticsStorageTests.swift */ = {isa = PBXFileReference; lastKnownFileType = sourcecode.swift; path = AnalyticsStorageTests.swift; sourceTree = "<group>"; };
		049A055D2B4BF057002CEEBA /* MerchantHeadlessVaultManagerViewController.swift */ = {isa = PBXFileReference; fileEncoding = 4; lastKnownFileType = sourcecode.swift; path = MerchantHeadlessVaultManagerViewController.swift; sourceTree = "<group>"; };
		049A055F2B4C191D002CEEBA /* NativeUIManagerTests.swift */ = {isa = PBXFileReference; lastKnownFileType = sourcecode.swift; path = NativeUIManagerTests.swift; sourceTree = "<group>"; };
		049A05622B4C1EE6002CEEBA /* SDKSessionHelper.swift */ = {isa = PBXFileReference; lastKnownFileType = sourcecode.swift; path = SDKSessionHelper.swift; sourceTree = "<group>"; };
		04DFAADB2AAA01E60030FECE /* Debug App Tests-Info.plist */ = {isa = PBXFileReference; fileEncoding = 4; lastKnownFileType = text.plist.xml; path = "Debug App Tests-Info.plist"; sourceTree = "<group>"; };
		04F6EF712AE69FC500115D05 /* AnalyticsTests+Helpers.swift */ = {isa = PBXFileReference; lastKnownFileType = sourcecode.swift; path = "AnalyticsTests+Helpers.swift"; sourceTree = "<group>"; };
		04F6EF732AE6A06200115D05 /* AnalyticsEventsTests.swift */ = {isa = PBXFileReference; lastKnownFileType = sourcecode.swift; path = AnalyticsEventsTests.swift; sourceTree = "<group>"; };
		04FAF9EB2AE7B33E002E4BAE /* StringExtensionTests.swift */ = {isa = PBXFileReference; lastKnownFileType = sourcecode.swift; path = StringExtensionTests.swift; sourceTree = "<group>"; };
		0DA32ABCF07A4EBED014327B /* es */ = {isa = PBXFileReference; lastKnownFileType = text.plist.strings; name = es; path = es.lproj/LaunchScreen.strings; sourceTree = "<group>"; };
		0ED746F8924E70AD868BC0F4 /* MerchantNewLineItemViewController.swift */ = {isa = PBXFileReference; lastKnownFileType = sourcecode.swift; path = MerchantNewLineItemViewController.swift; sourceTree = "<group>"; };
		0FD08B8CE57A11D1E35A8684 /* de */ = {isa = PBXFileReference; lastKnownFileType = text.plist.strings; name = de; path = de.lproj/LaunchScreen.strings; sourceTree = "<group>"; };
		13FA89917603E4BA5BB66AFC /* da */ = {isa = PBXFileReference; lastKnownFileType = text.plist.strings; name = da; path = da.lproj/LaunchScreen.strings; sourceTree = "<group>"; };
		1594BC5C96ECC3F46C811B2F /* Data+Extensions.swift */ = {isa = PBXFileReference; lastKnownFileType = sourcecode.swift; path = "Data+Extensions.swift"; sourceTree = "<group>"; };
		17476BFBED51F389FCE82F16 /* MockAPIClient.swift */ = {isa = PBXFileReference; lastKnownFileType = sourcecode.swift; path = MockAPIClient.swift; sourceTree = "<group>"; };
		1B8CB5A11A44AA9F3D7FE356 /* UserInterfaceModuleTests.swift */ = {isa = PBXFileReference; lastKnownFileType = sourcecode.swift; path = UserInterfaceModuleTests.swift; sourceTree = "<group>"; };
		1D05E65C196E6715D7D8B0C6 /* sv */ = {isa = PBXFileReference; lastKnownFileType = text.plist.strings; name = sv; path = sv.lproj/Main.strings; sourceTree = "<group>"; };
		1F4E35F809D3FAF4354D5B05 /* URLSessionStackTests.swift */ = {isa = PBXFileReference; lastKnownFileType = sourcecode.swift; path = URLSessionStackTests.swift; sourceTree = "<group>"; };
		1F79B50111AC4161CFB1EFE8 /* ApayaTests.swift */ = {isa = PBXFileReference; lastKnownFileType = sourcecode.swift; path = ApayaTests.swift; sourceTree = "<group>"; };
		229849A3DBE0858EE90673B9 /* CreateClientToken.swift */ = {isa = PBXFileReference; lastKnownFileType = sourcecode.swift; path = CreateClientToken.swift; sourceTree = "<group>"; };
		25FD540BEA16ABBDFE7DE182 /* PayPalService.swift */ = {isa = PBXFileReference; lastKnownFileType = sourcecode.swift; path = PayPalService.swift; sourceTree = "<group>"; };
<<<<<<< HEAD
=======
		27169DF17545350E1E5E3667 /* Pods-Debug App Tests.release.xcconfig */ = {isa = PBXFileReference; includeInIndex = 1; lastKnownFileType = text.xcconfig; name = "Pods-Debug App Tests.release.xcconfig"; path = "Target Support Files/Pods-Debug App Tests/Pods-Debug App Tests.release.xcconfig"; sourceTree = "<group>"; };
>>>>>>> c9ecc4bc
		2A328E38DA586FFE0ED2894B /* de */ = {isa = PBXFileReference; lastKnownFileType = text.plist.strings; name = de; path = de.lproj/Main.strings; sourceTree = "<group>"; };
		2E64F057A39A91CA01CCB57F /* tr */ = {isa = PBXFileReference; lastKnownFileType = text.plist.strings; name = tr; path = tr.lproj/Main.strings; sourceTree = "<group>"; };
		2E8F69253D85350BB7A1A761 /* TokenizationService.swift */ = {isa = PBXFileReference; lastKnownFileType = sourcecode.swift; path = TokenizationService.swift; sourceTree = "<group>"; };
		31CFA93A373A7DB78DA77283 /* ApplePayTests.swift */ = {isa = PBXFileReference; lastKnownFileType = sourcecode.swift; path = ApplePayTests.swift; sourceTree = "<group>"; };
		33E18D5B5190C64631309D1B /* ar */ = {isa = PBXFileReference; lastKnownFileType = text.plist.strings; name = ar; path = ar.lproj/LaunchScreen.strings; sourceTree = "<group>"; };
		38DD0A9535544D446514124A /* CreateResumePaymentService.swift */ = {isa = PBXFileReference; lastKnownFileType = sourcecode.swift; path = CreateResumePaymentService.swift; sourceTree = "<group>"; };
		39CCCB917D1881082ED75975 /* ViewController+Primer.swift */ = {isa = PBXFileReference; lastKnownFileType = sourcecode.swift; path = "ViewController+Primer.swift"; sourceTree = "<group>"; };
		404E173A513B986A36F835F7 /* MerchantHeadlessCheckoutRawPhoneNumberDataViewController.swift */ = {isa = PBXFileReference; lastKnownFileType = sourcecode.swift; path = MerchantHeadlessCheckoutRawPhoneNumberDataViewController.swift; sourceTree = "<group>"; };
		460E8000764FCE39485C3F81 /* Pods-Debug App Tests.debug.xcconfig */ = {isa = PBXFileReference; includeInIndex = 1; lastKnownFileType = text.xcconfig; name = "Pods-Debug App Tests.debug.xcconfig"; path = "Target Support Files/Pods-Debug App Tests/Pods-Debug App Tests.debug.xcconfig"; sourceTree = "<group>"; };
		483D2036DE3F89CA2C244C4F /* Debug App Tests.xctest */ = {isa = PBXFileReference; explicitFileType = wrapper.cfbundle; includeInIndex = 0; path = "Debug App Tests.xctest"; sourceTree = BUILT_PRODUCTS_DIR; };
		49DFB1ACD5014BF28ED283B3 /* PollingModuleTests.swift */ = {isa = PBXFileReference; lastKnownFileType = sourcecode.swift; path = PollingModuleTests.swift; sourceTree = "<group>"; };
		4A5E3ACDA26D44F66B55766B /* HUC_TokenizationViewModelTests.swift */ = {isa = PBXFileReference; lastKnownFileType = sourcecode.swift; path = HUC_TokenizationViewModelTests.swift; sourceTree = "<group>"; };
		4ACFB17A73AB7240BED98585 /* ExampleApp.entitlements */ = {isa = PBXFileReference; lastKnownFileType = text.plist.entitlements; path = ExampleApp.entitlements; sourceTree = "<group>"; };
		4C353D84EABA4990DAB4DD28 /* MerchantHeadlessCheckoutRawRetailDataViewController.swift */ = {isa = PBXFileReference; lastKnownFileType = sourcecode.swift; path = MerchantHeadlessCheckoutRawRetailDataViewController.swift; sourceTree = "<group>"; };
		4E79C93EA805E87E1137A513 /* PaymentMethodCell.swift */ = {isa = PBXFileReference; lastKnownFileType = sourcecode.swift; path = PaymentMethodCell.swift; sourceTree = "<group>"; };
		52F54EC3C1ACE19DF48BD6E2 /* tr */ = {isa = PBXFileReference; lastKnownFileType = text.plist.strings; name = tr; path = tr.lproj/LaunchScreen.strings; sourceTree = "<group>"; };
<<<<<<< HEAD
=======
		55C5E5A70342ED99281A9F53 /* Pods_Debug_App.framework */ = {isa = PBXFileReference; explicitFileType = wrapper.framework; includeInIndex = 0; path = Pods_Debug_App.framework; sourceTree = BUILT_PRODUCTS_DIR; };
>>>>>>> c9ecc4bc
		5AA706A14BACFDB8E5715788 /* HeadlessVaultManagerTests.swift */ = {isa = PBXFileReference; lastKnownFileType = sourcecode.swift; path = HeadlessVaultManagerTests.swift; sourceTree = "<group>"; };
		5D7EC742DEB5BE12252E3E5B /* PayPalServiceTests.swift */ = {isa = PBXFileReference; lastKnownFileType = sourcecode.swift; path = PayPalServiceTests.swift; sourceTree = "<group>"; };
		5DB3B88857B810440CDA881E /* DropInUI_TokenizationViewModelTests.swift */ = {isa = PBXFileReference; lastKnownFileType = sourcecode.swift; path = DropInUI_TokenizationViewModelTests.swift; sourceTree = "<group>"; };
		5E8D7F3C53F8CCE4A03C975E /* VaultService.swift */ = {isa = PBXFileReference; lastKnownFileType = sourcecode.swift; path = VaultService.swift; sourceTree = "<group>"; };
		5F8DC3341BDBB9AEDBE8D6DD /* DecodedClientToken.swift */ = {isa = PBXFileReference; lastKnownFileType = sourcecode.swift; path = DecodedClientToken.swift; sourceTree = "<group>"; };
		6493EA8D95DDA066DE982B24 /* es */ = {isa = PBXFileReference; lastKnownFileType = text.plist.strings; name = es; path = es.lproj/Main.strings; sourceTree = "<group>"; };
		68E2722188A5A2948DB31144 /* Debug App.app */ = {isa = PBXFileReference; explicitFileType = wrapper.application; includeInIndex = 0; path = "Debug App.app"; sourceTree = BUILT_PRODUCTS_DIR; };
		6C690FB7E6E8C942C87B1A1B /* PrimerAPIConfigurationModuleTests.swift */ = {isa = PBXFileReference; lastKnownFileType = sourcecode.swift; path = PrimerAPIConfigurationModuleTests.swift; sourceTree = "<group>"; };
		6D2261DDEE5DC5D2ED518037 /* Base */ = {isa = PBXFileReference; lastKnownFileType = file.xib; name = Base; path = Base.lproj/LaunchScreen.xib; sourceTree = "<group>"; };
		6D665EEA8106E51925C3CF2B /* da */ = {isa = PBXFileReference; lastKnownFileType = text.plist.strings; name = da; path = da.lproj/Main.strings; sourceTree = "<group>"; };
		70D3D6CF0F006A06B7CEC71B /* TransactionResponse.swift */ = {isa = PBXFileReference; lastKnownFileType = sourcecode.swift; path = TransactionResponse.swift; sourceTree = "<group>"; };
		721B75053C8E82756FB8AD0D /* pl */ = {isa = PBXFileReference; lastKnownFileType = text.plist.strings; name = pl; path = pl.lproj/LaunchScreen.strings; sourceTree = "<group>"; };
		72845A3010F10A88F2EC7849 /* CheckoutTheme.swift */ = {isa = PBXFileReference; lastKnownFileType = sourcecode.swift; path = CheckoutTheme.swift; sourceTree = "<group>"; };
		72E691B9A6A8EBB9F6A6B266 /* MerchantHeadlessCheckoutAvailablePaymentMethodsViewController.swift */ = {isa = PBXFileReference; lastKnownFileType = sourcecode.swift; path = MerchantHeadlessCheckoutAvailablePaymentMethodsViewController.swift; sourceTree = "<group>"; };
		743E00065B4A8D6C95092A23 /* it */ = {isa = PBXFileReference; lastKnownFileType = text.plist.strings; name = it; path = it.lproj/LaunchScreen.strings; sourceTree = "<group>"; };
		743F107C464526926A34A433 /* PaymentMethodConfigServiceTests.swift */ = {isa = PBXFileReference; lastKnownFileType = sourcecode.swift; path = PaymentMethodConfigServiceTests.swift; sourceTree = "<group>"; };
		7480FE5F665CC66C092BC95A /* Base */ = {isa = PBXFileReference; lastKnownFileType = file.storyboard; name = Base; path = Base.lproj/Main.storyboard; sourceTree = "<group>"; };
		752785ACCF65527C239391A8 /* PaymentMethodConfigTests.swift */ = {isa = PBXFileReference; lastKnownFileType = sourcecode.swift; path = PaymentMethodConfigTests.swift; sourceTree = "<group>"; };
		7A3E75CD834937EF85DE1C14 /* MockVaultCheckoutViewModel.swift */ = {isa = PBXFileReference; lastKnownFileType = sourcecode.swift; path = MockVaultCheckoutViewModel.swift; sourceTree = "<group>"; };
		7A5E6F7A9C12C69CB66032E3 /* IPay88Tests.swift */ = {isa = PBXFileReference; lastKnownFileType = sourcecode.swift; path = IPay88Tests.swift; sourceTree = "<group>"; };
		7EA7D2BB0AC0A1877DB2E6CE /* MockModule.swift */ = {isa = PBXFileReference; lastKnownFileType = sourcecode.swift; path = MockModule.swift; sourceTree = "<group>"; };
		872A0647D4136E27365FB7F8 /* StringTests.swift */ = {isa = PBXFileReference; lastKnownFileType = sourcecode.swift; path = StringTests.swift; sourceTree = "<group>"; };
		8A23886804B13FA754E775D0 /* MockPaymentMethodTokenizationViewModel.swift */ = {isa = PBXFileReference; lastKnownFileType = sourcecode.swift; path = MockPaymentMethodTokenizationViewModel.swift; sourceTree = "<group>"; };
		8A3FDC6FE0EB5AB5828D4D80 /* el */ = {isa = PBXFileReference; lastKnownFileType = text.plist.strings; name = el; path = el.lproj/LaunchScreen.strings; sourceTree = "<group>"; };
		8BB15D44F72273863C5B1F44 /* Pods-Debug App Tests.debug.xcconfig */ = {isa = PBXFileReference; includeInIndex = 1; lastKnownFileType = text.xcconfig; name = "Pods-Debug App Tests.debug.xcconfig"; path = "Target Support Files/Pods-Debug App Tests/Pods-Debug App Tests.debug.xcconfig"; sourceTree = "<group>"; };
		8C0151300BF6ADC38AA6C654 /* Pods-Debug App.release.xcconfig */ = {isa = PBXFileReference; includeInIndex = 1; lastKnownFileType = text.xcconfig; name = "Pods-Debug App.release.xcconfig"; path = "Target Support Files/Pods-Debug App/Pods-Debug App.release.xcconfig"; sourceTree = "<group>"; };
		8C7C082270CF1C6B7810F9B3 /* RawDataManagerTests.swift */ = {isa = PBXFileReference; lastKnownFileType = sourcecode.swift; path = RawDataManagerTests.swift; sourceTree = "<group>"; };
		9128566126AA7F571FFECA3A /* Range+Extensions.swift */ = {isa = PBXFileReference; lastKnownFileType = sourcecode.swift; path = "Range+Extensions.swift"; sourceTree = "<group>"; };
		92BE0A1A904DCEA405A11CC1 /* pl */ = {isa = PBXFileReference; lastKnownFileType = text.plist.strings; name = pl; path = pl.lproj/Main.strings; sourceTree = "<group>"; };
		9314E0A4E884A8228611A030 /* IntExtensionTests.swift */ = {isa = PBXFileReference; lastKnownFileType = sourcecode.swift; path = IntExtensionTests.swift; sourceTree = "<group>"; };
		93F15C1E46C70C3D73B50F31 /* UIStackViewExtensions.swift */ = {isa = PBXFileReference; lastKnownFileType = sourcecode.swift; path = UIStackViewExtensions.swift; sourceTree = "<group>"; };
		942332BD921CBCAFBC77BD6D /* ar */ = {isa = PBXFileReference; lastKnownFileType = text.plist.strings; name = ar; path = ar.lproj/Main.strings; sourceTree = "<group>"; };
		952364FBFD6FA09653ECA37E /* TokenizationServiceTests.swift */ = {isa = PBXFileReference; lastKnownFileType = sourcecode.swift; path = TokenizationServiceTests.swift; sourceTree = "<group>"; };
		95E4B74F7EEA3D2D19E08FDA /* Apaya.swift */ = {isa = PBXFileReference; lastKnownFileType = sourcecode.swift; path = Apaya.swift; sourceTree = "<group>"; };
		98079137F3DE1FE6221DA7EC /* nb */ = {isa = PBXFileReference; lastKnownFileType = text.plist.strings; name = nb; path = nb.lproj/Main.strings; sourceTree = "<group>"; };
		9874F439DA3EA5854A454687 /* MerchantDropInUIViewController.swift */ = {isa = PBXFileReference; lastKnownFileType = sourcecode.swift; path = MerchantDropInUIViewController.swift; sourceTree = "<group>"; };
		994AE6760B506D02499AEC90 /* InternalCardComponentManagerTests.swift */ = {isa = PBXFileReference; lastKnownFileType = sourcecode.swift; path = InternalCardComponentManagerTests.swift; sourceTree = "<group>"; };
		9D122A0B71B707C2110AB7F5 /* PayPalConfirmBillingAgreementTests.swift */ = {isa = PBXFileReference; lastKnownFileType = sourcecode.swift; path = PayPalConfirmBillingAgreementTests.swift; sourceTree = "<group>"; };
		A1055D6E2AF125E90027B967 /* DebouncerTests.swift */ = {isa = PBXFileReference; lastKnownFileType = sourcecode.swift; path = DebouncerTests.swift; sourceTree = "<group>"; };
		A13392BB2AD459E90005A4D7 /* NolPayLinkCardComponentTest.swift */ = {isa = PBXFileReference; lastKnownFileType = sourcecode.swift; path = NolPayLinkCardComponentTest.swift; sourceTree = "<group>"; };
		A1536BAC2AEBEC3A0087DDC0 /* NolPayPhoneMetadataServiceTests.swift */ = {isa = PBXFileReference; lastKnownFileType = sourcecode.swift; path = NolPayPhoneMetadataServiceTests.swift; sourceTree = "<group>"; };
		A1536BAE2AEC0A6D0087DDC0 /* NolTestsMocks.swift */ = {isa = PBXFileReference; lastKnownFileType = sourcecode.swift; path = NolTestsMocks.swift; sourceTree = "<group>"; };
		A1585C742ACDAA700014F0B9 /* NolPayLinkedCardsComponentTests.swift */ = {isa = PBXFileReference; lastKnownFileType = sourcecode.swift; path = NolPayLinkedCardsComponentTests.swift; sourceTree = "<group>"; };
		A1604A656AF654D7422A2A5E /* fr */ = {isa = PBXFileReference; lastKnownFileType = text.plist.strings; name = fr; path = fr.lproj/Main.strings; sourceTree = "<group>"; };
		A19EF5622B20E22E00A72F60 /* .swiftlint.yml */ = {isa = PBXFileReference; fileEncoding = 4; lastKnownFileType = text.yaml; path = .swiftlint.yml; sourceTree = "<group>"; };
		A1A3D0F22AD5585A00F7D8C9 /* NolPayUnlinkCardComponentTest.swift */ = {isa = PBXFileReference; lastKnownFileType = sourcecode.swift; path = NolPayUnlinkCardComponentTest.swift; sourceTree = "<group>"; };
		A1A3D0F42AD56BE300F7D8C9 /* NolPayPaymentComponentTests.swift */ = {isa = PBXFileReference; lastKnownFileType = sourcecode.swift; path = NolPayPaymentComponentTests.swift; sourceTree = "<group>"; };
		A64C656EF4B5EFEDA8E6CB1A /* Pods-Debug App.release.xcconfig */ = {isa = PBXFileReference; includeInIndex = 1; lastKnownFileType = text.xcconfig; name = "Pods-Debug App.release.xcconfig"; path = "Target Support Files/Pods-Debug App/Pods-Debug App.release.xcconfig"; sourceTree = "<group>"; };
		A6AEF11B151368BF993C3EA9 /* TestScenario.swift */ = {isa = PBXFileReference; lastKnownFileType = sourcecode.swift; path = TestScenario.swift; sourceTree = "<group>"; };
<<<<<<< HEAD
		A7ED3D3F22899C6C05875CE7 /* Pods_Debug_App_Tests.framework */ = {isa = PBXFileReference; explicitFileType = wrapper.framework; includeInIndex = 0; path = Pods_Debug_App_Tests.framework; sourceTree = BUILT_PRODUCTS_DIR; };
=======
		A852ECA157A2F1BBD843E80B /* Pods-Debug App.debug.xcconfig */ = {isa = PBXFileReference; includeInIndex = 1; lastKnownFileType = text.xcconfig; name = "Pods-Debug App.debug.xcconfig"; path = "Target Support Files/Pods-Debug App/Pods-Debug App.debug.xcconfig"; sourceTree = "<group>"; };
>>>>>>> c9ecc4bc
		AD381E7E16D01D8D743232F7 /* ThemeTests.swift */ = {isa = PBXFileReference; lastKnownFileType = sourcecode.swift; path = ThemeTests.swift; sourceTree = "<group>"; };
		AF07D2421252EA2AE5C2FC4F /* AnalyticsTests.swift */ = {isa = PBXFileReference; lastKnownFileType = sourcecode.swift; path = AnalyticsTests.swift; sourceTree = "<group>"; };
		B18D7E7738BF86467B0F1465 /* Images.xcassets */ = {isa = PBXFileReference; lastKnownFileType = folder.assetcatalog; path = Images.xcassets; sourceTree = "<group>"; };
		B1FD8065D40A2D691F643F3B /* UIViewController+API.swift */ = {isa = PBXFileReference; lastKnownFileType = sourcecode.swift; path = "UIViewController+API.swift"; sourceTree = "<group>"; };
		B266F9E1651BD20E45DCCF68 /* PrimerRawRetailerDataTests.swift */ = {isa = PBXFileReference; lastKnownFileType = sourcecode.swift; path = PrimerRawRetailerDataTests.swift; sourceTree = "<group>"; };
		B866FF13033A5CB8B4C3388E /* MerchantHeadlessCheckoutRawDataViewController.swift */ = {isa = PBXFileReference; lastKnownFileType = sourcecode.swift; path = MerchantHeadlessCheckoutRawDataViewController.swift; sourceTree = "<group>"; };
		B9813BD518AC7C3F442B5075 /* PrimerCheckoutTheme.swift */ = {isa = PBXFileReference; lastKnownFileType = sourcecode.swift; path = PrimerCheckoutTheme.swift; sourceTree = "<group>"; };
		BA0B2BEE5C389FD13E210847 /* DateTests.swift */ = {isa = PBXFileReference; lastKnownFileType = sourcecode.swift; path = DateTests.swift; sourceTree = "<group>"; };
		BD26E8C6074BB89ACBD5B8B9 /* MaskTests.swift */ = {isa = PBXFileReference; lastKnownFileType = sourcecode.swift; path = MaskTests.swift; sourceTree = "<group>"; };
		BF8639891B79E2FCCE10A510 /* ThreeDSErrorTests.swift */ = {isa = PBXFileReference; lastKnownFileType = sourcecode.swift; path = ThreeDSErrorTests.swift; sourceTree = "<group>"; };
		C18C9664115CFDEB59FED19A /* MerchantSessionAndSettingsViewController.swift */ = {isa = PBXFileReference; lastKnownFileType = sourcecode.swift; path = MerchantSessionAndSettingsViewController.swift; sourceTree = "<group>"; };
		C285F3DF682F9BCBCE84214E /* Pods_Debug_App_Tests.framework */ = {isa = PBXFileReference; explicitFileType = wrapper.framework; includeInIndex = 0; path = Pods_Debug_App_Tests.framework; sourceTree = BUILT_PRODUCTS_DIR; };
		C4DFE77F28AB538220A0F6EE /* ka */ = {isa = PBXFileReference; lastKnownFileType = text.plist.strings; name = ka; path = ka.lproj/Main.strings; sourceTree = "<group>"; };
		C7D8E1E91CA11EC6831ADEE4 /* EncodingDecodingContainerTests.swift */ = {isa = PBXFileReference; lastKnownFileType = sourcecode.swift; path = EncodingDecodingContainerTests.swift; sourceTree = "<group>"; };
		C7EB86C62BA46BF51C64ABC2 /* nb */ = {isa = PBXFileReference; lastKnownFileType = text.plist.strings; name = nb; path = nb.lproj/LaunchScreen.strings; sourceTree = "<group>"; };
		CA30891B2D5F9B6B97E56B99 /* WebViewUtilTests.swift */ = {isa = PBXFileReference; lastKnownFileType = sourcecode.swift; path = WebViewUtilTests.swift; sourceTree = "<group>"; };
		D038BDB23C062D362AAA09BE /* Networking.swift */ = {isa = PBXFileReference; lastKnownFileType = sourcecode.swift; path = Networking.swift; sourceTree = "<group>"; };
		D0A003705AFF7F922BCFE75F /* TokenizationResponseTests.swift */ = {isa = PBXFileReference; lastKnownFileType = sourcecode.swift; path = TokenizationResponseTests.swift; sourceTree = "<group>"; };
		D3D9154BF1E011FED6799CD5 /* CardData.swift */ = {isa = PBXFileReference; lastKnownFileType = sourcecode.swift; path = CardData.swift; sourceTree = "<group>"; };
		D4139D8F153BB399DA67F2EE /* ViewController+PrimerUIHelpers.swift */ = {isa = PBXFileReference; lastKnownFileType = sourcecode.swift; path = "ViewController+PrimerUIHelpers.swift"; sourceTree = "<group>"; };
		D5C1B1F65A9382606A25CE77 /* el */ = {isa = PBXFileReference; lastKnownFileType = text.plist.strings; name = el; path = el.lproj/Main.strings; sourceTree = "<group>"; };
		DAC5687FF32E8661F1A00CE5 /* AppDelegate.swift */ = {isa = PBXFileReference; lastKnownFileType = sourcecode.swift; path = AppDelegate.swift; sourceTree = "<group>"; };
		DBC8EA85D1CBC1EC4AB3EB8C /* fr */ = {isa = PBXFileReference; lastKnownFileType = text.plist.strings; name = fr; path = fr.lproj/LaunchScreen.strings; sourceTree = "<group>"; };
		DECCDC4079DC6471CEDDEA84 /* sv */ = {isa = PBXFileReference; lastKnownFileType = text.plist.strings; name = sv; path = sv.lproj/LaunchScreen.strings; sourceTree = "<group>"; };
		E0F85B2747267B79B902D353 /* Pods_Debug_App.framework */ = {isa = PBXFileReference; explicitFileType = wrapper.framework; includeInIndex = 0; path = Pods_Debug_App.framework; sourceTree = BUILT_PRODUCTS_DIR; };
		E108F58D2B0D4F0800EC3CC6 /* WebRedirectComponentTests.swift */ = {isa = PBXFileReference; lastKnownFileType = sourcecode.swift; path = WebRedirectComponentTests.swift; sourceTree = "<group>"; };
		E11F473C2B0694C50091C31F /* PrimerHeadlessFormWithRedirectManagerTests.swift */ = {isa = PBXFileReference; lastKnownFileType = sourcecode.swift; path = PrimerHeadlessFormWithRedirectManagerTests.swift; sourceTree = "<group>"; };
		E11F47422B06C4E30091C31F /* MerchantHeadlessCheckoutBankViewController.swift */ = {isa = PBXFileReference; fileEncoding = 4; lastKnownFileType = sourcecode.swift; path = MerchantHeadlessCheckoutBankViewController.swift; sourceTree = "<group>"; };
		E11F47432B06C4E30091C31F /* BanksListView.swift */ = {isa = PBXFileReference; fileEncoding = 4; lastKnownFileType = sourcecode.swift; path = BanksListView.swift; sourceTree = "<group>"; };
		E11F47442B06C4E30091C31F /* BanksListModel.swift */ = {isa = PBXFileReference; fileEncoding = 4; lastKnownFileType = sourcecode.swift; path = BanksListModel.swift; sourceTree = "<group>"; };
		E11F47452B06C4E30091C31F /* ImageViewWithUrl.swift */ = {isa = PBXFileReference; fileEncoding = 4; lastKnownFileType = sourcecode.swift; path = ImageViewWithUrl.swift; sourceTree = "<group>"; };
		E11F47462B06C4E30091C31F /* MerchantNewLineItemViewController.swift */ = {isa = PBXFileReference; fileEncoding = 4; lastKnownFileType = sourcecode.swift; path = MerchantNewLineItemViewController.swift; sourceTree = "<group>"; };
		E11F47472B06C4E30091C31F /* MerchantHeadlessCheckoutNolPayViewController.swift */ = {isa = PBXFileReference; fileEncoding = 4; lastKnownFileType = sourcecode.swift; path = MerchantHeadlessCheckoutNolPayViewController.swift; sourceTree = "<group>"; };
		E11F47502B06C5030091C31F /* BanksListView.swift */ = {isa = PBXFileReference; fileEncoding = 4; lastKnownFileType = sourcecode.swift; path = BanksListView.swift; sourceTree = "<group>"; };
		E11F47512B06C5030091C31F /* BanksListModel.swift */ = {isa = PBXFileReference; fileEncoding = 4; lastKnownFileType = sourcecode.swift; path = BanksListModel.swift; sourceTree = "<group>"; };
		E11F47522B06C5030091C31F /* ImageViewWithUrl.swift */ = {isa = PBXFileReference; fileEncoding = 4; lastKnownFileType = sourcecode.swift; path = ImageViewWithUrl.swift; sourceTree = "<group>"; };
		E129D66F2B162022004694F9 /* MerchantHeadlessCheckoutBankViewController.swift */ = {isa = PBXFileReference; fileEncoding = 4; lastKnownFileType = sourcecode.swift; path = MerchantHeadlessCheckoutBankViewController.swift; sourceTree = "<group>"; };
		E130C3D82AFD19FF00AC3E7C /* NetworkTests.swift */ = {isa = PBXFileReference; fileEncoding = 4; lastKnownFileType = sourcecode.swift; path = NetworkTests.swift; sourceTree = "<group>"; };
		E13E72442AFE653000911866 /* IdealPaymentMethodTests.swift */ = {isa = PBXFileReference; lastKnownFileType = sourcecode.swift; path = IdealPaymentMethodTests.swift; sourceTree = "<group>"; };
		E1A297252B036AB1005ADA51 /* BankComponentTests.swift */ = {isa = PBXFileReference; lastKnownFileType = sourcecode.swift; path = BankComponentTests.swift; sourceTree = "<group>"; };
		E1AB44D12AFE13AF00639DC5 /* URL+NetworkHeaders.swift */ = {isa = PBXFileReference; fileEncoding = 4; lastKnownFileType = sourcecode.swift; path = "URL+NetworkHeaders.swift"; sourceTree = "<group>"; };
		E1C3EF0BA039C0A50EDE13A5 /* nl */ = {isa = PBXFileReference; lastKnownFileType = text.plist.strings; name = nl; path = nl.lproj/Main.strings; sourceTree = "<group>"; };
		E1E502B02AFE9ECF00CD7F0A /* XCTestCase+Tokenization.swift */ = {isa = PBXFileReference; lastKnownFileType = sourcecode.swift; path = "XCTestCase+Tokenization.swift"; sourceTree = "<group>"; };
		E63F5C5C1FD2F3E6CB02EC5A /* HeadlessUniversalCheckoutTests.swift */ = {isa = PBXFileReference; lastKnownFileType = sourcecode.swift; path = HeadlessUniversalCheckoutTests.swift; sourceTree = "<group>"; };
		E7640DB186F9638C2F556F77 /* it */ = {isa = PBXFileReference; lastKnownFileType = text.plist.strings; name = it; path = it.lproj/Main.strings; sourceTree = "<group>"; };
		E8DE1E4FB055B60582977315 /* Networking.swift */ = {isa = PBXFileReference; lastKnownFileType = sourcecode.swift; path = Networking.swift; sourceTree = "<group>"; };
		E90441E821B5FE76643B62A6 /* AnalyticsTests+Constants.swift */ = {isa = PBXFileReference; lastKnownFileType = sourcecode.swift; path = "AnalyticsTests+Constants.swift"; sourceTree = "<group>"; };
		E9899972360BCA5992CEE5BC /* PrimerBancontactCardDataManagerTests.swift */ = {isa = PBXFileReference; lastKnownFileType = sourcecode.swift; path = PrimerBancontactCardDataManagerTests.swift; sourceTree = "<group>"; };
		EEB1E1B37192BF739461AFF1 /* PrimerRawCardDataManagerTests.swift */ = {isa = PBXFileReference; lastKnownFileType = sourcecode.swift; path = PrimerRawCardDataManagerTests.swift; sourceTree = "<group>"; };
		F0E1A5E655B21D68ABEF09D6 /* Pods-Debug App Tests.release.xcconfig */ = {isa = PBXFileReference; includeInIndex = 1; lastKnownFileType = text.xcconfig; name = "Pods-Debug App Tests.release.xcconfig"; path = "Target Support Files/Pods-Debug App Tests/Pods-Debug App Tests.release.xcconfig"; sourceTree = "<group>"; };
		F4AC1EC0F98CB56DA4D075CA /* Mocks.swift */ = {isa = PBXFileReference; lastKnownFileType = sourcecode.swift; path = Mocks.swift; sourceTree = "<group>"; };
		F816A2444633C4336A7CB071 /* en */ = {isa = PBXFileReference; lastKnownFileType = text.plist.strings; name = en; path = en.lproj/Main.strings; sourceTree = "<group>"; };
		F9023841AFCE8E3205CB713A /* String+Extensions.swift */ = {isa = PBXFileReference; lastKnownFileType = sourcecode.swift; path = "String+Extensions.swift"; sourceTree = "<group>"; };
		FB1F71737862EF5D0F4FE5AB /* Info.plist */ = {isa = PBXFileReference; lastKnownFileType = text.plist; path = Info.plist; sourceTree = "<group>"; };
		FC8A21D574BAEF7E0ED9E9CD /* pt-PT */ = {isa = PBXFileReference; lastKnownFileType = text.plist.strings; name = "pt-PT"; path = "pt-PT.lproj/Main.strings"; sourceTree = "<group>"; };
		FDDFFFFD510FC9407BBF1602 /* Pods-Debug App.debug.xcconfig */ = {isa = PBXFileReference; includeInIndex = 1; lastKnownFileType = text.xcconfig; name = "Pods-Debug App.debug.xcconfig"; path = "Target Support Files/Pods-Debug App/Pods-Debug App.debug.xcconfig"; sourceTree = "<group>"; };
		FEEF675F553A6AD99750CB0F /* nl */ = {isa = PBXFileReference; lastKnownFileType = text.plist.strings; name = nl; path = nl.lproj/LaunchScreen.strings; sourceTree = "<group>"; };
		FF4B1BBF378E48EBDBDCEE2A /* ka */ = {isa = PBXFileReference; lastKnownFileType = text.plist.strings; name = ka; path = ka.lproj/LaunchScreen.strings; sourceTree = "<group>"; };
/* End PBXFileReference section */

/* Begin PBXFrameworksBuildPhase section */
		70DF25A36D08F36CBD603C15 /* Frameworks */ = {
			isa = PBXFrameworksBuildPhase;
			buildActionMask = 2147483647;
			files = (
<<<<<<< HEAD
				F6576F68C3CA263E8B976951 /* Pods_Debug_App_Tests.framework in Frameworks */,
=======
				6888C131BDA338B7C9373554 /* Pods_Debug_App_Tests.framework in Frameworks */,
>>>>>>> c9ecc4bc
			);
			runOnlyForDeploymentPostprocessing = 0;
		};
		CB612F7DF16CD3190025327F /* Frameworks */ = {
			isa = PBXFrameworksBuildPhase;
			buildActionMask = 2147483647;
			files = (
<<<<<<< HEAD
				FBA149E265DE3A2529E96DD1 /* Pods_Debug_App.framework in Frameworks */,
=======
				35918CECF2778853DEDE0AA5 /* Pods_Debug_App.framework in Frameworks */,
>>>>>>> c9ecc4bc
			);
			runOnlyForDeploymentPostprocessing = 0;
		};
/* End PBXFrameworksBuildPhase section */

/* Begin PBXGroup section */
		049A05612B4C1ED4002CEEBA /* Test Utilities */ = {
			isa = PBXGroup;
			children = (
				049A05622B4C1EE6002CEEBA /* SDKSessionHelper.swift */,
			);
			path = "Test Utilities";
			sourceTree = "<group>";
		};
		094077DEFDC2739B10CF4183 /* Resources */ = {
			isa = PBXGroup;
			children = (
				2A9F290E21D650154DEB2F19 /* Localized Views */,
				B18D7E7738BF86467B0F1465 /* Images.xcassets */,
			);
			path = Resources;
			sourceTree = "<group>";
		};
		0E5CB4D963647832FF985B29 /* View Controllers */ = {
			isa = PBXGroup;
			children = (
				EF5FBE3673FBCB40F55F4DC0 /* New UI */,
				9874F439DA3EA5854A454687 /* MerchantDropInUIViewController.swift */,
				72E691B9A6A8EBB9F6A6B266 /* MerchantHeadlessCheckoutAvailablePaymentMethodsViewController.swift */,
				B866FF13033A5CB8B4C3388E /* MerchantHeadlessCheckoutRawDataViewController.swift */,
				404E173A513B986A36F835F7 /* MerchantHeadlessCheckoutRawPhoneNumberDataViewController.swift */,
				4C353D84EABA4990DAB4DD28 /* MerchantHeadlessCheckoutRawRetailDataViewController.swift */,
				049A055D2B4BF057002CEEBA /* MerchantHeadlessVaultManagerViewController.swift */,
				00E3C8FE62D22147335F2455 /* MerchantResultViewController.swift */,
				C18C9664115CFDEB59FED19A /* MerchantSessionAndSettingsViewController.swift */,
			);
			path = "View Controllers";
			sourceTree = "<group>";
		};
		1C9799A622D0CCDBBF94925B = {
			isa = PBXGroup;
			children = (
				A19EF5622B20E22E00A72F60 /* .swiftlint.yml */,
				FBDF3F8B5F93A0EC28048640 /* Project */,
				DF30711EB149C64C364BB79A /* Products */,
				61E8D69DF93462D748F446DF /* Pods */,
<<<<<<< HEAD
				D1DC5E322816C71BED530740 /* Frameworks */,
=======
				3F3F61A8E584B9126BE174D0 /* Frameworks */,
>>>>>>> c9ecc4bc
			);
			sourceTree = "<group>";
		};
		2A9F290E21D650154DEB2F19 /* Localized Views */ = {
			isa = PBXGroup;
			children = (
				FC701AFD94F96F0F1D108D1A /* LaunchScreen.xib */,
				CE259612A00F85709107B872 /* Main.storyboard */,
			);
			path = "Localized Views";
			sourceTree = "<group>";
		};
		2F23D3C9CC9CBC1B95329B1C /* Network */ = {
			isa = PBXGroup;
			children = (
				E130C3D82AFD19FF00AC3E7C /* NetworkTests.swift */,
				1F4E35F809D3FAF4354D5B05 /* URLSessionStackTests.swift */,
			);
			path = Network;
			sourceTree = "<group>";
		};
<<<<<<< HEAD
=======
		3F3F61A8E584B9126BE174D0 /* Frameworks */ = {
			isa = PBXGroup;
			children = (
				55C5E5A70342ED99281A9F53 /* Pods_Debug_App.framework */,
				C285F3DF682F9BCBCE84214E /* Pods_Debug_App_Tests.framework */,
			);
			name = Frameworks;
			sourceTree = "<group>";
		};
>>>>>>> c9ecc4bc
		553A7EDE72B8249F55A0E6B9 /* Extension */ = {
			isa = PBXGroup;
			children = (
				1594BC5C96ECC3F46C811B2F /* Data+Extensions.swift */,
				9128566126AA7F571FFECA3A /* Range+Extensions.swift */,
				F9023841AFCE8E3205CB713A /* String+Extensions.swift */,
				93F15C1E46C70C3D73B50F31 /* UIStackViewExtensions.swift */,
				B1FD8065D40A2D691F643F3B /* UIViewController+API.swift */,
				39CCCB917D1881082ED75975 /* ViewController+Primer.swift */,
				D4139D8F153BB399DA67F2EE /* ViewController+PrimerUIHelpers.swift */,
			);
			path = Extension;
			sourceTree = "<group>";
		};
		5836043C1C4E5A1CF7B81CDD /* Services */ = {
			isa = PBXGroup;
			children = (
				994AE6760B506D02499AEC90 /* InternalCardComponentManagerTests.swift */,
				743F107C464526926A34A433 /* PaymentMethodConfigServiceTests.swift */,
				5D7EC742DEB5BE12252E3E5B /* PayPalServiceTests.swift */,
				952364FBFD6FA09653ECA37E /* TokenizationServiceTests.swift */,
			);
			path = Services;
			sourceTree = "<group>";
		};
		5CC7BF9D8A0A9D8490C48151 /* Primer */ = {
			isa = PBXGroup;
			children = (
				E13E72432AFE64E800911866 /* Ideal */,
				A15985C22ACDA82F00A64C3C /* NolPay */,
				E9899972360BCA5992CEE5BC /* PrimerBancontactCardDataManagerTests.swift */,
				EEB1E1B37192BF739461AFF1 /* PrimerRawCardDataManagerTests.swift */,
				B266F9E1651BD20E45DCCF68 /* PrimerRawRetailerDataTests.swift */,
				049A055F2B4C191D002CEEBA /* NativeUIManagerTests.swift */,
			);
			path = Primer;
			sourceTree = "<group>";
		};
		5E99BB590FD6521F2D5403BB /* Sources */ = {
			isa = PBXGroup;
			children = (
				553A7EDE72B8249F55A0E6B9 /* Extension */,
				D9AC6F54A87D432982864A63 /* Model */,
				64FB843527A1671D550B536F /* Network */,
				F214F09DF97D2A83FC7D0BE0 /* View */,
				0E5CB4D963647832FF985B29 /* View Controllers */,
				A9ACBE5F8E70CF200C80001F /* View Model */,
				DAC5687FF32E8661F1A00CE5 /* AppDelegate.swift */,
			);
			path = Sources;
			sourceTree = "<group>";
		};
		61C1263B3C114C5B0A1E5AB4 /* Services */ = {
			isa = PBXGroup;
			children = (
				38DD0A9535544D446514124A /* CreateResumePaymentService.swift */,
				25FD540BEA16ABBDFE7DE182 /* PayPalService.swift */,
				2E8F69253D85350BB7A1A761 /* TokenizationService.swift */,
				5E8D7F3C53F8CCE4A03C975E /* VaultService.swift */,
			);
			path = Services;
			sourceTree = "<group>";
		};
		61E8D69DF93462D748F446DF /* Pods */ = {
			isa = PBXGroup;
			children = (
<<<<<<< HEAD
				FDDFFFFD510FC9407BBF1602 /* Pods-Debug App.debug.xcconfig */,
				A64C656EF4B5EFEDA8E6CB1A /* Pods-Debug App.release.xcconfig */,
				460E8000764FCE39485C3F81 /* Pods-Debug App Tests.debug.xcconfig */,
				F0E1A5E655B21D68ABEF09D6 /* Pods-Debug App Tests.release.xcconfig */,
=======
				A852ECA157A2F1BBD843E80B /* Pods-Debug App.debug.xcconfig */,
				8C0151300BF6ADC38AA6C654 /* Pods-Debug App.release.xcconfig */,
				8BB15D44F72273863C5B1F44 /* Pods-Debug App Tests.debug.xcconfig */,
				27169DF17545350E1E5E3667 /* Pods-Debug App Tests.release.xcconfig */,
>>>>>>> c9ecc4bc
			);
			path = Pods;
			sourceTree = "<group>";
		};
		626776D8EFEF24D5C5A36307 /* Extensions */ = {
			isa = PBXGroup;
			children = (
				C7D8E1E91CA11EC6831ADEE4 /* EncodingDecodingContainerTests.swift */,
				04FAF9EB2AE7B33E002E4BAE /* StringExtensionTests.swift */,
			);
			path = Extensions;
			sourceTree = "<group>";
		};
		64FB843527A1671D550B536F /* Network */ = {
			isa = PBXGroup;
			children = (
				E8DE1E4FB055B60582977315 /* Networking.swift */,
				E1AB44D12AFE13AF00639DC5 /* URL+NetworkHeaders.swift */,
			);
			path = Network;
			sourceTree = "<group>";
		};
		9EE81958BB2BB34183F6C0AB /* Modules */ = {
			isa = PBXGroup;
			children = (
				5DB3B88857B810440CDA881E /* DropInUI_TokenizationViewModelTests.swift */,
				4A5E3ACDA26D44F66B55766B /* HUC_TokenizationViewModelTests.swift */,
				49DFB1ACD5014BF28ED283B3 /* PollingModuleTests.swift */,
				6C690FB7E6E8C942C87B1A1B /* PrimerAPIConfigurationModuleTests.swift */,
				1B8CB5A11A44AA9F3D7FE356 /* UserInterfaceModuleTests.swift */,
				E1E502B02AFE9ECF00CD7F0A /* XCTestCase+Tokenization.swift */,
			);
			path = Modules;
			sourceTree = "<group>";
		};
		A15985C22ACDA82F00A64C3C /* NolPay */ = {
			isa = PBXGroup;
			children = (
				041295AB2AB9E2A900A4F243 /* PrimerHeadlessNolPayManagerTests.swift */,
				A1536BAC2AEBEC3A0087DDC0 /* NolPayPhoneMetadataServiceTests.swift */,
				A1585C742ACDAA700014F0B9 /* NolPayLinkedCardsComponentTests.swift */,
				A13392BB2AD459E90005A4D7 /* NolPayLinkCardComponentTest.swift */,
				A1A3D0F22AD5585A00F7D8C9 /* NolPayUnlinkCardComponentTest.swift */,
				A1A3D0F42AD56BE300F7D8C9 /* NolPayPaymentComponentTests.swift */,
				A1536BAE2AEC0A6D0087DDC0 /* NolTestsMocks.swift */,
			);
			path = NolPay;
			sourceTree = "<group>";
		};
		A95565BDB7031F41ECD023D7 /* Helpers */ = {
			isa = PBXGroup;
			children = (
				D3D9154BF1E011FED6799CD5 /* CardData.swift */,
				D038BDB23C062D362AAA09BE /* Networking.swift */,
				04769C142B1A680C0051581C /* Promises+Helper.swift */,
			);
			path = Helpers;
			sourceTree = "<group>";
		};
		A9ACBE5F8E70CF200C80001F /* View Model */ = {
			isa = PBXGroup;
			children = (
				95E4B74F7EEA3D2D19E08FDA /* Apaya.swift */,
			);
			path = "View Model";
			sourceTree = "<group>";
		};
		ACC4CBBD9744630CB46A5EE4 /* v2 */ = {
			isa = PBXGroup;
			children = (
				E63F5C5C1FD2F3E6CB02EC5A /* HeadlessUniversalCheckoutTests.swift */,
				5AA706A14BACFDB8E5715788 /* HeadlessVaultManagerTests.swift */,
				17476BFBED51F389FCE82F16 /* MockAPIClient.swift */,
				7EA7D2BB0AC0A1877DB2E6CE /* MockModule.swift */,
				8C7C082270CF1C6B7810F9B3 /* RawDataManagerTests.swift */,
			);
			path = v2;
			sourceTree = "<group>";
		};
		C8A971C6C0021F0115DF44CC /* Utils */ = {
			isa = PBXGroup;
			children = (
				BA0B2BEE5C389FD13E210847 /* DateTests.swift */,
				A1055D6E2AF125E90027B967 /* DebouncerTests.swift */,
				9314E0A4E884A8228611A030 /* IntExtensionTests.swift */,
				BD26E8C6074BB89ACBD5B8B9 /* MaskTests.swift */,
				872A0647D4136E27365FB7F8 /* StringTests.swift */,
				CA30891B2D5F9B6B97E56B99 /* WebViewUtilTests.swift */,
			);
			path = Utils;
			sourceTree = "<group>";
		};
		D1DC5E322816C71BED530740 /* Frameworks */ = {
			isa = PBXGroup;
			children = (
				E0F85B2747267B79B902D353 /* Pods_Debug_App.framework */,
				A7ED3D3F22899C6C05875CE7 /* Pods_Debug_App_Tests.framework */,
			);
			name = Frameworks;
			sourceTree = "<group>";
		};
		D83EED4C1249B62B908781B0 /* Data Models */ = {
			isa = PBXGroup;
			children = (
				1F79B50111AC4161CFB1EFE8 /* ApayaTests.swift */,
				31CFA93A373A7DB78DA77283 /* ApplePayTests.swift */,
				5F8DC3341BDBB9AEDBE8D6DD /* DecodedClientToken.swift */,
				7A5E6F7A9C12C69CB66032E3 /* IPay88Tests.swift */,
				752785ACCF65527C239391A8 /* PaymentMethodConfigTests.swift */,
				9D122A0B71B707C2110AB7F5 /* PayPalConfirmBillingAgreementTests.swift */,
				B9813BD518AC7C3F442B5075 /* PrimerCheckoutTheme.swift */,
				AD381E7E16D01D8D743232F7 /* ThemeTests.swift */,
				BF8639891B79E2FCCE10A510 /* ThreeDSErrorTests.swift */,
				021A00DEB01A46C876592575 /* ThreeDSProtocolVersionTests.swift */,
				D0A003705AFF7F922BCFE75F /* TokenizationResponseTests.swift */,
			);
			path = "Data Models";
			sourceTree = "<group>";
		};
		D99811C39E1808A948623732 /* Unit Tests */ = {
			isa = PBXGroup;
			children = (
				E1A2F78003351E14426E0B36 /* Analytics */,
				D83EED4C1249B62B908781B0 /* Data Models */,
				626776D8EFEF24D5C5A36307 /* Extensions */,
				A95565BDB7031F41ECD023D7 /* Helpers */,
				E4C8DBB82E4149A7C4D26467 /* Mocks */,
				9EE81958BB2BB34183F6C0AB /* Modules */,
				2F23D3C9CC9CBC1B95329B1C /* Network */,
				5CC7BF9D8A0A9D8490C48151 /* Primer */,
				5836043C1C4E5A1CF7B81CDD /* Services */,
				049A05612B4C1ED4002CEEBA /* Test Utilities */,
				C8A971C6C0021F0115DF44CC /* Utils */,
				ACC4CBBD9744630CB46A5EE4 /* v2 */,
				F4AC1EC0F98CB56DA4D075CA /* Mocks.swift */,
			);
			path = "Unit Tests";
			sourceTree = "<group>";
		};
		D9AC6F54A87D432982864A63 /* Model */ = {
			isa = PBXGroup;
			children = (
				72845A3010F10A88F2EC7849 /* CheckoutTheme.swift */,
				229849A3DBE0858EE90673B9 /* CreateClientToken.swift */,
				A6AEF11B151368BF993C3EA9 /* TestScenario.swift */,
				70D3D6CF0F006A06B7CEC71B /* TransactionResponse.swift */,
			);
			path = Model;
			sourceTree = "<group>";
		};
		D9FD37D45BD73B08D04AC94C /* Tests */ = {
			isa = PBXGroup;
			children = (
				04DFAADB2AAA01E60030FECE /* Debug App Tests-Info.plist */,
				D99811C39E1808A948623732 /* Unit Tests */,
			);
			path = Tests;
			sourceTree = "<group>";
		};
		DAAB90DB09F0793B3580DE69 /* ViewModels */ = {
			isa = PBXGroup;
			children = (
				7A3E75CD834937EF85DE1C14 /* MockVaultCheckoutViewModel.swift */,
			);
			path = ViewModels;
			sourceTree = "<group>";
		};
		DF30711EB149C64C364BB79A /* Products */ = {
			isa = PBXGroup;
			children = (
				483D2036DE3F89CA2C244C4F /* Debug App Tests.xctest */,
				68E2722188A5A2948DB31144 /* Debug App.app */,
			);
			name = Products;
			sourceTree = "<group>";
		};
		E11F47402B06C4E30091C31F /* New UI */ = {
			isa = PBXGroup;
			children = (
				E11F47412B06C4E30091C31F /* FormWithRedirect */,
				E11F47462B06C4E30091C31F /* MerchantNewLineItemViewController.swift */,
				E11F47472B06C4E30091C31F /* MerchantHeadlessCheckoutNolPayViewController.swift */,
			);
			name = "New UI";
			path = "Sources/View Controllers/New UI";
			sourceTree = SOURCE_ROOT;
		};
		E11F47412B06C4E30091C31F /* FormWithRedirect */ = {
			isa = PBXGroup;
			children = (
				E11F47422B06C4E30091C31F /* MerchantHeadlessCheckoutBankViewController.swift */,
				E11F47432B06C4E30091C31F /* BanksListView.swift */,
				E11F47442B06C4E30091C31F /* BanksListModel.swift */,
				E11F47452B06C4E30091C31F /* ImageViewWithUrl.swift */,
			);
			path = FormWithRedirect;
			sourceTree = "<group>";
		};
		E11F474E2B06C5030091C31F /* FormWithRedirect */ = {
			isa = PBXGroup;
			children = (
				E129D66F2B162022004694F9 /* MerchantHeadlessCheckoutBankViewController.swift */,
				E11F47502B06C5030091C31F /* BanksListView.swift */,
				E11F47512B06C5030091C31F /* BanksListModel.swift */,
				E11F47522B06C5030091C31F /* ImageViewWithUrl.swift */,
			);
			path = FormWithRedirect;
			sourceTree = "<group>";
		};
		E13E72432AFE64E800911866 /* Ideal */ = {
			isa = PBXGroup;
			children = (
				E11F47402B06C4E30091C31F /* New UI */,
				E13E72442AFE653000911866 /* IdealPaymentMethodTests.swift */,
				E1A297252B036AB1005ADA51 /* BankComponentTests.swift */,
				E108F58D2B0D4F0800EC3CC6 /* WebRedirectComponentTests.swift */,
				E11F473C2B0694C50091C31F /* PrimerHeadlessFormWithRedirectManagerTests.swift */,
			);
			path = Ideal;
			sourceTree = "<group>";
		};
		E1A2F78003351E14426E0B36 /* Analytics */ = {
			isa = PBXGroup;
			children = (
				AF07D2421252EA2AE5C2FC4F /* AnalyticsTests.swift */,
				E90441E821B5FE76643B62A6 /* AnalyticsTests+Constants.swift */,
				04F6EF712AE69FC500115D05 /* AnalyticsTests+Helpers.swift */,
				04F6EF732AE6A06200115D05 /* AnalyticsEventsTests.swift */,
				049298002B1DD466002E04B8 /* AnalyticsServiceTests.swift */,
				049298062B1E1F4D002E04B8 /* AnalyticsStorageTests.swift */,
			);
			path = Analytics;
			sourceTree = "<group>";
		};
		E4C8DBB82E4149A7C4D26467 /* Mocks */ = {
			isa = PBXGroup;
			children = (
				61C1263B3C114C5B0A1E5AB4 /* Services */,
				DAAB90DB09F0793B3580DE69 /* ViewModels */,
				8A23886804B13FA754E775D0 /* MockPaymentMethodTokenizationViewModel.swift */,
			);
			path = Mocks;
			sourceTree = "<group>";
		};
		EF5FBE3673FBCB40F55F4DC0 /* New UI */ = {
			isa = PBXGroup;
			children = (
				E11F474E2B06C5030091C31F /* FormWithRedirect */,
				041295A92AB9E25D00A4F243 /* MerchantHeadlessCheckoutNolPayViewController.swift */,
				0ED746F8924E70AD868BC0F4 /* MerchantNewLineItemViewController.swift */,
			);
			path = "New UI";
			sourceTree = "<group>";
		};
		F214F09DF97D2A83FC7D0BE0 /* View */ = {
			isa = PBXGroup;
			children = (
				4E79C93EA805E87E1137A513 /* PaymentMethodCell.swift */,
			);
			path = View;
			sourceTree = "<group>";
		};
		FBDF3F8B5F93A0EC28048640 /* Project */ = {
			isa = PBXGroup;
			children = (
				094077DEFDC2739B10CF4183 /* Resources */,
				5E99BB590FD6521F2D5403BB /* Sources */,
				D9FD37D45BD73B08D04AC94C /* Tests */,
				4ACFB17A73AB7240BED98585 /* ExampleApp.entitlements */,
				FB1F71737862EF5D0F4FE5AB /* Info.plist */,
			);
			name = Project;
			sourceTree = "<group>";
		};
/* End PBXGroup section */

/* Begin PBXNativeTarget section */
		301F25EE1514F3AF2E4A7FBD /* Debug App Tests */ = {
			isa = PBXNativeTarget;
			buildConfigurationList = 4700FFD06E10F0EE123A7B8B /* Build configuration list for PBXNativeTarget "Debug App Tests" */;
			buildPhases = (
<<<<<<< HEAD
				AD4BFD2AE56FC7B67075FE64 /* [CP] Check Pods Manifest.lock */,
=======
				31ACD1225729701F840B4762 /* [CP] Check Pods Manifest.lock */,
>>>>>>> c9ecc4bc
				1E0FCAD905F5F8F13B6A164B /* Sources */,
				9CED4C4EFACB340F3C55B1F0 /* Resources */,
				D11E367C3560C383BC4CA0A7 /* Embed Frameworks */,
				70DF25A36D08F36CBD603C15 /* Frameworks */,
			);
			buildRules = (
			);
			dependencies = (
				0F2453263528C0A3659CD00A /* PBXTargetDependency */,
			);
			name = "Debug App Tests";
			productName = "Debug App Tests";
			productReference = 483D2036DE3F89CA2C244C4F /* Debug App Tests.xctest */;
			productType = "com.apple.product-type.bundle.unit-test";
		};
		BEB14ABCDF34E3D24759EAAB /* Debug App */ = {
			isa = PBXNativeTarget;
			buildConfigurationList = CA98A6B11506835A81F6391A /* Build configuration list for PBXNativeTarget "Debug App" */;
			buildPhases = (
<<<<<<< HEAD
				118B91BF56772A8F3F27E6B6 /* [CP] Check Pods Manifest.lock */,
=======
				B2AE8ACC43BF445AD2A4AFDB /* [CP] Check Pods Manifest.lock */,
>>>>>>> c9ecc4bc
				66BB6A7BADD3A9CDD6412CE2 /* Sources */,
				10FBAAC827CE0E3983CD7597 /* Resources */,
				73B416AD9A0CB3B0EA16AF79 /* Embed Frameworks */,
				CB612F7DF16CD3190025327F /* Frameworks */,
				A18BD8BD2AFE4B0900923C87 /* SwiftLint */,
<<<<<<< HEAD
				D9DFDAAA1932CE75357E2475 /* [CP] Embed Pods Frameworks */,
=======
				E6329832ECB87BB69D436B4C /* [CP] Embed Pods Frameworks */,
>>>>>>> c9ecc4bc
			);
			buildRules = (
			);
			dependencies = (
			);
			name = "Debug App";
			productName = "Debug App";
			productReference = 68E2722188A5A2948DB31144 /* Debug App.app */;
			productType = "com.apple.product-type.application";
		};
/* End PBXNativeTarget section */

/* Begin PBXProject section */
		25AB41367F759CCDA1881AD2 /* Project object */ = {
			isa = PBXProject;
			attributes = {
				BuildIndependentTargetsInParallel = YES;
				ORGANIZATIONNAME = "Primer API Ltd";
				TargetAttributes = {
					301F25EE1514F3AF2E4A7FBD = {
						TestTargetID = BEB14ABCDF34E3D24759EAAB;
					};
				};
			};
			buildConfigurationList = 10479B54C02C96DE0B327687 /* Build configuration list for PBXProject "Primer.io Debug App" */;
			compatibilityVersion = "Xcode 13.0";
			developmentRegion = en;
			hasScannedForEncodings = 0;
			knownRegions = (
				Base,
				ar,
				da,
				de,
				el,
				en,
				es,
				fr,
				it,
				ka,
				nb,
				nl,
				pl,
				"pt-PT",
				sv,
				tr,
			);
			mainGroup = 1C9799A622D0CCDBBF94925B;
			productRefGroup = DF30711EB149C64C364BB79A /* Products */;
			projectDirPath = "";
			projectRoot = "";
			targets = (
				BEB14ABCDF34E3D24759EAAB /* Debug App */,
				301F25EE1514F3AF2E4A7FBD /* Debug App Tests */,
			);
		};
/* End PBXProject section */

/* Begin PBXResourcesBuildPhase section */
		10FBAAC827CE0E3983CD7597 /* Resources */ = {
			isa = PBXResourcesBuildPhase;
			buildActionMask = 2147483647;
			files = (
				A19EF5632B20E22E00A72F60 /* .swiftlint.yml in Resources */,
				04DFAADC2AAA01E60030FECE /* Debug App Tests-Info.plist in Resources */,
				EA7FAA4F8476BD3711D628CB /* Images.xcassets in Resources */,
				F0C2147F6FA26527BE55549A /* LaunchScreen.xib in Resources */,
				949864026D1CDE6F5C62C66E /* Main.storyboard in Resources */,
			);
			runOnlyForDeploymentPostprocessing = 0;
		};
		9CED4C4EFACB340F3C55B1F0 /* Resources */ = {
			isa = PBXResourcesBuildPhase;
			buildActionMask = 2147483647;
			files = (
			);
			runOnlyForDeploymentPostprocessing = 0;
		};
/* End PBXResourcesBuildPhase section */

/* Begin PBXShellScriptBuildPhase section */
<<<<<<< HEAD
		118B91BF56772A8F3F27E6B6 /* [CP] Check Pods Manifest.lock */ = {
=======
		31ACD1225729701F840B4762 /* [CP] Check Pods Manifest.lock */ = {
>>>>>>> c9ecc4bc
			isa = PBXShellScriptBuildPhase;
			buildActionMask = 2147483647;
			files = (
			);
			inputFileListPaths = (
			);
			inputPaths = (
				"${PODS_PODFILE_DIR_PATH}/Podfile.lock",
				"${PODS_ROOT}/Manifest.lock",
			);
			name = "[CP] Check Pods Manifest.lock";
			outputFileListPaths = (
			);
			outputPaths = (
				"$(DERIVED_FILE_DIR)/Pods-Debug App Tests-checkManifestLockResult.txt",
			);
			runOnlyForDeploymentPostprocessing = 0;
			shellPath = /bin/sh;
			shellScript = "diff \"${PODS_PODFILE_DIR_PATH}/Podfile.lock\" \"${PODS_ROOT}/Manifest.lock\" > /dev/null\nif [ $? != 0 ] ; then\n    # print error to STDERR\n    echo \"error: The sandbox is not in sync with the Podfile.lock. Run 'pod install' or update your CocoaPods installation.\" >&2\n    exit 1\nfi\n# This output is used by Xcode 'outputs' to avoid re-running this script phase.\necho \"SUCCESS\" > \"${SCRIPT_OUTPUT_FILE_0}\"\n";
			showEnvVarsInLog = 0;
		};
		A18BD8BD2AFE4B0900923C87 /* SwiftLint */ = {
			isa = PBXShellScriptBuildPhase;
			alwaysOutOfDate = 1;
			buildActionMask = 2147483647;
			files = (
			);
			inputFileListPaths = (
			);
			inputPaths = (
			);
			name = SwiftLint;
			outputFileListPaths = (
			);
			outputPaths = (
			);
			runOnlyForDeploymentPostprocessing = 0;
			shellPath = /bin/sh;
			shellScript = "if [[ \"$(uname -m)\" == arm64 ]]; then\n    export PATH=\"/opt/homebrew/bin:$PATH\"\nfi\n\nif which swiftlint > /dev/null; then\n  swiftlint\nelse\n  echo \"warning: SwiftLint not installed, download from https://github.com/realm/SwiftLint\"\nfi\n";
		};
<<<<<<< HEAD
		AD4BFD2AE56FC7B67075FE64 /* [CP] Check Pods Manifest.lock */ = {
=======
		B2AE8ACC43BF445AD2A4AFDB /* [CP] Check Pods Manifest.lock */ = {
>>>>>>> c9ecc4bc
			isa = PBXShellScriptBuildPhase;
			buildActionMask = 2147483647;
			files = (
			);
			inputFileListPaths = (
			);
			inputPaths = (
				"${PODS_PODFILE_DIR_PATH}/Podfile.lock",
				"${PODS_ROOT}/Manifest.lock",
			);
			name = "[CP] Check Pods Manifest.lock";
			outputFileListPaths = (
			);
			outputPaths = (
<<<<<<< HEAD
				"$(DERIVED_FILE_DIR)/Pods-Debug App Tests-checkManifestLockResult.txt",
=======
				"$(DERIVED_FILE_DIR)/Pods-Debug App-checkManifestLockResult.txt",
>>>>>>> c9ecc4bc
			);
			runOnlyForDeploymentPostprocessing = 0;
			shellPath = /bin/sh;
			shellScript = "diff \"${PODS_PODFILE_DIR_PATH}/Podfile.lock\" \"${PODS_ROOT}/Manifest.lock\" > /dev/null\nif [ $? != 0 ] ; then\n    # print error to STDERR\n    echo \"error: The sandbox is not in sync with the Podfile.lock. Run 'pod install' or update your CocoaPods installation.\" >&2\n    exit 1\nfi\n# This output is used by Xcode 'outputs' to avoid re-running this script phase.\necho \"SUCCESS\" > \"${SCRIPT_OUTPUT_FILE_0}\"\n";
			showEnvVarsInLog = 0;
		};
<<<<<<< HEAD
		D9DFDAAA1932CE75357E2475 /* [CP] Embed Pods Frameworks */ = {
=======
		E6329832ECB87BB69D436B4C /* [CP] Embed Pods Frameworks */ = {
>>>>>>> c9ecc4bc
			isa = PBXShellScriptBuildPhase;
			buildActionMask = 2147483647;
			files = (
			);
			inputFileListPaths = (
				"${PODS_ROOT}/Target Support Files/Pods-Debug App/Pods-Debug App-frameworks-${CONFIGURATION}-input-files.xcfilelist",
			);
			name = "[CP] Embed Pods Frameworks";
			outputFileListPaths = (
				"${PODS_ROOT}/Target Support Files/Pods-Debug App/Pods-Debug App-frameworks-${CONFIGURATION}-output-files.xcfilelist",
			);
			runOnlyForDeploymentPostprocessing = 0;
			shellPath = /bin/sh;
			shellScript = "\"${PODS_ROOT}/Target Support Files/Pods-Debug App/Pods-Debug App-frameworks.sh\"\n";
			showEnvVarsInLog = 0;
		};
/* End PBXShellScriptBuildPhase section */

/* Begin PBXSourcesBuildPhase section */
		1E0FCAD905F5F8F13B6A164B /* Sources */ = {
			isa = PBXSourcesBuildPhase;
			buildActionMask = 2147483647;
			files = (
				E4DF956CABAE0633980D5B89 /* AnalyticsTests+Constants.swift in Sources */,
				E52B5646C4E1E712FEDE06CB /* AnalyticsTests.swift in Sources */,
				9AB1ABF4E46A37766CDBF197 /* ApayaTests.swift in Sources */,
				70EAA3B33425CC9D16239BB0 /* ApplePayTests.swift in Sources */,
				A13392BC2AD459E90005A4D7 /* NolPayLinkCardComponentTest.swift in Sources */,
				3FD160A4D951EA772ADF4E25 /* DecodedClientToken.swift in Sources */,
				E1E502B12AFE9ECF00CD7F0A /* XCTestCase+Tokenization.swift in Sources */,
				3D112A8DE292D097E651FCDB /* IPay88Tests.swift in Sources */,
				A1536BAF2AEC0A6D0087DDC0 /* NolTestsMocks.swift in Sources */,
				A61B9E61EDCE18D34438352E /* PayPalConfirmBillingAgreementTests.swift in Sources */,
				E13E72452AFE653000911866 /* IdealPaymentMethodTests.swift in Sources */,
				8064B65A8F83D5B004D081FD /* PaymentMethodConfigTests.swift in Sources */,
				4BD7794627267B40E9E10686 /* PrimerCheckoutTheme.swift in Sources */,
				F99DAF50E86E6F8CCD127E5B /* ThemeTests.swift in Sources */,
				04769C152B1A680C0051581C /* Promises+Helper.swift in Sources */,
				049298072B1E1F4D002E04B8 /* AnalyticsStorageTests.swift in Sources */,
				24C060A48D4A2670FFC3426F /* ThreeDSErrorTests.swift in Sources */,
				F1A71C2E0D900FEB9AF1351C /* ThreeDSProtocolVersionTests.swift in Sources */,
				E108F58E2B0D4F0800EC3CC6 /* WebRedirectComponentTests.swift in Sources */,
				04FAF9EC2AE7B33E002E4BAE /* StringExtensionTests.swift in Sources */,
				C29B625B5698094691227852 /* TokenizationResponseTests.swift in Sources */,
				A1585C752ACDAA700014F0B9 /* NolPayLinkedCardsComponentTests.swift in Sources */,
				088961D00784BD296EA9745C /* EncodingDecodingContainerTests.swift in Sources */,
				800B92A57CAAC6471D01A89D /* CardData.swift in Sources */,
				A1A3D0F32AD5585A00F7D8C9 /* NolPayUnlinkCardComponentTest.swift in Sources */,
				3BB02CA24B6B3EF458326B7D /* Networking.swift in Sources */,
				25FA73D4BBA89962663B5378 /* Mocks.swift in Sources */,
				2E0D85B7343377F1319902AD /* MockPaymentMethodTokenizationViewModel.swift in Sources */,
				E11F473D2B0694C50091C31F /* PrimerHeadlessFormWithRedirectManagerTests.swift in Sources */,
				161D4BE3FFD5E4A60F4461F0 /* CreateResumePaymentService.swift in Sources */,
				C6D7F7ECFD35B3DC3AFD6CB2 /* PayPalService.swift in Sources */,
				5976CCA261F0811F5D7707DA /* TokenizationService.swift in Sources */,
				583EBAA90902121CEA479416 /* VaultService.swift in Sources */,
				961B5D18058EF4CFCD0185AE /* MockVaultCheckoutViewModel.swift in Sources */,
				622A605DDEA98D981670B53F /* DropInUI_TokenizationViewModelTests.swift in Sources */,
				F03699592AC2E63700E4179D /* BuildFile in Sources */,
				208CA849F3187C2DA63CC17B /* HUC_TokenizationViewModelTests.swift in Sources */,
				049A05642B4C1EEB002CEEBA /* SDKSessionHelper.swift in Sources */,
				213196DEDF2A3A84037ED884 /* PollingModuleTests.swift in Sources */,
				04F6EF742AE6A06200115D05 /* AnalyticsEventsTests.swift in Sources */,
				049298012B1DD466002E04B8 /* AnalyticsServiceTests.swift in Sources */,
				1589385B62C86DE7C735F3EC /* PrimerAPIConfigurationModuleTests.swift in Sources */,
				E130C3D92AFD19FF00AC3E7C /* NetworkTests.swift in Sources */,
				A39750255D4C33527A3766A0 /* UserInterfaceModuleTests.swift in Sources */,
				3EE90DEB1DB7BE9270FB17BF /* URLSessionStackTests.swift in Sources */,
				2C98B33ECA68109C7A6AA134 /* PrimerBancontactCardDataManagerTests.swift in Sources */,
				05FAC0D894B841B52E9E0A9A /* PrimerRawCardDataManagerTests.swift in Sources */,
				D649870C2D022B4063BDC0B4 /* PrimerRawRetailerDataTests.swift in Sources */,
				A1536BAD2AEBEC3A0087DDC0 /* NolPayPhoneMetadataServiceTests.swift in Sources */,
				7F49B29FCC55CF3C5CB6C506 /* InternalCardComponentManagerTests.swift in Sources */,
				DB1A2989DDE0928C62B15303 /* PayPalServiceTests.swift in Sources */,
				97F0B302DF965C1AD1EC6F4D /* PaymentMethodConfigServiceTests.swift in Sources */,
				33EA4F728A7984997A0EF515 /* TokenizationServiceTests.swift in Sources */,
				E1A297262B036AB1005ADA51 /* BankComponentTests.swift in Sources */,
				91FAC91E687B6981268E677E /* DateTests.swift in Sources */,
				041295AD2AB9E2C100A4F243 /* PrimerHeadlessNolPayManagerTests.swift in Sources */,
				DC98712939835FB79A20BD63 /* IntExtensionTests.swift in Sources */,
				049A05602B4C191D002CEEBA /* NativeUIManagerTests.swift in Sources */,
				6B2212601374387CB004DA86 /* MaskTests.swift in Sources */,
				C8A64A69AD55D9BF82F0D876 /* StringTests.swift in Sources */,
				77A8EFBA78D6C6B95A400C74 /* WebViewUtilTests.swift in Sources */,
				242EF5037D6FB396B7AE1CB5 /* HeadlessUniversalCheckoutTests.swift in Sources */,
				04F6EF722AE69FC500115D05 /* AnalyticsTests+Helpers.swift in Sources */,
				2662EB3445AE8C7188953EFD /* HeadlessVaultManagerTests.swift in Sources */,
				A1A3D0F52AD56BE300F7D8C9 /* NolPayPaymentComponentTests.swift in Sources */,
				9263BD762EC26F6AA986F0C9 /* MockAPIClient.swift in Sources */,
				A1055D6F2AF125E90027B967 /* DebouncerTests.swift in Sources */,
				8B5CB0C992DBAB293D378FAD /* MockModule.swift in Sources */,
				E6F85ECD80B64754E7A6D35E /* RawDataManagerTests.swift in Sources */,
			);
			runOnlyForDeploymentPostprocessing = 0;
		};
		66BB6A7BADD3A9CDD6412CE2 /* Sources */ = {
			isa = PBXSourcesBuildPhase;
			buildActionMask = 2147483647;
			files = (
				D886D8E47D883304B505CE11 /* AppDelegate.swift in Sources */,
				60F7E716B34BE721651566DA /* Data+Extensions.swift in Sources */,
				CE5E673A96BB5B96AE5EFC56 /* Range+Extensions.swift in Sources */,
				85605C241F1CD45BA676D4A7 /* String+Extensions.swift in Sources */,
				0BB8BB3F9A6AC28A0C107DC8 /* UIStackViewExtensions.swift in Sources */,
				DE53DA2D0AD108306C92E198 /* UIViewController+API.swift in Sources */,
				85EDC3F175D699BFF6BD48EF /* ViewController+Primer.swift in Sources */,
				E11F47482B06C4E30091C31F /* MerchantHeadlessCheckoutBankViewController.swift in Sources */,
				60F6C3AFA11A7EDB0687856A /* ViewController+PrimerUIHelpers.swift in Sources */,
				5E24CD5B3084FE3E8A3E85EC /* CheckoutTheme.swift in Sources */,
				AAE3B30B64B6822A20987FCA /* CreateClientToken.swift in Sources */,
				C75A11E6AEEFC2B7A29BBC04 /* TestScenario.swift in Sources */,
				E1A2971F2B021ABA005ADA51 /* URL+NetworkHeaders.swift in Sources */,
				FD5ADBCFA70DB606339F3AF2 /* TransactionResponse.swift in Sources */,
				049A055E2B4BF057002CEEBA /* MerchantHeadlessVaultManagerViewController.swift in Sources */,
				53E3182FFC4E5F05D866CFAE /* Networking.swift in Sources */,
				592E00D98C8835CBCDAA26D9 /* MerchantDropInUIViewController.swift in Sources */,
				E11F474C2B06C4E30091C31F /* MerchantNewLineItemViewController.swift in Sources */,
				E11F47492B06C4E30091C31F /* BanksListView.swift in Sources */,
				041295AA2AB9E25D00A4F243 /* MerchantHeadlessCheckoutNolPayViewController.swift in Sources */,
				135E5BFD51371FABB5FF35D3 /* MerchantHeadlessCheckoutAvailablePaymentMethodsViewController.swift in Sources */,
				E129D6702B162022004694F9 /* MerchantHeadlessCheckoutBankViewController.swift in Sources */,
				E11F47542B06C5030091C31F /* BanksListView.swift in Sources */,
				AD9CF1073EE0676E6640481A /* MerchantHeadlessCheckoutRawDataViewController.swift in Sources */,
				E11F474D2B06C4E30091C31F /* MerchantHeadlessCheckoutNolPayViewController.swift in Sources */,
				72F8D6065334FCD5B726A52C /* MerchantHeadlessCheckoutRawPhoneNumberDataViewController.swift in Sources */,
				14EE32F4821BD1F19F75227F /* MerchantHeadlessCheckoutRawRetailDataViewController.swift in Sources */,
				F02F496FD20B5291C044F62C /* MerchantResultViewController.swift in Sources */,
				E11F47562B06C5030091C31F /* ImageViewWithUrl.swift in Sources */,
				34CDCA7B403C001E4C55D26D /* MerchantSessionAndSettingsViewController.swift in Sources */,
				E11F474A2B06C4E30091C31F /* BanksListModel.swift in Sources */,
				170F3A07A039EE30E065AA30 /* MerchantNewLineItemViewController.swift in Sources */,
				C5B3635FC90C149C4961BD9A /* Apaya.swift in Sources */,
				E11F474B2B06C4E30091C31F /* ImageViewWithUrl.swift in Sources */,
				E11F47552B06C5030091C31F /* BanksListModel.swift in Sources */,
				C0115AC7BC96FDF49EF8E530 /* PaymentMethodCell.swift in Sources */,
			);
			runOnlyForDeploymentPostprocessing = 0;
		};
/* End PBXSourcesBuildPhase section */

/* Begin PBXTargetDependency section */
		0F2453263528C0A3659CD00A /* PBXTargetDependency */ = {
			isa = PBXTargetDependency;
			name = "Debug App";
			target = BEB14ABCDF34E3D24759EAAB /* Debug App */;
			targetProxy = FED76127253C549C91488087 /* PBXContainerItemProxy */;
		};
/* End PBXTargetDependency section */

/* Begin PBXVariantGroup section */
		CE259612A00F85709107B872 /* Main.storyboard */ = {
			isa = PBXVariantGroup;
			children = (
				942332BD921CBCAFBC77BD6D /* ar */,
				7480FE5F665CC66C092BC95A /* Base */,
				6D665EEA8106E51925C3CF2B /* da */,
				2A328E38DA586FFE0ED2894B /* de */,
				D5C1B1F65A9382606A25CE77 /* el */,
				F816A2444633C4336A7CB071 /* en */,
				6493EA8D95DDA066DE982B24 /* es */,
				A1604A656AF654D7422A2A5E /* fr */,
				E7640DB186F9638C2F556F77 /* it */,
				C4DFE77F28AB538220A0F6EE /* ka */,
				98079137F3DE1FE6221DA7EC /* nb */,
				E1C3EF0BA039C0A50EDE13A5 /* nl */,
				92BE0A1A904DCEA405A11CC1 /* pl */,
				FC8A21D574BAEF7E0ED9E9CD /* pt-PT */,
				1D05E65C196E6715D7D8B0C6 /* sv */,
				2E64F057A39A91CA01CCB57F /* tr */,
			);
			name = Main.storyboard;
			sourceTree = "<group>";
		};
		FC701AFD94F96F0F1D108D1A /* LaunchScreen.xib */ = {
			isa = PBXVariantGroup;
			children = (
				33E18D5B5190C64631309D1B /* ar */,
				6D2261DDEE5DC5D2ED518037 /* Base */,
				13FA89917603E4BA5BB66AFC /* da */,
				0FD08B8CE57A11D1E35A8684 /* de */,
				8A3FDC6FE0EB5AB5828D4D80 /* el */,
				0DA32ABCF07A4EBED014327B /* es */,
				DBC8EA85D1CBC1EC4AB3EB8C /* fr */,
				743E00065B4A8D6C95092A23 /* it */,
				FF4B1BBF378E48EBDBDCEE2A /* ka */,
				C7EB86C62BA46BF51C64ABC2 /* nb */,
				FEEF675F553A6AD99750CB0F /* nl */,
				721B75053C8E82756FB8AD0D /* pl */,
				01C09DEAB07F42004B26A278 /* pt-PT */,
				DECCDC4079DC6471CEDDEA84 /* sv */,
				52F54EC3C1ACE19DF48BD6E2 /* tr */,
			);
			name = LaunchScreen.xib;
			sourceTree = "<group>";
		};
/* End PBXVariantGroup section */

/* Begin XCBuildConfiguration section */
		313E094F25A94116E340B043 /* Debug */ = {
			isa = XCBuildConfiguration;
<<<<<<< HEAD
			baseConfigurationReference = FDDFFFFD510FC9407BBF1602 /* Pods-Debug App.debug.xcconfig */;
=======
			baseConfigurationReference = A852ECA157A2F1BBD843E80B /* Pods-Debug App.debug.xcconfig */;
>>>>>>> c9ecc4bc
			buildSettings = {
				ASSETCATALOG_COMPILER_APPICON_NAME = AppIcon;
				CODE_SIGN_ENTITLEMENTS = "$(SRCROOT)/ExampleApp.entitlements";
				CODE_SIGN_IDENTITY = "Apple Development";
				"CODE_SIGN_IDENTITY[sdk=iphoneos*]" = "iPhone Developer";
				CODE_SIGN_STYLE = Manual;
				DEVELOPMENT_TEAM = "";
				"DEVELOPMENT_TEAM[sdk=iphoneos*]" = N8UN9TR5DY;
				ENABLE_PREVIEWS = YES;
				INFOPLIST_FILE = Info.plist;
				INFOPLIST_KEY_CFBundleDisplayName = "Primer Debug";
				LD_RUNPATH_SEARCH_PATHS = (
					"$(inherited)",
					"@executable_path/Frameworks",
				);
				PRODUCT_BUNDLE_IDENTIFIER = "";
				PRODUCT_NAME = "Debug App";
				PROVISIONING_PROFILE_SPECIFIER = "";
				"PROVISIONING_PROFILE_SPECIFIER[sdk=iphoneos*]" = "match Development com.primerapi.PrimerSDKExample";
				SDKROOT = iphoneos;
				SUPPORTED_PLATFORMS = "iphoneos iphonesimulator";
				SUPPORTS_MACCATALYST = NO;
				SUPPORTS_MAC_DESIGNED_FOR_IPHONE_IPAD = NO;
				SUPPORTS_XR_DESIGNED_FOR_IPHONE_IPAD = NO;
				SWIFT_ACTIVE_COMPILATION_CONDITIONS = DEBUG;
				SWIFT_COMPILATION_MODE = singlefile;
				SWIFT_OPTIMIZATION_LEVEL = "-Onone";
				SWIFT_VERSION = 5.0;
				TARGETED_DEVICE_FAMILY = 1;
			};
			name = Debug;
		};
		44381669975E0C07E78FA641 /* Release */ = {
			isa = XCBuildConfiguration;
<<<<<<< HEAD
			baseConfigurationReference = A64C656EF4B5EFEDA8E6CB1A /* Pods-Debug App.release.xcconfig */;
=======
			baseConfigurationReference = 8C0151300BF6ADC38AA6C654 /* Pods-Debug App.release.xcconfig */;
>>>>>>> c9ecc4bc
			buildSettings = {
				ASSETCATALOG_COMPILER_APPICON_NAME = AppIcon;
				CODE_SIGN_ENTITLEMENTS = "$(SRCROOT)/ExampleApp.entitlements";
				CODE_SIGN_IDENTITY = "Apple Development";
				"CODE_SIGN_IDENTITY[sdk=iphoneos*]" = "iPhone Developer";
				CODE_SIGN_STYLE = Manual;
				DEVELOPMENT_TEAM = "";
				"DEVELOPMENT_TEAM[sdk=iphoneos*]" = N8UN9TR5DY;
				ENABLE_PREVIEWS = YES;
				INFOPLIST_FILE = Info.plist;
				INFOPLIST_KEY_CFBundleDisplayName = "Primer Debug";
				LD_RUNPATH_SEARCH_PATHS = (
					"$(inherited)",
					"@executable_path/Frameworks",
				);
				PRODUCT_BUNDLE_IDENTIFIER = "";
				PRODUCT_NAME = "Debug App";
				PROVISIONING_PROFILE_SPECIFIER = "";
				"PROVISIONING_PROFILE_SPECIFIER[sdk=iphoneos*]" = "match Development com.primerapi.PrimerSDKExample";
				SDKROOT = iphoneos;
				SUPPORTED_PLATFORMS = "iphoneos iphonesimulator";
				SUPPORTS_MACCATALYST = NO;
				SUPPORTS_MAC_DESIGNED_FOR_IPHONE_IPAD = NO;
				SUPPORTS_XR_DESIGNED_FOR_IPHONE_IPAD = NO;
				SWIFT_COMPILATION_MODE = wholemodule;
				SWIFT_OPTIMIZATION_LEVEL = "-Owholemodule";
				SWIFT_VERSION = 5.0;
				TARGETED_DEVICE_FAMILY = 1;
			};
			name = Release;
		};
		5434DA74E34D2EBEBD3D74C7 /* Debug */ = {
			isa = XCBuildConfiguration;
<<<<<<< HEAD
			baseConfigurationReference = 460E8000764FCE39485C3F81 /* Pods-Debug App Tests.debug.xcconfig */;
=======
			baseConfigurationReference = 8BB15D44F72273863C5B1F44 /* Pods-Debug App Tests.debug.xcconfig */;
>>>>>>> c9ecc4bc
			buildSettings = {
				BUNDLE_LOADER = "$(TEST_HOST)";
				CODE_SIGN_IDENTITY = "iPhone Developer";
				DEVELOPMENT_TEAM = N8UN9TR5DY;
				INFOPLIST_FILE = "Tests/Debug App Tests-Info.plist";
				LD_RUNPATH_SEARCH_PATHS = (
					"$(inherited)",
					"@executable_path/Frameworks",
					"@loader_path/Frameworks",
				);
				PRODUCT_BUNDLE_IDENTIFIER = com.primerapi.PrimerSDKExampleTests;
				PRODUCT_NAME = "Debug App Tests";
				SDKROOT = iphoneos;
				SUPPORTS_MACCATALYST = NO;
				SUPPORTS_MAC_DESIGNED_FOR_IPHONE_IPAD = YES;
				SUPPORTS_XR_DESIGNED_FOR_IPHONE_IPAD = NO;
				SWIFT_ACTIVE_COMPILATION_CONDITIONS = DEBUG;
				SWIFT_COMPILATION_MODE = singlefile;
				SWIFT_OPTIMIZATION_LEVEL = "-Onone";
				SWIFT_VERSION = 5.0;
				TARGETED_DEVICE_FAMILY = "1,2";
				TEST_HOST = "$(BUILT_PRODUCTS_DIR)/Debug App.app/$(BUNDLE_EXECUTABLE_FOLDER_PATH)/Debug App";
				TEST_TARGET_NAME = "Debug App";
			};
			name = Debug;
		};
		C02E8D181B9F35EB41C35E07 /* Release */ = {
			isa = XCBuildConfiguration;
			buildSettings = {
				ALWAYS_SEARCH_USER_PATHS = NO;
				CLANG_ANALYZER_LOCALIZABILITY_NONLOCALIZED = YES;
				CLANG_ANALYZER_NONNULL = YES;
				CLANG_ANALYZER_NUMBER_OBJECT_CONVERSION = YES_AGGRESSIVE;
				CLANG_CXX_LANGUAGE_STANDARD = "gnu++14";
				CLANG_CXX_LIBRARY = "libc++";
				CLANG_ENABLE_MODULES = YES;
				CLANG_ENABLE_OBJC_ARC = YES;
				CLANG_ENABLE_OBJC_WEAK = YES;
				CLANG_WARN_BLOCK_CAPTURE_AUTORELEASING = YES;
				CLANG_WARN_BOOL_CONVERSION = YES;
				CLANG_WARN_COMMA = YES;
				CLANG_WARN_CONSTANT_CONVERSION = YES;
				CLANG_WARN_DEPRECATED_OBJC_IMPLEMENTATIONS = YES;
				CLANG_WARN_DIRECT_OBJC_ISA_USAGE = YES_ERROR;
				CLANG_WARN_DOCUMENTATION_COMMENTS = YES;
				CLANG_WARN_EMPTY_BODY = YES;
				CLANG_WARN_ENUM_CONVERSION = YES;
				CLANG_WARN_INFINITE_RECURSION = YES;
				CLANG_WARN_INT_CONVERSION = YES;
				CLANG_WARN_NON_LITERAL_NULL_CONVERSION = YES;
				CLANG_WARN_OBJC_IMPLICIT_RETAIN_SELF = YES;
				CLANG_WARN_OBJC_LITERAL_CONVERSION = YES;
				CLANG_WARN_OBJC_ROOT_CLASS = YES_ERROR;
				CLANG_WARN_QUOTED_INCLUDE_IN_FRAMEWORK_HEADER = YES;
				CLANG_WARN_RANGE_LOOP_ANALYSIS = YES;
				CLANG_WARN_STRICT_PROTOTYPES = YES;
				CLANG_WARN_SUSPICIOUS_MOVE = YES;
				CLANG_WARN_UNGUARDED_AVAILABILITY = YES_AGGRESSIVE;
				CLANG_WARN_UNREACHABLE_CODE = YES;
				CLANG_WARN__DUPLICATE_METHOD_MATCH = YES;
				COPY_PHASE_STRIP = NO;
				DEAD_CODE_STRIPPING = YES;
				DEBUG_INFORMATION_FORMAT = "dwarf-with-dsym";
				ENABLE_NS_ASSERTIONS = NO;
				ENABLE_STRICT_OBJC_MSGSEND = YES;
				GCC_C_LANGUAGE_STANDARD = gnu11;
				GCC_NO_COMMON_BLOCKS = YES;
				GCC_WARN_64_TO_32_BIT_CONVERSION = YES;
				GCC_WARN_ABOUT_RETURN_TYPE = YES_ERROR;
				GCC_WARN_UNDECLARED_SELECTOR = YES;
				GCC_WARN_UNINITIALIZED_AUTOS = YES_AGGRESSIVE;
				GCC_WARN_UNUSED_FUNCTION = YES;
				GCC_WARN_UNUSED_VARIABLE = YES;
				IPHONEOS_DEPLOYMENT_TARGET = 13.0;
				MTL_ENABLE_DEBUG_INFO = NO;
				PRODUCT_NAME = "$(TARGET_NAME)";
				VALIDATE_PRODUCT = YES;
			};
			name = Release;
		};
		F10A44A87CE1B40DAFF5D30F /* Release */ = {
			isa = XCBuildConfiguration;
<<<<<<< HEAD
			baseConfigurationReference = F0E1A5E655B21D68ABEF09D6 /* Pods-Debug App Tests.release.xcconfig */;
=======
			baseConfigurationReference = 27169DF17545350E1E5E3667 /* Pods-Debug App Tests.release.xcconfig */;
>>>>>>> c9ecc4bc
			buildSettings = {
				BUNDLE_LOADER = "$(TEST_HOST)";
				CODE_SIGN_IDENTITY = "iPhone Developer";
				DEVELOPMENT_TEAM = N8UN9TR5DY;
				INFOPLIST_FILE = "Tests/Debug App Tests-Info.plist";
				LD_RUNPATH_SEARCH_PATHS = (
					"$(inherited)",
					"@executable_path/Frameworks",
					"@loader_path/Frameworks",
				);
				PRODUCT_BUNDLE_IDENTIFIER = com.primerapi.PrimerSDKExampleTests;
				PRODUCT_NAME = "Debug App Tests";
				SDKROOT = iphoneos;
				SUPPORTS_MACCATALYST = NO;
				SUPPORTS_MAC_DESIGNED_FOR_IPHONE_IPAD = YES;
				SUPPORTS_XR_DESIGNED_FOR_IPHONE_IPAD = NO;
				SWIFT_COMPILATION_MODE = wholemodule;
				SWIFT_OPTIMIZATION_LEVEL = "-Owholemodule";
				SWIFT_VERSION = 5.0;
				TARGETED_DEVICE_FAMILY = "1,2";
				TEST_HOST = "$(BUILT_PRODUCTS_DIR)/Debug App.app/$(BUNDLE_EXECUTABLE_FOLDER_PATH)/Debug App";
				TEST_TARGET_NAME = "Debug App";
			};
			name = Release;
		};
		F5CDF642D3EADA50CDF5FF84 /* Debug */ = {
			isa = XCBuildConfiguration;
			buildSettings = {
				ALWAYS_SEARCH_USER_PATHS = NO;
				CLANG_ANALYZER_LOCALIZABILITY_NONLOCALIZED = YES;
				CLANG_ANALYZER_NONNULL = YES;
				CLANG_ANALYZER_NUMBER_OBJECT_CONVERSION = YES_AGGRESSIVE;
				CLANG_CXX_LANGUAGE_STANDARD = "gnu++14";
				CLANG_CXX_LIBRARY = "libc++";
				CLANG_ENABLE_MODULES = YES;
				CLANG_ENABLE_OBJC_ARC = YES;
				CLANG_ENABLE_OBJC_WEAK = YES;
				CLANG_WARN_BLOCK_CAPTURE_AUTORELEASING = YES;
				CLANG_WARN_BOOL_CONVERSION = YES;
				CLANG_WARN_COMMA = YES;
				CLANG_WARN_CONSTANT_CONVERSION = YES;
				CLANG_WARN_DEPRECATED_OBJC_IMPLEMENTATIONS = YES;
				CLANG_WARN_DIRECT_OBJC_ISA_USAGE = YES_ERROR;
				CLANG_WARN_DOCUMENTATION_COMMENTS = YES;
				CLANG_WARN_EMPTY_BODY = YES;
				CLANG_WARN_ENUM_CONVERSION = YES;
				CLANG_WARN_INFINITE_RECURSION = YES;
				CLANG_WARN_INT_CONVERSION = YES;
				CLANG_WARN_NON_LITERAL_NULL_CONVERSION = YES;
				CLANG_WARN_OBJC_IMPLICIT_RETAIN_SELF = YES;
				CLANG_WARN_OBJC_LITERAL_CONVERSION = YES;
				CLANG_WARN_OBJC_ROOT_CLASS = YES_ERROR;
				CLANG_WARN_QUOTED_INCLUDE_IN_FRAMEWORK_HEADER = YES;
				CLANG_WARN_RANGE_LOOP_ANALYSIS = YES;
				CLANG_WARN_STRICT_PROTOTYPES = YES;
				CLANG_WARN_SUSPICIOUS_MOVE = YES;
				CLANG_WARN_UNGUARDED_AVAILABILITY = YES_AGGRESSIVE;
				CLANG_WARN_UNREACHABLE_CODE = YES;
				CLANG_WARN__DUPLICATE_METHOD_MATCH = YES;
				COPY_PHASE_STRIP = NO;
				DEAD_CODE_STRIPPING = YES;
				DEBUG_INFORMATION_FORMAT = dwarf;
				ENABLE_STRICT_OBJC_MSGSEND = YES;
				ENABLE_TESTABILITY = YES;
				GCC_C_LANGUAGE_STANDARD = gnu11;
				GCC_DYNAMIC_NO_PIC = NO;
				GCC_NO_COMMON_BLOCKS = YES;
				GCC_OPTIMIZATION_LEVEL = 0;
				GCC_PREPROCESSOR_DEFINITIONS = (
					"DEBUG=1",
					"$(inherited)",
				);
				GCC_WARN_64_TO_32_BIT_CONVERSION = YES;
				GCC_WARN_ABOUT_RETURN_TYPE = YES_ERROR;
				GCC_WARN_UNDECLARED_SELECTOR = YES;
				GCC_WARN_UNINITIALIZED_AUTOS = YES_AGGRESSIVE;
				GCC_WARN_UNUSED_FUNCTION = YES;
				GCC_WARN_UNUSED_VARIABLE = YES;
				IPHONEOS_DEPLOYMENT_TARGET = 13.0;
				MTL_ENABLE_DEBUG_INFO = YES;
				ONLY_ACTIVE_ARCH = YES;
				PRODUCT_NAME = "$(TARGET_NAME)";
			};
			name = Debug;
		};
/* End XCBuildConfiguration section */

/* Begin XCConfigurationList section */
		10479B54C02C96DE0B327687 /* Build configuration list for PBXProject "Primer.io Debug App" */ = {
			isa = XCConfigurationList;
			buildConfigurations = (
				F5CDF642D3EADA50CDF5FF84 /* Debug */,
				C02E8D181B9F35EB41C35E07 /* Release */,
			);
			defaultConfigurationIsVisible = 0;
			defaultConfigurationName = Release;
		};
		4700FFD06E10F0EE123A7B8B /* Build configuration list for PBXNativeTarget "Debug App Tests" */ = {
			isa = XCConfigurationList;
			buildConfigurations = (
				5434DA74E34D2EBEBD3D74C7 /* Debug */,
				F10A44A87CE1B40DAFF5D30F /* Release */,
			);
			defaultConfigurationIsVisible = 0;
			defaultConfigurationName = Release;
		};
		CA98A6B11506835A81F6391A /* Build configuration list for PBXNativeTarget "Debug App" */ = {
			isa = XCConfigurationList;
			buildConfigurations = (
				313E094F25A94116E340B043 /* Debug */,
				44381669975E0C07E78FA641 /* Release */,
			);
			defaultConfigurationIsVisible = 0;
			defaultConfigurationName = Release;
		};
/* End XCConfigurationList section */
	};
	rootObject = 25AB41367F759CCDA1881AD2 /* Project object */;
}<|MERGE_RESOLUTION|>--- conflicted
+++ resolved
@@ -184,10 +184,7 @@
 		1F79B50111AC4161CFB1EFE8 /* ApayaTests.swift */ = {isa = PBXFileReference; lastKnownFileType = sourcecode.swift; path = ApayaTests.swift; sourceTree = "<group>"; };
 		229849A3DBE0858EE90673B9 /* CreateClientToken.swift */ = {isa = PBXFileReference; lastKnownFileType = sourcecode.swift; path = CreateClientToken.swift; sourceTree = "<group>"; };
 		25FD540BEA16ABBDFE7DE182 /* PayPalService.swift */ = {isa = PBXFileReference; lastKnownFileType = sourcecode.swift; path = PayPalService.swift; sourceTree = "<group>"; };
-<<<<<<< HEAD
-=======
 		27169DF17545350E1E5E3667 /* Pods-Debug App Tests.release.xcconfig */ = {isa = PBXFileReference; includeInIndex = 1; lastKnownFileType = text.xcconfig; name = "Pods-Debug App Tests.release.xcconfig"; path = "Target Support Files/Pods-Debug App Tests/Pods-Debug App Tests.release.xcconfig"; sourceTree = "<group>"; };
->>>>>>> c9ecc4bc
 		2A328E38DA586FFE0ED2894B /* de */ = {isa = PBXFileReference; lastKnownFileType = text.plist.strings; name = de; path = de.lproj/Main.strings; sourceTree = "<group>"; };
 		2E64F057A39A91CA01CCB57F /* tr */ = {isa = PBXFileReference; lastKnownFileType = text.plist.strings; name = tr; path = tr.lproj/Main.strings; sourceTree = "<group>"; };
 		2E8F69253D85350BB7A1A761 /* TokenizationService.swift */ = {isa = PBXFileReference; lastKnownFileType = sourcecode.swift; path = TokenizationService.swift; sourceTree = "<group>"; };
@@ -204,10 +201,7 @@
 		4C353D84EABA4990DAB4DD28 /* MerchantHeadlessCheckoutRawRetailDataViewController.swift */ = {isa = PBXFileReference; lastKnownFileType = sourcecode.swift; path = MerchantHeadlessCheckoutRawRetailDataViewController.swift; sourceTree = "<group>"; };
 		4E79C93EA805E87E1137A513 /* PaymentMethodCell.swift */ = {isa = PBXFileReference; lastKnownFileType = sourcecode.swift; path = PaymentMethodCell.swift; sourceTree = "<group>"; };
 		52F54EC3C1ACE19DF48BD6E2 /* tr */ = {isa = PBXFileReference; lastKnownFileType = text.plist.strings; name = tr; path = tr.lproj/LaunchScreen.strings; sourceTree = "<group>"; };
-<<<<<<< HEAD
-=======
 		55C5E5A70342ED99281A9F53 /* Pods_Debug_App.framework */ = {isa = PBXFileReference; explicitFileType = wrapper.framework; includeInIndex = 0; path = Pods_Debug_App.framework; sourceTree = BUILT_PRODUCTS_DIR; };
->>>>>>> c9ecc4bc
 		5AA706A14BACFDB8E5715788 /* HeadlessVaultManagerTests.swift */ = {isa = PBXFileReference; lastKnownFileType = sourcecode.swift; path = HeadlessVaultManagerTests.swift; sourceTree = "<group>"; };
 		5D7EC742DEB5BE12252E3E5B /* PayPalServiceTests.swift */ = {isa = PBXFileReference; lastKnownFileType = sourcecode.swift; path = PayPalServiceTests.swift; sourceTree = "<group>"; };
 		5DB3B88857B810440CDA881E /* DropInUI_TokenizationViewModelTests.swift */ = {isa = PBXFileReference; lastKnownFileType = sourcecode.swift; path = DropInUI_TokenizationViewModelTests.swift; sourceTree = "<group>"; };
@@ -257,11 +251,8 @@
 		A1A3D0F42AD56BE300F7D8C9 /* NolPayPaymentComponentTests.swift */ = {isa = PBXFileReference; lastKnownFileType = sourcecode.swift; path = NolPayPaymentComponentTests.swift; sourceTree = "<group>"; };
 		A64C656EF4B5EFEDA8E6CB1A /* Pods-Debug App.release.xcconfig */ = {isa = PBXFileReference; includeInIndex = 1; lastKnownFileType = text.xcconfig; name = "Pods-Debug App.release.xcconfig"; path = "Target Support Files/Pods-Debug App/Pods-Debug App.release.xcconfig"; sourceTree = "<group>"; };
 		A6AEF11B151368BF993C3EA9 /* TestScenario.swift */ = {isa = PBXFileReference; lastKnownFileType = sourcecode.swift; path = TestScenario.swift; sourceTree = "<group>"; };
-<<<<<<< HEAD
 		A7ED3D3F22899C6C05875CE7 /* Pods_Debug_App_Tests.framework */ = {isa = PBXFileReference; explicitFileType = wrapper.framework; includeInIndex = 0; path = Pods_Debug_App_Tests.framework; sourceTree = BUILT_PRODUCTS_DIR; };
-=======
 		A852ECA157A2F1BBD843E80B /* Pods-Debug App.debug.xcconfig */ = {isa = PBXFileReference; includeInIndex = 1; lastKnownFileType = text.xcconfig; name = "Pods-Debug App.debug.xcconfig"; path = "Target Support Files/Pods-Debug App/Pods-Debug App.debug.xcconfig"; sourceTree = "<group>"; };
->>>>>>> c9ecc4bc
 		AD381E7E16D01D8D743232F7 /* ThemeTests.swift */ = {isa = PBXFileReference; lastKnownFileType = sourcecode.swift; path = ThemeTests.swift; sourceTree = "<group>"; };
 		AF07D2421252EA2AE5C2FC4F /* AnalyticsTests.swift */ = {isa = PBXFileReference; lastKnownFileType = sourcecode.swift; path = AnalyticsTests.swift; sourceTree = "<group>"; };
 		B18D7E7738BF86467B0F1465 /* Images.xcassets */ = {isa = PBXFileReference; lastKnownFileType = folder.assetcatalog; path = Images.xcassets; sourceTree = "<group>"; };
@@ -327,11 +318,7 @@
 			isa = PBXFrameworksBuildPhase;
 			buildActionMask = 2147483647;
 			files = (
-<<<<<<< HEAD
-				F6576F68C3CA263E8B976951 /* Pods_Debug_App_Tests.framework in Frameworks */,
-=======
 				6888C131BDA338B7C9373554 /* Pods_Debug_App_Tests.framework in Frameworks */,
->>>>>>> c9ecc4bc
 			);
 			runOnlyForDeploymentPostprocessing = 0;
 		};
@@ -339,11 +326,7 @@
 			isa = PBXFrameworksBuildPhase;
 			buildActionMask = 2147483647;
 			files = (
-<<<<<<< HEAD
-				FBA149E265DE3A2529E96DD1 /* Pods_Debug_App.framework in Frameworks */,
-=======
 				35918CECF2778853DEDE0AA5 /* Pods_Debug_App.framework in Frameworks */,
->>>>>>> c9ecc4bc
 			);
 			runOnlyForDeploymentPostprocessing = 0;
 		};
@@ -390,11 +373,7 @@
 				FBDF3F8B5F93A0EC28048640 /* Project */,
 				DF30711EB149C64C364BB79A /* Products */,
 				61E8D69DF93462D748F446DF /* Pods */,
-<<<<<<< HEAD
-				D1DC5E322816C71BED530740 /* Frameworks */,
-=======
 				3F3F61A8E584B9126BE174D0 /* Frameworks */,
->>>>>>> c9ecc4bc
 			);
 			sourceTree = "<group>";
 		};
@@ -416,8 +395,6 @@
 			path = Network;
 			sourceTree = "<group>";
 		};
-<<<<<<< HEAD
-=======
 		3F3F61A8E584B9126BE174D0 /* Frameworks */ = {
 			isa = PBXGroup;
 			children = (
@@ -427,7 +404,6 @@
 			name = Frameworks;
 			sourceTree = "<group>";
 		};
->>>>>>> c9ecc4bc
 		553A7EDE72B8249F55A0E6B9 /* Extension */ = {
 			isa = PBXGroup;
 			children = (
@@ -494,17 +470,10 @@
 		61E8D69DF93462D748F446DF /* Pods */ = {
 			isa = PBXGroup;
 			children = (
-<<<<<<< HEAD
 				FDDFFFFD510FC9407BBF1602 /* Pods-Debug App.debug.xcconfig */,
 				A64C656EF4B5EFEDA8E6CB1A /* Pods-Debug App.release.xcconfig */,
 				460E8000764FCE39485C3F81 /* Pods-Debug App Tests.debug.xcconfig */,
 				F0E1A5E655B21D68ABEF09D6 /* Pods-Debug App Tests.release.xcconfig */,
-=======
-				A852ECA157A2F1BBD843E80B /* Pods-Debug App.debug.xcconfig */,
-				8C0151300BF6ADC38AA6C654 /* Pods-Debug App.release.xcconfig */,
-				8BB15D44F72273863C5B1F44 /* Pods-Debug App Tests.debug.xcconfig */,
-				27169DF17545350E1E5E3667 /* Pods-Debug App Tests.release.xcconfig */,
->>>>>>> c9ecc4bc
 			);
 			path = Pods;
 			sourceTree = "<group>";
@@ -786,11 +755,7 @@
 			isa = PBXNativeTarget;
 			buildConfigurationList = 4700FFD06E10F0EE123A7B8B /* Build configuration list for PBXNativeTarget "Debug App Tests" */;
 			buildPhases = (
-<<<<<<< HEAD
 				AD4BFD2AE56FC7B67075FE64 /* [CP] Check Pods Manifest.lock */,
-=======
-				31ACD1225729701F840B4762 /* [CP] Check Pods Manifest.lock */,
->>>>>>> c9ecc4bc
 				1E0FCAD905F5F8F13B6A164B /* Sources */,
 				9CED4C4EFACB340F3C55B1F0 /* Resources */,
 				D11E367C3560C383BC4CA0A7 /* Embed Frameworks */,
@@ -810,21 +775,13 @@
 			isa = PBXNativeTarget;
 			buildConfigurationList = CA98A6B11506835A81F6391A /* Build configuration list for PBXNativeTarget "Debug App" */;
 			buildPhases = (
-<<<<<<< HEAD
 				118B91BF56772A8F3F27E6B6 /* [CP] Check Pods Manifest.lock */,
-=======
-				B2AE8ACC43BF445AD2A4AFDB /* [CP] Check Pods Manifest.lock */,
->>>>>>> c9ecc4bc
 				66BB6A7BADD3A9CDD6412CE2 /* Sources */,
 				10FBAAC827CE0E3983CD7597 /* Resources */,
 				73B416AD9A0CB3B0EA16AF79 /* Embed Frameworks */,
 				CB612F7DF16CD3190025327F /* Frameworks */,
 				A18BD8BD2AFE4B0900923C87 /* SwiftLint */,
-<<<<<<< HEAD
 				D9DFDAAA1932CE75357E2475 /* [CP] Embed Pods Frameworks */,
-=======
-				E6329832ECB87BB69D436B4C /* [CP] Embed Pods Frameworks */,
->>>>>>> c9ecc4bc
 			);
 			buildRules = (
 			);
@@ -905,11 +862,7 @@
 /* End PBXResourcesBuildPhase section */
 
 /* Begin PBXShellScriptBuildPhase section */
-<<<<<<< HEAD
 		118B91BF56772A8F3F27E6B6 /* [CP] Check Pods Manifest.lock */ = {
-=======
-		31ACD1225729701F840B4762 /* [CP] Check Pods Manifest.lock */ = {
->>>>>>> c9ecc4bc
 			isa = PBXShellScriptBuildPhase;
 			buildActionMask = 2147483647;
 			files = (
@@ -950,11 +903,7 @@
 			shellPath = /bin/sh;
 			shellScript = "if [[ \"$(uname -m)\" == arm64 ]]; then\n    export PATH=\"/opt/homebrew/bin:$PATH\"\nfi\n\nif which swiftlint > /dev/null; then\n  swiftlint\nelse\n  echo \"warning: SwiftLint not installed, download from https://github.com/realm/SwiftLint\"\nfi\n";
 		};
-<<<<<<< HEAD
 		AD4BFD2AE56FC7B67075FE64 /* [CP] Check Pods Manifest.lock */ = {
-=======
-		B2AE8ACC43BF445AD2A4AFDB /* [CP] Check Pods Manifest.lock */ = {
->>>>>>> c9ecc4bc
 			isa = PBXShellScriptBuildPhase;
 			buildActionMask = 2147483647;
 			files = (
@@ -969,22 +918,14 @@
 			outputFileListPaths = (
 			);
 			outputPaths = (
-<<<<<<< HEAD
-				"$(DERIVED_FILE_DIR)/Pods-Debug App Tests-checkManifestLockResult.txt",
-=======
 				"$(DERIVED_FILE_DIR)/Pods-Debug App-checkManifestLockResult.txt",
->>>>>>> c9ecc4bc
 			);
 			runOnlyForDeploymentPostprocessing = 0;
 			shellPath = /bin/sh;
 			shellScript = "diff \"${PODS_PODFILE_DIR_PATH}/Podfile.lock\" \"${PODS_ROOT}/Manifest.lock\" > /dev/null\nif [ $? != 0 ] ; then\n    # print error to STDERR\n    echo \"error: The sandbox is not in sync with the Podfile.lock. Run 'pod install' or update your CocoaPods installation.\" >&2\n    exit 1\nfi\n# This output is used by Xcode 'outputs' to avoid re-running this script phase.\necho \"SUCCESS\" > \"${SCRIPT_OUTPUT_FILE_0}\"\n";
 			showEnvVarsInLog = 0;
 		};
-<<<<<<< HEAD
 		D9DFDAAA1932CE75357E2475 /* [CP] Embed Pods Frameworks */ = {
-=======
-		E6329832ECB87BB69D436B4C /* [CP] Embed Pods Frameworks */ = {
->>>>>>> c9ecc4bc
 			isa = PBXShellScriptBuildPhase;
 			buildActionMask = 2147483647;
 			files = (
@@ -1185,11 +1126,7 @@
 /* Begin XCBuildConfiguration section */
 		313E094F25A94116E340B043 /* Debug */ = {
 			isa = XCBuildConfiguration;
-<<<<<<< HEAD
 			baseConfigurationReference = FDDFFFFD510FC9407BBF1602 /* Pods-Debug App.debug.xcconfig */;
-=======
-			baseConfigurationReference = A852ECA157A2F1BBD843E80B /* Pods-Debug App.debug.xcconfig */;
->>>>>>> c9ecc4bc
 			buildSettings = {
 				ASSETCATALOG_COMPILER_APPICON_NAME = AppIcon;
 				CODE_SIGN_ENTITLEMENTS = "$(SRCROOT)/ExampleApp.entitlements";
@@ -1224,11 +1161,7 @@
 		};
 		44381669975E0C07E78FA641 /* Release */ = {
 			isa = XCBuildConfiguration;
-<<<<<<< HEAD
 			baseConfigurationReference = A64C656EF4B5EFEDA8E6CB1A /* Pods-Debug App.release.xcconfig */;
-=======
-			baseConfigurationReference = 8C0151300BF6ADC38AA6C654 /* Pods-Debug App.release.xcconfig */;
->>>>>>> c9ecc4bc
 			buildSettings = {
 				ASSETCATALOG_COMPILER_APPICON_NAME = AppIcon;
 				CODE_SIGN_ENTITLEMENTS = "$(SRCROOT)/ExampleApp.entitlements";
@@ -1262,11 +1195,7 @@
 		};
 		5434DA74E34D2EBEBD3D74C7 /* Debug */ = {
 			isa = XCBuildConfiguration;
-<<<<<<< HEAD
 			baseConfigurationReference = 460E8000764FCE39485C3F81 /* Pods-Debug App Tests.debug.xcconfig */;
-=======
-			baseConfigurationReference = 8BB15D44F72273863C5B1F44 /* Pods-Debug App Tests.debug.xcconfig */;
->>>>>>> c9ecc4bc
 			buildSettings = {
 				BUNDLE_LOADER = "$(TEST_HOST)";
 				CODE_SIGN_IDENTITY = "iPhone Developer";
@@ -1349,11 +1278,7 @@
 		};
 		F10A44A87CE1B40DAFF5D30F /* Release */ = {
 			isa = XCBuildConfiguration;
-<<<<<<< HEAD
 			baseConfigurationReference = F0E1A5E655B21D68ABEF09D6 /* Pods-Debug App Tests.release.xcconfig */;
-=======
-			baseConfigurationReference = 27169DF17545350E1E5E3667 /* Pods-Debug App Tests.release.xcconfig */;
->>>>>>> c9ecc4bc
 			buildSettings = {
 				BUNDLE_LOADER = "$(TEST_HOST)";
 				CODE_SIGN_IDENTITY = "iPhone Developer";
