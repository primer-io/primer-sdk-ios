--- conflicted
+++ resolved
@@ -262,11 +262,7 @@
 			isa = PBXFrameworksBuildPhase;
 			buildActionMask = 2147483647;
 			files = (
-<<<<<<< HEAD
 				FD66C74ECEE3AE3E49D8E39F /* Pods_Debug_App.framework in Frameworks */,
-=======
-				E558A0468D555C654F13D508 /* Pods_Debug_App.framework in Frameworks */,
->>>>>>> 1415b252
 			);
 			runOnlyForDeploymentPostprocessing = 0;
 		};
@@ -350,11 +346,7 @@
 				FBDF3F8B5F93A0EC28048640 /* Project */,
 				DF30711EB149C64C364BB79A /* Products */,
 				61E8D69DF93462D748F446DF /* Pods */,
-<<<<<<< HEAD
 				B619F69620320896B5064E25 /* Frameworks */,
-=======
-				B3C27ED9956EBEE65B9D054E /* Frameworks */,
->>>>>>> 1415b252
 			);
 			sourceTree = "<group>";
 		};
@@ -399,13 +391,8 @@
 		61E8D69DF93462D748F446DF /* Pods */ = {
 			isa = PBXGroup;
 			children = (
-<<<<<<< HEAD
 				71AE48B4F3FEE849F208DE88 /* Pods-Debug App.debug.xcconfig */,
 				F8DB1C2F5E2F2E46EF731FE4 /* Pods-Debug App.release.xcconfig */,
-=======
-				CD03E9D5965C6840D8546A29 /* Pods-Debug App.debug.xcconfig */,
-				C7BBA501E14E460382627FFF /* Pods-Debug App.release.xcconfig */,
->>>>>>> 1415b252
 			);
 			path = Pods;
 			sourceTree = "<group>";
@@ -449,17 +436,10 @@
 			path = StripeAchHeadless;
 			sourceTree = "<group>";
 		};
-<<<<<<< HEAD
 		B619F69620320896B5064E25 /* Frameworks */ = {
 			isa = PBXGroup;
 			children = (
 				2473E883EB381CF828CE4BF7 /* Pods_Debug_App.framework */,
-=======
-		B3C27ED9956EBEE65B9D054E /* Frameworks */ = {
-			isa = PBXGroup;
-			children = (
-				F96CB43EDFEE9D7117F694EB /* Pods_Debug_App.framework */,
->>>>>>> 1415b252
 			);
 			name = Frameworks;
 			sourceTree = "<group>";
@@ -902,11 +882,7 @@
 /* Begin XCBuildConfiguration section */
 		313E094F25A94116E340B043 /* Debug */ = {
 			isa = XCBuildConfiguration;
-<<<<<<< HEAD
 			baseConfigurationReference = 71AE48B4F3FEE849F208DE88 /* Pods-Debug App.debug.xcconfig */;
-=======
-			baseConfigurationReference = CD03E9D5965C6840D8546A29 /* Pods-Debug App.debug.xcconfig */;
->>>>>>> 1415b252
 			buildSettings = {
 				ASSETCATALOG_COMPILER_APPICON_NAME = AppIcon;
 				CODE_SIGN_ENTITLEMENTS = "$(SRCROOT)/ExampleApp.entitlements";
@@ -941,11 +917,7 @@
 		};
 		44381669975E0C07E78FA641 /* Release */ = {
 			isa = XCBuildConfiguration;
-<<<<<<< HEAD
 			baseConfigurationReference = F8DB1C2F5E2F2E46EF731FE4 /* Pods-Debug App.release.xcconfig */;
-=======
-			baseConfigurationReference = C7BBA501E14E460382627FFF /* Pods-Debug App.release.xcconfig */;
->>>>>>> 1415b252
 			buildSettings = {
 				ASSETCATALOG_COMPILER_APPICON_NAME = AppIcon;
 				CODE_SIGN_ENTITLEMENTS = "$(SRCROOT)/ExampleApp.entitlements";
