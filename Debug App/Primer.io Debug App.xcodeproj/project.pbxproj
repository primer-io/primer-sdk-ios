// !$*UTF8*$!
{
	archiveVersion = 1;
	classes = {
	};
	objectVersion = 55;
	objects = {

/* Begin PBXBuildFile section */
<<<<<<< HEAD
		04979F662AB1A6FA00469C99 /* ExampleLogger.swift in Sources */ = {isa = PBXBuildFile; fileRef = 04979F652AB1A6FA00469C99 /* ExampleLogger.swift */; };
=======
		041295AA2AB9E25D00A4F243 /* MerchantHeadlessCheckoutNolPayViewController.swift in Sources */ = {isa = PBXBuildFile; fileRef = 041295A92AB9E25D00A4F243 /* MerchantHeadlessCheckoutNolPayViewController.swift */; };
		041295AD2AB9E2C100A4F243 /* PrimerHeadlessNolPayManagerTests.swift in Sources */ = {isa = PBXBuildFile; fileRef = 041295AB2AB9E2A900A4F243 /* PrimerHeadlessNolPayManagerTests.swift */; };
>>>>>>> cc9f9040
		04DFAADC2AAA01E60030FECE /* Debug App Tests-Info.plist in Resources */ = {isa = PBXBuildFile; fileRef = 04DFAADB2AAA01E60030FECE /* Debug App Tests-Info.plist */; };
		05FAC0D894B841B52E9E0A9A /* PrimerRawCardDataManagerTests.swift in Sources */ = {isa = PBXBuildFile; fileRef = EEB1E1B37192BF739461AFF1 /* PrimerRawCardDataManagerTests.swift */; };
		088961D00784BD296EA9745C /* EncodingDecodingContainerTests.swift in Sources */ = {isa = PBXBuildFile; fileRef = C7D8E1E91CA11EC6831ADEE4 /* EncodingDecodingContainerTests.swift */; };
		0BB8BB3F9A6AC28A0C107DC8 /* UIStackViewExtensions.swift in Sources */ = {isa = PBXBuildFile; fileRef = 93F15C1E46C70C3D73B50F31 /* UIStackViewExtensions.swift */; };
		135E5BFD51371FABB5FF35D3 /* MerchantHeadlessCheckoutAvailablePaymentMethodsViewController.swift in Sources */ = {isa = PBXBuildFile; fileRef = 72E691B9A6A8EBB9F6A6B266 /* MerchantHeadlessCheckoutAvailablePaymentMethodsViewController.swift */; };
		14EE32F4821BD1F19F75227F /* MerchantHeadlessCheckoutRawRetailDataViewController.swift in Sources */ = {isa = PBXBuildFile; fileRef = 4C353D84EABA4990DAB4DD28 /* MerchantHeadlessCheckoutRawRetailDataViewController.swift */; };
		1589385B62C86DE7C735F3EC /* PrimerAPIConfigurationModuleTests.swift in Sources */ = {isa = PBXBuildFile; fileRef = 6C690FB7E6E8C942C87B1A1B /* PrimerAPIConfigurationModuleTests.swift */; };
		161D4BE3FFD5E4A60F4461F0 /* CreateResumePaymentService.swift in Sources */ = {isa = PBXBuildFile; fileRef = 38DD0A9535544D446514124A /* CreateResumePaymentService.swift */; };
		170F3A07A039EE30E065AA30 /* MerchantNewLineItemViewController.swift in Sources */ = {isa = PBXBuildFile; fileRef = 0ED746F8924E70AD868BC0F4 /* MerchantNewLineItemViewController.swift */; };
		208CA849F3187C2DA63CC17B /* HUC_TokenizationViewModelTests.swift in Sources */ = {isa = PBXBuildFile; fileRef = 4A5E3ACDA26D44F66B55766B /* HUC_TokenizationViewModelTests.swift */; };
		213196DEDF2A3A84037ED884 /* PollingModuleTests.swift in Sources */ = {isa = PBXBuildFile; fileRef = 49DFB1ACD5014BF28ED283B3 /* PollingModuleTests.swift */; };
		242EF5037D6FB396B7AE1CB5 /* HeadlessUniversalCheckoutTests.swift in Sources */ = {isa = PBXBuildFile; fileRef = E63F5C5C1FD2F3E6CB02EC5A /* HeadlessUniversalCheckoutTests.swift */; };
		24C060A48D4A2670FFC3426F /* ThreeDSErrorTests.swift in Sources */ = {isa = PBXBuildFile; fileRef = BF8639891B79E2FCCE10A510 /* ThreeDSErrorTests.swift */; };
		25FA73D4BBA89962663B5378 /* Mocks.swift in Sources */ = {isa = PBXBuildFile; fileRef = F4AC1EC0F98CB56DA4D075CA /* Mocks.swift */; };
		2662EB3445AE8C7188953EFD /* HeadlessVaultManagerTests.swift in Sources */ = {isa = PBXBuildFile; fileRef = 5AA706A14BACFDB8E5715788 /* HeadlessVaultManagerTests.swift */; };
		2C98B33ECA68109C7A6AA134 /* PrimerBancontactCardDataManagerTests.swift in Sources */ = {isa = PBXBuildFile; fileRef = E9899972360BCA5992CEE5BC /* PrimerBancontactCardDataManagerTests.swift */; };
		2E0D85B7343377F1319902AD /* MockPaymentMethodTokenizationViewModel.swift in Sources */ = {isa = PBXBuildFile; fileRef = 8A23886804B13FA754E775D0 /* MockPaymentMethodTokenizationViewModel.swift */; };
		33EA4F728A7984997A0EF515 /* TokenizationServiceTests.swift in Sources */ = {isa = PBXBuildFile; fileRef = 952364FBFD6FA09653ECA37E /* TokenizationServiceTests.swift */; };
		34CDCA7B403C001E4C55D26D /* MerchantSessionAndSettingsViewController.swift in Sources */ = {isa = PBXBuildFile; fileRef = C18C9664115CFDEB59FED19A /* MerchantSessionAndSettingsViewController.swift */; };
		3BB02CA24B6B3EF458326B7D /* Networking.swift in Sources */ = {isa = PBXBuildFile; fileRef = D038BDB23C062D362AAA09BE /* Networking.swift */; };
		3D112A8DE292D097E651FCDB /* IPay88Tests.swift in Sources */ = {isa = PBXBuildFile; fileRef = 7A5E6F7A9C12C69CB66032E3 /* IPay88Tests.swift */; };
		3EE90DEB1DB7BE9270FB17BF /* URLSessionStackTests.swift in Sources */ = {isa = PBXBuildFile; fileRef = 1F4E35F809D3FAF4354D5B05 /* URLSessionStackTests.swift */; };
		3FD160A4D951EA772ADF4E25 /* DecodedClientToken.swift in Sources */ = {isa = PBXBuildFile; fileRef = 5F8DC3341BDBB9AEDBE8D6DD /* DecodedClientToken.swift */; };
		4BD7794627267B40E9E10686 /* PrimerCheckoutTheme.swift in Sources */ = {isa = PBXBuildFile; fileRef = B9813BD518AC7C3F442B5075 /* PrimerCheckoutTheme.swift */; };
		4F9F6D38EFCA656CB936C98F /* Pods_Debug_App_Tests.framework in Frameworks */ = {isa = PBXBuildFile; fileRef = 348BA24B92FB00C80AC511F7 /* Pods_Debug_App_Tests.framework */; };
		53E3182FFC4E5F05D866CFAE /* Networking.swift in Sources */ = {isa = PBXBuildFile; fileRef = E8DE1E4FB055B60582977315 /* Networking.swift */; };
		55B913E0B3159BBBE8C9D189 /* MerchantHeadlessCheckoutCardComponentsViewController.swift in Sources */ = {isa = PBXBuildFile; fileRef = BA6F4C147EC39B2735117041 /* MerchantHeadlessCheckoutCardComponentsViewController.swift */; };
		583EBAA90902121CEA479416 /* VaultService.swift in Sources */ = {isa = PBXBuildFile; fileRef = 5E8D7F3C53F8CCE4A03C975E /* VaultService.swift */; };
		592E00D98C8835CBCDAA26D9 /* MerchantDropInUIViewController.swift in Sources */ = {isa = PBXBuildFile; fileRef = 9874F439DA3EA5854A454687 /* MerchantDropInUIViewController.swift */; };
		5976CCA261F0811F5D7707DA /* TokenizationService.swift in Sources */ = {isa = PBXBuildFile; fileRef = 2E8F69253D85350BB7A1A761 /* TokenizationService.swift */; };
		5E24CD5B3084FE3E8A3E85EC /* CheckoutTheme.swift in Sources */ = {isa = PBXBuildFile; fileRef = 72845A3010F10A88F2EC7849 /* CheckoutTheme.swift */; };
		60F6C3AFA11A7EDB0687856A /* ViewController+PrimerUIHelpers.swift in Sources */ = {isa = PBXBuildFile; fileRef = D4139D8F153BB399DA67F2EE /* ViewController+PrimerUIHelpers.swift */; };
		60F7E716B34BE721651566DA /* Data+Extensions.swift in Sources */ = {isa = PBXBuildFile; fileRef = 1594BC5C96ECC3F46C811B2F /* Data+Extensions.swift */; };
		622A605DDEA98D981670B53F /* DropInUI_TokenizationViewModelTests.swift in Sources */ = {isa = PBXBuildFile; fileRef = 5DB3B88857B810440CDA881E /* DropInUI_TokenizationViewModelTests.swift */; };
		6B2212601374387CB004DA86 /* MaskTests.swift in Sources */ = {isa = PBXBuildFile; fileRef = BD26E8C6074BB89ACBD5B8B9 /* MaskTests.swift */; };
		70EAA3B33425CC9D16239BB0 /* ApplePayTests.swift in Sources */ = {isa = PBXBuildFile; fileRef = 31CFA93A373A7DB78DA77283 /* ApplePayTests.swift */; };
		72F8D6065334FCD5B726A52C /* MerchantHeadlessCheckoutRawPhoneNumberDataViewController.swift in Sources */ = {isa = PBXBuildFile; fileRef = 404E173A513B986A36F835F7 /* MerchantHeadlessCheckoutRawPhoneNumberDataViewController.swift */; };
		77A8EFBA78D6C6B95A400C74 /* WebViewUtilTests.swift in Sources */ = {isa = PBXBuildFile; fileRef = CA30891B2D5F9B6B97E56B99 /* WebViewUtilTests.swift */; };
		7F49B29FCC55CF3C5CB6C506 /* CardComponentManagerTests.swift in Sources */ = {isa = PBXBuildFile; fileRef = 994AE6760B506D02499AEC90 /* CardComponentManagerTests.swift */; };
		800B92A57CAAC6471D01A89D /* CardData.swift in Sources */ = {isa = PBXBuildFile; fileRef = D3D9154BF1E011FED6799CD5 /* CardData.swift */; };
		8064B65A8F83D5B004D081FD /* PaymentMethodConfigTests.swift in Sources */ = {isa = PBXBuildFile; fileRef = 752785ACCF65527C239391A8 /* PaymentMethodConfigTests.swift */; };
		85605C241F1CD45BA676D4A7 /* String+Extensions.swift in Sources */ = {isa = PBXBuildFile; fileRef = F9023841AFCE8E3205CB713A /* String+Extensions.swift */; };
		85EDC3F175D699BFF6BD48EF /* ViewController+Primer.swift in Sources */ = {isa = PBXBuildFile; fileRef = 39CCCB917D1881082ED75975 /* ViewController+Primer.swift */; };
		8B51ABC1C475342A047D5FA6 /* Networking+Models.swift in Sources */ = {isa = PBXBuildFile; fileRef = 77E08473D1DF8C47A6EB61B2 /* Networking+Models.swift */; };
		8B5CB0C992DBAB293D378FAD /* MockModule.swift in Sources */ = {isa = PBXBuildFile; fileRef = 7EA7D2BB0AC0A1877DB2E6CE /* MockModule.swift */; };
		91FAC91E687B6981268E677E /* DateTests.swift in Sources */ = {isa = PBXBuildFile; fileRef = BA0B2BEE5C389FD13E210847 /* DateTests.swift */; };
		9263BD762EC26F6AA986F0C9 /* MockAPIClient.swift in Sources */ = {isa = PBXBuildFile; fileRef = 17476BFBED51F389FCE82F16 /* MockAPIClient.swift */; };
		949864026D1CDE6F5C62C66E /* Main.storyboard in Resources */ = {isa = PBXBuildFile; fileRef = CE259612A00F85709107B872 /* Main.storyboard */; };
		961B5D18058EF4CFCD0185AE /* MockVaultCheckoutViewModel.swift in Sources */ = {isa = PBXBuildFile; fileRef = 7A3E75CD834937EF85DE1C14 /* MockVaultCheckoutViewModel.swift */; };
		97F0B302DF965C1AD1EC6F4D /* PaymentMethodConfigServiceTests.swift in Sources */ = {isa = PBXBuildFile; fileRef = 743F107C464526926A34A433 /* PaymentMethodConfigServiceTests.swift */; };
		9AB1ABF4E46A37766CDBF197 /* ApayaTests.swift in Sources */ = {isa = PBXBuildFile; fileRef = 1F79B50111AC4161CFB1EFE8 /* ApayaTests.swift */; };
		A13392BC2AD459E90005A4D7 /* NolPayLinkCardComponentTest.swift in Sources */ = {isa = PBXBuildFile; fileRef = A13392BB2AD459E90005A4D7 /* NolPayLinkCardComponentTest.swift */; };
		A1585C752ACDAA700014F0B9 /* NolPayLinkedCardsComponentTests.swift in Sources */ = {isa = PBXBuildFile; fileRef = A1585C742ACDAA700014F0B9 /* NolPayLinkedCardsComponentTests.swift */; };
		A1A3D0F32AD5585A00F7D8C9 /* NolPayUnlinkCardComponentTest.swift in Sources */ = {isa = PBXBuildFile; fileRef = A1A3D0F22AD5585A00F7D8C9 /* NolPayUnlinkCardComponentTest.swift */; };
		A1A3D0F52AD56BE300F7D8C9 /* NolPayPaymentComponentTests.swift in Sources */ = {isa = PBXBuildFile; fileRef = A1A3D0F42AD56BE300F7D8C9 /* NolPayPaymentComponentTests.swift */; };
		A39750255D4C33527A3766A0 /* UserInterfaceModuleTests.swift in Sources */ = {isa = PBXBuildFile; fileRef = 1B8CB5A11A44AA9F3D7FE356 /* UserInterfaceModuleTests.swift */; };
		A61B9E61EDCE18D34438352E /* PayPalConfirmBillingAgreementTests.swift in Sources */ = {isa = PBXBuildFile; fileRef = 9D122A0B71B707C2110AB7F5 /* PayPalConfirmBillingAgreementTests.swift */; };
		AAE3B30B64B6822A20987FCA /* CreateClientToken.swift in Sources */ = {isa = PBXBuildFile; fileRef = 229849A3DBE0858EE90673B9 /* CreateClientToken.swift */; };
		AD9CF1073EE0676E6640481A /* MerchantHeadlessCheckoutRawDataViewController.swift in Sources */ = {isa = PBXBuildFile; fileRef = B866FF13033A5CB8B4C3388E /* MerchantHeadlessCheckoutRawDataViewController.swift */; };
		AFCA91A7F80DAC8228029F44 /* Pods_Debug_App.framework in Frameworks */ = {isa = PBXBuildFile; fileRef = DD2EC8A195C6BB1D85F1D805 /* Pods_Debug_App.framework */; };
		C0115AC7BC96FDF49EF8E530 /* PaymentMethodCell.swift in Sources */ = {isa = PBXBuildFile; fileRef = 4E79C93EA805E87E1137A513 /* PaymentMethodCell.swift */; };
		C29B625B5698094691227852 /* TokenizationResponseTests.swift in Sources */ = {isa = PBXBuildFile; fileRef = D0A003705AFF7F922BCFE75F /* TokenizationResponseTests.swift */; };
		C5B3635FC90C149C4961BD9A /* Apaya.swift in Sources */ = {isa = PBXBuildFile; fileRef = 95E4B74F7EEA3D2D19E08FDA /* Apaya.swift */; };
		C6D7F7ECFD35B3DC3AFD6CB2 /* PayPalService.swift in Sources */ = {isa = PBXBuildFile; fileRef = 25FD540BEA16ABBDFE7DE182 /* PayPalService.swift */; };
		C75A11E6AEEFC2B7A29BBC04 /* TestScenario.swift in Sources */ = {isa = PBXBuildFile; fileRef = A6AEF11B151368BF993C3EA9 /* TestScenario.swift */; };
		C8A64A69AD55D9BF82F0D876 /* StringTests.swift in Sources */ = {isa = PBXBuildFile; fileRef = 872A0647D4136E27365FB7F8 /* StringTests.swift */; };
		CE5E673A96BB5B96AE5EFC56 /* Range+Extensions.swift in Sources */ = {isa = PBXBuildFile; fileRef = 9128566126AA7F571FFECA3A /* Range+Extensions.swift */; };
		D649870C2D022B4063BDC0B4 /* PrimerRawRetailerDataTests.swift in Sources */ = {isa = PBXBuildFile; fileRef = B266F9E1651BD20E45DCCF68 /* PrimerRawRetailerDataTests.swift */; };
		D886D8E47D883304B505CE11 /* AppDelegate.swift in Sources */ = {isa = PBXBuildFile; fileRef = DAC5687FF32E8661F1A00CE5 /* AppDelegate.swift */; };
		DB1A2989DDE0928C62B15303 /* PayPalServiceTests.swift in Sources */ = {isa = PBXBuildFile; fileRef = 5D7EC742DEB5BE12252E3E5B /* PayPalServiceTests.swift */; };
		DC98712939835FB79A20BD63 /* IntExtensionTests.swift in Sources */ = {isa = PBXBuildFile; fileRef = 9314E0A4E884A8228611A030 /* IntExtensionTests.swift */; };
		DE53DA2D0AD108306C92E198 /* UIViewController+API.swift in Sources */ = {isa = PBXBuildFile; fileRef = B1FD8065D40A2D691F643F3B /* UIViewController+API.swift */; };
		E4DF956CABAE0633980D5B89 /* AnalyticsTests+Constants.swift in Sources */ = {isa = PBXBuildFile; fileRef = E90441E821B5FE76643B62A6 /* AnalyticsTests+Constants.swift */; };
		E52B5646C4E1E712FEDE06CB /* AnalyticsTests.swift in Sources */ = {isa = PBXBuildFile; fileRef = AF07D2421252EA2AE5C2FC4F /* AnalyticsTests.swift */; };
		E6F85ECD80B64754E7A6D35E /* RawDataManagerTests.swift in Sources */ = {isa = PBXBuildFile; fileRef = 8C7C082270CF1C6B7810F9B3 /* RawDataManagerTests.swift */; };
		EA7FAA4F8476BD3711D628CB /* Images.xcassets in Resources */ = {isa = PBXBuildFile; fileRef = B18D7E7738BF86467B0F1465 /* Images.xcassets */; };
		F02F496FD20B5291C044F62C /* MerchantResultViewController.swift in Sources */ = {isa = PBXBuildFile; fileRef = 00E3C8FE62D22147335F2455 /* MerchantResultViewController.swift */; };
		F03699592AC2E63700E4179D /* (null) in Sources */ = {isa = PBXBuildFile; };
		F0C2147F6FA26527BE55549A /* LaunchScreen.xib in Resources */ = {isa = PBXBuildFile; fileRef = FC701AFD94F96F0F1D108D1A /* LaunchScreen.xib */; };
		F1A71C2E0D900FEB9AF1351C /* ThreeDSProtocolVersionTests.swift in Sources */ = {isa = PBXBuildFile; fileRef = 021A00DEB01A46C876592575 /* ThreeDSProtocolVersionTests.swift */; };
		F3B88F24999785898FE54C53 /* MerchantHeadlesVaultManagerViewController.swift in Sources */ = {isa = PBXBuildFile; fileRef = 5698F95A8EC4DF45AFFDA783 /* MerchantHeadlesVaultManagerViewController.swift */; };
		F99DAF50E86E6F8CCD127E5B /* ThemeTests.swift in Sources */ = {isa = PBXBuildFile; fileRef = AD381E7E16D01D8D743232F7 /* ThemeTests.swift */; };
		FD5ADBCFA70DB606339F3AF2 /* TransactionResponse.swift in Sources */ = {isa = PBXBuildFile; fileRef = 70D3D6CF0F006A06B7CEC71B /* TransactionResponse.swift */; };
/* End PBXBuildFile section */

/* Begin PBXContainerItemProxy section */
		FED76127253C549C91488087 /* PBXContainerItemProxy */ = {
			isa = PBXContainerItemProxy;
			containerPortal = 25AB41367F759CCDA1881AD2 /* Project object */;
			proxyType = 1;
			remoteGlobalIDString = BEB14ABCDF34E3D24759EAAB;
			remoteInfo = "Debug App";
		};
/* End PBXContainerItemProxy section */

/* Begin PBXCopyFilesBuildPhase section */
		73B416AD9A0CB3B0EA16AF79 /* Embed Frameworks */ = {
			isa = PBXCopyFilesBuildPhase;
			buildActionMask = 2147483647;
			dstPath = "";
			dstSubfolderSpec = 10;
			files = (
			);
			name = "Embed Frameworks";
			runOnlyForDeploymentPostprocessing = 0;
		};
		D11E367C3560C383BC4CA0A7 /* Embed Frameworks */ = {
			isa = PBXCopyFilesBuildPhase;
			buildActionMask = 2147483647;
			dstPath = "";
			dstSubfolderSpec = 10;
			files = (
			);
			name = "Embed Frameworks";
			runOnlyForDeploymentPostprocessing = 0;
		};
/* End PBXCopyFilesBuildPhase section */

/* Begin PBXFileReference section */
		00E3C8FE62D22147335F2455 /* MerchantResultViewController.swift */ = {isa = PBXFileReference; lastKnownFileType = sourcecode.swift; path = MerchantResultViewController.swift; sourceTree = "<group>"; };
		01C09DEAB07F42004B26A278 /* pt-PT */ = {isa = PBXFileReference; lastKnownFileType = text.plist.strings; name = "pt-PT"; path = "pt-PT.lproj/LaunchScreen.strings"; sourceTree = "<group>"; };
		021A00DEB01A46C876592575 /* ThreeDSProtocolVersionTests.swift */ = {isa = PBXFileReference; lastKnownFileType = sourcecode.swift; path = ThreeDSProtocolVersionTests.swift; sourceTree = "<group>"; };
<<<<<<< HEAD
		04979F652AB1A6FA00469C99 /* ExampleLogger.swift */ = {isa = PBXFileReference; lastKnownFileType = sourcecode.swift; path = ExampleLogger.swift; sourceTree = "<group>"; };
=======
		041295A92AB9E25D00A4F243 /* MerchantHeadlessCheckoutNolPayViewController.swift */ = {isa = PBXFileReference; fileEncoding = 4; lastKnownFileType = sourcecode.swift; path = MerchantHeadlessCheckoutNolPayViewController.swift; sourceTree = "<group>"; };
		041295AB2AB9E2A900A4F243 /* PrimerHeadlessNolPayManagerTests.swift */ = {isa = PBXFileReference; fileEncoding = 4; lastKnownFileType = sourcecode.swift; path = PrimerHeadlessNolPayManagerTests.swift; sourceTree = "<group>"; };
>>>>>>> cc9f9040
		04DFAADB2AAA01E60030FECE /* Debug App Tests-Info.plist */ = {isa = PBXFileReference; fileEncoding = 4; lastKnownFileType = text.plist.xml; path = "Debug App Tests-Info.plist"; sourceTree = "<group>"; };
		0DA32ABCF07A4EBED014327B /* es */ = {isa = PBXFileReference; lastKnownFileType = text.plist.strings; name = es; path = es.lproj/LaunchScreen.strings; sourceTree = "<group>"; };
		0ED746F8924E70AD868BC0F4 /* MerchantNewLineItemViewController.swift */ = {isa = PBXFileReference; lastKnownFileType = sourcecode.swift; path = MerchantNewLineItemViewController.swift; sourceTree = "<group>"; };
		0FD08B8CE57A11D1E35A8684 /* de */ = {isa = PBXFileReference; lastKnownFileType = text.plist.strings; name = de; path = de.lproj/LaunchScreen.strings; sourceTree = "<group>"; };
		13FA89917603E4BA5BB66AFC /* da */ = {isa = PBXFileReference; lastKnownFileType = text.plist.strings; name = da; path = da.lproj/LaunchScreen.strings; sourceTree = "<group>"; };
		1594BC5C96ECC3F46C811B2F /* Data+Extensions.swift */ = {isa = PBXFileReference; lastKnownFileType = sourcecode.swift; path = "Data+Extensions.swift"; sourceTree = "<group>"; };
		17476BFBED51F389FCE82F16 /* MockAPIClient.swift */ = {isa = PBXFileReference; lastKnownFileType = sourcecode.swift; path = MockAPIClient.swift; sourceTree = "<group>"; };
		1B8CB5A11A44AA9F3D7FE356 /* UserInterfaceModuleTests.swift */ = {isa = PBXFileReference; lastKnownFileType = sourcecode.swift; path = UserInterfaceModuleTests.swift; sourceTree = "<group>"; };
		1D05E65C196E6715D7D8B0C6 /* sv */ = {isa = PBXFileReference; lastKnownFileType = text.plist.strings; name = sv; path = sv.lproj/Main.strings; sourceTree = "<group>"; };
		1F4E35F809D3FAF4354D5B05 /* URLSessionStackTests.swift */ = {isa = PBXFileReference; lastKnownFileType = sourcecode.swift; path = URLSessionStackTests.swift; sourceTree = "<group>"; };
		1F79B50111AC4161CFB1EFE8 /* ApayaTests.swift */ = {isa = PBXFileReference; lastKnownFileType = sourcecode.swift; path = ApayaTests.swift; sourceTree = "<group>"; };
		229849A3DBE0858EE90673B9 /* CreateClientToken.swift */ = {isa = PBXFileReference; lastKnownFileType = sourcecode.swift; path = CreateClientToken.swift; sourceTree = "<group>"; };
		25FD540BEA16ABBDFE7DE182 /* PayPalService.swift */ = {isa = PBXFileReference; lastKnownFileType = sourcecode.swift; path = PayPalService.swift; sourceTree = "<group>"; };
		2A328E38DA586FFE0ED2894B /* de */ = {isa = PBXFileReference; lastKnownFileType = text.plist.strings; name = de; path = de.lproj/Main.strings; sourceTree = "<group>"; };
		2E64F057A39A91CA01CCB57F /* tr */ = {isa = PBXFileReference; lastKnownFileType = text.plist.strings; name = tr; path = tr.lproj/Main.strings; sourceTree = "<group>"; };
		2E8F69253D85350BB7A1A761 /* TokenizationService.swift */ = {isa = PBXFileReference; lastKnownFileType = sourcecode.swift; path = TokenizationService.swift; sourceTree = "<group>"; };
		31CFA93A373A7DB78DA77283 /* ApplePayTests.swift */ = {isa = PBXFileReference; lastKnownFileType = sourcecode.swift; path = ApplePayTests.swift; sourceTree = "<group>"; };
		33E18D5B5190C64631309D1B /* ar */ = {isa = PBXFileReference; lastKnownFileType = text.plist.strings; name = ar; path = ar.lproj/LaunchScreen.strings; sourceTree = "<group>"; };
		348BA24B92FB00C80AC511F7 /* Pods_Debug_App_Tests.framework */ = {isa = PBXFileReference; explicitFileType = wrapper.framework; includeInIndex = 0; path = Pods_Debug_App_Tests.framework; sourceTree = BUILT_PRODUCTS_DIR; };
		38DD0A9535544D446514124A /* CreateResumePaymentService.swift */ = {isa = PBXFileReference; lastKnownFileType = sourcecode.swift; path = CreateResumePaymentService.swift; sourceTree = "<group>"; };
		39CCCB917D1881082ED75975 /* ViewController+Primer.swift */ = {isa = PBXFileReference; lastKnownFileType = sourcecode.swift; path = "ViewController+Primer.swift"; sourceTree = "<group>"; };
		404E173A513B986A36F835F7 /* MerchantHeadlessCheckoutRawPhoneNumberDataViewController.swift */ = {isa = PBXFileReference; lastKnownFileType = sourcecode.swift; path = MerchantHeadlessCheckoutRawPhoneNumberDataViewController.swift; sourceTree = "<group>"; };
		46462A21AE534FBDEAFD0362 /* Pods-Debug App.debug.xcconfig */ = {isa = PBXFileReference; includeInIndex = 1; lastKnownFileType = text.xcconfig; name = "Pods-Debug App.debug.xcconfig"; path = "Target Support Files/Pods-Debug App/Pods-Debug App.debug.xcconfig"; sourceTree = "<group>"; };
		483D2036DE3F89CA2C244C4F /* Debug App Tests.xctest */ = {isa = PBXFileReference; explicitFileType = wrapper.cfbundle; includeInIndex = 0; path = "Debug App Tests.xctest"; sourceTree = BUILT_PRODUCTS_DIR; };
		49DFB1ACD5014BF28ED283B3 /* PollingModuleTests.swift */ = {isa = PBXFileReference; lastKnownFileType = sourcecode.swift; path = PollingModuleTests.swift; sourceTree = "<group>"; };
		4A5E3ACDA26D44F66B55766B /* HUC_TokenizationViewModelTests.swift */ = {isa = PBXFileReference; lastKnownFileType = sourcecode.swift; path = HUC_TokenizationViewModelTests.swift; sourceTree = "<group>"; };
		4ACFB17A73AB7240BED98585 /* ExampleApp.entitlements */ = {isa = PBXFileReference; lastKnownFileType = text.plist.entitlements; path = ExampleApp.entitlements; sourceTree = "<group>"; };
		4C353D84EABA4990DAB4DD28 /* MerchantHeadlessCheckoutRawRetailDataViewController.swift */ = {isa = PBXFileReference; lastKnownFileType = sourcecode.swift; path = MerchantHeadlessCheckoutRawRetailDataViewController.swift; sourceTree = "<group>"; };
		4E79C93EA805E87E1137A513 /* PaymentMethodCell.swift */ = {isa = PBXFileReference; lastKnownFileType = sourcecode.swift; path = PaymentMethodCell.swift; sourceTree = "<group>"; };
		50ADF2146EF969A01C605A58 /* Pods-Debug App Tests.debug.xcconfig */ = {isa = PBXFileReference; includeInIndex = 1; lastKnownFileType = text.xcconfig; name = "Pods-Debug App Tests.debug.xcconfig"; path = "Target Support Files/Pods-Debug App Tests/Pods-Debug App Tests.debug.xcconfig"; sourceTree = "<group>"; };
		5197B864C8787498BBE0F7A1 /* Pods-Debug App Tests.release.xcconfig */ = {isa = PBXFileReference; includeInIndex = 1; lastKnownFileType = text.xcconfig; name = "Pods-Debug App Tests.release.xcconfig"; path = "Target Support Files/Pods-Debug App Tests/Pods-Debug App Tests.release.xcconfig"; sourceTree = "<group>"; };
		52F54EC3C1ACE19DF48BD6E2 /* tr */ = {isa = PBXFileReference; lastKnownFileType = text.plist.strings; name = tr; path = tr.lproj/LaunchScreen.strings; sourceTree = "<group>"; };
		5698F95A8EC4DF45AFFDA783 /* MerchantHeadlesVaultManagerViewController.swift */ = {isa = PBXFileReference; lastKnownFileType = sourcecode.swift; path = MerchantHeadlesVaultManagerViewController.swift; sourceTree = "<group>"; };
		5AA706A14BACFDB8E5715788 /* HeadlessVaultManagerTests.swift */ = {isa = PBXFileReference; lastKnownFileType = sourcecode.swift; path = HeadlessVaultManagerTests.swift; sourceTree = "<group>"; };
		5D7EC742DEB5BE12252E3E5B /* PayPalServiceTests.swift */ = {isa = PBXFileReference; lastKnownFileType = sourcecode.swift; path = PayPalServiceTests.swift; sourceTree = "<group>"; };
		5DB3B88857B810440CDA881E /* DropInUI_TokenizationViewModelTests.swift */ = {isa = PBXFileReference; lastKnownFileType = sourcecode.swift; path = DropInUI_TokenizationViewModelTests.swift; sourceTree = "<group>"; };
		5E8D7F3C53F8CCE4A03C975E /* VaultService.swift */ = {isa = PBXFileReference; lastKnownFileType = sourcecode.swift; path = VaultService.swift; sourceTree = "<group>"; };
		5F8DC3341BDBB9AEDBE8D6DD /* DecodedClientToken.swift */ = {isa = PBXFileReference; lastKnownFileType = sourcecode.swift; path = DecodedClientToken.swift; sourceTree = "<group>"; };
		6493EA8D95DDA066DE982B24 /* es */ = {isa = PBXFileReference; lastKnownFileType = text.plist.strings; name = es; path = es.lproj/Main.strings; sourceTree = "<group>"; };
		68E2722188A5A2948DB31144 /* Debug App.app */ = {isa = PBXFileReference; explicitFileType = wrapper.application; includeInIndex = 0; path = "Debug App.app"; sourceTree = BUILT_PRODUCTS_DIR; };
		6C690FB7E6E8C942C87B1A1B /* PrimerAPIConfigurationModuleTests.swift */ = {isa = PBXFileReference; lastKnownFileType = sourcecode.swift; path = PrimerAPIConfigurationModuleTests.swift; sourceTree = "<group>"; };
		6D2261DDEE5DC5D2ED518037 /* Base */ = {isa = PBXFileReference; lastKnownFileType = file.xib; name = Base; path = Base.lproj/LaunchScreen.xib; sourceTree = "<group>"; };
		6D665EEA8106E51925C3CF2B /* da */ = {isa = PBXFileReference; lastKnownFileType = text.plist.strings; name = da; path = da.lproj/Main.strings; sourceTree = "<group>"; };
		6F4C8EF34EA71C6948F17CBC /* Pods-Debug App.release.xcconfig */ = {isa = PBXFileReference; includeInIndex = 1; lastKnownFileType = text.xcconfig; name = "Pods-Debug App.release.xcconfig"; path = "Target Support Files/Pods-Debug App/Pods-Debug App.release.xcconfig"; sourceTree = "<group>"; };
		70D3D6CF0F006A06B7CEC71B /* TransactionResponse.swift */ = {isa = PBXFileReference; lastKnownFileType = sourcecode.swift; path = TransactionResponse.swift; sourceTree = "<group>"; };
		721B75053C8E82756FB8AD0D /* pl */ = {isa = PBXFileReference; lastKnownFileType = text.plist.strings; name = pl; path = pl.lproj/LaunchScreen.strings; sourceTree = "<group>"; };
		72845A3010F10A88F2EC7849 /* CheckoutTheme.swift */ = {isa = PBXFileReference; lastKnownFileType = sourcecode.swift; path = CheckoutTheme.swift; sourceTree = "<group>"; };
		72E691B9A6A8EBB9F6A6B266 /* MerchantHeadlessCheckoutAvailablePaymentMethodsViewController.swift */ = {isa = PBXFileReference; lastKnownFileType = sourcecode.swift; path = MerchantHeadlessCheckoutAvailablePaymentMethodsViewController.swift; sourceTree = "<group>"; };
		743E00065B4A8D6C95092A23 /* it */ = {isa = PBXFileReference; lastKnownFileType = text.plist.strings; name = it; path = it.lproj/LaunchScreen.strings; sourceTree = "<group>"; };
		743F107C464526926A34A433 /* PaymentMethodConfigServiceTests.swift */ = {isa = PBXFileReference; lastKnownFileType = sourcecode.swift; path = PaymentMethodConfigServiceTests.swift; sourceTree = "<group>"; };
		7480FE5F665CC66C092BC95A /* Base */ = {isa = PBXFileReference; lastKnownFileType = file.storyboard; name = Base; path = Base.lproj/Main.storyboard; sourceTree = "<group>"; };
		752785ACCF65527C239391A8 /* PaymentMethodConfigTests.swift */ = {isa = PBXFileReference; lastKnownFileType = sourcecode.swift; path = PaymentMethodConfigTests.swift; sourceTree = "<group>"; };
		77E08473D1DF8C47A6EB61B2 /* Networking+Models.swift */ = {isa = PBXFileReference; lastKnownFileType = sourcecode.swift; path = "Networking+Models.swift"; sourceTree = "<group>"; };
		7A3E75CD834937EF85DE1C14 /* MockVaultCheckoutViewModel.swift */ = {isa = PBXFileReference; lastKnownFileType = sourcecode.swift; path = MockVaultCheckoutViewModel.swift; sourceTree = "<group>"; };
		7A5E6F7A9C12C69CB66032E3 /* IPay88Tests.swift */ = {isa = PBXFileReference; lastKnownFileType = sourcecode.swift; path = IPay88Tests.swift; sourceTree = "<group>"; };
		7EA7D2BB0AC0A1877DB2E6CE /* MockModule.swift */ = {isa = PBXFileReference; lastKnownFileType = sourcecode.swift; path = MockModule.swift; sourceTree = "<group>"; };
		872A0647D4136E27365FB7F8 /* StringTests.swift */ = {isa = PBXFileReference; lastKnownFileType = sourcecode.swift; path = StringTests.swift; sourceTree = "<group>"; };
		8A23886804B13FA754E775D0 /* MockPaymentMethodTokenizationViewModel.swift */ = {isa = PBXFileReference; lastKnownFileType = sourcecode.swift; path = MockPaymentMethodTokenizationViewModel.swift; sourceTree = "<group>"; };
		8A3FDC6FE0EB5AB5828D4D80 /* el */ = {isa = PBXFileReference; lastKnownFileType = text.plist.strings; name = el; path = el.lproj/LaunchScreen.strings; sourceTree = "<group>"; };
		8C7C082270CF1C6B7810F9B3 /* RawDataManagerTests.swift */ = {isa = PBXFileReference; lastKnownFileType = sourcecode.swift; path = RawDataManagerTests.swift; sourceTree = "<group>"; };
		9128566126AA7F571FFECA3A /* Range+Extensions.swift */ = {isa = PBXFileReference; lastKnownFileType = sourcecode.swift; path = "Range+Extensions.swift"; sourceTree = "<group>"; };
		92BE0A1A904DCEA405A11CC1 /* pl */ = {isa = PBXFileReference; lastKnownFileType = text.plist.strings; name = pl; path = pl.lproj/Main.strings; sourceTree = "<group>"; };
		9314E0A4E884A8228611A030 /* IntExtensionTests.swift */ = {isa = PBXFileReference; lastKnownFileType = sourcecode.swift; path = IntExtensionTests.swift; sourceTree = "<group>"; };
		93F15C1E46C70C3D73B50F31 /* UIStackViewExtensions.swift */ = {isa = PBXFileReference; lastKnownFileType = sourcecode.swift; path = UIStackViewExtensions.swift; sourceTree = "<group>"; };
		942332BD921CBCAFBC77BD6D /* ar */ = {isa = PBXFileReference; lastKnownFileType = text.plist.strings; name = ar; path = ar.lproj/Main.strings; sourceTree = "<group>"; };
		952364FBFD6FA09653ECA37E /* TokenizationServiceTests.swift */ = {isa = PBXFileReference; lastKnownFileType = sourcecode.swift; path = TokenizationServiceTests.swift; sourceTree = "<group>"; };
		95E4B74F7EEA3D2D19E08FDA /* Apaya.swift */ = {isa = PBXFileReference; lastKnownFileType = sourcecode.swift; path = Apaya.swift; sourceTree = "<group>"; };
		98079137F3DE1FE6221DA7EC /* nb */ = {isa = PBXFileReference; lastKnownFileType = text.plist.strings; name = nb; path = nb.lproj/Main.strings; sourceTree = "<group>"; };
		9874F439DA3EA5854A454687 /* MerchantDropInUIViewController.swift */ = {isa = PBXFileReference; lastKnownFileType = sourcecode.swift; path = MerchantDropInUIViewController.swift; sourceTree = "<group>"; };
		994AE6760B506D02499AEC90 /* CardComponentManagerTests.swift */ = {isa = PBXFileReference; lastKnownFileType = sourcecode.swift; path = CardComponentManagerTests.swift; sourceTree = "<group>"; };
		9D122A0B71B707C2110AB7F5 /* PayPalConfirmBillingAgreementTests.swift */ = {isa = PBXFileReference; lastKnownFileType = sourcecode.swift; path = PayPalConfirmBillingAgreementTests.swift; sourceTree = "<group>"; };
		A13392BB2AD459E90005A4D7 /* NolPayLinkCardComponentTest.swift */ = {isa = PBXFileReference; lastKnownFileType = sourcecode.swift; path = NolPayLinkCardComponentTest.swift; sourceTree = "<group>"; };
		A1585C742ACDAA700014F0B9 /* NolPayLinkedCardsComponentTests.swift */ = {isa = PBXFileReference; lastKnownFileType = sourcecode.swift; path = NolPayLinkedCardsComponentTests.swift; sourceTree = "<group>"; };
		A1604A656AF654D7422A2A5E /* fr */ = {isa = PBXFileReference; lastKnownFileType = text.plist.strings; name = fr; path = fr.lproj/Main.strings; sourceTree = "<group>"; };
		A1A3D0F22AD5585A00F7D8C9 /* NolPayUnlinkCardComponentTest.swift */ = {isa = PBXFileReference; lastKnownFileType = sourcecode.swift; path = NolPayUnlinkCardComponentTest.swift; sourceTree = "<group>"; };
		A1A3D0F42AD56BE300F7D8C9 /* NolPayPaymentComponentTests.swift */ = {isa = PBXFileReference; lastKnownFileType = sourcecode.swift; path = NolPayPaymentComponentTests.swift; sourceTree = "<group>"; };
		A6AEF11B151368BF993C3EA9 /* TestScenario.swift */ = {isa = PBXFileReference; lastKnownFileType = sourcecode.swift; path = TestScenario.swift; sourceTree = "<group>"; };
		AD381E7E16D01D8D743232F7 /* ThemeTests.swift */ = {isa = PBXFileReference; lastKnownFileType = sourcecode.swift; path = ThemeTests.swift; sourceTree = "<group>"; };
		AF07D2421252EA2AE5C2FC4F /* AnalyticsTests.swift */ = {isa = PBXFileReference; lastKnownFileType = sourcecode.swift; path = AnalyticsTests.swift; sourceTree = "<group>"; };
		B18D7E7738BF86467B0F1465 /* Images.xcassets */ = {isa = PBXFileReference; lastKnownFileType = folder.assetcatalog; path = Images.xcassets; sourceTree = "<group>"; };
		B1FD8065D40A2D691F643F3B /* UIViewController+API.swift */ = {isa = PBXFileReference; lastKnownFileType = sourcecode.swift; path = "UIViewController+API.swift"; sourceTree = "<group>"; };
		B266F9E1651BD20E45DCCF68 /* PrimerRawRetailerDataTests.swift */ = {isa = PBXFileReference; lastKnownFileType = sourcecode.swift; path = PrimerRawRetailerDataTests.swift; sourceTree = "<group>"; };
		B866FF13033A5CB8B4C3388E /* MerchantHeadlessCheckoutRawDataViewController.swift */ = {isa = PBXFileReference; lastKnownFileType = sourcecode.swift; path = MerchantHeadlessCheckoutRawDataViewController.swift; sourceTree = "<group>"; };
		B9813BD518AC7C3F442B5075 /* PrimerCheckoutTheme.swift */ = {isa = PBXFileReference; lastKnownFileType = sourcecode.swift; path = PrimerCheckoutTheme.swift; sourceTree = "<group>"; };
		BA0B2BEE5C389FD13E210847 /* DateTests.swift */ = {isa = PBXFileReference; lastKnownFileType = sourcecode.swift; path = DateTests.swift; sourceTree = "<group>"; };
		BA6F4C147EC39B2735117041 /* MerchantHeadlessCheckoutCardComponentsViewController.swift */ = {isa = PBXFileReference; lastKnownFileType = sourcecode.swift; path = MerchantHeadlessCheckoutCardComponentsViewController.swift; sourceTree = "<group>"; };
		BD26E8C6074BB89ACBD5B8B9 /* MaskTests.swift */ = {isa = PBXFileReference; lastKnownFileType = sourcecode.swift; path = MaskTests.swift; sourceTree = "<group>"; };
		BF8639891B79E2FCCE10A510 /* ThreeDSErrorTests.swift */ = {isa = PBXFileReference; lastKnownFileType = sourcecode.swift; path = ThreeDSErrorTests.swift; sourceTree = "<group>"; };
		C18C9664115CFDEB59FED19A /* MerchantSessionAndSettingsViewController.swift */ = {isa = PBXFileReference; lastKnownFileType = sourcecode.swift; path = MerchantSessionAndSettingsViewController.swift; sourceTree = "<group>"; };
		C4DFE77F28AB538220A0F6EE /* ka */ = {isa = PBXFileReference; lastKnownFileType = text.plist.strings; name = ka; path = ka.lproj/Main.strings; sourceTree = "<group>"; };
		C7D8E1E91CA11EC6831ADEE4 /* EncodingDecodingContainerTests.swift */ = {isa = PBXFileReference; lastKnownFileType = sourcecode.swift; path = EncodingDecodingContainerTests.swift; sourceTree = "<group>"; };
		C7EB86C62BA46BF51C64ABC2 /* nb */ = {isa = PBXFileReference; lastKnownFileType = text.plist.strings; name = nb; path = nb.lproj/LaunchScreen.strings; sourceTree = "<group>"; };
		CA30891B2D5F9B6B97E56B99 /* WebViewUtilTests.swift */ = {isa = PBXFileReference; lastKnownFileType = sourcecode.swift; path = WebViewUtilTests.swift; sourceTree = "<group>"; };
		D038BDB23C062D362AAA09BE /* Networking.swift */ = {isa = PBXFileReference; lastKnownFileType = sourcecode.swift; path = Networking.swift; sourceTree = "<group>"; };
		D0A003705AFF7F922BCFE75F /* TokenizationResponseTests.swift */ = {isa = PBXFileReference; lastKnownFileType = sourcecode.swift; path = TokenizationResponseTests.swift; sourceTree = "<group>"; };
		D3D9154BF1E011FED6799CD5 /* CardData.swift */ = {isa = PBXFileReference; lastKnownFileType = sourcecode.swift; path = CardData.swift; sourceTree = "<group>"; };
		D4139D8F153BB399DA67F2EE /* ViewController+PrimerUIHelpers.swift */ = {isa = PBXFileReference; lastKnownFileType = sourcecode.swift; path = "ViewController+PrimerUIHelpers.swift"; sourceTree = "<group>"; };
		D5C1B1F65A9382606A25CE77 /* el */ = {isa = PBXFileReference; lastKnownFileType = text.plist.strings; name = el; path = el.lproj/Main.strings; sourceTree = "<group>"; };
		DAC5687FF32E8661F1A00CE5 /* AppDelegate.swift */ = {isa = PBXFileReference; lastKnownFileType = sourcecode.swift; path = AppDelegate.swift; sourceTree = "<group>"; };
		DBC8EA85D1CBC1EC4AB3EB8C /* fr */ = {isa = PBXFileReference; lastKnownFileType = text.plist.strings; name = fr; path = fr.lproj/LaunchScreen.strings; sourceTree = "<group>"; };
		DD2EC8A195C6BB1D85F1D805 /* Pods_Debug_App.framework */ = {isa = PBXFileReference; explicitFileType = wrapper.framework; includeInIndex = 0; path = Pods_Debug_App.framework; sourceTree = BUILT_PRODUCTS_DIR; };
		DECCDC4079DC6471CEDDEA84 /* sv */ = {isa = PBXFileReference; lastKnownFileType = text.plist.strings; name = sv; path = sv.lproj/LaunchScreen.strings; sourceTree = "<group>"; };
		E1C3EF0BA039C0A50EDE13A5 /* nl */ = {isa = PBXFileReference; lastKnownFileType = text.plist.strings; name = nl; path = nl.lproj/Main.strings; sourceTree = "<group>"; };
		E63F5C5C1FD2F3E6CB02EC5A /* HeadlessUniversalCheckoutTests.swift */ = {isa = PBXFileReference; lastKnownFileType = sourcecode.swift; path = HeadlessUniversalCheckoutTests.swift; sourceTree = "<group>"; };
		E7640DB186F9638C2F556F77 /* it */ = {isa = PBXFileReference; lastKnownFileType = text.plist.strings; name = it; path = it.lproj/Main.strings; sourceTree = "<group>"; };
		E8DE1E4FB055B60582977315 /* Networking.swift */ = {isa = PBXFileReference; lastKnownFileType = sourcecode.swift; path = Networking.swift; sourceTree = "<group>"; };
		E90441E821B5FE76643B62A6 /* AnalyticsTests+Constants.swift */ = {isa = PBXFileReference; lastKnownFileType = sourcecode.swift; path = "AnalyticsTests+Constants.swift"; sourceTree = "<group>"; };
		E9899972360BCA5992CEE5BC /* PrimerBancontactCardDataManagerTests.swift */ = {isa = PBXFileReference; lastKnownFileType = sourcecode.swift; path = PrimerBancontactCardDataManagerTests.swift; sourceTree = "<group>"; };
		EEB1E1B37192BF739461AFF1 /* PrimerRawCardDataManagerTests.swift */ = {isa = PBXFileReference; lastKnownFileType = sourcecode.swift; path = PrimerRawCardDataManagerTests.swift; sourceTree = "<group>"; };
		F4AC1EC0F98CB56DA4D075CA /* Mocks.swift */ = {isa = PBXFileReference; lastKnownFileType = sourcecode.swift; path = Mocks.swift; sourceTree = "<group>"; };
		F816A2444633C4336A7CB071 /* en */ = {isa = PBXFileReference; lastKnownFileType = text.plist.strings; name = en; path = en.lproj/Main.strings; sourceTree = "<group>"; };
		F9023841AFCE8E3205CB713A /* String+Extensions.swift */ = {isa = PBXFileReference; lastKnownFileType = sourcecode.swift; path = "String+Extensions.swift"; sourceTree = "<group>"; };
		FB1F71737862EF5D0F4FE5AB /* Info.plist */ = {isa = PBXFileReference; lastKnownFileType = text.plist; path = Info.plist; sourceTree = "<group>"; };
		FC8A21D574BAEF7E0ED9E9CD /* pt-PT */ = {isa = PBXFileReference; lastKnownFileType = text.plist.strings; name = "pt-PT"; path = "pt-PT.lproj/Main.strings"; sourceTree = "<group>"; };
		FEEF675F553A6AD99750CB0F /* nl */ = {isa = PBXFileReference; lastKnownFileType = text.plist.strings; name = nl; path = nl.lproj/LaunchScreen.strings; sourceTree = "<group>"; };
		FF4B1BBF378E48EBDBDCEE2A /* ka */ = {isa = PBXFileReference; lastKnownFileType = text.plist.strings; name = ka; path = ka.lproj/LaunchScreen.strings; sourceTree = "<group>"; };
/* End PBXFileReference section */

/* Begin PBXFrameworksBuildPhase section */
		70DF25A36D08F36CBD603C15 /* Frameworks */ = {
			isa = PBXFrameworksBuildPhase;
			buildActionMask = 2147483647;
			files = (
				4F9F6D38EFCA656CB936C98F /* Pods_Debug_App_Tests.framework in Frameworks */,
			);
			runOnlyForDeploymentPostprocessing = 0;
		};
		CB612F7DF16CD3190025327F /* Frameworks */ = {
			isa = PBXFrameworksBuildPhase;
			buildActionMask = 2147483647;
			files = (
				AFCA91A7F80DAC8228029F44 /* Pods_Debug_App.framework in Frameworks */,
			);
			runOnlyForDeploymentPostprocessing = 0;
		};
/* End PBXFrameworksBuildPhase section */

/* Begin PBXGroup section */
<<<<<<< HEAD
		04979F642AB1A6E600469C99 /* Utility */ = {
			isa = PBXGroup;
			children = (
				04979F652AB1A6FA00469C99 /* ExampleLogger.swift */,
			);
			path = Utility;
=======
		0283A80BA4B23F3E11168A46 /* Frameworks */ = {
			isa = PBXGroup;
			children = (
				DD2EC8A195C6BB1D85F1D805 /* Pods_Debug_App.framework */,
				348BA24B92FB00C80AC511F7 /* Pods_Debug_App_Tests.framework */,
			);
			name = Frameworks;
>>>>>>> cc9f9040
			sourceTree = "<group>";
		};
		094077DEFDC2739B10CF4183 /* Resources */ = {
			isa = PBXGroup;
			children = (
				2A9F290E21D650154DEB2F19 /* Localized Views */,
				B18D7E7738BF86467B0F1465 /* Images.xcassets */,
			);
			path = Resources;
			sourceTree = "<group>";
		};
		0E5CB4D963647832FF985B29 /* View Controllers */ = {
			isa = PBXGroup;
			children = (
				EF5FBE3673FBCB40F55F4DC0 /* New UI */,
				9874F439DA3EA5854A454687 /* MerchantDropInUIViewController.swift */,
				72E691B9A6A8EBB9F6A6B266 /* MerchantHeadlessCheckoutAvailablePaymentMethodsViewController.swift */,
				BA6F4C147EC39B2735117041 /* MerchantHeadlessCheckoutCardComponentsViewController.swift */,
				B866FF13033A5CB8B4C3388E /* MerchantHeadlessCheckoutRawDataViewController.swift */,
				404E173A513B986A36F835F7 /* MerchantHeadlessCheckoutRawPhoneNumberDataViewController.swift */,
				4C353D84EABA4990DAB4DD28 /* MerchantHeadlessCheckoutRawRetailDataViewController.swift */,
				5698F95A8EC4DF45AFFDA783 /* MerchantHeadlesVaultManagerViewController.swift */,
				00E3C8FE62D22147335F2455 /* MerchantResultViewController.swift */,
				C18C9664115CFDEB59FED19A /* MerchantSessionAndSettingsViewController.swift */,
			);
			path = "View Controllers";
			sourceTree = "<group>";
		};
		1C9799A622D0CCDBBF94925B = {
			isa = PBXGroup;
			children = (
				FBDF3F8B5F93A0EC28048640 /* Project */,
				DF30711EB149C64C364BB79A /* Products */,
				61E8D69DF93462D748F446DF /* Pods */,
				0283A80BA4B23F3E11168A46 /* Frameworks */,
			);
			sourceTree = "<group>";
		};
		2A9F290E21D650154DEB2F19 /* Localized Views */ = {
			isa = PBXGroup;
			children = (
				FC701AFD94F96F0F1D108D1A /* LaunchScreen.xib */,
				CE259612A00F85709107B872 /* Main.storyboard */,
			);
			path = "Localized Views";
			sourceTree = "<group>";
		};
		2F23D3C9CC9CBC1B95329B1C /* Network */ = {
			isa = PBXGroup;
			children = (
				1F4E35F809D3FAF4354D5B05 /* URLSessionStackTests.swift */,
			);
			path = Network;
			sourceTree = "<group>";
		};
		553A7EDE72B8249F55A0E6B9 /* Extension */ = {
			isa = PBXGroup;
			children = (
				1594BC5C96ECC3F46C811B2F /* Data+Extensions.swift */,
				9128566126AA7F571FFECA3A /* Range+Extensions.swift */,
				F9023841AFCE8E3205CB713A /* String+Extensions.swift */,
				93F15C1E46C70C3D73B50F31 /* UIStackViewExtensions.swift */,
				B1FD8065D40A2D691F643F3B /* UIViewController+API.swift */,
				39CCCB917D1881082ED75975 /* ViewController+Primer.swift */,
				D4139D8F153BB399DA67F2EE /* ViewController+PrimerUIHelpers.swift */,
			);
			path = Extension;
			sourceTree = "<group>";
		};
		5836043C1C4E5A1CF7B81CDD /* Services */ = {
			isa = PBXGroup;
			children = (
				994AE6760B506D02499AEC90 /* CardComponentManagerTests.swift */,
				743F107C464526926A34A433 /* PaymentMethodConfigServiceTests.swift */,
				5D7EC742DEB5BE12252E3E5B /* PayPalServiceTests.swift */,
				952364FBFD6FA09653ECA37E /* TokenizationServiceTests.swift */,
			);
			path = Services;
			sourceTree = "<group>";
		};
		5CC7BF9D8A0A9D8490C48151 /* Primer */ = {
			isa = PBXGroup;
			children = (
				A15985C22ACDA82F00A64C3C /* NolPay */,
				E9899972360BCA5992CEE5BC /* PrimerBancontactCardDataManagerTests.swift */,
				EEB1E1B37192BF739461AFF1 /* PrimerRawCardDataManagerTests.swift */,
				B266F9E1651BD20E45DCCF68 /* PrimerRawRetailerDataTests.swift */,
			);
			path = Primer;
			sourceTree = "<group>";
		};
		5E99BB590FD6521F2D5403BB /* Sources */ = {
			isa = PBXGroup;
			children = (
				553A7EDE72B8249F55A0E6B9 /* Extension */,
				D9AC6F54A87D432982864A63 /* Model */,
				64FB843527A1671D550B536F /* Network */,
				04979F642AB1A6E600469C99 /* Utility */,
				F214F09DF97D2A83FC7D0BE0 /* View */,
				0E5CB4D963647832FF985B29 /* View Controllers */,
				A9ACBE5F8E70CF200C80001F /* View Model */,
				DAC5687FF32E8661F1A00CE5 /* AppDelegate.swift */,
			);
			path = Sources;
			sourceTree = "<group>";
		};
		61C1263B3C114C5B0A1E5AB4 /* Services */ = {
			isa = PBXGroup;
			children = (
				38DD0A9535544D446514124A /* CreateResumePaymentService.swift */,
				25FD540BEA16ABBDFE7DE182 /* PayPalService.swift */,
				2E8F69253D85350BB7A1A761 /* TokenizationService.swift */,
				5E8D7F3C53F8CCE4A03C975E /* VaultService.swift */,
			);
			path = Services;
			sourceTree = "<group>";
		};
		61E8D69DF93462D748F446DF /* Pods */ = {
			isa = PBXGroup;
			children = (
				46462A21AE534FBDEAFD0362 /* Pods-Debug App.debug.xcconfig */,
				6F4C8EF34EA71C6948F17CBC /* Pods-Debug App.release.xcconfig */,
				50ADF2146EF969A01C605A58 /* Pods-Debug App Tests.debug.xcconfig */,
				5197B864C8787498BBE0F7A1 /* Pods-Debug App Tests.release.xcconfig */,
			);
			path = Pods;
			sourceTree = "<group>";
		};
		626776D8EFEF24D5C5A36307 /* Extensions */ = {
			isa = PBXGroup;
			children = (
				C7D8E1E91CA11EC6831ADEE4 /* EncodingDecodingContainerTests.swift */,
			);
			path = Extensions;
			sourceTree = "<group>";
		};
		64FB843527A1671D550B536F /* Network */ = {
			isa = PBXGroup;
			children = (
				E8DE1E4FB055B60582977315 /* Networking.swift */,
				77E08473D1DF8C47A6EB61B2 /* Networking+Models.swift */,
			);
			path = Network;
			sourceTree = "<group>";
		};
		9EE81958BB2BB34183F6C0AB /* Modules */ = {
			isa = PBXGroup;
			children = (
				5DB3B88857B810440CDA881E /* DropInUI_TokenizationViewModelTests.swift */,
				4A5E3ACDA26D44F66B55766B /* HUC_TokenizationViewModelTests.swift */,
				49DFB1ACD5014BF28ED283B3 /* PollingModuleTests.swift */,
				6C690FB7E6E8C942C87B1A1B /* PrimerAPIConfigurationModuleTests.swift */,
				1B8CB5A11A44AA9F3D7FE356 /* UserInterfaceModuleTests.swift */,
			);
			path = Modules;
			sourceTree = "<group>";
		};
		A15985C22ACDA82F00A64C3C /* NolPay */ = {
			isa = PBXGroup;
			children = (
				041295AB2AB9E2A900A4F243 /* PrimerHeadlessNolPayManagerTests.swift */,
				A1585C742ACDAA700014F0B9 /* NolPayLinkedCardsComponentTests.swift */,
				A13392BB2AD459E90005A4D7 /* NolPayLinkCardComponentTest.swift */,
				A1A3D0F22AD5585A00F7D8C9 /* NolPayUnlinkCardComponentTest.swift */,
				A1A3D0F42AD56BE300F7D8C9 /* NolPayPaymentComponentTests.swift */,
			);
			path = NolPay;
			sourceTree = "<group>";
		};
		A95565BDB7031F41ECD023D7 /* Helpers */ = {
			isa = PBXGroup;
			children = (
				D3D9154BF1E011FED6799CD5 /* CardData.swift */,
				D038BDB23C062D362AAA09BE /* Networking.swift */,
			);
			path = Helpers;
			sourceTree = "<group>";
		};
		A9ACBE5F8E70CF200C80001F /* View Model */ = {
			isa = PBXGroup;
			children = (
				95E4B74F7EEA3D2D19E08FDA /* Apaya.swift */,
			);
			path = "View Model";
			sourceTree = "<group>";
		};
		ACC4CBBD9744630CB46A5EE4 /* v2 */ = {
			isa = PBXGroup;
			children = (
				E63F5C5C1FD2F3E6CB02EC5A /* HeadlessUniversalCheckoutTests.swift */,
				5AA706A14BACFDB8E5715788 /* HeadlessVaultManagerTests.swift */,
				17476BFBED51F389FCE82F16 /* MockAPIClient.swift */,
				7EA7D2BB0AC0A1877DB2E6CE /* MockModule.swift */,
				8C7C082270CF1C6B7810F9B3 /* RawDataManagerTests.swift */,
			);
			path = v2;
			sourceTree = "<group>";
		};
		C8A971C6C0021F0115DF44CC /* Utils */ = {
			isa = PBXGroup;
			children = (
				BA0B2BEE5C389FD13E210847 /* DateTests.swift */,
				9314E0A4E884A8228611A030 /* IntExtensionTests.swift */,
				BD26E8C6074BB89ACBD5B8B9 /* MaskTests.swift */,
				872A0647D4136E27365FB7F8 /* StringTests.swift */,
				CA30891B2D5F9B6B97E56B99 /* WebViewUtilTests.swift */,
			);
			path = Utils;
			sourceTree = "<group>";
		};
		D83EED4C1249B62B908781B0 /* Data Models */ = {
			isa = PBXGroup;
			children = (
				1F79B50111AC4161CFB1EFE8 /* ApayaTests.swift */,
				31CFA93A373A7DB78DA77283 /* ApplePayTests.swift */,
				5F8DC3341BDBB9AEDBE8D6DD /* DecodedClientToken.swift */,
				7A5E6F7A9C12C69CB66032E3 /* IPay88Tests.swift */,
				752785ACCF65527C239391A8 /* PaymentMethodConfigTests.swift */,
				9D122A0B71B707C2110AB7F5 /* PayPalConfirmBillingAgreementTests.swift */,
				B9813BD518AC7C3F442B5075 /* PrimerCheckoutTheme.swift */,
				AD381E7E16D01D8D743232F7 /* ThemeTests.swift */,
				BF8639891B79E2FCCE10A510 /* ThreeDSErrorTests.swift */,
				021A00DEB01A46C876592575 /* ThreeDSProtocolVersionTests.swift */,
				D0A003705AFF7F922BCFE75F /* TokenizationResponseTests.swift */,
			);
			path = "Data Models";
			sourceTree = "<group>";
		};
		D99811C39E1808A948623732 /* Unit Tests */ = {
			isa = PBXGroup;
			children = (
				E1A2F78003351E14426E0B36 /* Analytics */,
				D83EED4C1249B62B908781B0 /* Data Models */,
				626776D8EFEF24D5C5A36307 /* Extensions */,
				A95565BDB7031F41ECD023D7 /* Helpers */,
				E4C8DBB82E4149A7C4D26467 /* Mocks */,
				9EE81958BB2BB34183F6C0AB /* Modules */,
				2F23D3C9CC9CBC1B95329B1C /* Network */,
				5CC7BF9D8A0A9D8490C48151 /* Primer */,
				5836043C1C4E5A1CF7B81CDD /* Services */,
				C8A971C6C0021F0115DF44CC /* Utils */,
				ACC4CBBD9744630CB46A5EE4 /* v2 */,
				F4AC1EC0F98CB56DA4D075CA /* Mocks.swift */,
			);
			path = "Unit Tests";
			sourceTree = "<group>";
		};
		D9AC6F54A87D432982864A63 /* Model */ = {
			isa = PBXGroup;
			children = (
				72845A3010F10A88F2EC7849 /* CheckoutTheme.swift */,
				229849A3DBE0858EE90673B9 /* CreateClientToken.swift */,
				A6AEF11B151368BF993C3EA9 /* TestScenario.swift */,
				70D3D6CF0F006A06B7CEC71B /* TransactionResponse.swift */,
			);
			path = Model;
			sourceTree = "<group>";
		};
		D9FD37D45BD73B08D04AC94C /* Tests */ = {
			isa = PBXGroup;
			children = (
				04DFAADB2AAA01E60030FECE /* Debug App Tests-Info.plist */,
				D99811C39E1808A948623732 /* Unit Tests */,
			);
			path = Tests;
			sourceTree = "<group>";
		};
		DAAB90DB09F0793B3580DE69 /* ViewModels */ = {
			isa = PBXGroup;
			children = (
				7A3E75CD834937EF85DE1C14 /* MockVaultCheckoutViewModel.swift */,
			);
			path = ViewModels;
			sourceTree = "<group>";
		};
		DF30711EB149C64C364BB79A /* Products */ = {
			isa = PBXGroup;
			children = (
				483D2036DE3F89CA2C244C4F /* Debug App Tests.xctest */,
				68E2722188A5A2948DB31144 /* Debug App.app */,
			);
			name = Products;
			sourceTree = "<group>";
		};
		E1A2F78003351E14426E0B36 /* Analytics */ = {
			isa = PBXGroup;
			children = (
				AF07D2421252EA2AE5C2FC4F /* AnalyticsTests.swift */,
				E90441E821B5FE76643B62A6 /* AnalyticsTests+Constants.swift */,
			);
			path = Analytics;
			sourceTree = "<group>";
		};
		E4C8DBB82E4149A7C4D26467 /* Mocks */ = {
			isa = PBXGroup;
			children = (
				61C1263B3C114C5B0A1E5AB4 /* Services */,
				DAAB90DB09F0793B3580DE69 /* ViewModels */,
				8A23886804B13FA754E775D0 /* MockPaymentMethodTokenizationViewModel.swift */,
			);
			path = Mocks;
			sourceTree = "<group>";
		};
		EF5FBE3673FBCB40F55F4DC0 /* New UI */ = {
			isa = PBXGroup;
			children = (
				041295A92AB9E25D00A4F243 /* MerchantHeadlessCheckoutNolPayViewController.swift */,
				0ED746F8924E70AD868BC0F4 /* MerchantNewLineItemViewController.swift */,
			);
			path = "New UI";
			sourceTree = "<group>";
		};
		F214F09DF97D2A83FC7D0BE0 /* View */ = {
			isa = PBXGroup;
			children = (
				4E79C93EA805E87E1137A513 /* PaymentMethodCell.swift */,
			);
			path = View;
			sourceTree = "<group>";
		};
		FBDF3F8B5F93A0EC28048640 /* Project */ = {
			isa = PBXGroup;
			children = (
				094077DEFDC2739B10CF4183 /* Resources */,
				5E99BB590FD6521F2D5403BB /* Sources */,
				D9FD37D45BD73B08D04AC94C /* Tests */,
				4ACFB17A73AB7240BED98585 /* ExampleApp.entitlements */,
				FB1F71737862EF5D0F4FE5AB /* Info.plist */,
			);
			name = Project;
			sourceTree = "<group>";
		};
/* End PBXGroup section */

/* Begin PBXNativeTarget section */
		301F25EE1514F3AF2E4A7FBD /* Debug App Tests */ = {
			isa = PBXNativeTarget;
			buildConfigurationList = 4700FFD06E10F0EE123A7B8B /* Build configuration list for PBXNativeTarget "Debug App Tests" */;
			buildPhases = (
				4B7C16A2C93313265C6FF289 /* [CP] Check Pods Manifest.lock */,
				1E0FCAD905F5F8F13B6A164B /* Sources */,
				9CED4C4EFACB340F3C55B1F0 /* Resources */,
				D11E367C3560C383BC4CA0A7 /* Embed Frameworks */,
				70DF25A36D08F36CBD603C15 /* Frameworks */,
			);
			buildRules = (
			);
			dependencies = (
				0F2453263528C0A3659CD00A /* PBXTargetDependency */,
			);
			name = "Debug App Tests";
			productName = "Debug App Tests";
			productReference = 483D2036DE3F89CA2C244C4F /* Debug App Tests.xctest */;
			productType = "com.apple.product-type.bundle.unit-test";
		};
		BEB14ABCDF34E3D24759EAAB /* Debug App */ = {
			isa = PBXNativeTarget;
			buildConfigurationList = CA98A6B11506835A81F6391A /* Build configuration list for PBXNativeTarget "Debug App" */;
			buildPhases = (
				A787C35FC61395E3E2B8DDAC /* [CP] Check Pods Manifest.lock */,
				66BB6A7BADD3A9CDD6412CE2 /* Sources */,
				10FBAAC827CE0E3983CD7597 /* Resources */,
				73B416AD9A0CB3B0EA16AF79 /* Embed Frameworks */,
				CB612F7DF16CD3190025327F /* Frameworks */,
				D158702D902B8C93D2526CAF /* [CP] Embed Pods Frameworks */,
			);
			buildRules = (
			);
			dependencies = (
			);
			name = "Debug App";
			productName = "Debug App";
			productReference = 68E2722188A5A2948DB31144 /* Debug App.app */;
			productType = "com.apple.product-type.application";
		};
/* End PBXNativeTarget section */

/* Begin PBXProject section */
		25AB41367F759CCDA1881AD2 /* Project object */ = {
			isa = PBXProject;
			attributes = {
				BuildIndependentTargetsInParallel = YES;
				ORGANIZATIONNAME = "Primer API Ltd";
				TargetAttributes = {
					301F25EE1514F3AF2E4A7FBD = {
						TestTargetID = BEB14ABCDF34E3D24759EAAB;
					};
				};
			};
			buildConfigurationList = 10479B54C02C96DE0B327687 /* Build configuration list for PBXProject "Primer.io Debug App" */;
			compatibilityVersion = "Xcode 13.0";
			developmentRegion = en;
			hasScannedForEncodings = 0;
			knownRegions = (
				Base,
				ar,
				da,
				de,
				el,
				en,
				es,
				fr,
				it,
				ka,
				nb,
				nl,
				pl,
				"pt-PT",
				sv,
				tr,
			);
			mainGroup = 1C9799A622D0CCDBBF94925B;
			productRefGroup = DF30711EB149C64C364BB79A /* Products */;
			projectDirPath = "";
			projectRoot = "";
			targets = (
				BEB14ABCDF34E3D24759EAAB /* Debug App */,
				301F25EE1514F3AF2E4A7FBD /* Debug App Tests */,
			);
		};
/* End PBXProject section */

/* Begin PBXResourcesBuildPhase section */
		10FBAAC827CE0E3983CD7597 /* Resources */ = {
			isa = PBXResourcesBuildPhase;
			buildActionMask = 2147483647;
			files = (
				04DFAADC2AAA01E60030FECE /* Debug App Tests-Info.plist in Resources */,
				EA7FAA4F8476BD3711D628CB /* Images.xcassets in Resources */,
				F0C2147F6FA26527BE55549A /* LaunchScreen.xib in Resources */,
				949864026D1CDE6F5C62C66E /* Main.storyboard in Resources */,
			);
			runOnlyForDeploymentPostprocessing = 0;
		};
		9CED4C4EFACB340F3C55B1F0 /* Resources */ = {
			isa = PBXResourcesBuildPhase;
			buildActionMask = 2147483647;
			files = (
			);
			runOnlyForDeploymentPostprocessing = 0;
		};
/* End PBXResourcesBuildPhase section */

/* Begin PBXShellScriptBuildPhase section */
		4B7C16A2C93313265C6FF289 /* [CP] Check Pods Manifest.lock */ = {
			isa = PBXShellScriptBuildPhase;
			buildActionMask = 2147483647;
			files = (
			);
			inputFileListPaths = (
			);
			inputPaths = (
				"${PODS_PODFILE_DIR_PATH}/Podfile.lock",
				"${PODS_ROOT}/Manifest.lock",
			);
			name = "[CP] Check Pods Manifest.lock";
			outputFileListPaths = (
			);
			outputPaths = (
				"$(DERIVED_FILE_DIR)/Pods-Debug App Tests-checkManifestLockResult.txt",
			);
			runOnlyForDeploymentPostprocessing = 0;
			shellPath = /bin/sh;
			shellScript = "diff \"${PODS_PODFILE_DIR_PATH}/Podfile.lock\" \"${PODS_ROOT}/Manifest.lock\" > /dev/null\nif [ $? != 0 ] ; then\n    # print error to STDERR\n    echo \"error: The sandbox is not in sync with the Podfile.lock. Run 'pod install' or update your CocoaPods installation.\" >&2\n    exit 1\nfi\n# This output is used by Xcode 'outputs' to avoid re-running this script phase.\necho \"SUCCESS\" > \"${SCRIPT_OUTPUT_FILE_0}\"\n";
			showEnvVarsInLog = 0;
		};
		A787C35FC61395E3E2B8DDAC /* [CP] Check Pods Manifest.lock */ = {
			isa = PBXShellScriptBuildPhase;
			buildActionMask = 2147483647;
			files = (
			);
			inputFileListPaths = (
			);
			inputPaths = (
				"${PODS_PODFILE_DIR_PATH}/Podfile.lock",
				"${PODS_ROOT}/Manifest.lock",
			);
			name = "[CP] Check Pods Manifest.lock";
			outputFileListPaths = (
			);
			outputPaths = (
				"$(DERIVED_FILE_DIR)/Pods-Debug App-checkManifestLockResult.txt",
			);
			runOnlyForDeploymentPostprocessing = 0;
			shellPath = /bin/sh;
			shellScript = "diff \"${PODS_PODFILE_DIR_PATH}/Podfile.lock\" \"${PODS_ROOT}/Manifest.lock\" > /dev/null\nif [ $? != 0 ] ; then\n    # print error to STDERR\n    echo \"error: The sandbox is not in sync with the Podfile.lock. Run 'pod install' or update your CocoaPods installation.\" >&2\n    exit 1\nfi\n# This output is used by Xcode 'outputs' to avoid re-running this script phase.\necho \"SUCCESS\" > \"${SCRIPT_OUTPUT_FILE_0}\"\n";
			showEnvVarsInLog = 0;
		};
		D158702D902B8C93D2526CAF /* [CP] Embed Pods Frameworks */ = {
			isa = PBXShellScriptBuildPhase;
			buildActionMask = 2147483647;
			files = (
			);
			inputFileListPaths = (
				"${PODS_ROOT}/Target Support Files/Pods-Debug App/Pods-Debug App-frameworks-${CONFIGURATION}-input-files.xcfilelist",
			);
			name = "[CP] Embed Pods Frameworks";
			outputFileListPaths = (
				"${PODS_ROOT}/Target Support Files/Pods-Debug App/Pods-Debug App-frameworks-${CONFIGURATION}-output-files.xcfilelist",
			);
			runOnlyForDeploymentPostprocessing = 0;
			shellPath = /bin/sh;
			shellScript = "\"${PODS_ROOT}/Target Support Files/Pods-Debug App/Pods-Debug App-frameworks.sh\"\n";
			showEnvVarsInLog = 0;
		};
/* End PBXShellScriptBuildPhase section */

/* Begin PBXSourcesBuildPhase section */
		1E0FCAD905F5F8F13B6A164B /* Sources */ = {
			isa = PBXSourcesBuildPhase;
			buildActionMask = 2147483647;
			files = (
				E4DF956CABAE0633980D5B89 /* AnalyticsTests+Constants.swift in Sources */,
				E52B5646C4E1E712FEDE06CB /* AnalyticsTests.swift in Sources */,
				9AB1ABF4E46A37766CDBF197 /* ApayaTests.swift in Sources */,
				70EAA3B33425CC9D16239BB0 /* ApplePayTests.swift in Sources */,
				A13392BC2AD459E90005A4D7 /* NolPayLinkCardComponentTest.swift in Sources */,
				3FD160A4D951EA772ADF4E25 /* DecodedClientToken.swift in Sources */,
				3D112A8DE292D097E651FCDB /* IPay88Tests.swift in Sources */,
				A61B9E61EDCE18D34438352E /* PayPalConfirmBillingAgreementTests.swift in Sources */,
				8064B65A8F83D5B004D081FD /* PaymentMethodConfigTests.swift in Sources */,
				4BD7794627267B40E9E10686 /* PrimerCheckoutTheme.swift in Sources */,
				F99DAF50E86E6F8CCD127E5B /* ThemeTests.swift in Sources */,
				24C060A48D4A2670FFC3426F /* ThreeDSErrorTests.swift in Sources */,
				F1A71C2E0D900FEB9AF1351C /* ThreeDSProtocolVersionTests.swift in Sources */,
				C29B625B5698094691227852 /* TokenizationResponseTests.swift in Sources */,
				A1585C752ACDAA700014F0B9 /* NolPayLinkedCardsComponentTests.swift in Sources */,
				088961D00784BD296EA9745C /* EncodingDecodingContainerTests.swift in Sources */,
				800B92A57CAAC6471D01A89D /* CardData.swift in Sources */,
				A1A3D0F32AD5585A00F7D8C9 /* NolPayUnlinkCardComponentTest.swift in Sources */,
				3BB02CA24B6B3EF458326B7D /* Networking.swift in Sources */,
				25FA73D4BBA89962663B5378 /* Mocks.swift in Sources */,
				2E0D85B7343377F1319902AD /* MockPaymentMethodTokenizationViewModel.swift in Sources */,
				161D4BE3FFD5E4A60F4461F0 /* CreateResumePaymentService.swift in Sources */,
				C6D7F7ECFD35B3DC3AFD6CB2 /* PayPalService.swift in Sources */,
				5976CCA261F0811F5D7707DA /* TokenizationService.swift in Sources */,
				583EBAA90902121CEA479416 /* VaultService.swift in Sources */,
				961B5D18058EF4CFCD0185AE /* MockVaultCheckoutViewModel.swift in Sources */,
				622A605DDEA98D981670B53F /* DropInUI_TokenizationViewModelTests.swift in Sources */,
				F03699592AC2E63700E4179D /* (null) in Sources */,
				208CA849F3187C2DA63CC17B /* HUC_TokenizationViewModelTests.swift in Sources */,
				213196DEDF2A3A84037ED884 /* PollingModuleTests.swift in Sources */,
				1589385B62C86DE7C735F3EC /* PrimerAPIConfigurationModuleTests.swift in Sources */,
				A39750255D4C33527A3766A0 /* UserInterfaceModuleTests.swift in Sources */,
				3EE90DEB1DB7BE9270FB17BF /* URLSessionStackTests.swift in Sources */,
				2C98B33ECA68109C7A6AA134 /* PrimerBancontactCardDataManagerTests.swift in Sources */,
				05FAC0D894B841B52E9E0A9A /* PrimerRawCardDataManagerTests.swift in Sources */,
				D649870C2D022B4063BDC0B4 /* PrimerRawRetailerDataTests.swift in Sources */,
				7F49B29FCC55CF3C5CB6C506 /* CardComponentManagerTests.swift in Sources */,
				DB1A2989DDE0928C62B15303 /* PayPalServiceTests.swift in Sources */,
				97F0B302DF965C1AD1EC6F4D /* PaymentMethodConfigServiceTests.swift in Sources */,
				33EA4F728A7984997A0EF515 /* TokenizationServiceTests.swift in Sources */,
				91FAC91E687B6981268E677E /* DateTests.swift in Sources */,
				041295AD2AB9E2C100A4F243 /* PrimerHeadlessNolPayManagerTests.swift in Sources */,
				DC98712939835FB79A20BD63 /* IntExtensionTests.swift in Sources */,
				6B2212601374387CB004DA86 /* MaskTests.swift in Sources */,
				C8A64A69AD55D9BF82F0D876 /* StringTests.swift in Sources */,
				77A8EFBA78D6C6B95A400C74 /* WebViewUtilTests.swift in Sources */,
				242EF5037D6FB396B7AE1CB5 /* HeadlessUniversalCheckoutTests.swift in Sources */,
				2662EB3445AE8C7188953EFD /* HeadlessVaultManagerTests.swift in Sources */,
				A1A3D0F52AD56BE300F7D8C9 /* NolPayPaymentComponentTests.swift in Sources */,
				9263BD762EC26F6AA986F0C9 /* MockAPIClient.swift in Sources */,
				8B5CB0C992DBAB293D378FAD /* MockModule.swift in Sources */,
				E6F85ECD80B64754E7A6D35E /* RawDataManagerTests.swift in Sources */,
			);
			runOnlyForDeploymentPostprocessing = 0;
		};
		66BB6A7BADD3A9CDD6412CE2 /* Sources */ = {
			isa = PBXSourcesBuildPhase;
			buildActionMask = 2147483647;
			files = (
				04979F662AB1A6FA00469C99 /* ExampleLogger.swift in Sources */,
				D886D8E47D883304B505CE11 /* AppDelegate.swift in Sources */,
				60F7E716B34BE721651566DA /* Data+Extensions.swift in Sources */,
				CE5E673A96BB5B96AE5EFC56 /* Range+Extensions.swift in Sources */,
				85605C241F1CD45BA676D4A7 /* String+Extensions.swift in Sources */,
				0BB8BB3F9A6AC28A0C107DC8 /* UIStackViewExtensions.swift in Sources */,
				DE53DA2D0AD108306C92E198 /* UIViewController+API.swift in Sources */,
				85EDC3F175D699BFF6BD48EF /* ViewController+Primer.swift in Sources */,
				60F6C3AFA11A7EDB0687856A /* ViewController+PrimerUIHelpers.swift in Sources */,
				5E24CD5B3084FE3E8A3E85EC /* CheckoutTheme.swift in Sources */,
				AAE3B30B64B6822A20987FCA /* CreateClientToken.swift in Sources */,
				C75A11E6AEEFC2B7A29BBC04 /* TestScenario.swift in Sources */,
				FD5ADBCFA70DB606339F3AF2 /* TransactionResponse.swift in Sources */,
				8B51ABC1C475342A047D5FA6 /* Networking+Models.swift in Sources */,
				53E3182FFC4E5F05D866CFAE /* Networking.swift in Sources */,
				592E00D98C8835CBCDAA26D9 /* MerchantDropInUIViewController.swift in Sources */,
				F3B88F24999785898FE54C53 /* MerchantHeadlesVaultManagerViewController.swift in Sources */,
				041295AA2AB9E25D00A4F243 /* MerchantHeadlessCheckoutNolPayViewController.swift in Sources */,
				135E5BFD51371FABB5FF35D3 /* MerchantHeadlessCheckoutAvailablePaymentMethodsViewController.swift in Sources */,
				55B913E0B3159BBBE8C9D189 /* MerchantHeadlessCheckoutCardComponentsViewController.swift in Sources */,
				AD9CF1073EE0676E6640481A /* MerchantHeadlessCheckoutRawDataViewController.swift in Sources */,
				72F8D6065334FCD5B726A52C /* MerchantHeadlessCheckoutRawPhoneNumberDataViewController.swift in Sources */,
				14EE32F4821BD1F19F75227F /* MerchantHeadlessCheckoutRawRetailDataViewController.swift in Sources */,
				F02F496FD20B5291C044F62C /* MerchantResultViewController.swift in Sources */,
				34CDCA7B403C001E4C55D26D /* MerchantSessionAndSettingsViewController.swift in Sources */,
				170F3A07A039EE30E065AA30 /* MerchantNewLineItemViewController.swift in Sources */,
				C5B3635FC90C149C4961BD9A /* Apaya.swift in Sources */,
				C0115AC7BC96FDF49EF8E530 /* PaymentMethodCell.swift in Sources */,
			);
			runOnlyForDeploymentPostprocessing = 0;
		};
/* End PBXSourcesBuildPhase section */

/* Begin PBXTargetDependency section */
		0F2453263528C0A3659CD00A /* PBXTargetDependency */ = {
			isa = PBXTargetDependency;
			name = "Debug App";
			target = BEB14ABCDF34E3D24759EAAB /* Debug App */;
			targetProxy = FED76127253C549C91488087 /* PBXContainerItemProxy */;
		};
/* End PBXTargetDependency section */

/* Begin PBXVariantGroup section */
		CE259612A00F85709107B872 /* Main.storyboard */ = {
			isa = PBXVariantGroup;
			children = (
				942332BD921CBCAFBC77BD6D /* ar */,
				7480FE5F665CC66C092BC95A /* Base */,
				6D665EEA8106E51925C3CF2B /* da */,
				2A328E38DA586FFE0ED2894B /* de */,
				D5C1B1F65A9382606A25CE77 /* el */,
				F816A2444633C4336A7CB071 /* en */,
				6493EA8D95DDA066DE982B24 /* es */,
				A1604A656AF654D7422A2A5E /* fr */,
				E7640DB186F9638C2F556F77 /* it */,
				C4DFE77F28AB538220A0F6EE /* ka */,
				98079137F3DE1FE6221DA7EC /* nb */,
				E1C3EF0BA039C0A50EDE13A5 /* nl */,
				92BE0A1A904DCEA405A11CC1 /* pl */,
				FC8A21D574BAEF7E0ED9E9CD /* pt-PT */,
				1D05E65C196E6715D7D8B0C6 /* sv */,
				2E64F057A39A91CA01CCB57F /* tr */,
			);
			name = Main.storyboard;
			sourceTree = "<group>";
		};
		FC701AFD94F96F0F1D108D1A /* LaunchScreen.xib */ = {
			isa = PBXVariantGroup;
			children = (
				33E18D5B5190C64631309D1B /* ar */,
				6D2261DDEE5DC5D2ED518037 /* Base */,
				13FA89917603E4BA5BB66AFC /* da */,
				0FD08B8CE57A11D1E35A8684 /* de */,
				8A3FDC6FE0EB5AB5828D4D80 /* el */,
				0DA32ABCF07A4EBED014327B /* es */,
				DBC8EA85D1CBC1EC4AB3EB8C /* fr */,
				743E00065B4A8D6C95092A23 /* it */,
				FF4B1BBF378E48EBDBDCEE2A /* ka */,
				C7EB86C62BA46BF51C64ABC2 /* nb */,
				FEEF675F553A6AD99750CB0F /* nl */,
				721B75053C8E82756FB8AD0D /* pl */,
				01C09DEAB07F42004B26A278 /* pt-PT */,
				DECCDC4079DC6471CEDDEA84 /* sv */,
				52F54EC3C1ACE19DF48BD6E2 /* tr */,
			);
			name = LaunchScreen.xib;
			sourceTree = "<group>";
		};
/* End PBXVariantGroup section */

/* Begin XCBuildConfiguration section */
		313E094F25A94116E340B043 /* Debug */ = {
			isa = XCBuildConfiguration;
			baseConfigurationReference = 46462A21AE534FBDEAFD0362 /* Pods-Debug App.debug.xcconfig */;
			buildSettings = {
				ASSETCATALOG_COMPILER_APPICON_NAME = AppIcon;
				CODE_SIGN_ENTITLEMENTS = "$(SRCROOT)/ExampleApp.entitlements";
				CODE_SIGN_IDENTITY = "Apple Development";
				"CODE_SIGN_IDENTITY[sdk=iphoneos*]" = "iPhone Developer";
				CODE_SIGN_STYLE = Manual;
				DEVELOPMENT_TEAM = "";
				"DEVELOPMENT_TEAM[sdk=iphoneos*]" = N8UN9TR5DY;
				ENABLE_PREVIEWS = YES;
				INFOPLIST_FILE = Info.plist;
				INFOPLIST_KEY_CFBundleDisplayName = "Primer Debug";
				LD_RUNPATH_SEARCH_PATHS = (
					"$(inherited)",
					"@executable_path/Frameworks",
				);
				PRODUCT_BUNDLE_IDENTIFIER = "";
				PRODUCT_NAME = "Debug App";
				PROVISIONING_PROFILE_SPECIFIER = "";
				"PROVISIONING_PROFILE_SPECIFIER[sdk=iphoneos*]" = "match Development com.primerapi.PrimerSDKExample";
				SDKROOT = iphoneos;
				SUPPORTED_PLATFORMS = "iphoneos iphonesimulator";
				SUPPORTS_MACCATALYST = NO;
				SUPPORTS_MAC_DESIGNED_FOR_IPHONE_IPAD = NO;
				SUPPORTS_XR_DESIGNED_FOR_IPHONE_IPAD = NO;
				SWIFT_ACTIVE_COMPILATION_CONDITIONS = DEBUG;
				SWIFT_COMPILATION_MODE = singlefile;
				SWIFT_OPTIMIZATION_LEVEL = "-Onone";
				SWIFT_VERSION = 5.0;
				TARGETED_DEVICE_FAMILY = 1;
			};
			name = Debug;
		};
		44381669975E0C07E78FA641 /* Release */ = {
			isa = XCBuildConfiguration;
			baseConfigurationReference = 6F4C8EF34EA71C6948F17CBC /* Pods-Debug App.release.xcconfig */;
			buildSettings = {
				ASSETCATALOG_COMPILER_APPICON_NAME = AppIcon;
				CODE_SIGN_ENTITLEMENTS = "$(SRCROOT)/ExampleApp.entitlements";
				CODE_SIGN_IDENTITY = "Apple Development";
				"CODE_SIGN_IDENTITY[sdk=iphoneos*]" = "iPhone Developer";
				CODE_SIGN_STYLE = Manual;
				DEVELOPMENT_TEAM = "";
				"DEVELOPMENT_TEAM[sdk=iphoneos*]" = N8UN9TR5DY;
				ENABLE_PREVIEWS = YES;
				INFOPLIST_FILE = Info.plist;
				INFOPLIST_KEY_CFBundleDisplayName = "Primer Debug";
				LD_RUNPATH_SEARCH_PATHS = (
					"$(inherited)",
					"@executable_path/Frameworks",
				);
				PRODUCT_BUNDLE_IDENTIFIER = "";
				PRODUCT_NAME = "Debug App";
				PROVISIONING_PROFILE_SPECIFIER = "";
				"PROVISIONING_PROFILE_SPECIFIER[sdk=iphoneos*]" = "match Development com.primerapi.PrimerSDKExample";
				SDKROOT = iphoneos;
				SUPPORTED_PLATFORMS = "iphoneos iphonesimulator";
				SUPPORTS_MACCATALYST = NO;
				SUPPORTS_MAC_DESIGNED_FOR_IPHONE_IPAD = NO;
				SUPPORTS_XR_DESIGNED_FOR_IPHONE_IPAD = NO;
				SWIFT_COMPILATION_MODE = wholemodule;
				SWIFT_OPTIMIZATION_LEVEL = "-Owholemodule";
				SWIFT_VERSION = 5.0;
				TARGETED_DEVICE_FAMILY = 1;
			};
			name = Release;
		};
		5434DA74E34D2EBEBD3D74C7 /* Debug */ = {
			isa = XCBuildConfiguration;
			baseConfigurationReference = 50ADF2146EF969A01C605A58 /* Pods-Debug App Tests.debug.xcconfig */;
			buildSettings = {
				BUNDLE_LOADER = "$(TEST_HOST)";
				CODE_SIGN_IDENTITY = "iPhone Developer";
				DEVELOPMENT_TEAM = N8UN9TR5DY;
				INFOPLIST_FILE = "Tests/Debug App Tests-Info.plist";
				LD_RUNPATH_SEARCH_PATHS = (
					"$(inherited)",
					"@executable_path/Frameworks",
					"@loader_path/Frameworks",
				);
				PRODUCT_BUNDLE_IDENTIFIER = com.primerapi.PrimerSDKExampleTests;
				PRODUCT_NAME = "Debug App Tests";
				SDKROOT = iphoneos;
				SUPPORTS_MACCATALYST = NO;
				SUPPORTS_MAC_DESIGNED_FOR_IPHONE_IPAD = YES;
				SUPPORTS_XR_DESIGNED_FOR_IPHONE_IPAD = NO;
				SWIFT_ACTIVE_COMPILATION_CONDITIONS = DEBUG;
				SWIFT_COMPILATION_MODE = singlefile;
				SWIFT_OPTIMIZATION_LEVEL = "-Onone";
				SWIFT_VERSION = 5.0;
				TARGETED_DEVICE_FAMILY = "1,2";
				TEST_HOST = "$(BUILT_PRODUCTS_DIR)/Debug App.app/$(BUNDLE_EXECUTABLE_FOLDER_PATH)/Debug App";
				TEST_TARGET_NAME = "Debug App";
			};
			name = Debug;
		};
		C02E8D181B9F35EB41C35E07 /* Release */ = {
			isa = XCBuildConfiguration;
			buildSettings = {
				ALWAYS_SEARCH_USER_PATHS = NO;
				CLANG_ANALYZER_LOCALIZABILITY_NONLOCALIZED = YES;
				CLANG_ANALYZER_NONNULL = YES;
				CLANG_ANALYZER_NUMBER_OBJECT_CONVERSION = YES_AGGRESSIVE;
				CLANG_CXX_LANGUAGE_STANDARD = "gnu++14";
				CLANG_CXX_LIBRARY = "libc++";
				CLANG_ENABLE_MODULES = YES;
				CLANG_ENABLE_OBJC_ARC = YES;
				CLANG_ENABLE_OBJC_WEAK = YES;
				CLANG_WARN_BLOCK_CAPTURE_AUTORELEASING = YES;
				CLANG_WARN_BOOL_CONVERSION = YES;
				CLANG_WARN_COMMA = YES;
				CLANG_WARN_CONSTANT_CONVERSION = YES;
				CLANG_WARN_DEPRECATED_OBJC_IMPLEMENTATIONS = YES;
				CLANG_WARN_DIRECT_OBJC_ISA_USAGE = YES_ERROR;
				CLANG_WARN_DOCUMENTATION_COMMENTS = YES;
				CLANG_WARN_EMPTY_BODY = YES;
				CLANG_WARN_ENUM_CONVERSION = YES;
				CLANG_WARN_INFINITE_RECURSION = YES;
				CLANG_WARN_INT_CONVERSION = YES;
				CLANG_WARN_NON_LITERAL_NULL_CONVERSION = YES;
				CLANG_WARN_OBJC_IMPLICIT_RETAIN_SELF = YES;
				CLANG_WARN_OBJC_LITERAL_CONVERSION = YES;
				CLANG_WARN_OBJC_ROOT_CLASS = YES_ERROR;
				CLANG_WARN_QUOTED_INCLUDE_IN_FRAMEWORK_HEADER = YES;
				CLANG_WARN_RANGE_LOOP_ANALYSIS = YES;
				CLANG_WARN_STRICT_PROTOTYPES = YES;
				CLANG_WARN_SUSPICIOUS_MOVE = YES;
				CLANG_WARN_UNGUARDED_AVAILABILITY = YES_AGGRESSIVE;
				CLANG_WARN_UNREACHABLE_CODE = YES;
				CLANG_WARN__DUPLICATE_METHOD_MATCH = YES;
				COPY_PHASE_STRIP = NO;
				DEAD_CODE_STRIPPING = YES;
				DEBUG_INFORMATION_FORMAT = "dwarf-with-dsym";
				ENABLE_NS_ASSERTIONS = NO;
				ENABLE_STRICT_OBJC_MSGSEND = YES;
				GCC_C_LANGUAGE_STANDARD = gnu11;
				GCC_NO_COMMON_BLOCKS = YES;
				GCC_WARN_64_TO_32_BIT_CONVERSION = YES;
				GCC_WARN_ABOUT_RETURN_TYPE = YES_ERROR;
				GCC_WARN_UNDECLARED_SELECTOR = YES;
				GCC_WARN_UNINITIALIZED_AUTOS = YES_AGGRESSIVE;
				GCC_WARN_UNUSED_FUNCTION = YES;
				GCC_WARN_UNUSED_VARIABLE = YES;
				IPHONEOS_DEPLOYMENT_TARGET = 13.1;
				MTL_ENABLE_DEBUG_INFO = NO;
				PRODUCT_NAME = "$(TARGET_NAME)";
				VALIDATE_PRODUCT = YES;
			};
			name = Release;
		};
		F10A44A87CE1B40DAFF5D30F /* Release */ = {
			isa = XCBuildConfiguration;
			baseConfigurationReference = 5197B864C8787498BBE0F7A1 /* Pods-Debug App Tests.release.xcconfig */;
			buildSettings = {
				BUNDLE_LOADER = "$(TEST_HOST)";
				CODE_SIGN_IDENTITY = "iPhone Developer";
				DEVELOPMENT_TEAM = N8UN9TR5DY;
				INFOPLIST_FILE = "Tests/Debug App Tests-Info.plist";
				LD_RUNPATH_SEARCH_PATHS = (
					"$(inherited)",
					"@executable_path/Frameworks",
					"@loader_path/Frameworks",
				);
				PRODUCT_BUNDLE_IDENTIFIER = com.primerapi.PrimerSDKExampleTests;
				PRODUCT_NAME = "Debug App Tests";
				SDKROOT = iphoneos;
				SUPPORTS_MACCATALYST = NO;
				SUPPORTS_MAC_DESIGNED_FOR_IPHONE_IPAD = YES;
				SUPPORTS_XR_DESIGNED_FOR_IPHONE_IPAD = NO;
				SWIFT_COMPILATION_MODE = wholemodule;
				SWIFT_OPTIMIZATION_LEVEL = "-Owholemodule";
				SWIFT_VERSION = 5.0;
				TARGETED_DEVICE_FAMILY = "1,2";
				TEST_HOST = "$(BUILT_PRODUCTS_DIR)/Debug App.app/$(BUNDLE_EXECUTABLE_FOLDER_PATH)/Debug App";
				TEST_TARGET_NAME = "Debug App";
			};
			name = Release;
		};
		F5CDF642D3EADA50CDF5FF84 /* Debug */ = {
			isa = XCBuildConfiguration;
			buildSettings = {
				ALWAYS_SEARCH_USER_PATHS = NO;
				CLANG_ANALYZER_LOCALIZABILITY_NONLOCALIZED = YES;
				CLANG_ANALYZER_NONNULL = YES;
				CLANG_ANALYZER_NUMBER_OBJECT_CONVERSION = YES_AGGRESSIVE;
				CLANG_CXX_LANGUAGE_STANDARD = "gnu++14";
				CLANG_CXX_LIBRARY = "libc++";
				CLANG_ENABLE_MODULES = YES;
				CLANG_ENABLE_OBJC_ARC = YES;
				CLANG_ENABLE_OBJC_WEAK = YES;
				CLANG_WARN_BLOCK_CAPTURE_AUTORELEASING = YES;
				CLANG_WARN_BOOL_CONVERSION = YES;
				CLANG_WARN_COMMA = YES;
				CLANG_WARN_CONSTANT_CONVERSION = YES;
				CLANG_WARN_DEPRECATED_OBJC_IMPLEMENTATIONS = YES;
				CLANG_WARN_DIRECT_OBJC_ISA_USAGE = YES_ERROR;
				CLANG_WARN_DOCUMENTATION_COMMENTS = YES;
				CLANG_WARN_EMPTY_BODY = YES;
				CLANG_WARN_ENUM_CONVERSION = YES;
				CLANG_WARN_INFINITE_RECURSION = YES;
				CLANG_WARN_INT_CONVERSION = YES;
				CLANG_WARN_NON_LITERAL_NULL_CONVERSION = YES;
				CLANG_WARN_OBJC_IMPLICIT_RETAIN_SELF = YES;
				CLANG_WARN_OBJC_LITERAL_CONVERSION = YES;
				CLANG_WARN_OBJC_ROOT_CLASS = YES_ERROR;
				CLANG_WARN_QUOTED_INCLUDE_IN_FRAMEWORK_HEADER = YES;
				CLANG_WARN_RANGE_LOOP_ANALYSIS = YES;
				CLANG_WARN_STRICT_PROTOTYPES = YES;
				CLANG_WARN_SUSPICIOUS_MOVE = YES;
				CLANG_WARN_UNGUARDED_AVAILABILITY = YES_AGGRESSIVE;
				CLANG_WARN_UNREACHABLE_CODE = YES;
				CLANG_WARN__DUPLICATE_METHOD_MATCH = YES;
				COPY_PHASE_STRIP = NO;
				DEAD_CODE_STRIPPING = YES;
				DEBUG_INFORMATION_FORMAT = dwarf;
				ENABLE_STRICT_OBJC_MSGSEND = YES;
				ENABLE_TESTABILITY = YES;
				GCC_C_LANGUAGE_STANDARD = gnu11;
				GCC_DYNAMIC_NO_PIC = NO;
				GCC_NO_COMMON_BLOCKS = YES;
				GCC_OPTIMIZATION_LEVEL = 0;
				GCC_PREPROCESSOR_DEFINITIONS = (
					"DEBUG=1",
					"$(inherited)",
				);
				GCC_WARN_64_TO_32_BIT_CONVERSION = YES;
				GCC_WARN_ABOUT_RETURN_TYPE = YES_ERROR;
				GCC_WARN_UNDECLARED_SELECTOR = YES;
				GCC_WARN_UNINITIALIZED_AUTOS = YES_AGGRESSIVE;
				GCC_WARN_UNUSED_FUNCTION = YES;
				GCC_WARN_UNUSED_VARIABLE = YES;
				IPHONEOS_DEPLOYMENT_TARGET = 13.1;
				MTL_ENABLE_DEBUG_INFO = YES;
				ONLY_ACTIVE_ARCH = YES;
				PRODUCT_NAME = "$(TARGET_NAME)";
			};
			name = Debug;
		};
/* End XCBuildConfiguration section */

/* Begin XCConfigurationList section */
		10479B54C02C96DE0B327687 /* Build configuration list for PBXProject "Primer.io Debug App" */ = {
			isa = XCConfigurationList;
			buildConfigurations = (
				F5CDF642D3EADA50CDF5FF84 /* Debug */,
				C02E8D181B9F35EB41C35E07 /* Release */,
			);
			defaultConfigurationIsVisible = 0;
			defaultConfigurationName = Release;
		};
		4700FFD06E10F0EE123A7B8B /* Build configuration list for PBXNativeTarget "Debug App Tests" */ = {
			isa = XCConfigurationList;
			buildConfigurations = (
				5434DA74E34D2EBEBD3D74C7 /* Debug */,
				F10A44A87CE1B40DAFF5D30F /* Release */,
			);
			defaultConfigurationIsVisible = 0;
			defaultConfigurationName = Release;
		};
		CA98A6B11506835A81F6391A /* Build configuration list for PBXNativeTarget "Debug App" */ = {
			isa = XCConfigurationList;
			buildConfigurations = (
				313E094F25A94116E340B043 /* Debug */,
				44381669975E0C07E78FA641 /* Release */,
			);
			defaultConfigurationIsVisible = 0;
			defaultConfigurationName = Release;
		};
/* End XCConfigurationList section */
	};
	rootObject = 25AB41367F759CCDA1881AD2 /* Project object */;
}<|MERGE_RESOLUTION|>--- conflicted
+++ resolved
@@ -7,12 +7,9 @@
 	objects = {
 
 /* Begin PBXBuildFile section */
-<<<<<<< HEAD
 		04979F662AB1A6FA00469C99 /* ExampleLogger.swift in Sources */ = {isa = PBXBuildFile; fileRef = 04979F652AB1A6FA00469C99 /* ExampleLogger.swift */; };
-=======
 		041295AA2AB9E25D00A4F243 /* MerchantHeadlessCheckoutNolPayViewController.swift in Sources */ = {isa = PBXBuildFile; fileRef = 041295A92AB9E25D00A4F243 /* MerchantHeadlessCheckoutNolPayViewController.swift */; };
 		041295AD2AB9E2C100A4F243 /* PrimerHeadlessNolPayManagerTests.swift in Sources */ = {isa = PBXBuildFile; fileRef = 041295AB2AB9E2A900A4F243 /* PrimerHeadlessNolPayManagerTests.swift */; };
->>>>>>> cc9f9040
 		04DFAADC2AAA01E60030FECE /* Debug App Tests-Info.plist in Resources */ = {isa = PBXBuildFile; fileRef = 04DFAADB2AAA01E60030FECE /* Debug App Tests-Info.plist */; };
 		05FAC0D894B841B52E9E0A9A /* PrimerRawCardDataManagerTests.swift in Sources */ = {isa = PBXBuildFile; fileRef = EEB1E1B37192BF739461AFF1 /* PrimerRawCardDataManagerTests.swift */; };
 		088961D00784BD296EA9745C /* EncodingDecodingContainerTests.swift in Sources */ = {isa = PBXBuildFile; fileRef = C7D8E1E91CA11EC6831ADEE4 /* EncodingDecodingContainerTests.swift */; };
@@ -135,12 +132,9 @@
 		00E3C8FE62D22147335F2455 /* MerchantResultViewController.swift */ = {isa = PBXFileReference; lastKnownFileType = sourcecode.swift; path = MerchantResultViewController.swift; sourceTree = "<group>"; };
 		01C09DEAB07F42004B26A278 /* pt-PT */ = {isa = PBXFileReference; lastKnownFileType = text.plist.strings; name = "pt-PT"; path = "pt-PT.lproj/LaunchScreen.strings"; sourceTree = "<group>"; };
 		021A00DEB01A46C876592575 /* ThreeDSProtocolVersionTests.swift */ = {isa = PBXFileReference; lastKnownFileType = sourcecode.swift; path = ThreeDSProtocolVersionTests.swift; sourceTree = "<group>"; };
-<<<<<<< HEAD
 		04979F652AB1A6FA00469C99 /* ExampleLogger.swift */ = {isa = PBXFileReference; lastKnownFileType = sourcecode.swift; path = ExampleLogger.swift; sourceTree = "<group>"; };
-=======
 		041295A92AB9E25D00A4F243 /* MerchantHeadlessCheckoutNolPayViewController.swift */ = {isa = PBXFileReference; fileEncoding = 4; lastKnownFileType = sourcecode.swift; path = MerchantHeadlessCheckoutNolPayViewController.swift; sourceTree = "<group>"; };
 		041295AB2AB9E2A900A4F243 /* PrimerHeadlessNolPayManagerTests.swift */ = {isa = PBXFileReference; fileEncoding = 4; lastKnownFileType = sourcecode.swift; path = PrimerHeadlessNolPayManagerTests.swift; sourceTree = "<group>"; };
->>>>>>> cc9f9040
 		04DFAADB2AAA01E60030FECE /* Debug App Tests-Info.plist */ = {isa = PBXFileReference; fileEncoding = 4; lastKnownFileType = text.plist.xml; path = "Debug App Tests-Info.plist"; sourceTree = "<group>"; };
 		0DA32ABCF07A4EBED014327B /* es */ = {isa = PBXFileReference; lastKnownFileType = text.plist.strings; name = es; path = es.lproj/LaunchScreen.strings; sourceTree = "<group>"; };
 		0ED746F8924E70AD868BC0F4 /* MerchantNewLineItemViewController.swift */ = {isa = PBXFileReference; lastKnownFileType = sourcecode.swift; path = MerchantNewLineItemViewController.swift; sourceTree = "<group>"; };
@@ -279,14 +273,12 @@
 /* End PBXFrameworksBuildPhase section */
 
 /* Begin PBXGroup section */
-<<<<<<< HEAD
 		04979F642AB1A6E600469C99 /* Utility */ = {
 			isa = PBXGroup;
 			children = (
 				04979F652AB1A6FA00469C99 /* ExampleLogger.swift */,
 			);
 			path = Utility;
-=======
 		0283A80BA4B23F3E11168A46 /* Frameworks */ = {
 			isa = PBXGroup;
 			children = (
@@ -294,7 +286,6 @@
 				348BA24B92FB00C80AC511F7 /* Pods_Debug_App_Tests.framework */,
 			);
 			name = Frameworks;
->>>>>>> cc9f9040
 			sourceTree = "<group>";
 		};
 		094077DEFDC2739B10CF4183 /* Resources */ = {
