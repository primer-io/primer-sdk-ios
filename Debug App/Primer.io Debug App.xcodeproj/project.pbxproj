// !$*UTF8*$!
{
	archiveVersion = 1;
	classes = {
	};
	objectVersion = 55;
	objects = {

/* Begin PBXBuildFile section */
		0402B7B62AFBBA7200B02C75 /* CardNetworkTests.swift in Sources */ = {isa = PBXBuildFile; fileRef = 0402B7B52AFBBA7200B02C75 /* CardNetworkTests.swift */; };
		0402B7B82AFBBC2200B02C75 /* ApplePayUtilsTest.swift in Sources */ = {isa = PBXBuildFile; fileRef = 0402B7B72AFBBC2200B02C75 /* ApplePayUtilsTest.swift */; };
		041295AA2AB9E25D00A4F243 /* MerchantHeadlessCheckoutNolPayViewController.swift in Sources */ = {isa = PBXBuildFile; fileRef = 041295A92AB9E25D00A4F243 /* MerchantHeadlessCheckoutNolPayViewController.swift */; };
		041295AD2AB9E2C100A4F243 /* PrimerHeadlessNolPayManagerTests.swift in Sources */ = {isa = PBXBuildFile; fileRef = 041295AB2AB9E2A900A4F243 /* PrimerHeadlessNolPayManagerTests.swift */; };
<<<<<<< HEAD
		0442B6472B7BA4C7004DB054 /* MockPrimerAPIAnalyticsClient.swift in Sources */ = {isa = PBXBuildFile; fileRef = 0442B6452B7BA498004DB054 /* MockPrimerAPIAnalyticsClient.swift */; };
		0442B6492B7BA4CD004DB054 /* MockAnalyticsStorage.swift in Sources */ = {isa = PBXBuildFile; fileRef = 0442B6432B7BA477004DB054 /* MockAnalyticsStorage.swift */; };
=======
		041F52092ADE92A300A1D702 /* ListCardNetworksEndpointTests.swift in Sources */ = {isa = PBXBuildFile; fileRef = 041F52082ADE92A300A1D702 /* ListCardNetworksEndpointTests.swift */; };
		042ED15D2AF010500027833F /* CardValidationServiceTests.swift in Sources */ = {isa = PBXBuildFile; fileRef = 042ED15C2AF010500027833F /* CardValidationServiceTests.swift */; };
		042ED1622AF0F5600027833F /* MockBINDataAPIClient.swift in Sources */ = {isa = PBXBuildFile; fileRef = 042ED1612AF0F5600027833F /* MockBINDataAPIClient.swift */; };
		042ED1652AF0F5FD0027833F /* MockRawDataManagerDelegate.swift in Sources */ = {isa = PBXBuildFile; fileRef = 042ED1642AF0F5FD0027833F /* MockRawDataManagerDelegate.swift */; };
>>>>>>> c0b17f2a
		04769C152B1A680C0051581C /* Promises+Helper.swift in Sources */ = {isa = PBXBuildFile; fileRef = 04769C142B1A680C0051581C /* Promises+Helper.swift */; };
		0479FB192AF2599A00D0AFC9 /* StringTyper.swift in Sources */ = {isa = PBXBuildFile; fileRef = 0479FB172AF2599200D0AFC9 /* StringTyper.swift */; };
		047D8E892ADEA4C700A5E7BD /* NetworkService.swift in Sources */ = {isa = PBXBuildFile; fileRef = 047D8E882ADEA4C700A5E7BD /* NetworkService.swift */; };
		0489E2BB2B68F71300FA0682 /* TapGestureRecognizer.swift in Sources */ = {isa = PBXBuildFile; fileRef = 0489E2BA2B68F71300FA0682 /* TapGestureRecognizer.swift */; };
		049298012B1DD466002E04B8 /* AnalyticsServiceTests.swift in Sources */ = {isa = PBXBuildFile; fileRef = 049298002B1DD466002E04B8 /* AnalyticsServiceTests.swift */; };
		049298072B1E1F4D002E04B8 /* AnalyticsStorageTests.swift in Sources */ = {isa = PBXBuildFile; fileRef = 049298062B1E1F4D002E04B8 /* AnalyticsStorageTests.swift */; };
		049A055E2B4BF057002CEEBA /* MerchantHeadlessVaultManagerViewController.swift in Sources */ = {isa = PBXBuildFile; fileRef = 049A055D2B4BF057002CEEBA /* MerchantHeadlessVaultManagerViewController.swift */; };
		049A05602B4C191D002CEEBA /* NativeUIManagerTests.swift in Sources */ = {isa = PBXBuildFile; fileRef = 049A055F2B4C191D002CEEBA /* NativeUIManagerTests.swift */; };
		04DAAED42B03EED1002E2614 /* AssetsManagerTests.swift in Sources */ = {isa = PBXBuildFile; fileRef = 04DAAED32B03EED1002E2614 /* AssetsManagerTests.swift */; };
		04DAAED62B03EF0B002E2614 /* SDKSessionHelper.swift in Sources */ = {isa = PBXBuildFile; fileRef = 04DAAED52B03EF0B002E2614 /* SDKSessionHelper.swift */; };
		04DFAADC2AAA01E60030FECE /* Debug App Tests-Info.plist in Resources */ = {isa = PBXBuildFile; fileRef = 04DFAADB2AAA01E60030FECE /* Debug App Tests-Info.plist */; };
		04F6EF722AE69FC500115D05 /* AnalyticsTests+Helpers.swift in Sources */ = {isa = PBXBuildFile; fileRef = 04F6EF712AE69FC500115D05 /* AnalyticsTests+Helpers.swift */; };
		04F6EF742AE6A06200115D05 /* AnalyticsEventsTests.swift in Sources */ = {isa = PBXBuildFile; fileRef = 04F6EF732AE6A06200115D05 /* AnalyticsEventsTests.swift */; };
		04FAF9EC2AE7B33E002E4BAE /* StringExtensionTests.swift in Sources */ = {isa = PBXBuildFile; fileRef = 04FAF9EB2AE7B33E002E4BAE /* StringExtensionTests.swift */; };
		05FAC0D894B841B52E9E0A9A /* PrimerRawCardDataManagerTests.swift in Sources */ = {isa = PBXBuildFile; fileRef = EEB1E1B37192BF739461AFF1 /* PrimerRawCardDataManagerTests.swift */; };
		088961D00784BD296EA9745C /* EncodingDecodingContainerTests.swift in Sources */ = {isa = PBXBuildFile; fileRef = C7D8E1E91CA11EC6831ADEE4 /* EncodingDecodingContainerTests.swift */; };
		0BB8BB3F9A6AC28A0C107DC8 /* UIStackViewExtensions.swift in Sources */ = {isa = PBXBuildFile; fileRef = 93F15C1E46C70C3D73B50F31 /* UIStackViewExtensions.swift */; };
		135E5BFD51371FABB5FF35D3 /* MerchantHeadlessCheckoutAvailablePaymentMethodsViewController.swift in Sources */ = {isa = PBXBuildFile; fileRef = 72E691B9A6A8EBB9F6A6B266 /* MerchantHeadlessCheckoutAvailablePaymentMethodsViewController.swift */; };
		14EE32F4821BD1F19F75227F /* MerchantHeadlessCheckoutRawRetailDataViewController.swift in Sources */ = {isa = PBXBuildFile; fileRef = 4C353D84EABA4990DAB4DD28 /* MerchantHeadlessCheckoutRawRetailDataViewController.swift */; };
		1589385B62C86DE7C735F3EC /* PrimerAPIConfigurationModuleTests.swift in Sources */ = {isa = PBXBuildFile; fileRef = 6C690FB7E6E8C942C87B1A1B /* PrimerAPIConfigurationModuleTests.swift */; };
		161D4BE3FFD5E4A60F4461F0 /* CreateResumePaymentService.swift in Sources */ = {isa = PBXBuildFile; fileRef = 38DD0A9535544D446514124A /* CreateResumePaymentService.swift */; };
		208CA849F3187C2DA63CC17B /* HUC_TokenizationViewModelTests.swift in Sources */ = {isa = PBXBuildFile; fileRef = 4A5E3ACDA26D44F66B55766B /* HUC_TokenizationViewModelTests.swift */; };
		213196DEDF2A3A84037ED884 /* PollingModuleTests.swift in Sources */ = {isa = PBXBuildFile; fileRef = 49DFB1ACD5014BF28ED283B3 /* PollingModuleTests.swift */; };
		242EF5037D6FB396B7AE1CB5 /* HeadlessUniversalCheckoutTests.swift in Sources */ = {isa = PBXBuildFile; fileRef = E63F5C5C1FD2F3E6CB02EC5A /* HeadlessUniversalCheckoutTests.swift */; };
		24C060A48D4A2670FFC3426F /* ThreeDSErrorTests.swift in Sources */ = {isa = PBXBuildFile; fileRef = BF8639891B79E2FCCE10A510 /* ThreeDSErrorTests.swift */; };
		25FA73D4BBA89962663B5378 /* Mocks.swift in Sources */ = {isa = PBXBuildFile; fileRef = F4AC1EC0F98CB56DA4D075CA /* Mocks.swift */; };
		2662EB3445AE8C7188953EFD /* HeadlessVaultManagerTests.swift in Sources */ = {isa = PBXBuildFile; fileRef = 5AA706A14BACFDB8E5715788 /* HeadlessVaultManagerTests.swift */; };
		2C98B33ECA68109C7A6AA134 /* PrimerBancontactCardDataManagerTests.swift in Sources */ = {isa = PBXBuildFile; fileRef = E9899972360BCA5992CEE5BC /* PrimerBancontactCardDataManagerTests.swift */; };
		2E0D85B7343377F1319902AD /* MockPaymentMethodTokenizationViewModel.swift in Sources */ = {isa = PBXBuildFile; fileRef = 8A23886804B13FA754E775D0 /* MockPaymentMethodTokenizationViewModel.swift */; };
		33EA4F728A7984997A0EF515 /* TokenizationServiceTests.swift in Sources */ = {isa = PBXBuildFile; fileRef = 952364FBFD6FA09653ECA37E /* TokenizationServiceTests.swift */; };
		34CDCA7B403C001E4C55D26D /* MerchantSessionAndSettingsViewController.swift in Sources */ = {isa = PBXBuildFile; fileRef = C18C9664115CFDEB59FED19A /* MerchantSessionAndSettingsViewController.swift */; };
		3BB02CA24B6B3EF458326B7D /* Networking.swift in Sources */ = {isa = PBXBuildFile; fileRef = D038BDB23C062D362AAA09BE /* Networking.swift */; };
		3D112A8DE292D097E651FCDB /* IPay88Tests.swift in Sources */ = {isa = PBXBuildFile; fileRef = 7A5E6F7A9C12C69CB66032E3 /* IPay88Tests.swift */; };
		3EE90DEB1DB7BE9270FB17BF /* URLSessionStackTests.swift in Sources */ = {isa = PBXBuildFile; fileRef = 1F4E35F809D3FAF4354D5B05 /* URLSessionStackTests.swift */; };
		3FD160A4D951EA772ADF4E25 /* DecodedClientToken.swift in Sources */ = {isa = PBXBuildFile; fileRef = 5F8DC3341BDBB9AEDBE8D6DD /* DecodedClientToken.swift */; };
		4BD7794627267B40E9E10686 /* PrimerCheckoutTheme.swift in Sources */ = {isa = PBXBuildFile; fileRef = B9813BD518AC7C3F442B5075 /* PrimerCheckoutTheme.swift */; };
		53E3182FFC4E5F05D866CFAE /* Networking.swift in Sources */ = {isa = PBXBuildFile; fileRef = E8DE1E4FB055B60582977315 /* Networking.swift */; };
		583EBAA90902121CEA479416 /* VaultService.swift in Sources */ = {isa = PBXBuildFile; fileRef = 5E8D7F3C53F8CCE4A03C975E /* VaultService.swift */; };
		592E00D98C8835CBCDAA26D9 /* MerchantDropInUIViewController.swift in Sources */ = {isa = PBXBuildFile; fileRef = 9874F439DA3EA5854A454687 /* MerchantDropInUIViewController.swift */; };
		5976CCA261F0811F5D7707DA /* TokenizationService.swift in Sources */ = {isa = PBXBuildFile; fileRef = 2E8F69253D85350BB7A1A761 /* TokenizationService.swift */; };
		5E24CD5B3084FE3E8A3E85EC /* CheckoutTheme.swift in Sources */ = {isa = PBXBuildFile; fileRef = 72845A3010F10A88F2EC7849 /* CheckoutTheme.swift */; };
		60F6C3AFA11A7EDB0687856A /* ViewController+PrimerUIHelpers.swift in Sources */ = {isa = PBXBuildFile; fileRef = D4139D8F153BB399DA67F2EE /* ViewController+PrimerUIHelpers.swift */; };
		60F7E716B34BE721651566DA /* Data+Extensions.swift in Sources */ = {isa = PBXBuildFile; fileRef = 1594BC5C96ECC3F46C811B2F /* Data+Extensions.swift */; };
		622A605DDEA98D981670B53F /* DropInUI_TokenizationViewModelTests.swift in Sources */ = {isa = PBXBuildFile; fileRef = 5DB3B88857B810440CDA881E /* DropInUI_TokenizationViewModelTests.swift */; };
		6B2212601374387CB004DA86 /* MaskTests.swift in Sources */ = {isa = PBXBuildFile; fileRef = BD26E8C6074BB89ACBD5B8B9 /* MaskTests.swift */; };
		70EAA3B33425CC9D16239BB0 /* ApplePayTests.swift in Sources */ = {isa = PBXBuildFile; fileRef = 31CFA93A373A7DB78DA77283 /* ApplePayTests.swift */; };
		72F8D6065334FCD5B726A52C /* MerchantHeadlessCheckoutRawPhoneNumberDataViewController.swift in Sources */ = {isa = PBXBuildFile; fileRef = 404E173A513B986A36F835F7 /* MerchantHeadlessCheckoutRawPhoneNumberDataViewController.swift */; };
		77A8EFBA78D6C6B95A400C74 /* WebViewUtilTests.swift in Sources */ = {isa = PBXBuildFile; fileRef = CA30891B2D5F9B6B97E56B99 /* WebViewUtilTests.swift */; };
		7F49B29FCC55CF3C5CB6C506 /* InternalCardComponentManagerTests.swift in Sources */ = {isa = PBXBuildFile; fileRef = 994AE6760B506D02499AEC90 /* InternalCardComponentManagerTests.swift */; };
		800B92A57CAAC6471D01A89D /* CardData.swift in Sources */ = {isa = PBXBuildFile; fileRef = D3D9154BF1E011FED6799CD5 /* CardData.swift */; };
		8064B65A8F83D5B004D081FD /* PaymentMethodConfigTests.swift in Sources */ = {isa = PBXBuildFile; fileRef = 752785ACCF65527C239391A8 /* PaymentMethodConfigTests.swift */; };
		85605C241F1CD45BA676D4A7 /* String+Extensions.swift in Sources */ = {isa = PBXBuildFile; fileRef = F9023841AFCE8E3205CB713A /* String+Extensions.swift */; };
		85EDC3F175D699BFF6BD48EF /* ViewController+Primer.swift in Sources */ = {isa = PBXBuildFile; fileRef = 39CCCB917D1881082ED75975 /* ViewController+Primer.swift */; };
		8B5CB0C992DBAB293D378FAD /* MockModule.swift in Sources */ = {isa = PBXBuildFile; fileRef = 7EA7D2BB0AC0A1877DB2E6CE /* MockModule.swift */; };
		91FAC91E687B6981268E677E /* DateTests.swift in Sources */ = {isa = PBXBuildFile; fileRef = BA0B2BEE5C389FD13E210847 /* DateTests.swift */; };
		9263BD762EC26F6AA986F0C9 /* MockAPIClient.swift in Sources */ = {isa = PBXBuildFile; fileRef = 17476BFBED51F389FCE82F16 /* MockAPIClient.swift */; };
		949864026D1CDE6F5C62C66E /* Main.storyboard in Resources */ = {isa = PBXBuildFile; fileRef = CE259612A00F85709107B872 /* Main.storyboard */; };
		961B5D18058EF4CFCD0185AE /* MockVaultCheckoutViewModel.swift in Sources */ = {isa = PBXBuildFile; fileRef = 7A3E75CD834937EF85DE1C14 /* MockVaultCheckoutViewModel.swift */; };
		97F0B302DF965C1AD1EC6F4D /* PaymentMethodConfigServiceTests.swift in Sources */ = {isa = PBXBuildFile; fileRef = 743F107C464526926A34A433 /* PaymentMethodConfigServiceTests.swift */; };
		9AB1ABF4E46A37766CDBF197 /* ApayaTests.swift in Sources */ = {isa = PBXBuildFile; fileRef = 1F79B50111AC4161CFB1EFE8 /* ApayaTests.swift */; };
		A1055D6F2AF125E90027B967 /* DebouncerTests.swift in Sources */ = {isa = PBXBuildFile; fileRef = A1055D6E2AF125E90027B967 /* DebouncerTests.swift */; };
		A12AC2532B5046CF00C26999 /* CurrencyStorageTests.swift in Sources */ = {isa = PBXBuildFile; fileRef = A12AC2522B5046CF00C26999 /* CurrencyStorageTests.swift */; };
		A12AC2552B505B6200C26999 /* CurrencyLoaderTests.swift in Sources */ = {isa = PBXBuildFile; fileRef = A12AC2542B505B6100C26999 /* CurrencyLoaderTests.swift */; };
		A13392BC2AD459E90005A4D7 /* NolPayLinkCardComponentTest.swift in Sources */ = {isa = PBXBuildFile; fileRef = A13392BB2AD459E90005A4D7 /* NolPayLinkCardComponentTest.swift */; };
		A1536BAD2AEBEC3A0087DDC0 /* NolPayPhoneMetadataServiceTests.swift in Sources */ = {isa = PBXBuildFile; fileRef = A1536BAC2AEBEC3A0087DDC0 /* NolPayPhoneMetadataServiceTests.swift */; };
		A1536BAF2AEC0A6D0087DDC0 /* NolTestsMocks.swift in Sources */ = {isa = PBXBuildFile; fileRef = A1536BAE2AEC0A6D0087DDC0 /* NolTestsMocks.swift */; };
		A1585C752ACDAA700014F0B9 /* NolPayLinkedCardsComponentTests.swift in Sources */ = {isa = PBXBuildFile; fileRef = A1585C742ACDAA700014F0B9 /* NolPayLinkedCardsComponentTests.swift */; };
		A19EF5632B20E22E00A72F60 /* .swiftlint.yml in Resources */ = {isa = PBXBuildFile; fileRef = A19EF5622B20E22E00A72F60 /* .swiftlint.yml */; };
		A1A3D0F32AD5585A00F7D8C9 /* NolPayUnlinkCardComponentTest.swift in Sources */ = {isa = PBXBuildFile; fileRef = A1A3D0F22AD5585A00F7D8C9 /* NolPayUnlinkCardComponentTest.swift */; };
		A1A3D0F52AD56BE300F7D8C9 /* NolPayPaymentComponentTests.swift in Sources */ = {isa = PBXBuildFile; fileRef = A1A3D0F42AD56BE300F7D8C9 /* NolPayPaymentComponentTests.swift */; };
		A39750255D4C33527A3766A0 /* UserInterfaceModuleTests.swift in Sources */ = {isa = PBXBuildFile; fileRef = 1B8CB5A11A44AA9F3D7FE356 /* UserInterfaceModuleTests.swift */; };
		A61B9E61EDCE18D34438352E /* PayPalConfirmBillingAgreementTests.swift in Sources */ = {isa = PBXBuildFile; fileRef = 9D122A0B71B707C2110AB7F5 /* PayPalConfirmBillingAgreementTests.swift */; };
		AAE3B30B64B6822A20987FCA /* CreateClientToken.swift in Sources */ = {isa = PBXBuildFile; fileRef = 229849A3DBE0858EE90673B9 /* CreateClientToken.swift */; };
		AD9CF1073EE0676E6640481A /* MerchantHeadlessCheckoutRawDataViewController.swift in Sources */ = {isa = PBXBuildFile; fileRef = B866FF13033A5CB8B4C3388E /* MerchantHeadlessCheckoutRawDataViewController.swift */; };
		C0115AC7BC96FDF49EF8E530 /* PaymentMethodCell.swift in Sources */ = {isa = PBXBuildFile; fileRef = 4E79C93EA805E87E1137A513 /* PaymentMethodCell.swift */; };
		C29B625B5698094691227852 /* TokenizationResponseTests.swift in Sources */ = {isa = PBXBuildFile; fileRef = D0A003705AFF7F922BCFE75F /* TokenizationResponseTests.swift */; };
		C5B3635FC90C149C4961BD9A /* Apaya.swift in Sources */ = {isa = PBXBuildFile; fileRef = 95E4B74F7EEA3D2D19E08FDA /* Apaya.swift */; };
		C6D7F7ECFD35B3DC3AFD6CB2 /* PayPalService.swift in Sources */ = {isa = PBXBuildFile; fileRef = 25FD540BEA16ABBDFE7DE182 /* PayPalService.swift */; };
		C75A11E6AEEFC2B7A29BBC04 /* TestScenario.swift in Sources */ = {isa = PBXBuildFile; fileRef = A6AEF11B151368BF993C3EA9 /* TestScenario.swift */; };
		C8A64A69AD55D9BF82F0D876 /* StringTests.swift in Sources */ = {isa = PBXBuildFile; fileRef = 872A0647D4136E27365FB7F8 /* StringTests.swift */; };
		CE5E673A96BB5B96AE5EFC56 /* Range+Extensions.swift in Sources */ = {isa = PBXBuildFile; fileRef = 9128566126AA7F571FFECA3A /* Range+Extensions.swift */; };
		D649870C2D022B4063BDC0B4 /* PrimerRawRetailerDataTests.swift in Sources */ = {isa = PBXBuildFile; fileRef = B266F9E1651BD20E45DCCF68 /* PrimerRawRetailerDataTests.swift */; };
		D886D8E47D883304B505CE11 /* AppDelegate.swift in Sources */ = {isa = PBXBuildFile; fileRef = DAC5687FF32E8661F1A00CE5 /* AppDelegate.swift */; };
		DB1A2989DDE0928C62B15303 /* PayPalServiceTests.swift in Sources */ = {isa = PBXBuildFile; fileRef = 5D7EC742DEB5BE12252E3E5B /* PayPalServiceTests.swift */; };
		DC6A2813D435DC2D4B8A4B20 /* Pods_Debug_App_Tests.framework in Frameworks */ = {isa = PBXBuildFile; fileRef = C6E0183BA881F7F7835D0054 /* Pods_Debug_App_Tests.framework */; };
		DC98712939835FB79A20BD63 /* IntExtensionTests.swift in Sources */ = {isa = PBXBuildFile; fileRef = 9314E0A4E884A8228611A030 /* IntExtensionTests.swift */; };
		DE53DA2D0AD108306C92E198 /* UIViewController+API.swift in Sources */ = {isa = PBXBuildFile; fileRef = B1FD8065D40A2D691F643F3B /* UIViewController+API.swift */; };
		E108F58E2B0D4F0800EC3CC6 /* WebRedirectComponentTests.swift in Sources */ = {isa = PBXBuildFile; fileRef = E108F58D2B0D4F0800EC3CC6 /* WebRedirectComponentTests.swift */; };
		E11F473D2B0694C50091C31F /* PrimerHeadlessFormWithRedirectManagerTests.swift in Sources */ = {isa = PBXBuildFile; fileRef = E11F473C2B0694C50091C31F /* PrimerHeadlessFormWithRedirectManagerTests.swift */; };
		E11F47482B06C4E30091C31F /* MerchantHeadlessCheckoutBankViewController.swift in Sources */ = {isa = PBXBuildFile; fileRef = E11F47422B06C4E30091C31F /* MerchantHeadlessCheckoutBankViewController.swift */; };
		E11F474A2B06C4E30091C31F /* BanksListModel.swift in Sources */ = {isa = PBXBuildFile; fileRef = E11F47442B06C4E30091C31F /* BanksListModel.swift */; };
		E11F474C2B06C4E30091C31F /* MerchantNewLineItemViewController.swift in Sources */ = {isa = PBXBuildFile; fileRef = E11F47462B06C4E30091C31F /* MerchantNewLineItemViewController.swift */; };
		E11F47542B06C5030091C31F /* BanksListView.swift in Sources */ = {isa = PBXBuildFile; fileRef = E11F47502B06C5030091C31F /* BanksListView.swift */; };
		E11F47562B06C5030091C31F /* ImageViewWithUrl.swift in Sources */ = {isa = PBXBuildFile; fileRef = E11F47522B06C5030091C31F /* ImageViewWithUrl.swift */; };
		E130C3D92AFD19FF00AC3E7C /* NetworkTests.swift in Sources */ = {isa = PBXBuildFile; fileRef = E130C3D82AFD19FF00AC3E7C /* NetworkTests.swift */; };
		E13E72452AFE653000911866 /* IdealPaymentMethodTests.swift in Sources */ = {isa = PBXBuildFile; fileRef = E13E72442AFE653000911866 /* IdealPaymentMethodTests.swift */; };
		E1A2971F2B021ABA005ADA51 /* URL+NetworkHeaders.swift in Sources */ = {isa = PBXBuildFile; fileRef = E1AB44D12AFE13AF00639DC5 /* URL+NetworkHeaders.swift */; };
		E1A297262B036AB1005ADA51 /* BankComponentTests.swift in Sources */ = {isa = PBXBuildFile; fileRef = E1A297252B036AB1005ADA51 /* BankComponentTests.swift */; };
		E1E502B12AFE9ECF00CD7F0A /* XCTestCase+Tokenization.swift in Sources */ = {isa = PBXBuildFile; fileRef = E1E502B02AFE9ECF00CD7F0A /* XCTestCase+Tokenization.swift */; };
		E4DF956CABAE0633980D5B89 /* AnalyticsTests+Constants.swift in Sources */ = {isa = PBXBuildFile; fileRef = E90441E821B5FE76643B62A6 /* AnalyticsTests+Constants.swift */; };
		E52B5646C4E1E712FEDE06CB /* AnalyticsTests.swift in Sources */ = {isa = PBXBuildFile; fileRef = AF07D2421252EA2AE5C2FC4F /* AnalyticsTests.swift */; };
		E6F85ECD80B64754E7A6D35E /* RawDataManagerTests.swift in Sources */ = {isa = PBXBuildFile; fileRef = 8C7C082270CF1C6B7810F9B3 /* RawDataManagerTests.swift */; };
		E9F5265EB7A157AC5ED162C5 /* Pods_Debug_App.framework in Frameworks */ = {isa = PBXBuildFile; fileRef = 21898D647270491BF4A68C19 /* Pods_Debug_App.framework */; };
		EA7FAA4F8476BD3711D628CB /* Images.xcassets in Resources */ = {isa = PBXBuildFile; fileRef = B18D7E7738BF86467B0F1465 /* Images.xcassets */; };
		F02F496FD20B5291C044F62C /* MerchantResultViewController.swift in Sources */ = {isa = PBXBuildFile; fileRef = 00E3C8FE62D22147335F2455 /* MerchantResultViewController.swift */; };
<<<<<<< HEAD
		F03699592AC2E63700E4179D /* (null) in Sources */ = {isa = PBXBuildFile; };
=======
>>>>>>> c0b17f2a
		F0C2147F6FA26527BE55549A /* LaunchScreen.xib in Resources */ = {isa = PBXBuildFile; fileRef = FC701AFD94F96F0F1D108D1A /* LaunchScreen.xib */; };
		F1A71C2E0D900FEB9AF1351C /* ThreeDSProtocolVersionTests.swift in Sources */ = {isa = PBXBuildFile; fileRef = 021A00DEB01A46C876592575 /* ThreeDSProtocolVersionTests.swift */; };
		F99DAF50E86E6F8CCD127E5B /* ThemeTests.swift in Sources */ = {isa = PBXBuildFile; fileRef = AD381E7E16D01D8D743232F7 /* ThemeTests.swift */; };
		FD5ADBCFA70DB606339F3AF2 /* TransactionResponse.swift in Sources */ = {isa = PBXBuildFile; fileRef = 70D3D6CF0F006A06B7CEC71B /* TransactionResponse.swift */; };
/* End PBXBuildFile section */

/* Begin PBXContainerItemProxy section */
		FED76127253C549C91488087 /* PBXContainerItemProxy */ = {
			isa = PBXContainerItemProxy;
			containerPortal = 25AB41367F759CCDA1881AD2 /* Project object */;
			proxyType = 1;
			remoteGlobalIDString = BEB14ABCDF34E3D24759EAAB;
			remoteInfo = "Debug App";
		};
/* End PBXContainerItemProxy section */

/* Begin PBXCopyFilesBuildPhase section */
		73B416AD9A0CB3B0EA16AF79 /* Embed Frameworks */ = {
			isa = PBXCopyFilesBuildPhase;
			buildActionMask = 2147483647;
			dstPath = "";
			dstSubfolderSpec = 10;
			files = (
			);
			name = "Embed Frameworks";
			runOnlyForDeploymentPostprocessing = 0;
		};
		D11E367C3560C383BC4CA0A7 /* Embed Frameworks */ = {
			isa = PBXCopyFilesBuildPhase;
			buildActionMask = 2147483647;
			dstPath = "";
			dstSubfolderSpec = 10;
			files = (
			);
			name = "Embed Frameworks";
			runOnlyForDeploymentPostprocessing = 0;
		};
/* End PBXCopyFilesBuildPhase section */

/* Begin PBXFileReference section */
		00E3C8FE62D22147335F2455 /* MerchantResultViewController.swift */ = {isa = PBXFileReference; lastKnownFileType = sourcecode.swift; path = MerchantResultViewController.swift; sourceTree = "<group>"; };
		01C09DEAB07F42004B26A278 /* pt-PT */ = {isa = PBXFileReference; lastKnownFileType = text.plist.strings; name = "pt-PT"; path = "pt-PT.lproj/LaunchScreen.strings"; sourceTree = "<group>"; };
		021A00DEB01A46C876592575 /* ThreeDSProtocolVersionTests.swift */ = {isa = PBXFileReference; lastKnownFileType = sourcecode.swift; path = ThreeDSProtocolVersionTests.swift; sourceTree = "<group>"; };
		0402B7B52AFBBA7200B02C75 /* CardNetworkTests.swift */ = {isa = PBXFileReference; lastKnownFileType = sourcecode.swift; path = CardNetworkTests.swift; sourceTree = "<group>"; };
		0402B7B72AFBBC2200B02C75 /* ApplePayUtilsTest.swift */ = {isa = PBXFileReference; lastKnownFileType = sourcecode.swift; path = ApplePayUtilsTest.swift; sourceTree = "<group>"; };
		041295A92AB9E25D00A4F243 /* MerchantHeadlessCheckoutNolPayViewController.swift */ = {isa = PBXFileReference; fileEncoding = 4; lastKnownFileType = sourcecode.swift; path = MerchantHeadlessCheckoutNolPayViewController.swift; sourceTree = "<group>"; };
		041295AB2AB9E2A900A4F243 /* PrimerHeadlessNolPayManagerTests.swift */ = {isa = PBXFileReference; fileEncoding = 4; lastKnownFileType = sourcecode.swift; path = PrimerHeadlessNolPayManagerTests.swift; sourceTree = "<group>"; };
<<<<<<< HEAD
		0442B6432B7BA477004DB054 /* MockAnalyticsStorage.swift */ = {isa = PBXFileReference; lastKnownFileType = sourcecode.swift; path = MockAnalyticsStorage.swift; sourceTree = "<group>"; };
		0442B6452B7BA498004DB054 /* MockPrimerAPIAnalyticsClient.swift */ = {isa = PBXFileReference; lastKnownFileType = sourcecode.swift; path = MockPrimerAPIAnalyticsClient.swift; sourceTree = "<group>"; };
=======
		041F52082ADE92A300A1D702 /* ListCardNetworksEndpointTests.swift */ = {isa = PBXFileReference; lastKnownFileType = sourcecode.swift; path = ListCardNetworksEndpointTests.swift; sourceTree = "<group>"; };
		042ED15C2AF010500027833F /* CardValidationServiceTests.swift */ = {isa = PBXFileReference; lastKnownFileType = sourcecode.swift; path = CardValidationServiceTests.swift; sourceTree = "<group>"; };
		042ED1612AF0F5600027833F /* MockBINDataAPIClient.swift */ = {isa = PBXFileReference; lastKnownFileType = sourcecode.swift; path = MockBINDataAPIClient.swift; sourceTree = "<group>"; };
		042ED1642AF0F5FD0027833F /* MockRawDataManagerDelegate.swift */ = {isa = PBXFileReference; lastKnownFileType = sourcecode.swift; path = MockRawDataManagerDelegate.swift; sourceTree = "<group>"; };
>>>>>>> c0b17f2a
		04769C142B1A680C0051581C /* Promises+Helper.swift */ = {isa = PBXFileReference; lastKnownFileType = sourcecode.swift; path = "Promises+Helper.swift"; sourceTree = "<group>"; };
		0479FB172AF2599200D0AFC9 /* StringTyper.swift */ = {isa = PBXFileReference; lastKnownFileType = sourcecode.swift; path = StringTyper.swift; sourceTree = "<group>"; };
		047D8E882ADEA4C700A5E7BD /* NetworkService.swift */ = {isa = PBXFileReference; lastKnownFileType = sourcecode.swift; path = NetworkService.swift; sourceTree = "<group>"; };
		0489E2BA2B68F71300FA0682 /* TapGestureRecognizer.swift */ = {isa = PBXFileReference; lastKnownFileType = sourcecode.swift; path = TapGestureRecognizer.swift; sourceTree = "<group>"; };
		049298002B1DD466002E04B8 /* AnalyticsServiceTests.swift */ = {isa = PBXFileReference; lastKnownFileType = sourcecode.swift; path = AnalyticsServiceTests.swift; sourceTree = "<group>"; };
		049298062B1E1F4D002E04B8 /* AnalyticsStorageTests.swift */ = {isa = PBXFileReference; lastKnownFileType = sourcecode.swift; path = AnalyticsStorageTests.swift; sourceTree = "<group>"; };
		049A055D2B4BF057002CEEBA /* MerchantHeadlessVaultManagerViewController.swift */ = {isa = PBXFileReference; fileEncoding = 4; lastKnownFileType = sourcecode.swift; path = MerchantHeadlessVaultManagerViewController.swift; sourceTree = "<group>"; };
		049A055F2B4C191D002CEEBA /* NativeUIManagerTests.swift */ = {isa = PBXFileReference; lastKnownFileType = sourcecode.swift; path = NativeUIManagerTests.swift; sourceTree = "<group>"; };
		04DAAED32B03EED1002E2614 /* AssetsManagerTests.swift */ = {isa = PBXFileReference; lastKnownFileType = sourcecode.swift; path = AssetsManagerTests.swift; sourceTree = "<group>"; };
		04DAAED52B03EF0B002E2614 /* SDKSessionHelper.swift */ = {isa = PBXFileReference; lastKnownFileType = sourcecode.swift; path = SDKSessionHelper.swift; sourceTree = "<group>"; };
		04DFAADB2AAA01E60030FECE /* Debug App Tests-Info.plist */ = {isa = PBXFileReference; fileEncoding = 4; lastKnownFileType = text.plist.xml; path = "Debug App Tests-Info.plist"; sourceTree = "<group>"; };
		04F6EF712AE69FC500115D05 /* AnalyticsTests+Helpers.swift */ = {isa = PBXFileReference; lastKnownFileType = sourcecode.swift; path = "AnalyticsTests+Helpers.swift"; sourceTree = "<group>"; };
		04F6EF732AE6A06200115D05 /* AnalyticsEventsTests.swift */ = {isa = PBXFileReference; lastKnownFileType = sourcecode.swift; path = AnalyticsEventsTests.swift; sourceTree = "<group>"; };
		04FAF9EB2AE7B33E002E4BAE /* StringExtensionTests.swift */ = {isa = PBXFileReference; lastKnownFileType = sourcecode.swift; path = StringExtensionTests.swift; sourceTree = "<group>"; };
		0DA32ABCF07A4EBED014327B /* es */ = {isa = PBXFileReference; lastKnownFileType = text.plist.strings; name = es; path = es.lproj/LaunchScreen.strings; sourceTree = "<group>"; };
		0ED746F8924E70AD868BC0F4 /* MerchantNewLineItemViewController.swift */ = {isa = PBXFileReference; lastKnownFileType = sourcecode.swift; path = MerchantNewLineItemViewController.swift; sourceTree = "<group>"; };
		0FD08B8CE57A11D1E35A8684 /* de */ = {isa = PBXFileReference; lastKnownFileType = text.plist.strings; name = de; path = de.lproj/LaunchScreen.strings; sourceTree = "<group>"; };
		13FA89917603E4BA5BB66AFC /* da */ = {isa = PBXFileReference; lastKnownFileType = text.plist.strings; name = da; path = da.lproj/LaunchScreen.strings; sourceTree = "<group>"; };
		1594BC5C96ECC3F46C811B2F /* Data+Extensions.swift */ = {isa = PBXFileReference; lastKnownFileType = sourcecode.swift; path = "Data+Extensions.swift"; sourceTree = "<group>"; };
		17476BFBED51F389FCE82F16 /* MockAPIClient.swift */ = {isa = PBXFileReference; lastKnownFileType = sourcecode.swift; path = MockAPIClient.swift; sourceTree = "<group>"; };
		1B8CB5A11A44AA9F3D7FE356 /* UserInterfaceModuleTests.swift */ = {isa = PBXFileReference; lastKnownFileType = sourcecode.swift; path = UserInterfaceModuleTests.swift; sourceTree = "<group>"; };
		1D05E65C196E6715D7D8B0C6 /* sv */ = {isa = PBXFileReference; lastKnownFileType = text.plist.strings; name = sv; path = sv.lproj/Main.strings; sourceTree = "<group>"; };
		1F4E35F809D3FAF4354D5B05 /* URLSessionStackTests.swift */ = {isa = PBXFileReference; lastKnownFileType = sourcecode.swift; path = URLSessionStackTests.swift; sourceTree = "<group>"; };
		1F79B50111AC4161CFB1EFE8 /* ApayaTests.swift */ = {isa = PBXFileReference; lastKnownFileType = sourcecode.swift; path = ApayaTests.swift; sourceTree = "<group>"; };
		21898D647270491BF4A68C19 /* Pods_Debug_App.framework */ = {isa = PBXFileReference; explicitFileType = wrapper.framework; includeInIndex = 0; path = Pods_Debug_App.framework; sourceTree = BUILT_PRODUCTS_DIR; };
		229849A3DBE0858EE90673B9 /* CreateClientToken.swift */ = {isa = PBXFileReference; lastKnownFileType = sourcecode.swift; path = CreateClientToken.swift; sourceTree = "<group>"; };
		25FD540BEA16ABBDFE7DE182 /* PayPalService.swift */ = {isa = PBXFileReference; lastKnownFileType = sourcecode.swift; path = PayPalService.swift; sourceTree = "<group>"; };
		2A328E38DA586FFE0ED2894B /* de */ = {isa = PBXFileReference; lastKnownFileType = text.plist.strings; name = de; path = de.lproj/Main.strings; sourceTree = "<group>"; };
		2E64F057A39A91CA01CCB57F /* tr */ = {isa = PBXFileReference; lastKnownFileType = text.plist.strings; name = tr; path = tr.lproj/Main.strings; sourceTree = "<group>"; };
		2E8F69253D85350BB7A1A761 /* TokenizationService.swift */ = {isa = PBXFileReference; lastKnownFileType = sourcecode.swift; path = TokenizationService.swift; sourceTree = "<group>"; };
		31CFA93A373A7DB78DA77283 /* ApplePayTests.swift */ = {isa = PBXFileReference; lastKnownFileType = sourcecode.swift; path = ApplePayTests.swift; sourceTree = "<group>"; };
		33E18D5B5190C64631309D1B /* ar */ = {isa = PBXFileReference; lastKnownFileType = text.plist.strings; name = ar; path = ar.lproj/LaunchScreen.strings; sourceTree = "<group>"; };
		38DD0A9535544D446514124A /* CreateResumePaymentService.swift */ = {isa = PBXFileReference; lastKnownFileType = sourcecode.swift; path = CreateResumePaymentService.swift; sourceTree = "<group>"; };
		39CCCB917D1881082ED75975 /* ViewController+Primer.swift */ = {isa = PBXFileReference; lastKnownFileType = sourcecode.swift; path = "ViewController+Primer.swift"; sourceTree = "<group>"; };
		404E173A513B986A36F835F7 /* MerchantHeadlessCheckoutRawPhoneNumberDataViewController.swift */ = {isa = PBXFileReference; lastKnownFileType = sourcecode.swift; path = MerchantHeadlessCheckoutRawPhoneNumberDataViewController.swift; sourceTree = "<group>"; };
		442009298B3F84D879C280FF /* Pods-Debug App.release.xcconfig */ = {isa = PBXFileReference; includeInIndex = 1; lastKnownFileType = text.xcconfig; name = "Pods-Debug App.release.xcconfig"; path = "Target Support Files/Pods-Debug App/Pods-Debug App.release.xcconfig"; sourceTree = "<group>"; };
		483D2036DE3F89CA2C244C4F /* Debug App Tests.xctest */ = {isa = PBXFileReference; explicitFileType = wrapper.cfbundle; includeInIndex = 0; path = "Debug App Tests.xctest"; sourceTree = BUILT_PRODUCTS_DIR; };
		49DFB1ACD5014BF28ED283B3 /* PollingModuleTests.swift */ = {isa = PBXFileReference; lastKnownFileType = sourcecode.swift; path = PollingModuleTests.swift; sourceTree = "<group>"; };
		4A5E3ACDA26D44F66B55766B /* HUC_TokenizationViewModelTests.swift */ = {isa = PBXFileReference; lastKnownFileType = sourcecode.swift; path = HUC_TokenizationViewModelTests.swift; sourceTree = "<group>"; };
		4ACFB17A73AB7240BED98585 /* ExampleApp.entitlements */ = {isa = PBXFileReference; lastKnownFileType = text.plist.entitlements; path = ExampleApp.entitlements; sourceTree = "<group>"; };
		4C353D84EABA4990DAB4DD28 /* MerchantHeadlessCheckoutRawRetailDataViewController.swift */ = {isa = PBXFileReference; lastKnownFileType = sourcecode.swift; path = MerchantHeadlessCheckoutRawRetailDataViewController.swift; sourceTree = "<group>"; };
		4E79C93EA805E87E1137A513 /* PaymentMethodCell.swift */ = {isa = PBXFileReference; lastKnownFileType = sourcecode.swift; path = PaymentMethodCell.swift; sourceTree = "<group>"; };
		52F54EC3C1ACE19DF48BD6E2 /* tr */ = {isa = PBXFileReference; lastKnownFileType = text.plist.strings; name = tr; path = tr.lproj/LaunchScreen.strings; sourceTree = "<group>"; };
		5AA706A14BACFDB8E5715788 /* HeadlessVaultManagerTests.swift */ = {isa = PBXFileReference; lastKnownFileType = sourcecode.swift; path = HeadlessVaultManagerTests.swift; sourceTree = "<group>"; };
		5D7EC742DEB5BE12252E3E5B /* PayPalServiceTests.swift */ = {isa = PBXFileReference; lastKnownFileType = sourcecode.swift; path = PayPalServiceTests.swift; sourceTree = "<group>"; };
		5DB3B88857B810440CDA881E /* DropInUI_TokenizationViewModelTests.swift */ = {isa = PBXFileReference; lastKnownFileType = sourcecode.swift; path = DropInUI_TokenizationViewModelTests.swift; sourceTree = "<group>"; };
		5E8D7F3C53F8CCE4A03C975E /* VaultService.swift */ = {isa = PBXFileReference; lastKnownFileType = sourcecode.swift; path = VaultService.swift; sourceTree = "<group>"; };
		5F8DC3341BDBB9AEDBE8D6DD /* DecodedClientToken.swift */ = {isa = PBXFileReference; lastKnownFileType = sourcecode.swift; path = DecodedClientToken.swift; sourceTree = "<group>"; };
		6493EA8D95DDA066DE982B24 /* es */ = {isa = PBXFileReference; lastKnownFileType = text.plist.strings; name = es; path = es.lproj/Main.strings; sourceTree = "<group>"; };
		68E2722188A5A2948DB31144 /* Debug App.app */ = {isa = PBXFileReference; explicitFileType = wrapper.application; includeInIndex = 0; path = "Debug App.app"; sourceTree = BUILT_PRODUCTS_DIR; };
		6C690FB7E6E8C942C87B1A1B /* PrimerAPIConfigurationModuleTests.swift */ = {isa = PBXFileReference; lastKnownFileType = sourcecode.swift; path = PrimerAPIConfigurationModuleTests.swift; sourceTree = "<group>"; };
		6D2261DDEE5DC5D2ED518037 /* Base */ = {isa = PBXFileReference; lastKnownFileType = file.xib; name = Base; path = Base.lproj/LaunchScreen.xib; sourceTree = "<group>"; };
		6D665EEA8106E51925C3CF2B /* da */ = {isa = PBXFileReference; lastKnownFileType = text.plist.strings; name = da; path = da.lproj/Main.strings; sourceTree = "<group>"; };
		70D3D6CF0F006A06B7CEC71B /* TransactionResponse.swift */ = {isa = PBXFileReference; lastKnownFileType = sourcecode.swift; path = TransactionResponse.swift; sourceTree = "<group>"; };
		721B75053C8E82756FB8AD0D /* pl */ = {isa = PBXFileReference; lastKnownFileType = text.plist.strings; name = pl; path = pl.lproj/LaunchScreen.strings; sourceTree = "<group>"; };
		72845A3010F10A88F2EC7849 /* CheckoutTheme.swift */ = {isa = PBXFileReference; lastKnownFileType = sourcecode.swift; path = CheckoutTheme.swift; sourceTree = "<group>"; };
		72E691B9A6A8EBB9F6A6B266 /* MerchantHeadlessCheckoutAvailablePaymentMethodsViewController.swift */ = {isa = PBXFileReference; lastKnownFileType = sourcecode.swift; path = MerchantHeadlessCheckoutAvailablePaymentMethodsViewController.swift; sourceTree = "<group>"; };
		743E00065B4A8D6C95092A23 /* it */ = {isa = PBXFileReference; lastKnownFileType = text.plist.strings; name = it; path = it.lproj/LaunchScreen.strings; sourceTree = "<group>"; };
		743F107C464526926A34A433 /* PaymentMethodConfigServiceTests.swift */ = {isa = PBXFileReference; lastKnownFileType = sourcecode.swift; path = PaymentMethodConfigServiceTests.swift; sourceTree = "<group>"; };
		7480FE5F665CC66C092BC95A /* Base */ = {isa = PBXFileReference; lastKnownFileType = file.storyboard; name = Base; path = Base.lproj/Main.storyboard; sourceTree = "<group>"; };
		752785ACCF65527C239391A8 /* PaymentMethodConfigTests.swift */ = {isa = PBXFileReference; lastKnownFileType = sourcecode.swift; path = PaymentMethodConfigTests.swift; sourceTree = "<group>"; };
		7A0B6936ABE44A97B5DE2DEA /* Pods-Debug App Tests.release.xcconfig */ = {isa = PBXFileReference; includeInIndex = 1; lastKnownFileType = text.xcconfig; name = "Pods-Debug App Tests.release.xcconfig"; path = "Target Support Files/Pods-Debug App Tests/Pods-Debug App Tests.release.xcconfig"; sourceTree = "<group>"; };
		7A3E75CD834937EF85DE1C14 /* MockVaultCheckoutViewModel.swift */ = {isa = PBXFileReference; lastKnownFileType = sourcecode.swift; path = MockVaultCheckoutViewModel.swift; sourceTree = "<group>"; };
		7A5E6F7A9C12C69CB66032E3 /* IPay88Tests.swift */ = {isa = PBXFileReference; lastKnownFileType = sourcecode.swift; path = IPay88Tests.swift; sourceTree = "<group>"; };
		7EA7D2BB0AC0A1877DB2E6CE /* MockModule.swift */ = {isa = PBXFileReference; lastKnownFileType = sourcecode.swift; path = MockModule.swift; sourceTree = "<group>"; };
		872A0647D4136E27365FB7F8 /* StringTests.swift */ = {isa = PBXFileReference; lastKnownFileType = sourcecode.swift; path = StringTests.swift; sourceTree = "<group>"; };
		8A23886804B13FA754E775D0 /* MockPaymentMethodTokenizationViewModel.swift */ = {isa = PBXFileReference; lastKnownFileType = sourcecode.swift; path = MockPaymentMethodTokenizationViewModel.swift; sourceTree = "<group>"; };
		8A3FDC6FE0EB5AB5828D4D80 /* el */ = {isa = PBXFileReference; lastKnownFileType = text.plist.strings; name = el; path = el.lproj/LaunchScreen.strings; sourceTree = "<group>"; };
		8C7C082270CF1C6B7810F9B3 /* RawDataManagerTests.swift */ = {isa = PBXFileReference; lastKnownFileType = sourcecode.swift; path = RawDataManagerTests.swift; sourceTree = "<group>"; };
		9128566126AA7F571FFECA3A /* Range+Extensions.swift */ = {isa = PBXFileReference; lastKnownFileType = sourcecode.swift; path = "Range+Extensions.swift"; sourceTree = "<group>"; };
		92BE0A1A904DCEA405A11CC1 /* pl */ = {isa = PBXFileReference; lastKnownFileType = text.plist.strings; name = pl; path = pl.lproj/Main.strings; sourceTree = "<group>"; };
		9314E0A4E884A8228611A030 /* IntExtensionTests.swift */ = {isa = PBXFileReference; lastKnownFileType = sourcecode.swift; path = IntExtensionTests.swift; sourceTree = "<group>"; };
		93F15C1E46C70C3D73B50F31 /* UIStackViewExtensions.swift */ = {isa = PBXFileReference; lastKnownFileType = sourcecode.swift; path = UIStackViewExtensions.swift; sourceTree = "<group>"; };
		942332BD921CBCAFBC77BD6D /* ar */ = {isa = PBXFileReference; lastKnownFileType = text.plist.strings; name = ar; path = ar.lproj/Main.strings; sourceTree = "<group>"; };
		952364FBFD6FA09653ECA37E /* TokenizationServiceTests.swift */ = {isa = PBXFileReference; lastKnownFileType = sourcecode.swift; path = TokenizationServiceTests.swift; sourceTree = "<group>"; };
		95E4B74F7EEA3D2D19E08FDA /* Apaya.swift */ = {isa = PBXFileReference; lastKnownFileType = sourcecode.swift; path = Apaya.swift; sourceTree = "<group>"; };
		96546334148213F72E898EB7 /* Pods-Debug App.debug.xcconfig */ = {isa = PBXFileReference; includeInIndex = 1; lastKnownFileType = text.xcconfig; name = "Pods-Debug App.debug.xcconfig"; path = "Target Support Files/Pods-Debug App/Pods-Debug App.debug.xcconfig"; sourceTree = "<group>"; };
		98079137F3DE1FE6221DA7EC /* nb */ = {isa = PBXFileReference; lastKnownFileType = text.plist.strings; name = nb; path = nb.lproj/Main.strings; sourceTree = "<group>"; };
		9874F439DA3EA5854A454687 /* MerchantDropInUIViewController.swift */ = {isa = PBXFileReference; lastKnownFileType = sourcecode.swift; path = MerchantDropInUIViewController.swift; sourceTree = "<group>"; };
		994AE6760B506D02499AEC90 /* InternalCardComponentManagerTests.swift */ = {isa = PBXFileReference; lastKnownFileType = sourcecode.swift; path = InternalCardComponentManagerTests.swift; sourceTree = "<group>"; };
		9D122A0B71B707C2110AB7F5 /* PayPalConfirmBillingAgreementTests.swift */ = {isa = PBXFileReference; lastKnownFileType = sourcecode.swift; path = PayPalConfirmBillingAgreementTests.swift; sourceTree = "<group>"; };
		A1055D6E2AF125E90027B967 /* DebouncerTests.swift */ = {isa = PBXFileReference; lastKnownFileType = sourcecode.swift; path = DebouncerTests.swift; sourceTree = "<group>"; };
		A12AC2522B5046CF00C26999 /* CurrencyStorageTests.swift */ = {isa = PBXFileReference; lastKnownFileType = sourcecode.swift; path = CurrencyStorageTests.swift; sourceTree = "<group>"; };
		A12AC2542B505B6100C26999 /* CurrencyLoaderTests.swift */ = {isa = PBXFileReference; lastKnownFileType = sourcecode.swift; path = CurrencyLoaderTests.swift; sourceTree = "<group>"; };
		A13392BB2AD459E90005A4D7 /* NolPayLinkCardComponentTest.swift */ = {isa = PBXFileReference; lastKnownFileType = sourcecode.swift; path = NolPayLinkCardComponentTest.swift; sourceTree = "<group>"; };
		A1536BAC2AEBEC3A0087DDC0 /* NolPayPhoneMetadataServiceTests.swift */ = {isa = PBXFileReference; lastKnownFileType = sourcecode.swift; path = NolPayPhoneMetadataServiceTests.swift; sourceTree = "<group>"; };
		A1536BAE2AEC0A6D0087DDC0 /* NolTestsMocks.swift */ = {isa = PBXFileReference; lastKnownFileType = sourcecode.swift; path = NolTestsMocks.swift; sourceTree = "<group>"; };
		A1585C742ACDAA700014F0B9 /* NolPayLinkedCardsComponentTests.swift */ = {isa = PBXFileReference; lastKnownFileType = sourcecode.swift; path = NolPayLinkedCardsComponentTests.swift; sourceTree = "<group>"; };
		A1604A656AF654D7422A2A5E /* fr */ = {isa = PBXFileReference; lastKnownFileType = text.plist.strings; name = fr; path = fr.lproj/Main.strings; sourceTree = "<group>"; };
		A19EF5622B20E22E00A72F60 /* .swiftlint.yml */ = {isa = PBXFileReference; fileEncoding = 4; lastKnownFileType = text.yaml; path = .swiftlint.yml; sourceTree = "<group>"; };
		A1A3D0F22AD5585A00F7D8C9 /* NolPayUnlinkCardComponentTest.swift */ = {isa = PBXFileReference; lastKnownFileType = sourcecode.swift; path = NolPayUnlinkCardComponentTest.swift; sourceTree = "<group>"; };
		A1A3D0F42AD56BE300F7D8C9 /* NolPayPaymentComponentTests.swift */ = {isa = PBXFileReference; lastKnownFileType = sourcecode.swift; path = NolPayPaymentComponentTests.swift; sourceTree = "<group>"; };
		A6AEF11B151368BF993C3EA9 /* TestScenario.swift */ = {isa = PBXFileReference; lastKnownFileType = sourcecode.swift; path = TestScenario.swift; sourceTree = "<group>"; };
		AD381E7E16D01D8D743232F7 /* ThemeTests.swift */ = {isa = PBXFileReference; lastKnownFileType = sourcecode.swift; path = ThemeTests.swift; sourceTree = "<group>"; };
		AF07D2421252EA2AE5C2FC4F /* AnalyticsTests.swift */ = {isa = PBXFileReference; lastKnownFileType = sourcecode.swift; path = AnalyticsTests.swift; sourceTree = "<group>"; };
		B18D7E7738BF86467B0F1465 /* Images.xcassets */ = {isa = PBXFileReference; lastKnownFileType = folder.assetcatalog; path = Images.xcassets; sourceTree = "<group>"; };
		B1FD8065D40A2D691F643F3B /* UIViewController+API.swift */ = {isa = PBXFileReference; lastKnownFileType = sourcecode.swift; path = "UIViewController+API.swift"; sourceTree = "<group>"; };
		B266F9E1651BD20E45DCCF68 /* PrimerRawRetailerDataTests.swift */ = {isa = PBXFileReference; lastKnownFileType = sourcecode.swift; path = PrimerRawRetailerDataTests.swift; sourceTree = "<group>"; };
		B65F0E658E0993B16C41D698 /* Pods-Debug App Tests.debug.xcconfig */ = {isa = PBXFileReference; includeInIndex = 1; lastKnownFileType = text.xcconfig; name = "Pods-Debug App Tests.debug.xcconfig"; path = "Target Support Files/Pods-Debug App Tests/Pods-Debug App Tests.debug.xcconfig"; sourceTree = "<group>"; };
		B866FF13033A5CB8B4C3388E /* MerchantHeadlessCheckoutRawDataViewController.swift */ = {isa = PBXFileReference; lastKnownFileType = sourcecode.swift; path = MerchantHeadlessCheckoutRawDataViewController.swift; sourceTree = "<group>"; };
		B9813BD518AC7C3F442B5075 /* PrimerCheckoutTheme.swift */ = {isa = PBXFileReference; lastKnownFileType = sourcecode.swift; path = PrimerCheckoutTheme.swift; sourceTree = "<group>"; };
		BA0B2BEE5C389FD13E210847 /* DateTests.swift */ = {isa = PBXFileReference; lastKnownFileType = sourcecode.swift; path = DateTests.swift; sourceTree = "<group>"; };
		BD26E8C6074BB89ACBD5B8B9 /* MaskTests.swift */ = {isa = PBXFileReference; lastKnownFileType = sourcecode.swift; path = MaskTests.swift; sourceTree = "<group>"; };
		BF8639891B79E2FCCE10A510 /* ThreeDSErrorTests.swift */ = {isa = PBXFileReference; lastKnownFileType = sourcecode.swift; path = ThreeDSErrorTests.swift; sourceTree = "<group>"; };
		C18C9664115CFDEB59FED19A /* MerchantSessionAndSettingsViewController.swift */ = {isa = PBXFileReference; lastKnownFileType = sourcecode.swift; path = MerchantSessionAndSettingsViewController.swift; sourceTree = "<group>"; };
		C4DFE77F28AB538220A0F6EE /* ka */ = {isa = PBXFileReference; lastKnownFileType = text.plist.strings; name = ka; path = ka.lproj/Main.strings; sourceTree = "<group>"; };
		C6E0183BA881F7F7835D0054 /* Pods_Debug_App_Tests.framework */ = {isa = PBXFileReference; explicitFileType = wrapper.framework; includeInIndex = 0; path = Pods_Debug_App_Tests.framework; sourceTree = BUILT_PRODUCTS_DIR; };
		C7D8E1E91CA11EC6831ADEE4 /* EncodingDecodingContainerTests.swift */ = {isa = PBXFileReference; lastKnownFileType = sourcecode.swift; path = EncodingDecodingContainerTests.swift; sourceTree = "<group>"; };
		C7EB86C62BA46BF51C64ABC2 /* nb */ = {isa = PBXFileReference; lastKnownFileType = text.plist.strings; name = nb; path = nb.lproj/LaunchScreen.strings; sourceTree = "<group>"; };
		CA30891B2D5F9B6B97E56B99 /* WebViewUtilTests.swift */ = {isa = PBXFileReference; lastKnownFileType = sourcecode.swift; path = WebViewUtilTests.swift; sourceTree = "<group>"; };
		D038BDB23C062D362AAA09BE /* Networking.swift */ = {isa = PBXFileReference; lastKnownFileType = sourcecode.swift; path = Networking.swift; sourceTree = "<group>"; };
		D0A003705AFF7F922BCFE75F /* TokenizationResponseTests.swift */ = {isa = PBXFileReference; lastKnownFileType = sourcecode.swift; path = TokenizationResponseTests.swift; sourceTree = "<group>"; };
		D3D9154BF1E011FED6799CD5 /* CardData.swift */ = {isa = PBXFileReference; lastKnownFileType = sourcecode.swift; path = CardData.swift; sourceTree = "<group>"; };
		D4139D8F153BB399DA67F2EE /* ViewController+PrimerUIHelpers.swift */ = {isa = PBXFileReference; lastKnownFileType = sourcecode.swift; path = "ViewController+PrimerUIHelpers.swift"; sourceTree = "<group>"; };
		D5C1B1F65A9382606A25CE77 /* el */ = {isa = PBXFileReference; lastKnownFileType = text.plist.strings; name = el; path = el.lproj/Main.strings; sourceTree = "<group>"; };
		DAC5687FF32E8661F1A00CE5 /* AppDelegate.swift */ = {isa = PBXFileReference; lastKnownFileType = sourcecode.swift; path = AppDelegate.swift; sourceTree = "<group>"; };
		DBC8EA85D1CBC1EC4AB3EB8C /* fr */ = {isa = PBXFileReference; lastKnownFileType = text.plist.strings; name = fr; path = fr.lproj/LaunchScreen.strings; sourceTree = "<group>"; };
		DECCDC4079DC6471CEDDEA84 /* sv */ = {isa = PBXFileReference; lastKnownFileType = text.plist.strings; name = sv; path = sv.lproj/LaunchScreen.strings; sourceTree = "<group>"; };
		E108F58D2B0D4F0800EC3CC6 /* WebRedirectComponentTests.swift */ = {isa = PBXFileReference; lastKnownFileType = sourcecode.swift; path = WebRedirectComponentTests.swift; sourceTree = "<group>"; };
		E11F473C2B0694C50091C31F /* PrimerHeadlessFormWithRedirectManagerTests.swift */ = {isa = PBXFileReference; lastKnownFileType = sourcecode.swift; path = PrimerHeadlessFormWithRedirectManagerTests.swift; sourceTree = "<group>"; };
		E11F47422B06C4E30091C31F /* MerchantHeadlessCheckoutBankViewController.swift */ = {isa = PBXFileReference; fileEncoding = 4; lastKnownFileType = sourcecode.swift; path = MerchantHeadlessCheckoutBankViewController.swift; sourceTree = "<group>"; };
		E11F47432B06C4E30091C31F /* BanksListView.swift */ = {isa = PBXFileReference; fileEncoding = 4; lastKnownFileType = sourcecode.swift; path = BanksListView.swift; sourceTree = "<group>"; };
		E11F47442B06C4E30091C31F /* BanksListModel.swift */ = {isa = PBXFileReference; fileEncoding = 4; lastKnownFileType = sourcecode.swift; path = BanksListModel.swift; sourceTree = "<group>"; };
		E11F47452B06C4E30091C31F /* ImageViewWithUrl.swift */ = {isa = PBXFileReference; fileEncoding = 4; lastKnownFileType = sourcecode.swift; path = ImageViewWithUrl.swift; sourceTree = "<group>"; };
		E11F47462B06C4E30091C31F /* MerchantNewLineItemViewController.swift */ = {isa = PBXFileReference; fileEncoding = 4; lastKnownFileType = sourcecode.swift; path = MerchantNewLineItemViewController.swift; sourceTree = "<group>"; };
		E11F47472B06C4E30091C31F /* MerchantHeadlessCheckoutNolPayViewController.swift */ = {isa = PBXFileReference; fileEncoding = 4; lastKnownFileType = sourcecode.swift; path = MerchantHeadlessCheckoutNolPayViewController.swift; sourceTree = "<group>"; };
		E11F47502B06C5030091C31F /* BanksListView.swift */ = {isa = PBXFileReference; fileEncoding = 4; lastKnownFileType = sourcecode.swift; path = BanksListView.swift; sourceTree = "<group>"; };
		E11F47512B06C5030091C31F /* BanksListModel.swift */ = {isa = PBXFileReference; fileEncoding = 4; lastKnownFileType = sourcecode.swift; path = BanksListModel.swift; sourceTree = "<group>"; };
		E11F47522B06C5030091C31F /* ImageViewWithUrl.swift */ = {isa = PBXFileReference; fileEncoding = 4; lastKnownFileType = sourcecode.swift; path = ImageViewWithUrl.swift; sourceTree = "<group>"; };
		E129D66F2B162022004694F9 /* MerchantHeadlessCheckoutBankViewController.swift */ = {isa = PBXFileReference; fileEncoding = 4; lastKnownFileType = sourcecode.swift; path = MerchantHeadlessCheckoutBankViewController.swift; sourceTree = "<group>"; };
		E130C3D82AFD19FF00AC3E7C /* NetworkTests.swift */ = {isa = PBXFileReference; fileEncoding = 4; lastKnownFileType = sourcecode.swift; path = NetworkTests.swift; sourceTree = "<group>"; };
		E13E72442AFE653000911866 /* IdealPaymentMethodTests.swift */ = {isa = PBXFileReference; lastKnownFileType = sourcecode.swift; path = IdealPaymentMethodTests.swift; sourceTree = "<group>"; };
		E1A297252B036AB1005ADA51 /* BankComponentTests.swift */ = {isa = PBXFileReference; lastKnownFileType = sourcecode.swift; path = BankComponentTests.swift; sourceTree = "<group>"; };
		E1AB44D12AFE13AF00639DC5 /* URL+NetworkHeaders.swift */ = {isa = PBXFileReference; fileEncoding = 4; lastKnownFileType = sourcecode.swift; path = "URL+NetworkHeaders.swift"; sourceTree = "<group>"; };
		E1C3EF0BA039C0A50EDE13A5 /* nl */ = {isa = PBXFileReference; lastKnownFileType = text.plist.strings; name = nl; path = nl.lproj/Main.strings; sourceTree = "<group>"; };
		E1E502B02AFE9ECF00CD7F0A /* XCTestCase+Tokenization.swift */ = {isa = PBXFileReference; lastKnownFileType = sourcecode.swift; path = "XCTestCase+Tokenization.swift"; sourceTree = "<group>"; };
		E63F5C5C1FD2F3E6CB02EC5A /* HeadlessUniversalCheckoutTests.swift */ = {isa = PBXFileReference; lastKnownFileType = sourcecode.swift; path = HeadlessUniversalCheckoutTests.swift; sourceTree = "<group>"; };
		E7640DB186F9638C2F556F77 /* it */ = {isa = PBXFileReference; lastKnownFileType = text.plist.strings; name = it; path = it.lproj/Main.strings; sourceTree = "<group>"; };
		E8DE1E4FB055B60582977315 /* Networking.swift */ = {isa = PBXFileReference; lastKnownFileType = sourcecode.swift; path = Networking.swift; sourceTree = "<group>"; };
		E90441E821B5FE76643B62A6 /* AnalyticsTests+Constants.swift */ = {isa = PBXFileReference; lastKnownFileType = sourcecode.swift; path = "AnalyticsTests+Constants.swift"; sourceTree = "<group>"; };
		E9899972360BCA5992CEE5BC /* PrimerBancontactCardDataManagerTests.swift */ = {isa = PBXFileReference; lastKnownFileType = sourcecode.swift; path = PrimerBancontactCardDataManagerTests.swift; sourceTree = "<group>"; };
		EEB1E1B37192BF739461AFF1 /* PrimerRawCardDataManagerTests.swift */ = {isa = PBXFileReference; lastKnownFileType = sourcecode.swift; path = PrimerRawCardDataManagerTests.swift; sourceTree = "<group>"; };
		F4AC1EC0F98CB56DA4D075CA /* Mocks.swift */ = {isa = PBXFileReference; lastKnownFileType = sourcecode.swift; path = Mocks.swift; sourceTree = "<group>"; };
		F816A2444633C4336A7CB071 /* en */ = {isa = PBXFileReference; lastKnownFileType = text.plist.strings; name = en; path = en.lproj/Main.strings; sourceTree = "<group>"; };
		F9023841AFCE8E3205CB713A /* String+Extensions.swift */ = {isa = PBXFileReference; lastKnownFileType = sourcecode.swift; path = "String+Extensions.swift"; sourceTree = "<group>"; };
		FB1F71737862EF5D0F4FE5AB /* Info.plist */ = {isa = PBXFileReference; lastKnownFileType = text.plist; path = Info.plist; sourceTree = "<group>"; };
		FC8A21D574BAEF7E0ED9E9CD /* pt-PT */ = {isa = PBXFileReference; lastKnownFileType = text.plist.strings; name = "pt-PT"; path = "pt-PT.lproj/Main.strings"; sourceTree = "<group>"; };
		FEEF675F553A6AD99750CB0F /* nl */ = {isa = PBXFileReference; lastKnownFileType = text.plist.strings; name = nl; path = nl.lproj/LaunchScreen.strings; sourceTree = "<group>"; };
		FF4B1BBF378E48EBDBDCEE2A /* ka */ = {isa = PBXFileReference; lastKnownFileType = text.plist.strings; name = ka; path = ka.lproj/LaunchScreen.strings; sourceTree = "<group>"; };
/* End PBXFileReference section */

/* Begin PBXFrameworksBuildPhase section */
		70DF25A36D08F36CBD603C15 /* Frameworks */ = {
			isa = PBXFrameworksBuildPhase;
			buildActionMask = 2147483647;
			files = (
				DC6A2813D435DC2D4B8A4B20 /* Pods_Debug_App_Tests.framework in Frameworks */,
			);
			runOnlyForDeploymentPostprocessing = 0;
		};
		CB612F7DF16CD3190025327F /* Frameworks */ = {
			isa = PBXFrameworksBuildPhase;
			buildActionMask = 2147483647;
			files = (
				E9F5265EB7A157AC5ED162C5 /* Pods_Debug_App.framework in Frameworks */,
			);
			runOnlyForDeploymentPostprocessing = 0;
		};
/* End PBXFrameworksBuildPhase section */

/* Begin PBXGroup section */
<<<<<<< HEAD
		0442B6422B7BA468004DB054 /* Analytics */ = {
			isa = PBXGroup;
			children = (
				0442B6432B7BA477004DB054 /* MockAnalyticsStorage.swift */,
				0442B6452B7BA498004DB054 /* MockPrimerAPIAnalyticsClient.swift */,
			);
			path = Analytics;
			sourceTree = "<group>";
		};
		049A05612B4C1ED4002CEEBA /* Test Utilities */ = {
=======
		042ED1632AF0F5CE0027833F /* Delegates */ = {
>>>>>>> c0b17f2a
			isa = PBXGroup;
			children = (
				042ED1642AF0F5FD0027833F /* MockRawDataManagerDelegate.swift */,
			);
			path = Delegates;
			sourceTree = "<group>";
		};
		0479FB162AF2598800D0AFC9 /* Test Utilities */ = {
			isa = PBXGroup;
			children = (
				0479FB172AF2599200D0AFC9 /* StringTyper.swift */,
				04DAAED52B03EF0B002E2614 /* SDKSessionHelper.swift */,
			);
			path = "Test Utilities";
			sourceTree = "<group>";
		};
		0489E2B92B68F70400FA0682 /* Utilities */ = {
			isa = PBXGroup;
			children = (
				0489E2BA2B68F71300FA0682 /* TapGestureRecognizer.swift */,
			);
			path = Utilities;
			sourceTree = "<group>";
		};
		04DAAED22B03EEBE002E2614 /* Assets */ = {
			isa = PBXGroup;
			children = (
				04DAAED32B03EED1002E2614 /* AssetsManagerTests.swift */,
			);
			path = Assets;
			sourceTree = "<group>";
		};
		094077DEFDC2739B10CF4183 /* Resources */ = {
			isa = PBXGroup;
			children = (
				2A9F290E21D650154DEB2F19 /* Localized Views */,
				B18D7E7738BF86467B0F1465 /* Images.xcassets */,
			);
			path = Resources;
			sourceTree = "<group>";
		};
		0E5CB4D963647832FF985B29 /* View Controllers */ = {
			isa = PBXGroup;
			children = (
				EF5FBE3673FBCB40F55F4DC0 /* New UI */,
				9874F439DA3EA5854A454687 /* MerchantDropInUIViewController.swift */,
				72E691B9A6A8EBB9F6A6B266 /* MerchantHeadlessCheckoutAvailablePaymentMethodsViewController.swift */,
				B866FF13033A5CB8B4C3388E /* MerchantHeadlessCheckoutRawDataViewController.swift */,
				404E173A513B986A36F835F7 /* MerchantHeadlessCheckoutRawPhoneNumberDataViewController.swift */,
				4C353D84EABA4990DAB4DD28 /* MerchantHeadlessCheckoutRawRetailDataViewController.swift */,
				049A055D2B4BF057002CEEBA /* MerchantHeadlessVaultManagerViewController.swift */,
				00E3C8FE62D22147335F2455 /* MerchantResultViewController.swift */,
				C18C9664115CFDEB59FED19A /* MerchantSessionAndSettingsViewController.swift */,
			);
			path = "View Controllers";
			sourceTree = "<group>";
		};
		1C9799A622D0CCDBBF94925B = {
			isa = PBXGroup;
			children = (
				A19EF5622B20E22E00A72F60 /* .swiftlint.yml */,
				FBDF3F8B5F93A0EC28048640 /* Project */,
				DF30711EB149C64C364BB79A /* Products */,
				61E8D69DF93462D748F446DF /* Pods */,
				328674CAA2CFB930F33DDA55 /* Frameworks */,
			);
			sourceTree = "<group>";
		};
		2A9F290E21D650154DEB2F19 /* Localized Views */ = {
			isa = PBXGroup;
			children = (
				FC701AFD94F96F0F1D108D1A /* LaunchScreen.xib */,
				CE259612A00F85709107B872 /* Main.storyboard */,
			);
			path = "Localized Views";
			sourceTree = "<group>";
		};
		2F23D3C9CC9CBC1B95329B1C /* Network */ = {
			isa = PBXGroup;
			children = (
				E130C3D82AFD19FF00AC3E7C /* NetworkTests.swift */,
				1F4E35F809D3FAF4354D5B05 /* URLSessionStackTests.swift */,
				041F52082ADE92A300A1D702 /* ListCardNetworksEndpointTests.swift */,
			);
			path = Network;
			sourceTree = "<group>";
		};
		328674CAA2CFB930F33DDA55 /* Frameworks */ = {
			isa = PBXGroup;
			children = (
				21898D647270491BF4A68C19 /* Pods_Debug_App.framework */,
				C6E0183BA881F7F7835D0054 /* Pods_Debug_App_Tests.framework */,
			);
			name = Frameworks;
			sourceTree = "<group>";
		};
		553A7EDE72B8249F55A0E6B9 /* Extension */ = {
			isa = PBXGroup;
			children = (
				1594BC5C96ECC3F46C811B2F /* Data+Extensions.swift */,
				9128566126AA7F571FFECA3A /* Range+Extensions.swift */,
				F9023841AFCE8E3205CB713A /* String+Extensions.swift */,
				93F15C1E46C70C3D73B50F31 /* UIStackViewExtensions.swift */,
				B1FD8065D40A2D691F643F3B /* UIViewController+API.swift */,
				39CCCB917D1881082ED75975 /* ViewController+Primer.swift */,
				D4139D8F153BB399DA67F2EE /* ViewController+PrimerUIHelpers.swift */,
			);
			path = Extension;
			sourceTree = "<group>";
		};
		5836043C1C4E5A1CF7B81CDD /* Services */ = {
			isa = PBXGroup;
			children = (
				994AE6760B506D02499AEC90 /* InternalCardComponentManagerTests.swift */,
				743F107C464526926A34A433 /* PaymentMethodConfigServiceTests.swift */,
				5D7EC742DEB5BE12252E3E5B /* PayPalServiceTests.swift */,
				952364FBFD6FA09653ECA37E /* TokenizationServiceTests.swift */,
				042ED15C2AF010500027833F /* CardValidationServiceTests.swift */,
			);
			path = Services;
			sourceTree = "<group>";
		};
		5CC7BF9D8A0A9D8490C48151 /* Primer */ = {
			isa = PBXGroup;
			children = (
				E13E72432AFE64E800911866 /* Ideal */,
				A15985C22ACDA82F00A64C3C /* NolPay */,
				E9899972360BCA5992CEE5BC /* PrimerBancontactCardDataManagerTests.swift */,
				EEB1E1B37192BF739461AFF1 /* PrimerRawCardDataManagerTests.swift */,
				B266F9E1651BD20E45DCCF68 /* PrimerRawRetailerDataTests.swift */,
				049A055F2B4C191D002CEEBA /* NativeUIManagerTests.swift */,
			);
			path = Primer;
			sourceTree = "<group>";
		};
		5E99BB590FD6521F2D5403BB /* Sources */ = {
			isa = PBXGroup;
			children = (
				553A7EDE72B8249F55A0E6B9 /* Extension */,
				D9AC6F54A87D432982864A63 /* Model */,
				64FB843527A1671D550B536F /* Network */,
				0489E2B92B68F70400FA0682 /* Utilities */,
				F214F09DF97D2A83FC7D0BE0 /* View */,
				0E5CB4D963647832FF985B29 /* View Controllers */,
				A9ACBE5F8E70CF200C80001F /* View Model */,
				DAC5687FF32E8661F1A00CE5 /* AppDelegate.swift */,
			);
			path = Sources;
			sourceTree = "<group>";
		};
		61C1263B3C114C5B0A1E5AB4 /* Services */ = {
			isa = PBXGroup;
			children = (
				38DD0A9535544D446514124A /* CreateResumePaymentService.swift */,
				25FD540BEA16ABBDFE7DE182 /* PayPalService.swift */,
				2E8F69253D85350BB7A1A761 /* TokenizationService.swift */,
				5E8D7F3C53F8CCE4A03C975E /* VaultService.swift */,
				047D8E882ADEA4C700A5E7BD /* NetworkService.swift */,
				042ED1612AF0F5600027833F /* MockBINDataAPIClient.swift */,
			);
			path = Services;
			sourceTree = "<group>";
		};
		61E8D69DF93462D748F446DF /* Pods */ = {
			isa = PBXGroup;
			children = (
				96546334148213F72E898EB7 /* Pods-Debug App.debug.xcconfig */,
				442009298B3F84D879C280FF /* Pods-Debug App.release.xcconfig */,
				B65F0E658E0993B16C41D698 /* Pods-Debug App Tests.debug.xcconfig */,
				7A0B6936ABE44A97B5DE2DEA /* Pods-Debug App Tests.release.xcconfig */,
			);
			path = Pods;
			sourceTree = "<group>";
		};
		626776D8EFEF24D5C5A36307 /* Extensions */ = {
			isa = PBXGroup;
			children = (
				C7D8E1E91CA11EC6831ADEE4 /* EncodingDecodingContainerTests.swift */,
				04FAF9EB2AE7B33E002E4BAE /* StringExtensionTests.swift */,
			);
			path = Extensions;
			sourceTree = "<group>";
		};
		64FB843527A1671D550B536F /* Network */ = {
			isa = PBXGroup;
			children = (
				E8DE1E4FB055B60582977315 /* Networking.swift */,
				E1AB44D12AFE13AF00639DC5 /* URL+NetworkHeaders.swift */,
			);
			path = Network;
			sourceTree = "<group>";
		};
		9EE81958BB2BB34183F6C0AB /* Modules */ = {
			isa = PBXGroup;
			children = (
				5DB3B88857B810440CDA881E /* DropInUI_TokenizationViewModelTests.swift */,
				4A5E3ACDA26D44F66B55766B /* HUC_TokenizationViewModelTests.swift */,
				49DFB1ACD5014BF28ED283B3 /* PollingModuleTests.swift */,
				6C690FB7E6E8C942C87B1A1B /* PrimerAPIConfigurationModuleTests.swift */,
				1B8CB5A11A44AA9F3D7FE356 /* UserInterfaceModuleTests.swift */,
				E1E502B02AFE9ECF00CD7F0A /* XCTestCase+Tokenization.swift */,
			);
			path = Modules;
			sourceTree = "<group>";
		};
		A15985C22ACDA82F00A64C3C /* NolPay */ = {
			isa = PBXGroup;
			children = (
				041295AB2AB9E2A900A4F243 /* PrimerHeadlessNolPayManagerTests.swift */,
				A1536BAC2AEBEC3A0087DDC0 /* NolPayPhoneMetadataServiceTests.swift */,
				A1585C742ACDAA700014F0B9 /* NolPayLinkedCardsComponentTests.swift */,
				A13392BB2AD459E90005A4D7 /* NolPayLinkCardComponentTest.swift */,
				A1A3D0F22AD5585A00F7D8C9 /* NolPayUnlinkCardComponentTest.swift */,
				A1A3D0F42AD56BE300F7D8C9 /* NolPayPaymentComponentTests.swift */,
				A1536BAE2AEC0A6D0087DDC0 /* NolTestsMocks.swift */,
			);
			path = NolPay;
			sourceTree = "<group>";
		};
		A95565BDB7031F41ECD023D7 /* Helpers */ = {
			isa = PBXGroup;
			children = (
				D3D9154BF1E011FED6799CD5 /* CardData.swift */,
				D038BDB23C062D362AAA09BE /* Networking.swift */,
				04769C142B1A680C0051581C /* Promises+Helper.swift */,
				A12AC2542B505B6100C26999 /* CurrencyLoaderTests.swift */,
			);
			path = Helpers;
			sourceTree = "<group>";
		};
		A9ACBE5F8E70CF200C80001F /* View Model */ = {
			isa = PBXGroup;
			children = (
				95E4B74F7EEA3D2D19E08FDA /* Apaya.swift */,
			);
			path = "View Model";
			sourceTree = "<group>";
		};
		ACC4CBBD9744630CB46A5EE4 /* v2 */ = {
			isa = PBXGroup;
			children = (
				E63F5C5C1FD2F3E6CB02EC5A /* HeadlessUniversalCheckoutTests.swift */,
				5AA706A14BACFDB8E5715788 /* HeadlessVaultManagerTests.swift */,
				17476BFBED51F389FCE82F16 /* MockAPIClient.swift */,
				7EA7D2BB0AC0A1877DB2E6CE /* MockModule.swift */,
				8C7C082270CF1C6B7810F9B3 /* RawDataManagerTests.swift */,
			);
			path = v2;
			sourceTree = "<group>";
		};
		C8A971C6C0021F0115DF44CC /* Utils */ = {
			isa = PBXGroup;
			children = (
				0402B7B72AFBBC2200B02C75 /* ApplePayUtilsTest.swift */,
				BA0B2BEE5C389FD13E210847 /* DateTests.swift */,
				A1055D6E2AF125E90027B967 /* DebouncerTests.swift */,
				9314E0A4E884A8228611A030 /* IntExtensionTests.swift */,
				BD26E8C6074BB89ACBD5B8B9 /* MaskTests.swift */,
				872A0647D4136E27365FB7F8 /* StringTests.swift */,
				CA30891B2D5F9B6B97E56B99 /* WebViewUtilTests.swift */,
			);
			path = Utils;
			sourceTree = "<group>";
		};
		D83EED4C1249B62B908781B0 /* Data Models */ = {
			isa = PBXGroup;
			children = (
				1F79B50111AC4161CFB1EFE8 /* ApayaTests.swift */,
				31CFA93A373A7DB78DA77283 /* ApplePayTests.swift */,
				0402B7B52AFBBA7200B02C75 /* CardNetworkTests.swift */,
				5F8DC3341BDBB9AEDBE8D6DD /* DecodedClientToken.swift */,
				A12AC2522B5046CF00C26999 /* CurrencyStorageTests.swift */,
				7A5E6F7A9C12C69CB66032E3 /* IPay88Tests.swift */,
				752785ACCF65527C239391A8 /* PaymentMethodConfigTests.swift */,
				9D122A0B71B707C2110AB7F5 /* PayPalConfirmBillingAgreementTests.swift */,
				B9813BD518AC7C3F442B5075 /* PrimerCheckoutTheme.swift */,
				AD381E7E16D01D8D743232F7 /* ThemeTests.swift */,
				BF8639891B79E2FCCE10A510 /* ThreeDSErrorTests.swift */,
				021A00DEB01A46C876592575 /* ThreeDSProtocolVersionTests.swift */,
				D0A003705AFF7F922BCFE75F /* TokenizationResponseTests.swift */,
			);
			path = "Data Models";
			sourceTree = "<group>";
		};
		D99811C39E1808A948623732 /* Unit Tests */ = {
			isa = PBXGroup;
			children = (
				04DAAED22B03EEBE002E2614 /* Assets */,
				E1A2F78003351E14426E0B36 /* Analytics */,
				D83EED4C1249B62B908781B0 /* Data Models */,
				626776D8EFEF24D5C5A36307 /* Extensions */,
				A95565BDB7031F41ECD023D7 /* Helpers */,
				E4C8DBB82E4149A7C4D26467 /* Mocks */,
				9EE81958BB2BB34183F6C0AB /* Modules */,
				2F23D3C9CC9CBC1B95329B1C /* Network */,
				5CC7BF9D8A0A9D8490C48151 /* Primer */,
				5836043C1C4E5A1CF7B81CDD /* Services */,
				0479FB162AF2598800D0AFC9 /* Test Utilities */,
				C8A971C6C0021F0115DF44CC /* Utils */,
				ACC4CBBD9744630CB46A5EE4 /* v2 */,
				F4AC1EC0F98CB56DA4D075CA /* Mocks.swift */,
			);
			path = "Unit Tests";
			sourceTree = "<group>";
		};
		D9AC6F54A87D432982864A63 /* Model */ = {
			isa = PBXGroup;
			children = (
				72845A3010F10A88F2EC7849 /* CheckoutTheme.swift */,
				229849A3DBE0858EE90673B9 /* CreateClientToken.swift */,
				A6AEF11B151368BF993C3EA9 /* TestScenario.swift */,
				70D3D6CF0F006A06B7CEC71B /* TransactionResponse.swift */,
			);
			path = Model;
			sourceTree = "<group>";
		};
		D9FD37D45BD73B08D04AC94C /* Tests */ = {
			isa = PBXGroup;
			children = (
				04DFAADB2AAA01E60030FECE /* Debug App Tests-Info.plist */,
				D99811C39E1808A948623732 /* Unit Tests */,
			);
			path = Tests;
			sourceTree = "<group>";
		};
		DAAB90DB09F0793B3580DE69 /* ViewModels */ = {
			isa = PBXGroup;
			children = (
				7A3E75CD834937EF85DE1C14 /* MockVaultCheckoutViewModel.swift */,
			);
			path = ViewModels;
			sourceTree = "<group>";
		};
		DF30711EB149C64C364BB79A /* Products */ = {
			isa = PBXGroup;
			children = (
				483D2036DE3F89CA2C244C4F /* Debug App Tests.xctest */,
				68E2722188A5A2948DB31144 /* Debug App.app */,
			);
			name = Products;
			sourceTree = "<group>";
		};
		E11F47402B06C4E30091C31F /* New UI */ = {
			isa = PBXGroup;
			children = (
				E11F47412B06C4E30091C31F /* FormWithRedirect */,
				E11F47462B06C4E30091C31F /* MerchantNewLineItemViewController.swift */,
				E11F47472B06C4E30091C31F /* MerchantHeadlessCheckoutNolPayViewController.swift */,
			);
			name = "New UI";
			path = "Sources/View Controllers/New UI";
			sourceTree = SOURCE_ROOT;
		};
		E11F47412B06C4E30091C31F /* FormWithRedirect */ = {
			isa = PBXGroup;
			children = (
				E11F47422B06C4E30091C31F /* MerchantHeadlessCheckoutBankViewController.swift */,
				E11F47432B06C4E30091C31F /* BanksListView.swift */,
				E11F47442B06C4E30091C31F /* BanksListModel.swift */,
				E11F47452B06C4E30091C31F /* ImageViewWithUrl.swift */,
			);
			path = FormWithRedirect;
			sourceTree = "<group>";
		};
		E11F474E2B06C5030091C31F /* FormWithRedirect */ = {
			isa = PBXGroup;
			children = (
				E129D66F2B162022004694F9 /* MerchantHeadlessCheckoutBankViewController.swift */,
				E11F47502B06C5030091C31F /* BanksListView.swift */,
				E11F47512B06C5030091C31F /* BanksListModel.swift */,
				E11F47522B06C5030091C31F /* ImageViewWithUrl.swift */,
			);
			path = FormWithRedirect;
			sourceTree = "<group>";
		};
		E13E72432AFE64E800911866 /* Ideal */ = {
			isa = PBXGroup;
			children = (
				E11F47402B06C4E30091C31F /* New UI */,
				E13E72442AFE653000911866 /* IdealPaymentMethodTests.swift */,
				E1A297252B036AB1005ADA51 /* BankComponentTests.swift */,
				E108F58D2B0D4F0800EC3CC6 /* WebRedirectComponentTests.swift */,
				E11F473C2B0694C50091C31F /* PrimerHeadlessFormWithRedirectManagerTests.swift */,
			);
			path = Ideal;
			sourceTree = "<group>";
		};
		E1A2F78003351E14426E0B36 /* Analytics */ = {
			isa = PBXGroup;
			children = (
				AF07D2421252EA2AE5C2FC4F /* AnalyticsTests.swift */,
				E90441E821B5FE76643B62A6 /* AnalyticsTests+Constants.swift */,
				04F6EF712AE69FC500115D05 /* AnalyticsTests+Helpers.swift */,
				04F6EF732AE6A06200115D05 /* AnalyticsEventsTests.swift */,
				049298002B1DD466002E04B8 /* AnalyticsServiceTests.swift */,
				049298062B1E1F4D002E04B8 /* AnalyticsStorageTests.swift */,
			);
			path = Analytics;
			sourceTree = "<group>";
		};
		E4C8DBB82E4149A7C4D26467 /* Mocks */ = {
			isa = PBXGroup;
			children = (
<<<<<<< HEAD
				0442B6422B7BA468004DB054 /* Analytics */,
=======
				042ED1632AF0F5CE0027833F /* Delegates */,
>>>>>>> c0b17f2a
				61C1263B3C114C5B0A1E5AB4 /* Services */,
				DAAB90DB09F0793B3580DE69 /* ViewModels */,
				8A23886804B13FA754E775D0 /* MockPaymentMethodTokenizationViewModel.swift */,
			);
			path = Mocks;
			sourceTree = "<group>";
		};
		EF5FBE3673FBCB40F55F4DC0 /* New UI */ = {
			isa = PBXGroup;
			children = (
				E11F474E2B06C5030091C31F /* FormWithRedirect */,
				041295A92AB9E25D00A4F243 /* MerchantHeadlessCheckoutNolPayViewController.swift */,
				0ED746F8924E70AD868BC0F4 /* MerchantNewLineItemViewController.swift */,
			);
			path = "New UI";
			sourceTree = "<group>";
		};
		F214F09DF97D2A83FC7D0BE0 /* View */ = {
			isa = PBXGroup;
			children = (
				4E79C93EA805E87E1137A513 /* PaymentMethodCell.swift */,
			);
			path = View;
			sourceTree = "<group>";
		};
		FBDF3F8B5F93A0EC28048640 /* Project */ = {
			isa = PBXGroup;
			children = (
				094077DEFDC2739B10CF4183 /* Resources */,
				5E99BB590FD6521F2D5403BB /* Sources */,
				D9FD37D45BD73B08D04AC94C /* Tests */,
				4ACFB17A73AB7240BED98585 /* ExampleApp.entitlements */,
				FB1F71737862EF5D0F4FE5AB /* Info.plist */,
			);
			name = Project;
			sourceTree = "<group>";
		};
/* End PBXGroup section */

/* Begin PBXNativeTarget section */
		301F25EE1514F3AF2E4A7FBD /* Debug App Tests */ = {
			isa = PBXNativeTarget;
			buildConfigurationList = 4700FFD06E10F0EE123A7B8B /* Build configuration list for PBXNativeTarget "Debug App Tests" */;
			buildPhases = (
				A9E4A28817B41EF38C6AEA99 /* [CP] Check Pods Manifest.lock */,
				1E0FCAD905F5F8F13B6A164B /* Sources */,
				9CED4C4EFACB340F3C55B1F0 /* Resources */,
				D11E367C3560C383BC4CA0A7 /* Embed Frameworks */,
				70DF25A36D08F36CBD603C15 /* Frameworks */,
			);
			buildRules = (
			);
			dependencies = (
				0F2453263528C0A3659CD00A /* PBXTargetDependency */,
			);
			name = "Debug App Tests";
			productName = "Debug App Tests";
			productReference = 483D2036DE3F89CA2C244C4F /* Debug App Tests.xctest */;
			productType = "com.apple.product-type.bundle.unit-test";
		};
		BEB14ABCDF34E3D24759EAAB /* Debug App */ = {
			isa = PBXNativeTarget;
			buildConfigurationList = CA98A6B11506835A81F6391A /* Build configuration list for PBXNativeTarget "Debug App" */;
			buildPhases = (
				EACB42A7F595BE18902890B7 /* [CP] Check Pods Manifest.lock */,
				66BB6A7BADD3A9CDD6412CE2 /* Sources */,
				10FBAAC827CE0E3983CD7597 /* Resources */,
				73B416AD9A0CB3B0EA16AF79 /* Embed Frameworks */,
				CB612F7DF16CD3190025327F /* Frameworks */,
				A18BD8BD2AFE4B0900923C87 /* SwiftLint */,
				D29AC5EE3F62516192AF0EB6 /* [CP] Embed Pods Frameworks */,
			);
			buildRules = (
			);
			dependencies = (
			);
			name = "Debug App";
			productName = "Debug App";
			productReference = 68E2722188A5A2948DB31144 /* Debug App.app */;
			productType = "com.apple.product-type.application";
		};
/* End PBXNativeTarget section */

/* Begin PBXProject section */
		25AB41367F759CCDA1881AD2 /* Project object */ = {
			isa = PBXProject;
			attributes = {
				BuildIndependentTargetsInParallel = YES;
				ORGANIZATIONNAME = "Primer API Ltd";
				TargetAttributes = {
					301F25EE1514F3AF2E4A7FBD = {
						TestTargetID = BEB14ABCDF34E3D24759EAAB;
					};
				};
			};
			buildConfigurationList = 10479B54C02C96DE0B327687 /* Build configuration list for PBXProject "Primer.io Debug App" */;
			compatibilityVersion = "Xcode 13.0";
			developmentRegion = en;
			hasScannedForEncodings = 0;
			knownRegions = (
				Base,
				ar,
				da,
				de,
				el,
				en,
				es,
				fr,
				it,
				ka,
				nb,
				nl,
				pl,
				"pt-PT",
				sv,
				tr,
			);
			mainGroup = 1C9799A622D0CCDBBF94925B;
			productRefGroup = DF30711EB149C64C364BB79A /* Products */;
			projectDirPath = "";
			projectRoot = "";
			targets = (
				BEB14ABCDF34E3D24759EAAB /* Debug App */,
				301F25EE1514F3AF2E4A7FBD /* Debug App Tests */,
			);
		};
/* End PBXProject section */

/* Begin PBXResourcesBuildPhase section */
		10FBAAC827CE0E3983CD7597 /* Resources */ = {
			isa = PBXResourcesBuildPhase;
			buildActionMask = 2147483647;
			files = (
				A19EF5632B20E22E00A72F60 /* .swiftlint.yml in Resources */,
				04DFAADC2AAA01E60030FECE /* Debug App Tests-Info.plist in Resources */,
				EA7FAA4F8476BD3711D628CB /* Images.xcassets in Resources */,
				F0C2147F6FA26527BE55549A /* LaunchScreen.xib in Resources */,
				949864026D1CDE6F5C62C66E /* Main.storyboard in Resources */,
			);
			runOnlyForDeploymentPostprocessing = 0;
		};
		9CED4C4EFACB340F3C55B1F0 /* Resources */ = {
			isa = PBXResourcesBuildPhase;
			buildActionMask = 2147483647;
			files = (
			);
			runOnlyForDeploymentPostprocessing = 0;
		};
/* End PBXResourcesBuildPhase section */

/* Begin PBXShellScriptBuildPhase section */
		A18BD8BD2AFE4B0900923C87 /* SwiftLint */ = {
			isa = PBXShellScriptBuildPhase;
			alwaysOutOfDate = 1;
			buildActionMask = 2147483647;
			files = (
			);
			inputFileListPaths = (
			);
			inputPaths = (
			);
			name = SwiftLint;
			outputFileListPaths = (
			);
			outputPaths = (
			);
			runOnlyForDeploymentPostprocessing = 0;
			shellPath = /bin/sh;
			shellScript = "if [[ \"$(uname -m)\" == arm64 ]]; then\n    export PATH=\"/opt/homebrew/bin:$PATH\"\nfi\n\nif which swiftlint > /dev/null; then\n  swiftlint\nelse\n  echo \"warning: SwiftLint not installed, download from https://github.com/realm/SwiftLint\"\nfi\n";
		};
		A9E4A28817B41EF38C6AEA99 /* [CP] Check Pods Manifest.lock */ = {
			isa = PBXShellScriptBuildPhase;
			buildActionMask = 2147483647;
			files = (
			);
			inputFileListPaths = (
			);
			inputPaths = (
				"${PODS_PODFILE_DIR_PATH}/Podfile.lock",
				"${PODS_ROOT}/Manifest.lock",
			);
			name = "[CP] Check Pods Manifest.lock";
			outputFileListPaths = (
			);
			outputPaths = (
				"$(DERIVED_FILE_DIR)/Pods-Debug App Tests-checkManifestLockResult.txt",
			);
			runOnlyForDeploymentPostprocessing = 0;
			shellPath = /bin/sh;
			shellScript = "diff \"${PODS_PODFILE_DIR_PATH}/Podfile.lock\" \"${PODS_ROOT}/Manifest.lock\" > /dev/null\nif [ $? != 0 ] ; then\n    # print error to STDERR\n    echo \"error: The sandbox is not in sync with the Podfile.lock. Run 'pod install' or update your CocoaPods installation.\" >&2\n    exit 1\nfi\n# This output is used by Xcode 'outputs' to avoid re-running this script phase.\necho \"SUCCESS\" > \"${SCRIPT_OUTPUT_FILE_0}\"\n";
			showEnvVarsInLog = 0;
		};
		D29AC5EE3F62516192AF0EB6 /* [CP] Embed Pods Frameworks */ = {
			isa = PBXShellScriptBuildPhase;
			buildActionMask = 2147483647;
			files = (
			);
			inputFileListPaths = (
				"${PODS_ROOT}/Target Support Files/Pods-Debug App/Pods-Debug App-frameworks-${CONFIGURATION}-input-files.xcfilelist",
			);
			name = "[CP] Embed Pods Frameworks";
			outputFileListPaths = (
				"${PODS_ROOT}/Target Support Files/Pods-Debug App/Pods-Debug App-frameworks-${CONFIGURATION}-output-files.xcfilelist",
			);
			runOnlyForDeploymentPostprocessing = 0;
			shellPath = /bin/sh;
			shellScript = "\"${PODS_ROOT}/Target Support Files/Pods-Debug App/Pods-Debug App-frameworks.sh\"\n";
			showEnvVarsInLog = 0;
		};
		EACB42A7F595BE18902890B7 /* [CP] Check Pods Manifest.lock */ = {
			isa = PBXShellScriptBuildPhase;
			buildActionMask = 2147483647;
			files = (
			);
			inputFileListPaths = (
			);
			inputPaths = (
				"${PODS_PODFILE_DIR_PATH}/Podfile.lock",
				"${PODS_ROOT}/Manifest.lock",
			);
			name = "[CP] Check Pods Manifest.lock";
			outputFileListPaths = (
			);
			outputPaths = (
				"$(DERIVED_FILE_DIR)/Pods-Debug App-checkManifestLockResult.txt",
			);
			runOnlyForDeploymentPostprocessing = 0;
			shellPath = /bin/sh;
			shellScript = "diff \"${PODS_PODFILE_DIR_PATH}/Podfile.lock\" \"${PODS_ROOT}/Manifest.lock\" > /dev/null\nif [ $? != 0 ] ; then\n    # print error to STDERR\n    echo \"error: The sandbox is not in sync with the Podfile.lock. Run 'pod install' or update your CocoaPods installation.\" >&2\n    exit 1\nfi\n# This output is used by Xcode 'outputs' to avoid re-running this script phase.\necho \"SUCCESS\" > \"${SCRIPT_OUTPUT_FILE_0}\"\n";
			showEnvVarsInLog = 0;
		};
/* End PBXShellScriptBuildPhase section */

/* Begin PBXSourcesBuildPhase section */
		1E0FCAD905F5F8F13B6A164B /* Sources */ = {
			isa = PBXSourcesBuildPhase;
			buildActionMask = 2147483647;
			files = (
				E4DF956CABAE0633980D5B89 /* AnalyticsTests+Constants.swift in Sources */,
				E52B5646C4E1E712FEDE06CB /* AnalyticsTests.swift in Sources */,
				9AB1ABF4E46A37766CDBF197 /* ApayaTests.swift in Sources */,
				70EAA3B33425CC9D16239BB0 /* ApplePayTests.swift in Sources */,
				A13392BC2AD459E90005A4D7 /* NolPayLinkCardComponentTest.swift in Sources */,
				3FD160A4D951EA772ADF4E25 /* DecodedClientToken.swift in Sources */,
				E1E502B12AFE9ECF00CD7F0A /* XCTestCase+Tokenization.swift in Sources */,
				3D112A8DE292D097E651FCDB /* IPay88Tests.swift in Sources */,
				04DAAED42B03EED1002E2614 /* AssetsManagerTests.swift in Sources */,
				A1536BAF2AEC0A6D0087DDC0 /* NolTestsMocks.swift in Sources */,
				A61B9E61EDCE18D34438352E /* PayPalConfirmBillingAgreementTests.swift in Sources */,
				E13E72452AFE653000911866 /* IdealPaymentMethodTests.swift in Sources */,
				0442B6472B7BA4C7004DB054 /* MockPrimerAPIAnalyticsClient.swift in Sources */,
				8064B65A8F83D5B004D081FD /* PaymentMethodConfigTests.swift in Sources */,
				04DAAED62B03EF0B002E2614 /* SDKSessionHelper.swift in Sources */,
				4BD7794627267B40E9E10686 /* PrimerCheckoutTheme.swift in Sources */,
				A12AC2552B505B6200C26999 /* CurrencyLoaderTests.swift in Sources */,
				F99DAF50E86E6F8CCD127E5B /* ThemeTests.swift in Sources */,
				A12AC2532B5046CF00C26999 /* CurrencyStorageTests.swift in Sources */,
				04769C152B1A680C0051581C /* Promises+Helper.swift in Sources */,
				049298072B1E1F4D002E04B8 /* AnalyticsStorageTests.swift in Sources */,
				24C060A48D4A2670FFC3426F /* ThreeDSErrorTests.swift in Sources */,
				F1A71C2E0D900FEB9AF1351C /* ThreeDSProtocolVersionTests.swift in Sources */,
				E108F58E2B0D4F0800EC3CC6 /* WebRedirectComponentTests.swift in Sources */,
				04FAF9EC2AE7B33E002E4BAE /* StringExtensionTests.swift in Sources */,
				C29B625B5698094691227852 /* TokenizationResponseTests.swift in Sources */,
				047D8E892ADEA4C700A5E7BD /* NetworkService.swift in Sources */,
				041F52092ADE92A300A1D702 /* ListCardNetworksEndpointTests.swift in Sources */,
				0402B7B62AFBBA7200B02C75 /* CardNetworkTests.swift in Sources */,
				A1585C752ACDAA700014F0B9 /* NolPayLinkedCardsComponentTests.swift in Sources */,
				088961D00784BD296EA9745C /* EncodingDecodingContainerTests.swift in Sources */,
				800B92A57CAAC6471D01A89D /* CardData.swift in Sources */,
				A1A3D0F32AD5585A00F7D8C9 /* NolPayUnlinkCardComponentTest.swift in Sources */,
				3BB02CA24B6B3EF458326B7D /* Networking.swift in Sources */,
				25FA73D4BBA89962663B5378 /* Mocks.swift in Sources */,
				2E0D85B7343377F1319902AD /* MockPaymentMethodTokenizationViewModel.swift in Sources */,
				E11F473D2B0694C50091C31F /* PrimerHeadlessFormWithRedirectManagerTests.swift in Sources */,
				161D4BE3FFD5E4A60F4461F0 /* CreateResumePaymentService.swift in Sources */,
				C6D7F7ECFD35B3DC3AFD6CB2 /* PayPalService.swift in Sources */,
				042ED1622AF0F5600027833F /* MockBINDataAPIClient.swift in Sources */,
				5976CCA261F0811F5D7707DA /* TokenizationService.swift in Sources */,
				583EBAA90902121CEA479416 /* VaultService.swift in Sources */,
				961B5D18058EF4CFCD0185AE /* MockVaultCheckoutViewModel.swift in Sources */,
				622A605DDEA98D981670B53F /* DropInUI_TokenizationViewModelTests.swift in Sources */,
<<<<<<< HEAD
				F03699592AC2E63700E4179D /* (null) in Sources */,
=======
>>>>>>> c0b17f2a
				208CA849F3187C2DA63CC17B /* HUC_TokenizationViewModelTests.swift in Sources */,
				213196DEDF2A3A84037ED884 /* PollingModuleTests.swift in Sources */,
				04F6EF742AE6A06200115D05 /* AnalyticsEventsTests.swift in Sources */,
				049298012B1DD466002E04B8 /* AnalyticsServiceTests.swift in Sources */,
				1589385B62C86DE7C735F3EC /* PrimerAPIConfigurationModuleTests.swift in Sources */,
				E130C3D92AFD19FF00AC3E7C /* NetworkTests.swift in Sources */,
				A39750255D4C33527A3766A0 /* UserInterfaceModuleTests.swift in Sources */,
				0479FB192AF2599A00D0AFC9 /* StringTyper.swift in Sources */,
				3EE90DEB1DB7BE9270FB17BF /* URLSessionStackTests.swift in Sources */,
				2C98B33ECA68109C7A6AA134 /* PrimerBancontactCardDataManagerTests.swift in Sources */,
				05FAC0D894B841B52E9E0A9A /* PrimerRawCardDataManagerTests.swift in Sources */,
				D649870C2D022B4063BDC0B4 /* PrimerRawRetailerDataTests.swift in Sources */,
				A1536BAD2AEBEC3A0087DDC0 /* NolPayPhoneMetadataServiceTests.swift in Sources */,
				7F49B29FCC55CF3C5CB6C506 /* InternalCardComponentManagerTests.swift in Sources */,
				DB1A2989DDE0928C62B15303 /* PayPalServiceTests.swift in Sources */,
				97F0B302DF965C1AD1EC6F4D /* PaymentMethodConfigServiceTests.swift in Sources */,
				33EA4F728A7984997A0EF515 /* TokenizationServiceTests.swift in Sources */,
				E1A297262B036AB1005ADA51 /* BankComponentTests.swift in Sources */,
				91FAC91E687B6981268E677E /* DateTests.swift in Sources */,
				042ED1652AF0F5FD0027833F /* MockRawDataManagerDelegate.swift in Sources */,
				041295AD2AB9E2C100A4F243 /* PrimerHeadlessNolPayManagerTests.swift in Sources */,
				DC98712939835FB79A20BD63 /* IntExtensionTests.swift in Sources */,
				049A05602B4C191D002CEEBA /* NativeUIManagerTests.swift in Sources */,
				6B2212601374387CB004DA86 /* MaskTests.swift in Sources */,
				C8A64A69AD55D9BF82F0D876 /* StringTests.swift in Sources */,
				0402B7B82AFBBC2200B02C75 /* ApplePayUtilsTest.swift in Sources */,
				77A8EFBA78D6C6B95A400C74 /* WebViewUtilTests.swift in Sources */,
				242EF5037D6FB396B7AE1CB5 /* HeadlessUniversalCheckoutTests.swift in Sources */,
				042ED15D2AF010500027833F /* CardValidationServiceTests.swift in Sources */,
				04F6EF722AE69FC500115D05 /* AnalyticsTests+Helpers.swift in Sources */,
				2662EB3445AE8C7188953EFD /* HeadlessVaultManagerTests.swift in Sources */,
				A1A3D0F52AD56BE300F7D8C9 /* NolPayPaymentComponentTests.swift in Sources */,
				0442B6492B7BA4CD004DB054 /* MockAnalyticsStorage.swift in Sources */,
				9263BD762EC26F6AA986F0C9 /* MockAPIClient.swift in Sources */,
				A1055D6F2AF125E90027B967 /* DebouncerTests.swift in Sources */,
				8B5CB0C992DBAB293D378FAD /* MockModule.swift in Sources */,
				E6F85ECD80B64754E7A6D35E /* RawDataManagerTests.swift in Sources */,
			);
			runOnlyForDeploymentPostprocessing = 0;
		};
		66BB6A7BADD3A9CDD6412CE2 /* Sources */ = {
			isa = PBXSourcesBuildPhase;
			buildActionMask = 2147483647;
			files = (
				D886D8E47D883304B505CE11 /* AppDelegate.swift in Sources */,
				60F7E716B34BE721651566DA /* Data+Extensions.swift in Sources */,
				CE5E673A96BB5B96AE5EFC56 /* Range+Extensions.swift in Sources */,
				85605C241F1CD45BA676D4A7 /* String+Extensions.swift in Sources */,
				0BB8BB3F9A6AC28A0C107DC8 /* UIStackViewExtensions.swift in Sources */,
				DE53DA2D0AD108306C92E198 /* UIViewController+API.swift in Sources */,
				85EDC3F175D699BFF6BD48EF /* ViewController+Primer.swift in Sources */,
				E11F47482B06C4E30091C31F /* MerchantHeadlessCheckoutBankViewController.swift in Sources */,
				60F6C3AFA11A7EDB0687856A /* ViewController+PrimerUIHelpers.swift in Sources */,
				5E24CD5B3084FE3E8A3E85EC /* CheckoutTheme.swift in Sources */,
				AAE3B30B64B6822A20987FCA /* CreateClientToken.swift in Sources */,
				C75A11E6AEEFC2B7A29BBC04 /* TestScenario.swift in Sources */,
				E1A2971F2B021ABA005ADA51 /* URL+NetworkHeaders.swift in Sources */,
				FD5ADBCFA70DB606339F3AF2 /* TransactionResponse.swift in Sources */,
				049A055E2B4BF057002CEEBA /* MerchantHeadlessVaultManagerViewController.swift in Sources */,
				53E3182FFC4E5F05D866CFAE /* Networking.swift in Sources */,
				592E00D98C8835CBCDAA26D9 /* MerchantDropInUIViewController.swift in Sources */,
				E11F474C2B06C4E30091C31F /* MerchantNewLineItemViewController.swift in Sources */,
				041295AA2AB9E25D00A4F243 /* MerchantHeadlessCheckoutNolPayViewController.swift in Sources */,
				135E5BFD51371FABB5FF35D3 /* MerchantHeadlessCheckoutAvailablePaymentMethodsViewController.swift in Sources */,
				E11F47542B06C5030091C31F /* BanksListView.swift in Sources */,
				AD9CF1073EE0676E6640481A /* MerchantHeadlessCheckoutRawDataViewController.swift in Sources */,
				72F8D6065334FCD5B726A52C /* MerchantHeadlessCheckoutRawPhoneNumberDataViewController.swift in Sources */,
				14EE32F4821BD1F19F75227F /* MerchantHeadlessCheckoutRawRetailDataViewController.swift in Sources */,
				F02F496FD20B5291C044F62C /* MerchantResultViewController.swift in Sources */,
				0489E2BB2B68F71300FA0682 /* TapGestureRecognizer.swift in Sources */,
				E11F47562B06C5030091C31F /* ImageViewWithUrl.swift in Sources */,
				34CDCA7B403C001E4C55D26D /* MerchantSessionAndSettingsViewController.swift in Sources */,
				E11F474A2B06C4E30091C31F /* BanksListModel.swift in Sources */,
				C5B3635FC90C149C4961BD9A /* Apaya.swift in Sources */,
				C0115AC7BC96FDF49EF8E530 /* PaymentMethodCell.swift in Sources */,
			);
			runOnlyForDeploymentPostprocessing = 0;
		};
/* End PBXSourcesBuildPhase section */

/* Begin PBXTargetDependency section */
		0F2453263528C0A3659CD00A /* PBXTargetDependency */ = {
			isa = PBXTargetDependency;
			name = "Debug App";
			target = BEB14ABCDF34E3D24759EAAB /* Debug App */;
			targetProxy = FED76127253C549C91488087 /* PBXContainerItemProxy */;
		};
/* End PBXTargetDependency section */

/* Begin PBXVariantGroup section */
		CE259612A00F85709107B872 /* Main.storyboard */ = {
			isa = PBXVariantGroup;
			children = (
				942332BD921CBCAFBC77BD6D /* ar */,
				7480FE5F665CC66C092BC95A /* Base */,
				6D665EEA8106E51925C3CF2B /* da */,
				2A328E38DA586FFE0ED2894B /* de */,
				D5C1B1F65A9382606A25CE77 /* el */,
				F816A2444633C4336A7CB071 /* en */,
				6493EA8D95DDA066DE982B24 /* es */,
				A1604A656AF654D7422A2A5E /* fr */,
				E7640DB186F9638C2F556F77 /* it */,
				C4DFE77F28AB538220A0F6EE /* ka */,
				98079137F3DE1FE6221DA7EC /* nb */,
				E1C3EF0BA039C0A50EDE13A5 /* nl */,
				92BE0A1A904DCEA405A11CC1 /* pl */,
				FC8A21D574BAEF7E0ED9E9CD /* pt-PT */,
				1D05E65C196E6715D7D8B0C6 /* sv */,
				2E64F057A39A91CA01CCB57F /* tr */,
			);
			name = Main.storyboard;
			sourceTree = "<group>";
		};
		FC701AFD94F96F0F1D108D1A /* LaunchScreen.xib */ = {
			isa = PBXVariantGroup;
			children = (
				33E18D5B5190C64631309D1B /* ar */,
				6D2261DDEE5DC5D2ED518037 /* Base */,
				13FA89917603E4BA5BB66AFC /* da */,
				0FD08B8CE57A11D1E35A8684 /* de */,
				8A3FDC6FE0EB5AB5828D4D80 /* el */,
				0DA32ABCF07A4EBED014327B /* es */,
				DBC8EA85D1CBC1EC4AB3EB8C /* fr */,
				743E00065B4A8D6C95092A23 /* it */,
				FF4B1BBF378E48EBDBDCEE2A /* ka */,
				C7EB86C62BA46BF51C64ABC2 /* nb */,
				FEEF675F553A6AD99750CB0F /* nl */,
				721B75053C8E82756FB8AD0D /* pl */,
				01C09DEAB07F42004B26A278 /* pt-PT */,
				DECCDC4079DC6471CEDDEA84 /* sv */,
				52F54EC3C1ACE19DF48BD6E2 /* tr */,
			);
			name = LaunchScreen.xib;
			sourceTree = "<group>";
		};
/* End PBXVariantGroup section */

/* Begin XCBuildConfiguration section */
		313E094F25A94116E340B043 /* Debug */ = {
			isa = XCBuildConfiguration;
			baseConfigurationReference = 96546334148213F72E898EB7 /* Pods-Debug App.debug.xcconfig */;
			buildSettings = {
				ASSETCATALOG_COMPILER_APPICON_NAME = AppIcon;
				CODE_SIGN_ENTITLEMENTS = "$(SRCROOT)/ExampleApp.entitlements";
				CODE_SIGN_IDENTITY = "Apple Development";
				"CODE_SIGN_IDENTITY[sdk=iphoneos*]" = "iPhone Developer";
				CODE_SIGN_STYLE = Manual;
				DEVELOPMENT_TEAM = "";
				"DEVELOPMENT_TEAM[sdk=iphoneos*]" = N8UN9TR5DY;
				ENABLE_PREVIEWS = YES;
				INFOPLIST_FILE = Info.plist;
				INFOPLIST_KEY_CFBundleDisplayName = "Primer Debug";
				LD_RUNPATH_SEARCH_PATHS = (
					"$(inherited)",
					"@executable_path/Frameworks",
				);
				PRODUCT_BUNDLE_IDENTIFIER = "";
				PRODUCT_NAME = "Debug App";
				PROVISIONING_PROFILE_SPECIFIER = "";
				"PROVISIONING_PROFILE_SPECIFIER[sdk=iphoneos*]" = "match Development com.primerapi.PrimerSDKExample";
				SDKROOT = iphoneos;
				SUPPORTED_PLATFORMS = "iphoneos iphonesimulator";
				SUPPORTS_MACCATALYST = NO;
				SUPPORTS_MAC_DESIGNED_FOR_IPHONE_IPAD = NO;
				SUPPORTS_XR_DESIGNED_FOR_IPHONE_IPAD = NO;
				SWIFT_ACTIVE_COMPILATION_CONDITIONS = DEBUG;
				SWIFT_COMPILATION_MODE = singlefile;
				SWIFT_OPTIMIZATION_LEVEL = "-Onone";
				SWIFT_VERSION = 5.0;
				TARGETED_DEVICE_FAMILY = 1;
			};
			name = Debug;
		};
		44381669975E0C07E78FA641 /* Release */ = {
			isa = XCBuildConfiguration;
			baseConfigurationReference = 442009298B3F84D879C280FF /* Pods-Debug App.release.xcconfig */;
			buildSettings = {
				ASSETCATALOG_COMPILER_APPICON_NAME = AppIcon;
				CODE_SIGN_ENTITLEMENTS = "$(SRCROOT)/ExampleApp.entitlements";
				CODE_SIGN_IDENTITY = "Apple Development";
				"CODE_SIGN_IDENTITY[sdk=iphoneos*]" = "iPhone Developer";
				CODE_SIGN_STYLE = Manual;
				DEVELOPMENT_TEAM = "";
				"DEVELOPMENT_TEAM[sdk=iphoneos*]" = N8UN9TR5DY;
				ENABLE_PREVIEWS = YES;
				INFOPLIST_FILE = Info.plist;
				INFOPLIST_KEY_CFBundleDisplayName = "Primer Debug";
				LD_RUNPATH_SEARCH_PATHS = (
					"$(inherited)",
					"@executable_path/Frameworks",
				);
				PRODUCT_BUNDLE_IDENTIFIER = "";
				PRODUCT_NAME = "Debug App";
				PROVISIONING_PROFILE_SPECIFIER = "";
				"PROVISIONING_PROFILE_SPECIFIER[sdk=iphoneos*]" = "match Development com.primerapi.PrimerSDKExample";
				SDKROOT = iphoneos;
				SUPPORTED_PLATFORMS = "iphoneos iphonesimulator";
				SUPPORTS_MACCATALYST = NO;
				SUPPORTS_MAC_DESIGNED_FOR_IPHONE_IPAD = NO;
				SUPPORTS_XR_DESIGNED_FOR_IPHONE_IPAD = NO;
				SWIFT_COMPILATION_MODE = wholemodule;
				SWIFT_OPTIMIZATION_LEVEL = "-Owholemodule";
				SWIFT_VERSION = 5.0;
				TARGETED_DEVICE_FAMILY = 1;
			};
			name = Release;
		};
		5434DA74E34D2EBEBD3D74C7 /* Debug */ = {
			isa = XCBuildConfiguration;
			baseConfigurationReference = B65F0E658E0993B16C41D698 /* Pods-Debug App Tests.debug.xcconfig */;
			buildSettings = {
				BUNDLE_LOADER = "$(TEST_HOST)";
				CODE_SIGN_IDENTITY = "iPhone Developer";
				DEVELOPMENT_TEAM = N8UN9TR5DY;
				INFOPLIST_FILE = "Tests/Debug App Tests-Info.plist";
				LD_RUNPATH_SEARCH_PATHS = (
					"$(inherited)",
					"@executable_path/Frameworks",
					"@loader_path/Frameworks",
				);
				PRODUCT_BUNDLE_IDENTIFIER = com.primerapi.PrimerSDKExampleTests;
				PRODUCT_NAME = "Debug App Tests";
				SDKROOT = iphoneos;
				SUPPORTS_MACCATALYST = NO;
				SUPPORTS_MAC_DESIGNED_FOR_IPHONE_IPAD = YES;
				SUPPORTS_XR_DESIGNED_FOR_IPHONE_IPAD = NO;
				SWIFT_ACTIVE_COMPILATION_CONDITIONS = DEBUG;
				SWIFT_COMPILATION_MODE = singlefile;
				SWIFT_OPTIMIZATION_LEVEL = "-Onone";
				SWIFT_VERSION = 5.0;
				TARGETED_DEVICE_FAMILY = "1,2";
				TEST_HOST = "$(BUILT_PRODUCTS_DIR)/Debug App.app/$(BUNDLE_EXECUTABLE_FOLDER_PATH)/Debug App";
				TEST_TARGET_NAME = "Debug App";
			};
			name = Debug;
		};
		C02E8D181B9F35EB41C35E07 /* Release */ = {
			isa = XCBuildConfiguration;
			buildSettings = {
				ALWAYS_SEARCH_USER_PATHS = NO;
				CLANG_ANALYZER_LOCALIZABILITY_NONLOCALIZED = YES;
				CLANG_ANALYZER_NONNULL = YES;
				CLANG_ANALYZER_NUMBER_OBJECT_CONVERSION = YES_AGGRESSIVE;
				CLANG_CXX_LANGUAGE_STANDARD = "gnu++14";
				CLANG_CXX_LIBRARY = "libc++";
				CLANG_ENABLE_MODULES = YES;
				CLANG_ENABLE_OBJC_ARC = YES;
				CLANG_ENABLE_OBJC_WEAK = YES;
				CLANG_WARN_BLOCK_CAPTURE_AUTORELEASING = YES;
				CLANG_WARN_BOOL_CONVERSION = YES;
				CLANG_WARN_COMMA = YES;
				CLANG_WARN_CONSTANT_CONVERSION = YES;
				CLANG_WARN_DEPRECATED_OBJC_IMPLEMENTATIONS = YES;
				CLANG_WARN_DIRECT_OBJC_ISA_USAGE = YES_ERROR;
				CLANG_WARN_DOCUMENTATION_COMMENTS = YES;
				CLANG_WARN_EMPTY_BODY = YES;
				CLANG_WARN_ENUM_CONVERSION = YES;
				CLANG_WARN_INFINITE_RECURSION = YES;
				CLANG_WARN_INT_CONVERSION = YES;
				CLANG_WARN_NON_LITERAL_NULL_CONVERSION = YES;
				CLANG_WARN_OBJC_IMPLICIT_RETAIN_SELF = YES;
				CLANG_WARN_OBJC_LITERAL_CONVERSION = YES;
				CLANG_WARN_OBJC_ROOT_CLASS = YES_ERROR;
				CLANG_WARN_QUOTED_INCLUDE_IN_FRAMEWORK_HEADER = YES;
				CLANG_WARN_RANGE_LOOP_ANALYSIS = YES;
				CLANG_WARN_STRICT_PROTOTYPES = YES;
				CLANG_WARN_SUSPICIOUS_MOVE = YES;
				CLANG_WARN_UNGUARDED_AVAILABILITY = YES_AGGRESSIVE;
				CLANG_WARN_UNREACHABLE_CODE = YES;
				CLANG_WARN__DUPLICATE_METHOD_MATCH = YES;
				COPY_PHASE_STRIP = NO;
				DEAD_CODE_STRIPPING = YES;
				DEBUG_INFORMATION_FORMAT = "dwarf-with-dsym";
				ENABLE_NS_ASSERTIONS = NO;
				ENABLE_STRICT_OBJC_MSGSEND = YES;
				GCC_C_LANGUAGE_STANDARD = gnu11;
				GCC_NO_COMMON_BLOCKS = YES;
				GCC_WARN_64_TO_32_BIT_CONVERSION = YES;
				GCC_WARN_ABOUT_RETURN_TYPE = YES_ERROR;
				GCC_WARN_UNDECLARED_SELECTOR = YES;
				GCC_WARN_UNINITIALIZED_AUTOS = YES_AGGRESSIVE;
				GCC_WARN_UNUSED_FUNCTION = YES;
				GCC_WARN_UNUSED_VARIABLE = YES;
				IPHONEOS_DEPLOYMENT_TARGET = 14.0;
				MTL_ENABLE_DEBUG_INFO = NO;
				PRODUCT_NAME = "$(TARGET_NAME)";
				VALIDATE_PRODUCT = YES;
			};
			name = Release;
		};
		F10A44A87CE1B40DAFF5D30F /* Release */ = {
			isa = XCBuildConfiguration;
			baseConfigurationReference = 7A0B6936ABE44A97B5DE2DEA /* Pods-Debug App Tests.release.xcconfig */;
			buildSettings = {
				BUNDLE_LOADER = "$(TEST_HOST)";
				CODE_SIGN_IDENTITY = "iPhone Developer";
				DEVELOPMENT_TEAM = N8UN9TR5DY;
				INFOPLIST_FILE = "Tests/Debug App Tests-Info.plist";
				LD_RUNPATH_SEARCH_PATHS = (
					"$(inherited)",
					"@executable_path/Frameworks",
					"@loader_path/Frameworks",
				);
				PRODUCT_BUNDLE_IDENTIFIER = com.primerapi.PrimerSDKExampleTests;
				PRODUCT_NAME = "Debug App Tests";
				SDKROOT = iphoneos;
				SUPPORTS_MACCATALYST = NO;
				SUPPORTS_MAC_DESIGNED_FOR_IPHONE_IPAD = YES;
				SUPPORTS_XR_DESIGNED_FOR_IPHONE_IPAD = NO;
				SWIFT_COMPILATION_MODE = wholemodule;
				SWIFT_OPTIMIZATION_LEVEL = "-Owholemodule";
				SWIFT_VERSION = 5.0;
				TARGETED_DEVICE_FAMILY = "1,2";
				TEST_HOST = "$(BUILT_PRODUCTS_DIR)/Debug App.app/$(BUNDLE_EXECUTABLE_FOLDER_PATH)/Debug App";
				TEST_TARGET_NAME = "Debug App";
			};
			name = Release;
		};
		F5CDF642D3EADA50CDF5FF84 /* Debug */ = {
			isa = XCBuildConfiguration;
			buildSettings = {
				ALWAYS_SEARCH_USER_PATHS = NO;
				CLANG_ANALYZER_LOCALIZABILITY_NONLOCALIZED = YES;
				CLANG_ANALYZER_NONNULL = YES;
				CLANG_ANALYZER_NUMBER_OBJECT_CONVERSION = YES_AGGRESSIVE;
				CLANG_CXX_LANGUAGE_STANDARD = "gnu++14";
				CLANG_CXX_LIBRARY = "libc++";
				CLANG_ENABLE_MODULES = YES;
				CLANG_ENABLE_OBJC_ARC = YES;
				CLANG_ENABLE_OBJC_WEAK = YES;
				CLANG_WARN_BLOCK_CAPTURE_AUTORELEASING = YES;
				CLANG_WARN_BOOL_CONVERSION = YES;
				CLANG_WARN_COMMA = YES;
				CLANG_WARN_CONSTANT_CONVERSION = YES;
				CLANG_WARN_DEPRECATED_OBJC_IMPLEMENTATIONS = YES;
				CLANG_WARN_DIRECT_OBJC_ISA_USAGE = YES_ERROR;
				CLANG_WARN_DOCUMENTATION_COMMENTS = YES;
				CLANG_WARN_EMPTY_BODY = YES;
				CLANG_WARN_ENUM_CONVERSION = YES;
				CLANG_WARN_INFINITE_RECURSION = YES;
				CLANG_WARN_INT_CONVERSION = YES;
				CLANG_WARN_NON_LITERAL_NULL_CONVERSION = YES;
				CLANG_WARN_OBJC_IMPLICIT_RETAIN_SELF = YES;
				CLANG_WARN_OBJC_LITERAL_CONVERSION = YES;
				CLANG_WARN_OBJC_ROOT_CLASS = YES_ERROR;
				CLANG_WARN_QUOTED_INCLUDE_IN_FRAMEWORK_HEADER = YES;
				CLANG_WARN_RANGE_LOOP_ANALYSIS = YES;
				CLANG_WARN_STRICT_PROTOTYPES = YES;
				CLANG_WARN_SUSPICIOUS_MOVE = YES;
				CLANG_WARN_UNGUARDED_AVAILABILITY = YES_AGGRESSIVE;
				CLANG_WARN_UNREACHABLE_CODE = YES;
				CLANG_WARN__DUPLICATE_METHOD_MATCH = YES;
				COPY_PHASE_STRIP = NO;
				DEAD_CODE_STRIPPING = YES;
				DEBUG_INFORMATION_FORMAT = dwarf;
				ENABLE_STRICT_OBJC_MSGSEND = YES;
				ENABLE_TESTABILITY = YES;
				GCC_C_LANGUAGE_STANDARD = gnu11;
				GCC_DYNAMIC_NO_PIC = NO;
				GCC_NO_COMMON_BLOCKS = YES;
				GCC_OPTIMIZATION_LEVEL = 0;
				GCC_PREPROCESSOR_DEFINITIONS = (
					"DEBUG=1",
					"$(inherited)",
				);
				GCC_WARN_64_TO_32_BIT_CONVERSION = YES;
				GCC_WARN_ABOUT_RETURN_TYPE = YES_ERROR;
				GCC_WARN_UNDECLARED_SELECTOR = YES;
				GCC_WARN_UNINITIALIZED_AUTOS = YES_AGGRESSIVE;
				GCC_WARN_UNUSED_FUNCTION = YES;
				GCC_WARN_UNUSED_VARIABLE = YES;
				IPHONEOS_DEPLOYMENT_TARGET = 14.0;
				MTL_ENABLE_DEBUG_INFO = YES;
				ONLY_ACTIVE_ARCH = YES;
				PRODUCT_NAME = "$(TARGET_NAME)";
			};
			name = Debug;
		};
/* End XCBuildConfiguration section */

/* Begin XCConfigurationList section */
		10479B54C02C96DE0B327687 /* Build configuration list for PBXProject "Primer.io Debug App" */ = {
			isa = XCConfigurationList;
			buildConfigurations = (
				F5CDF642D3EADA50CDF5FF84 /* Debug */,
				C02E8D181B9F35EB41C35E07 /* Release */,
			);
			defaultConfigurationIsVisible = 0;
			defaultConfigurationName = Release;
		};
		4700FFD06E10F0EE123A7B8B /* Build configuration list for PBXNativeTarget "Debug App Tests" */ = {
			isa = XCConfigurationList;
			buildConfigurations = (
				5434DA74E34D2EBEBD3D74C7 /* Debug */,
				F10A44A87CE1B40DAFF5D30F /* Release */,
			);
			defaultConfigurationIsVisible = 0;
			defaultConfigurationName = Release;
		};
		CA98A6B11506835A81F6391A /* Build configuration list for PBXNativeTarget "Debug App" */ = {
			isa = XCConfigurationList;
			buildConfigurations = (
				313E094F25A94116E340B043 /* Debug */,
				44381669975E0C07E78FA641 /* Release */,
			);
			defaultConfigurationIsVisible = 0;
			defaultConfigurationName = Release;
		};
/* End XCConfigurationList section */
	};
	rootObject = 25AB41367F759CCDA1881AD2 /* Project object */;
}<|MERGE_RESOLUTION|>--- conflicted
+++ resolved
@@ -11,15 +11,12 @@
 		0402B7B82AFBBC2200B02C75 /* ApplePayUtilsTest.swift in Sources */ = {isa = PBXBuildFile; fileRef = 0402B7B72AFBBC2200B02C75 /* ApplePayUtilsTest.swift */; };
 		041295AA2AB9E25D00A4F243 /* MerchantHeadlessCheckoutNolPayViewController.swift in Sources */ = {isa = PBXBuildFile; fileRef = 041295A92AB9E25D00A4F243 /* MerchantHeadlessCheckoutNolPayViewController.swift */; };
 		041295AD2AB9E2C100A4F243 /* PrimerHeadlessNolPayManagerTests.swift in Sources */ = {isa = PBXBuildFile; fileRef = 041295AB2AB9E2A900A4F243 /* PrimerHeadlessNolPayManagerTests.swift */; };
-<<<<<<< HEAD
 		0442B6472B7BA4C7004DB054 /* MockPrimerAPIAnalyticsClient.swift in Sources */ = {isa = PBXBuildFile; fileRef = 0442B6452B7BA498004DB054 /* MockPrimerAPIAnalyticsClient.swift */; };
 		0442B6492B7BA4CD004DB054 /* MockAnalyticsStorage.swift in Sources */ = {isa = PBXBuildFile; fileRef = 0442B6432B7BA477004DB054 /* MockAnalyticsStorage.swift */; };
-=======
 		041F52092ADE92A300A1D702 /* ListCardNetworksEndpointTests.swift in Sources */ = {isa = PBXBuildFile; fileRef = 041F52082ADE92A300A1D702 /* ListCardNetworksEndpointTests.swift */; };
 		042ED15D2AF010500027833F /* CardValidationServiceTests.swift in Sources */ = {isa = PBXBuildFile; fileRef = 042ED15C2AF010500027833F /* CardValidationServiceTests.swift */; };
 		042ED1622AF0F5600027833F /* MockBINDataAPIClient.swift in Sources */ = {isa = PBXBuildFile; fileRef = 042ED1612AF0F5600027833F /* MockBINDataAPIClient.swift */; };
 		042ED1652AF0F5FD0027833F /* MockRawDataManagerDelegate.swift in Sources */ = {isa = PBXBuildFile; fileRef = 042ED1642AF0F5FD0027833F /* MockRawDataManagerDelegate.swift */; };
->>>>>>> c0b17f2a
 		04769C152B1A680C0051581C /* Promises+Helper.swift in Sources */ = {isa = PBXBuildFile; fileRef = 04769C142B1A680C0051581C /* Promises+Helper.swift */; };
 		0479FB192AF2599A00D0AFC9 /* StringTyper.swift in Sources */ = {isa = PBXBuildFile; fileRef = 0479FB172AF2599200D0AFC9 /* StringTyper.swift */; };
 		047D8E892ADEA4C700A5E7BD /* NetworkService.swift in Sources */ = {isa = PBXBuildFile; fileRef = 047D8E882ADEA4C700A5E7BD /* NetworkService.swift */; };
@@ -125,10 +122,6 @@
 		E9F5265EB7A157AC5ED162C5 /* Pods_Debug_App.framework in Frameworks */ = {isa = PBXBuildFile; fileRef = 21898D647270491BF4A68C19 /* Pods_Debug_App.framework */; };
 		EA7FAA4F8476BD3711D628CB /* Images.xcassets in Resources */ = {isa = PBXBuildFile; fileRef = B18D7E7738BF86467B0F1465 /* Images.xcassets */; };
 		F02F496FD20B5291C044F62C /* MerchantResultViewController.swift in Sources */ = {isa = PBXBuildFile; fileRef = 00E3C8FE62D22147335F2455 /* MerchantResultViewController.swift */; };
-<<<<<<< HEAD
-		F03699592AC2E63700E4179D /* (null) in Sources */ = {isa = PBXBuildFile; };
-=======
->>>>>>> c0b17f2a
 		F0C2147F6FA26527BE55549A /* LaunchScreen.xib in Resources */ = {isa = PBXBuildFile; fileRef = FC701AFD94F96F0F1D108D1A /* LaunchScreen.xib */; };
 		F1A71C2E0D900FEB9AF1351C /* ThreeDSProtocolVersionTests.swift in Sources */ = {isa = PBXBuildFile; fileRef = 021A00DEB01A46C876592575 /* ThreeDSProtocolVersionTests.swift */; };
 		F99DAF50E86E6F8CCD127E5B /* ThemeTests.swift in Sources */ = {isa = PBXBuildFile; fileRef = AD381E7E16D01D8D743232F7 /* ThemeTests.swift */; };
@@ -176,15 +169,12 @@
 		0402B7B72AFBBC2200B02C75 /* ApplePayUtilsTest.swift */ = {isa = PBXFileReference; lastKnownFileType = sourcecode.swift; path = ApplePayUtilsTest.swift; sourceTree = "<group>"; };
 		041295A92AB9E25D00A4F243 /* MerchantHeadlessCheckoutNolPayViewController.swift */ = {isa = PBXFileReference; fileEncoding = 4; lastKnownFileType = sourcecode.swift; path = MerchantHeadlessCheckoutNolPayViewController.swift; sourceTree = "<group>"; };
 		041295AB2AB9E2A900A4F243 /* PrimerHeadlessNolPayManagerTests.swift */ = {isa = PBXFileReference; fileEncoding = 4; lastKnownFileType = sourcecode.swift; path = PrimerHeadlessNolPayManagerTests.swift; sourceTree = "<group>"; };
-<<<<<<< HEAD
 		0442B6432B7BA477004DB054 /* MockAnalyticsStorage.swift */ = {isa = PBXFileReference; lastKnownFileType = sourcecode.swift; path = MockAnalyticsStorage.swift; sourceTree = "<group>"; };
 		0442B6452B7BA498004DB054 /* MockPrimerAPIAnalyticsClient.swift */ = {isa = PBXFileReference; lastKnownFileType = sourcecode.swift; path = MockPrimerAPIAnalyticsClient.swift; sourceTree = "<group>"; };
-=======
 		041F52082ADE92A300A1D702 /* ListCardNetworksEndpointTests.swift */ = {isa = PBXFileReference; lastKnownFileType = sourcecode.swift; path = ListCardNetworksEndpointTests.swift; sourceTree = "<group>"; };
 		042ED15C2AF010500027833F /* CardValidationServiceTests.swift */ = {isa = PBXFileReference; lastKnownFileType = sourcecode.swift; path = CardValidationServiceTests.swift; sourceTree = "<group>"; };
 		042ED1612AF0F5600027833F /* MockBINDataAPIClient.swift */ = {isa = PBXFileReference; lastKnownFileType = sourcecode.swift; path = MockBINDataAPIClient.swift; sourceTree = "<group>"; };
 		042ED1642AF0F5FD0027833F /* MockRawDataManagerDelegate.swift */ = {isa = PBXFileReference; lastKnownFileType = sourcecode.swift; path = MockRawDataManagerDelegate.swift; sourceTree = "<group>"; };
->>>>>>> c0b17f2a
 		04769C142B1A680C0051581C /* Promises+Helper.swift */ = {isa = PBXFileReference; lastKnownFileType = sourcecode.swift; path = "Promises+Helper.swift"; sourceTree = "<group>"; };
 		0479FB172AF2599200D0AFC9 /* StringTyper.swift */ = {isa = PBXFileReference; lastKnownFileType = sourcecode.swift; path = StringTyper.swift; sourceTree = "<group>"; };
 		047D8E882ADEA4C700A5E7BD /* NetworkService.swift */ = {isa = PBXFileReference; lastKnownFileType = sourcecode.swift; path = NetworkService.swift; sourceTree = "<group>"; };
@@ -356,7 +346,6 @@
 /* End PBXFrameworksBuildPhase section */
 
 /* Begin PBXGroup section */
-<<<<<<< HEAD
 		0442B6422B7BA468004DB054 /* Analytics */ = {
 			isa = PBXGroup;
 			children = (
@@ -366,10 +355,7 @@
 			path = Analytics;
 			sourceTree = "<group>";
 		};
-		049A05612B4C1ED4002CEEBA /* Test Utilities */ = {
-=======
 		042ED1632AF0F5CE0027833F /* Delegates */ = {
->>>>>>> c0b17f2a
 			isa = PBXGroup;
 			children = (
 				042ED1642AF0F5FD0027833F /* MockRawDataManagerDelegate.swift */,
@@ -773,11 +759,8 @@
 		E4C8DBB82E4149A7C4D26467 /* Mocks */ = {
 			isa = PBXGroup;
 			children = (
-<<<<<<< HEAD
 				0442B6422B7BA468004DB054 /* Analytics */,
-=======
 				042ED1632AF0F5CE0027833F /* Delegates */,
->>>>>>> c0b17f2a
 				61C1263B3C114C5B0A1E5AB4 /* Services */,
 				DAAB90DB09F0793B3580DE69 /* ViewModels */,
 				8A23886804B13FA754E775D0 /* MockPaymentMethodTokenizationViewModel.swift */,
@@ -1060,10 +1043,6 @@
 				583EBAA90902121CEA479416 /* VaultService.swift in Sources */,
 				961B5D18058EF4CFCD0185AE /* MockVaultCheckoutViewModel.swift in Sources */,
 				622A605DDEA98D981670B53F /* DropInUI_TokenizationViewModelTests.swift in Sources */,
-<<<<<<< HEAD
-				F03699592AC2E63700E4179D /* (null) in Sources */,
-=======
->>>>>>> c0b17f2a
 				208CA849F3187C2DA63CC17B /* HUC_TokenizationViewModelTests.swift in Sources */,
 				213196DEDF2A3A84037ED884 /* PollingModuleTests.swift in Sources */,
 				04F6EF742AE6A06200115D05 /* AnalyticsEventsTests.swift in Sources */,
