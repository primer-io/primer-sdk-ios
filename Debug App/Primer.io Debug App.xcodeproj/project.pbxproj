// !$*UTF8*$!
{
	archiveVersion = 1;
	classes = {
	};
	objectVersion = 55;
	objects = {

/* Begin PBXBuildFile section */
		0402B7B62AFBBA7200B02C75 /* CardNetworkTests.swift in Sources */ = {isa = PBXBuildFile; fileRef = 0402B7B52AFBBA7200B02C75 /* CardNetworkTests.swift */; };
		0402B7B82AFBBC2200B02C75 /* ApplePayUtilsTest.swift in Sources */ = {isa = PBXBuildFile; fileRef = 0402B7B72AFBBC2200B02C75 /* ApplePayUtilsTest.swift */; };
		041295AA2AB9E25D00A4F243 /* MerchantHeadlessCheckoutNolPayViewController.swift in Sources */ = {isa = PBXBuildFile; fileRef = 041295A92AB9E25D00A4F243 /* MerchantHeadlessCheckoutNolPayViewController.swift */; };
		041295AD2AB9E2C100A4F243 /* PrimerHeadlessNolPayManagerTests.swift in Sources */ = {isa = PBXBuildFile; fileRef = 041295AB2AB9E2A900A4F243 /* PrimerHeadlessNolPayManagerTests.swift */; };
		0442B6472B7BA4C7004DB054 /* MockPrimerAPIAnalyticsClient.swift in Sources */ = {isa = PBXBuildFile; fileRef = 0442B6452B7BA498004DB054 /* MockPrimerAPIAnalyticsClient.swift */; };
		0442B6492B7BA4CD004DB054 /* MockAnalyticsStorage.swift in Sources */ = {isa = PBXBuildFile; fileRef = 0442B6432B7BA477004DB054 /* MockAnalyticsStorage.swift */; };
		041F52092ADE92A300A1D702 /* ListCardNetworksEndpointTests.swift in Sources */ = {isa = PBXBuildFile; fileRef = 041F52082ADE92A300A1D702 /* ListCardNetworksEndpointTests.swift */; };
		04236A9B2B7D2EA50041EC11 /* JWTFactory.swift in Sources */ = {isa = PBXBuildFile; fileRef = 04236A9A2B7D2EA50041EC11 /* JWTFactory.swift */; };
		042ED15D2AF010500027833F /* CardValidationServiceTests.swift in Sources */ = {isa = PBXBuildFile; fileRef = 042ED15C2AF010500027833F /* CardValidationServiceTests.swift */; };
		042ED1622AF0F5600027833F /* MockBINDataAPIClient.swift in Sources */ = {isa = PBXBuildFile; fileRef = 042ED1612AF0F5600027833F /* MockBINDataAPIClient.swift */; };
		042ED1652AF0F5FD0027833F /* MockRawDataManagerDelegate.swift in Sources */ = {isa = PBXBuildFile; fileRef = 042ED1642AF0F5FD0027833F /* MockRawDataManagerDelegate.swift */; };
		04769C152B1A680C0051581C /* Promises+Helper.swift in Sources */ = {isa = PBXBuildFile; fileRef = 04769C142B1A680C0051581C /* Promises+Helper.swift */; };
		0479FB192AF2599A00D0AFC9 /* StringTyper.swift in Sources */ = {isa = PBXBuildFile; fileRef = 0479FB172AF2599200D0AFC9 /* StringTyper.swift */; };
		047D8E892ADEA4C700A5E7BD /* NetworkService.swift in Sources */ = {isa = PBXBuildFile; fileRef = 047D8E882ADEA4C700A5E7BD /* NetworkService.swift */; };
		0489E2BB2B68F71300FA0682 /* TapGestureRecognizer.swift in Sources */ = {isa = PBXBuildFile; fileRef = 0489E2BA2B68F71300FA0682 /* TapGestureRecognizer.swift */; };
		049298012B1DD466002E04B8 /* AnalyticsServiceTests.swift in Sources */ = {isa = PBXBuildFile; fileRef = 049298002B1DD466002E04B8 /* AnalyticsServiceTests.swift */; };
		049298072B1E1F4D002E04B8 /* AnalyticsStorageTests.swift in Sources */ = {isa = PBXBuildFile; fileRef = 049298062B1E1F4D002E04B8 /* AnalyticsStorageTests.swift */; };
		049A055E2B4BF057002CEEBA /* MerchantHeadlessVaultManagerViewController.swift in Sources */ = {isa = PBXBuildFile; fileRef = 049A055D2B4BF057002CEEBA /* MerchantHeadlessVaultManagerViewController.swift */; };
		049A05602B4C191D002CEEBA /* NativeUIManagerTests.swift in Sources */ = {isa = PBXBuildFile; fileRef = 049A055F2B4C191D002CEEBA /* NativeUIManagerTests.swift */; };
		04DAAED42B03EED1002E2614 /* AssetsManagerTests.swift in Sources */ = {isa = PBXBuildFile; fileRef = 04DAAED32B03EED1002E2614 /* AssetsManagerTests.swift */; };
		04DAAED62B03EF0B002E2614 /* SDKSessionHelper.swift in Sources */ = {isa = PBXBuildFile; fileRef = 04DAAED52B03EF0B002E2614 /* SDKSessionHelper.swift */; };
		04DFAADC2AAA01E60030FECE /* Debug App Tests-Info.plist in Resources */ = {isa = PBXBuildFile; fileRef = 04DFAADB2AAA01E60030FECE /* Debug App Tests-Info.plist */; };
		04F6EF742AE6A06200115D05 /* AnalyticsEventsTests.swift in Sources */ = {isa = PBXBuildFile; fileRef = 04F6EF732AE6A06200115D05 /* AnalyticsEventsTests.swift */; };
		04FAF9EC2AE7B33E002E4BAE /* StringExtensionTests.swift in Sources */ = {isa = PBXBuildFile; fileRef = 04FAF9EB2AE7B33E002E4BAE /* StringExtensionTests.swift */; };
		05FAC0D894B841B52E9E0A9A /* PrimerRawCardDataManagerTests.swift in Sources */ = {isa = PBXBuildFile; fileRef = EEB1E1B37192BF739461AFF1 /* PrimerRawCardDataManagerTests.swift */; };
		088961D00784BD296EA9745C /* EncodingDecodingContainerTests.swift in Sources */ = {isa = PBXBuildFile; fileRef = C7D8E1E91CA11EC6831ADEE4 /* EncodingDecodingContainerTests.swift */; };
		0BB8BB3F9A6AC28A0C107DC8 /* UIStackViewExtensions.swift in Sources */ = {isa = PBXBuildFile; fileRef = 93F15C1E46C70C3D73B50F31 /* UIStackViewExtensions.swift */; };
		135E5BFD51371FABB5FF35D3 /* MerchantHeadlessCheckoutAvailablePaymentMethodsViewController.swift in Sources */ = {isa = PBXBuildFile; fileRef = 72E691B9A6A8EBB9F6A6B266 /* MerchantHeadlessCheckoutAvailablePaymentMethodsViewController.swift */; };
		14EE32F4821BD1F19F75227F /* MerchantHeadlessCheckoutRawRetailDataViewController.swift in Sources */ = {isa = PBXBuildFile; fileRef = 4C353D84EABA4990DAB4DD28 /* MerchantHeadlessCheckoutRawRetailDataViewController.swift */; };
		1589385B62C86DE7C735F3EC /* PrimerAPIConfigurationModuleTests.swift in Sources */ = {isa = PBXBuildFile; fileRef = 6C690FB7E6E8C942C87B1A1B /* PrimerAPIConfigurationModuleTests.swift */; };
		161D4BE3FFD5E4A60F4461F0 /* CreateResumePaymentService.swift in Sources */ = {isa = PBXBuildFile; fileRef = 38DD0A9535544D446514124A /* CreateResumePaymentService.swift */; };
		208CA849F3187C2DA63CC17B /* HUC_TokenizationViewModelTests.swift in Sources */ = {isa = PBXBuildFile; fileRef = 4A5E3ACDA26D44F66B55766B /* HUC_TokenizationViewModelTests.swift */; };
		213196DEDF2A3A84037ED884 /* PollingModuleTests.swift in Sources */ = {isa = PBXBuildFile; fileRef = 49DFB1ACD5014BF28ED283B3 /* PollingModuleTests.swift */; };
		242EF5037D6FB396B7AE1CB5 /* HeadlessUniversalCheckoutTests.swift in Sources */ = {isa = PBXBuildFile; fileRef = E63F5C5C1FD2F3E6CB02EC5A /* HeadlessUniversalCheckoutTests.swift */; };
		24C060A48D4A2670FFC3426F /* ThreeDSErrorTests.swift in Sources */ = {isa = PBXBuildFile; fileRef = BF8639891B79E2FCCE10A510 /* ThreeDSErrorTests.swift */; };
		25FA73D4BBA89962663B5378 /* Mocks.swift in Sources */ = {isa = PBXBuildFile; fileRef = F4AC1EC0F98CB56DA4D075CA /* Mocks.swift */; };
		2662EB3445AE8C7188953EFD /* HeadlessVaultManagerTests.swift in Sources */ = {isa = PBXBuildFile; fileRef = 5AA706A14BACFDB8E5715788 /* HeadlessVaultManagerTests.swift */; };
		2C98B33ECA68109C7A6AA134 /* PrimerBancontactCardDataManagerTests.swift in Sources */ = {isa = PBXBuildFile; fileRef = E9899972360BCA5992CEE5BC /* PrimerBancontactCardDataManagerTests.swift */; };
		2E0D85B7343377F1319902AD /* MockPaymentMethodTokenizationViewModel.swift in Sources */ = {isa = PBXBuildFile; fileRef = 8A23886804B13FA754E775D0 /* MockPaymentMethodTokenizationViewModel.swift */; };
		33EA4F728A7984997A0EF515 /* TokenizationServiceTests.swift in Sources */ = {isa = PBXBuildFile; fileRef = 952364FBFD6FA09653ECA37E /* TokenizationServiceTests.swift */; };
		34CDCA7B403C001E4C55D26D /* MerchantSessionAndSettingsViewController.swift in Sources */ = {isa = PBXBuildFile; fileRef = C18C9664115CFDEB59FED19A /* MerchantSessionAndSettingsViewController.swift */; };
		3BB02CA24B6B3EF458326B7D /* Networking.swift in Sources */ = {isa = PBXBuildFile; fileRef = D038BDB23C062D362AAA09BE /* Networking.swift */; };
		3D112A8DE292D097E651FCDB /* IPay88Tests.swift in Sources */ = {isa = PBXBuildFile; fileRef = 7A5E6F7A9C12C69CB66032E3 /* IPay88Tests.swift */; };
		3EE90DEB1DB7BE9270FB17BF /* URLSessionStackTests.swift in Sources */ = {isa = PBXBuildFile; fileRef = 1F4E35F809D3FAF4354D5B05 /* URLSessionStackTests.swift */; };
		3FD160A4D951EA772ADF4E25 /* DecodedClientToken.swift in Sources */ = {isa = PBXBuildFile; fileRef = 5F8DC3341BDBB9AEDBE8D6DD /* DecodedClientToken.swift */; };
		4BD7794627267B40E9E10686 /* PrimerCheckoutTheme.swift in Sources */ = {isa = PBXBuildFile; fileRef = B9813BD518AC7C3F442B5075 /* PrimerCheckoutTheme.swift */; };
		53E3182FFC4E5F05D866CFAE /* Networking.swift in Sources */ = {isa = PBXBuildFile; fileRef = E8DE1E4FB055B60582977315 /* Networking.swift */; };
		583EBAA90902121CEA479416 /* VaultService.swift in Sources */ = {isa = PBXBuildFile; fileRef = 5E8D7F3C53F8CCE4A03C975E /* VaultService.swift */; };
		592E00D98C8835CBCDAA26D9 /* MerchantDropInUIViewController.swift in Sources */ = {isa = PBXBuildFile; fileRef = 9874F439DA3EA5854A454687 /* MerchantDropInUIViewController.swift */; };
		5976CCA261F0811F5D7707DA /* TokenizationService.swift in Sources */ = {isa = PBXBuildFile; fileRef = 2E8F69253D85350BB7A1A761 /* TokenizationService.swift */; };
		5E24CD5B3084FE3E8A3E85EC /* CheckoutTheme.swift in Sources */ = {isa = PBXBuildFile; fileRef = 72845A3010F10A88F2EC7849 /* CheckoutTheme.swift */; };
		60F6C3AFA11A7EDB0687856A /* ViewController+PrimerUIHelpers.swift in Sources */ = {isa = PBXBuildFile; fileRef = D4139D8F153BB399DA67F2EE /* ViewController+PrimerUIHelpers.swift */; };
		60F7E716B34BE721651566DA /* Data+Extensions.swift in Sources */ = {isa = PBXBuildFile; fileRef = 1594BC5C96ECC3F46C811B2F /* Data+Extensions.swift */; };
		622A605DDEA98D981670B53F /* DropInUI_TokenizationViewModelTests.swift in Sources */ = {isa = PBXBuildFile; fileRef = 5DB3B88857B810440CDA881E /* DropInUI_TokenizationViewModelTests.swift */; };
		6B2212601374387CB004DA86 /* MaskTests.swift in Sources */ = {isa = PBXBuildFile; fileRef = BD26E8C6074BB89ACBD5B8B9 /* MaskTests.swift */; };
		70EAA3B33425CC9D16239BB0 /* ApplePayTests.swift in Sources */ = {isa = PBXBuildFile; fileRef = 31CFA93A373A7DB78DA77283 /* ApplePayTests.swift */; };
		72F8D6065334FCD5B726A52C /* MerchantHeadlessCheckoutRawPhoneNumberDataViewController.swift in Sources */ = {isa = PBXBuildFile; fileRef = 404E173A513B986A36F835F7 /* MerchantHeadlessCheckoutRawPhoneNumberDataViewController.swift */; };
		77A8EFBA78D6C6B95A400C74 /* WebViewUtilTests.swift in Sources */ = {isa = PBXBuildFile; fileRef = CA30891B2D5F9B6B97E56B99 /* WebViewUtilTests.swift */; };
		7F49B29FCC55CF3C5CB6C506 /* InternalCardComponentManagerTests.swift in Sources */ = {isa = PBXBuildFile; fileRef = 994AE6760B506D02499AEC90 /* InternalCardComponentManagerTests.swift */; };
		800B92A57CAAC6471D01A89D /* CardData.swift in Sources */ = {isa = PBXBuildFile; fileRef = D3D9154BF1E011FED6799CD5 /* CardData.swift */; };
		8064B65A8F83D5B004D081FD /* PaymentMethodConfigTests.swift in Sources */ = {isa = PBXBuildFile; fileRef = 752785ACCF65527C239391A8 /* PaymentMethodConfigTests.swift */; };
		85605C241F1CD45BA676D4A7 /* String+Extensions.swift in Sources */ = {isa = PBXBuildFile; fileRef = F9023841AFCE8E3205CB713A /* String+Extensions.swift */; };
		85EDC3F175D699BFF6BD48EF /* ViewController+Primer.swift in Sources */ = {isa = PBXBuildFile; fileRef = 39CCCB917D1881082ED75975 /* ViewController+Primer.swift */; };
		876140D52B63F7DB0058CA8C /* MerchantHeadlessCheckoutKlarnaViewController.swift in Sources */ = {isa = PBXBuildFile; fileRef = 876140D42B63F7DB0058CA8C /* MerchantHeadlessCheckoutKlarnaViewController.swift */; };
		876140D82B66F8070058CA8C /* KlarnaTestsMocks.swift in Sources */ = {isa = PBXBuildFile; fileRef = 876140D72B66F8070058CA8C /* KlarnaTestsMocks.swift */; };
		876140DE2B66F86A0058CA8C /* KlarnaComponentTests.swift in Sources */ = {isa = PBXBuildFile; fileRef = 876140DD2B66F86A0058CA8C /* KlarnaComponentTests.swift */; };
		876140E22B66F89D0058CA8C /* KlarnaHeadlessManagerTests.swift in Sources */ = {isa = PBXBuildFile; fileRef = 876140E12B66F89D0058CA8C /* KlarnaHeadlessManagerTests.swift */; };
		876140E62B67F3B30058CA8C /* MerchantHeadlessCheckoutKlarnaViewController+Klarna.swift in Sources */ = {isa = PBXBuildFile; fileRef = 876140E52B67F3B30058CA8C /* MerchantHeadlessCheckoutKlarnaViewController+Klarna.swift */; };
		876140EF2B6BE8C20058CA8C /* MerchantHelpers.swift in Sources */ = {isa = PBXBuildFile; fileRef = 876140EE2B6BE8C20058CA8C /* MerchantHelpers.swift */; };
		876140F42B70FBFE0058CA8C /* KlarnaTokenizationComponentTests.swift in Sources */ = {isa = PBXBuildFile; fileRef = 876140F32B70FBFE0058CA8C /* KlarnaTokenizationComponentTests.swift */; };
		876140F62B716E060058CA8C /* KlarnaTokenizationManagerTests.swift in Sources */ = {isa = PBXBuildFile; fileRef = 876140F52B716E060058CA8C /* KlarnaTokenizationManagerTests.swift */; };
		876141082B8346650058CA8C /* MerchantHeadlessKlarnaInitializationView.swift in Sources */ = {isa = PBXBuildFile; fileRef = 876141072B8346650058CA8C /* MerchantHeadlessKlarnaInitializationView.swift */; };
		8761410A2B8355920058CA8C /* MerchantHeadlessKlarnaInitializationViewModel.swift in Sources */ = {isa = PBXBuildFile; fileRef = 876141092B8355920058CA8C /* MerchantHeadlessKlarnaInitializationViewModel.swift */; };
		8761410C2B849A250058CA8C /* MerchantHeadlessKlarnaInitializationView+Elements.swift in Sources */ = {isa = PBXBuildFile; fileRef = 8761410B2B849A250058CA8C /* MerchantHeadlessKlarnaInitializationView+Elements.swift */; };
		8B5CB0C992DBAB293D378FAD /* MockModule.swift in Sources */ = {isa = PBXBuildFile; fileRef = 7EA7D2BB0AC0A1877DB2E6CE /* MockModule.swift */; };
		91FAC91E687B6981268E677E /* DateTests.swift in Sources */ = {isa = PBXBuildFile; fileRef = BA0B2BEE5C389FD13E210847 /* DateTests.swift */; };
		9263BD762EC26F6AA986F0C9 /* MockAPIClient.swift in Sources */ = {isa = PBXBuildFile; fileRef = 17476BFBED51F389FCE82F16 /* MockAPIClient.swift */; };
		949864026D1CDE6F5C62C66E /* Main.storyboard in Resources */ = {isa = PBXBuildFile; fileRef = CE259612A00F85709107B872 /* Main.storyboard */; };
		961B5D18058EF4CFCD0185AE /* MockVaultCheckoutViewModel.swift in Sources */ = {isa = PBXBuildFile; fileRef = 7A3E75CD834937EF85DE1C14 /* MockVaultCheckoutViewModel.swift */; };
		97F0B302DF965C1AD1EC6F4D /* PaymentMethodConfigServiceTests.swift in Sources */ = {isa = PBXBuildFile; fileRef = 743F107C464526926A34A433 /* PaymentMethodConfigServiceTests.swift */; };
		9AB1ABF4E46A37766CDBF197 /* ApayaTests.swift in Sources */ = {isa = PBXBuildFile; fileRef = 1F79B50111AC4161CFB1EFE8 /* ApayaTests.swift */; };
		A1055D6F2AF125E90027B967 /* DebouncerTests.swift in Sources */ = {isa = PBXBuildFile; fileRef = A1055D6E2AF125E90027B967 /* DebouncerTests.swift */; };
		A12AC2532B5046CF00C26999 /* CurrencyStorageTests.swift in Sources */ = {isa = PBXBuildFile; fileRef = A12AC2522B5046CF00C26999 /* CurrencyStorageTests.swift */; };
		A12AC2552B505B6200C26999 /* CurrencyLoaderTests.swift in Sources */ = {isa = PBXBuildFile; fileRef = A12AC2542B505B6100C26999 /* CurrencyLoaderTests.swift */; };
		A13392BC2AD459E90005A4D7 /* NolPayLinkCardComponentTest.swift in Sources */ = {isa = PBXBuildFile; fileRef = A13392BB2AD459E90005A4D7 /* NolPayLinkCardComponentTest.swift */; };
		A1536BAD2AEBEC3A0087DDC0 /* NolPayPhoneMetadataServiceTests.swift in Sources */ = {isa = PBXBuildFile; fileRef = A1536BAC2AEBEC3A0087DDC0 /* NolPayPhoneMetadataServiceTests.swift */; };
		A1536BAF2AEC0A6D0087DDC0 /* NolTestsMocks.swift in Sources */ = {isa = PBXBuildFile; fileRef = A1536BAE2AEC0A6D0087DDC0 /* NolTestsMocks.swift */; };
		A1585C752ACDAA700014F0B9 /* NolPayLinkedCardsComponentTests.swift in Sources */ = {isa = PBXBuildFile; fileRef = A1585C742ACDAA700014F0B9 /* NolPayLinkedCardsComponentTests.swift */; };
		A19EF5632B20E22E00A72F60 /* .swiftlint.yml in Resources */ = {isa = PBXBuildFile; fileRef = A19EF5622B20E22E00A72F60 /* .swiftlint.yml */; };
		A1A3D0F32AD5585A00F7D8C9 /* NolPayUnlinkCardComponentTest.swift in Sources */ = {isa = PBXBuildFile; fileRef = A1A3D0F22AD5585A00F7D8C9 /* NolPayUnlinkCardComponentTest.swift */; };
		A1A3D0F52AD56BE300F7D8C9 /* NolPayPaymentComponentTests.swift in Sources */ = {isa = PBXBuildFile; fileRef = A1A3D0F42AD56BE300F7D8C9 /* NolPayPaymentComponentTests.swift */; };
		A39750255D4C33527A3766A0 /* UserInterfaceModuleTests.swift in Sources */ = {isa = PBXBuildFile; fileRef = 1B8CB5A11A44AA9F3D7FE356 /* UserInterfaceModuleTests.swift */; };
		A61B9E61EDCE18D34438352E /* PayPalConfirmBillingAgreementTests.swift in Sources */ = {isa = PBXBuildFile; fileRef = 9D122A0B71B707C2110AB7F5 /* PayPalConfirmBillingAgreementTests.swift */; };
		AAE3B30B64B6822A20987FCA /* CreateClientToken.swift in Sources */ = {isa = PBXBuildFile; fileRef = 229849A3DBE0858EE90673B9 /* CreateClientToken.swift */; };
		AD9CF1073EE0676E6640481A /* MerchantHeadlessCheckoutRawDataViewController.swift in Sources */ = {isa = PBXBuildFile; fileRef = B866FF13033A5CB8B4C3388E /* MerchantHeadlessCheckoutRawDataViewController.swift */; };
		C0115AC7BC96FDF49EF8E530 /* PaymentMethodCell.swift in Sources */ = {isa = PBXBuildFile; fileRef = 4E79C93EA805E87E1137A513 /* PaymentMethodCell.swift */; };
		C29B625B5698094691227852 /* TokenizationResponseTests.swift in Sources */ = {isa = PBXBuildFile; fileRef = D0A003705AFF7F922BCFE75F /* TokenizationResponseTests.swift */; };
		C5B3635FC90C149C4961BD9A /* Apaya.swift in Sources */ = {isa = PBXBuildFile; fileRef = 95E4B74F7EEA3D2D19E08FDA /* Apaya.swift */; };
		C6D7F7ECFD35B3DC3AFD6CB2 /* PayPalService.swift in Sources */ = {isa = PBXBuildFile; fileRef = 25FD540BEA16ABBDFE7DE182 /* PayPalService.swift */; };
		C75A11E6AEEFC2B7A29BBC04 /* TestScenario.swift in Sources */ = {isa = PBXBuildFile; fileRef = A6AEF11B151368BF993C3EA9 /* TestScenario.swift */; };
		C8A64A69AD55D9BF82F0D876 /* StringTests.swift in Sources */ = {isa = PBXBuildFile; fileRef = 872A0647D4136E27365FB7F8 /* StringTests.swift */; };
		CE5E673A96BB5B96AE5EFC56 /* Range+Extensions.swift in Sources */ = {isa = PBXBuildFile; fileRef = 9128566126AA7F571FFECA3A /* Range+Extensions.swift */; };
		D649870C2D022B4063BDC0B4 /* PrimerRawRetailerDataTests.swift in Sources */ = {isa = PBXBuildFile; fileRef = B266F9E1651BD20E45DCCF68 /* PrimerRawRetailerDataTests.swift */; };
		D886D8E47D883304B505CE11 /* AppDelegate.swift in Sources */ = {isa = PBXBuildFile; fileRef = DAC5687FF32E8661F1A00CE5 /* AppDelegate.swift */; };
		DB1A2989DDE0928C62B15303 /* PayPalServiceTests.swift in Sources */ = {isa = PBXBuildFile; fileRef = 5D7EC742DEB5BE12252E3E5B /* PayPalServiceTests.swift */; };
		DC6A2813D435DC2D4B8A4B20 /* Pods_Debug_App_Tests.framework in Frameworks */ = {isa = PBXBuildFile; fileRef = C6E0183BA881F7F7835D0054 /* Pods_Debug_App_Tests.framework */; };
		DC98712939835FB79A20BD63 /* IntExtensionTests.swift in Sources */ = {isa = PBXBuildFile; fileRef = 9314E0A4E884A8228611A030 /* IntExtensionTests.swift */; };
		DE53DA2D0AD108306C92E198 /* UIViewController+API.swift in Sources */ = {isa = PBXBuildFile; fileRef = B1FD8065D40A2D691F643F3B /* UIViewController+API.swift */; };
		E108F58E2B0D4F0800EC3CC6 /* WebRedirectComponentTests.swift in Sources */ = {isa = PBXBuildFile; fileRef = E108F58D2B0D4F0800EC3CC6 /* WebRedirectComponentTests.swift */; };
		E11F473D2B0694C50091C31F /* PrimerHeadlessFormWithRedirectManagerTests.swift in Sources */ = {isa = PBXBuildFile; fileRef = E11F473C2B0694C50091C31F /* PrimerHeadlessFormWithRedirectManagerTests.swift */; };
		E11F47482B06C4E30091C31F /* MerchantHeadlessCheckoutBankViewController.swift in Sources */ = {isa = PBXBuildFile; fileRef = E11F47422B06C4E30091C31F /* MerchantHeadlessCheckoutBankViewController.swift */; };
		E11F474A2B06C4E30091C31F /* BanksListModel.swift in Sources */ = {isa = PBXBuildFile; fileRef = E11F47442B06C4E30091C31F /* BanksListModel.swift */; };
		E11F474C2B06C4E30091C31F /* MerchantNewLineItemViewController.swift in Sources */ = {isa = PBXBuildFile; fileRef = E11F47462B06C4E30091C31F /* MerchantNewLineItemViewController.swift */; };
		E11F47542B06C5030091C31F /* BanksListView.swift in Sources */ = {isa = PBXBuildFile; fileRef = E11F47502B06C5030091C31F /* BanksListView.swift */; };
		E11F47562B06C5030091C31F /* ImageViewWithUrl.swift in Sources */ = {isa = PBXBuildFile; fileRef = E11F47522B06C5030091C31F /* ImageViewWithUrl.swift */; };
		E130C3D92AFD19FF00AC3E7C /* NetworkTests.swift in Sources */ = {isa = PBXBuildFile; fileRef = E130C3D82AFD19FF00AC3E7C /* NetworkTests.swift */; };
		E13E72452AFE653000911866 /* IdealPaymentMethodTests.swift in Sources */ = {isa = PBXBuildFile; fileRef = E13E72442AFE653000911866 /* IdealPaymentMethodTests.swift */; };
		E1A2971F2B021ABA005ADA51 /* URL+NetworkHeaders.swift in Sources */ = {isa = PBXBuildFile; fileRef = E1AB44D12AFE13AF00639DC5 /* URL+NetworkHeaders.swift */; };
		E1A297262B036AB1005ADA51 /* BankComponentTests.swift in Sources */ = {isa = PBXBuildFile; fileRef = E1A297252B036AB1005ADA51 /* BankComponentTests.swift */; };
		E1E502B12AFE9ECF00CD7F0A /* XCTestCase+Tokenization.swift in Sources */ = {isa = PBXBuildFile; fileRef = E1E502B02AFE9ECF00CD7F0A /* XCTestCase+Tokenization.swift */; };
		E6F85ECD80B64754E7A6D35E /* RawDataManagerTests.swift in Sources */ = {isa = PBXBuildFile; fileRef = 8C7C082270CF1C6B7810F9B3 /* RawDataManagerTests.swift */; };
		E9F5265EB7A157AC5ED162C5 /* Pods_Debug_App.framework in Frameworks */ = {isa = PBXBuildFile; fileRef = 21898D647270491BF4A68C19 /* Pods_Debug_App.framework */; };
		EA7FAA4F8476BD3711D628CB /* Images.xcassets in Resources */ = {isa = PBXBuildFile; fileRef = B18D7E7738BF86467B0F1465 /* Images.xcassets */; };
		F02F496FD20B5291C044F62C /* MerchantResultViewController.swift in Sources */ = {isa = PBXBuildFile; fileRef = 00E3C8FE62D22147335F2455 /* MerchantResultViewController.swift */; };
		F03699592AC2E63700E4179D /* (null) in Sources */ = {isa = PBXBuildFile; };
		F0C2147F6FA26527BE55549A /* LaunchScreen.xib in Resources */ = {isa = PBXBuildFile; fileRef = FC701AFD94F96F0F1D108D1A /* LaunchScreen.xib */; };
		F1A71C2E0D900FEB9AF1351C /* ThreeDSProtocolVersionTests.swift in Sources */ = {isa = PBXBuildFile; fileRef = 021A00DEB01A46C876592575 /* ThreeDSProtocolVersionTests.swift */; };
		F99DAF50E86E6F8CCD127E5B /* ThemeTests.swift in Sources */ = {isa = PBXBuildFile; fileRef = AD381E7E16D01D8D743232F7 /* ThemeTests.swift */; };
		FD5ADBCFA70DB606339F3AF2 /* TransactionResponse.swift in Sources */ = {isa = PBXBuildFile; fileRef = 70D3D6CF0F006A06B7CEC71B /* TransactionResponse.swift */; };
/* End PBXBuildFile section */

/* Begin PBXContainerItemProxy section */
		FED76127253C549C91488087 /* PBXContainerItemProxy */ = {
			isa = PBXContainerItemProxy;
			containerPortal = 25AB41367F759CCDA1881AD2 /* Project object */;
			proxyType = 1;
			remoteGlobalIDString = BEB14ABCDF34E3D24759EAAB;
			remoteInfo = "Debug App";
		};
/* End PBXContainerItemProxy section */

/* Begin PBXCopyFilesBuildPhase section */
		73B416AD9A0CB3B0EA16AF79 /* Embed Frameworks */ = {
			isa = PBXCopyFilesBuildPhase;
			buildActionMask = 2147483647;
			dstPath = "";
			dstSubfolderSpec = 10;
			files = (
			);
			name = "Embed Frameworks";
			runOnlyForDeploymentPostprocessing = 0;
		};
		D11E367C3560C383BC4CA0A7 /* Embed Frameworks */ = {
			isa = PBXCopyFilesBuildPhase;
			buildActionMask = 2147483647;
			dstPath = "";
			dstSubfolderSpec = 10;
			files = (
			);
			name = "Embed Frameworks";
			runOnlyForDeploymentPostprocessing = 0;
		};
/* End PBXCopyFilesBuildPhase section */

/* Begin PBXFileReference section */
		00E3C8FE62D22147335F2455 /* MerchantResultViewController.swift */ = {isa = PBXFileReference; lastKnownFileType = sourcecode.swift; path = MerchantResultViewController.swift; sourceTree = "<group>"; };
		01C09DEAB07F42004B26A278 /* pt-PT */ = {isa = PBXFileReference; lastKnownFileType = text.plist.strings; name = "pt-PT"; path = "pt-PT.lproj/LaunchScreen.strings"; sourceTree = "<group>"; };
		021A00DEB01A46C876592575 /* ThreeDSProtocolVersionTests.swift */ = {isa = PBXFileReference; lastKnownFileType = sourcecode.swift; path = ThreeDSProtocolVersionTests.swift; sourceTree = "<group>"; };
		0402B7B52AFBBA7200B02C75 /* CardNetworkTests.swift */ = {isa = PBXFileReference; lastKnownFileType = sourcecode.swift; path = CardNetworkTests.swift; sourceTree = "<group>"; };
		0402B7B72AFBBC2200B02C75 /* ApplePayUtilsTest.swift */ = {isa = PBXFileReference; lastKnownFileType = sourcecode.swift; path = ApplePayUtilsTest.swift; sourceTree = "<group>"; };
		041295A92AB9E25D00A4F243 /* MerchantHeadlessCheckoutNolPayViewController.swift */ = {isa = PBXFileReference; fileEncoding = 4; lastKnownFileType = sourcecode.swift; path = MerchantHeadlessCheckoutNolPayViewController.swift; sourceTree = "<group>"; };
		041295AB2AB9E2A900A4F243 /* PrimerHeadlessNolPayManagerTests.swift */ = {isa = PBXFileReference; fileEncoding = 4; lastKnownFileType = sourcecode.swift; path = PrimerHeadlessNolPayManagerTests.swift; sourceTree = "<group>"; };
		0442B6432B7BA477004DB054 /* MockAnalyticsStorage.swift */ = {isa = PBXFileReference; lastKnownFileType = sourcecode.swift; path = MockAnalyticsStorage.swift; sourceTree = "<group>"; };
		0442B6452B7BA498004DB054 /* MockPrimerAPIAnalyticsClient.swift */ = {isa = PBXFileReference; lastKnownFileType = sourcecode.swift; path = MockPrimerAPIAnalyticsClient.swift; sourceTree = "<group>"; };
		041F52082ADE92A300A1D702 /* ListCardNetworksEndpointTests.swift */ = {isa = PBXFileReference; lastKnownFileType = sourcecode.swift; path = ListCardNetworksEndpointTests.swift; sourceTree = "<group>"; };
		04236A9A2B7D2EA50041EC11 /* JWTFactory.swift */ = {isa = PBXFileReference; lastKnownFileType = sourcecode.swift; path = JWTFactory.swift; sourceTree = "<group>"; };
		042ED15C2AF010500027833F /* CardValidationServiceTests.swift */ = {isa = PBXFileReference; lastKnownFileType = sourcecode.swift; path = CardValidationServiceTests.swift; sourceTree = "<group>"; };
		042ED1612AF0F5600027833F /* MockBINDataAPIClient.swift */ = {isa = PBXFileReference; lastKnownFileType = sourcecode.swift; path = MockBINDataAPIClient.swift; sourceTree = "<group>"; };
		042ED1642AF0F5FD0027833F /* MockRawDataManagerDelegate.swift */ = {isa = PBXFileReference; lastKnownFileType = sourcecode.swift; path = MockRawDataManagerDelegate.swift; sourceTree = "<group>"; };
		04769C142B1A680C0051581C /* Promises+Helper.swift */ = {isa = PBXFileReference; lastKnownFileType = sourcecode.swift; path = "Promises+Helper.swift"; sourceTree = "<group>"; };
		0479FB172AF2599200D0AFC9 /* StringTyper.swift */ = {isa = PBXFileReference; lastKnownFileType = sourcecode.swift; path = StringTyper.swift; sourceTree = "<group>"; };
		047D8E882ADEA4C700A5E7BD /* NetworkService.swift */ = {isa = PBXFileReference; lastKnownFileType = sourcecode.swift; path = NetworkService.swift; sourceTree = "<group>"; };
		0489E2BA2B68F71300FA0682 /* TapGestureRecognizer.swift */ = {isa = PBXFileReference; lastKnownFileType = sourcecode.swift; path = TapGestureRecognizer.swift; sourceTree = "<group>"; };
		049298002B1DD466002E04B8 /* AnalyticsServiceTests.swift */ = {isa = PBXFileReference; lastKnownFileType = sourcecode.swift; path = AnalyticsServiceTests.swift; sourceTree = "<group>"; };
		049298062B1E1F4D002E04B8 /* AnalyticsStorageTests.swift */ = {isa = PBXFileReference; lastKnownFileType = sourcecode.swift; path = AnalyticsStorageTests.swift; sourceTree = "<group>"; };
		049A055D2B4BF057002CEEBA /* MerchantHeadlessVaultManagerViewController.swift */ = {isa = PBXFileReference; fileEncoding = 4; lastKnownFileType = sourcecode.swift; path = MerchantHeadlessVaultManagerViewController.swift; sourceTree = "<group>"; };
		049A055F2B4C191D002CEEBA /* NativeUIManagerTests.swift */ = {isa = PBXFileReference; lastKnownFileType = sourcecode.swift; path = NativeUIManagerTests.swift; sourceTree = "<group>"; };
		04DAAED32B03EED1002E2614 /* AssetsManagerTests.swift */ = {isa = PBXFileReference; lastKnownFileType = sourcecode.swift; path = AssetsManagerTests.swift; sourceTree = "<group>"; };
		04DAAED52B03EF0B002E2614 /* SDKSessionHelper.swift */ = {isa = PBXFileReference; lastKnownFileType = sourcecode.swift; path = SDKSessionHelper.swift; sourceTree = "<group>"; };
		04DFAADB2AAA01E60030FECE /* Debug App Tests-Info.plist */ = {isa = PBXFileReference; fileEncoding = 4; lastKnownFileType = text.plist.xml; path = "Debug App Tests-Info.plist"; sourceTree = "<group>"; };
		04F6EF732AE6A06200115D05 /* AnalyticsEventsTests.swift */ = {isa = PBXFileReference; lastKnownFileType = sourcecode.swift; path = AnalyticsEventsTests.swift; sourceTree = "<group>"; };
		04FAF9EB2AE7B33E002E4BAE /* StringExtensionTests.swift */ = {isa = PBXFileReference; lastKnownFileType = sourcecode.swift; path = StringExtensionTests.swift; sourceTree = "<group>"; };
		0DA32ABCF07A4EBED014327B /* es */ = {isa = PBXFileReference; lastKnownFileType = text.plist.strings; name = es; path = es.lproj/LaunchScreen.strings; sourceTree = "<group>"; };
		0ED746F8924E70AD868BC0F4 /* MerchantNewLineItemViewController.swift */ = {isa = PBXFileReference; lastKnownFileType = sourcecode.swift; path = MerchantNewLineItemViewController.swift; sourceTree = "<group>"; };
		0FD08B8CE57A11D1E35A8684 /* de */ = {isa = PBXFileReference; lastKnownFileType = text.plist.strings; name = de; path = de.lproj/LaunchScreen.strings; sourceTree = "<group>"; };
		13FA89917603E4BA5BB66AFC /* da */ = {isa = PBXFileReference; lastKnownFileType = text.plist.strings; name = da; path = da.lproj/LaunchScreen.strings; sourceTree = "<group>"; };
		1594BC5C96ECC3F46C811B2F /* Data+Extensions.swift */ = {isa = PBXFileReference; lastKnownFileType = sourcecode.swift; path = "Data+Extensions.swift"; sourceTree = "<group>"; };
		17476BFBED51F389FCE82F16 /* MockAPIClient.swift */ = {isa = PBXFileReference; lastKnownFileType = sourcecode.swift; path = MockAPIClient.swift; sourceTree = "<group>"; };
		1B8CB5A11A44AA9F3D7FE356 /* UserInterfaceModuleTests.swift */ = {isa = PBXFileReference; lastKnownFileType = sourcecode.swift; path = UserInterfaceModuleTests.swift; sourceTree = "<group>"; };
		1D05E65C196E6715D7D8B0C6 /* sv */ = {isa = PBXFileReference; lastKnownFileType = text.plist.strings; name = sv; path = sv.lproj/Main.strings; sourceTree = "<group>"; };
		1F4E35F809D3FAF4354D5B05 /* URLSessionStackTests.swift */ = {isa = PBXFileReference; lastKnownFileType = sourcecode.swift; path = URLSessionStackTests.swift; sourceTree = "<group>"; };
		1F79B50111AC4161CFB1EFE8 /* ApayaTests.swift */ = {isa = PBXFileReference; lastKnownFileType = sourcecode.swift; path = ApayaTests.swift; sourceTree = "<group>"; };
		21898D647270491BF4A68C19 /* Pods_Debug_App.framework */ = {isa = PBXFileReference; explicitFileType = wrapper.framework; includeInIndex = 0; path = Pods_Debug_App.framework; sourceTree = BUILT_PRODUCTS_DIR; };
		229849A3DBE0858EE90673B9 /* CreateClientToken.swift */ = {isa = PBXFileReference; lastKnownFileType = sourcecode.swift; path = CreateClientToken.swift; sourceTree = "<group>"; };
		25FD540BEA16ABBDFE7DE182 /* PayPalService.swift */ = {isa = PBXFileReference; lastKnownFileType = sourcecode.swift; path = PayPalService.swift; sourceTree = "<group>"; };
		2A328E38DA586FFE0ED2894B /* de */ = {isa = PBXFileReference; lastKnownFileType = text.plist.strings; name = de; path = de.lproj/Main.strings; sourceTree = "<group>"; };
		2E64F057A39A91CA01CCB57F /* tr */ = {isa = PBXFileReference; lastKnownFileType = text.plist.strings; name = tr; path = tr.lproj/Main.strings; sourceTree = "<group>"; };
		2E8F69253D85350BB7A1A761 /* TokenizationService.swift */ = {isa = PBXFileReference; lastKnownFileType = sourcecode.swift; path = TokenizationService.swift; sourceTree = "<group>"; };
		31CFA93A373A7DB78DA77283 /* ApplePayTests.swift */ = {isa = PBXFileReference; lastKnownFileType = sourcecode.swift; path = ApplePayTests.swift; sourceTree = "<group>"; };
		33E18D5B5190C64631309D1B /* ar */ = {isa = PBXFileReference; lastKnownFileType = text.plist.strings; name = ar; path = ar.lproj/LaunchScreen.strings; sourceTree = "<group>"; };
		38DD0A9535544D446514124A /* CreateResumePaymentService.swift */ = {isa = PBXFileReference; lastKnownFileType = sourcecode.swift; path = CreateResumePaymentService.swift; sourceTree = "<group>"; };
		39CCCB917D1881082ED75975 /* ViewController+Primer.swift */ = {isa = PBXFileReference; lastKnownFileType = sourcecode.swift; path = "ViewController+Primer.swift"; sourceTree = "<group>"; };
		404E173A513B986A36F835F7 /* MerchantHeadlessCheckoutRawPhoneNumberDataViewController.swift */ = {isa = PBXFileReference; lastKnownFileType = sourcecode.swift; path = MerchantHeadlessCheckoutRawPhoneNumberDataViewController.swift; sourceTree = "<group>"; };
		442009298B3F84D879C280FF /* Pods-Debug App.release.xcconfig */ = {isa = PBXFileReference; includeInIndex = 1; lastKnownFileType = text.xcconfig; name = "Pods-Debug App.release.xcconfig"; path = "Target Support Files/Pods-Debug App/Pods-Debug App.release.xcconfig"; sourceTree = "<group>"; };
		483D2036DE3F89CA2C244C4F /* Debug App Tests.xctest */ = {isa = PBXFileReference; explicitFileType = wrapper.cfbundle; includeInIndex = 0; path = "Debug App Tests.xctest"; sourceTree = BUILT_PRODUCTS_DIR; };
		49DFB1ACD5014BF28ED283B3 /* PollingModuleTests.swift */ = {isa = PBXFileReference; lastKnownFileType = sourcecode.swift; path = PollingModuleTests.swift; sourceTree = "<group>"; };
		4A5E3ACDA26D44F66B55766B /* HUC_TokenizationViewModelTests.swift */ = {isa = PBXFileReference; lastKnownFileType = sourcecode.swift; path = HUC_TokenizationViewModelTests.swift; sourceTree = "<group>"; };
		4ACFB17A73AB7240BED98585 /* ExampleApp.entitlements */ = {isa = PBXFileReference; lastKnownFileType = text.plist.entitlements; path = ExampleApp.entitlements; sourceTree = "<group>"; };
		4C353D84EABA4990DAB4DD28 /* MerchantHeadlessCheckoutRawRetailDataViewController.swift */ = {isa = PBXFileReference; lastKnownFileType = sourcecode.swift; path = MerchantHeadlessCheckoutRawRetailDataViewController.swift; sourceTree = "<group>"; };
		4E79C93EA805E87E1137A513 /* PaymentMethodCell.swift */ = {isa = PBXFileReference; lastKnownFileType = sourcecode.swift; path = PaymentMethodCell.swift; sourceTree = "<group>"; };
		52F54EC3C1ACE19DF48BD6E2 /* tr */ = {isa = PBXFileReference; lastKnownFileType = text.plist.strings; name = tr; path = tr.lproj/LaunchScreen.strings; sourceTree = "<group>"; };
		5AA706A14BACFDB8E5715788 /* HeadlessVaultManagerTests.swift */ = {isa = PBXFileReference; lastKnownFileType = sourcecode.swift; path = HeadlessVaultManagerTests.swift; sourceTree = "<group>"; };
		5D7EC742DEB5BE12252E3E5B /* PayPalServiceTests.swift */ = {isa = PBXFileReference; lastKnownFileType = sourcecode.swift; path = PayPalServiceTests.swift; sourceTree = "<group>"; };
		5DB3B88857B810440CDA881E /* DropInUI_TokenizationViewModelTests.swift */ = {isa = PBXFileReference; lastKnownFileType = sourcecode.swift; path = DropInUI_TokenizationViewModelTests.swift; sourceTree = "<group>"; };
		5E8D7F3C53F8CCE4A03C975E /* VaultService.swift */ = {isa = PBXFileReference; lastKnownFileType = sourcecode.swift; path = VaultService.swift; sourceTree = "<group>"; };
		5F8DC3341BDBB9AEDBE8D6DD /* DecodedClientToken.swift */ = {isa = PBXFileReference; lastKnownFileType = sourcecode.swift; path = DecodedClientToken.swift; sourceTree = "<group>"; };
		6493EA8D95DDA066DE982B24 /* es */ = {isa = PBXFileReference; lastKnownFileType = text.plist.strings; name = es; path = es.lproj/Main.strings; sourceTree = "<group>"; };
		68E2722188A5A2948DB31144 /* Debug App.app */ = {isa = PBXFileReference; explicitFileType = wrapper.application; includeInIndex = 0; path = "Debug App.app"; sourceTree = BUILT_PRODUCTS_DIR; };
		6C690FB7E6E8C942C87B1A1B /* PrimerAPIConfigurationModuleTests.swift */ = {isa = PBXFileReference; lastKnownFileType = sourcecode.swift; path = PrimerAPIConfigurationModuleTests.swift; sourceTree = "<group>"; };
		6D2261DDEE5DC5D2ED518037 /* Base */ = {isa = PBXFileReference; lastKnownFileType = file.xib; name = Base; path = Base.lproj/LaunchScreen.xib; sourceTree = "<group>"; };
		6D665EEA8106E51925C3CF2B /* da */ = {isa = PBXFileReference; lastKnownFileType = text.plist.strings; name = da; path = da.lproj/Main.strings; sourceTree = "<group>"; };
		70D3D6CF0F006A06B7CEC71B /* TransactionResponse.swift */ = {isa = PBXFileReference; lastKnownFileType = sourcecode.swift; path = TransactionResponse.swift; sourceTree = "<group>"; };
		721B75053C8E82756FB8AD0D /* pl */ = {isa = PBXFileReference; lastKnownFileType = text.plist.strings; name = pl; path = pl.lproj/LaunchScreen.strings; sourceTree = "<group>"; };
		72845A3010F10A88F2EC7849 /* CheckoutTheme.swift */ = {isa = PBXFileReference; lastKnownFileType = sourcecode.swift; path = CheckoutTheme.swift; sourceTree = "<group>"; };
		72E691B9A6A8EBB9F6A6B266 /* MerchantHeadlessCheckoutAvailablePaymentMethodsViewController.swift */ = {isa = PBXFileReference; lastKnownFileType = sourcecode.swift; path = MerchantHeadlessCheckoutAvailablePaymentMethodsViewController.swift; sourceTree = "<group>"; };
		743E00065B4A8D6C95092A23 /* it */ = {isa = PBXFileReference; lastKnownFileType = text.plist.strings; name = it; path = it.lproj/LaunchScreen.strings; sourceTree = "<group>"; };
		743F107C464526926A34A433 /* PaymentMethodConfigServiceTests.swift */ = {isa = PBXFileReference; lastKnownFileType = sourcecode.swift; path = PaymentMethodConfigServiceTests.swift; sourceTree = "<group>"; };
		7480FE5F665CC66C092BC95A /* Base */ = {isa = PBXFileReference; lastKnownFileType = file.storyboard; name = Base; path = Base.lproj/Main.storyboard; sourceTree = "<group>"; };
		752785ACCF65527C239391A8 /* PaymentMethodConfigTests.swift */ = {isa = PBXFileReference; lastKnownFileType = sourcecode.swift; path = PaymentMethodConfigTests.swift; sourceTree = "<group>"; };
		7A0B6936ABE44A97B5DE2DEA /* Pods-Debug App Tests.release.xcconfig */ = {isa = PBXFileReference; includeInIndex = 1; lastKnownFileType = text.xcconfig; name = "Pods-Debug App Tests.release.xcconfig"; path = "Target Support Files/Pods-Debug App Tests/Pods-Debug App Tests.release.xcconfig"; sourceTree = "<group>"; };
		7A3E75CD834937EF85DE1C14 /* MockVaultCheckoutViewModel.swift */ = {isa = PBXFileReference; lastKnownFileType = sourcecode.swift; path = MockVaultCheckoutViewModel.swift; sourceTree = "<group>"; };
		7A5E6F7A9C12C69CB66032E3 /* IPay88Tests.swift */ = {isa = PBXFileReference; lastKnownFileType = sourcecode.swift; path = IPay88Tests.swift; sourceTree = "<group>"; };
		7EA7D2BB0AC0A1877DB2E6CE /* MockModule.swift */ = {isa = PBXFileReference; lastKnownFileType = sourcecode.swift; path = MockModule.swift; sourceTree = "<group>"; };
		872A0647D4136E27365FB7F8 /* StringTests.swift */ = {isa = PBXFileReference; lastKnownFileType = sourcecode.swift; path = StringTests.swift; sourceTree = "<group>"; };
		876140D42B63F7DB0058CA8C /* MerchantHeadlessCheckoutKlarnaViewController.swift */ = {isa = PBXFileReference; lastKnownFileType = sourcecode.swift; path = MerchantHeadlessCheckoutKlarnaViewController.swift; sourceTree = "<group>"; };
		876140D72B66F8070058CA8C /* KlarnaTestsMocks.swift */ = {isa = PBXFileReference; lastKnownFileType = sourcecode.swift; path = KlarnaTestsMocks.swift; sourceTree = "<group>"; };
		876140DD2B66F86A0058CA8C /* KlarnaComponentTests.swift */ = {isa = PBXFileReference; lastKnownFileType = sourcecode.swift; path = KlarnaComponentTests.swift; sourceTree = "<group>"; };
		876140E12B66F89D0058CA8C /* KlarnaHeadlessManagerTests.swift */ = {isa = PBXFileReference; lastKnownFileType = sourcecode.swift; path = KlarnaHeadlessManagerTests.swift; sourceTree = "<group>"; };
		876140E52B67F3B30058CA8C /* MerchantHeadlessCheckoutKlarnaViewController+Klarna.swift */ = {isa = PBXFileReference; lastKnownFileType = sourcecode.swift; path = "MerchantHeadlessCheckoutKlarnaViewController+Klarna.swift"; sourceTree = "<group>"; };
		876140EE2B6BE8C20058CA8C /* MerchantHelpers.swift */ = {isa = PBXFileReference; lastKnownFileType = sourcecode.swift; path = MerchantHelpers.swift; sourceTree = "<group>"; };
		876140F32B70FBFE0058CA8C /* KlarnaTokenizationComponentTests.swift */ = {isa = PBXFileReference; lastKnownFileType = sourcecode.swift; path = KlarnaTokenizationComponentTests.swift; sourceTree = "<group>"; };
		876140F52B716E060058CA8C /* KlarnaTokenizationManagerTests.swift */ = {isa = PBXFileReference; lastKnownFileType = sourcecode.swift; path = KlarnaTokenizationManagerTests.swift; sourceTree = "<group>"; };
		876141072B8346650058CA8C /* MerchantHeadlessKlarnaInitializationView.swift */ = {isa = PBXFileReference; lastKnownFileType = sourcecode.swift; path = MerchantHeadlessKlarnaInitializationView.swift; sourceTree = "<group>"; };
		876141092B8355920058CA8C /* MerchantHeadlessKlarnaInitializationViewModel.swift */ = {isa = PBXFileReference; lastKnownFileType = sourcecode.swift; path = MerchantHeadlessKlarnaInitializationViewModel.swift; sourceTree = "<group>"; };
		8761410B2B849A250058CA8C /* MerchantHeadlessKlarnaInitializationView+Elements.swift */ = {isa = PBXFileReference; lastKnownFileType = sourcecode.swift; path = "MerchantHeadlessKlarnaInitializationView+Elements.swift"; sourceTree = "<group>"; };
		8A23886804B13FA754E775D0 /* MockPaymentMethodTokenizationViewModel.swift */ = {isa = PBXFileReference; lastKnownFileType = sourcecode.swift; path = MockPaymentMethodTokenizationViewModel.swift; sourceTree = "<group>"; };
		8A3FDC6FE0EB5AB5828D4D80 /* el */ = {isa = PBXFileReference; lastKnownFileType = text.plist.strings; name = el; path = el.lproj/LaunchScreen.strings; sourceTree = "<group>"; };
		8C7C082270CF1C6B7810F9B3 /* RawDataManagerTests.swift */ = {isa = PBXFileReference; lastKnownFileType = sourcecode.swift; path = RawDataManagerTests.swift; sourceTree = "<group>"; };
		9128566126AA7F571FFECA3A /* Range+Extensions.swift */ = {isa = PBXFileReference; lastKnownFileType = sourcecode.swift; path = "Range+Extensions.swift"; sourceTree = "<group>"; };
		92BE0A1A904DCEA405A11CC1 /* pl */ = {isa = PBXFileReference; lastKnownFileType = text.plist.strings; name = pl; path = pl.lproj/Main.strings; sourceTree = "<group>"; };
		9314E0A4E884A8228611A030 /* IntExtensionTests.swift */ = {isa = PBXFileReference; lastKnownFileType = sourcecode.swift; path = IntExtensionTests.swift; sourceTree = "<group>"; };
		93F15C1E46C70C3D73B50F31 /* UIStackViewExtensions.swift */ = {isa = PBXFileReference; lastKnownFileType = sourcecode.swift; path = UIStackViewExtensions.swift; sourceTree = "<group>"; };
		942332BD921CBCAFBC77BD6D /* ar */ = {isa = PBXFileReference; lastKnownFileType = text.plist.strings; name = ar; path = ar.lproj/Main.strings; sourceTree = "<group>"; };
		952364FBFD6FA09653ECA37E /* TokenizationServiceTests.swift */ = {isa = PBXFileReference; lastKnownFileType = sourcecode.swift; path = TokenizationServiceTests.swift; sourceTree = "<group>"; };
		95E4B74F7EEA3D2D19E08FDA /* Apaya.swift */ = {isa = PBXFileReference; lastKnownFileType = sourcecode.swift; path = Apaya.swift; sourceTree = "<group>"; };
		96546334148213F72E898EB7 /* Pods-Debug App.debug.xcconfig */ = {isa = PBXFileReference; includeInIndex = 1; lastKnownFileType = text.xcconfig; name = "Pods-Debug App.debug.xcconfig"; path = "Target Support Files/Pods-Debug App/Pods-Debug App.debug.xcconfig"; sourceTree = "<group>"; };
		98079137F3DE1FE6221DA7EC /* nb */ = {isa = PBXFileReference; lastKnownFileType = text.plist.strings; name = nb; path = nb.lproj/Main.strings; sourceTree = "<group>"; };
		9874F439DA3EA5854A454687 /* MerchantDropInUIViewController.swift */ = {isa = PBXFileReference; lastKnownFileType = sourcecode.swift; path = MerchantDropInUIViewController.swift; sourceTree = "<group>"; };
		994AE6760B506D02499AEC90 /* InternalCardComponentManagerTests.swift */ = {isa = PBXFileReference; lastKnownFileType = sourcecode.swift; path = InternalCardComponentManagerTests.swift; sourceTree = "<group>"; };
		9D122A0B71B707C2110AB7F5 /* PayPalConfirmBillingAgreementTests.swift */ = {isa = PBXFileReference; lastKnownFileType = sourcecode.swift; path = PayPalConfirmBillingAgreementTests.swift; sourceTree = "<group>"; };
		A1055D6E2AF125E90027B967 /* DebouncerTests.swift */ = {isa = PBXFileReference; lastKnownFileType = sourcecode.swift; path = DebouncerTests.swift; sourceTree = "<group>"; };
		A12AC2522B5046CF00C26999 /* CurrencyStorageTests.swift */ = {isa = PBXFileReference; lastKnownFileType = sourcecode.swift; path = CurrencyStorageTests.swift; sourceTree = "<group>"; };
		A12AC2542B505B6100C26999 /* CurrencyLoaderTests.swift */ = {isa = PBXFileReference; lastKnownFileType = sourcecode.swift; path = CurrencyLoaderTests.swift; sourceTree = "<group>"; };
		A13392BB2AD459E90005A4D7 /* NolPayLinkCardComponentTest.swift */ = {isa = PBXFileReference; lastKnownFileType = sourcecode.swift; path = NolPayLinkCardComponentTest.swift; sourceTree = "<group>"; };
		A1536BAC2AEBEC3A0087DDC0 /* NolPayPhoneMetadataServiceTests.swift */ = {isa = PBXFileReference; lastKnownFileType = sourcecode.swift; path = NolPayPhoneMetadataServiceTests.swift; sourceTree = "<group>"; };
		A1536BAE2AEC0A6D0087DDC0 /* NolTestsMocks.swift */ = {isa = PBXFileReference; lastKnownFileType = sourcecode.swift; path = NolTestsMocks.swift; sourceTree = "<group>"; };
		A1585C742ACDAA700014F0B9 /* NolPayLinkedCardsComponentTests.swift */ = {isa = PBXFileReference; lastKnownFileType = sourcecode.swift; path = NolPayLinkedCardsComponentTests.swift; sourceTree = "<group>"; };
		A1604A656AF654D7422A2A5E /* fr */ = {isa = PBXFileReference; lastKnownFileType = text.plist.strings; name = fr; path = fr.lproj/Main.strings; sourceTree = "<group>"; };
		A19EF5622B20E22E00A72F60 /* .swiftlint.yml */ = {isa = PBXFileReference; fileEncoding = 4; lastKnownFileType = text.yaml; path = .swiftlint.yml; sourceTree = "<group>"; };
		A1A3D0F22AD5585A00F7D8C9 /* NolPayUnlinkCardComponentTest.swift */ = {isa = PBXFileReference; lastKnownFileType = sourcecode.swift; path = NolPayUnlinkCardComponentTest.swift; sourceTree = "<group>"; };
		A1A3D0F42AD56BE300F7D8C9 /* NolPayPaymentComponentTests.swift */ = {isa = PBXFileReference; lastKnownFileType = sourcecode.swift; path = NolPayPaymentComponentTests.swift; sourceTree = "<group>"; };
		A6AEF11B151368BF993C3EA9 /* TestScenario.swift */ = {isa = PBXFileReference; lastKnownFileType = sourcecode.swift; path = TestScenario.swift; sourceTree = "<group>"; };
		AD381E7E16D01D8D743232F7 /* ThemeTests.swift */ = {isa = PBXFileReference; lastKnownFileType = sourcecode.swift; path = ThemeTests.swift; sourceTree = "<group>"; };
		B18D7E7738BF86467B0F1465 /* Images.xcassets */ = {isa = PBXFileReference; lastKnownFileType = folder.assetcatalog; path = Images.xcassets; sourceTree = "<group>"; };
		B1FD8065D40A2D691F643F3B /* UIViewController+API.swift */ = {isa = PBXFileReference; lastKnownFileType = sourcecode.swift; path = "UIViewController+API.swift"; sourceTree = "<group>"; };
		B266F9E1651BD20E45DCCF68 /* PrimerRawRetailerDataTests.swift */ = {isa = PBXFileReference; lastKnownFileType = sourcecode.swift; path = PrimerRawRetailerDataTests.swift; sourceTree = "<group>"; };
		B65F0E658E0993B16C41D698 /* Pods-Debug App Tests.debug.xcconfig */ = {isa = PBXFileReference; includeInIndex = 1; lastKnownFileType = text.xcconfig; name = "Pods-Debug App Tests.debug.xcconfig"; path = "Target Support Files/Pods-Debug App Tests/Pods-Debug App Tests.debug.xcconfig"; sourceTree = "<group>"; };
		B866FF13033A5CB8B4C3388E /* MerchantHeadlessCheckoutRawDataViewController.swift */ = {isa = PBXFileReference; lastKnownFileType = sourcecode.swift; path = MerchantHeadlessCheckoutRawDataViewController.swift; sourceTree = "<group>"; };
		B9813BD518AC7C3F442B5075 /* PrimerCheckoutTheme.swift */ = {isa = PBXFileReference; lastKnownFileType = sourcecode.swift; path = PrimerCheckoutTheme.swift; sourceTree = "<group>"; };
		BA0B2BEE5C389FD13E210847 /* DateTests.swift */ = {isa = PBXFileReference; lastKnownFileType = sourcecode.swift; path = DateTests.swift; sourceTree = "<group>"; };
		BD26E8C6074BB89ACBD5B8B9 /* MaskTests.swift */ = {isa = PBXFileReference; lastKnownFileType = sourcecode.swift; path = MaskTests.swift; sourceTree = "<group>"; };
		BF8639891B79E2FCCE10A510 /* ThreeDSErrorTests.swift */ = {isa = PBXFileReference; lastKnownFileType = sourcecode.swift; path = ThreeDSErrorTests.swift; sourceTree = "<group>"; };
		C18C9664115CFDEB59FED19A /* MerchantSessionAndSettingsViewController.swift */ = {isa = PBXFileReference; lastKnownFileType = sourcecode.swift; path = MerchantSessionAndSettingsViewController.swift; sourceTree = "<group>"; };
		C4DFE77F28AB538220A0F6EE /* ka */ = {isa = PBXFileReference; lastKnownFileType = text.plist.strings; name = ka; path = ka.lproj/Main.strings; sourceTree = "<group>"; };
		C6E0183BA881F7F7835D0054 /* Pods_Debug_App_Tests.framework */ = {isa = PBXFileReference; explicitFileType = wrapper.framework; includeInIndex = 0; path = Pods_Debug_App_Tests.framework; sourceTree = BUILT_PRODUCTS_DIR; };
		C7D8E1E91CA11EC6831ADEE4 /* EncodingDecodingContainerTests.swift */ = {isa = PBXFileReference; lastKnownFileType = sourcecode.swift; path = EncodingDecodingContainerTests.swift; sourceTree = "<group>"; };
		C7EB86C62BA46BF51C64ABC2 /* nb */ = {isa = PBXFileReference; lastKnownFileType = text.plist.strings; name = nb; path = nb.lproj/LaunchScreen.strings; sourceTree = "<group>"; };
		CA30891B2D5F9B6B97E56B99 /* WebViewUtilTests.swift */ = {isa = PBXFileReference; lastKnownFileType = sourcecode.swift; path = WebViewUtilTests.swift; sourceTree = "<group>"; };
		D038BDB23C062D362AAA09BE /* Networking.swift */ = {isa = PBXFileReference; lastKnownFileType = sourcecode.swift; path = Networking.swift; sourceTree = "<group>"; };
		D0A003705AFF7F922BCFE75F /* TokenizationResponseTests.swift */ = {isa = PBXFileReference; lastKnownFileType = sourcecode.swift; path = TokenizationResponseTests.swift; sourceTree = "<group>"; };
		D3D9154BF1E011FED6799CD5 /* CardData.swift */ = {isa = PBXFileReference; lastKnownFileType = sourcecode.swift; path = CardData.swift; sourceTree = "<group>"; };
		D4139D8F153BB399DA67F2EE /* ViewController+PrimerUIHelpers.swift */ = {isa = PBXFileReference; lastKnownFileType = sourcecode.swift; path = "ViewController+PrimerUIHelpers.swift"; sourceTree = "<group>"; };
		D5C1B1F65A9382606A25CE77 /* el */ = {isa = PBXFileReference; lastKnownFileType = text.plist.strings; name = el; path = el.lproj/Main.strings; sourceTree = "<group>"; };
		DAC5687FF32E8661F1A00CE5 /* AppDelegate.swift */ = {isa = PBXFileReference; lastKnownFileType = sourcecode.swift; path = AppDelegate.swift; sourceTree = "<group>"; };
		DBC8EA85D1CBC1EC4AB3EB8C /* fr */ = {isa = PBXFileReference; lastKnownFileType = text.plist.strings; name = fr; path = fr.lproj/LaunchScreen.strings; sourceTree = "<group>"; };
		DECCDC4079DC6471CEDDEA84 /* sv */ = {isa = PBXFileReference; lastKnownFileType = text.plist.strings; name = sv; path = sv.lproj/LaunchScreen.strings; sourceTree = "<group>"; };
		E108F58D2B0D4F0800EC3CC6 /* WebRedirectComponentTests.swift */ = {isa = PBXFileReference; lastKnownFileType = sourcecode.swift; path = WebRedirectComponentTests.swift; sourceTree = "<group>"; };
		E11F473C2B0694C50091C31F /* PrimerHeadlessFormWithRedirectManagerTests.swift */ = {isa = PBXFileReference; lastKnownFileType = sourcecode.swift; path = PrimerHeadlessFormWithRedirectManagerTests.swift; sourceTree = "<group>"; };
		E11F47422B06C4E30091C31F /* MerchantHeadlessCheckoutBankViewController.swift */ = {isa = PBXFileReference; fileEncoding = 4; lastKnownFileType = sourcecode.swift; path = MerchantHeadlessCheckoutBankViewController.swift; sourceTree = "<group>"; };
		E11F47432B06C4E30091C31F /* BanksListView.swift */ = {isa = PBXFileReference; fileEncoding = 4; lastKnownFileType = sourcecode.swift; path = BanksListView.swift; sourceTree = "<group>"; };
		E11F47442B06C4E30091C31F /* BanksListModel.swift */ = {isa = PBXFileReference; fileEncoding = 4; lastKnownFileType = sourcecode.swift; path = BanksListModel.swift; sourceTree = "<group>"; };
		E11F47452B06C4E30091C31F /* ImageViewWithUrl.swift */ = {isa = PBXFileReference; fileEncoding = 4; lastKnownFileType = sourcecode.swift; path = ImageViewWithUrl.swift; sourceTree = "<group>"; };
		E11F47462B06C4E30091C31F /* MerchantNewLineItemViewController.swift */ = {isa = PBXFileReference; fileEncoding = 4; lastKnownFileType = sourcecode.swift; path = MerchantNewLineItemViewController.swift; sourceTree = "<group>"; };
		E11F47472B06C4E30091C31F /* MerchantHeadlessCheckoutNolPayViewController.swift */ = {isa = PBXFileReference; fileEncoding = 4; lastKnownFileType = sourcecode.swift; path = MerchantHeadlessCheckoutNolPayViewController.swift; sourceTree = "<group>"; };
		E11F47502B06C5030091C31F /* BanksListView.swift */ = {isa = PBXFileReference; fileEncoding = 4; lastKnownFileType = sourcecode.swift; path = BanksListView.swift; sourceTree = "<group>"; };
		E11F47512B06C5030091C31F /* BanksListModel.swift */ = {isa = PBXFileReference; fileEncoding = 4; lastKnownFileType = sourcecode.swift; path = BanksListModel.swift; sourceTree = "<group>"; };
		E11F47522B06C5030091C31F /* ImageViewWithUrl.swift */ = {isa = PBXFileReference; fileEncoding = 4; lastKnownFileType = sourcecode.swift; path = ImageViewWithUrl.swift; sourceTree = "<group>"; };
		E129D66F2B162022004694F9 /* MerchantHeadlessCheckoutBankViewController.swift */ = {isa = PBXFileReference; fileEncoding = 4; lastKnownFileType = sourcecode.swift; path = MerchantHeadlessCheckoutBankViewController.swift; sourceTree = "<group>"; };
		E130C3D82AFD19FF00AC3E7C /* NetworkTests.swift */ = {isa = PBXFileReference; fileEncoding = 4; lastKnownFileType = sourcecode.swift; path = NetworkTests.swift; sourceTree = "<group>"; };
		E13E72442AFE653000911866 /* IdealPaymentMethodTests.swift */ = {isa = PBXFileReference; lastKnownFileType = sourcecode.swift; path = IdealPaymentMethodTests.swift; sourceTree = "<group>"; };
		E1A297252B036AB1005ADA51 /* BankComponentTests.swift */ = {isa = PBXFileReference; lastKnownFileType = sourcecode.swift; path = BankComponentTests.swift; sourceTree = "<group>"; };
		E1AB44D12AFE13AF00639DC5 /* URL+NetworkHeaders.swift */ = {isa = PBXFileReference; fileEncoding = 4; lastKnownFileType = sourcecode.swift; path = "URL+NetworkHeaders.swift"; sourceTree = "<group>"; };
		E1C3EF0BA039C0A50EDE13A5 /* nl */ = {isa = PBXFileReference; lastKnownFileType = text.plist.strings; name = nl; path = nl.lproj/Main.strings; sourceTree = "<group>"; };
		E1E502B02AFE9ECF00CD7F0A /* XCTestCase+Tokenization.swift */ = {isa = PBXFileReference; lastKnownFileType = sourcecode.swift; path = "XCTestCase+Tokenization.swift"; sourceTree = "<group>"; };
		E63F5C5C1FD2F3E6CB02EC5A /* HeadlessUniversalCheckoutTests.swift */ = {isa = PBXFileReference; lastKnownFileType = sourcecode.swift; path = HeadlessUniversalCheckoutTests.swift; sourceTree = "<group>"; };
		E7640DB186F9638C2F556F77 /* it */ = {isa = PBXFileReference; lastKnownFileType = text.plist.strings; name = it; path = it.lproj/Main.strings; sourceTree = "<group>"; };
		E8DE1E4FB055B60582977315 /* Networking.swift */ = {isa = PBXFileReference; lastKnownFileType = sourcecode.swift; path = Networking.swift; sourceTree = "<group>"; };
		E9899972360BCA5992CEE5BC /* PrimerBancontactCardDataManagerTests.swift */ = {isa = PBXFileReference; lastKnownFileType = sourcecode.swift; path = PrimerBancontactCardDataManagerTests.swift; sourceTree = "<group>"; };
		EEB1E1B37192BF739461AFF1 /* PrimerRawCardDataManagerTests.swift */ = {isa = PBXFileReference; lastKnownFileType = sourcecode.swift; path = PrimerRawCardDataManagerTests.swift; sourceTree = "<group>"; };
		F4AC1EC0F98CB56DA4D075CA /* Mocks.swift */ = {isa = PBXFileReference; lastKnownFileType = sourcecode.swift; path = Mocks.swift; sourceTree = "<group>"; };
		F816A2444633C4336A7CB071 /* en */ = {isa = PBXFileReference; lastKnownFileType = text.plist.strings; name = en; path = en.lproj/Main.strings; sourceTree = "<group>"; };
		F9023841AFCE8E3205CB713A /* String+Extensions.swift */ = {isa = PBXFileReference; lastKnownFileType = sourcecode.swift; path = "String+Extensions.swift"; sourceTree = "<group>"; };
		FB1F71737862EF5D0F4FE5AB /* Info.plist */ = {isa = PBXFileReference; lastKnownFileType = text.plist; path = Info.plist; sourceTree = "<group>"; };
		FC8A21D574BAEF7E0ED9E9CD /* pt-PT */ = {isa = PBXFileReference; lastKnownFileType = text.plist.strings; name = "pt-PT"; path = "pt-PT.lproj/Main.strings"; sourceTree = "<group>"; };
		FEEF675F553A6AD99750CB0F /* nl */ = {isa = PBXFileReference; lastKnownFileType = text.plist.strings; name = nl; path = nl.lproj/LaunchScreen.strings; sourceTree = "<group>"; };
		FF4B1BBF378E48EBDBDCEE2A /* ka */ = {isa = PBXFileReference; lastKnownFileType = text.plist.strings; name = ka; path = ka.lproj/LaunchScreen.strings; sourceTree = "<group>"; };
/* End PBXFileReference section */

/* Begin PBXFrameworksBuildPhase section */
		70DF25A36D08F36CBD603C15 /* Frameworks */ = {
			isa = PBXFrameworksBuildPhase;
			buildActionMask = 2147483647;
			files = (
				DC6A2813D435DC2D4B8A4B20 /* Pods_Debug_App_Tests.framework in Frameworks */,
			);
			runOnlyForDeploymentPostprocessing = 0;
		};
		CB612F7DF16CD3190025327F /* Frameworks */ = {
			isa = PBXFrameworksBuildPhase;
			buildActionMask = 2147483647;
			files = (
				E9F5265EB7A157AC5ED162C5 /* Pods_Debug_App.framework in Frameworks */,
			);
			runOnlyForDeploymentPostprocessing = 0;
		};
/* End PBXFrameworksBuildPhase section */

/* Begin PBXGroup section */
		0442B6422B7BA468004DB054 /* Analytics */ = {
			isa = PBXGroup;
			children = (
				0442B6432B7BA477004DB054 /* MockAnalyticsStorage.swift */,
				0442B6452B7BA498004DB054 /* MockPrimerAPIAnalyticsClient.swift */,
			);
			path = Analytics;
			sourceTree = "<group>";
		};
		042ED1632AF0F5CE0027833F /* Delegates */ = {
			isa = PBXGroup;
			children = (
				042ED1642AF0F5FD0027833F /* MockRawDataManagerDelegate.swift */,
			);
			path = Delegates;
			sourceTree = "<group>";
		};
		0479FB162AF2598800D0AFC9 /* Test Utilities */ = {
			isa = PBXGroup;
			children = (
				0479FB172AF2599200D0AFC9 /* StringTyper.swift */,
				04DAAED52B03EF0B002E2614 /* SDKSessionHelper.swift */,
				04236A9A2B7D2EA50041EC11 /* JWTFactory.swift */,
			);
			path = "Test Utilities";
			sourceTree = "<group>";
		};
		0489E2B92B68F70400FA0682 /* Utilities */ = {
			isa = PBXGroup;
			children = (
				0489E2BA2B68F71300FA0682 /* TapGestureRecognizer.swift */,
			);
			path = Utilities;
			sourceTree = "<group>";
		};
		04DAAED22B03EEBE002E2614 /* Assets */ = {
			isa = PBXGroup;
			children = (
				04DAAED32B03EED1002E2614 /* AssetsManagerTests.swift */,
			);
			path = Assets;
			sourceTree = "<group>";
		};
		094077DEFDC2739B10CF4183 /* Resources */ = {
			isa = PBXGroup;
			children = (
				2A9F290E21D650154DEB2F19 /* Localized Views */,
				B18D7E7738BF86467B0F1465 /* Images.xcassets */,
			);
			path = Resources;
			sourceTree = "<group>";
		};
		0E5CB4D963647832FF985B29 /* View Controllers */ = {
			isa = PBXGroup;
			children = (
				876140ED2B6BE8860058CA8C /* Merchant Helpers */,
				EF5FBE3673FBCB40F55F4DC0 /* New UI */,
				9874F439DA3EA5854A454687 /* MerchantDropInUIViewController.swift */,
				72E691B9A6A8EBB9F6A6B266 /* MerchantHeadlessCheckoutAvailablePaymentMethodsViewController.swift */,
				B866FF13033A5CB8B4C3388E /* MerchantHeadlessCheckoutRawDataViewController.swift */,
				404E173A513B986A36F835F7 /* MerchantHeadlessCheckoutRawPhoneNumberDataViewController.swift */,
				4C353D84EABA4990DAB4DD28 /* MerchantHeadlessCheckoutRawRetailDataViewController.swift */,
				049A055D2B4BF057002CEEBA /* MerchantHeadlessVaultManagerViewController.swift */,
				00E3C8FE62D22147335F2455 /* MerchantResultViewController.swift */,
				C18C9664115CFDEB59FED19A /* MerchantSessionAndSettingsViewController.swift */,
			);
			path = "View Controllers";
			sourceTree = "<group>";
		};
		1C9799A622D0CCDBBF94925B = {
			isa = PBXGroup;
			children = (
				A19EF5622B20E22E00A72F60 /* .swiftlint.yml */,
				FBDF3F8B5F93A0EC28048640 /* Project */,
				DF30711EB149C64C364BB79A /* Products */,
				61E8D69DF93462D748F446DF /* Pods */,
				328674CAA2CFB930F33DDA55 /* Frameworks */,
			);
			sourceTree = "<group>";
		};
		2A9F290E21D650154DEB2F19 /* Localized Views */ = {
			isa = PBXGroup;
			children = (
				FC701AFD94F96F0F1D108D1A /* LaunchScreen.xib */,
				CE259612A00F85709107B872 /* Main.storyboard */,
			);
			path = "Localized Views";
			sourceTree = "<group>";
		};
		2F23D3C9CC9CBC1B95329B1C /* Network */ = {
			isa = PBXGroup;
			children = (
				E130C3D82AFD19FF00AC3E7C /* NetworkTests.swift */,
				1F4E35F809D3FAF4354D5B05 /* URLSessionStackTests.swift */,
				041F52082ADE92A300A1D702 /* ListCardNetworksEndpointTests.swift */,
			);
			path = Network;
			sourceTree = "<group>";
		};
		328674CAA2CFB930F33DDA55 /* Frameworks */ = {
			isa = PBXGroup;
			children = (
				21898D647270491BF4A68C19 /* Pods_Debug_App.framework */,
				C6E0183BA881F7F7835D0054 /* Pods_Debug_App_Tests.framework */,
			);
			name = Frameworks;
			sourceTree = "<group>";
		};
		553A7EDE72B8249F55A0E6B9 /* Extension */ = {
			isa = PBXGroup;
			children = (
				1594BC5C96ECC3F46C811B2F /* Data+Extensions.swift */,
				9128566126AA7F571FFECA3A /* Range+Extensions.swift */,
				F9023841AFCE8E3205CB713A /* String+Extensions.swift */,
				93F15C1E46C70C3D73B50F31 /* UIStackViewExtensions.swift */,
				B1FD8065D40A2D691F643F3B /* UIViewController+API.swift */,
				39CCCB917D1881082ED75975 /* ViewController+Primer.swift */,
				D4139D8F153BB399DA67F2EE /* ViewController+PrimerUIHelpers.swift */,
			);
			path = Extension;
			sourceTree = "<group>";
		};
		5836043C1C4E5A1CF7B81CDD /* Services */ = {
			isa = PBXGroup;
			children = (
				994AE6760B506D02499AEC90 /* InternalCardComponentManagerTests.swift */,
				743F107C464526926A34A433 /* PaymentMethodConfigServiceTests.swift */,
				5D7EC742DEB5BE12252E3E5B /* PayPalServiceTests.swift */,
				952364FBFD6FA09653ECA37E /* TokenizationServiceTests.swift */,
				042ED15C2AF010500027833F /* CardValidationServiceTests.swift */,
			);
			path = Services;
			sourceTree = "<group>";
		};
		5CC7BF9D8A0A9D8490C48151 /* Primer */ = {
			isa = PBXGroup;
			children = (
				876140D62B66F75D0058CA8C /* Klarna */,
				E13E72432AFE64E800911866 /* Ideal */,
				A15985C22ACDA82F00A64C3C /* NolPay */,
				E9899972360BCA5992CEE5BC /* PrimerBancontactCardDataManagerTests.swift */,
				EEB1E1B37192BF739461AFF1 /* PrimerRawCardDataManagerTests.swift */,
				B266F9E1651BD20E45DCCF68 /* PrimerRawRetailerDataTests.swift */,
				049A055F2B4C191D002CEEBA /* NativeUIManagerTests.swift */,
			);
			path = Primer;
			sourceTree = "<group>";
		};
		5E99BB590FD6521F2D5403BB /* Sources */ = {
			isa = PBXGroup;
			children = (
				553A7EDE72B8249F55A0E6B9 /* Extension */,
				D9AC6F54A87D432982864A63 /* Model */,
				64FB843527A1671D550B536F /* Network */,
				0489E2B92B68F70400FA0682 /* Utilities */,
				F214F09DF97D2A83FC7D0BE0 /* View */,
				0E5CB4D963647832FF985B29 /* View Controllers */,
				A9ACBE5F8E70CF200C80001F /* View Model */,
				DAC5687FF32E8661F1A00CE5 /* AppDelegate.swift */,
			);
			path = Sources;
			sourceTree = "<group>";
		};
		61C1263B3C114C5B0A1E5AB4 /* Services */ = {
			isa = PBXGroup;
			children = (
				38DD0A9535544D446514124A /* CreateResumePaymentService.swift */,
				25FD540BEA16ABBDFE7DE182 /* PayPalService.swift */,
				2E8F69253D85350BB7A1A761 /* TokenizationService.swift */,
				5E8D7F3C53F8CCE4A03C975E /* VaultService.swift */,
				047D8E882ADEA4C700A5E7BD /* NetworkService.swift */,
				042ED1612AF0F5600027833F /* MockBINDataAPIClient.swift */,
			);
			path = Services;
			sourceTree = "<group>";
		};
		61E8D69DF93462D748F446DF /* Pods */ = {
			isa = PBXGroup;
			children = (
				96546334148213F72E898EB7 /* Pods-Debug App.debug.xcconfig */,
				442009298B3F84D879C280FF /* Pods-Debug App.release.xcconfig */,
				B65F0E658E0993B16C41D698 /* Pods-Debug App Tests.debug.xcconfig */,
				7A0B6936ABE44A97B5DE2DEA /* Pods-Debug App Tests.release.xcconfig */,
			);
			path = Pods;
			sourceTree = "<group>";
		};
		626776D8EFEF24D5C5A36307 /* Extensions */ = {
			isa = PBXGroup;
			children = (
				C7D8E1E91CA11EC6831ADEE4 /* EncodingDecodingContainerTests.swift */,
				04FAF9EB2AE7B33E002E4BAE /* StringExtensionTests.swift */,
			);
			path = Extensions;
			sourceTree = "<group>";
		};
		64FB843527A1671D550B536F /* Network */ = {
			isa = PBXGroup;
			children = (
				E8DE1E4FB055B60582977315 /* Networking.swift */,
				E1AB44D12AFE13AF00639DC5 /* URL+NetworkHeaders.swift */,
			);
			path = Network;
			sourceTree = "<group>";
		};
		876140D32B63F79E0058CA8C /* KlarnaHeadless */ = {
			isa = PBXGroup;
			children = (
				876140D42B63F7DB0058CA8C /* MerchantHeadlessCheckoutKlarnaViewController.swift */,
				876140E52B67F3B30058CA8C /* MerchantHeadlessCheckoutKlarnaViewController+Klarna.swift */,
				876141072B8346650058CA8C /* MerchantHeadlessKlarnaInitializationView.swift */,
				8761410B2B849A250058CA8C /* MerchantHeadlessKlarnaInitializationView+Elements.swift */,
				876141092B8355920058CA8C /* MerchantHeadlessKlarnaInitializationViewModel.swift */,
			);
			path = KlarnaHeadless;
			sourceTree = "<group>";
		};
		876140D62B66F75D0058CA8C /* Klarna */ = {
			isa = PBXGroup;
			children = (
				876140D72B66F8070058CA8C /* KlarnaTestsMocks.swift */,
				876140DD2B66F86A0058CA8C /* KlarnaComponentTests.swift */,
				876140E12B66F89D0058CA8C /* KlarnaHeadlessManagerTests.swift */,
				876140F32B70FBFE0058CA8C /* KlarnaTokenizationComponentTests.swift */,
				876140F52B716E060058CA8C /* KlarnaTokenizationManagerTests.swift */,
			);
			path = Klarna;
			sourceTree = "<group>";
		};
		876140ED2B6BE8860058CA8C /* Merchant Helpers */ = {
			isa = PBXGroup;
			children = (
				876140EE2B6BE8C20058CA8C /* MerchantHelpers.swift */,
			);
			path = "Merchant Helpers";
			sourceTree = "<group>";
		};
		9EE81958BB2BB34183F6C0AB /* Modules */ = {
			isa = PBXGroup;
			children = (
				5DB3B88857B810440CDA881E /* DropInUI_TokenizationViewModelTests.swift */,
				4A5E3ACDA26D44F66B55766B /* HUC_TokenizationViewModelTests.swift */,
				49DFB1ACD5014BF28ED283B3 /* PollingModuleTests.swift */,
				6C690FB7E6E8C942C87B1A1B /* PrimerAPIConfigurationModuleTests.swift */,
				1B8CB5A11A44AA9F3D7FE356 /* UserInterfaceModuleTests.swift */,
				E1E502B02AFE9ECF00CD7F0A /* XCTestCase+Tokenization.swift */,
			);
			path = Modules;
			sourceTree = "<group>";
		};
		A15985C22ACDA82F00A64C3C /* NolPay */ = {
			isa = PBXGroup;
			children = (
				041295AB2AB9E2A900A4F243 /* PrimerHeadlessNolPayManagerTests.swift */,
				A1536BAC2AEBEC3A0087DDC0 /* NolPayPhoneMetadataServiceTests.swift */,
				A1585C742ACDAA700014F0B9 /* NolPayLinkedCardsComponentTests.swift */,
				A13392BB2AD459E90005A4D7 /* NolPayLinkCardComponentTest.swift */,
				A1A3D0F22AD5585A00F7D8C9 /* NolPayUnlinkCardComponentTest.swift */,
				A1A3D0F42AD56BE300F7D8C9 /* NolPayPaymentComponentTests.swift */,
				A1536BAE2AEC0A6D0087DDC0 /* NolTestsMocks.swift */,
			);
			path = NolPay;
			sourceTree = "<group>";
		};
		A95565BDB7031F41ECD023D7 /* Helpers */ = {
			isa = PBXGroup;
			children = (
				D3D9154BF1E011FED6799CD5 /* CardData.swift */,
				D038BDB23C062D362AAA09BE /* Networking.swift */,
				04769C142B1A680C0051581C /* Promises+Helper.swift */,
				A12AC2542B505B6100C26999 /* CurrencyLoaderTests.swift */,
			);
			path = Helpers;
			sourceTree = "<group>";
		};
		A9ACBE5F8E70CF200C80001F /* View Model */ = {
			isa = PBXGroup;
			children = (
				95E4B74F7EEA3D2D19E08FDA /* Apaya.swift */,
			);
			path = "View Model";
			sourceTree = "<group>";
		};
		ACC4CBBD9744630CB46A5EE4 /* v2 */ = {
			isa = PBXGroup;
			children = (
				E63F5C5C1FD2F3E6CB02EC5A /* HeadlessUniversalCheckoutTests.swift */,
				5AA706A14BACFDB8E5715788 /* HeadlessVaultManagerTests.swift */,
				17476BFBED51F389FCE82F16 /* MockAPIClient.swift */,
				7EA7D2BB0AC0A1877DB2E6CE /* MockModule.swift */,
				8C7C082270CF1C6B7810F9B3 /* RawDataManagerTests.swift */,
			);
			path = v2;
			sourceTree = "<group>";
		};
		C8A971C6C0021F0115DF44CC /* Utils */ = {
			isa = PBXGroup;
			children = (
				0402B7B72AFBBC2200B02C75 /* ApplePayUtilsTest.swift */,
				BA0B2BEE5C389FD13E210847 /* DateTests.swift */,
				A1055D6E2AF125E90027B967 /* DebouncerTests.swift */,
				9314E0A4E884A8228611A030 /* IntExtensionTests.swift */,
				BD26E8C6074BB89ACBD5B8B9 /* MaskTests.swift */,
				872A0647D4136E27365FB7F8 /* StringTests.swift */,
				CA30891B2D5F9B6B97E56B99 /* WebViewUtilTests.swift */,
			);
			path = Utils;
			sourceTree = "<group>";
		};
		D83EED4C1249B62B908781B0 /* Data Models */ = {
			isa = PBXGroup;
			children = (
				1F79B50111AC4161CFB1EFE8 /* ApayaTests.swift */,
				31CFA93A373A7DB78DA77283 /* ApplePayTests.swift */,
				0402B7B52AFBBA7200B02C75 /* CardNetworkTests.swift */,
				5F8DC3341BDBB9AEDBE8D6DD /* DecodedClientToken.swift */,
				A12AC2522B5046CF00C26999 /* CurrencyStorageTests.swift */,
				7A5E6F7A9C12C69CB66032E3 /* IPay88Tests.swift */,
				752785ACCF65527C239391A8 /* PaymentMethodConfigTests.swift */,
				9D122A0B71B707C2110AB7F5 /* PayPalConfirmBillingAgreementTests.swift */,
				B9813BD518AC7C3F442B5075 /* PrimerCheckoutTheme.swift */,
				AD381E7E16D01D8D743232F7 /* ThemeTests.swift */,
				BF8639891B79E2FCCE10A510 /* ThreeDSErrorTests.swift */,
				021A00DEB01A46C876592575 /* ThreeDSProtocolVersionTests.swift */,
				D0A003705AFF7F922BCFE75F /* TokenizationResponseTests.swift */,
			);
			path = "Data Models";
			sourceTree = "<group>";
		};
		D99811C39E1808A948623732 /* Unit Tests */ = {
			isa = PBXGroup;
			children = (
				04DAAED22B03EEBE002E2614 /* Assets */,
				E1A2F78003351E14426E0B36 /* Analytics */,
				D83EED4C1249B62B908781B0 /* Data Models */,
				626776D8EFEF24D5C5A36307 /* Extensions */,
				A95565BDB7031F41ECD023D7 /* Helpers */,
				E4C8DBB82E4149A7C4D26467 /* Mocks */,
				9EE81958BB2BB34183F6C0AB /* Modules */,
				2F23D3C9CC9CBC1B95329B1C /* Network */,
				5CC7BF9D8A0A9D8490C48151 /* Primer */,
				5836043C1C4E5A1CF7B81CDD /* Services */,
				0479FB162AF2598800D0AFC9 /* Test Utilities */,
				C8A971C6C0021F0115DF44CC /* Utils */,
				ACC4CBBD9744630CB46A5EE4 /* v2 */,
				F4AC1EC0F98CB56DA4D075CA /* Mocks.swift */,
			);
			path = "Unit Tests";
			sourceTree = "<group>";
		};
		D9AC6F54A87D432982864A63 /* Model */ = {
			isa = PBXGroup;
			children = (
				72845A3010F10A88F2EC7849 /* CheckoutTheme.swift */,
				229849A3DBE0858EE90673B9 /* CreateClientToken.swift */,
				A6AEF11B151368BF993C3EA9 /* TestScenario.swift */,
				70D3D6CF0F006A06B7CEC71B /* TransactionResponse.swift */,
			);
			path = Model;
			sourceTree = "<group>";
		};
		D9FD37D45BD73B08D04AC94C /* Tests */ = {
			isa = PBXGroup;
			children = (
				04DFAADB2AAA01E60030FECE /* Debug App Tests-Info.plist */,
				D99811C39E1808A948623732 /* Unit Tests */,
			);
			path = Tests;
			sourceTree = "<group>";
		};
		DAAB90DB09F0793B3580DE69 /* ViewModels */ = {
			isa = PBXGroup;
			children = (
				7A3E75CD834937EF85DE1C14 /* MockVaultCheckoutViewModel.swift */,
			);
			path = ViewModels;
			sourceTree = "<group>";
		};
		DF30711EB149C64C364BB79A /* Products */ = {
			isa = PBXGroup;
			children = (
				483D2036DE3F89CA2C244C4F /* Debug App Tests.xctest */,
				68E2722188A5A2948DB31144 /* Debug App.app */,
			);
			name = Products;
			sourceTree = "<group>";
		};
		E11F47402B06C4E30091C31F /* New UI */ = {
			isa = PBXGroup;
			children = (
				E11F47412B06C4E30091C31F /* FormWithRedirect */,
				E11F47462B06C4E30091C31F /* MerchantNewLineItemViewController.swift */,
				E11F47472B06C4E30091C31F /* MerchantHeadlessCheckoutNolPayViewController.swift */,
			);
			name = "New UI";
			path = "Sources/View Controllers/New UI";
			sourceTree = SOURCE_ROOT;
		};
		E11F47412B06C4E30091C31F /* FormWithRedirect */ = {
			isa = PBXGroup;
			children = (
				E11F47422B06C4E30091C31F /* MerchantHeadlessCheckoutBankViewController.swift */,
				E11F47432B06C4E30091C31F /* BanksListView.swift */,
				E11F47442B06C4E30091C31F /* BanksListModel.swift */,
				E11F47452B06C4E30091C31F /* ImageViewWithUrl.swift */,
			);
			path = FormWithRedirect;
			sourceTree = "<group>";
		};
		E11F474E2B06C5030091C31F /* FormWithRedirect */ = {
			isa = PBXGroup;
			children = (
				E129D66F2B162022004694F9 /* MerchantHeadlessCheckoutBankViewController.swift */,
				E11F47502B06C5030091C31F /* BanksListView.swift */,
				E11F47512B06C5030091C31F /* BanksListModel.swift */,
				E11F47522B06C5030091C31F /* ImageViewWithUrl.swift */,
			);
			path = FormWithRedirect;
			sourceTree = "<group>";
		};
		E13E72432AFE64E800911866 /* Ideal */ = {
			isa = PBXGroup;
			children = (
				E11F47402B06C4E30091C31F /* New UI */,
				E13E72442AFE653000911866 /* IdealPaymentMethodTests.swift */,
				E1A297252B036AB1005ADA51 /* BankComponentTests.swift */,
				E108F58D2B0D4F0800EC3CC6 /* WebRedirectComponentTests.swift */,
				E11F473C2B0694C50091C31F /* PrimerHeadlessFormWithRedirectManagerTests.swift */,
			);
			path = Ideal;
			sourceTree = "<group>";
		};
		E1A2F78003351E14426E0B36 /* Analytics */ = {
			isa = PBXGroup;
			children = (
				04F6EF732AE6A06200115D05 /* AnalyticsEventsTests.swift */,
				049298002B1DD466002E04B8 /* AnalyticsServiceTests.swift */,
				049298062B1E1F4D002E04B8 /* AnalyticsStorageTests.swift */,
			);
			path = Analytics;
			sourceTree = "<group>";
		};
		E4C8DBB82E4149A7C4D26467 /* Mocks */ = {
			isa = PBXGroup;
			children = (
				0442B6422B7BA468004DB054 /* Analytics */,
				042ED1632AF0F5CE0027833F /* Delegates */,
				61C1263B3C114C5B0A1E5AB4 /* Services */,
				DAAB90DB09F0793B3580DE69 /* ViewModels */,
				8A23886804B13FA754E775D0 /* MockPaymentMethodTokenizationViewModel.swift */,
			);
			path = Mocks;
			sourceTree = "<group>";
		};
		EF5FBE3673FBCB40F55F4DC0 /* New UI */ = {
			isa = PBXGroup;
			children = (
				876140D32B63F79E0058CA8C /* KlarnaHeadless */,
				E11F474E2B06C5030091C31F /* FormWithRedirect */,
				041295A92AB9E25D00A4F243 /* MerchantHeadlessCheckoutNolPayViewController.swift */,
				0ED746F8924E70AD868BC0F4 /* MerchantNewLineItemViewController.swift */,
			);
			path = "New UI";
			sourceTree = "<group>";
		};
		F214F09DF97D2A83FC7D0BE0 /* View */ = {
			isa = PBXGroup;
			children = (
				4E79C93EA805E87E1137A513 /* PaymentMethodCell.swift */,
			);
			path = View;
			sourceTree = "<group>";
		};
		FBDF3F8B5F93A0EC28048640 /* Project */ = {
			isa = PBXGroup;
			children = (
				094077DEFDC2739B10CF4183 /* Resources */,
				5E99BB590FD6521F2D5403BB /* Sources */,
				D9FD37D45BD73B08D04AC94C /* Tests */,
				4ACFB17A73AB7240BED98585 /* ExampleApp.entitlements */,
				FB1F71737862EF5D0F4FE5AB /* Info.plist */,
			);
			name = Project;
			sourceTree = "<group>";
		};
/* End PBXGroup section */

/* Begin PBXNativeTarget section */
		301F25EE1514F3AF2E4A7FBD /* Debug App Tests */ = {
			isa = PBXNativeTarget;
			buildConfigurationList = 4700FFD06E10F0EE123A7B8B /* Build configuration list for PBXNativeTarget "Debug App Tests" */;
			buildPhases = (
				A9E4A28817B41EF38C6AEA99 /* [CP] Check Pods Manifest.lock */,
				1E0FCAD905F5F8F13B6A164B /* Sources */,
				9CED4C4EFACB340F3C55B1F0 /* Resources */,
				D11E367C3560C383BC4CA0A7 /* Embed Frameworks */,
				70DF25A36D08F36CBD603C15 /* Frameworks */,
			);
			buildRules = (
			);
			dependencies = (
				0F2453263528C0A3659CD00A /* PBXTargetDependency */,
			);
			name = "Debug App Tests";
			productName = "Debug App Tests";
			productReference = 483D2036DE3F89CA2C244C4F /* Debug App Tests.xctest */;
			productType = "com.apple.product-type.bundle.unit-test";
		};
		BEB14ABCDF34E3D24759EAAB /* Debug App */ = {
			isa = PBXNativeTarget;
			buildConfigurationList = CA98A6B11506835A81F6391A /* Build configuration list for PBXNativeTarget "Debug App" */;
			buildPhases = (
				EACB42A7F595BE18902890B7 /* [CP] Check Pods Manifest.lock */,
				66BB6A7BADD3A9CDD6412CE2 /* Sources */,
				10FBAAC827CE0E3983CD7597 /* Resources */,
				73B416AD9A0CB3B0EA16AF79 /* Embed Frameworks */,
				CB612F7DF16CD3190025327F /* Frameworks */,
				A18BD8BD2AFE4B0900923C87 /* SwiftLint */,
				D29AC5EE3F62516192AF0EB6 /* [CP] Embed Pods Frameworks */,
			);
			buildRules = (
			);
			dependencies = (
			);
			name = "Debug App";
			productName = "Debug App";
			productReference = 68E2722188A5A2948DB31144 /* Debug App.app */;
			productType = "com.apple.product-type.application";
		};
/* End PBXNativeTarget section */

/* Begin PBXProject section */
		25AB41367F759CCDA1881AD2 /* Project object */ = {
			isa = PBXProject;
			attributes = {
				BuildIndependentTargetsInParallel = YES;
				ORGANIZATIONNAME = "Primer API Ltd";
				TargetAttributes = {
					301F25EE1514F3AF2E4A7FBD = {
						TestTargetID = BEB14ABCDF34E3D24759EAAB;
					};
				};
			};
			buildConfigurationList = 10479B54C02C96DE0B327687 /* Build configuration list for PBXProject "Primer.io Debug App" */;
			compatibilityVersion = "Xcode 13.0";
			developmentRegion = en;
			hasScannedForEncodings = 0;
			knownRegions = (
				Base,
				ar,
				da,
				de,
				el,
				en,
				es,
				fr,
				it,
				ka,
				nb,
				nl,
				pl,
				"pt-PT",
				sv,
				tr,
			);
			mainGroup = 1C9799A622D0CCDBBF94925B;
			productRefGroup = DF30711EB149C64C364BB79A /* Products */;
			projectDirPath = "";
			projectRoot = "";
			targets = (
				BEB14ABCDF34E3D24759EAAB /* Debug App */,
				301F25EE1514F3AF2E4A7FBD /* Debug App Tests */,
			);
		};
/* End PBXProject section */

/* Begin PBXResourcesBuildPhase section */
		10FBAAC827CE0E3983CD7597 /* Resources */ = {
			isa = PBXResourcesBuildPhase;
			buildActionMask = 2147483647;
			files = (
				A19EF5632B20E22E00A72F60 /* .swiftlint.yml in Resources */,
				04DFAADC2AAA01E60030FECE /* Debug App Tests-Info.plist in Resources */,
				EA7FAA4F8476BD3711D628CB /* Images.xcassets in Resources */,
				F0C2147F6FA26527BE55549A /* LaunchScreen.xib in Resources */,
				949864026D1CDE6F5C62C66E /* Main.storyboard in Resources */,
			);
			runOnlyForDeploymentPostprocessing = 0;
		};
		9CED4C4EFACB340F3C55B1F0 /* Resources */ = {
			isa = PBXResourcesBuildPhase;
			buildActionMask = 2147483647;
			files = (
			);
			runOnlyForDeploymentPostprocessing = 0;
		};
/* End PBXResourcesBuildPhase section */

/* Begin PBXShellScriptBuildPhase section */
		A18BD8BD2AFE4B0900923C87 /* SwiftLint */ = {
			isa = PBXShellScriptBuildPhase;
			alwaysOutOfDate = 1;
			buildActionMask = 2147483647;
			files = (
			);
			inputFileListPaths = (
			);
			inputPaths = (
			);
			name = SwiftLint;
			outputFileListPaths = (
			);
			outputPaths = (
			);
			runOnlyForDeploymentPostprocessing = 0;
			shellPath = /bin/sh;
			shellScript = "if [[ \"$(uname -m)\" == arm64 ]]; then\n    export PATH=\"/opt/homebrew/bin:$PATH\"\nfi\n\nif which swiftlint > /dev/null; then\n  swiftlint\nelse\n  echo \"warning: SwiftLint not installed, download from https://github.com/realm/SwiftLint\"\nfi\n";
		};
		A9E4A28817B41EF38C6AEA99 /* [CP] Check Pods Manifest.lock */ = {
			isa = PBXShellScriptBuildPhase;
			buildActionMask = 2147483647;
			files = (
			);
			inputFileListPaths = (
			);
			inputPaths = (
				"${PODS_PODFILE_DIR_PATH}/Podfile.lock",
				"${PODS_ROOT}/Manifest.lock",
			);
			name = "[CP] Check Pods Manifest.lock";
			outputFileListPaths = (
			);
			outputPaths = (
				"$(DERIVED_FILE_DIR)/Pods-Debug App Tests-checkManifestLockResult.txt",
			);
			runOnlyForDeploymentPostprocessing = 0;
			shellPath = /bin/sh;
			shellScript = "diff \"${PODS_PODFILE_DIR_PATH}/Podfile.lock\" \"${PODS_ROOT}/Manifest.lock\" > /dev/null\nif [ $? != 0 ] ; then\n    # print error to STDERR\n    echo \"error: The sandbox is not in sync with the Podfile.lock. Run 'pod install' or update your CocoaPods installation.\" >&2\n    exit 1\nfi\n# This output is used by Xcode 'outputs' to avoid re-running this script phase.\necho \"SUCCESS\" > \"${SCRIPT_OUTPUT_FILE_0}\"\n";
			showEnvVarsInLog = 0;
		};
		D29AC5EE3F62516192AF0EB6 /* [CP] Embed Pods Frameworks */ = {
			isa = PBXShellScriptBuildPhase;
			buildActionMask = 2147483647;
			files = (
			);
			inputFileListPaths = (
				"${PODS_ROOT}/Target Support Files/Pods-Debug App/Pods-Debug App-frameworks-${CONFIGURATION}-input-files.xcfilelist",
			);
			name = "[CP] Embed Pods Frameworks";
			outputFileListPaths = (
				"${PODS_ROOT}/Target Support Files/Pods-Debug App/Pods-Debug App-frameworks-${CONFIGURATION}-output-files.xcfilelist",
			);
			runOnlyForDeploymentPostprocessing = 0;
			shellPath = /bin/sh;
			shellScript = "\"${PODS_ROOT}/Target Support Files/Pods-Debug App/Pods-Debug App-frameworks.sh\"\n";
			showEnvVarsInLog = 0;
		};
		EACB42A7F595BE18902890B7 /* [CP] Check Pods Manifest.lock */ = {
			isa = PBXShellScriptBuildPhase;
			buildActionMask = 2147483647;
			files = (
			);
			inputFileListPaths = (
			);
			inputPaths = (
				"${PODS_PODFILE_DIR_PATH}/Podfile.lock",
				"${PODS_ROOT}/Manifest.lock",
			);
			name = "[CP] Check Pods Manifest.lock";
			outputFileListPaths = (
			);
			outputPaths = (
				"$(DERIVED_FILE_DIR)/Pods-Debug App-checkManifestLockResult.txt",
			);
			runOnlyForDeploymentPostprocessing = 0;
			shellPath = /bin/sh;
			shellScript = "diff \"${PODS_PODFILE_DIR_PATH}/Podfile.lock\" \"${PODS_ROOT}/Manifest.lock\" > /dev/null\nif [ $? != 0 ] ; then\n    # print error to STDERR\n    echo \"error: The sandbox is not in sync with the Podfile.lock. Run 'pod install' or update your CocoaPods installation.\" >&2\n    exit 1\nfi\n# This output is used by Xcode 'outputs' to avoid re-running this script phase.\necho \"SUCCESS\" > \"${SCRIPT_OUTPUT_FILE_0}\"\n";
			showEnvVarsInLog = 0;
		};
/* End PBXShellScriptBuildPhase section */

/* Begin PBXSourcesBuildPhase section */
		1E0FCAD905F5F8F13B6A164B /* Sources */ = {
			isa = PBXSourcesBuildPhase;
			buildActionMask = 2147483647;
			files = (
<<<<<<< HEAD
				E4DF956CABAE0633980D5B89 /* AnalyticsTests+Constants.swift in Sources */,
				E52B5646C4E1E712FEDE06CB /* AnalyticsTests.swift in Sources */,
				876140DE2B66F86A0058CA8C /* KlarnaComponentTests.swift in Sources */,
=======
>>>>>>> 7a3403f6
				9AB1ABF4E46A37766CDBF197 /* ApayaTests.swift in Sources */,
				70EAA3B33425CC9D16239BB0 /* ApplePayTests.swift in Sources */,
				A13392BC2AD459E90005A4D7 /* NolPayLinkCardComponentTest.swift in Sources */,
				3FD160A4D951EA772ADF4E25 /* DecodedClientToken.swift in Sources */,
				876140E22B66F89D0058CA8C /* KlarnaHeadlessManagerTests.swift in Sources */,
				876140D82B66F8070058CA8C /* KlarnaTestsMocks.swift in Sources */,
				E1E502B12AFE9ECF00CD7F0A /* XCTestCase+Tokenization.swift in Sources */,
				3D112A8DE292D097E651FCDB /* IPay88Tests.swift in Sources */,
				04DAAED42B03EED1002E2614 /* AssetsManagerTests.swift in Sources */,
				A1536BAF2AEC0A6D0087DDC0 /* NolTestsMocks.swift in Sources */,
				A61B9E61EDCE18D34438352E /* PayPalConfirmBillingAgreementTests.swift in Sources */,
				E13E72452AFE653000911866 /* IdealPaymentMethodTests.swift in Sources */,
				0442B6472B7BA4C7004DB054 /* MockPrimerAPIAnalyticsClient.swift in Sources */,
				8064B65A8F83D5B004D081FD /* PaymentMethodConfigTests.swift in Sources */,
				04DAAED62B03EF0B002E2614 /* SDKSessionHelper.swift in Sources */,
				4BD7794627267B40E9E10686 /* PrimerCheckoutTheme.swift in Sources */,
				A12AC2552B505B6200C26999 /* CurrencyLoaderTests.swift in Sources */,
				F99DAF50E86E6F8CCD127E5B /* ThemeTests.swift in Sources */,
				A12AC2532B5046CF00C26999 /* CurrencyStorageTests.swift in Sources */,
				04769C152B1A680C0051581C /* Promises+Helper.swift in Sources */,
				049298072B1E1F4D002E04B8 /* AnalyticsStorageTests.swift in Sources */,
				24C060A48D4A2670FFC3426F /* ThreeDSErrorTests.swift in Sources */,
				F1A71C2E0D900FEB9AF1351C /* ThreeDSProtocolVersionTests.swift in Sources */,
				E108F58E2B0D4F0800EC3CC6 /* WebRedirectComponentTests.swift in Sources */,
				04FAF9EC2AE7B33E002E4BAE /* StringExtensionTests.swift in Sources */,
				C29B625B5698094691227852 /* TokenizationResponseTests.swift in Sources */,
				047D8E892ADEA4C700A5E7BD /* NetworkService.swift in Sources */,
				041F52092ADE92A300A1D702 /* ListCardNetworksEndpointTests.swift in Sources */,
				0402B7B62AFBBA7200B02C75 /* CardNetworkTests.swift in Sources */,
				A1585C752ACDAA700014F0B9 /* NolPayLinkedCardsComponentTests.swift in Sources */,
				088961D00784BD296EA9745C /* EncodingDecodingContainerTests.swift in Sources */,
				800B92A57CAAC6471D01A89D /* CardData.swift in Sources */,
				A1A3D0F32AD5585A00F7D8C9 /* NolPayUnlinkCardComponentTest.swift in Sources */,
				3BB02CA24B6B3EF458326B7D /* Networking.swift in Sources */,
				25FA73D4BBA89962663B5378 /* Mocks.swift in Sources */,
				2E0D85B7343377F1319902AD /* MockPaymentMethodTokenizationViewModel.swift in Sources */,
				E11F473D2B0694C50091C31F /* PrimerHeadlessFormWithRedirectManagerTests.swift in Sources */,
				161D4BE3FFD5E4A60F4461F0 /* CreateResumePaymentService.swift in Sources */,
				C6D7F7ECFD35B3DC3AFD6CB2 /* PayPalService.swift in Sources */,
				042ED1622AF0F5600027833F /* MockBINDataAPIClient.swift in Sources */,
				5976CCA261F0811F5D7707DA /* TokenizationService.swift in Sources */,
				583EBAA90902121CEA479416 /* VaultService.swift in Sources */,
				961B5D18058EF4CFCD0185AE /* MockVaultCheckoutViewModel.swift in Sources */,
				622A605DDEA98D981670B53F /* DropInUI_TokenizationViewModelTests.swift in Sources */,
				F03699592AC2E63700E4179D /* (null) in Sources */,
				208CA849F3187C2DA63CC17B /* HUC_TokenizationViewModelTests.swift in Sources */,
				213196DEDF2A3A84037ED884 /* PollingModuleTests.swift in Sources */,
				04F6EF742AE6A06200115D05 /* AnalyticsEventsTests.swift in Sources */,
				049298012B1DD466002E04B8 /* AnalyticsServiceTests.swift in Sources */,
				1589385B62C86DE7C735F3EC /* PrimerAPIConfigurationModuleTests.swift in Sources */,
				E130C3D92AFD19FF00AC3E7C /* NetworkTests.swift in Sources */,
				A39750255D4C33527A3766A0 /* UserInterfaceModuleTests.swift in Sources */,
				0479FB192AF2599A00D0AFC9 /* StringTyper.swift in Sources */,
				3EE90DEB1DB7BE9270FB17BF /* URLSessionStackTests.swift in Sources */,
				2C98B33ECA68109C7A6AA134 /* PrimerBancontactCardDataManagerTests.swift in Sources */,
				876140F62B716E060058CA8C /* KlarnaTokenizationManagerTests.swift in Sources */,
				05FAC0D894B841B52E9E0A9A /* PrimerRawCardDataManagerTests.swift in Sources */,
				D649870C2D022B4063BDC0B4 /* PrimerRawRetailerDataTests.swift in Sources */,
				A1536BAD2AEBEC3A0087DDC0 /* NolPayPhoneMetadataServiceTests.swift in Sources */,
				04236A9B2B7D2EA50041EC11 /* JWTFactory.swift in Sources */,
				7F49B29FCC55CF3C5CB6C506 /* InternalCardComponentManagerTests.swift in Sources */,
				DB1A2989DDE0928C62B15303 /* PayPalServiceTests.swift in Sources */,
				97F0B302DF965C1AD1EC6F4D /* PaymentMethodConfigServiceTests.swift in Sources */,
				33EA4F728A7984997A0EF515 /* TokenizationServiceTests.swift in Sources */,
				E1A297262B036AB1005ADA51 /* BankComponentTests.swift in Sources */,
				91FAC91E687B6981268E677E /* DateTests.swift in Sources */,
				042ED1652AF0F5FD0027833F /* MockRawDataManagerDelegate.swift in Sources */,
				041295AD2AB9E2C100A4F243 /* PrimerHeadlessNolPayManagerTests.swift in Sources */,
				DC98712939835FB79A20BD63 /* IntExtensionTests.swift in Sources */,
				049A05602B4C191D002CEEBA /* NativeUIManagerTests.swift in Sources */,
				6B2212601374387CB004DA86 /* MaskTests.swift in Sources */,
				C8A64A69AD55D9BF82F0D876 /* StringTests.swift in Sources */,
				0402B7B82AFBBC2200B02C75 /* ApplePayUtilsTest.swift in Sources */,
				77A8EFBA78D6C6B95A400C74 /* WebViewUtilTests.swift in Sources */,
				876140F42B70FBFE0058CA8C /* KlarnaTokenizationComponentTests.swift in Sources */,
				242EF5037D6FB396B7AE1CB5 /* HeadlessUniversalCheckoutTests.swift in Sources */,
				042ED15D2AF010500027833F /* CardValidationServiceTests.swift in Sources */,
				2662EB3445AE8C7188953EFD /* HeadlessVaultManagerTests.swift in Sources */,
				A1A3D0F52AD56BE300F7D8C9 /* NolPayPaymentComponentTests.swift in Sources */,
				0442B6492B7BA4CD004DB054 /* MockAnalyticsStorage.swift in Sources */,
				9263BD762EC26F6AA986F0C9 /* MockAPIClient.swift in Sources */,
				A1055D6F2AF125E90027B967 /* DebouncerTests.swift in Sources */,
				8B5CB0C992DBAB293D378FAD /* MockModule.swift in Sources */,
				E6F85ECD80B64754E7A6D35E /* RawDataManagerTests.swift in Sources */,
			);
			runOnlyForDeploymentPostprocessing = 0;
		};
		66BB6A7BADD3A9CDD6412CE2 /* Sources */ = {
			isa = PBXSourcesBuildPhase;
			buildActionMask = 2147483647;
			files = (
				D886D8E47D883304B505CE11 /* AppDelegate.swift in Sources */,
				60F7E716B34BE721651566DA /* Data+Extensions.swift in Sources */,
				CE5E673A96BB5B96AE5EFC56 /* Range+Extensions.swift in Sources */,
				85605C241F1CD45BA676D4A7 /* String+Extensions.swift in Sources */,
				0BB8BB3F9A6AC28A0C107DC8 /* UIStackViewExtensions.swift in Sources */,
				DE53DA2D0AD108306C92E198 /* UIViewController+API.swift in Sources */,
				85EDC3F175D699BFF6BD48EF /* ViewController+Primer.swift in Sources */,
				E11F47482B06C4E30091C31F /* MerchantHeadlessCheckoutBankViewController.swift in Sources */,
				60F6C3AFA11A7EDB0687856A /* ViewController+PrimerUIHelpers.swift in Sources */,
				5E24CD5B3084FE3E8A3E85EC /* CheckoutTheme.swift in Sources */,
				AAE3B30B64B6822A20987FCA /* CreateClientToken.swift in Sources */,
				876141082B8346650058CA8C /* MerchantHeadlessKlarnaInitializationView.swift in Sources */,
				C75A11E6AEEFC2B7A29BBC04 /* TestScenario.swift in Sources */,
				E1A2971F2B021ABA005ADA51 /* URL+NetworkHeaders.swift in Sources */,
				FD5ADBCFA70DB606339F3AF2 /* TransactionResponse.swift in Sources */,
				876140D52B63F7DB0058CA8C /* MerchantHeadlessCheckoutKlarnaViewController.swift in Sources */,
				049A055E2B4BF057002CEEBA /* MerchantHeadlessVaultManagerViewController.swift in Sources */,
				53E3182FFC4E5F05D866CFAE /* Networking.swift in Sources */,
				592E00D98C8835CBCDAA26D9 /* MerchantDropInUIViewController.swift in Sources */,
				E11F474C2B06C4E30091C31F /* MerchantNewLineItemViewController.swift in Sources */,
				8761410A2B8355920058CA8C /* MerchantHeadlessKlarnaInitializationViewModel.swift in Sources */,
				041295AA2AB9E25D00A4F243 /* MerchantHeadlessCheckoutNolPayViewController.swift in Sources */,
				135E5BFD51371FABB5FF35D3 /* MerchantHeadlessCheckoutAvailablePaymentMethodsViewController.swift in Sources */,
				E11F47542B06C5030091C31F /* BanksListView.swift in Sources */,
				AD9CF1073EE0676E6640481A /* MerchantHeadlessCheckoutRawDataViewController.swift in Sources */,
				72F8D6065334FCD5B726A52C /* MerchantHeadlessCheckoutRawPhoneNumberDataViewController.swift in Sources */,
				14EE32F4821BD1F19F75227F /* MerchantHeadlessCheckoutRawRetailDataViewController.swift in Sources */,
				F02F496FD20B5291C044F62C /* MerchantResultViewController.swift in Sources */,
<<<<<<< HEAD
				8761410C2B849A250058CA8C /* MerchantHeadlessKlarnaInitializationView+Elements.swift in Sources */,
				876140EF2B6BE8C20058CA8C /* MerchantHelpers.swift in Sources */,
=======
				0489E2BB2B68F71300FA0682 /* TapGestureRecognizer.swift in Sources */,
>>>>>>> 7a3403f6
				E11F47562B06C5030091C31F /* ImageViewWithUrl.swift in Sources */,
				34CDCA7B403C001E4C55D26D /* MerchantSessionAndSettingsViewController.swift in Sources */,
				E11F474A2B06C4E30091C31F /* BanksListModel.swift in Sources */,
				C5B3635FC90C149C4961BD9A /* Apaya.swift in Sources */,
				876140E62B67F3B30058CA8C /* MerchantHeadlessCheckoutKlarnaViewController+Klarna.swift in Sources */,
				C0115AC7BC96FDF49EF8E530 /* PaymentMethodCell.swift in Sources */,
			);
			runOnlyForDeploymentPostprocessing = 0;
		};
/* End PBXSourcesBuildPhase section */

/* Begin PBXTargetDependency section */
		0F2453263528C0A3659CD00A /* PBXTargetDependency */ = {
			isa = PBXTargetDependency;
			name = "Debug App";
			target = BEB14ABCDF34E3D24759EAAB /* Debug App */;
			targetProxy = FED76127253C549C91488087 /* PBXContainerItemProxy */;
		};
/* End PBXTargetDependency section */

/* Begin PBXVariantGroup section */
		CE259612A00F85709107B872 /* Main.storyboard */ = {
			isa = PBXVariantGroup;
			children = (
				942332BD921CBCAFBC77BD6D /* ar */,
				7480FE5F665CC66C092BC95A /* Base */,
				6D665EEA8106E51925C3CF2B /* da */,
				2A328E38DA586FFE0ED2894B /* de */,
				D5C1B1F65A9382606A25CE77 /* el */,
				F816A2444633C4336A7CB071 /* en */,
				6493EA8D95DDA066DE982B24 /* es */,
				A1604A656AF654D7422A2A5E /* fr */,
				E7640DB186F9638C2F556F77 /* it */,
				C4DFE77F28AB538220A0F6EE /* ka */,
				98079137F3DE1FE6221DA7EC /* nb */,
				E1C3EF0BA039C0A50EDE13A5 /* nl */,
				92BE0A1A904DCEA405A11CC1 /* pl */,
				FC8A21D574BAEF7E0ED9E9CD /* pt-PT */,
				1D05E65C196E6715D7D8B0C6 /* sv */,
				2E64F057A39A91CA01CCB57F /* tr */,
			);
			name = Main.storyboard;
			sourceTree = "<group>";
		};
		FC701AFD94F96F0F1D108D1A /* LaunchScreen.xib */ = {
			isa = PBXVariantGroup;
			children = (
				33E18D5B5190C64631309D1B /* ar */,
				6D2261DDEE5DC5D2ED518037 /* Base */,
				13FA89917603E4BA5BB66AFC /* da */,
				0FD08B8CE57A11D1E35A8684 /* de */,
				8A3FDC6FE0EB5AB5828D4D80 /* el */,
				0DA32ABCF07A4EBED014327B /* es */,
				DBC8EA85D1CBC1EC4AB3EB8C /* fr */,
				743E00065B4A8D6C95092A23 /* it */,
				FF4B1BBF378E48EBDBDCEE2A /* ka */,
				C7EB86C62BA46BF51C64ABC2 /* nb */,
				FEEF675F553A6AD99750CB0F /* nl */,
				721B75053C8E82756FB8AD0D /* pl */,
				01C09DEAB07F42004B26A278 /* pt-PT */,
				DECCDC4079DC6471CEDDEA84 /* sv */,
				52F54EC3C1ACE19DF48BD6E2 /* tr */,
			);
			name = LaunchScreen.xib;
			sourceTree = "<group>";
		};
/* End PBXVariantGroup section */

/* Begin XCBuildConfiguration section */
		313E094F25A94116E340B043 /* Debug */ = {
			isa = XCBuildConfiguration;
			baseConfigurationReference = 96546334148213F72E898EB7 /* Pods-Debug App.debug.xcconfig */;
			buildSettings = {
				ASSETCATALOG_COMPILER_APPICON_NAME = AppIcon;
				CODE_SIGN_ENTITLEMENTS = "$(SRCROOT)/ExampleApp.entitlements";
				CODE_SIGN_IDENTITY = "Apple Development";
				"CODE_SIGN_IDENTITY[sdk=iphoneos*]" = "iPhone Developer";
				CODE_SIGN_STYLE = Manual;
				DEVELOPMENT_TEAM = "";
				"DEVELOPMENT_TEAM[sdk=iphoneos*]" = N8UN9TR5DY;
				ENABLE_PREVIEWS = YES;
				INFOPLIST_FILE = Info.plist;
				INFOPLIST_KEY_CFBundleDisplayName = "Primer Debug";
				LD_RUNPATH_SEARCH_PATHS = (
					"$(inherited)",
					"@executable_path/Frameworks",
				);
				PRODUCT_BUNDLE_IDENTIFIER = "";
				PRODUCT_NAME = "Debug App";
				PROVISIONING_PROFILE_SPECIFIER = "";
				"PROVISIONING_PROFILE_SPECIFIER[sdk=iphoneos*]" = "match Development com.primerapi.PrimerSDKExample";
				SDKROOT = iphoneos;
				SUPPORTED_PLATFORMS = "iphoneos iphonesimulator";
				SUPPORTS_MACCATALYST = NO;
				SUPPORTS_MAC_DESIGNED_FOR_IPHONE_IPAD = NO;
				SUPPORTS_XR_DESIGNED_FOR_IPHONE_IPAD = NO;
				SWIFT_ACTIVE_COMPILATION_CONDITIONS = DEBUG;
				SWIFT_COMPILATION_MODE = singlefile;
				SWIFT_OPTIMIZATION_LEVEL = "-Onone";
				SWIFT_VERSION = 5.0;
				TARGETED_DEVICE_FAMILY = 1;
			};
			name = Debug;
		};
		44381669975E0C07E78FA641 /* Release */ = {
			isa = XCBuildConfiguration;
			baseConfigurationReference = 442009298B3F84D879C280FF /* Pods-Debug App.release.xcconfig */;
			buildSettings = {
				ASSETCATALOG_COMPILER_APPICON_NAME = AppIcon;
				CODE_SIGN_ENTITLEMENTS = "$(SRCROOT)/ExampleApp.entitlements";
				CODE_SIGN_IDENTITY = "Apple Development";
				"CODE_SIGN_IDENTITY[sdk=iphoneos*]" = "iPhone Developer";
				CODE_SIGN_STYLE = Manual;
				DEVELOPMENT_TEAM = "";
				"DEVELOPMENT_TEAM[sdk=iphoneos*]" = N8UN9TR5DY;
				ENABLE_PREVIEWS = YES;
				INFOPLIST_FILE = Info.plist;
				INFOPLIST_KEY_CFBundleDisplayName = "Primer Debug";
				LD_RUNPATH_SEARCH_PATHS = (
					"$(inherited)",
					"@executable_path/Frameworks",
				);
				PRODUCT_BUNDLE_IDENTIFIER = "";
				PRODUCT_NAME = "Debug App";
				PROVISIONING_PROFILE_SPECIFIER = "";
				"PROVISIONING_PROFILE_SPECIFIER[sdk=iphoneos*]" = "match Development com.primerapi.PrimerSDKExample";
				SDKROOT = iphoneos;
				SUPPORTED_PLATFORMS = "iphoneos iphonesimulator";
				SUPPORTS_MACCATALYST = NO;
				SUPPORTS_MAC_DESIGNED_FOR_IPHONE_IPAD = NO;
				SUPPORTS_XR_DESIGNED_FOR_IPHONE_IPAD = NO;
				SWIFT_COMPILATION_MODE = wholemodule;
				SWIFT_OPTIMIZATION_LEVEL = "-Owholemodule";
				SWIFT_VERSION = 5.0;
				TARGETED_DEVICE_FAMILY = 1;
			};
			name = Release;
		};
		5434DA74E34D2EBEBD3D74C7 /* Debug */ = {
			isa = XCBuildConfiguration;
			baseConfigurationReference = B65F0E658E0993B16C41D698 /* Pods-Debug App Tests.debug.xcconfig */;
			buildSettings = {
				BUNDLE_LOADER = "$(TEST_HOST)";
				CODE_SIGN_IDENTITY = "iPhone Developer";
				DEVELOPMENT_TEAM = N8UN9TR5DY;
				INFOPLIST_FILE = "Tests/Debug App Tests-Info.plist";
				LD_RUNPATH_SEARCH_PATHS = (
					"$(inherited)",
					"@executable_path/Frameworks",
					"@loader_path/Frameworks",
				);
				PRODUCT_BUNDLE_IDENTIFIER = com.primerapi.PrimerSDKExampleTests;
				PRODUCT_NAME = "Debug App Tests";
				SDKROOT = iphoneos;
				SUPPORTS_MACCATALYST = NO;
				SUPPORTS_MAC_DESIGNED_FOR_IPHONE_IPAD = YES;
				SUPPORTS_XR_DESIGNED_FOR_IPHONE_IPAD = NO;
				SWIFT_ACTIVE_COMPILATION_CONDITIONS = DEBUG;
				SWIFT_COMPILATION_MODE = singlefile;
				SWIFT_OPTIMIZATION_LEVEL = "-Onone";
				SWIFT_VERSION = 5.0;
				TARGETED_DEVICE_FAMILY = "1,2";
				TEST_HOST = "$(BUILT_PRODUCTS_DIR)/Debug App.app/$(BUNDLE_EXECUTABLE_FOLDER_PATH)/Debug App";
				TEST_TARGET_NAME = "Debug App";
			};
			name = Debug;
		};
		C02E8D181B9F35EB41C35E07 /* Release */ = {
			isa = XCBuildConfiguration;
			buildSettings = {
				ALWAYS_SEARCH_USER_PATHS = NO;
				CLANG_ANALYZER_LOCALIZABILITY_NONLOCALIZED = YES;
				CLANG_ANALYZER_NONNULL = YES;
				CLANG_ANALYZER_NUMBER_OBJECT_CONVERSION = YES_AGGRESSIVE;
				CLANG_CXX_LANGUAGE_STANDARD = "gnu++14";
				CLANG_CXX_LIBRARY = "libc++";
				CLANG_ENABLE_MODULES = YES;
				CLANG_ENABLE_OBJC_ARC = YES;
				CLANG_ENABLE_OBJC_WEAK = YES;
				CLANG_WARN_BLOCK_CAPTURE_AUTORELEASING = YES;
				CLANG_WARN_BOOL_CONVERSION = YES;
				CLANG_WARN_COMMA = YES;
				CLANG_WARN_CONSTANT_CONVERSION = YES;
				CLANG_WARN_DEPRECATED_OBJC_IMPLEMENTATIONS = YES;
				CLANG_WARN_DIRECT_OBJC_ISA_USAGE = YES_ERROR;
				CLANG_WARN_DOCUMENTATION_COMMENTS = YES;
				CLANG_WARN_EMPTY_BODY = YES;
				CLANG_WARN_ENUM_CONVERSION = YES;
				CLANG_WARN_INFINITE_RECURSION = YES;
				CLANG_WARN_INT_CONVERSION = YES;
				CLANG_WARN_NON_LITERAL_NULL_CONVERSION = YES;
				CLANG_WARN_OBJC_IMPLICIT_RETAIN_SELF = YES;
				CLANG_WARN_OBJC_LITERAL_CONVERSION = YES;
				CLANG_WARN_OBJC_ROOT_CLASS = YES_ERROR;
				CLANG_WARN_QUOTED_INCLUDE_IN_FRAMEWORK_HEADER = YES;
				CLANG_WARN_RANGE_LOOP_ANALYSIS = YES;
				CLANG_WARN_STRICT_PROTOTYPES = YES;
				CLANG_WARN_SUSPICIOUS_MOVE = YES;
				CLANG_WARN_UNGUARDED_AVAILABILITY = YES_AGGRESSIVE;
				CLANG_WARN_UNREACHABLE_CODE = YES;
				CLANG_WARN__DUPLICATE_METHOD_MATCH = YES;
				COPY_PHASE_STRIP = NO;
				DEAD_CODE_STRIPPING = YES;
				DEBUG_INFORMATION_FORMAT = "dwarf-with-dsym";
				ENABLE_NS_ASSERTIONS = NO;
				ENABLE_STRICT_OBJC_MSGSEND = YES;
				GCC_C_LANGUAGE_STANDARD = gnu11;
				GCC_NO_COMMON_BLOCKS = YES;
				GCC_WARN_64_TO_32_BIT_CONVERSION = YES;
				GCC_WARN_ABOUT_RETURN_TYPE = YES_ERROR;
				GCC_WARN_UNDECLARED_SELECTOR = YES;
				GCC_WARN_UNINITIALIZED_AUTOS = YES_AGGRESSIVE;
				GCC_WARN_UNUSED_FUNCTION = YES;
				GCC_WARN_UNUSED_VARIABLE = YES;
				IPHONEOS_DEPLOYMENT_TARGET = 14.0;
				MTL_ENABLE_DEBUG_INFO = NO;
				PRODUCT_NAME = "$(TARGET_NAME)";
				VALIDATE_PRODUCT = YES;
			};
			name = Release;
		};
		F10A44A87CE1B40DAFF5D30F /* Release */ = {
			isa = XCBuildConfiguration;
			baseConfigurationReference = 7A0B6936ABE44A97B5DE2DEA /* Pods-Debug App Tests.release.xcconfig */;
			buildSettings = {
				BUNDLE_LOADER = "$(TEST_HOST)";
				CODE_SIGN_IDENTITY = "iPhone Developer";
				DEVELOPMENT_TEAM = N8UN9TR5DY;
				INFOPLIST_FILE = "Tests/Debug App Tests-Info.plist";
				LD_RUNPATH_SEARCH_PATHS = (
					"$(inherited)",
					"@executable_path/Frameworks",
					"@loader_path/Frameworks",
				);
				PRODUCT_BUNDLE_IDENTIFIER = com.primerapi.PrimerSDKExampleTests;
				PRODUCT_NAME = "Debug App Tests";
				SDKROOT = iphoneos;
				SUPPORTS_MACCATALYST = NO;
				SUPPORTS_MAC_DESIGNED_FOR_IPHONE_IPAD = YES;
				SUPPORTS_XR_DESIGNED_FOR_IPHONE_IPAD = NO;
				SWIFT_COMPILATION_MODE = wholemodule;
				SWIFT_OPTIMIZATION_LEVEL = "-Owholemodule";
				SWIFT_VERSION = 5.0;
				TARGETED_DEVICE_FAMILY = "1,2";
				TEST_HOST = "$(BUILT_PRODUCTS_DIR)/Debug App.app/$(BUNDLE_EXECUTABLE_FOLDER_PATH)/Debug App";
				TEST_TARGET_NAME = "Debug App";
			};
			name = Release;
		};
		F5CDF642D3EADA50CDF5FF84 /* Debug */ = {
			isa = XCBuildConfiguration;
			buildSettings = {
				ALWAYS_SEARCH_USER_PATHS = NO;
				CLANG_ANALYZER_LOCALIZABILITY_NONLOCALIZED = YES;
				CLANG_ANALYZER_NONNULL = YES;
				CLANG_ANALYZER_NUMBER_OBJECT_CONVERSION = YES_AGGRESSIVE;
				CLANG_CXX_LANGUAGE_STANDARD = "gnu++14";
				CLANG_CXX_LIBRARY = "libc++";
				CLANG_ENABLE_MODULES = YES;
				CLANG_ENABLE_OBJC_ARC = YES;
				CLANG_ENABLE_OBJC_WEAK = YES;
				CLANG_WARN_BLOCK_CAPTURE_AUTORELEASING = YES;
				CLANG_WARN_BOOL_CONVERSION = YES;
				CLANG_WARN_COMMA = YES;
				CLANG_WARN_CONSTANT_CONVERSION = YES;
				CLANG_WARN_DEPRECATED_OBJC_IMPLEMENTATIONS = YES;
				CLANG_WARN_DIRECT_OBJC_ISA_USAGE = YES_ERROR;
				CLANG_WARN_DOCUMENTATION_COMMENTS = YES;
				CLANG_WARN_EMPTY_BODY = YES;
				CLANG_WARN_ENUM_CONVERSION = YES;
				CLANG_WARN_INFINITE_RECURSION = YES;
				CLANG_WARN_INT_CONVERSION = YES;
				CLANG_WARN_NON_LITERAL_NULL_CONVERSION = YES;
				CLANG_WARN_OBJC_IMPLICIT_RETAIN_SELF = YES;
				CLANG_WARN_OBJC_LITERAL_CONVERSION = YES;
				CLANG_WARN_OBJC_ROOT_CLASS = YES_ERROR;
				CLANG_WARN_QUOTED_INCLUDE_IN_FRAMEWORK_HEADER = YES;
				CLANG_WARN_RANGE_LOOP_ANALYSIS = YES;
				CLANG_WARN_STRICT_PROTOTYPES = YES;
				CLANG_WARN_SUSPICIOUS_MOVE = YES;
				CLANG_WARN_UNGUARDED_AVAILABILITY = YES_AGGRESSIVE;
				CLANG_WARN_UNREACHABLE_CODE = YES;
				CLANG_WARN__DUPLICATE_METHOD_MATCH = YES;
				COPY_PHASE_STRIP = NO;
				DEAD_CODE_STRIPPING = YES;
				DEBUG_INFORMATION_FORMAT = dwarf;
				ENABLE_STRICT_OBJC_MSGSEND = YES;
				ENABLE_TESTABILITY = YES;
				GCC_C_LANGUAGE_STANDARD = gnu11;
				GCC_DYNAMIC_NO_PIC = NO;
				GCC_NO_COMMON_BLOCKS = YES;
				GCC_OPTIMIZATION_LEVEL = 0;
				GCC_PREPROCESSOR_DEFINITIONS = (
					"DEBUG=1",
					"$(inherited)",
				);
				GCC_WARN_64_TO_32_BIT_CONVERSION = YES;
				GCC_WARN_ABOUT_RETURN_TYPE = YES_ERROR;
				GCC_WARN_UNDECLARED_SELECTOR = YES;
				GCC_WARN_UNINITIALIZED_AUTOS = YES_AGGRESSIVE;
				GCC_WARN_UNUSED_FUNCTION = YES;
				GCC_WARN_UNUSED_VARIABLE = YES;
				IPHONEOS_DEPLOYMENT_TARGET = 14.0;
				MTL_ENABLE_DEBUG_INFO = YES;
				ONLY_ACTIVE_ARCH = YES;
				PRODUCT_NAME = "$(TARGET_NAME)";
			};
			name = Debug;
		};
/* End XCBuildConfiguration section */

/* Begin XCConfigurationList section */
		10479B54C02C96DE0B327687 /* Build configuration list for PBXProject "Primer.io Debug App" */ = {
			isa = XCConfigurationList;
			buildConfigurations = (
				F5CDF642D3EADA50CDF5FF84 /* Debug */,
				C02E8D181B9F35EB41C35E07 /* Release */,
			);
			defaultConfigurationIsVisible = 0;
			defaultConfigurationName = Release;
		};
		4700FFD06E10F0EE123A7B8B /* Build configuration list for PBXNativeTarget "Debug App Tests" */ = {
			isa = XCConfigurationList;
			buildConfigurations = (
				5434DA74E34D2EBEBD3D74C7 /* Debug */,
				F10A44A87CE1B40DAFF5D30F /* Release */,
			);
			defaultConfigurationIsVisible = 0;
			defaultConfigurationName = Release;
		};
		CA98A6B11506835A81F6391A /* Build configuration list for PBXNativeTarget "Debug App" */ = {
			isa = XCConfigurationList;
			buildConfigurations = (
				313E094F25A94116E340B043 /* Debug */,
				44381669975E0C07E78FA641 /* Release */,
			);
			defaultConfigurationIsVisible = 0;
			defaultConfigurationName = Release;
		};
/* End XCConfigurationList section */
	};
	rootObject = 25AB41367F759CCDA1881AD2 /* Project object */;
}<|MERGE_RESOLUTION|>--- conflicted
+++ resolved
@@ -1051,12 +1051,7 @@
 			isa = PBXSourcesBuildPhase;
 			buildActionMask = 2147483647;
 			files = (
-<<<<<<< HEAD
-				E4DF956CABAE0633980D5B89 /* AnalyticsTests+Constants.swift in Sources */,
-				E52B5646C4E1E712FEDE06CB /* AnalyticsTests.swift in Sources */,
 				876140DE2B66F86A0058CA8C /* KlarnaComponentTests.swift in Sources */,
-=======
->>>>>>> 7a3403f6
 				9AB1ABF4E46A37766CDBF197 /* ApayaTests.swift in Sources */,
 				70EAA3B33425CC9D16239BB0 /* ApplePayTests.swift in Sources */,
 				A13392BC2AD459E90005A4D7 /* NolPayLinkCardComponentTest.swift in Sources */,
@@ -1176,12 +1171,9 @@
 				72F8D6065334FCD5B726A52C /* MerchantHeadlessCheckoutRawPhoneNumberDataViewController.swift in Sources */,
 				14EE32F4821BD1F19F75227F /* MerchantHeadlessCheckoutRawRetailDataViewController.swift in Sources */,
 				F02F496FD20B5291C044F62C /* MerchantResultViewController.swift in Sources */,
-<<<<<<< HEAD
 				8761410C2B849A250058CA8C /* MerchantHeadlessKlarnaInitializationView+Elements.swift in Sources */,
 				876140EF2B6BE8C20058CA8C /* MerchantHelpers.swift in Sources */,
-=======
 				0489E2BB2B68F71300FA0682 /* TapGestureRecognizer.swift in Sources */,
->>>>>>> 7a3403f6
 				E11F47562B06C5030091C31F /* ImageViewWithUrl.swift in Sources */,
 				34CDCA7B403C001E4C55D26D /* MerchantSessionAndSettingsViewController.swift in Sources */,
 				E11F474A2B06C4E30091C31F /* BanksListModel.swift in Sources */,
