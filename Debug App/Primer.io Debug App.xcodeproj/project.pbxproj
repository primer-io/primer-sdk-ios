--- conflicted
+++ resolved
@@ -88,13 +88,9 @@
 		DC98712939835FB79A20BD63 /* IntExtensionTests.swift in Sources */ = {isa = PBXBuildFile; fileRef = 9314E0A4E884A8228611A030 /* IntExtensionTests.swift */; };
 		DE53DA2D0AD108306C92E198 /* UIViewController+API.swift in Sources */ = {isa = PBXBuildFile; fileRef = B1FD8065D40A2D691F643F3B /* UIViewController+API.swift */; };
 		E130C3D92AFD19FF00AC3E7C /* NetworkTests.swift in Sources */ = {isa = PBXBuildFile; fileRef = E130C3D82AFD19FF00AC3E7C /* NetworkTests.swift */; };
-<<<<<<< HEAD
 		E13E72452AFE653000911866 /* IdealPaymentMethodTests.swift in Sources */ = {isa = PBXBuildFile; fileRef = E13E72442AFE653000911866 /* IdealPaymentMethodTests.swift */; };
-		E1AB44D22AFE13AF00639DC5 /* URL+NetworkHeaders.swift in Sources */ = {isa = PBXBuildFile; fileRef = E1AB44D12AFE13AF00639DC5 /* URL+NetworkHeaders.swift */; };
+		E1A2971F2B021ABA005ADA51 /* URL+NetworkHeaders.swift in Sources */ = {isa = PBXBuildFile; fileRef = E1AB44D12AFE13AF00639DC5 /* URL+NetworkHeaders.swift */; };
 		E1E502B12AFE9ECF00CD7F0A /* XCTestCase+Tokenization.swift in Sources */ = {isa = PBXBuildFile; fileRef = E1E502B02AFE9ECF00CD7F0A /* XCTestCase+Tokenization.swift */; };
-=======
-		E1AB44D22AFE13AF00639DC5 /* URL+NetworkHeaders.swift in Sources */ = {isa = PBXBuildFile; fileRef = E1AB44D12AFE13AF00639DC5 /* URL+NetworkHeaders.swift */; };
->>>>>>> 484bb987
 		E4DF956CABAE0633980D5B89 /* AnalyticsTests+Constants.swift in Sources */ = {isa = PBXBuildFile; fileRef = E90441E821B5FE76643B62A6 /* AnalyticsTests+Constants.swift */; };
 		E52B5646C4E1E712FEDE06CB /* AnalyticsTests.swift in Sources */ = {isa = PBXBuildFile; fileRef = AF07D2421252EA2AE5C2FC4F /* AnalyticsTests.swift */; };
 		E6F85ECD80B64754E7A6D35E /* RawDataManagerTests.swift in Sources */ = {isa = PBXBuildFile; fileRef = 8C7C082270CF1C6B7810F9B3 /* RawDataManagerTests.swift */; };
@@ -256,10 +252,7 @@
 		DD2EC8A195C6BB1D85F1D805 /* Pods_Debug_App.framework */ = {isa = PBXFileReference; explicitFileType = wrapper.framework; includeInIndex = 0; path = Pods_Debug_App.framework; sourceTree = BUILT_PRODUCTS_DIR; };
 		DECCDC4079DC6471CEDDEA84 /* sv */ = {isa = PBXFileReference; lastKnownFileType = text.plist.strings; name = sv; path = sv.lproj/LaunchScreen.strings; sourceTree = "<group>"; };
 		E130C3D82AFD19FF00AC3E7C /* NetworkTests.swift */ = {isa = PBXFileReference; fileEncoding = 4; lastKnownFileType = sourcecode.swift; path = NetworkTests.swift; sourceTree = "<group>"; };
-<<<<<<< HEAD
 		E13E72442AFE653000911866 /* IdealPaymentMethodTests.swift */ = {isa = PBXFileReference; lastKnownFileType = sourcecode.swift; path = IdealPaymentMethodTests.swift; sourceTree = "<group>"; };
-=======
->>>>>>> 484bb987
 		E1AB44D12AFE13AF00639DC5 /* URL+NetworkHeaders.swift */ = {isa = PBXFileReference; fileEncoding = 4; lastKnownFileType = sourcecode.swift; path = "URL+NetworkHeaders.swift"; sourceTree = "<group>"; };
 		E1C3EF0BA039C0A50EDE13A5 /* nl */ = {isa = PBXFileReference; lastKnownFileType = text.plist.strings; name = nl; path = nl.lproj/Main.strings; sourceTree = "<group>"; };
 		E1E502B02AFE9ECF00CD7F0A /* XCTestCase+Tokenization.swift */ = {isa = PBXFileReference; lastKnownFileType = sourcecode.swift; path = "XCTestCase+Tokenization.swift"; sourceTree = "<group>"; };
@@ -913,7 +906,7 @@
 				5E24CD5B3084FE3E8A3E85EC /* CheckoutTheme.swift in Sources */,
 				AAE3B30B64B6822A20987FCA /* CreateClientToken.swift in Sources */,
 				C75A11E6AEEFC2B7A29BBC04 /* TestScenario.swift in Sources */,
-				E1AB44D22AFE13AF00639DC5 /* URL+NetworkHeaders.swift in Sources */,
+				E1A2971F2B021ABA005ADA51 /* URL+NetworkHeaders.swift in Sources */,
 				FD5ADBCFA70DB606339F3AF2 /* TransactionResponse.swift in Sources */,
 				8B51ABC1C475342A047D5FA6 /* Networking+Models.swift in Sources */,
 				53E3182FFC4E5F05D866CFAE /* Networking.swift in Sources */,
