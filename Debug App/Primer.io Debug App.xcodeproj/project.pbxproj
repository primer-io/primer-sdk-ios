--- conflicted
+++ resolved
@@ -16,8 +16,11 @@
 		042ED1622AF0F5600027833F /* MockBINDataAPIClient.swift in Sources */ = {isa = PBXBuildFile; fileRef = 042ED1612AF0F5600027833F /* MockBINDataAPIClient.swift */; };
 		042ED1652AF0F5FD0027833F /* MockRawDataManagerDelegate.swift in Sources */ = {isa = PBXBuildFile; fileRef = 042ED1642AF0F5FD0027833F /* MockRawDataManagerDelegate.swift */; };
 		04769C152B1A680C0051581C /* Promises+Helper.swift in Sources */ = {isa = PBXBuildFile; fileRef = 04769C142B1A680C0051581C /* Promises+Helper.swift */; };
+		04769C152B1A680C0051581C /* Promises+Helper.swift in Sources */ = {isa = PBXBuildFile; fileRef = 04769C142B1A680C0051581C /* Promises+Helper.swift */; };
 		0479FB192AF2599A00D0AFC9 /* StringTyper.swift in Sources */ = {isa = PBXBuildFile; fileRef = 0479FB172AF2599200D0AFC9 /* StringTyper.swift */; };
 		047D8E892ADEA4C700A5E7BD /* NetworkService.swift in Sources */ = {isa = PBXBuildFile; fileRef = 047D8E882ADEA4C700A5E7BD /* NetworkService.swift */; };
+		049298012B1DD466002E04B8 /* AnalyticsServiceTests.swift in Sources */ = {isa = PBXBuildFile; fileRef = 049298002B1DD466002E04B8 /* AnalyticsServiceTests.swift */; };
+		049298072B1E1F4D002E04B8 /* AnalyticsStorageTests.swift in Sources */ = {isa = PBXBuildFile; fileRef = 049298062B1E1F4D002E04B8 /* AnalyticsStorageTests.swift */; };
 		049298012B1DD466002E04B8 /* AnalyticsServiceTests.swift in Sources */ = {isa = PBXBuildFile; fileRef = 049298002B1DD466002E04B8 /* AnalyticsServiceTests.swift */; };
 		049298072B1E1F4D002E04B8 /* AnalyticsStorageTests.swift in Sources */ = {isa = PBXBuildFile; fileRef = 049298062B1E1F4D002E04B8 /* AnalyticsStorageTests.swift */; };
 		04DAAED42B03EED1002E2614 /* AssetsManagerTests.swift in Sources */ = {isa = PBXBuildFile; fileRef = 04DAAED32B03EED1002E2614 /* AssetsManagerTests.swift */; };
@@ -302,11 +305,7 @@
 			isa = PBXFrameworksBuildPhase;
 			buildActionMask = 2147483647;
 			files = (
-<<<<<<< HEAD
-				8DA741A80937287C04536717 /* Pods_Debug_App_Tests.framework in Frameworks */,
-=======
 				305B0A36136E502227C52314 /* Pods_Debug_App_Tests.framework in Frameworks */,
->>>>>>> c3bb99b2
 			);
 			runOnlyForDeploymentPostprocessing = 0;
 		};
@@ -314,11 +313,7 @@
 			isa = PBXFrameworksBuildPhase;
 			buildActionMask = 2147483647;
 			files = (
-<<<<<<< HEAD
-				A13B33597909441A85D839F8 /* Pods_Debug_App.framework in Frameworks */,
-=======
 				A293482EC6112C069311EBC0 /* Pods_Debug_App.framework in Frameworks */,
->>>>>>> c3bb99b2
 			);
 			runOnlyForDeploymentPostprocessing = 0;
 		};
@@ -382,11 +377,7 @@
 				FBDF3F8B5F93A0EC28048640 /* Project */,
 				DF30711EB149C64C364BB79A /* Products */,
 				61E8D69DF93462D748F446DF /* Pods */,
-<<<<<<< HEAD
-				86F4FB5F07BFB6CEE936A32D /* Frameworks */,
-=======
 				93B45BD49FCF988BC301414F /* Frameworks */,
->>>>>>> c3bb99b2
 			);
 			sourceTree = "<group>";
 		};
@@ -475,17 +466,10 @@
 		61E8D69DF93462D748F446DF /* Pods */ = {
 			isa = PBXGroup;
 			children = (
-<<<<<<< HEAD
-				B0E4FFE953E873C7D63713FC /* Pods-Debug App.debug.xcconfig */,
-				31C7368CFF8CC2371F5F2F68 /* Pods-Debug App.release.xcconfig */,
-				D6D0143A3B9DFBC54596E2EF /* Pods-Debug App Tests.debug.xcconfig */,
-				FA007BBFD330ED37866F2739 /* Pods-Debug App Tests.release.xcconfig */,
-=======
 				73DE5604196EB7D0B38050E2 /* Pods-Debug App.debug.xcconfig */,
 				604856CEF67D406D31FD32D3 /* Pods-Debug App.release.xcconfig */,
 				CFE266A71B776E04FE5DB6B4 /* Pods-Debug App Tests.debug.xcconfig */,
 				029E52C9DF6C2704EE15F0CD /* Pods-Debug App Tests.release.xcconfig */,
->>>>>>> c3bb99b2
 			);
 			path = Pods;
 			sourceTree = "<group>";
@@ -508,19 +492,11 @@
 			path = Network;
 			sourceTree = "<group>";
 		};
-<<<<<<< HEAD
-		86F4FB5F07BFB6CEE936A32D /* Frameworks */ = {
-			isa = PBXGroup;
-			children = (
-				155F50049E68648BCAE5D96F /* Pods_Debug_App.framework */,
-				3EE178FA8F469E76D4D88A35 /* Pods_Debug_App_Tests.framework */,
-=======
 		93B45BD49FCF988BC301414F /* Frameworks */ = {
 			isa = PBXGroup;
 			children = (
 				23C314F7499F803B8C157C72 /* Pods_Debug_App.framework */,
 				44B2E3C8965C8AEF1CD91CFB /* Pods_Debug_App_Tests.framework */,
->>>>>>> c3bb99b2
 			);
 			name = Frameworks;
 			sourceTree = "<group>";
@@ -732,11 +708,7 @@
 			isa = PBXNativeTarget;
 			buildConfigurationList = 4700FFD06E10F0EE123A7B8B /* Build configuration list for PBXNativeTarget "Debug App Tests" */;
 			buildPhases = (
-<<<<<<< HEAD
-				DC46D1B675839ECA154014AD /* [CP] Check Pods Manifest.lock */,
-=======
 				0860E988F4DA13CD5009B59D /* [CP] Check Pods Manifest.lock */,
->>>>>>> c3bb99b2
 				1E0FCAD905F5F8F13B6A164B /* Sources */,
 				9CED4C4EFACB340F3C55B1F0 /* Resources */,
 				D11E367C3560C383BC4CA0A7 /* Embed Frameworks */,
@@ -756,20 +728,12 @@
 			isa = PBXNativeTarget;
 			buildConfigurationList = CA98A6B11506835A81F6391A /* Build configuration list for PBXNativeTarget "Debug App" */;
 			buildPhases = (
-<<<<<<< HEAD
-				BCD269C4AEF65E4C6C6A71CE /* [CP] Check Pods Manifest.lock */,
-=======
 				04638D2774C39FABF8051AA2 /* [CP] Check Pods Manifest.lock */,
->>>>>>> c3bb99b2
 				66BB6A7BADD3A9CDD6412CE2 /* Sources */,
 				10FBAAC827CE0E3983CD7597 /* Resources */,
 				73B416AD9A0CB3B0EA16AF79 /* Embed Frameworks */,
 				CB612F7DF16CD3190025327F /* Frameworks */,
-<<<<<<< HEAD
-				B1C0EF62A248325F346F7B54 /* [CP] Embed Pods Frameworks */,
-=======
 				7D9148B5C1CD679B972CF6B3 /* [CP] Embed Pods Frameworks */,
->>>>>>> c3bb99b2
 			);
 			buildRules = (
 			);
@@ -850,19 +814,12 @@
 /* End PBXResourcesBuildPhase section */
 
 /* Begin PBXShellScriptBuildPhase section */
-<<<<<<< HEAD
-		B1C0EF62A248325F346F7B54 /* [CP] Embed Pods Frameworks */ = {
-=======
 		04638D2774C39FABF8051AA2 /* [CP] Check Pods Manifest.lock */ = {
->>>>>>> c3bb99b2
 			isa = PBXShellScriptBuildPhase;
 			buildActionMask = 2147483647;
 			files = (
 			);
 			inputFileListPaths = (
-<<<<<<< HEAD
-				"${PODS_ROOT}/Target Support Files/Pods-Debug App/Pods-Debug App-frameworks-${CONFIGURATION}-input-files.xcfilelist",
-=======
 			);
 			inputPaths = (
 				"${PODS_PODFILE_DIR_PATH}/Podfile.lock",
@@ -885,7 +842,6 @@
 			files = (
 			);
 			inputFileListPaths = (
->>>>>>> c3bb99b2
 			);
 			inputPaths = (
 				"${PODS_PODFILE_DIR_PATH}/Podfile.lock",
@@ -902,11 +858,7 @@
 			shellScript = "diff \"${PODS_PODFILE_DIR_PATH}/Podfile.lock\" \"${PODS_ROOT}/Manifest.lock\" > /dev/null\nif [ $? != 0 ] ; then\n    # print error to STDERR\n    echo \"error: The sandbox is not in sync with the Podfile.lock. Run 'pod install' or update your CocoaPods installation.\" >&2\n    exit 1\nfi\n# This output is used by Xcode 'outputs' to avoid re-running this script phase.\necho \"SUCCESS\" > \"${SCRIPT_OUTPUT_FILE_0}\"\n";
 			showEnvVarsInLog = 0;
 		};
-<<<<<<< HEAD
-		BCD269C4AEF65E4C6C6A71CE /* [CP] Check Pods Manifest.lock */ = {
-=======
 		7D9148B5C1CD679B972CF6B3 /* [CP] Embed Pods Frameworks */ = {
->>>>>>> c3bb99b2
 			isa = PBXShellScriptBuildPhase;
 			buildActionMask = 2147483647;
 			files = (
@@ -928,31 +880,6 @@
 			shellScript = "diff \"${PODS_PODFILE_DIR_PATH}/Podfile.lock\" \"${PODS_ROOT}/Manifest.lock\" > /dev/null\nif [ $? != 0 ] ; then\n    # print error to STDERR\n    echo \"error: The sandbox is not in sync with the Podfile.lock. Run 'pod install' or update your CocoaPods installation.\" >&2\n    exit 1\nfi\n# This output is used by Xcode 'outputs' to avoid re-running this script phase.\necho \"SUCCESS\" > \"${SCRIPT_OUTPUT_FILE_0}\"\n";
 			showEnvVarsInLog = 0;
 		};
-<<<<<<< HEAD
-		DC46D1B675839ECA154014AD /* [CP] Check Pods Manifest.lock */ = {
-			isa = PBXShellScriptBuildPhase;
-			buildActionMask = 2147483647;
-			files = (
-			);
-			inputFileListPaths = (
-			);
-			inputPaths = (
-				"${PODS_PODFILE_DIR_PATH}/Podfile.lock",
-				"${PODS_ROOT}/Manifest.lock",
-			);
-			name = "[CP] Check Pods Manifest.lock";
-			outputFileListPaths = (
-			);
-			outputPaths = (
-				"$(DERIVED_FILE_DIR)/Pods-Debug App Tests-checkManifestLockResult.txt",
-			);
-			runOnlyForDeploymentPostprocessing = 0;
-			shellPath = /bin/sh;
-			shellScript = "diff \"${PODS_PODFILE_DIR_PATH}/Podfile.lock\" \"${PODS_ROOT}/Manifest.lock\" > /dev/null\nif [ $? != 0 ] ; then\n    # print error to STDERR\n    echo \"error: The sandbox is not in sync with the Podfile.lock. Run 'pod install' or update your CocoaPods installation.\" >&2\n    exit 1\nfi\n# This output is used by Xcode 'outputs' to avoid re-running this script phase.\necho \"SUCCESS\" > \"${SCRIPT_OUTPUT_FILE_0}\"\n";
-			showEnvVarsInLog = 0;
-		};
-=======
->>>>>>> c3bb99b2
 /* End PBXShellScriptBuildPhase section */
 
 /* Begin PBXSourcesBuildPhase section */
@@ -1130,11 +1057,7 @@
 /* Begin XCBuildConfiguration section */
 		313E094F25A94116E340B043 /* Debug */ = {
 			isa = XCBuildConfiguration;
-<<<<<<< HEAD
-			baseConfigurationReference = B0E4FFE953E873C7D63713FC /* Pods-Debug App.debug.xcconfig */;
-=======
 			baseConfigurationReference = 73DE5604196EB7D0B38050E2 /* Pods-Debug App.debug.xcconfig */;
->>>>>>> c3bb99b2
 			buildSettings = {
 				ASSETCATALOG_COMPILER_APPICON_NAME = AppIcon;
 				CODE_SIGN_ENTITLEMENTS = "$(SRCROOT)/ExampleApp.entitlements";
@@ -1169,11 +1092,7 @@
 		};
 		44381669975E0C07E78FA641 /* Release */ = {
 			isa = XCBuildConfiguration;
-<<<<<<< HEAD
-			baseConfigurationReference = 31C7368CFF8CC2371F5F2F68 /* Pods-Debug App.release.xcconfig */;
-=======
 			baseConfigurationReference = 604856CEF67D406D31FD32D3 /* Pods-Debug App.release.xcconfig */;
->>>>>>> c3bb99b2
 			buildSettings = {
 				ASSETCATALOG_COMPILER_APPICON_NAME = AppIcon;
 				CODE_SIGN_ENTITLEMENTS = "$(SRCROOT)/ExampleApp.entitlements";
@@ -1207,11 +1126,7 @@
 		};
 		5434DA74E34D2EBEBD3D74C7 /* Debug */ = {
 			isa = XCBuildConfiguration;
-<<<<<<< HEAD
-			baseConfigurationReference = D6D0143A3B9DFBC54596E2EF /* Pods-Debug App Tests.debug.xcconfig */;
-=======
 			baseConfigurationReference = CFE266A71B776E04FE5DB6B4 /* Pods-Debug App Tests.debug.xcconfig */;
->>>>>>> c3bb99b2
 			buildSettings = {
 				BUNDLE_LOADER = "$(TEST_HOST)";
 				CODE_SIGN_IDENTITY = "iPhone Developer";
@@ -1294,11 +1209,7 @@
 		};
 		F10A44A87CE1B40DAFF5D30F /* Release */ = {
 			isa = XCBuildConfiguration;
-<<<<<<< HEAD
-			baseConfigurationReference = FA007BBFD330ED37866F2739 /* Pods-Debug App Tests.release.xcconfig */;
-=======
 			baseConfigurationReference = 029E52C9DF6C2704EE15F0CD /* Pods-Debug App Tests.release.xcconfig */;
->>>>>>> c3bb99b2
 			buildSettings = {
 				BUNDLE_LOADER = "$(TEST_HOST)";
 				CODE_SIGN_IDENTITY = "iPhone Developer";
