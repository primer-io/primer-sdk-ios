--- conflicted
+++ resolved
@@ -102,10 +102,6 @@
 		04F3235D2BD408C600F5927C /* AppetizeConfigTests.swift */ = {isa = PBXFileReference; fileEncoding = 4; lastKnownFileType = sourcecode.swift; path = AppetizeConfigTests.swift; sourceTree = "<group>"; };
 		04F3235E2BD408C600F5927C /* Debug App Tests-Info.plist */ = {isa = PBXFileReference; fileEncoding = 4; lastKnownFileType = text.plist.xml; path = "Debug App Tests-Info.plist"; sourceTree = "<group>"; };
 		04F3235F2BD408C600F5927C /* MetadataParserTests.swift */ = {isa = PBXFileReference; fileEncoding = 4; lastKnownFileType = sourcecode.swift; path = MetadataParserTests.swift; sourceTree = "<group>"; };
-<<<<<<< HEAD
-=======
-		04F466B25FC893DBA94CEAFB /* Pods-Debug App.debug.xcconfig */ = {isa = PBXFileReference; includeInIndex = 1; lastKnownFileType = text.xcconfig; name = "Pods-Debug App.debug.xcconfig"; path = "Target Support Files/Pods-Debug App/Pods-Debug App.debug.xcconfig"; sourceTree = "<group>"; };
->>>>>>> 659ad00f
 		0DA32ABCF07A4EBED014327B /* es */ = {isa = PBXFileReference; lastKnownFileType = text.plist.strings; name = es; path = es.lproj/LaunchScreen.strings; sourceTree = "<group>"; };
 		0ED746F8924E70AD868BC0F4 /* MerchantNewLineItemViewController.swift */ = {isa = PBXFileReference; lastKnownFileType = sourcecode.swift; path = MerchantNewLineItemViewController.swift; sourceTree = "<group>"; };
 		0FD08B8CE57A11D1E35A8684 /* de */ = {isa = PBXFileReference; lastKnownFileType = text.plist.strings; name = de; path = de.lproj/LaunchScreen.strings; sourceTree = "<group>"; };
@@ -316,13 +312,8 @@
 		61E8D69DF93462D748F446DF /* Pods */ = {
 			isa = PBXGroup;
 			children = (
-<<<<<<< HEAD
 				CFF4EE0F1B822EBC3876EAA1 /* Pods-Debug App.debug.xcconfig */,
 				7693C8D2A198E87126743346 /* Pods-Debug App.release.xcconfig */,
-=======
-				04F466B25FC893DBA94CEAFB /* Pods-Debug App.debug.xcconfig */,
-				B5A3F6EC8B8BB3F14C5E99B4 /* Pods-Debug App.release.xcconfig */,
->>>>>>> 659ad00f
 			);
 			path = Pods;
 			sourceTree = "<group>";
@@ -419,17 +410,6 @@
 			name = Project;
 			sourceTree = "<group>";
 		};
-<<<<<<< HEAD
-=======
-		FD5AB12C82D950CC02286045 /* Frameworks */ = {
-			isa = PBXGroup;
-			children = (
-				CE435D6101ED746537734DD5 /* Pods_Debug_App.framework */,
-			);
-			name = Frameworks;
-			sourceTree = "<group>";
-		};
->>>>>>> 659ad00f
 /* End PBXGroup section */
 
 /* Begin PBXNativeTarget section */
@@ -543,7 +523,6 @@
 /* End PBXResourcesBuildPhase section */
 
 /* Begin PBXShellScriptBuildPhase section */
-<<<<<<< HEAD
 		4E52A3C295572671BAB0DF57 /* [CP] Check Pods Manifest.lock */ = {
 			isa = PBXShellScriptBuildPhase;
 			buildActionMask = 2147483647;
@@ -567,9 +546,6 @@
 			showEnvVarsInLog = 0;
 		};
 		7F7E8C4D272874B7BC554DBC /* [CP] Embed Pods Frameworks */ = {
-=======
-		95BA05BBA22A69CE7007708C /* [CP] Embed Pods Frameworks */ = {
->>>>>>> 659ad00f
 			isa = PBXShellScriptBuildPhase;
 			buildActionMask = 2147483647;
 			files = (
