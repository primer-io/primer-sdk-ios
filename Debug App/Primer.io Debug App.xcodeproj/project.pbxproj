// !$*UTF8*$!
{
	archiveVersion = 1;
	classes = {
	};
	objectVersion = 55;
	objects = {

/* Begin PBXBuildFile section */
		041295AA2AB9E25D00A4F243 /* MerchantHeadlessCheckoutNolPayViewController.swift in Sources */ = {isa = PBXBuildFile; fileRef = 041295A92AB9E25D00A4F243 /* MerchantHeadlessCheckoutNolPayViewController.swift */; };
		0489E2BB2B68F71300FA0682 /* TapGestureRecognizer.swift in Sources */ = {isa = PBXBuildFile; fileRef = 0489E2BA2B68F71300FA0682 /* TapGestureRecognizer.swift */; };
		049A055E2B4BF057002CEEBA /* MerchantHeadlessVaultManagerViewController.swift in Sources */ = {isa = PBXBuildFile; fileRef = 049A055D2B4BF057002CEEBA /* MerchantHeadlessVaultManagerViewController.swift */; };
		04F3235C2BD2F99000F5927C /* UIApplication+Extensions.swift in Sources */ = {isa = PBXBuildFile; fileRef = 04F3235B2BD2F99000F5927C /* UIApplication+Extensions.swift */; };
		04F323612BD408C600F5927C /* AppetizeConfigTests.swift in Sources */ = {isa = PBXBuildFile; fileRef = 04F3235D2BD408C600F5927C /* AppetizeConfigTests.swift */; };
		04F323622BD408C600F5927C /* Debug App Tests-Info.plist in Resources */ = {isa = PBXBuildFile; fileRef = 04F3235E2BD408C600F5927C /* Debug App Tests-Info.plist */; };
		04F323632BD408C600F5927C /* MetadataParserTests.swift in Sources */ = {isa = PBXBuildFile; fileRef = 04F3235F2BD408C600F5927C /* MetadataParserTests.swift */; };
		04F323642BD409FE00F5927C /* BanksListModel.swift in Sources */ = {isa = PBXBuildFile; fileRef = E11F47512B06C5030091C31F /* BanksListModel.swift */; };
		04F323652BD40A0E00F5927C /* MerchantHeadlessCheckoutBankViewController.swift in Sources */ = {isa = PBXBuildFile; fileRef = E129D66F2B162022004694F9 /* MerchantHeadlessCheckoutBankViewController.swift */; };
		04F323662BD40A2300F5927C /* MerchantNewLineItemViewController.swift in Sources */ = {isa = PBXBuildFile; fileRef = 0ED746F8924E70AD868BC0F4 /* MerchantNewLineItemViewController.swift */; };
		0BB8BB3F9A6AC28A0C107DC8 /* UIStackViewExtensions.swift in Sources */ = {isa = PBXBuildFile; fileRef = 93F15C1E46C70C3D73B50F31 /* UIStackViewExtensions.swift */; };
		135E5BFD51371FABB5FF35D3 /* MerchantHeadlessCheckoutAvailablePaymentMethodsViewController.swift in Sources */ = {isa = PBXBuildFile; fileRef = 72E691B9A6A8EBB9F6A6B266 /* MerchantHeadlessCheckoutAvailablePaymentMethodsViewController.swift */; };
		14EE32F4821BD1F19F75227F /* MerchantHeadlessCheckoutRawRetailDataViewController.swift in Sources */ = {isa = PBXBuildFile; fileRef = 4C353D84EABA4990DAB4DD28 /* MerchantHeadlessCheckoutRawRetailDataViewController.swift */; };
		1DA0916DD9D55504850D913C /* Pods_Debug_App.framework in Frameworks */ = {isa = PBXBuildFile; fileRef = CE435D6101ED746537734DD5 /* Pods_Debug_App.framework */; };
		34CDCA7B403C001E4C55D26D /* MerchantSessionAndSettingsViewController.swift in Sources */ = {isa = PBXBuildFile; fileRef = C18C9664115CFDEB59FED19A /* MerchantSessionAndSettingsViewController.swift */; };
		53E3182FFC4E5F05D866CFAE /* Networking.swift in Sources */ = {isa = PBXBuildFile; fileRef = E8DE1E4FB055B60582977315 /* Networking.swift */; };
		592E00D98C8835CBCDAA26D9 /* MerchantDropInUIViewController.swift in Sources */ = {isa = PBXBuildFile; fileRef = 9874F439DA3EA5854A454687 /* MerchantDropInUIViewController.swift */; };
		5E24CD5B3084FE3E8A3E85EC /* CheckoutTheme.swift in Sources */ = {isa = PBXBuildFile; fileRef = 72845A3010F10A88F2EC7849 /* CheckoutTheme.swift */; };
		60247FC9973EA0D14FC4D729 /* Pods_Debug_App_Tests.framework in Frameworks */ = {isa = PBXBuildFile; fileRef = BC3D5FA44DF8F8BE39EC0E0D /* Pods_Debug_App_Tests.framework */; };
		60F6C3AFA11A7EDB0687856A /* ViewController+PrimerUIHelpers.swift in Sources */ = {isa = PBXBuildFile; fileRef = D4139D8F153BB399DA67F2EE /* ViewController+PrimerUIHelpers.swift */; };
		60F7E716B34BE721651566DA /* Data+Extensions.swift in Sources */ = {isa = PBXBuildFile; fileRef = 1594BC5C96ECC3F46C811B2F /* Data+Extensions.swift */; };
		72F8D6065334FCD5B726A52C /* MerchantHeadlessCheckoutRawPhoneNumberDataViewController.swift in Sources */ = {isa = PBXBuildFile; fileRef = 404E173A513B986A36F835F7 /* MerchantHeadlessCheckoutRawPhoneNumberDataViewController.swift */; };
		7AC980C7CD4C5EDEA01FCB34 /* Pods_Debug_App.framework in Frameworks */ = {isa = PBXBuildFile; fileRef = B00B4BC75E5A11BD0A232EC8 /* Pods_Debug_App.framework */; };
		85605C241F1CD45BA676D4A7 /* String+Extensions.swift in Sources */ = {isa = PBXBuildFile; fileRef = F9023841AFCE8E3205CB713A /* String+Extensions.swift */; };
		85EDC3F175D699BFF6BD48EF /* ViewController+Primer.swift in Sources */ = {isa = PBXBuildFile; fileRef = 39CCCB917D1881082ED75975 /* ViewController+Primer.swift */; };
		876140D52B63F7DB0058CA8C /* MerchantHeadlessCheckoutKlarnaViewController.swift in Sources */ = {isa = PBXBuildFile; fileRef = 876140D42B63F7DB0058CA8C /* MerchantHeadlessCheckoutKlarnaViewController.swift */; };
		876140E62B67F3B30058CA8C /* MerchantHeadlessCheckoutKlarnaViewController+Klarna.swift in Sources */ = {isa = PBXBuildFile; fileRef = 876140E52B67F3B30058CA8C /* MerchantHeadlessCheckoutKlarnaViewController+Klarna.swift */; };
		876140EF2B6BE8C20058CA8C /* MerchantHelpers.swift in Sources */ = {isa = PBXBuildFile; fileRef = 876140EE2B6BE8C20058CA8C /* MerchantHelpers.swift */; };
		876141082B8346650058CA8C /* MerchantHeadlessKlarnaInitializationView.swift in Sources */ = {isa = PBXBuildFile; fileRef = 876141072B8346650058CA8C /* MerchantHeadlessKlarnaInitializationView.swift */; };
		8761410A2B8355920058CA8C /* MerchantHeadlessKlarnaInitializationViewModel.swift in Sources */ = {isa = PBXBuildFile; fileRef = 876141092B8355920058CA8C /* MerchantHeadlessKlarnaInitializationViewModel.swift */; };
		8761410C2B849A250058CA8C /* MerchantHeadlessKlarnaInitializationView+Elements.swift in Sources */ = {isa = PBXBuildFile; fileRef = 8761410B2B849A250058CA8C /* MerchantHeadlessKlarnaInitializationView+Elements.swift */; };
		949864026D1CDE6F5C62C66E /* Main.storyboard in Resources */ = {isa = PBXBuildFile; fileRef = CE259612A00F85709107B872 /* Main.storyboard */; };
		A19EF5632B20E22E00A72F60 /* .swiftlint.yml in Resources */ = {isa = PBXBuildFile; fileRef = A19EF5622B20E22E00A72F60 /* .swiftlint.yml */; };
		AAE3B30B64B6822A20987FCA /* CreateClientToken.swift in Sources */ = {isa = PBXBuildFile; fileRef = 229849A3DBE0858EE90673B9 /* CreateClientToken.swift */; };
		AD9CF1073EE0676E6640481A /* MerchantHeadlessCheckoutRawDataViewController.swift in Sources */ = {isa = PBXBuildFile; fileRef = B866FF13033A5CB8B4C3388E /* MerchantHeadlessCheckoutRawDataViewController.swift */; };
		C0115AC7BC96FDF49EF8E530 /* PaymentMethodCell.swift in Sources */ = {isa = PBXBuildFile; fileRef = 4E79C93EA805E87E1137A513 /* PaymentMethodCell.swift */; };
		C75A11E6AEEFC2B7A29BBC04 /* TestScenario.swift in Sources */ = {isa = PBXBuildFile; fileRef = A6AEF11B151368BF993C3EA9 /* TestScenario.swift */; };
		CE5E673A96BB5B96AE5EFC56 /* Range+Extensions.swift in Sources */ = {isa = PBXBuildFile; fileRef = 9128566126AA7F571FFECA3A /* Range+Extensions.swift */; };
		D886D8E47D883304B505CE11 /* AppDelegate.swift in Sources */ = {isa = PBXBuildFile; fileRef = DAC5687FF32E8661F1A00CE5 /* AppDelegate.swift */; };
		DE53DA2D0AD108306C92E198 /* UIViewController+API.swift in Sources */ = {isa = PBXBuildFile; fileRef = B1FD8065D40A2D691F643F3B /* UIViewController+API.swift */; };
		E11F47542B06C5030091C31F /* BanksListView.swift in Sources */ = {isa = PBXBuildFile; fileRef = E11F47502B06C5030091C31F /* BanksListView.swift */; };
		E11F47562B06C5030091C31F /* ImageViewWithUrl.swift in Sources */ = {isa = PBXBuildFile; fileRef = E11F47522B06C5030091C31F /* ImageViewWithUrl.swift */; };
		E1A2971F2B021ABA005ADA51 /* URL+NetworkHeaders.swift in Sources */ = {isa = PBXBuildFile; fileRef = E1AB44D12AFE13AF00639DC5 /* URL+NetworkHeaders.swift */; };
		EA7FAA4F8476BD3711D628CB /* Images.xcassets in Resources */ = {isa = PBXBuildFile; fileRef = B18D7E7738BF86467B0F1465 /* Images.xcassets */; };
		F02F496FD20B5291C044F62C /* MerchantResultViewController.swift in Sources */ = {isa = PBXBuildFile; fileRef = 00E3C8FE62D22147335F2455 /* MerchantResultViewController.swift */; };
		F03699592AC2E63700E4179D /* BuildFile in Sources */ = {isa = PBXBuildFile; };
		F08F63D82B9B5A7C006EF9A9 /* SessionConfiguration.swift in Sources */ = {isa = PBXBuildFile; fileRef = F08F63D72B9B5A7C006EF9A9 /* SessionConfiguration.swift */; };
		F08F63DA2B9B5BC5006EF9A9 /* AppetizeConfigProvider.swift in Sources */ = {isa = PBXBuildFile; fileRef = F08F63D92B9B5BC5006EF9A9 /* AppetizeConfigProvider.swift */; };
		F08F63DC2B9F27B0006EF9A9 /* MetadataParser.swift in Sources */ = {isa = PBXBuildFile; fileRef = F08F63DB2B9F27B0006EF9A9 /* MetadataParser.swift */; };
		F0C2147F6FA26527BE55549A /* LaunchScreen.xib in Resources */ = {isa = PBXBuildFile; fileRef = FC701AFD94F96F0F1D108D1A /* LaunchScreen.xib */; };
		FD5ADBCFA70DB606339F3AF2 /* TransactionResponse.swift in Sources */ = {isa = PBXBuildFile; fileRef = 70D3D6CF0F006A06B7CEC71B /* TransactionResponse.swift */; };
		FDC93AA94F15B08DEA2E847D /* Pods_Debug_App_Tests.framework in Frameworks */ = {isa = PBXBuildFile; fileRef = A978E3124B5E6F90FC110F45 /* Pods_Debug_App_Tests.framework */; };
/* End PBXBuildFile section */

/* Begin PBXContainerItemProxy section */
		FED76127253C549C91488087 /* PBXContainerItemProxy */ = {
			isa = PBXContainerItemProxy;
			containerPortal = 25AB41367F759CCDA1881AD2 /* Project object */;
			proxyType = 1;
			remoteGlobalIDString = BEB14ABCDF34E3D24759EAAB;
			remoteInfo = "Debug App";
		};
/* End PBXContainerItemProxy section */

/* Begin PBXCopyFilesBuildPhase section */
		73B416AD9A0CB3B0EA16AF79 /* Embed Frameworks */ = {
			isa = PBXCopyFilesBuildPhase;
			buildActionMask = 2147483647;
			dstPath = "";
			dstSubfolderSpec = 10;
			files = (
			);
			name = "Embed Frameworks";
			runOnlyForDeploymentPostprocessing = 0;
		};
		D11E367C3560C383BC4CA0A7 /* Embed Frameworks */ = {
			isa = PBXCopyFilesBuildPhase;
			buildActionMask = 2147483647;
			dstPath = "";
			dstSubfolderSpec = 10;
			files = (
			);
			name = "Embed Frameworks";
			runOnlyForDeploymentPostprocessing = 0;
		};
/* End PBXCopyFilesBuildPhase section */

/* Begin PBXFileReference section */
		00E3C8FE62D22147335F2455 /* MerchantResultViewController.swift */ = {isa = PBXFileReference; lastKnownFileType = sourcecode.swift; path = MerchantResultViewController.swift; sourceTree = "<group>"; };
		01C09DEAB07F42004B26A278 /* pt-PT */ = {isa = PBXFileReference; lastKnownFileType = text.plist.strings; name = "pt-PT"; path = "pt-PT.lproj/LaunchScreen.strings"; sourceTree = "<group>"; };
		041295A92AB9E25D00A4F243 /* MerchantHeadlessCheckoutNolPayViewController.swift */ = {isa = PBXFileReference; fileEncoding = 4; lastKnownFileType = sourcecode.swift; path = MerchantHeadlessCheckoutNolPayViewController.swift; sourceTree = "<group>"; };
		0489E2BA2B68F71300FA0682 /* TapGestureRecognizer.swift */ = {isa = PBXFileReference; lastKnownFileType = sourcecode.swift; path = TapGestureRecognizer.swift; sourceTree = "<group>"; };
		049A055D2B4BF057002CEEBA /* MerchantHeadlessVaultManagerViewController.swift */ = {isa = PBXFileReference; fileEncoding = 4; lastKnownFileType = sourcecode.swift; path = MerchantHeadlessVaultManagerViewController.swift; sourceTree = "<group>"; };
		04C1906F2BEA5B75009A225A /* UnitTestsTestPlan.xctestplan */ = {isa = PBXFileReference; lastKnownFileType = text; path = UnitTestsTestPlan.xctestplan; sourceTree = "<group>"; };
		04F3235B2BD2F99000F5927C /* UIApplication+Extensions.swift */ = {isa = PBXFileReference; lastKnownFileType = sourcecode.swift; path = "UIApplication+Extensions.swift"; sourceTree = "<group>"; };
		04F3235D2BD408C600F5927C /* AppetizeConfigTests.swift */ = {isa = PBXFileReference; fileEncoding = 4; lastKnownFileType = sourcecode.swift; path = AppetizeConfigTests.swift; sourceTree = "<group>"; };
		04F3235E2BD408C600F5927C /* Debug App Tests-Info.plist */ = {isa = PBXFileReference; fileEncoding = 4; lastKnownFileType = text.plist.xml; path = "Debug App Tests-Info.plist"; sourceTree = "<group>"; };
		04F3235F2BD408C600F5927C /* MetadataParserTests.swift */ = {isa = PBXFileReference; fileEncoding = 4; lastKnownFileType = sourcecode.swift; path = MetadataParserTests.swift; sourceTree = "<group>"; };
		04F466B25FC893DBA94CEAFB /* Pods-Debug App.debug.xcconfig */ = {isa = PBXFileReference; includeInIndex = 1; lastKnownFileType = text.xcconfig; name = "Pods-Debug App.debug.xcconfig"; path = "Target Support Files/Pods-Debug App/Pods-Debug App.debug.xcconfig"; sourceTree = "<group>"; };
		0C4C85F41419630017BE4DE0 /* Pods-Debug App Tests.debug.xcconfig */ = {isa = PBXFileReference; includeInIndex = 1; lastKnownFileType = text.xcconfig; name = "Pods-Debug App Tests.debug.xcconfig"; path = "Target Support Files/Pods-Debug App Tests/Pods-Debug App Tests.debug.xcconfig"; sourceTree = "<group>"; };
		0DA32ABCF07A4EBED014327B /* es */ = {isa = PBXFileReference; lastKnownFileType = text.plist.strings; name = es; path = es.lproj/LaunchScreen.strings; sourceTree = "<group>"; };
		0ED746F8924E70AD868BC0F4 /* MerchantNewLineItemViewController.swift */ = {isa = PBXFileReference; lastKnownFileType = sourcecode.swift; path = MerchantNewLineItemViewController.swift; sourceTree = "<group>"; };
		0FD08B8CE57A11D1E35A8684 /* de */ = {isa = PBXFileReference; lastKnownFileType = text.plist.strings; name = de; path = de.lproj/LaunchScreen.strings; sourceTree = "<group>"; };
		13FA89917603E4BA5BB66AFC /* da */ = {isa = PBXFileReference; lastKnownFileType = text.plist.strings; name = da; path = da.lproj/LaunchScreen.strings; sourceTree = "<group>"; };
		1594BC5C96ECC3F46C811B2F /* Data+Extensions.swift */ = {isa = PBXFileReference; lastKnownFileType = sourcecode.swift; path = "Data+Extensions.swift"; sourceTree = "<group>"; };
		1D05E65C196E6715D7D8B0C6 /* sv */ = {isa = PBXFileReference; lastKnownFileType = text.plist.strings; name = sv; path = sv.lproj/Main.strings; sourceTree = "<group>"; };
		229849A3DBE0858EE90673B9 /* CreateClientToken.swift */ = {isa = PBXFileReference; lastKnownFileType = sourcecode.swift; path = CreateClientToken.swift; sourceTree = "<group>"; };
<<<<<<< HEAD
		28209ED574BBEC90ED905453 /* Pods-Debug App Tests.debug.xcconfig */ = {isa = PBXFileReference; includeInIndex = 1; lastKnownFileType = text.xcconfig; name = "Pods-Debug App Tests.debug.xcconfig"; path = "Target Support Files/Pods-Debug App Tests/Pods-Debug App Tests.debug.xcconfig"; sourceTree = "<group>"; };
=======
>>>>>>> 1234efcd
		2A328E38DA586FFE0ED2894B /* de */ = {isa = PBXFileReference; lastKnownFileType = text.plist.strings; name = de; path = de.lproj/Main.strings; sourceTree = "<group>"; };
		2E64F057A39A91CA01CCB57F /* tr */ = {isa = PBXFileReference; lastKnownFileType = text.plist.strings; name = tr; path = tr.lproj/Main.strings; sourceTree = "<group>"; };
		2FC70C829AE554274F195EDD /* Pods-Debug App Tests.release.xcconfig */ = {isa = PBXFileReference; includeInIndex = 1; lastKnownFileType = text.xcconfig; name = "Pods-Debug App Tests.release.xcconfig"; path = "Target Support Files/Pods-Debug App Tests/Pods-Debug App Tests.release.xcconfig"; sourceTree = "<group>"; };
		33E18D5B5190C64631309D1B /* ar */ = {isa = PBXFileReference; lastKnownFileType = text.plist.strings; name = ar; path = ar.lproj/LaunchScreen.strings; sourceTree = "<group>"; };
		39CCCB917D1881082ED75975 /* ViewController+Primer.swift */ = {isa = PBXFileReference; lastKnownFileType = sourcecode.swift; path = "ViewController+Primer.swift"; sourceTree = "<group>"; };
		404E173A513B986A36F835F7 /* MerchantHeadlessCheckoutRawPhoneNumberDataViewController.swift */ = {isa = PBXFileReference; lastKnownFileType = sourcecode.swift; path = MerchantHeadlessCheckoutRawPhoneNumberDataViewController.swift; sourceTree = "<group>"; };
		483D2036DE3F89CA2C244C4F /* Debug App Tests.xctest */ = {isa = PBXFileReference; explicitFileType = wrapper.cfbundle; includeInIndex = 0; path = "Debug App Tests.xctest"; sourceTree = BUILT_PRODUCTS_DIR; };
		4ACFB17A73AB7240BED98585 /* ExampleApp.entitlements */ = {isa = PBXFileReference; lastKnownFileType = text.plist.entitlements; path = ExampleApp.entitlements; sourceTree = "<group>"; };
		4C353D84EABA4990DAB4DD28 /* MerchantHeadlessCheckoutRawRetailDataViewController.swift */ = {isa = PBXFileReference; lastKnownFileType = sourcecode.swift; path = MerchantHeadlessCheckoutRawRetailDataViewController.swift; sourceTree = "<group>"; };
		4E79C93EA805E87E1137A513 /* PaymentMethodCell.swift */ = {isa = PBXFileReference; lastKnownFileType = sourcecode.swift; path = PaymentMethodCell.swift; sourceTree = "<group>"; };
		52F54EC3C1ACE19DF48BD6E2 /* tr */ = {isa = PBXFileReference; lastKnownFileType = text.plist.strings; name = tr; path = tr.lproj/LaunchScreen.strings; sourceTree = "<group>"; };
		6493EA8D95DDA066DE982B24 /* es */ = {isa = PBXFileReference; lastKnownFileType = text.plist.strings; name = es; path = es.lproj/Main.strings; sourceTree = "<group>"; };
		64AE96C9B58AF1B907B613B7 /* Pods-Debug App.release.xcconfig */ = {isa = PBXFileReference; includeInIndex = 1; lastKnownFileType = text.xcconfig; name = "Pods-Debug App.release.xcconfig"; path = "Target Support Files/Pods-Debug App/Pods-Debug App.release.xcconfig"; sourceTree = "<group>"; };
		68E2722188A5A2948DB31144 /* Debug App.app */ = {isa = PBXFileReference; explicitFileType = wrapper.application; includeInIndex = 0; path = "Debug App.app"; sourceTree = BUILT_PRODUCTS_DIR; };
		6D2261DDEE5DC5D2ED518037 /* Base */ = {isa = PBXFileReference; lastKnownFileType = file.xib; name = Base; path = Base.lproj/LaunchScreen.xib; sourceTree = "<group>"; };
		6D665EEA8106E51925C3CF2B /* da */ = {isa = PBXFileReference; lastKnownFileType = text.plist.strings; name = da; path = da.lproj/Main.strings; sourceTree = "<group>"; };
		70D3D6CF0F006A06B7CEC71B /* TransactionResponse.swift */ = {isa = PBXFileReference; lastKnownFileType = sourcecode.swift; path = TransactionResponse.swift; sourceTree = "<group>"; };
		721B75053C8E82756FB8AD0D /* pl */ = {isa = PBXFileReference; lastKnownFileType = text.plist.strings; name = pl; path = pl.lproj/LaunchScreen.strings; sourceTree = "<group>"; };
		72845A3010F10A88F2EC7849 /* CheckoutTheme.swift */ = {isa = PBXFileReference; lastKnownFileType = sourcecode.swift; path = CheckoutTheme.swift; sourceTree = "<group>"; };
		72E691B9A6A8EBB9F6A6B266 /* MerchantHeadlessCheckoutAvailablePaymentMethodsViewController.swift */ = {isa = PBXFileReference; lastKnownFileType = sourcecode.swift; path = MerchantHeadlessCheckoutAvailablePaymentMethodsViewController.swift; sourceTree = "<group>"; };
		743E00065B4A8D6C95092A23 /* it */ = {isa = PBXFileReference; lastKnownFileType = text.plist.strings; name = it; path = it.lproj/LaunchScreen.strings; sourceTree = "<group>"; };
		7480FE5F665CC66C092BC95A /* Base */ = {isa = PBXFileReference; lastKnownFileType = file.storyboard; name = Base; path = Base.lproj/Main.storyboard; sourceTree = "<group>"; };
<<<<<<< HEAD
		79902C102FF179D9F7F42164 /* Pods-Debug App.debug.xcconfig */ = {isa = PBXFileReference; includeInIndex = 1; lastKnownFileType = text.xcconfig; name = "Pods-Debug App.debug.xcconfig"; path = "Target Support Files/Pods-Debug App/Pods-Debug App.debug.xcconfig"; sourceTree = "<group>"; };
=======
>>>>>>> 1234efcd
		876140D42B63F7DB0058CA8C /* MerchantHeadlessCheckoutKlarnaViewController.swift */ = {isa = PBXFileReference; lastKnownFileType = sourcecode.swift; path = MerchantHeadlessCheckoutKlarnaViewController.swift; sourceTree = "<group>"; };
		876140E52B67F3B30058CA8C /* MerchantHeadlessCheckoutKlarnaViewController+Klarna.swift */ = {isa = PBXFileReference; lastKnownFileType = sourcecode.swift; path = "MerchantHeadlessCheckoutKlarnaViewController+Klarna.swift"; sourceTree = "<group>"; };
		876140EE2B6BE8C20058CA8C /* MerchantHelpers.swift */ = {isa = PBXFileReference; lastKnownFileType = sourcecode.swift; path = MerchantHelpers.swift; sourceTree = "<group>"; };
		876141072B8346650058CA8C /* MerchantHeadlessKlarnaInitializationView.swift */ = {isa = PBXFileReference; lastKnownFileType = sourcecode.swift; path = MerchantHeadlessKlarnaInitializationView.swift; sourceTree = "<group>"; };
		876141092B8355920058CA8C /* MerchantHeadlessKlarnaInitializationViewModel.swift */ = {isa = PBXFileReference; lastKnownFileType = sourcecode.swift; path = MerchantHeadlessKlarnaInitializationViewModel.swift; sourceTree = "<group>"; };
		8761410B2B849A250058CA8C /* MerchantHeadlessKlarnaInitializationView+Elements.swift */ = {isa = PBXFileReference; lastKnownFileType = sourcecode.swift; path = "MerchantHeadlessKlarnaInitializationView+Elements.swift"; sourceTree = "<group>"; };
		8A3FDC6FE0EB5AB5828D4D80 /* el */ = {isa = PBXFileReference; lastKnownFileType = text.plist.strings; name = el; path = el.lproj/LaunchScreen.strings; sourceTree = "<group>"; };
		8B34B90B7D883D1331DF0CE6 /* Pods-Debug App Tests.release.xcconfig */ = {isa = PBXFileReference; includeInIndex = 1; lastKnownFileType = text.xcconfig; name = "Pods-Debug App Tests.release.xcconfig"; path = "Target Support Files/Pods-Debug App Tests/Pods-Debug App Tests.release.xcconfig"; sourceTree = "<group>"; };
		9128566126AA7F571FFECA3A /* Range+Extensions.swift */ = {isa = PBXFileReference; lastKnownFileType = sourcecode.swift; path = "Range+Extensions.swift"; sourceTree = "<group>"; };
		92BE0A1A904DCEA405A11CC1 /* pl */ = {isa = PBXFileReference; lastKnownFileType = text.plist.strings; name = pl; path = pl.lproj/Main.strings; sourceTree = "<group>"; };
		93F15C1E46C70C3D73B50F31 /* UIStackViewExtensions.swift */ = {isa = PBXFileReference; lastKnownFileType = sourcecode.swift; path = UIStackViewExtensions.swift; sourceTree = "<group>"; };
		942332BD921CBCAFBC77BD6D /* ar */ = {isa = PBXFileReference; lastKnownFileType = text.plist.strings; name = ar; path = ar.lproj/Main.strings; sourceTree = "<group>"; };
		98079137F3DE1FE6221DA7EC /* nb */ = {isa = PBXFileReference; lastKnownFileType = text.plist.strings; name = nb; path = nb.lproj/Main.strings; sourceTree = "<group>"; };
		9874F439DA3EA5854A454687 /* MerchantDropInUIViewController.swift */ = {isa = PBXFileReference; lastKnownFileType = sourcecode.swift; path = MerchantDropInUIViewController.swift; sourceTree = "<group>"; };
		A1604A656AF654D7422A2A5E /* fr */ = {isa = PBXFileReference; lastKnownFileType = text.plist.strings; name = fr; path = fr.lproj/Main.strings; sourceTree = "<group>"; };
		A19EF5622B20E22E00A72F60 /* .swiftlint.yml */ = {isa = PBXFileReference; fileEncoding = 4; lastKnownFileType = text.yaml; path = .swiftlint.yml; sourceTree = "<group>"; };
		A6AEF11B151368BF993C3EA9 /* TestScenario.swift */ = {isa = PBXFileReference; lastKnownFileType = sourcecode.swift; path = TestScenario.swift; sourceTree = "<group>"; };
<<<<<<< HEAD
		B00B4BC75E5A11BD0A232EC8 /* Pods_Debug_App.framework */ = {isa = PBXFileReference; explicitFileType = wrapper.framework; includeInIndex = 0; path = Pods_Debug_App.framework; sourceTree = BUILT_PRODUCTS_DIR; };
=======
		A978E3124B5E6F90FC110F45 /* Pods_Debug_App_Tests.framework */ = {isa = PBXFileReference; explicitFileType = wrapper.framework; includeInIndex = 0; path = Pods_Debug_App_Tests.framework; sourceTree = BUILT_PRODUCTS_DIR; };
>>>>>>> 1234efcd
		B18D7E7738BF86467B0F1465 /* Images.xcassets */ = {isa = PBXFileReference; lastKnownFileType = folder.assetcatalog; path = Images.xcassets; sourceTree = "<group>"; };
		B1FD8065D40A2D691F643F3B /* UIViewController+API.swift */ = {isa = PBXFileReference; lastKnownFileType = sourcecode.swift; path = "UIViewController+API.swift"; sourceTree = "<group>"; };
		B5A3F6EC8B8BB3F14C5E99B4 /* Pods-Debug App.release.xcconfig */ = {isa = PBXFileReference; includeInIndex = 1; lastKnownFileType = text.xcconfig; name = "Pods-Debug App.release.xcconfig"; path = "Target Support Files/Pods-Debug App/Pods-Debug App.release.xcconfig"; sourceTree = "<group>"; };
		B866FF13033A5CB8B4C3388E /* MerchantHeadlessCheckoutRawDataViewController.swift */ = {isa = PBXFileReference; lastKnownFileType = sourcecode.swift; path = MerchantHeadlessCheckoutRawDataViewController.swift; sourceTree = "<group>"; };
<<<<<<< HEAD
		BC3D5FA44DF8F8BE39EC0E0D /* Pods_Debug_App_Tests.framework */ = {isa = PBXFileReference; explicitFileType = wrapper.framework; includeInIndex = 0; path = Pods_Debug_App_Tests.framework; sourceTree = BUILT_PRODUCTS_DIR; };
=======
>>>>>>> 1234efcd
		C18C9664115CFDEB59FED19A /* MerchantSessionAndSettingsViewController.swift */ = {isa = PBXFileReference; lastKnownFileType = sourcecode.swift; path = MerchantSessionAndSettingsViewController.swift; sourceTree = "<group>"; };
		C4DFE77F28AB538220A0F6EE /* ka */ = {isa = PBXFileReference; lastKnownFileType = text.plist.strings; name = ka; path = ka.lproj/Main.strings; sourceTree = "<group>"; };
		C7EB86C62BA46BF51C64ABC2 /* nb */ = {isa = PBXFileReference; lastKnownFileType = text.plist.strings; name = nb; path = nb.lproj/LaunchScreen.strings; sourceTree = "<group>"; };
		CE435D6101ED746537734DD5 /* Pods_Debug_App.framework */ = {isa = PBXFileReference; explicitFileType = wrapper.framework; includeInIndex = 0; path = Pods_Debug_App.framework; sourceTree = BUILT_PRODUCTS_DIR; };
		D4139D8F153BB399DA67F2EE /* ViewController+PrimerUIHelpers.swift */ = {isa = PBXFileReference; lastKnownFileType = sourcecode.swift; path = "ViewController+PrimerUIHelpers.swift"; sourceTree = "<group>"; };
		D5C1B1F65A9382606A25CE77 /* el */ = {isa = PBXFileReference; lastKnownFileType = text.plist.strings; name = el; path = el.lproj/Main.strings; sourceTree = "<group>"; };
		DAC5687FF32E8661F1A00CE5 /* AppDelegate.swift */ = {isa = PBXFileReference; lastKnownFileType = sourcecode.swift; path = AppDelegate.swift; sourceTree = "<group>"; };
		DBC8EA85D1CBC1EC4AB3EB8C /* fr */ = {isa = PBXFileReference; lastKnownFileType = text.plist.strings; name = fr; path = fr.lproj/LaunchScreen.strings; sourceTree = "<group>"; };
		DECCDC4079DC6471CEDDEA84 /* sv */ = {isa = PBXFileReference; lastKnownFileType = text.plist.strings; name = sv; path = sv.lproj/LaunchScreen.strings; sourceTree = "<group>"; };
		E11F47502B06C5030091C31F /* BanksListView.swift */ = {isa = PBXFileReference; fileEncoding = 4; lastKnownFileType = sourcecode.swift; path = BanksListView.swift; sourceTree = "<group>"; };
		E11F47512B06C5030091C31F /* BanksListModel.swift */ = {isa = PBXFileReference; fileEncoding = 4; lastKnownFileType = sourcecode.swift; path = BanksListModel.swift; sourceTree = "<group>"; };
		E11F47522B06C5030091C31F /* ImageViewWithUrl.swift */ = {isa = PBXFileReference; fileEncoding = 4; lastKnownFileType = sourcecode.swift; path = ImageViewWithUrl.swift; sourceTree = "<group>"; };
		E129D66F2B162022004694F9 /* MerchantHeadlessCheckoutBankViewController.swift */ = {isa = PBXFileReference; fileEncoding = 4; lastKnownFileType = sourcecode.swift; path = MerchantHeadlessCheckoutBankViewController.swift; sourceTree = "<group>"; };
		E1AB44D12AFE13AF00639DC5 /* URL+NetworkHeaders.swift */ = {isa = PBXFileReference; fileEncoding = 4; lastKnownFileType = sourcecode.swift; path = "URL+NetworkHeaders.swift"; sourceTree = "<group>"; };
		E1C3EF0BA039C0A50EDE13A5 /* nl */ = {isa = PBXFileReference; lastKnownFileType = text.plist.strings; name = nl; path = nl.lproj/Main.strings; sourceTree = "<group>"; };
		E7640DB186F9638C2F556F77 /* it */ = {isa = PBXFileReference; lastKnownFileType = text.plist.strings; name = it; path = it.lproj/Main.strings; sourceTree = "<group>"; };
		E8DE1E4FB055B60582977315 /* Networking.swift */ = {isa = PBXFileReference; lastKnownFileType = sourcecode.swift; path = Networking.swift; sourceTree = "<group>"; };
		F08F63D72B9B5A7C006EF9A9 /* SessionConfiguration.swift */ = {isa = PBXFileReference; lastKnownFileType = sourcecode.swift; path = SessionConfiguration.swift; sourceTree = "<group>"; };
		F08F63D92B9B5BC5006EF9A9 /* AppetizeConfigProvider.swift */ = {isa = PBXFileReference; lastKnownFileType = sourcecode.swift; path = AppetizeConfigProvider.swift; sourceTree = "<group>"; };
		F08F63DB2B9F27B0006EF9A9 /* MetadataParser.swift */ = {isa = PBXFileReference; lastKnownFileType = sourcecode.swift; path = MetadataParser.swift; sourceTree = "<group>"; };
		F816A2444633C4336A7CB071 /* en */ = {isa = PBXFileReference; lastKnownFileType = text.plist.strings; name = en; path = en.lproj/Main.strings; sourceTree = "<group>"; };
		F9023841AFCE8E3205CB713A /* String+Extensions.swift */ = {isa = PBXFileReference; lastKnownFileType = sourcecode.swift; path = "String+Extensions.swift"; sourceTree = "<group>"; };
		FB1F71737862EF5D0F4FE5AB /* Info.plist */ = {isa = PBXFileReference; lastKnownFileType = text.plist; path = Info.plist; sourceTree = "<group>"; };
		FC8A21D574BAEF7E0ED9E9CD /* pt-PT */ = {isa = PBXFileReference; lastKnownFileType = text.plist.strings; name = "pt-PT"; path = "pt-PT.lproj/Main.strings"; sourceTree = "<group>"; };
		FEEF675F553A6AD99750CB0F /* nl */ = {isa = PBXFileReference; lastKnownFileType = text.plist.strings; name = nl; path = nl.lproj/LaunchScreen.strings; sourceTree = "<group>"; };
		FF4B1BBF378E48EBDBDCEE2A /* ka */ = {isa = PBXFileReference; lastKnownFileType = text.plist.strings; name = ka; path = ka.lproj/LaunchScreen.strings; sourceTree = "<group>"; };
/* End PBXFileReference section */

/* Begin PBXFrameworksBuildPhase section */
		70DF25A36D08F36CBD603C15 /* Frameworks */ = {
			isa = PBXFrameworksBuildPhase;
			buildActionMask = 2147483647;
			files = (
<<<<<<< HEAD
				60247FC9973EA0D14FC4D729 /* Pods_Debug_App_Tests.framework in Frameworks */,
=======
				FDC93AA94F15B08DEA2E847D /* Pods_Debug_App_Tests.framework in Frameworks */,
>>>>>>> 1234efcd
			);
			runOnlyForDeploymentPostprocessing = 0;
		};
		CB612F7DF16CD3190025327F /* Frameworks */ = {
			isa = PBXFrameworksBuildPhase;
			buildActionMask = 2147483647;
			files = (
<<<<<<< HEAD
				7AC980C7CD4C5EDEA01FCB34 /* Pods_Debug_App.framework in Frameworks */,
=======
				1DA0916DD9D55504850D913C /* Pods_Debug_App.framework in Frameworks */,
>>>>>>> 1234efcd
			);
			runOnlyForDeploymentPostprocessing = 0;
		};
/* End PBXFrameworksBuildPhase section */

/* Begin PBXGroup section */
		0489E2B92B68F70400FA0682 /* Utilities */ = {
			isa = PBXGroup;
			children = (
				0489E2BA2B68F71300FA0682 /* TapGestureRecognizer.swift */,
				F08F63D92B9B5BC5006EF9A9 /* AppetizeConfigProvider.swift */,
				F08F63DB2B9F27B0006EF9A9 /* MetadataParser.swift */,
			);
			path = Utilities;
			sourceTree = "<group>";
		};
		04F323602BD408C600F5927C /* Tests */ = {
			isa = PBXGroup;
			children = (
				04C1906F2BEA5B75009A225A /* UnitTestsTestPlan.xctestplan */,
				04F3235E2BD408C600F5927C /* Debug App Tests-Info.plist */,
				04F3235D2BD408C600F5927C /* AppetizeConfigTests.swift */,
				04F3235F2BD408C600F5927C /* MetadataParserTests.swift */,
			);
			path = Tests;
			sourceTree = "<group>";
		};
		094077DEFDC2739B10CF4183 /* Resources */ = {
			isa = PBXGroup;
			children = (
				2A9F290E21D650154DEB2F19 /* Localized Views */,
				B18D7E7738BF86467B0F1465 /* Images.xcassets */,
			);
			path = Resources;
			sourceTree = "<group>";
		};
		0E5CB4D963647832FF985B29 /* View Controllers */ = {
			isa = PBXGroup;
			children = (
				876140ED2B6BE8860058CA8C /* Merchant Helpers */,
				EF5FBE3673FBCB40F55F4DC0 /* New UI */,
				9874F439DA3EA5854A454687 /* MerchantDropInUIViewController.swift */,
				72E691B9A6A8EBB9F6A6B266 /* MerchantHeadlessCheckoutAvailablePaymentMethodsViewController.swift */,
				B866FF13033A5CB8B4C3388E /* MerchantHeadlessCheckoutRawDataViewController.swift */,
				404E173A513B986A36F835F7 /* MerchantHeadlessCheckoutRawPhoneNumberDataViewController.swift */,
				4C353D84EABA4990DAB4DD28 /* MerchantHeadlessCheckoutRawRetailDataViewController.swift */,
				049A055D2B4BF057002CEEBA /* MerchantHeadlessVaultManagerViewController.swift */,
				00E3C8FE62D22147335F2455 /* MerchantResultViewController.swift */,
				C18C9664115CFDEB59FED19A /* MerchantSessionAndSettingsViewController.swift */,
			);
			path = "View Controllers";
			sourceTree = "<group>";
		};
		1C9799A622D0CCDBBF94925B = {
			isa = PBXGroup;
			children = (
				A19EF5622B20E22E00A72F60 /* .swiftlint.yml */,
				FBDF3F8B5F93A0EC28048640 /* Project */,
				DF30711EB149C64C364BB79A /* Products */,
				61E8D69DF93462D748F446DF /* Pods */,
<<<<<<< HEAD
				E1EAFFE4BAA53C0DC3DCF331 /* Frameworks */,
=======
				FD5AB12C82D950CC02286045 /* Frameworks */,
>>>>>>> 1234efcd
			);
			sourceTree = "<group>";
		};
		2A9F290E21D650154DEB2F19 /* Localized Views */ = {
			isa = PBXGroup;
			children = (
				FC701AFD94F96F0F1D108D1A /* LaunchScreen.xib */,
				CE259612A00F85709107B872 /* Main.storyboard */,
			);
			path = "Localized Views";
			sourceTree = "<group>";
		};
		553A7EDE72B8249F55A0E6B9 /* Extension */ = {
			isa = PBXGroup;
			children = (
				1594BC5C96ECC3F46C811B2F /* Data+Extensions.swift */,
				9128566126AA7F571FFECA3A /* Range+Extensions.swift */,
				F9023841AFCE8E3205CB713A /* String+Extensions.swift */,
				93F15C1E46C70C3D73B50F31 /* UIStackViewExtensions.swift */,
				B1FD8065D40A2D691F643F3B /* UIViewController+API.swift */,
				39CCCB917D1881082ED75975 /* ViewController+Primer.swift */,
				D4139D8F153BB399DA67F2EE /* ViewController+PrimerUIHelpers.swift */,
				04F3235B2BD2F99000F5927C /* UIApplication+Extensions.swift */,
			);
			path = Extension;
			sourceTree = "<group>";
		};
		5E99BB590FD6521F2D5403BB /* Sources */ = {
			isa = PBXGroup;
			children = (
				553A7EDE72B8249F55A0E6B9 /* Extension */,
				D9AC6F54A87D432982864A63 /* Model */,
				64FB843527A1671D550B536F /* Network */,
				0489E2B92B68F70400FA0682 /* Utilities */,
				F214F09DF97D2A83FC7D0BE0 /* View */,
				0E5CB4D963647832FF985B29 /* View Controllers */,
				DAC5687FF32E8661F1A00CE5 /* AppDelegate.swift */,
			);
			path = Sources;
			sourceTree = "<group>";
		};
		61E8D69DF93462D748F446DF /* Pods */ = {
			isa = PBXGroup;
			children = (
<<<<<<< HEAD
				79902C102FF179D9F7F42164 /* Pods-Debug App.debug.xcconfig */,
				64AE96C9B58AF1B907B613B7 /* Pods-Debug App.release.xcconfig */,
				28209ED574BBEC90ED905453 /* Pods-Debug App Tests.debug.xcconfig */,
				2FC70C829AE554274F195EDD /* Pods-Debug App Tests.release.xcconfig */,
=======
				04F466B25FC893DBA94CEAFB /* Pods-Debug App.debug.xcconfig */,
				B5A3F6EC8B8BB3F14C5E99B4 /* Pods-Debug App.release.xcconfig */,
				0C4C85F41419630017BE4DE0 /* Pods-Debug App Tests.debug.xcconfig */,
				8B34B90B7D883D1331DF0CE6 /* Pods-Debug App Tests.release.xcconfig */,
>>>>>>> 1234efcd
			);
			path = Pods;
			sourceTree = "<group>";
		};
		64FB843527A1671D550B536F /* Network */ = {
			isa = PBXGroup;
			children = (
				E8DE1E4FB055B60582977315 /* Networking.swift */,
				E1AB44D12AFE13AF00639DC5 /* URL+NetworkHeaders.swift */,
			);
			path = Network;
			sourceTree = "<group>";
		};
		876140D32B63F79E0058CA8C /* KlarnaHeadless */ = {
			isa = PBXGroup;
			children = (
				876140D42B63F7DB0058CA8C /* MerchantHeadlessCheckoutKlarnaViewController.swift */,
				876140E52B67F3B30058CA8C /* MerchantHeadlessCheckoutKlarnaViewController+Klarna.swift */,
				876141072B8346650058CA8C /* MerchantHeadlessKlarnaInitializationView.swift */,
				8761410B2B849A250058CA8C /* MerchantHeadlessKlarnaInitializationView+Elements.swift */,
				876141092B8355920058CA8C /* MerchantHeadlessKlarnaInitializationViewModel.swift */,
			);
			path = KlarnaHeadless;
			sourceTree = "<group>";
		};
		876140ED2B6BE8860058CA8C /* Merchant Helpers */ = {
			isa = PBXGroup;
			children = (
				876140EE2B6BE8C20058CA8C /* MerchantHelpers.swift */,
			);
			path = "Merchant Helpers";
			sourceTree = "<group>";
		};
		D9AC6F54A87D432982864A63 /* Model */ = {
			isa = PBXGroup;
			children = (
				72845A3010F10A88F2EC7849 /* CheckoutTheme.swift */,
				229849A3DBE0858EE90673B9 /* CreateClientToken.swift */,
				A6AEF11B151368BF993C3EA9 /* TestScenario.swift */,
				70D3D6CF0F006A06B7CEC71B /* TransactionResponse.swift */,
				F08F63D72B9B5A7C006EF9A9 /* SessionConfiguration.swift */,
			);
			path = Model;
			sourceTree = "<group>";
		};
		DF30711EB149C64C364BB79A /* Products */ = {
			isa = PBXGroup;
			children = (
				483D2036DE3F89CA2C244C4F /* Debug App Tests.xctest */,
				68E2722188A5A2948DB31144 /* Debug App.app */,
			);
			name = Products;
			sourceTree = "<group>";
		};
		E11F474E2B06C5030091C31F /* FormWithRedirect */ = {
			isa = PBXGroup;
			children = (
				E129D66F2B162022004694F9 /* MerchantHeadlessCheckoutBankViewController.swift */,
				E11F47502B06C5030091C31F /* BanksListView.swift */,
				E11F47512B06C5030091C31F /* BanksListModel.swift */,
				E11F47522B06C5030091C31F /* ImageViewWithUrl.swift */,
			);
			path = FormWithRedirect;
			sourceTree = "<group>";
		};
		E1EAFFE4BAA53C0DC3DCF331 /* Frameworks */ = {
			isa = PBXGroup;
			children = (
				B00B4BC75E5A11BD0A232EC8 /* Pods_Debug_App.framework */,
				BC3D5FA44DF8F8BE39EC0E0D /* Pods_Debug_App_Tests.framework */,
			);
			name = Frameworks;
			sourceTree = "<group>";
		};
		EF5FBE3673FBCB40F55F4DC0 /* New UI */ = {
			isa = PBXGroup;
			children = (
				876140D32B63F79E0058CA8C /* KlarnaHeadless */,
				E11F474E2B06C5030091C31F /* FormWithRedirect */,
				041295A92AB9E25D00A4F243 /* MerchantHeadlessCheckoutNolPayViewController.swift */,
				0ED746F8924E70AD868BC0F4 /* MerchantNewLineItemViewController.swift */,
			);
			path = "New UI";
			sourceTree = "<group>";
		};
		F214F09DF97D2A83FC7D0BE0 /* View */ = {
			isa = PBXGroup;
			children = (
				4E79C93EA805E87E1137A513 /* PaymentMethodCell.swift */,
			);
			path = View;
			sourceTree = "<group>";
		};
		FBDF3F8B5F93A0EC28048640 /* Project */ = {
			isa = PBXGroup;
			children = (
				04F323602BD408C600F5927C /* Tests */,
				094077DEFDC2739B10CF4183 /* Resources */,
				5E99BB590FD6521F2D5403BB /* Sources */,
				4ACFB17A73AB7240BED98585 /* ExampleApp.entitlements */,
				FB1F71737862EF5D0F4FE5AB /* Info.plist */,
			);
			name = Project;
			sourceTree = "<group>";
		};
		FD5AB12C82D950CC02286045 /* Frameworks */ = {
			isa = PBXGroup;
			children = (
				CE435D6101ED746537734DD5 /* Pods_Debug_App.framework */,
				A978E3124B5E6F90FC110F45 /* Pods_Debug_App_Tests.framework */,
			);
			name = Frameworks;
			sourceTree = "<group>";
		};
/* End PBXGroup section */

/* Begin PBXNativeTarget section */
		301F25EE1514F3AF2E4A7FBD /* Debug App Tests */ = {
			isa = PBXNativeTarget;
			buildConfigurationList = 4700FFD06E10F0EE123A7B8B /* Build configuration list for PBXNativeTarget "Debug App Tests" */;
			buildPhases = (
<<<<<<< HEAD
				EF1A2ECE01022D9EE1C361B1 /* [CP] Check Pods Manifest.lock */,
=======
				1B0334ECEED9F100BD082BD1 /* [CP] Check Pods Manifest.lock */,
>>>>>>> 1234efcd
				1E0FCAD905F5F8F13B6A164B /* Sources */,
				9CED4C4EFACB340F3C55B1F0 /* Resources */,
				D11E367C3560C383BC4CA0A7 /* Embed Frameworks */,
				70DF25A36D08F36CBD603C15 /* Frameworks */,
			);
			buildRules = (
			);
			dependencies = (
				0F2453263528C0A3659CD00A /* PBXTargetDependency */,
			);
			name = "Debug App Tests";
			productName = "Debug App Tests";
			productReference = 483D2036DE3F89CA2C244C4F /* Debug App Tests.xctest */;
			productType = "com.apple.product-type.bundle.unit-test";
		};
		BEB14ABCDF34E3D24759EAAB /* Debug App */ = {
			isa = PBXNativeTarget;
			buildConfigurationList = CA98A6B11506835A81F6391A /* Build configuration list for PBXNativeTarget "Debug App" */;
			buildPhases = (
<<<<<<< HEAD
				0BE5E42A9238328C8FA99249 /* [CP] Check Pods Manifest.lock */,
=======
				B67418804F3272089A3CE6CE /* [CP] Check Pods Manifest.lock */,
>>>>>>> 1234efcd
				66BB6A7BADD3A9CDD6412CE2 /* Sources */,
				10FBAAC827CE0E3983CD7597 /* Resources */,
				73B416AD9A0CB3B0EA16AF79 /* Embed Frameworks */,
				CB612F7DF16CD3190025327F /* Frameworks */,
				A18BD8BD2AFE4B0900923C87 /* SwiftLint */,
<<<<<<< HEAD
				2298398959BF11802A944B02 /* [CP] Embed Pods Frameworks */,
=======
				95BA05BBA22A69CE7007708C /* [CP] Embed Pods Frameworks */,
>>>>>>> 1234efcd
			);
			buildRules = (
			);
			dependencies = (
			);
			name = "Debug App";
			productName = "Debug App";
			productReference = 68E2722188A5A2948DB31144 /* Debug App.app */;
			productType = "com.apple.product-type.application";
		};
/* End PBXNativeTarget section */

/* Begin PBXProject section */
		25AB41367F759CCDA1881AD2 /* Project object */ = {
			isa = PBXProject;
			attributes = {
				BuildIndependentTargetsInParallel = YES;
				ORGANIZATIONNAME = "Primer API Ltd";
				TargetAttributes = {
					301F25EE1514F3AF2E4A7FBD = {
						TestTargetID = BEB14ABCDF34E3D24759EAAB;
					};
				};
			};
			buildConfigurationList = 10479B54C02C96DE0B327687 /* Build configuration list for PBXProject "Primer.io Debug App" */;
			compatibilityVersion = "Xcode 13.0";
			developmentRegion = en;
			hasScannedForEncodings = 0;
			knownRegions = (
				Base,
				ar,
				da,
				de,
				el,
				en,
				es,
				fr,
				it,
				ka,
				nb,
				nl,
				pl,
				"pt-PT",
				sv,
				tr,
			);
			mainGroup = 1C9799A622D0CCDBBF94925B;
			productRefGroup = DF30711EB149C64C364BB79A /* Products */;
			projectDirPath = "";
			projectRoot = "";
			targets = (
				BEB14ABCDF34E3D24759EAAB /* Debug App */,
				301F25EE1514F3AF2E4A7FBD /* Debug App Tests */,
			);
		};
/* End PBXProject section */

/* Begin PBXResourcesBuildPhase section */
		10FBAAC827CE0E3983CD7597 /* Resources */ = {
			isa = PBXResourcesBuildPhase;
			buildActionMask = 2147483647;
			files = (
				A19EF5632B20E22E00A72F60 /* .swiftlint.yml in Resources */,
				EA7FAA4F8476BD3711D628CB /* Images.xcassets in Resources */,
				F0C2147F6FA26527BE55549A /* LaunchScreen.xib in Resources */,
				949864026D1CDE6F5C62C66E /* Main.storyboard in Resources */,
			);
			runOnlyForDeploymentPostprocessing = 0;
		};
		9CED4C4EFACB340F3C55B1F0 /* Resources */ = {
			isa = PBXResourcesBuildPhase;
			buildActionMask = 2147483647;
			files = (
				04F323622BD408C600F5927C /* Debug App Tests-Info.plist in Resources */,
			);
			runOnlyForDeploymentPostprocessing = 0;
		};
/* End PBXResourcesBuildPhase section */

/* Begin PBXShellScriptBuildPhase section */
<<<<<<< HEAD
		0BE5E42A9238328C8FA99249 /* [CP] Check Pods Manifest.lock */ = {
=======
		1B0334ECEED9F100BD082BD1 /* [CP] Check Pods Manifest.lock */ = {
>>>>>>> 1234efcd
			isa = PBXShellScriptBuildPhase;
			buildActionMask = 2147483647;
			files = (
			);
			inputFileListPaths = (
			);
			inputPaths = (
				"${PODS_PODFILE_DIR_PATH}/Podfile.lock",
				"${PODS_ROOT}/Manifest.lock",
			);
			name = "[CP] Check Pods Manifest.lock";
			outputFileListPaths = (
			);
			outputPaths = (
				"$(DERIVED_FILE_DIR)/Pods-Debug App-checkManifestLockResult.txt",
			);
			runOnlyForDeploymentPostprocessing = 0;
			shellPath = /bin/sh;
			shellScript = "diff \"${PODS_PODFILE_DIR_PATH}/Podfile.lock\" \"${PODS_ROOT}/Manifest.lock\" > /dev/null\nif [ $? != 0 ] ; then\n    # print error to STDERR\n    echo \"error: The sandbox is not in sync with the Podfile.lock. Run 'pod install' or update your CocoaPods installation.\" >&2\n    exit 1\nfi\n# This output is used by Xcode 'outputs' to avoid re-running this script phase.\necho \"SUCCESS\" > \"${SCRIPT_OUTPUT_FILE_0}\"\n";
			showEnvVarsInLog = 0;
		};
<<<<<<< HEAD
		2298398959BF11802A944B02 /* [CP] Embed Pods Frameworks */ = {
=======
		95BA05BBA22A69CE7007708C /* [CP] Embed Pods Frameworks */ = {
>>>>>>> 1234efcd
			isa = PBXShellScriptBuildPhase;
			buildActionMask = 2147483647;
			files = (
			);
			inputFileListPaths = (
				"${PODS_ROOT}/Target Support Files/Pods-Debug App/Pods-Debug App-frameworks-${CONFIGURATION}-input-files.xcfilelist",
			);
			name = "[CP] Embed Pods Frameworks";
			outputFileListPaths = (
				"${PODS_ROOT}/Target Support Files/Pods-Debug App/Pods-Debug App-frameworks-${CONFIGURATION}-output-files.xcfilelist",
			);
			runOnlyForDeploymentPostprocessing = 0;
			shellPath = /bin/sh;
			shellScript = "\"${PODS_ROOT}/Target Support Files/Pods-Debug App/Pods-Debug App-frameworks.sh\"\n";
			showEnvVarsInLog = 0;
		};
		A18BD8BD2AFE4B0900923C87 /* SwiftLint */ = {
			isa = PBXShellScriptBuildPhase;
			alwaysOutOfDate = 1;
			buildActionMask = 2147483647;
			files = (
			);
			inputFileListPaths = (
			);
			inputPaths = (
			);
			name = SwiftLint;
			outputFileListPaths = (
			);
			outputPaths = (
			);
			runOnlyForDeploymentPostprocessing = 0;
			shellPath = /bin/sh;
			shellScript = "if [[ \"$(uname -m)\" == arm64 ]]; then\n    export PATH=\"/opt/homebrew/bin:$PATH\"\nfi\n\nif which swiftlint > /dev/null; then\n  swiftlint\nelse\n  echo \"warning: SwiftLint not installed, download from https://github.com/realm/SwiftLint\"\nfi\n";
		};
<<<<<<< HEAD
		EF1A2ECE01022D9EE1C361B1 /* [CP] Check Pods Manifest.lock */ = {
=======
		B67418804F3272089A3CE6CE /* [CP] Check Pods Manifest.lock */ = {
>>>>>>> 1234efcd
			isa = PBXShellScriptBuildPhase;
			buildActionMask = 2147483647;
			files = (
			);
			inputFileListPaths = (
			);
			inputPaths = (
				"${PODS_PODFILE_DIR_PATH}/Podfile.lock",
				"${PODS_ROOT}/Manifest.lock",
			);
			name = "[CP] Check Pods Manifest.lock";
			outputFileListPaths = (
			);
			outputPaths = (
				"$(DERIVED_FILE_DIR)/Pods-Debug App Tests-checkManifestLockResult.txt",
			);
			runOnlyForDeploymentPostprocessing = 0;
			shellPath = /bin/sh;
			shellScript = "diff \"${PODS_PODFILE_DIR_PATH}/Podfile.lock\" \"${PODS_ROOT}/Manifest.lock\" > /dev/null\nif [ $? != 0 ] ; then\n    # print error to STDERR\n    echo \"error: The sandbox is not in sync with the Podfile.lock. Run 'pod install' or update your CocoaPods installation.\" >&2\n    exit 1\nfi\n# This output is used by Xcode 'outputs' to avoid re-running this script phase.\necho \"SUCCESS\" > \"${SCRIPT_OUTPUT_FILE_0}\"\n";
			showEnvVarsInLog = 0;
		};
/* End PBXShellScriptBuildPhase section */

/* Begin PBXSourcesBuildPhase section */
		1E0FCAD905F5F8F13B6A164B /* Sources */ = {
			isa = PBXSourcesBuildPhase;
			buildActionMask = 2147483647;
			files = (
				F03699592AC2E63700E4179D /* BuildFile in Sources */,
				04F323612BD408C600F5927C /* AppetizeConfigTests.swift in Sources */,
				04F323632BD408C600F5927C /* MetadataParserTests.swift in Sources */,
			);
			runOnlyForDeploymentPostprocessing = 0;
		};
		66BB6A7BADD3A9CDD6412CE2 /* Sources */ = {
			isa = PBXSourcesBuildPhase;
			buildActionMask = 2147483647;
			files = (
				D886D8E47D883304B505CE11 /* AppDelegate.swift in Sources */,
				60F7E716B34BE721651566DA /* Data+Extensions.swift in Sources */,
				CE5E673A96BB5B96AE5EFC56 /* Range+Extensions.swift in Sources */,
				85605C241F1CD45BA676D4A7 /* String+Extensions.swift in Sources */,
				04F323662BD40A2300F5927C /* MerchantNewLineItemViewController.swift in Sources */,
				0BB8BB3F9A6AC28A0C107DC8 /* UIStackViewExtensions.swift in Sources */,
				DE53DA2D0AD108306C92E198 /* UIViewController+API.swift in Sources */,
				85EDC3F175D699BFF6BD48EF /* ViewController+Primer.swift in Sources */,
				60F6C3AFA11A7EDB0687856A /* ViewController+PrimerUIHelpers.swift in Sources */,
				5E24CD5B3084FE3E8A3E85EC /* CheckoutTheme.swift in Sources */,
				04F323642BD409FE00F5927C /* BanksListModel.swift in Sources */,
				AAE3B30B64B6822A20987FCA /* CreateClientToken.swift in Sources */,
				F08F63D82B9B5A7C006EF9A9 /* SessionConfiguration.swift in Sources */,
				04F323652BD40A0E00F5927C /* MerchantHeadlessCheckoutBankViewController.swift in Sources */,
				876141082B8346650058CA8C /* MerchantHeadlessKlarnaInitializationView.swift in Sources */,
				C75A11E6AEEFC2B7A29BBC04 /* TestScenario.swift in Sources */,
				F08F63DC2B9F27B0006EF9A9 /* MetadataParser.swift in Sources */,
				E1A2971F2B021ABA005ADA51 /* URL+NetworkHeaders.swift in Sources */,
				FD5ADBCFA70DB606339F3AF2 /* TransactionResponse.swift in Sources */,
				876140D52B63F7DB0058CA8C /* MerchantHeadlessCheckoutKlarnaViewController.swift in Sources */,
				049A055E2B4BF057002CEEBA /* MerchantHeadlessVaultManagerViewController.swift in Sources */,
				53E3182FFC4E5F05D866CFAE /* Networking.swift in Sources */,
				592E00D98C8835CBCDAA26D9 /* MerchantDropInUIViewController.swift in Sources */,
				8761410A2B8355920058CA8C /* MerchantHeadlessKlarnaInitializationViewModel.swift in Sources */,
				041295AA2AB9E25D00A4F243 /* MerchantHeadlessCheckoutNolPayViewController.swift in Sources */,
				135E5BFD51371FABB5FF35D3 /* MerchantHeadlessCheckoutAvailablePaymentMethodsViewController.swift in Sources */,
				E11F47542B06C5030091C31F /* BanksListView.swift in Sources */,
				AD9CF1073EE0676E6640481A /* MerchantHeadlessCheckoutRawDataViewController.swift in Sources */,
				72F8D6065334FCD5B726A52C /* MerchantHeadlessCheckoutRawPhoneNumberDataViewController.swift in Sources */,
				14EE32F4821BD1F19F75227F /* MerchantHeadlessCheckoutRawRetailDataViewController.swift in Sources */,
				F02F496FD20B5291C044F62C /* MerchantResultViewController.swift in Sources */,
				04F3235C2BD2F99000F5927C /* UIApplication+Extensions.swift in Sources */,
				8761410C2B849A250058CA8C /* MerchantHeadlessKlarnaInitializationView+Elements.swift in Sources */,
				876140EF2B6BE8C20058CA8C /* MerchantHelpers.swift in Sources */,
				0489E2BB2B68F71300FA0682 /* TapGestureRecognizer.swift in Sources */,
				F08F63DA2B9B5BC5006EF9A9 /* AppetizeConfigProvider.swift in Sources */,
				E11F47562B06C5030091C31F /* ImageViewWithUrl.swift in Sources */,
				34CDCA7B403C001E4C55D26D /* MerchantSessionAndSettingsViewController.swift in Sources */,
				876140E62B67F3B30058CA8C /* MerchantHeadlessCheckoutKlarnaViewController+Klarna.swift in Sources */,
				C0115AC7BC96FDF49EF8E530 /* PaymentMethodCell.swift in Sources */,
			);
			runOnlyForDeploymentPostprocessing = 0;
		};
/* End PBXSourcesBuildPhase section */

/* Begin PBXTargetDependency section */
		0F2453263528C0A3659CD00A /* PBXTargetDependency */ = {
			isa = PBXTargetDependency;
			name = "Debug App";
			target = BEB14ABCDF34E3D24759EAAB /* Debug App */;
			targetProxy = FED76127253C549C91488087 /* PBXContainerItemProxy */;
		};
/* End PBXTargetDependency section */

/* Begin PBXVariantGroup section */
		CE259612A00F85709107B872 /* Main.storyboard */ = {
			isa = PBXVariantGroup;
			children = (
				942332BD921CBCAFBC77BD6D /* ar */,
				7480FE5F665CC66C092BC95A /* Base */,
				6D665EEA8106E51925C3CF2B /* da */,
				2A328E38DA586FFE0ED2894B /* de */,
				D5C1B1F65A9382606A25CE77 /* el */,
				F816A2444633C4336A7CB071 /* en */,
				6493EA8D95DDA066DE982B24 /* es */,
				A1604A656AF654D7422A2A5E /* fr */,
				E7640DB186F9638C2F556F77 /* it */,
				C4DFE77F28AB538220A0F6EE /* ka */,
				98079137F3DE1FE6221DA7EC /* nb */,
				E1C3EF0BA039C0A50EDE13A5 /* nl */,
				92BE0A1A904DCEA405A11CC1 /* pl */,
				FC8A21D574BAEF7E0ED9E9CD /* pt-PT */,
				1D05E65C196E6715D7D8B0C6 /* sv */,
				2E64F057A39A91CA01CCB57F /* tr */,
			);
			name = Main.storyboard;
			sourceTree = "<group>";
		};
		FC701AFD94F96F0F1D108D1A /* LaunchScreen.xib */ = {
			isa = PBXVariantGroup;
			children = (
				33E18D5B5190C64631309D1B /* ar */,
				6D2261DDEE5DC5D2ED518037 /* Base */,
				13FA89917603E4BA5BB66AFC /* da */,
				0FD08B8CE57A11D1E35A8684 /* de */,
				8A3FDC6FE0EB5AB5828D4D80 /* el */,
				0DA32ABCF07A4EBED014327B /* es */,
				DBC8EA85D1CBC1EC4AB3EB8C /* fr */,
				743E00065B4A8D6C95092A23 /* it */,
				FF4B1BBF378E48EBDBDCEE2A /* ka */,
				C7EB86C62BA46BF51C64ABC2 /* nb */,
				FEEF675F553A6AD99750CB0F /* nl */,
				721B75053C8E82756FB8AD0D /* pl */,
				01C09DEAB07F42004B26A278 /* pt-PT */,
				DECCDC4079DC6471CEDDEA84 /* sv */,
				52F54EC3C1ACE19DF48BD6E2 /* tr */,
			);
			name = LaunchScreen.xib;
			sourceTree = "<group>";
		};
/* End PBXVariantGroup section */

/* Begin XCBuildConfiguration section */
		313E094F25A94116E340B043 /* Debug */ = {
			isa = XCBuildConfiguration;
			baseConfigurationReference = 79902C102FF179D9F7F42164 /* Pods-Debug App.debug.xcconfig */;
			buildSettings = {
				ASSETCATALOG_COMPILER_APPICON_NAME = AppIcon;
				CODE_SIGN_ENTITLEMENTS = "$(SRCROOT)/ExampleApp.entitlements";
				CODE_SIGN_IDENTITY = "Apple Development";
				"CODE_SIGN_IDENTITY[sdk=iphoneos*]" = "iPhone Developer";
				CODE_SIGN_STYLE = Manual;
				DEVELOPMENT_TEAM = "";
				"DEVELOPMENT_TEAM[sdk=iphoneos*]" = N8UN9TR5DY;
				ENABLE_PREVIEWS = YES;
				INFOPLIST_FILE = Info.plist;
				INFOPLIST_KEY_CFBundleDisplayName = "Primer Debug";
				LD_RUNPATH_SEARCH_PATHS = (
					"$(inherited)",
					"@executable_path/Frameworks",
				);
				PRODUCT_BUNDLE_IDENTIFIER = com.primerapi.PrimerSDKExample;
				PRODUCT_NAME = "Debug App";
				PROVISIONING_PROFILE_SPECIFIER = "";
				"PROVISIONING_PROFILE_SPECIFIER[sdk=iphoneos*]" = "match Development com.primerapi.PrimerSDKExample";
				SDKROOT = iphoneos;
				SUPPORTED_PLATFORMS = "iphoneos iphonesimulator";
				SUPPORTS_MACCATALYST = NO;
				SUPPORTS_MAC_DESIGNED_FOR_IPHONE_IPAD = NO;
				SUPPORTS_XR_DESIGNED_FOR_IPHONE_IPAD = NO;
				SWIFT_ACTIVE_COMPILATION_CONDITIONS = DEBUG;
				SWIFT_COMPILATION_MODE = singlefile;
				SWIFT_OPTIMIZATION_LEVEL = "-Onone";
				SWIFT_VERSION = 5.0;
				TARGETED_DEVICE_FAMILY = 1;
			};
			name = Debug;
		};
		44381669975E0C07E78FA641 /* Release */ = {
			isa = XCBuildConfiguration;
			baseConfigurationReference = 64AE96C9B58AF1B907B613B7 /* Pods-Debug App.release.xcconfig */;
			buildSettings = {
				ASSETCATALOG_COMPILER_APPICON_NAME = AppIcon;
				CODE_SIGN_ENTITLEMENTS = "$(SRCROOT)/ExampleApp.entitlements";
				CODE_SIGN_IDENTITY = "Apple Development";
				"CODE_SIGN_IDENTITY[sdk=iphoneos*]" = "iPhone Developer";
				CODE_SIGN_STYLE = Manual;
				DEVELOPMENT_TEAM = "";
				"DEVELOPMENT_TEAM[sdk=iphoneos*]" = N8UN9TR5DY;
				ENABLE_PREVIEWS = YES;
				INFOPLIST_FILE = Info.plist;
				INFOPLIST_KEY_CFBundleDisplayName = "Primer Debug";
				LD_RUNPATH_SEARCH_PATHS = (
					"$(inherited)",
					"@executable_path/Frameworks",
				);
				PRODUCT_BUNDLE_IDENTIFIER = com.primerapi.PrimerSDKExample;
				PRODUCT_NAME = "Debug App";
				PROVISIONING_PROFILE_SPECIFIER = "";
				"PROVISIONING_PROFILE_SPECIFIER[sdk=iphoneos*]" = "match Development com.primerapi.PrimerSDKExample";
				SDKROOT = iphoneos;
				SUPPORTED_PLATFORMS = "iphoneos iphonesimulator";
				SUPPORTS_MACCATALYST = NO;
				SUPPORTS_MAC_DESIGNED_FOR_IPHONE_IPAD = NO;
				SUPPORTS_XR_DESIGNED_FOR_IPHONE_IPAD = NO;
				SWIFT_COMPILATION_MODE = wholemodule;
				SWIFT_OPTIMIZATION_LEVEL = "-Owholemodule";
				SWIFT_VERSION = 5.0;
				TARGETED_DEVICE_FAMILY = 1;
			};
			name = Release;
		};
		5434DA74E34D2EBEBD3D74C7 /* Debug */ = {
			isa = XCBuildConfiguration;
			baseConfigurationReference = 28209ED574BBEC90ED905453 /* Pods-Debug App Tests.debug.xcconfig */;
			buildSettings = {
				BUNDLE_LOADER = "$(TEST_HOST)";
				CODE_SIGN_IDENTITY = "iPhone Developer";
				DEVELOPMENT_TEAM = N8UN9TR5DY;
				INFOPLIST_FILE = "Tests/Debug App Tests-Info.plist";
				LD_RUNPATH_SEARCH_PATHS = (
					"$(inherited)",
					"@executable_path/Frameworks",
					"@loader_path/Frameworks",
				);
				PRODUCT_BUNDLE_IDENTIFIER = com.primerapi.PrimerSDKExampleTests;
				PRODUCT_NAME = "Debug App Tests";
				SDKROOT = iphoneos;
				SUPPORTS_MACCATALYST = NO;
				SUPPORTS_MAC_DESIGNED_FOR_IPHONE_IPAD = YES;
				SUPPORTS_XR_DESIGNED_FOR_IPHONE_IPAD = NO;
				SWIFT_ACTIVE_COMPILATION_CONDITIONS = DEBUG;
				SWIFT_COMPILATION_MODE = singlefile;
				SWIFT_OPTIMIZATION_LEVEL = "-Onone";
				SWIFT_VERSION = 5.0;
				TARGETED_DEVICE_FAMILY = "1,2";
				TEST_HOST = "$(BUILT_PRODUCTS_DIR)/Debug App.app/$(BUNDLE_EXECUTABLE_FOLDER_PATH)/Debug App";
				TEST_TARGET_NAME = "Debug App";
			};
			name = Debug;
		};
		C02E8D181B9F35EB41C35E07 /* Release */ = {
			isa = XCBuildConfiguration;
			buildSettings = {
				ALWAYS_SEARCH_USER_PATHS = NO;
				CLANG_ANALYZER_LOCALIZABILITY_NONLOCALIZED = YES;
				CLANG_ANALYZER_NONNULL = YES;
				CLANG_ANALYZER_NUMBER_OBJECT_CONVERSION = YES_AGGRESSIVE;
				CLANG_CXX_LANGUAGE_STANDARD = "gnu++14";
				CLANG_CXX_LIBRARY = "libc++";
				CLANG_ENABLE_MODULES = YES;
				CLANG_ENABLE_OBJC_ARC = YES;
				CLANG_ENABLE_OBJC_WEAK = YES;
				CLANG_WARN_BLOCK_CAPTURE_AUTORELEASING = YES;
				CLANG_WARN_BOOL_CONVERSION = YES;
				CLANG_WARN_COMMA = YES;
				CLANG_WARN_CONSTANT_CONVERSION = YES;
				CLANG_WARN_DEPRECATED_OBJC_IMPLEMENTATIONS = YES;
				CLANG_WARN_DIRECT_OBJC_ISA_USAGE = YES_ERROR;
				CLANG_WARN_DOCUMENTATION_COMMENTS = YES;
				CLANG_WARN_EMPTY_BODY = YES;
				CLANG_WARN_ENUM_CONVERSION = YES;
				CLANG_WARN_INFINITE_RECURSION = YES;
				CLANG_WARN_INT_CONVERSION = YES;
				CLANG_WARN_NON_LITERAL_NULL_CONVERSION = YES;
				CLANG_WARN_OBJC_IMPLICIT_RETAIN_SELF = YES;
				CLANG_WARN_OBJC_LITERAL_CONVERSION = YES;
				CLANG_WARN_OBJC_ROOT_CLASS = YES_ERROR;
				CLANG_WARN_QUOTED_INCLUDE_IN_FRAMEWORK_HEADER = YES;
				CLANG_WARN_RANGE_LOOP_ANALYSIS = YES;
				CLANG_WARN_STRICT_PROTOTYPES = YES;
				CLANG_WARN_SUSPICIOUS_MOVE = YES;
				CLANG_WARN_UNGUARDED_AVAILABILITY = YES_AGGRESSIVE;
				CLANG_WARN_UNREACHABLE_CODE = YES;
				CLANG_WARN__DUPLICATE_METHOD_MATCH = YES;
				COPY_PHASE_STRIP = NO;
				DEAD_CODE_STRIPPING = YES;
				DEBUG_INFORMATION_FORMAT = "dwarf-with-dsym";
				ENABLE_NS_ASSERTIONS = NO;
				ENABLE_STRICT_OBJC_MSGSEND = YES;
				GCC_C_LANGUAGE_STANDARD = gnu11;
				GCC_NO_COMMON_BLOCKS = YES;
				GCC_WARN_64_TO_32_BIT_CONVERSION = YES;
				GCC_WARN_ABOUT_RETURN_TYPE = YES_ERROR;
				GCC_WARN_UNDECLARED_SELECTOR = YES;
				GCC_WARN_UNINITIALIZED_AUTOS = YES_AGGRESSIVE;
				GCC_WARN_UNUSED_FUNCTION = YES;
				GCC_WARN_UNUSED_VARIABLE = YES;
				IPHONEOS_DEPLOYMENT_TARGET = 14.0;
				MTL_ENABLE_DEBUG_INFO = NO;
				PRODUCT_NAME = "$(TARGET_NAME)";
				VALIDATE_PRODUCT = YES;
			};
			name = Release;
		};
		F10A44A87CE1B40DAFF5D30F /* Release */ = {
			isa = XCBuildConfiguration;
			baseConfigurationReference = 2FC70C829AE554274F195EDD /* Pods-Debug App Tests.release.xcconfig */;
			buildSettings = {
				BUNDLE_LOADER = "$(TEST_HOST)";
				CODE_SIGN_IDENTITY = "iPhone Developer";
				DEVELOPMENT_TEAM = N8UN9TR5DY;
				INFOPLIST_FILE = "Tests/Debug App Tests-Info.plist";
				LD_RUNPATH_SEARCH_PATHS = (
					"$(inherited)",
					"@executable_path/Frameworks",
					"@loader_path/Frameworks",
				);
				PRODUCT_BUNDLE_IDENTIFIER = com.primerapi.PrimerSDKExampleTests;
				PRODUCT_NAME = "Debug App Tests";
				SDKROOT = iphoneos;
				SUPPORTS_MACCATALYST = NO;
				SUPPORTS_MAC_DESIGNED_FOR_IPHONE_IPAD = YES;
				SUPPORTS_XR_DESIGNED_FOR_IPHONE_IPAD = NO;
				SWIFT_COMPILATION_MODE = wholemodule;
				SWIFT_OPTIMIZATION_LEVEL = "-Owholemodule";
				SWIFT_VERSION = 5.0;
				TARGETED_DEVICE_FAMILY = "1,2";
				TEST_HOST = "$(BUILT_PRODUCTS_DIR)/Debug App.app/$(BUNDLE_EXECUTABLE_FOLDER_PATH)/Debug App";
				TEST_TARGET_NAME = "Debug App";
			};
			name = Release;
		};
		F5CDF642D3EADA50CDF5FF84 /* Debug */ = {
			isa = XCBuildConfiguration;
			buildSettings = {
				ALWAYS_SEARCH_USER_PATHS = NO;
				CLANG_ANALYZER_LOCALIZABILITY_NONLOCALIZED = YES;
				CLANG_ANALYZER_NONNULL = YES;
				CLANG_ANALYZER_NUMBER_OBJECT_CONVERSION = YES_AGGRESSIVE;
				CLANG_CXX_LANGUAGE_STANDARD = "gnu++14";
				CLANG_CXX_LIBRARY = "libc++";
				CLANG_ENABLE_MODULES = YES;
				CLANG_ENABLE_OBJC_ARC = YES;
				CLANG_ENABLE_OBJC_WEAK = YES;
				CLANG_WARN_BLOCK_CAPTURE_AUTORELEASING = YES;
				CLANG_WARN_BOOL_CONVERSION = YES;
				CLANG_WARN_COMMA = YES;
				CLANG_WARN_CONSTANT_CONVERSION = YES;
				CLANG_WARN_DEPRECATED_OBJC_IMPLEMENTATIONS = YES;
				CLANG_WARN_DIRECT_OBJC_ISA_USAGE = YES_ERROR;
				CLANG_WARN_DOCUMENTATION_COMMENTS = YES;
				CLANG_WARN_EMPTY_BODY = YES;
				CLANG_WARN_ENUM_CONVERSION = YES;
				CLANG_WARN_INFINITE_RECURSION = YES;
				CLANG_WARN_INT_CONVERSION = YES;
				CLANG_WARN_NON_LITERAL_NULL_CONVERSION = YES;
				CLANG_WARN_OBJC_IMPLICIT_RETAIN_SELF = YES;
				CLANG_WARN_OBJC_LITERAL_CONVERSION = YES;
				CLANG_WARN_OBJC_ROOT_CLASS = YES_ERROR;
				CLANG_WARN_QUOTED_INCLUDE_IN_FRAMEWORK_HEADER = YES;
				CLANG_WARN_RANGE_LOOP_ANALYSIS = YES;
				CLANG_WARN_STRICT_PROTOTYPES = YES;
				CLANG_WARN_SUSPICIOUS_MOVE = YES;
				CLANG_WARN_UNGUARDED_AVAILABILITY = YES_AGGRESSIVE;
				CLANG_WARN_UNREACHABLE_CODE = YES;
				CLANG_WARN__DUPLICATE_METHOD_MATCH = YES;
				COPY_PHASE_STRIP = NO;
				DEAD_CODE_STRIPPING = YES;
				DEBUG_INFORMATION_FORMAT = dwarf;
				ENABLE_STRICT_OBJC_MSGSEND = YES;
				ENABLE_TESTABILITY = YES;
				GCC_C_LANGUAGE_STANDARD = gnu11;
				GCC_DYNAMIC_NO_PIC = NO;
				GCC_NO_COMMON_BLOCKS = YES;
				GCC_OPTIMIZATION_LEVEL = 0;
				GCC_PREPROCESSOR_DEFINITIONS = (
					"DEBUG=1",
					"$(inherited)",
				);
				GCC_WARN_64_TO_32_BIT_CONVERSION = YES;
				GCC_WARN_ABOUT_RETURN_TYPE = YES_ERROR;
				GCC_WARN_UNDECLARED_SELECTOR = YES;
				GCC_WARN_UNINITIALIZED_AUTOS = YES_AGGRESSIVE;
				GCC_WARN_UNUSED_FUNCTION = YES;
				GCC_WARN_UNUSED_VARIABLE = YES;
				IPHONEOS_DEPLOYMENT_TARGET = 14.0;
				MTL_ENABLE_DEBUG_INFO = YES;
				ONLY_ACTIVE_ARCH = YES;
				PRODUCT_NAME = "$(TARGET_NAME)";
			};
			name = Debug;
		};
/* End XCBuildConfiguration section */

/* Begin XCConfigurationList section */
		10479B54C02C96DE0B327687 /* Build configuration list for PBXProject "Primer.io Debug App" */ = {
			isa = XCConfigurationList;
			buildConfigurations = (
				F5CDF642D3EADA50CDF5FF84 /* Debug */,
				C02E8D181B9F35EB41C35E07 /* Release */,
			);
			defaultConfigurationIsVisible = 0;
			defaultConfigurationName = Release;
		};
		4700FFD06E10F0EE123A7B8B /* Build configuration list for PBXNativeTarget "Debug App Tests" */ = {
			isa = XCConfigurationList;
			buildConfigurations = (
				5434DA74E34D2EBEBD3D74C7 /* Debug */,
				F10A44A87CE1B40DAFF5D30F /* Release */,
			);
			defaultConfigurationIsVisible = 0;
			defaultConfigurationName = Release;
		};
		CA98A6B11506835A81F6391A /* Build configuration list for PBXNativeTarget "Debug App" */ = {
			isa = XCConfigurationList;
			buildConfigurations = (
				313E094F25A94116E340B043 /* Debug */,
				44381669975E0C07E78FA641 /* Release */,
			);
			defaultConfigurationIsVisible = 0;
			defaultConfigurationName = Release;
		};
/* End XCConfigurationList section */
	};
	rootObject = 25AB41367F759CCDA1881AD2 /* Project object */;
}<|MERGE_RESOLUTION|>--- conflicted
+++ resolved
@@ -25,11 +25,9 @@
 		53E3182FFC4E5F05D866CFAE /* Networking.swift in Sources */ = {isa = PBXBuildFile; fileRef = E8DE1E4FB055B60582977315 /* Networking.swift */; };
 		592E00D98C8835CBCDAA26D9 /* MerchantDropInUIViewController.swift in Sources */ = {isa = PBXBuildFile; fileRef = 9874F439DA3EA5854A454687 /* MerchantDropInUIViewController.swift */; };
 		5E24CD5B3084FE3E8A3E85EC /* CheckoutTheme.swift in Sources */ = {isa = PBXBuildFile; fileRef = 72845A3010F10A88F2EC7849 /* CheckoutTheme.swift */; };
-		60247FC9973EA0D14FC4D729 /* Pods_Debug_App_Tests.framework in Frameworks */ = {isa = PBXBuildFile; fileRef = BC3D5FA44DF8F8BE39EC0E0D /* Pods_Debug_App_Tests.framework */; };
 		60F6C3AFA11A7EDB0687856A /* ViewController+PrimerUIHelpers.swift in Sources */ = {isa = PBXBuildFile; fileRef = D4139D8F153BB399DA67F2EE /* ViewController+PrimerUIHelpers.swift */; };
 		60F7E716B34BE721651566DA /* Data+Extensions.swift in Sources */ = {isa = PBXBuildFile; fileRef = 1594BC5C96ECC3F46C811B2F /* Data+Extensions.swift */; };
 		72F8D6065334FCD5B726A52C /* MerchantHeadlessCheckoutRawPhoneNumberDataViewController.swift in Sources */ = {isa = PBXBuildFile; fileRef = 404E173A513B986A36F835F7 /* MerchantHeadlessCheckoutRawPhoneNumberDataViewController.swift */; };
-		7AC980C7CD4C5EDEA01FCB34 /* Pods_Debug_App.framework in Frameworks */ = {isa = PBXBuildFile; fileRef = B00B4BC75E5A11BD0A232EC8 /* Pods_Debug_App.framework */; };
 		85605C241F1CD45BA676D4A7 /* String+Extensions.swift in Sources */ = {isa = PBXBuildFile; fileRef = F9023841AFCE8E3205CB713A /* String+Extensions.swift */; };
 		85EDC3F175D699BFF6BD48EF /* ViewController+Primer.swift in Sources */ = {isa = PBXBuildFile; fileRef = 39CCCB917D1881082ED75975 /* ViewController+Primer.swift */; };
 		876140D52B63F7DB0058CA8C /* MerchantHeadlessCheckoutKlarnaViewController.swift in Sources */ = {isa = PBXBuildFile; fileRef = 876140D42B63F7DB0058CA8C /* MerchantHeadlessCheckoutKlarnaViewController.swift */; };
@@ -52,7 +50,7 @@
 		E1A2971F2B021ABA005ADA51 /* URL+NetworkHeaders.swift in Sources */ = {isa = PBXBuildFile; fileRef = E1AB44D12AFE13AF00639DC5 /* URL+NetworkHeaders.swift */; };
 		EA7FAA4F8476BD3711D628CB /* Images.xcassets in Resources */ = {isa = PBXBuildFile; fileRef = B18D7E7738BF86467B0F1465 /* Images.xcassets */; };
 		F02F496FD20B5291C044F62C /* MerchantResultViewController.swift in Sources */ = {isa = PBXBuildFile; fileRef = 00E3C8FE62D22147335F2455 /* MerchantResultViewController.swift */; };
-		F03699592AC2E63700E4179D /* BuildFile in Sources */ = {isa = PBXBuildFile; };
+		F03699592AC2E63700E4179D /* (null) in Sources */ = {isa = PBXBuildFile; };
 		F08F63D82B9B5A7C006EF9A9 /* SessionConfiguration.swift in Sources */ = {isa = PBXBuildFile; fileRef = F08F63D72B9B5A7C006EF9A9 /* SessionConfiguration.swift */; };
 		F08F63DA2B9B5BC5006EF9A9 /* AppetizeConfigProvider.swift in Sources */ = {isa = PBXBuildFile; fileRef = F08F63D92B9B5BC5006EF9A9 /* AppetizeConfigProvider.swift */; };
 		F08F63DC2B9F27B0006EF9A9 /* MetadataParser.swift in Sources */ = {isa = PBXBuildFile; fileRef = F08F63DB2B9F27B0006EF9A9 /* MetadataParser.swift */; };
@@ -114,13 +112,8 @@
 		1594BC5C96ECC3F46C811B2F /* Data+Extensions.swift */ = {isa = PBXFileReference; lastKnownFileType = sourcecode.swift; path = "Data+Extensions.swift"; sourceTree = "<group>"; };
 		1D05E65C196E6715D7D8B0C6 /* sv */ = {isa = PBXFileReference; lastKnownFileType = text.plist.strings; name = sv; path = sv.lproj/Main.strings; sourceTree = "<group>"; };
 		229849A3DBE0858EE90673B9 /* CreateClientToken.swift */ = {isa = PBXFileReference; lastKnownFileType = sourcecode.swift; path = CreateClientToken.swift; sourceTree = "<group>"; };
-<<<<<<< HEAD
-		28209ED574BBEC90ED905453 /* Pods-Debug App Tests.debug.xcconfig */ = {isa = PBXFileReference; includeInIndex = 1; lastKnownFileType = text.xcconfig; name = "Pods-Debug App Tests.debug.xcconfig"; path = "Target Support Files/Pods-Debug App Tests/Pods-Debug App Tests.debug.xcconfig"; sourceTree = "<group>"; };
-=======
->>>>>>> 1234efcd
 		2A328E38DA586FFE0ED2894B /* de */ = {isa = PBXFileReference; lastKnownFileType = text.plist.strings; name = de; path = de.lproj/Main.strings; sourceTree = "<group>"; };
 		2E64F057A39A91CA01CCB57F /* tr */ = {isa = PBXFileReference; lastKnownFileType = text.plist.strings; name = tr; path = tr.lproj/Main.strings; sourceTree = "<group>"; };
-		2FC70C829AE554274F195EDD /* Pods-Debug App Tests.release.xcconfig */ = {isa = PBXFileReference; includeInIndex = 1; lastKnownFileType = text.xcconfig; name = "Pods-Debug App Tests.release.xcconfig"; path = "Target Support Files/Pods-Debug App Tests/Pods-Debug App Tests.release.xcconfig"; sourceTree = "<group>"; };
 		33E18D5B5190C64631309D1B /* ar */ = {isa = PBXFileReference; lastKnownFileType = text.plist.strings; name = ar; path = ar.lproj/LaunchScreen.strings; sourceTree = "<group>"; };
 		39CCCB917D1881082ED75975 /* ViewController+Primer.swift */ = {isa = PBXFileReference; lastKnownFileType = sourcecode.swift; path = "ViewController+Primer.swift"; sourceTree = "<group>"; };
 		404E173A513B986A36F835F7 /* MerchantHeadlessCheckoutRawPhoneNumberDataViewController.swift */ = {isa = PBXFileReference; lastKnownFileType = sourcecode.swift; path = MerchantHeadlessCheckoutRawPhoneNumberDataViewController.swift; sourceTree = "<group>"; };
@@ -130,7 +123,6 @@
 		4E79C93EA805E87E1137A513 /* PaymentMethodCell.swift */ = {isa = PBXFileReference; lastKnownFileType = sourcecode.swift; path = PaymentMethodCell.swift; sourceTree = "<group>"; };
 		52F54EC3C1ACE19DF48BD6E2 /* tr */ = {isa = PBXFileReference; lastKnownFileType = text.plist.strings; name = tr; path = tr.lproj/LaunchScreen.strings; sourceTree = "<group>"; };
 		6493EA8D95DDA066DE982B24 /* es */ = {isa = PBXFileReference; lastKnownFileType = text.plist.strings; name = es; path = es.lproj/Main.strings; sourceTree = "<group>"; };
-		64AE96C9B58AF1B907B613B7 /* Pods-Debug App.release.xcconfig */ = {isa = PBXFileReference; includeInIndex = 1; lastKnownFileType = text.xcconfig; name = "Pods-Debug App.release.xcconfig"; path = "Target Support Files/Pods-Debug App/Pods-Debug App.release.xcconfig"; sourceTree = "<group>"; };
 		68E2722188A5A2948DB31144 /* Debug App.app */ = {isa = PBXFileReference; explicitFileType = wrapper.application; includeInIndex = 0; path = "Debug App.app"; sourceTree = BUILT_PRODUCTS_DIR; };
 		6D2261DDEE5DC5D2ED518037 /* Base */ = {isa = PBXFileReference; lastKnownFileType = file.xib; name = Base; path = Base.lproj/LaunchScreen.xib; sourceTree = "<group>"; };
 		6D665EEA8106E51925C3CF2B /* da */ = {isa = PBXFileReference; lastKnownFileType = text.plist.strings; name = da; path = da.lproj/Main.strings; sourceTree = "<group>"; };
@@ -140,10 +132,6 @@
 		72E691B9A6A8EBB9F6A6B266 /* MerchantHeadlessCheckoutAvailablePaymentMethodsViewController.swift */ = {isa = PBXFileReference; lastKnownFileType = sourcecode.swift; path = MerchantHeadlessCheckoutAvailablePaymentMethodsViewController.swift; sourceTree = "<group>"; };
 		743E00065B4A8D6C95092A23 /* it */ = {isa = PBXFileReference; lastKnownFileType = text.plist.strings; name = it; path = it.lproj/LaunchScreen.strings; sourceTree = "<group>"; };
 		7480FE5F665CC66C092BC95A /* Base */ = {isa = PBXFileReference; lastKnownFileType = file.storyboard; name = Base; path = Base.lproj/Main.storyboard; sourceTree = "<group>"; };
-<<<<<<< HEAD
-		79902C102FF179D9F7F42164 /* Pods-Debug App.debug.xcconfig */ = {isa = PBXFileReference; includeInIndex = 1; lastKnownFileType = text.xcconfig; name = "Pods-Debug App.debug.xcconfig"; path = "Target Support Files/Pods-Debug App/Pods-Debug App.debug.xcconfig"; sourceTree = "<group>"; };
-=======
->>>>>>> 1234efcd
 		876140D42B63F7DB0058CA8C /* MerchantHeadlessCheckoutKlarnaViewController.swift */ = {isa = PBXFileReference; lastKnownFileType = sourcecode.swift; path = MerchantHeadlessCheckoutKlarnaViewController.swift; sourceTree = "<group>"; };
 		876140E52B67F3B30058CA8C /* MerchantHeadlessCheckoutKlarnaViewController+Klarna.swift */ = {isa = PBXFileReference; lastKnownFileType = sourcecode.swift; path = "MerchantHeadlessCheckoutKlarnaViewController+Klarna.swift"; sourceTree = "<group>"; };
 		876140EE2B6BE8C20058CA8C /* MerchantHelpers.swift */ = {isa = PBXFileReference; lastKnownFileType = sourcecode.swift; path = MerchantHelpers.swift; sourceTree = "<group>"; };
@@ -161,19 +149,11 @@
 		A1604A656AF654D7422A2A5E /* fr */ = {isa = PBXFileReference; lastKnownFileType = text.plist.strings; name = fr; path = fr.lproj/Main.strings; sourceTree = "<group>"; };
 		A19EF5622B20E22E00A72F60 /* .swiftlint.yml */ = {isa = PBXFileReference; fileEncoding = 4; lastKnownFileType = text.yaml; path = .swiftlint.yml; sourceTree = "<group>"; };
 		A6AEF11B151368BF993C3EA9 /* TestScenario.swift */ = {isa = PBXFileReference; lastKnownFileType = sourcecode.swift; path = TestScenario.swift; sourceTree = "<group>"; };
-<<<<<<< HEAD
-		B00B4BC75E5A11BD0A232EC8 /* Pods_Debug_App.framework */ = {isa = PBXFileReference; explicitFileType = wrapper.framework; includeInIndex = 0; path = Pods_Debug_App.framework; sourceTree = BUILT_PRODUCTS_DIR; };
-=======
 		A978E3124B5E6F90FC110F45 /* Pods_Debug_App_Tests.framework */ = {isa = PBXFileReference; explicitFileType = wrapper.framework; includeInIndex = 0; path = Pods_Debug_App_Tests.framework; sourceTree = BUILT_PRODUCTS_DIR; };
->>>>>>> 1234efcd
 		B18D7E7738BF86467B0F1465 /* Images.xcassets */ = {isa = PBXFileReference; lastKnownFileType = folder.assetcatalog; path = Images.xcassets; sourceTree = "<group>"; };
 		B1FD8065D40A2D691F643F3B /* UIViewController+API.swift */ = {isa = PBXFileReference; lastKnownFileType = sourcecode.swift; path = "UIViewController+API.swift"; sourceTree = "<group>"; };
 		B5A3F6EC8B8BB3F14C5E99B4 /* Pods-Debug App.release.xcconfig */ = {isa = PBXFileReference; includeInIndex = 1; lastKnownFileType = text.xcconfig; name = "Pods-Debug App.release.xcconfig"; path = "Target Support Files/Pods-Debug App/Pods-Debug App.release.xcconfig"; sourceTree = "<group>"; };
 		B866FF13033A5CB8B4C3388E /* MerchantHeadlessCheckoutRawDataViewController.swift */ = {isa = PBXFileReference; lastKnownFileType = sourcecode.swift; path = MerchantHeadlessCheckoutRawDataViewController.swift; sourceTree = "<group>"; };
-<<<<<<< HEAD
-		BC3D5FA44DF8F8BE39EC0E0D /* Pods_Debug_App_Tests.framework */ = {isa = PBXFileReference; explicitFileType = wrapper.framework; includeInIndex = 0; path = Pods_Debug_App_Tests.framework; sourceTree = BUILT_PRODUCTS_DIR; };
-=======
->>>>>>> 1234efcd
 		C18C9664115CFDEB59FED19A /* MerchantSessionAndSettingsViewController.swift */ = {isa = PBXFileReference; lastKnownFileType = sourcecode.swift; path = MerchantSessionAndSettingsViewController.swift; sourceTree = "<group>"; };
 		C4DFE77F28AB538220A0F6EE /* ka */ = {isa = PBXFileReference; lastKnownFileType = text.plist.strings; name = ka; path = ka.lproj/Main.strings; sourceTree = "<group>"; };
 		C7EB86C62BA46BF51C64ABC2 /* nb */ = {isa = PBXFileReference; lastKnownFileType = text.plist.strings; name = nb; path = nb.lproj/LaunchScreen.strings; sourceTree = "<group>"; };
@@ -207,11 +187,7 @@
 			isa = PBXFrameworksBuildPhase;
 			buildActionMask = 2147483647;
 			files = (
-<<<<<<< HEAD
-				60247FC9973EA0D14FC4D729 /* Pods_Debug_App_Tests.framework in Frameworks */,
-=======
 				FDC93AA94F15B08DEA2E847D /* Pods_Debug_App_Tests.framework in Frameworks */,
->>>>>>> 1234efcd
 			);
 			runOnlyForDeploymentPostprocessing = 0;
 		};
@@ -219,11 +195,7 @@
 			isa = PBXFrameworksBuildPhase;
 			buildActionMask = 2147483647;
 			files = (
-<<<<<<< HEAD
-				7AC980C7CD4C5EDEA01FCB34 /* Pods_Debug_App.framework in Frameworks */,
-=======
 				1DA0916DD9D55504850D913C /* Pods_Debug_App.framework in Frameworks */,
->>>>>>> 1234efcd
 			);
 			runOnlyForDeploymentPostprocessing = 0;
 		};
@@ -284,11 +256,7 @@
 				FBDF3F8B5F93A0EC28048640 /* Project */,
 				DF30711EB149C64C364BB79A /* Products */,
 				61E8D69DF93462D748F446DF /* Pods */,
-<<<<<<< HEAD
-				E1EAFFE4BAA53C0DC3DCF331 /* Frameworks */,
-=======
 				FD5AB12C82D950CC02286045 /* Frameworks */,
->>>>>>> 1234efcd
 			);
 			sourceTree = "<group>";
 		};
@@ -333,17 +301,10 @@
 		61E8D69DF93462D748F446DF /* Pods */ = {
 			isa = PBXGroup;
 			children = (
-<<<<<<< HEAD
-				79902C102FF179D9F7F42164 /* Pods-Debug App.debug.xcconfig */,
-				64AE96C9B58AF1B907B613B7 /* Pods-Debug App.release.xcconfig */,
-				28209ED574BBEC90ED905453 /* Pods-Debug App Tests.debug.xcconfig */,
-				2FC70C829AE554274F195EDD /* Pods-Debug App Tests.release.xcconfig */,
-=======
 				04F466B25FC893DBA94CEAFB /* Pods-Debug App.debug.xcconfig */,
 				B5A3F6EC8B8BB3F14C5E99B4 /* Pods-Debug App.release.xcconfig */,
 				0C4C85F41419630017BE4DE0 /* Pods-Debug App Tests.debug.xcconfig */,
 				8B34B90B7D883D1331DF0CE6 /* Pods-Debug App Tests.release.xcconfig */,
->>>>>>> 1234efcd
 			);
 			path = Pods;
 			sourceTree = "<group>";
@@ -409,15 +370,6 @@
 			path = FormWithRedirect;
 			sourceTree = "<group>";
 		};
-		E1EAFFE4BAA53C0DC3DCF331 /* Frameworks */ = {
-			isa = PBXGroup;
-			children = (
-				B00B4BC75E5A11BD0A232EC8 /* Pods_Debug_App.framework */,
-				BC3D5FA44DF8F8BE39EC0E0D /* Pods_Debug_App_Tests.framework */,
-			);
-			name = Frameworks;
-			sourceTree = "<group>";
-		};
 		EF5FBE3673FBCB40F55F4DC0 /* New UI */ = {
 			isa = PBXGroup;
 			children = (
@@ -465,11 +417,7 @@
 			isa = PBXNativeTarget;
 			buildConfigurationList = 4700FFD06E10F0EE123A7B8B /* Build configuration list for PBXNativeTarget "Debug App Tests" */;
 			buildPhases = (
-<<<<<<< HEAD
-				EF1A2ECE01022D9EE1C361B1 /* [CP] Check Pods Manifest.lock */,
-=======
 				1B0334ECEED9F100BD082BD1 /* [CP] Check Pods Manifest.lock */,
->>>>>>> 1234efcd
 				1E0FCAD905F5F8F13B6A164B /* Sources */,
 				9CED4C4EFACB340F3C55B1F0 /* Resources */,
 				D11E367C3560C383BC4CA0A7 /* Embed Frameworks */,
@@ -489,21 +437,13 @@
 			isa = PBXNativeTarget;
 			buildConfigurationList = CA98A6B11506835A81F6391A /* Build configuration list for PBXNativeTarget "Debug App" */;
 			buildPhases = (
-<<<<<<< HEAD
-				0BE5E42A9238328C8FA99249 /* [CP] Check Pods Manifest.lock */,
-=======
 				B67418804F3272089A3CE6CE /* [CP] Check Pods Manifest.lock */,
->>>>>>> 1234efcd
 				66BB6A7BADD3A9CDD6412CE2 /* Sources */,
 				10FBAAC827CE0E3983CD7597 /* Resources */,
 				73B416AD9A0CB3B0EA16AF79 /* Embed Frameworks */,
 				CB612F7DF16CD3190025327F /* Frameworks */,
 				A18BD8BD2AFE4B0900923C87 /* SwiftLint */,
-<<<<<<< HEAD
-				2298398959BF11802A944B02 /* [CP] Embed Pods Frameworks */,
-=======
 				95BA05BBA22A69CE7007708C /* [CP] Embed Pods Frameworks */,
->>>>>>> 1234efcd
 			);
 			buildRules = (
 			);
@@ -584,11 +524,7 @@
 /* End PBXResourcesBuildPhase section */
 
 /* Begin PBXShellScriptBuildPhase section */
-<<<<<<< HEAD
-		0BE5E42A9238328C8FA99249 /* [CP] Check Pods Manifest.lock */ = {
-=======
 		1B0334ECEED9F100BD082BD1 /* [CP] Check Pods Manifest.lock */ = {
->>>>>>> 1234efcd
 			isa = PBXShellScriptBuildPhase;
 			buildActionMask = 2147483647;
 			files = (
@@ -603,18 +539,14 @@
 			outputFileListPaths = (
 			);
 			outputPaths = (
-				"$(DERIVED_FILE_DIR)/Pods-Debug App-checkManifestLockResult.txt",
+				"$(DERIVED_FILE_DIR)/Pods-Debug App Tests-checkManifestLockResult.txt",
 			);
 			runOnlyForDeploymentPostprocessing = 0;
 			shellPath = /bin/sh;
 			shellScript = "diff \"${PODS_PODFILE_DIR_PATH}/Podfile.lock\" \"${PODS_ROOT}/Manifest.lock\" > /dev/null\nif [ $? != 0 ] ; then\n    # print error to STDERR\n    echo \"error: The sandbox is not in sync with the Podfile.lock. Run 'pod install' or update your CocoaPods installation.\" >&2\n    exit 1\nfi\n# This output is used by Xcode 'outputs' to avoid re-running this script phase.\necho \"SUCCESS\" > \"${SCRIPT_OUTPUT_FILE_0}\"\n";
 			showEnvVarsInLog = 0;
 		};
-<<<<<<< HEAD
-		2298398959BF11802A944B02 /* [CP] Embed Pods Frameworks */ = {
-=======
 		95BA05BBA22A69CE7007708C /* [CP] Embed Pods Frameworks */ = {
->>>>>>> 1234efcd
 			isa = PBXShellScriptBuildPhase;
 			buildActionMask = 2147483647;
 			files = (
@@ -650,11 +582,7 @@
 			shellPath = /bin/sh;
 			shellScript = "if [[ \"$(uname -m)\" == arm64 ]]; then\n    export PATH=\"/opt/homebrew/bin:$PATH\"\nfi\n\nif which swiftlint > /dev/null; then\n  swiftlint\nelse\n  echo \"warning: SwiftLint not installed, download from https://github.com/realm/SwiftLint\"\nfi\n";
 		};
-<<<<<<< HEAD
-		EF1A2ECE01022D9EE1C361B1 /* [CP] Check Pods Manifest.lock */ = {
-=======
 		B67418804F3272089A3CE6CE /* [CP] Check Pods Manifest.lock */ = {
->>>>>>> 1234efcd
 			isa = PBXShellScriptBuildPhase;
 			buildActionMask = 2147483647;
 			files = (
@@ -669,7 +597,7 @@
 			outputFileListPaths = (
 			);
 			outputPaths = (
-				"$(DERIVED_FILE_DIR)/Pods-Debug App Tests-checkManifestLockResult.txt",
+				"$(DERIVED_FILE_DIR)/Pods-Debug App-checkManifestLockResult.txt",
 			);
 			runOnlyForDeploymentPostprocessing = 0;
 			shellPath = /bin/sh;
@@ -683,7 +611,7 @@
 			isa = PBXSourcesBuildPhase;
 			buildActionMask = 2147483647;
 			files = (
-				F03699592AC2E63700E4179D /* BuildFile in Sources */,
+				F03699592AC2E63700E4179D /* (null) in Sources */,
 				04F323612BD408C600F5927C /* AppetizeConfigTests.swift in Sources */,
 				04F323632BD408C600F5927C /* MetadataParserTests.swift in Sources */,
 			);
@@ -798,7 +726,7 @@
 /* Begin XCBuildConfiguration section */
 		313E094F25A94116E340B043 /* Debug */ = {
 			isa = XCBuildConfiguration;
-			baseConfigurationReference = 79902C102FF179D9F7F42164 /* Pods-Debug App.debug.xcconfig */;
+			baseConfigurationReference = BB7C19D2A72C70B70AA4DF8C /* Pods-Debug App.debug.xcconfig */;
 			buildSettings = {
 				ASSETCATALOG_COMPILER_APPICON_NAME = AppIcon;
 				CODE_SIGN_ENTITLEMENTS = "$(SRCROOT)/ExampleApp.entitlements";
@@ -833,7 +761,7 @@
 		};
 		44381669975E0C07E78FA641 /* Release */ = {
 			isa = XCBuildConfiguration;
-			baseConfigurationReference = 64AE96C9B58AF1B907B613B7 /* Pods-Debug App.release.xcconfig */;
+			baseConfigurationReference = 1F278229D66AFE30C9C39085 /* Pods-Debug App.release.xcconfig */;
 			buildSettings = {
 				ASSETCATALOG_COMPILER_APPICON_NAME = AppIcon;
 				CODE_SIGN_ENTITLEMENTS = "$(SRCROOT)/ExampleApp.entitlements";
@@ -867,7 +795,7 @@
 		};
 		5434DA74E34D2EBEBD3D74C7 /* Debug */ = {
 			isa = XCBuildConfiguration;
-			baseConfigurationReference = 28209ED574BBEC90ED905453 /* Pods-Debug App Tests.debug.xcconfig */;
+			baseConfigurationReference = 27B211EA3949D1672A82B5F6 /* Pods-Debug App Tests.debug.xcconfig */;
 			buildSettings = {
 				BUNDLE_LOADER = "$(TEST_HOST)";
 				CODE_SIGN_IDENTITY = "iPhone Developer";
@@ -950,7 +878,7 @@
 		};
 		F10A44A87CE1B40DAFF5D30F /* Release */ = {
 			isa = XCBuildConfiguration;
-			baseConfigurationReference = 2FC70C829AE554274F195EDD /* Pods-Debug App Tests.release.xcconfig */;
+			baseConfigurationReference = 85AFC960D1A9EB56C4561471 /* Pods-Debug App Tests.release.xcconfig */;
 			buildSettings = {
 				BUNDLE_LOADER = "$(TEST_HOST)";
 				CODE_SIGN_IDENTITY = "iPhone Developer";
