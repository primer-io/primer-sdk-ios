// !$*UTF8*$!
{
	archiveVersion = 1;
	classes = {
	};
	objectVersion = 55;
	objects = {

/* Begin PBXBuildFile section */
		0402B7B62AFBBA7200B02C75 /* CardNetworkTests.swift in Sources */ = {isa = PBXBuildFile; fileRef = 0402B7B52AFBBA7200B02C75 /* CardNetworkTests.swift */; };
		0402B7B82AFBBC2200B02C75 /* ApplePayUtilsTest.swift in Sources */ = {isa = PBXBuildFile; fileRef = 0402B7B72AFBBC2200B02C75 /* ApplePayUtilsTest.swift */; };
		041295AA2AB9E25D00A4F243 /* MerchantHeadlessCheckoutNolPayViewController.swift in Sources */ = {isa = PBXBuildFile; fileRef = 041295A92AB9E25D00A4F243 /* MerchantHeadlessCheckoutNolPayViewController.swift */; };
		041295AD2AB9E2C100A4F243 /* PrimerHeadlessNolPayManagerTests.swift in Sources */ = {isa = PBXBuildFile; fileRef = 041295AB2AB9E2A900A4F243 /* PrimerHeadlessNolPayManagerTests.swift */; };
		041F52092ADE92A300A1D702 /* ListCardNetworksEndpointTests.swift in Sources */ = {isa = PBXBuildFile; fileRef = 041F52082ADE92A300A1D702 /* ListCardNetworksEndpointTests.swift */; };
		042ED15D2AF010500027833F /* CardValidationServiceTests.swift in Sources */ = {isa = PBXBuildFile; fileRef = 042ED15C2AF010500027833F /* CardValidationServiceTests.swift */; };
		042ED1622AF0F5600027833F /* MockBINDataAPIClient.swift in Sources */ = {isa = PBXBuildFile; fileRef = 042ED1612AF0F5600027833F /* MockBINDataAPIClient.swift */; };
		042ED1652AF0F5FD0027833F /* MockRawDataManagerDelegate.swift in Sources */ = {isa = PBXBuildFile; fileRef = 042ED1642AF0F5FD0027833F /* MockRawDataManagerDelegate.swift */; };
		04769C152B1A680C0051581C /* Promises+Helper.swift in Sources */ = {isa = PBXBuildFile; fileRef = 04769C142B1A680C0051581C /* Promises+Helper.swift */; };
		0479FB192AF2599A00D0AFC9 /* StringTyper.swift in Sources */ = {isa = PBXBuildFile; fileRef = 0479FB172AF2599200D0AFC9 /* StringTyper.swift */; };
		047D8E892ADEA4C700A5E7BD /* NetworkService.swift in Sources */ = {isa = PBXBuildFile; fileRef = 047D8E882ADEA4C700A5E7BD /* NetworkService.swift */; };
		049298012B1DD466002E04B8 /* AnalyticsServiceTests.swift in Sources */ = {isa = PBXBuildFile; fileRef = 049298002B1DD466002E04B8 /* AnalyticsServiceTests.swift */; };
		049298072B1E1F4D002E04B8 /* AnalyticsStorageTests.swift in Sources */ = {isa = PBXBuildFile; fileRef = 049298062B1E1F4D002E04B8 /* AnalyticsStorageTests.swift */; };
		049A055E2B4BF057002CEEBA /* MerchantHeadlessVaultManagerViewController.swift in Sources */ = {isa = PBXBuildFile; fileRef = 049A055D2B4BF057002CEEBA /* MerchantHeadlessVaultManagerViewController.swift */; };
		049A05602B4C191D002CEEBA /* NativeUIManagerTests.swift in Sources */ = {isa = PBXBuildFile; fileRef = 049A055F2B4C191D002CEEBA /* NativeUIManagerTests.swift */; };
		04DAAED42B03EED1002E2614 /* AssetsManagerTests.swift in Sources */ = {isa = PBXBuildFile; fileRef = 04DAAED32B03EED1002E2614 /* AssetsManagerTests.swift */; };
		04DAAED62B03EF0B002E2614 /* SDKSessionHelper.swift in Sources */ = {isa = PBXBuildFile; fileRef = 04DAAED52B03EF0B002E2614 /* SDKSessionHelper.swift */; };
		04DFAADC2AAA01E60030FECE /* Debug App Tests-Info.plist in Resources */ = {isa = PBXBuildFile; fileRef = 04DFAADB2AAA01E60030FECE /* Debug App Tests-Info.plist */; };
		04F6EF722AE69FC500115D05 /* AnalyticsTests+Helpers.swift in Sources */ = {isa = PBXBuildFile; fileRef = 04F6EF712AE69FC500115D05 /* AnalyticsTests+Helpers.swift */; };
		04F6EF742AE6A06200115D05 /* AnalyticsEventsTests.swift in Sources */ = {isa = PBXBuildFile; fileRef = 04F6EF732AE6A06200115D05 /* AnalyticsEventsTests.swift */; };
		04FAF9EC2AE7B33E002E4BAE /* StringExtensionTests.swift in Sources */ = {isa = PBXBuildFile; fileRef = 04FAF9EB2AE7B33E002E4BAE /* StringExtensionTests.swift */; };
		05FAC0D894B841B52E9E0A9A /* PrimerRawCardDataManagerTests.swift in Sources */ = {isa = PBXBuildFile; fileRef = EEB1E1B37192BF739461AFF1 /* PrimerRawCardDataManagerTests.swift */; };
		088961D00784BD296EA9745C /* EncodingDecodingContainerTests.swift in Sources */ = {isa = PBXBuildFile; fileRef = C7D8E1E91CA11EC6831ADEE4 /* EncodingDecodingContainerTests.swift */; };
		0BB8BB3F9A6AC28A0C107DC8 /* UIStackViewExtensions.swift in Sources */ = {isa = PBXBuildFile; fileRef = 93F15C1E46C70C3D73B50F31 /* UIStackViewExtensions.swift */; };
		135E5BFD51371FABB5FF35D3 /* MerchantHeadlessCheckoutAvailablePaymentMethodsViewController.swift in Sources */ = {isa = PBXBuildFile; fileRef = 72E691B9A6A8EBB9F6A6B266 /* MerchantHeadlessCheckoutAvailablePaymentMethodsViewController.swift */; };
		14EE32F4821BD1F19F75227F /* MerchantHeadlessCheckoutRawRetailDataViewController.swift in Sources */ = {isa = PBXBuildFile; fileRef = 4C353D84EABA4990DAB4DD28 /* MerchantHeadlessCheckoutRawRetailDataViewController.swift */; };
		1589385B62C86DE7C735F3EC /* PrimerAPIConfigurationModuleTests.swift in Sources */ = {isa = PBXBuildFile; fileRef = 6C690FB7E6E8C942C87B1A1B /* PrimerAPIConfigurationModuleTests.swift */; };
		161D4BE3FFD5E4A60F4461F0 /* CreateResumePaymentService.swift in Sources */ = {isa = PBXBuildFile; fileRef = 38DD0A9535544D446514124A /* CreateResumePaymentService.swift */; };
		208CA849F3187C2DA63CC17B /* HUC_TokenizationViewModelTests.swift in Sources */ = {isa = PBXBuildFile; fileRef = 4A5E3ACDA26D44F66B55766B /* HUC_TokenizationViewModelTests.swift */; };
		213196DEDF2A3A84037ED884 /* PollingModuleTests.swift in Sources */ = {isa = PBXBuildFile; fileRef = 49DFB1ACD5014BF28ED283B3 /* PollingModuleTests.swift */; };
		242EF5037D6FB396B7AE1CB5 /* HeadlessUniversalCheckoutTests.swift in Sources */ = {isa = PBXBuildFile; fileRef = E63F5C5C1FD2F3E6CB02EC5A /* HeadlessUniversalCheckoutTests.swift */; };
		24C060A48D4A2670FFC3426F /* ThreeDSErrorTests.swift in Sources */ = {isa = PBXBuildFile; fileRef = BF8639891B79E2FCCE10A510 /* ThreeDSErrorTests.swift */; };
		25FA73D4BBA89962663B5378 /* Mocks.swift in Sources */ = {isa = PBXBuildFile; fileRef = F4AC1EC0F98CB56DA4D075CA /* Mocks.swift */; };
		2662EB3445AE8C7188953EFD /* HeadlessVaultManagerTests.swift in Sources */ = {isa = PBXBuildFile; fileRef = 5AA706A14BACFDB8E5715788 /* HeadlessVaultManagerTests.swift */; };
		2C98B33ECA68109C7A6AA134 /* PrimerBancontactCardDataManagerTests.swift in Sources */ = {isa = PBXBuildFile; fileRef = E9899972360BCA5992CEE5BC /* PrimerBancontactCardDataManagerTests.swift */; };
		2E0D85B7343377F1319902AD /* MockPaymentMethodTokenizationViewModel.swift in Sources */ = {isa = PBXBuildFile; fileRef = 8A23886804B13FA754E775D0 /* MockPaymentMethodTokenizationViewModel.swift */; };
		33EA4F728A7984997A0EF515 /* TokenizationServiceTests.swift in Sources */ = {isa = PBXBuildFile; fileRef = 952364FBFD6FA09653ECA37E /* TokenizationServiceTests.swift */; };
		34CDCA7B403C001E4C55D26D /* MerchantSessionAndSettingsViewController.swift in Sources */ = {isa = PBXBuildFile; fileRef = C18C9664115CFDEB59FED19A /* MerchantSessionAndSettingsViewController.swift */; };
		3BB02CA24B6B3EF458326B7D /* Networking.swift in Sources */ = {isa = PBXBuildFile; fileRef = D038BDB23C062D362AAA09BE /* Networking.swift */; };
		3D112A8DE292D097E651FCDB /* IPay88Tests.swift in Sources */ = {isa = PBXBuildFile; fileRef = 7A5E6F7A9C12C69CB66032E3 /* IPay88Tests.swift */; };
		3EE90DEB1DB7BE9270FB17BF /* URLSessionStackTests.swift in Sources */ = {isa = PBXBuildFile; fileRef = 1F4E35F809D3FAF4354D5B05 /* URLSessionStackTests.swift */; };
		3FD160A4D951EA772ADF4E25 /* DecodedClientToken.swift in Sources */ = {isa = PBXBuildFile; fileRef = 5F8DC3341BDBB9AEDBE8D6DD /* DecodedClientToken.swift */; };
		4BD7794627267B40E9E10686 /* PrimerCheckoutTheme.swift in Sources */ = {isa = PBXBuildFile; fileRef = B9813BD518AC7C3F442B5075 /* PrimerCheckoutTheme.swift */; };
		53E3182FFC4E5F05D866CFAE /* Networking.swift in Sources */ = {isa = PBXBuildFile; fileRef = E8DE1E4FB055B60582977315 /* Networking.swift */; };
		583EBAA90902121CEA479416 /* VaultService.swift in Sources */ = {isa = PBXBuildFile; fileRef = 5E8D7F3C53F8CCE4A03C975E /* VaultService.swift */; };
		592E00D98C8835CBCDAA26D9 /* MerchantDropInUIViewController.swift in Sources */ = {isa = PBXBuildFile; fileRef = 9874F439DA3EA5854A454687 /* MerchantDropInUIViewController.swift */; };
		5976CCA261F0811F5D7707DA /* TokenizationService.swift in Sources */ = {isa = PBXBuildFile; fileRef = 2E8F69253D85350BB7A1A761 /* TokenizationService.swift */; };
		5E24CD5B3084FE3E8A3E85EC /* CheckoutTheme.swift in Sources */ = {isa = PBXBuildFile; fileRef = 72845A3010F10A88F2EC7849 /* CheckoutTheme.swift */; };
		60F6C3AFA11A7EDB0687856A /* ViewController+PrimerUIHelpers.swift in Sources */ = {isa = PBXBuildFile; fileRef = D4139D8F153BB399DA67F2EE /* ViewController+PrimerUIHelpers.swift */; };
		60F7E716B34BE721651566DA /* Data+Extensions.swift in Sources */ = {isa = PBXBuildFile; fileRef = 1594BC5C96ECC3F46C811B2F /* Data+Extensions.swift */; };
		622A605DDEA98D981670B53F /* DropInUI_TokenizationViewModelTests.swift in Sources */ = {isa = PBXBuildFile; fileRef = 5DB3B88857B810440CDA881E /* DropInUI_TokenizationViewModelTests.swift */; };
		6B2212601374387CB004DA86 /* MaskTests.swift in Sources */ = {isa = PBXBuildFile; fileRef = BD26E8C6074BB89ACBD5B8B9 /* MaskTests.swift */; };
		70EAA3B33425CC9D16239BB0 /* ApplePayTests.swift in Sources */ = {isa = PBXBuildFile; fileRef = 31CFA93A373A7DB78DA77283 /* ApplePayTests.swift */; };
		72F8D6065334FCD5B726A52C /* MerchantHeadlessCheckoutRawPhoneNumberDataViewController.swift in Sources */ = {isa = PBXBuildFile; fileRef = 404E173A513B986A36F835F7 /* MerchantHeadlessCheckoutRawPhoneNumberDataViewController.swift */; };
		77A8EFBA78D6C6B95A400C74 /* WebViewUtilTests.swift in Sources */ = {isa = PBXBuildFile; fileRef = CA30891B2D5F9B6B97E56B99 /* WebViewUtilTests.swift */; };
		7F49B29FCC55CF3C5CB6C506 /* InternalCardComponentManagerTests.swift in Sources */ = {isa = PBXBuildFile; fileRef = 994AE6760B506D02499AEC90 /* InternalCardComponentManagerTests.swift */; };
		800B92A57CAAC6471D01A89D /* CardData.swift in Sources */ = {isa = PBXBuildFile; fileRef = D3D9154BF1E011FED6799CD5 /* CardData.swift */; };
		8064B65A8F83D5B004D081FD /* PaymentMethodConfigTests.swift in Sources */ = {isa = PBXBuildFile; fileRef = 752785ACCF65527C239391A8 /* PaymentMethodConfigTests.swift */; };
		85605C241F1CD45BA676D4A7 /* String+Extensions.swift in Sources */ = {isa = PBXBuildFile; fileRef = F9023841AFCE8E3205CB713A /* String+Extensions.swift */; };
		85EDC3F175D699BFF6BD48EF /* ViewController+Primer.swift in Sources */ = {isa = PBXBuildFile; fileRef = 39CCCB917D1881082ED75975 /* ViewController+Primer.swift */; };
		876140D52B63F7DB0058CA8C /* MerchantHeadlessCheckoutKlarnaViewController.swift in Sources */ = {isa = PBXBuildFile; fileRef = 876140D42B63F7DB0058CA8C /* MerchantHeadlessCheckoutKlarnaViewController.swift */; };
		876140D82B66F8070058CA8C /* KlarnaTestsMocks.swift in Sources */ = {isa = PBXBuildFile; fileRef = 876140D72B66F8070058CA8C /* KlarnaTestsMocks.swift */; };
		876140DA2B66F8200058CA8C /* KlarnaPaymentSessionCreationComponentTests.swift in Sources */ = {isa = PBXBuildFile; fileRef = 876140D92B66F8200058CA8C /* KlarnaPaymentSessionCreationComponentTests.swift */; };
		876140DC2B66F8430058CA8C /* KlarnaPaymentViewHandlingComponentTests.swift in Sources */ = {isa = PBXBuildFile; fileRef = 876140DB2B66F8430058CA8C /* KlarnaPaymentViewHandlingComponentTests.swift */; };
		876140DE2B66F86A0058CA8C /* KlarnaPaymentSessionAuthorizationComponentTests.swift in Sources */ = {isa = PBXBuildFile; fileRef = 876140DD2B66F86A0058CA8C /* KlarnaPaymentSessionAuthorizationComponentTests.swift */; };
		876140E02B66F8870058CA8C /* KlarnaPaymentSessionFinalizationComponentTests.swift in Sources */ = {isa = PBXBuildFile; fileRef = 876140DF2B66F8870058CA8C /* KlarnaPaymentSessionFinalizationComponentTests.swift */; };
		876140E22B66F89D0058CA8C /* KlarnaHeadlessManagerTests.swift in Sources */ = {isa = PBXBuildFile; fileRef = 876140E12B66F89D0058CA8C /* KlarnaHeadlessManagerTests.swift */; };
		876140E62B67F3B30058CA8C /* MerchantHeadlessCheckoutKlarnaViewController+Klarna.swift in Sources */ = {isa = PBXBuildFile; fileRef = 876140E52B67F3B30058CA8C /* MerchantHeadlessCheckoutKlarnaViewController+Klarna.swift */; };
		876140E82B67F5690058CA8C /* MerchantHeadlessCheckoutKlarnaViewController+UI.swift in Sources */ = {isa = PBXBuildFile; fileRef = 876140E72B67F5690058CA8C /* MerchantHeadlessCheckoutKlarnaViewController+UI.swift */; };
		876140EA2B67F6860058CA8C /* MerchantHeadlessCheckoutKlarnaViewController+TableView.swift in Sources */ = {isa = PBXBuildFile; fileRef = 876140E92B67F6860058CA8C /* MerchantHeadlessCheckoutKlarnaViewController+TableView.swift */; };
		876140EF2B6BE8C20058CA8C /* MerchantHelpers.swift in Sources */ = {isa = PBXBuildFile; fileRef = 876140EE2B6BE8C20058CA8C /* MerchantHelpers.swift */; };
		876140F42B70FBFE0058CA8C /* KlarnaTokenizationComponentTests.swift in Sources */ = {isa = PBXBuildFile; fileRef = 876140F32B70FBFE0058CA8C /* KlarnaTokenizationComponentTests.swift */; };
		876140F62B716E060058CA8C /* KlarnaTokenizationManagerTests.swift in Sources */ = {isa = PBXBuildFile; fileRef = 876140F52B716E060058CA8C /* KlarnaTokenizationManagerTests.swift */; };
		8B5CB0C992DBAB293D378FAD /* MockModule.swift in Sources */ = {isa = PBXBuildFile; fileRef = 7EA7D2BB0AC0A1877DB2E6CE /* MockModule.swift */; };
		91FAC91E687B6981268E677E /* DateTests.swift in Sources */ = {isa = PBXBuildFile; fileRef = BA0B2BEE5C389FD13E210847 /* DateTests.swift */; };
		9263BD762EC26F6AA986F0C9 /* MockAPIClient.swift in Sources */ = {isa = PBXBuildFile; fileRef = 17476BFBED51F389FCE82F16 /* MockAPIClient.swift */; };
		949864026D1CDE6F5C62C66E /* Main.storyboard in Resources */ = {isa = PBXBuildFile; fileRef = CE259612A00F85709107B872 /* Main.storyboard */; };
		961B5D18058EF4CFCD0185AE /* MockVaultCheckoutViewModel.swift in Sources */ = {isa = PBXBuildFile; fileRef = 7A3E75CD834937EF85DE1C14 /* MockVaultCheckoutViewModel.swift */; };
		97F0B302DF965C1AD1EC6F4D /* PaymentMethodConfigServiceTests.swift in Sources */ = {isa = PBXBuildFile; fileRef = 743F107C464526926A34A433 /* PaymentMethodConfigServiceTests.swift */; };
		9AB1ABF4E46A37766CDBF197 /* ApayaTests.swift in Sources */ = {isa = PBXBuildFile; fileRef = 1F79B50111AC4161CFB1EFE8 /* ApayaTests.swift */; };
		A1055D6F2AF125E90027B967 /* DebouncerTests.swift in Sources */ = {isa = PBXBuildFile; fileRef = A1055D6E2AF125E90027B967 /* DebouncerTests.swift */; };
		A12AC2532B5046CF00C26999 /* CurrencyStorageTests.swift in Sources */ = {isa = PBXBuildFile; fileRef = A12AC2522B5046CF00C26999 /* CurrencyStorageTests.swift */; };
		A12AC2552B505B6200C26999 /* CurrencyLoaderTests.swift in Sources */ = {isa = PBXBuildFile; fileRef = A12AC2542B505B6100C26999 /* CurrencyLoaderTests.swift */; };
		A13392BC2AD459E90005A4D7 /* NolPayLinkCardComponentTest.swift in Sources */ = {isa = PBXBuildFile; fileRef = A13392BB2AD459E90005A4D7 /* NolPayLinkCardComponentTest.swift */; };
		A1536BAD2AEBEC3A0087DDC0 /* NolPayPhoneMetadataServiceTests.swift in Sources */ = {isa = PBXBuildFile; fileRef = A1536BAC2AEBEC3A0087DDC0 /* NolPayPhoneMetadataServiceTests.swift */; };
		A1536BAF2AEC0A6D0087DDC0 /* NolTestsMocks.swift in Sources */ = {isa = PBXBuildFile; fileRef = A1536BAE2AEC0A6D0087DDC0 /* NolTestsMocks.swift */; };
		A1585C752ACDAA700014F0B9 /* NolPayLinkedCardsComponentTests.swift in Sources */ = {isa = PBXBuildFile; fileRef = A1585C742ACDAA700014F0B9 /* NolPayLinkedCardsComponentTests.swift */; };
		A19EF5632B20E22E00A72F60 /* .swiftlint.yml in Resources */ = {isa = PBXBuildFile; fileRef = A19EF5622B20E22E00A72F60 /* .swiftlint.yml */; };
		A1A3D0F32AD5585A00F7D8C9 /* NolPayUnlinkCardComponentTest.swift in Sources */ = {isa = PBXBuildFile; fileRef = A1A3D0F22AD5585A00F7D8C9 /* NolPayUnlinkCardComponentTest.swift */; };
		A1A3D0F52AD56BE300F7D8C9 /* NolPayPaymentComponentTests.swift in Sources */ = {isa = PBXBuildFile; fileRef = A1A3D0F42AD56BE300F7D8C9 /* NolPayPaymentComponentTests.swift */; };
		A39750255D4C33527A3766A0 /* UserInterfaceModuleTests.swift in Sources */ = {isa = PBXBuildFile; fileRef = 1B8CB5A11A44AA9F3D7FE356 /* UserInterfaceModuleTests.swift */; };
		A61B9E61EDCE18D34438352E /* PayPalConfirmBillingAgreementTests.swift in Sources */ = {isa = PBXBuildFile; fileRef = 9D122A0B71B707C2110AB7F5 /* PayPalConfirmBillingAgreementTests.swift */; };
		AAE3B30B64B6822A20987FCA /* CreateClientToken.swift in Sources */ = {isa = PBXBuildFile; fileRef = 229849A3DBE0858EE90673B9 /* CreateClientToken.swift */; };
		AD9CF1073EE0676E6640481A /* MerchantHeadlessCheckoutRawDataViewController.swift in Sources */ = {isa = PBXBuildFile; fileRef = B866FF13033A5CB8B4C3388E /* MerchantHeadlessCheckoutRawDataViewController.swift */; };
		C0115AC7BC96FDF49EF8E530 /* PaymentMethodCell.swift in Sources */ = {isa = PBXBuildFile; fileRef = 4E79C93EA805E87E1137A513 /* PaymentMethodCell.swift */; };
		C29B625B5698094691227852 /* TokenizationResponseTests.swift in Sources */ = {isa = PBXBuildFile; fileRef = D0A003705AFF7F922BCFE75F /* TokenizationResponseTests.swift */; };
		C5B3635FC90C149C4961BD9A /* Apaya.swift in Sources */ = {isa = PBXBuildFile; fileRef = 95E4B74F7EEA3D2D19E08FDA /* Apaya.swift */; };
		C6D7F7ECFD35B3DC3AFD6CB2 /* PayPalService.swift in Sources */ = {isa = PBXBuildFile; fileRef = 25FD540BEA16ABBDFE7DE182 /* PayPalService.swift */; };
		C75A11E6AEEFC2B7A29BBC04 /* TestScenario.swift in Sources */ = {isa = PBXBuildFile; fileRef = A6AEF11B151368BF993C3EA9 /* TestScenario.swift */; };
		C8A64A69AD55D9BF82F0D876 /* StringTests.swift in Sources */ = {isa = PBXBuildFile; fileRef = 872A0647D4136E27365FB7F8 /* StringTests.swift */; };
		CE5E673A96BB5B96AE5EFC56 /* Range+Extensions.swift in Sources */ = {isa = PBXBuildFile; fileRef = 9128566126AA7F571FFECA3A /* Range+Extensions.swift */; };
		D649870C2D022B4063BDC0B4 /* PrimerRawRetailerDataTests.swift in Sources */ = {isa = PBXBuildFile; fileRef = B266F9E1651BD20E45DCCF68 /* PrimerRawRetailerDataTests.swift */; };
		D886D8E47D883304B505CE11 /* AppDelegate.swift in Sources */ = {isa = PBXBuildFile; fileRef = DAC5687FF32E8661F1A00CE5 /* AppDelegate.swift */; };
		DB1A2989DDE0928C62B15303 /* PayPalServiceTests.swift in Sources */ = {isa = PBXBuildFile; fileRef = 5D7EC742DEB5BE12252E3E5B /* PayPalServiceTests.swift */; };
		DC6A2813D435DC2D4B8A4B20 /* Pods_Debug_App_Tests.framework in Frameworks */ = {isa = PBXBuildFile; fileRef = C6E0183BA881F7F7835D0054 /* Pods_Debug_App_Tests.framework */; };
		DC98712939835FB79A20BD63 /* IntExtensionTests.swift in Sources */ = {isa = PBXBuildFile; fileRef = 9314E0A4E884A8228611A030 /* IntExtensionTests.swift */; };
		DE53DA2D0AD108306C92E198 /* UIViewController+API.swift in Sources */ = {isa = PBXBuildFile; fileRef = B1FD8065D40A2D691F643F3B /* UIViewController+API.swift */; };
		E108F58E2B0D4F0800EC3CC6 /* WebRedirectComponentTests.swift in Sources */ = {isa = PBXBuildFile; fileRef = E108F58D2B0D4F0800EC3CC6 /* WebRedirectComponentTests.swift */; };
		E11F473D2B0694C50091C31F /* PrimerHeadlessFormWithRedirectManagerTests.swift in Sources */ = {isa = PBXBuildFile; fileRef = E11F473C2B0694C50091C31F /* PrimerHeadlessFormWithRedirectManagerTests.swift */; };
		E11F47482B06C4E30091C31F /* MerchantHeadlessCheckoutBankViewController.swift in Sources */ = {isa = PBXBuildFile; fileRef = E11F47422B06C4E30091C31F /* MerchantHeadlessCheckoutBankViewController.swift */; };
		E11F474A2B06C4E30091C31F /* BanksListModel.swift in Sources */ = {isa = PBXBuildFile; fileRef = E11F47442B06C4E30091C31F /* BanksListModel.swift */; };
		E11F474C2B06C4E30091C31F /* MerchantNewLineItemViewController.swift in Sources */ = {isa = PBXBuildFile; fileRef = E11F47462B06C4E30091C31F /* MerchantNewLineItemViewController.swift */; };
		E11F47542B06C5030091C31F /* BanksListView.swift in Sources */ = {isa = PBXBuildFile; fileRef = E11F47502B06C5030091C31F /* BanksListView.swift */; };
		E11F47562B06C5030091C31F /* ImageViewWithUrl.swift in Sources */ = {isa = PBXBuildFile; fileRef = E11F47522B06C5030091C31F /* ImageViewWithUrl.swift */; };
		E130C3D92AFD19FF00AC3E7C /* NetworkTests.swift in Sources */ = {isa = PBXBuildFile; fileRef = E130C3D82AFD19FF00AC3E7C /* NetworkTests.swift */; };
		E13E72452AFE653000911866 /* IdealPaymentMethodTests.swift in Sources */ = {isa = PBXBuildFile; fileRef = E13E72442AFE653000911866 /* IdealPaymentMethodTests.swift */; };
		E1A2971F2B021ABA005ADA51 /* URL+NetworkHeaders.swift in Sources */ = {isa = PBXBuildFile; fileRef = E1AB44D12AFE13AF00639DC5 /* URL+NetworkHeaders.swift */; };
		E1A297262B036AB1005ADA51 /* BankComponentTests.swift in Sources */ = {isa = PBXBuildFile; fileRef = E1A297252B036AB1005ADA51 /* BankComponentTests.swift */; };
		E1E502B12AFE9ECF00CD7F0A /* XCTestCase+Tokenization.swift in Sources */ = {isa = PBXBuildFile; fileRef = E1E502B02AFE9ECF00CD7F0A /* XCTestCase+Tokenization.swift */; };
		E4DF956CABAE0633980D5B89 /* AnalyticsTests+Constants.swift in Sources */ = {isa = PBXBuildFile; fileRef = E90441E821B5FE76643B62A6 /* AnalyticsTests+Constants.swift */; };
		E52B5646C4E1E712FEDE06CB /* AnalyticsTests.swift in Sources */ = {isa = PBXBuildFile; fileRef = AF07D2421252EA2AE5C2FC4F /* AnalyticsTests.swift */; };
		E6F85ECD80B64754E7A6D35E /* RawDataManagerTests.swift in Sources */ = {isa = PBXBuildFile; fileRef = 8C7C082270CF1C6B7810F9B3 /* RawDataManagerTests.swift */; };
		E9F5265EB7A157AC5ED162C5 /* Pods_Debug_App.framework in Frameworks */ = {isa = PBXBuildFile; fileRef = 21898D647270491BF4A68C19 /* Pods_Debug_App.framework */; };
		EA7FAA4F8476BD3711D628CB /* Images.xcassets in Resources */ = {isa = PBXBuildFile; fileRef = B18D7E7738BF86467B0F1465 /* Images.xcassets */; };
		F02F496FD20B5291C044F62C /* MerchantResultViewController.swift in Sources */ = {isa = PBXBuildFile; fileRef = 00E3C8FE62D22147335F2455 /* MerchantResultViewController.swift */; };
<<<<<<< HEAD
		F03699592AC2E63700E4179D /* (null) in Sources */ = {isa = PBXBuildFile; };
=======
>>>>>>> b1315f2a
		F0C2147F6FA26527BE55549A /* LaunchScreen.xib in Resources */ = {isa = PBXBuildFile; fileRef = FC701AFD94F96F0F1D108D1A /* LaunchScreen.xib */; };
		F1A71C2E0D900FEB9AF1351C /* ThreeDSProtocolVersionTests.swift in Sources */ = {isa = PBXBuildFile; fileRef = 021A00DEB01A46C876592575 /* ThreeDSProtocolVersionTests.swift */; };
		F99DAF50E86E6F8CCD127E5B /* ThemeTests.swift in Sources */ = {isa = PBXBuildFile; fileRef = AD381E7E16D01D8D743232F7 /* ThemeTests.swift */; };
		FD5ADBCFA70DB606339F3AF2 /* TransactionResponse.swift in Sources */ = {isa = PBXBuildFile; fileRef = 70D3D6CF0F006A06B7CEC71B /* TransactionResponse.swift */; };
/* End PBXBuildFile section */

/* Begin PBXContainerItemProxy section */
		FED76127253C549C91488087 /* PBXContainerItemProxy */ = {
			isa = PBXContainerItemProxy;
			containerPortal = 25AB41367F759CCDA1881AD2 /* Project object */;
			proxyType = 1;
			remoteGlobalIDString = BEB14ABCDF34E3D24759EAAB;
			remoteInfo = "Debug App";
		};
/* End PBXContainerItemProxy section */

/* Begin PBXCopyFilesBuildPhase section */
		73B416AD9A0CB3B0EA16AF79 /* Embed Frameworks */ = {
			isa = PBXCopyFilesBuildPhase;
			buildActionMask = 2147483647;
			dstPath = "";
			dstSubfolderSpec = 10;
			files = (
			);
			name = "Embed Frameworks";
			runOnlyForDeploymentPostprocessing = 0;
		};
		D11E367C3560C383BC4CA0A7 /* Embed Frameworks */ = {
			isa = PBXCopyFilesBuildPhase;
			buildActionMask = 2147483647;
			dstPath = "";
			dstSubfolderSpec = 10;
			files = (
			);
			name = "Embed Frameworks";
			runOnlyForDeploymentPostprocessing = 0;
		};
/* End PBXCopyFilesBuildPhase section */

/* Begin PBXFileReference section */
		00E3C8FE62D22147335F2455 /* MerchantResultViewController.swift */ = {isa = PBXFileReference; lastKnownFileType = sourcecode.swift; path = MerchantResultViewController.swift; sourceTree = "<group>"; };
		01C09DEAB07F42004B26A278 /* pt-PT */ = {isa = PBXFileReference; lastKnownFileType = text.plist.strings; name = "pt-PT"; path = "pt-PT.lproj/LaunchScreen.strings"; sourceTree = "<group>"; };
		021A00DEB01A46C876592575 /* ThreeDSProtocolVersionTests.swift */ = {isa = PBXFileReference; lastKnownFileType = sourcecode.swift; path = ThreeDSProtocolVersionTests.swift; sourceTree = "<group>"; };
		0402B7B52AFBBA7200B02C75 /* CardNetworkTests.swift */ = {isa = PBXFileReference; lastKnownFileType = sourcecode.swift; path = CardNetworkTests.swift; sourceTree = "<group>"; };
		0402B7B72AFBBC2200B02C75 /* ApplePayUtilsTest.swift */ = {isa = PBXFileReference; lastKnownFileType = sourcecode.swift; path = ApplePayUtilsTest.swift; sourceTree = "<group>"; };
		041295A92AB9E25D00A4F243 /* MerchantHeadlessCheckoutNolPayViewController.swift */ = {isa = PBXFileReference; fileEncoding = 4; lastKnownFileType = sourcecode.swift; path = MerchantHeadlessCheckoutNolPayViewController.swift; sourceTree = "<group>"; };
		041295AB2AB9E2A900A4F243 /* PrimerHeadlessNolPayManagerTests.swift */ = {isa = PBXFileReference; fileEncoding = 4; lastKnownFileType = sourcecode.swift; path = PrimerHeadlessNolPayManagerTests.swift; sourceTree = "<group>"; };
		041F52082ADE92A300A1D702 /* ListCardNetworksEndpointTests.swift */ = {isa = PBXFileReference; lastKnownFileType = sourcecode.swift; path = ListCardNetworksEndpointTests.swift; sourceTree = "<group>"; };
		042ED15C2AF010500027833F /* CardValidationServiceTests.swift */ = {isa = PBXFileReference; lastKnownFileType = sourcecode.swift; path = CardValidationServiceTests.swift; sourceTree = "<group>"; };
		042ED1612AF0F5600027833F /* MockBINDataAPIClient.swift */ = {isa = PBXFileReference; lastKnownFileType = sourcecode.swift; path = MockBINDataAPIClient.swift; sourceTree = "<group>"; };
		042ED1642AF0F5FD0027833F /* MockRawDataManagerDelegate.swift */ = {isa = PBXFileReference; lastKnownFileType = sourcecode.swift; path = MockRawDataManagerDelegate.swift; sourceTree = "<group>"; };
		04769C142B1A680C0051581C /* Promises+Helper.swift */ = {isa = PBXFileReference; lastKnownFileType = sourcecode.swift; path = "Promises+Helper.swift"; sourceTree = "<group>"; };
		0479FB172AF2599200D0AFC9 /* StringTyper.swift */ = {isa = PBXFileReference; lastKnownFileType = sourcecode.swift; path = StringTyper.swift; sourceTree = "<group>"; };
		047D8E882ADEA4C700A5E7BD /* NetworkService.swift */ = {isa = PBXFileReference; lastKnownFileType = sourcecode.swift; path = NetworkService.swift; sourceTree = "<group>"; };
		049298002B1DD466002E04B8 /* AnalyticsServiceTests.swift */ = {isa = PBXFileReference; lastKnownFileType = sourcecode.swift; path = AnalyticsServiceTests.swift; sourceTree = "<group>"; };
		049298062B1E1F4D002E04B8 /* AnalyticsStorageTests.swift */ = {isa = PBXFileReference; lastKnownFileType = sourcecode.swift; path = AnalyticsStorageTests.swift; sourceTree = "<group>"; };
		049A055D2B4BF057002CEEBA /* MerchantHeadlessVaultManagerViewController.swift */ = {isa = PBXFileReference; fileEncoding = 4; lastKnownFileType = sourcecode.swift; path = MerchantHeadlessVaultManagerViewController.swift; sourceTree = "<group>"; };
		049A055F2B4C191D002CEEBA /* NativeUIManagerTests.swift */ = {isa = PBXFileReference; lastKnownFileType = sourcecode.swift; path = NativeUIManagerTests.swift; sourceTree = "<group>"; };
		04DAAED32B03EED1002E2614 /* AssetsManagerTests.swift */ = {isa = PBXFileReference; lastKnownFileType = sourcecode.swift; path = AssetsManagerTests.swift; sourceTree = "<group>"; };
		04DAAED52B03EF0B002E2614 /* SDKSessionHelper.swift */ = {isa = PBXFileReference; lastKnownFileType = sourcecode.swift; path = SDKSessionHelper.swift; sourceTree = "<group>"; };
		04DFAADB2AAA01E60030FECE /* Debug App Tests-Info.plist */ = {isa = PBXFileReference; fileEncoding = 4; lastKnownFileType = text.plist.xml; path = "Debug App Tests-Info.plist"; sourceTree = "<group>"; };
		04F6EF712AE69FC500115D05 /* AnalyticsTests+Helpers.swift */ = {isa = PBXFileReference; lastKnownFileType = sourcecode.swift; path = "AnalyticsTests+Helpers.swift"; sourceTree = "<group>"; };
		04F6EF732AE6A06200115D05 /* AnalyticsEventsTests.swift */ = {isa = PBXFileReference; lastKnownFileType = sourcecode.swift; path = AnalyticsEventsTests.swift; sourceTree = "<group>"; };
		04FAF9EB2AE7B33E002E4BAE /* StringExtensionTests.swift */ = {isa = PBXFileReference; lastKnownFileType = sourcecode.swift; path = StringExtensionTests.swift; sourceTree = "<group>"; };
		0DA32ABCF07A4EBED014327B /* es */ = {isa = PBXFileReference; lastKnownFileType = text.plist.strings; name = es; path = es.lproj/LaunchScreen.strings; sourceTree = "<group>"; };
		0ED746F8924E70AD868BC0F4 /* MerchantNewLineItemViewController.swift */ = {isa = PBXFileReference; lastKnownFileType = sourcecode.swift; path = MerchantNewLineItemViewController.swift; sourceTree = "<group>"; };
		0FD08B8CE57A11D1E35A8684 /* de */ = {isa = PBXFileReference; lastKnownFileType = text.plist.strings; name = de; path = de.lproj/LaunchScreen.strings; sourceTree = "<group>"; };
		13FA89917603E4BA5BB66AFC /* da */ = {isa = PBXFileReference; lastKnownFileType = text.plist.strings; name = da; path = da.lproj/LaunchScreen.strings; sourceTree = "<group>"; };
		1594BC5C96ECC3F46C811B2F /* Data+Extensions.swift */ = {isa = PBXFileReference; lastKnownFileType = sourcecode.swift; path = "Data+Extensions.swift"; sourceTree = "<group>"; };
		17476BFBED51F389FCE82F16 /* MockAPIClient.swift */ = {isa = PBXFileReference; lastKnownFileType = sourcecode.swift; path = MockAPIClient.swift; sourceTree = "<group>"; };
		1B8CB5A11A44AA9F3D7FE356 /* UserInterfaceModuleTests.swift */ = {isa = PBXFileReference; lastKnownFileType = sourcecode.swift; path = UserInterfaceModuleTests.swift; sourceTree = "<group>"; };
		1D05E65C196E6715D7D8B0C6 /* sv */ = {isa = PBXFileReference; lastKnownFileType = text.plist.strings; name = sv; path = sv.lproj/Main.strings; sourceTree = "<group>"; };
		1F4E35F809D3FAF4354D5B05 /* URLSessionStackTests.swift */ = {isa = PBXFileReference; lastKnownFileType = sourcecode.swift; path = URLSessionStackTests.swift; sourceTree = "<group>"; };
		1F79B50111AC4161CFB1EFE8 /* ApayaTests.swift */ = {isa = PBXFileReference; lastKnownFileType = sourcecode.swift; path = ApayaTests.swift; sourceTree = "<group>"; };
		21898D647270491BF4A68C19 /* Pods_Debug_App.framework */ = {isa = PBXFileReference; explicitFileType = wrapper.framework; includeInIndex = 0; path = Pods_Debug_App.framework; sourceTree = BUILT_PRODUCTS_DIR; };
		229849A3DBE0858EE90673B9 /* CreateClientToken.swift */ = {isa = PBXFileReference; lastKnownFileType = sourcecode.swift; path = CreateClientToken.swift; sourceTree = "<group>"; };
		25FD540BEA16ABBDFE7DE182 /* PayPalService.swift */ = {isa = PBXFileReference; lastKnownFileType = sourcecode.swift; path = PayPalService.swift; sourceTree = "<group>"; };
		2A328E38DA586FFE0ED2894B /* de */ = {isa = PBXFileReference; lastKnownFileType = text.plist.strings; name = de; path = de.lproj/Main.strings; sourceTree = "<group>"; };
		2E64F057A39A91CA01CCB57F /* tr */ = {isa = PBXFileReference; lastKnownFileType = text.plist.strings; name = tr; path = tr.lproj/Main.strings; sourceTree = "<group>"; };
		2E8F69253D85350BB7A1A761 /* TokenizationService.swift */ = {isa = PBXFileReference; lastKnownFileType = sourcecode.swift; path = TokenizationService.swift; sourceTree = "<group>"; };
		31CFA93A373A7DB78DA77283 /* ApplePayTests.swift */ = {isa = PBXFileReference; lastKnownFileType = sourcecode.swift; path = ApplePayTests.swift; sourceTree = "<group>"; };
		33E18D5B5190C64631309D1B /* ar */ = {isa = PBXFileReference; lastKnownFileType = text.plist.strings; name = ar; path = ar.lproj/LaunchScreen.strings; sourceTree = "<group>"; };
		38DD0A9535544D446514124A /* CreateResumePaymentService.swift */ = {isa = PBXFileReference; lastKnownFileType = sourcecode.swift; path = CreateResumePaymentService.swift; sourceTree = "<group>"; };
		39CCCB917D1881082ED75975 /* ViewController+Primer.swift */ = {isa = PBXFileReference; lastKnownFileType = sourcecode.swift; path = "ViewController+Primer.swift"; sourceTree = "<group>"; };
		404E173A513B986A36F835F7 /* MerchantHeadlessCheckoutRawPhoneNumberDataViewController.swift */ = {isa = PBXFileReference; lastKnownFileType = sourcecode.swift; path = MerchantHeadlessCheckoutRawPhoneNumberDataViewController.swift; sourceTree = "<group>"; };
		442009298B3F84D879C280FF /* Pods-Debug App.release.xcconfig */ = {isa = PBXFileReference; includeInIndex = 1; lastKnownFileType = text.xcconfig; name = "Pods-Debug App.release.xcconfig"; path = "Target Support Files/Pods-Debug App/Pods-Debug App.release.xcconfig"; sourceTree = "<group>"; };
		483D2036DE3F89CA2C244C4F /* Debug App Tests.xctest */ = {isa = PBXFileReference; explicitFileType = wrapper.cfbundle; includeInIndex = 0; path = "Debug App Tests.xctest"; sourceTree = BUILT_PRODUCTS_DIR; };
		49DFB1ACD5014BF28ED283B3 /* PollingModuleTests.swift */ = {isa = PBXFileReference; lastKnownFileType = sourcecode.swift; path = PollingModuleTests.swift; sourceTree = "<group>"; };
		4A5E3ACDA26D44F66B55766B /* HUC_TokenizationViewModelTests.swift */ = {isa = PBXFileReference; lastKnownFileType = sourcecode.swift; path = HUC_TokenizationViewModelTests.swift; sourceTree = "<group>"; };
		4ACFB17A73AB7240BED98585 /* ExampleApp.entitlements */ = {isa = PBXFileReference; lastKnownFileType = text.plist.entitlements; path = ExampleApp.entitlements; sourceTree = "<group>"; };
		4C353D84EABA4990DAB4DD28 /* MerchantHeadlessCheckoutRawRetailDataViewController.swift */ = {isa = PBXFileReference; lastKnownFileType = sourcecode.swift; path = MerchantHeadlessCheckoutRawRetailDataViewController.swift; sourceTree = "<group>"; };
		4E79C93EA805E87E1137A513 /* PaymentMethodCell.swift */ = {isa = PBXFileReference; lastKnownFileType = sourcecode.swift; path = PaymentMethodCell.swift; sourceTree = "<group>"; };
		52F54EC3C1ACE19DF48BD6E2 /* tr */ = {isa = PBXFileReference; lastKnownFileType = text.plist.strings; name = tr; path = tr.lproj/LaunchScreen.strings; sourceTree = "<group>"; };
		5AA706A14BACFDB8E5715788 /* HeadlessVaultManagerTests.swift */ = {isa = PBXFileReference; lastKnownFileType = sourcecode.swift; path = HeadlessVaultManagerTests.swift; sourceTree = "<group>"; };
		5D7EC742DEB5BE12252E3E5B /* PayPalServiceTests.swift */ = {isa = PBXFileReference; lastKnownFileType = sourcecode.swift; path = PayPalServiceTests.swift; sourceTree = "<group>"; };
		5DB3B88857B810440CDA881E /* DropInUI_TokenizationViewModelTests.swift */ = {isa = PBXFileReference; lastKnownFileType = sourcecode.swift; path = DropInUI_TokenizationViewModelTests.swift; sourceTree = "<group>"; };
		5E8D7F3C53F8CCE4A03C975E /* VaultService.swift */ = {isa = PBXFileReference; lastKnownFileType = sourcecode.swift; path = VaultService.swift; sourceTree = "<group>"; };
		5F8DC3341BDBB9AEDBE8D6DD /* DecodedClientToken.swift */ = {isa = PBXFileReference; lastKnownFileType = sourcecode.swift; path = DecodedClientToken.swift; sourceTree = "<group>"; };
		6493EA8D95DDA066DE982B24 /* es */ = {isa = PBXFileReference; lastKnownFileType = text.plist.strings; name = es; path = es.lproj/Main.strings; sourceTree = "<group>"; };
		68E2722188A5A2948DB31144 /* Debug App.app */ = {isa = PBXFileReference; explicitFileType = wrapper.application; includeInIndex = 0; path = "Debug App.app"; sourceTree = BUILT_PRODUCTS_DIR; };
		6C690FB7E6E8C942C87B1A1B /* PrimerAPIConfigurationModuleTests.swift */ = {isa = PBXFileReference; lastKnownFileType = sourcecode.swift; path = PrimerAPIConfigurationModuleTests.swift; sourceTree = "<group>"; };
		6D2261DDEE5DC5D2ED518037 /* Base */ = {isa = PBXFileReference; lastKnownFileType = file.xib; name = Base; path = Base.lproj/LaunchScreen.xib; sourceTree = "<group>"; };
		6D665EEA8106E51925C3CF2B /* da */ = {isa = PBXFileReference; lastKnownFileType = text.plist.strings; name = da; path = da.lproj/Main.strings; sourceTree = "<group>"; };
		70D3D6CF0F006A06B7CEC71B /* TransactionResponse.swift */ = {isa = PBXFileReference; lastKnownFileType = sourcecode.swift; path = TransactionResponse.swift; sourceTree = "<group>"; };
		721B75053C8E82756FB8AD0D /* pl */ = {isa = PBXFileReference; lastKnownFileType = text.plist.strings; name = pl; path = pl.lproj/LaunchScreen.strings; sourceTree = "<group>"; };
		72845A3010F10A88F2EC7849 /* CheckoutTheme.swift */ = {isa = PBXFileReference; lastKnownFileType = sourcecode.swift; path = CheckoutTheme.swift; sourceTree = "<group>"; };
		72E691B9A6A8EBB9F6A6B266 /* MerchantHeadlessCheckoutAvailablePaymentMethodsViewController.swift */ = {isa = PBXFileReference; lastKnownFileType = sourcecode.swift; path = MerchantHeadlessCheckoutAvailablePaymentMethodsViewController.swift; sourceTree = "<group>"; };
		743E00065B4A8D6C95092A23 /* it */ = {isa = PBXFileReference; lastKnownFileType = text.plist.strings; name = it; path = it.lproj/LaunchScreen.strings; sourceTree = "<group>"; };
		743F107C464526926A34A433 /* PaymentMethodConfigServiceTests.swift */ = {isa = PBXFileReference; lastKnownFileType = sourcecode.swift; path = PaymentMethodConfigServiceTests.swift; sourceTree = "<group>"; };
		7480FE5F665CC66C092BC95A /* Base */ = {isa = PBXFileReference; lastKnownFileType = file.storyboard; name = Base; path = Base.lproj/Main.storyboard; sourceTree = "<group>"; };
		752785ACCF65527C239391A8 /* PaymentMethodConfigTests.swift */ = {isa = PBXFileReference; lastKnownFileType = sourcecode.swift; path = PaymentMethodConfigTests.swift; sourceTree = "<group>"; };
		7A0B6936ABE44A97B5DE2DEA /* Pods-Debug App Tests.release.xcconfig */ = {isa = PBXFileReference; includeInIndex = 1; lastKnownFileType = text.xcconfig; name = "Pods-Debug App Tests.release.xcconfig"; path = "Target Support Files/Pods-Debug App Tests/Pods-Debug App Tests.release.xcconfig"; sourceTree = "<group>"; };
		7A3E75CD834937EF85DE1C14 /* MockVaultCheckoutViewModel.swift */ = {isa = PBXFileReference; lastKnownFileType = sourcecode.swift; path = MockVaultCheckoutViewModel.swift; sourceTree = "<group>"; };
		7A5E6F7A9C12C69CB66032E3 /* IPay88Tests.swift */ = {isa = PBXFileReference; lastKnownFileType = sourcecode.swift; path = IPay88Tests.swift; sourceTree = "<group>"; };
		7EA7D2BB0AC0A1877DB2E6CE /* MockModule.swift */ = {isa = PBXFileReference; lastKnownFileType = sourcecode.swift; path = MockModule.swift; sourceTree = "<group>"; };
		872A0647D4136E27365FB7F8 /* StringTests.swift */ = {isa = PBXFileReference; lastKnownFileType = sourcecode.swift; path = StringTests.swift; sourceTree = "<group>"; };
		876140D42B63F7DB0058CA8C /* MerchantHeadlessCheckoutKlarnaViewController.swift */ = {isa = PBXFileReference; lastKnownFileType = sourcecode.swift; path = MerchantHeadlessCheckoutKlarnaViewController.swift; sourceTree = "<group>"; };
		876140D72B66F8070058CA8C /* KlarnaTestsMocks.swift */ = {isa = PBXFileReference; lastKnownFileType = sourcecode.swift; path = KlarnaTestsMocks.swift; sourceTree = "<group>"; };
		876140D92B66F8200058CA8C /* KlarnaPaymentSessionCreationComponentTests.swift */ = {isa = PBXFileReference; lastKnownFileType = sourcecode.swift; path = KlarnaPaymentSessionCreationComponentTests.swift; sourceTree = "<group>"; };
		876140DB2B66F8430058CA8C /* KlarnaPaymentViewHandlingComponentTests.swift */ = {isa = PBXFileReference; lastKnownFileType = sourcecode.swift; path = KlarnaPaymentViewHandlingComponentTests.swift; sourceTree = "<group>"; };
		876140DD2B66F86A0058CA8C /* KlarnaPaymentSessionAuthorizationComponentTests.swift */ = {isa = PBXFileReference; lastKnownFileType = sourcecode.swift; path = KlarnaPaymentSessionAuthorizationComponentTests.swift; sourceTree = "<group>"; };
		876140DF2B66F8870058CA8C /* KlarnaPaymentSessionFinalizationComponentTests.swift */ = {isa = PBXFileReference; lastKnownFileType = sourcecode.swift; path = KlarnaPaymentSessionFinalizationComponentTests.swift; sourceTree = "<group>"; };
		876140E12B66F89D0058CA8C /* KlarnaHeadlessManagerTests.swift */ = {isa = PBXFileReference; lastKnownFileType = sourcecode.swift; path = KlarnaHeadlessManagerTests.swift; sourceTree = "<group>"; };
		876140E52B67F3B30058CA8C /* MerchantHeadlessCheckoutKlarnaViewController+Klarna.swift */ = {isa = PBXFileReference; lastKnownFileType = sourcecode.swift; path = "MerchantHeadlessCheckoutKlarnaViewController+Klarna.swift"; sourceTree = "<group>"; };
		876140E72B67F5690058CA8C /* MerchantHeadlessCheckoutKlarnaViewController+UI.swift */ = {isa = PBXFileReference; lastKnownFileType = sourcecode.swift; path = "MerchantHeadlessCheckoutKlarnaViewController+UI.swift"; sourceTree = "<group>"; };
		876140E92B67F6860058CA8C /* MerchantHeadlessCheckoutKlarnaViewController+TableView.swift */ = {isa = PBXFileReference; lastKnownFileType = sourcecode.swift; path = "MerchantHeadlessCheckoutKlarnaViewController+TableView.swift"; sourceTree = "<group>"; };
		876140EE2B6BE8C20058CA8C /* MerchantHelpers.swift */ = {isa = PBXFileReference; lastKnownFileType = sourcecode.swift; path = MerchantHelpers.swift; sourceTree = "<group>"; };
		876140F32B70FBFE0058CA8C /* KlarnaTokenizationComponentTests.swift */ = {isa = PBXFileReference; lastKnownFileType = sourcecode.swift; path = KlarnaTokenizationComponentTests.swift; sourceTree = "<group>"; };
		876140F52B716E060058CA8C /* KlarnaTokenizationManagerTests.swift */ = {isa = PBXFileReference; lastKnownFileType = sourcecode.swift; path = KlarnaTokenizationManagerTests.swift; sourceTree = "<group>"; };
		8A23886804B13FA754E775D0 /* MockPaymentMethodTokenizationViewModel.swift */ = {isa = PBXFileReference; lastKnownFileType = sourcecode.swift; path = MockPaymentMethodTokenizationViewModel.swift; sourceTree = "<group>"; };
		8A3FDC6FE0EB5AB5828D4D80 /* el */ = {isa = PBXFileReference; lastKnownFileType = text.plist.strings; name = el; path = el.lproj/LaunchScreen.strings; sourceTree = "<group>"; };
		8C7C082270CF1C6B7810F9B3 /* RawDataManagerTests.swift */ = {isa = PBXFileReference; lastKnownFileType = sourcecode.swift; path = RawDataManagerTests.swift; sourceTree = "<group>"; };
		9128566126AA7F571FFECA3A /* Range+Extensions.swift */ = {isa = PBXFileReference; lastKnownFileType = sourcecode.swift; path = "Range+Extensions.swift"; sourceTree = "<group>"; };
		92BE0A1A904DCEA405A11CC1 /* pl */ = {isa = PBXFileReference; lastKnownFileType = text.plist.strings; name = pl; path = pl.lproj/Main.strings; sourceTree = "<group>"; };
		9314E0A4E884A8228611A030 /* IntExtensionTests.swift */ = {isa = PBXFileReference; lastKnownFileType = sourcecode.swift; path = IntExtensionTests.swift; sourceTree = "<group>"; };
		93F15C1E46C70C3D73B50F31 /* UIStackViewExtensions.swift */ = {isa = PBXFileReference; lastKnownFileType = sourcecode.swift; path = UIStackViewExtensions.swift; sourceTree = "<group>"; };
		942332BD921CBCAFBC77BD6D /* ar */ = {isa = PBXFileReference; lastKnownFileType = text.plist.strings; name = ar; path = ar.lproj/Main.strings; sourceTree = "<group>"; };
		952364FBFD6FA09653ECA37E /* TokenizationServiceTests.swift */ = {isa = PBXFileReference; lastKnownFileType = sourcecode.swift; path = TokenizationServiceTests.swift; sourceTree = "<group>"; };
		95E4B74F7EEA3D2D19E08FDA /* Apaya.swift */ = {isa = PBXFileReference; lastKnownFileType = sourcecode.swift; path = Apaya.swift; sourceTree = "<group>"; };
		96546334148213F72E898EB7 /* Pods-Debug App.debug.xcconfig */ = {isa = PBXFileReference; includeInIndex = 1; lastKnownFileType = text.xcconfig; name = "Pods-Debug App.debug.xcconfig"; path = "Target Support Files/Pods-Debug App/Pods-Debug App.debug.xcconfig"; sourceTree = "<group>"; };
		98079137F3DE1FE6221DA7EC /* nb */ = {isa = PBXFileReference; lastKnownFileType = text.plist.strings; name = nb; path = nb.lproj/Main.strings; sourceTree = "<group>"; };
		9874F439DA3EA5854A454687 /* MerchantDropInUIViewController.swift */ = {isa = PBXFileReference; lastKnownFileType = sourcecode.swift; path = MerchantDropInUIViewController.swift; sourceTree = "<group>"; };
		994AE6760B506D02499AEC90 /* InternalCardComponentManagerTests.swift */ = {isa = PBXFileReference; lastKnownFileType = sourcecode.swift; path = InternalCardComponentManagerTests.swift; sourceTree = "<group>"; };
		9D122A0B71B707C2110AB7F5 /* PayPalConfirmBillingAgreementTests.swift */ = {isa = PBXFileReference; lastKnownFileType = sourcecode.swift; path = PayPalConfirmBillingAgreementTests.swift; sourceTree = "<group>"; };
		A1055D6E2AF125E90027B967 /* DebouncerTests.swift */ = {isa = PBXFileReference; lastKnownFileType = sourcecode.swift; path = DebouncerTests.swift; sourceTree = "<group>"; };
		A12AC2522B5046CF00C26999 /* CurrencyStorageTests.swift */ = {isa = PBXFileReference; lastKnownFileType = sourcecode.swift; path = CurrencyStorageTests.swift; sourceTree = "<group>"; };
		A12AC2542B505B6100C26999 /* CurrencyLoaderTests.swift */ = {isa = PBXFileReference; lastKnownFileType = sourcecode.swift; path = CurrencyLoaderTests.swift; sourceTree = "<group>"; };
		A13392BB2AD459E90005A4D7 /* NolPayLinkCardComponentTest.swift */ = {isa = PBXFileReference; lastKnownFileType = sourcecode.swift; path = NolPayLinkCardComponentTest.swift; sourceTree = "<group>"; };
		A1536BAC2AEBEC3A0087DDC0 /* NolPayPhoneMetadataServiceTests.swift */ = {isa = PBXFileReference; lastKnownFileType = sourcecode.swift; path = NolPayPhoneMetadataServiceTests.swift; sourceTree = "<group>"; };
		A1536BAE2AEC0A6D0087DDC0 /* NolTestsMocks.swift */ = {isa = PBXFileReference; lastKnownFileType = sourcecode.swift; path = NolTestsMocks.swift; sourceTree = "<group>"; };
		A1585C742ACDAA700014F0B9 /* NolPayLinkedCardsComponentTests.swift */ = {isa = PBXFileReference; lastKnownFileType = sourcecode.swift; path = NolPayLinkedCardsComponentTests.swift; sourceTree = "<group>"; };
		A1604A656AF654D7422A2A5E /* fr */ = {isa = PBXFileReference; lastKnownFileType = text.plist.strings; name = fr; path = fr.lproj/Main.strings; sourceTree = "<group>"; };
		A19EF5622B20E22E00A72F60 /* .swiftlint.yml */ = {isa = PBXFileReference; fileEncoding = 4; lastKnownFileType = text.yaml; path = .swiftlint.yml; sourceTree = "<group>"; };
		A1A3D0F22AD5585A00F7D8C9 /* NolPayUnlinkCardComponentTest.swift */ = {isa = PBXFileReference; lastKnownFileType = sourcecode.swift; path = NolPayUnlinkCardComponentTest.swift; sourceTree = "<group>"; };
		A1A3D0F42AD56BE300F7D8C9 /* NolPayPaymentComponentTests.swift */ = {isa = PBXFileReference; lastKnownFileType = sourcecode.swift; path = NolPayPaymentComponentTests.swift; sourceTree = "<group>"; };
		A6AEF11B151368BF993C3EA9 /* TestScenario.swift */ = {isa = PBXFileReference; lastKnownFileType = sourcecode.swift; path = TestScenario.swift; sourceTree = "<group>"; };
		AD381E7E16D01D8D743232F7 /* ThemeTests.swift */ = {isa = PBXFileReference; lastKnownFileType = sourcecode.swift; path = ThemeTests.swift; sourceTree = "<group>"; };
		AF07D2421252EA2AE5C2FC4F /* AnalyticsTests.swift */ = {isa = PBXFileReference; lastKnownFileType = sourcecode.swift; path = AnalyticsTests.swift; sourceTree = "<group>"; };
		B18D7E7738BF86467B0F1465 /* Images.xcassets */ = {isa = PBXFileReference; lastKnownFileType = folder.assetcatalog; path = Images.xcassets; sourceTree = "<group>"; };
		B1FD8065D40A2D691F643F3B /* UIViewController+API.swift */ = {isa = PBXFileReference; lastKnownFileType = sourcecode.swift; path = "UIViewController+API.swift"; sourceTree = "<group>"; };
		B266F9E1651BD20E45DCCF68 /* PrimerRawRetailerDataTests.swift */ = {isa = PBXFileReference; lastKnownFileType = sourcecode.swift; path = PrimerRawRetailerDataTests.swift; sourceTree = "<group>"; };
		B65F0E658E0993B16C41D698 /* Pods-Debug App Tests.debug.xcconfig */ = {isa = PBXFileReference; includeInIndex = 1; lastKnownFileType = text.xcconfig; name = "Pods-Debug App Tests.debug.xcconfig"; path = "Target Support Files/Pods-Debug App Tests/Pods-Debug App Tests.debug.xcconfig"; sourceTree = "<group>"; };
		B866FF13033A5CB8B4C3388E /* MerchantHeadlessCheckoutRawDataViewController.swift */ = {isa = PBXFileReference; lastKnownFileType = sourcecode.swift; path = MerchantHeadlessCheckoutRawDataViewController.swift; sourceTree = "<group>"; };
		B9813BD518AC7C3F442B5075 /* PrimerCheckoutTheme.swift */ = {isa = PBXFileReference; lastKnownFileType = sourcecode.swift; path = PrimerCheckoutTheme.swift; sourceTree = "<group>"; };
		BA0B2BEE5C389FD13E210847 /* DateTests.swift */ = {isa = PBXFileReference; lastKnownFileType = sourcecode.swift; path = DateTests.swift; sourceTree = "<group>"; };
		BD26E8C6074BB89ACBD5B8B9 /* MaskTests.swift */ = {isa = PBXFileReference; lastKnownFileType = sourcecode.swift; path = MaskTests.swift; sourceTree = "<group>"; };
		BF8639891B79E2FCCE10A510 /* ThreeDSErrorTests.swift */ = {isa = PBXFileReference; lastKnownFileType = sourcecode.swift; path = ThreeDSErrorTests.swift; sourceTree = "<group>"; };
		C18C9664115CFDEB59FED19A /* MerchantSessionAndSettingsViewController.swift */ = {isa = PBXFileReference; lastKnownFileType = sourcecode.swift; path = MerchantSessionAndSettingsViewController.swift; sourceTree = "<group>"; };
		C4DFE77F28AB538220A0F6EE /* ka */ = {isa = PBXFileReference; lastKnownFileType = text.plist.strings; name = ka; path = ka.lproj/Main.strings; sourceTree = "<group>"; };
		C6E0183BA881F7F7835D0054 /* Pods_Debug_App_Tests.framework */ = {isa = PBXFileReference; explicitFileType = wrapper.framework; includeInIndex = 0; path = Pods_Debug_App_Tests.framework; sourceTree = BUILT_PRODUCTS_DIR; };
		C7D8E1E91CA11EC6831ADEE4 /* EncodingDecodingContainerTests.swift */ = {isa = PBXFileReference; lastKnownFileType = sourcecode.swift; path = EncodingDecodingContainerTests.swift; sourceTree = "<group>"; };
		C7EB86C62BA46BF51C64ABC2 /* nb */ = {isa = PBXFileReference; lastKnownFileType = text.plist.strings; name = nb; path = nb.lproj/LaunchScreen.strings; sourceTree = "<group>"; };
		CA30891B2D5F9B6B97E56B99 /* WebViewUtilTests.swift */ = {isa = PBXFileReference; lastKnownFileType = sourcecode.swift; path = WebViewUtilTests.swift; sourceTree = "<group>"; };
		D038BDB23C062D362AAA09BE /* Networking.swift */ = {isa = PBXFileReference; lastKnownFileType = sourcecode.swift; path = Networking.swift; sourceTree = "<group>"; };
		D0A003705AFF7F922BCFE75F /* TokenizationResponseTests.swift */ = {isa = PBXFileReference; lastKnownFileType = sourcecode.swift; path = TokenizationResponseTests.swift; sourceTree = "<group>"; };
		D3D9154BF1E011FED6799CD5 /* CardData.swift */ = {isa = PBXFileReference; lastKnownFileType = sourcecode.swift; path = CardData.swift; sourceTree = "<group>"; };
		D4139D8F153BB399DA67F2EE /* ViewController+PrimerUIHelpers.swift */ = {isa = PBXFileReference; lastKnownFileType = sourcecode.swift; path = "ViewController+PrimerUIHelpers.swift"; sourceTree = "<group>"; };
		D5C1B1F65A9382606A25CE77 /* el */ = {isa = PBXFileReference; lastKnownFileType = text.plist.strings; name = el; path = el.lproj/Main.strings; sourceTree = "<group>"; };
		DAC5687FF32E8661F1A00CE5 /* AppDelegate.swift */ = {isa = PBXFileReference; lastKnownFileType = sourcecode.swift; path = AppDelegate.swift; sourceTree = "<group>"; };
		DBC8EA85D1CBC1EC4AB3EB8C /* fr */ = {isa = PBXFileReference; lastKnownFileType = text.plist.strings; name = fr; path = fr.lproj/LaunchScreen.strings; sourceTree = "<group>"; };
		DECCDC4079DC6471CEDDEA84 /* sv */ = {isa = PBXFileReference; lastKnownFileType = text.plist.strings; name = sv; path = sv.lproj/LaunchScreen.strings; sourceTree = "<group>"; };
		E108F58D2B0D4F0800EC3CC6 /* WebRedirectComponentTests.swift */ = {isa = PBXFileReference; lastKnownFileType = sourcecode.swift; path = WebRedirectComponentTests.swift; sourceTree = "<group>"; };
		E11F473C2B0694C50091C31F /* PrimerHeadlessFormWithRedirectManagerTests.swift */ = {isa = PBXFileReference; lastKnownFileType = sourcecode.swift; path = PrimerHeadlessFormWithRedirectManagerTests.swift; sourceTree = "<group>"; };
		E11F47422B06C4E30091C31F /* MerchantHeadlessCheckoutBankViewController.swift */ = {isa = PBXFileReference; fileEncoding = 4; lastKnownFileType = sourcecode.swift; path = MerchantHeadlessCheckoutBankViewController.swift; sourceTree = "<group>"; };
		E11F47432B06C4E30091C31F /* BanksListView.swift */ = {isa = PBXFileReference; fileEncoding = 4; lastKnownFileType = sourcecode.swift; path = BanksListView.swift; sourceTree = "<group>"; };
		E11F47442B06C4E30091C31F /* BanksListModel.swift */ = {isa = PBXFileReference; fileEncoding = 4; lastKnownFileType = sourcecode.swift; path = BanksListModel.swift; sourceTree = "<group>"; };
		E11F47452B06C4E30091C31F /* ImageViewWithUrl.swift */ = {isa = PBXFileReference; fileEncoding = 4; lastKnownFileType = sourcecode.swift; path = ImageViewWithUrl.swift; sourceTree = "<group>"; };
		E11F47462B06C4E30091C31F /* MerchantNewLineItemViewController.swift */ = {isa = PBXFileReference; fileEncoding = 4; lastKnownFileType = sourcecode.swift; path = MerchantNewLineItemViewController.swift; sourceTree = "<group>"; };
		E11F47472B06C4E30091C31F /* MerchantHeadlessCheckoutNolPayViewController.swift */ = {isa = PBXFileReference; fileEncoding = 4; lastKnownFileType = sourcecode.swift; path = MerchantHeadlessCheckoutNolPayViewController.swift; sourceTree = "<group>"; };
		E11F47502B06C5030091C31F /* BanksListView.swift */ = {isa = PBXFileReference; fileEncoding = 4; lastKnownFileType = sourcecode.swift; path = BanksListView.swift; sourceTree = "<group>"; };
		E11F47512B06C5030091C31F /* BanksListModel.swift */ = {isa = PBXFileReference; fileEncoding = 4; lastKnownFileType = sourcecode.swift; path = BanksListModel.swift; sourceTree = "<group>"; };
		E11F47522B06C5030091C31F /* ImageViewWithUrl.swift */ = {isa = PBXFileReference; fileEncoding = 4; lastKnownFileType = sourcecode.swift; path = ImageViewWithUrl.swift; sourceTree = "<group>"; };
		E129D66F2B162022004694F9 /* MerchantHeadlessCheckoutBankViewController.swift */ = {isa = PBXFileReference; fileEncoding = 4; lastKnownFileType = sourcecode.swift; path = MerchantHeadlessCheckoutBankViewController.swift; sourceTree = "<group>"; };
		E130C3D82AFD19FF00AC3E7C /* NetworkTests.swift */ = {isa = PBXFileReference; fileEncoding = 4; lastKnownFileType = sourcecode.swift; path = NetworkTests.swift; sourceTree = "<group>"; };
		E13E72442AFE653000911866 /* IdealPaymentMethodTests.swift */ = {isa = PBXFileReference; lastKnownFileType = sourcecode.swift; path = IdealPaymentMethodTests.swift; sourceTree = "<group>"; };
		E1A297252B036AB1005ADA51 /* BankComponentTests.swift */ = {isa = PBXFileReference; lastKnownFileType = sourcecode.swift; path = BankComponentTests.swift; sourceTree = "<group>"; };
		E1AB44D12AFE13AF00639DC5 /* URL+NetworkHeaders.swift */ = {isa = PBXFileReference; fileEncoding = 4; lastKnownFileType = sourcecode.swift; path = "URL+NetworkHeaders.swift"; sourceTree = "<group>"; };
		E1C3EF0BA039C0A50EDE13A5 /* nl */ = {isa = PBXFileReference; lastKnownFileType = text.plist.strings; name = nl; path = nl.lproj/Main.strings; sourceTree = "<group>"; };
		E1E502B02AFE9ECF00CD7F0A /* XCTestCase+Tokenization.swift */ = {isa = PBXFileReference; lastKnownFileType = sourcecode.swift; path = "XCTestCase+Tokenization.swift"; sourceTree = "<group>"; };
		E63F5C5C1FD2F3E6CB02EC5A /* HeadlessUniversalCheckoutTests.swift */ = {isa = PBXFileReference; lastKnownFileType = sourcecode.swift; path = HeadlessUniversalCheckoutTests.swift; sourceTree = "<group>"; };
		E7640DB186F9638C2F556F77 /* it */ = {isa = PBXFileReference; lastKnownFileType = text.plist.strings; name = it; path = it.lproj/Main.strings; sourceTree = "<group>"; };
		E8DE1E4FB055B60582977315 /* Networking.swift */ = {isa = PBXFileReference; lastKnownFileType = sourcecode.swift; path = Networking.swift; sourceTree = "<group>"; };
		E90441E821B5FE76643B62A6 /* AnalyticsTests+Constants.swift */ = {isa = PBXFileReference; lastKnownFileType = sourcecode.swift; path = "AnalyticsTests+Constants.swift"; sourceTree = "<group>"; };
		E9899972360BCA5992CEE5BC /* PrimerBancontactCardDataManagerTests.swift */ = {isa = PBXFileReference; lastKnownFileType = sourcecode.swift; path = PrimerBancontactCardDataManagerTests.swift; sourceTree = "<group>"; };
		EEB1E1B37192BF739461AFF1 /* PrimerRawCardDataManagerTests.swift */ = {isa = PBXFileReference; lastKnownFileType = sourcecode.swift; path = PrimerRawCardDataManagerTests.swift; sourceTree = "<group>"; };
		F4AC1EC0F98CB56DA4D075CA /* Mocks.swift */ = {isa = PBXFileReference; lastKnownFileType = sourcecode.swift; path = Mocks.swift; sourceTree = "<group>"; };
		F816A2444633C4336A7CB071 /* en */ = {isa = PBXFileReference; lastKnownFileType = text.plist.strings; name = en; path = en.lproj/Main.strings; sourceTree = "<group>"; };
		F9023841AFCE8E3205CB713A /* String+Extensions.swift */ = {isa = PBXFileReference; lastKnownFileType = sourcecode.swift; path = "String+Extensions.swift"; sourceTree = "<group>"; };
		FB1F71737862EF5D0F4FE5AB /* Info.plist */ = {isa = PBXFileReference; lastKnownFileType = text.plist; path = Info.plist; sourceTree = "<group>"; };
		FC8A21D574BAEF7E0ED9E9CD /* pt-PT */ = {isa = PBXFileReference; lastKnownFileType = text.plist.strings; name = "pt-PT"; path = "pt-PT.lproj/Main.strings"; sourceTree = "<group>"; };
		FEEF675F553A6AD99750CB0F /* nl */ = {isa = PBXFileReference; lastKnownFileType = text.plist.strings; name = nl; path = nl.lproj/LaunchScreen.strings; sourceTree = "<group>"; };
		FF4B1BBF378E48EBDBDCEE2A /* ka */ = {isa = PBXFileReference; lastKnownFileType = text.plist.strings; name = ka; path = ka.lproj/LaunchScreen.strings; sourceTree = "<group>"; };
/* End PBXFileReference section */

/* Begin PBXFrameworksBuildPhase section */
		70DF25A36D08F36CBD603C15 /* Frameworks */ = {
			isa = PBXFrameworksBuildPhase;
			buildActionMask = 2147483647;
			files = (
				DC6A2813D435DC2D4B8A4B20 /* Pods_Debug_App_Tests.framework in Frameworks */,
			);
			runOnlyForDeploymentPostprocessing = 0;
		};
		CB612F7DF16CD3190025327F /* Frameworks */ = {
			isa = PBXFrameworksBuildPhase;
			buildActionMask = 2147483647;
			files = (
				E9F5265EB7A157AC5ED162C5 /* Pods_Debug_App.framework in Frameworks */,
			);
			runOnlyForDeploymentPostprocessing = 0;
		};
/* End PBXFrameworksBuildPhase section */

/* Begin PBXGroup section */
		042ED1632AF0F5CE0027833F /* Delegates */ = {
			isa = PBXGroup;
			children = (
				042ED1642AF0F5FD0027833F /* MockRawDataManagerDelegate.swift */,
			);
			path = Delegates;
			sourceTree = "<group>";
		};
		0479FB162AF2598800D0AFC9 /* Test Utilities */ = {
			isa = PBXGroup;
			children = (
				0479FB172AF2599200D0AFC9 /* StringTyper.swift */,
				04DAAED52B03EF0B002E2614 /* SDKSessionHelper.swift */,
			);
			path = "Test Utilities";
			sourceTree = "<group>";
		};
		04DAAED22B03EEBE002E2614 /* Assets */ = {
			isa = PBXGroup;
			children = (
				04DAAED32B03EED1002E2614 /* AssetsManagerTests.swift */,
			);
			path = Assets;
			sourceTree = "<group>";
		};
		094077DEFDC2739B10CF4183 /* Resources */ = {
			isa = PBXGroup;
			children = (
				2A9F290E21D650154DEB2F19 /* Localized Views */,
				B18D7E7738BF86467B0F1465 /* Images.xcassets */,
			);
			path = Resources;
			sourceTree = "<group>";
		};
		0E5CB4D963647832FF985B29 /* View Controllers */ = {
			isa = PBXGroup;
			children = (
				876140ED2B6BE8860058CA8C /* Merchant Helpers */,
				EF5FBE3673FBCB40F55F4DC0 /* New UI */,
				9874F439DA3EA5854A454687 /* MerchantDropInUIViewController.swift */,
				72E691B9A6A8EBB9F6A6B266 /* MerchantHeadlessCheckoutAvailablePaymentMethodsViewController.swift */,
				B866FF13033A5CB8B4C3388E /* MerchantHeadlessCheckoutRawDataViewController.swift */,
				404E173A513B986A36F835F7 /* MerchantHeadlessCheckoutRawPhoneNumberDataViewController.swift */,
				4C353D84EABA4990DAB4DD28 /* MerchantHeadlessCheckoutRawRetailDataViewController.swift */,
				049A055D2B4BF057002CEEBA /* MerchantHeadlessVaultManagerViewController.swift */,
				00E3C8FE62D22147335F2455 /* MerchantResultViewController.swift */,
				C18C9664115CFDEB59FED19A /* MerchantSessionAndSettingsViewController.swift */,
			);
			path = "View Controllers";
			sourceTree = "<group>";
		};
		1C9799A622D0CCDBBF94925B = {
			isa = PBXGroup;
			children = (
				A19EF5622B20E22E00A72F60 /* .swiftlint.yml */,
				FBDF3F8B5F93A0EC28048640 /* Project */,
				DF30711EB149C64C364BB79A /* Products */,
				61E8D69DF93462D748F446DF /* Pods */,
				328674CAA2CFB930F33DDA55 /* Frameworks */,
			);
			sourceTree = "<group>";
		};
		2A9F290E21D650154DEB2F19 /* Localized Views */ = {
			isa = PBXGroup;
			children = (
				FC701AFD94F96F0F1D108D1A /* LaunchScreen.xib */,
				CE259612A00F85709107B872 /* Main.storyboard */,
			);
			path = "Localized Views";
			sourceTree = "<group>";
		};
		2F23D3C9CC9CBC1B95329B1C /* Network */ = {
			isa = PBXGroup;
			children = (
				E130C3D82AFD19FF00AC3E7C /* NetworkTests.swift */,
				1F4E35F809D3FAF4354D5B05 /* URLSessionStackTests.swift */,
				041F52082ADE92A300A1D702 /* ListCardNetworksEndpointTests.swift */,
			);
			path = Network;
			sourceTree = "<group>";
		};
		328674CAA2CFB930F33DDA55 /* Frameworks */ = {
			isa = PBXGroup;
			children = (
				21898D647270491BF4A68C19 /* Pods_Debug_App.framework */,
				C6E0183BA881F7F7835D0054 /* Pods_Debug_App_Tests.framework */,
			);
			name = Frameworks;
			sourceTree = "<group>";
		};
		553A7EDE72B8249F55A0E6B9 /* Extension */ = {
			isa = PBXGroup;
			children = (
				1594BC5C96ECC3F46C811B2F /* Data+Extensions.swift */,
				9128566126AA7F571FFECA3A /* Range+Extensions.swift */,
				F9023841AFCE8E3205CB713A /* String+Extensions.swift */,
				93F15C1E46C70C3D73B50F31 /* UIStackViewExtensions.swift */,
				B1FD8065D40A2D691F643F3B /* UIViewController+API.swift */,
				39CCCB917D1881082ED75975 /* ViewController+Primer.swift */,
				D4139D8F153BB399DA67F2EE /* ViewController+PrimerUIHelpers.swift */,
			);
			path = Extension;
			sourceTree = "<group>";
		};
		5836043C1C4E5A1CF7B81CDD /* Services */ = {
			isa = PBXGroup;
			children = (
				994AE6760B506D02499AEC90 /* InternalCardComponentManagerTests.swift */,
				743F107C464526926A34A433 /* PaymentMethodConfigServiceTests.swift */,
				5D7EC742DEB5BE12252E3E5B /* PayPalServiceTests.swift */,
				952364FBFD6FA09653ECA37E /* TokenizationServiceTests.swift */,
				042ED15C2AF010500027833F /* CardValidationServiceTests.swift */,
			);
			path = Services;
			sourceTree = "<group>";
		};
		5CC7BF9D8A0A9D8490C48151 /* Primer */ = {
			isa = PBXGroup;
			children = (
				876140D62B66F75D0058CA8C /* Klarna */,
				E13E72432AFE64E800911866 /* Ideal */,
				A15985C22ACDA82F00A64C3C /* NolPay */,
				E9899972360BCA5992CEE5BC /* PrimerBancontactCardDataManagerTests.swift */,
				EEB1E1B37192BF739461AFF1 /* PrimerRawCardDataManagerTests.swift */,
				B266F9E1651BD20E45DCCF68 /* PrimerRawRetailerDataTests.swift */,
				049A055F2B4C191D002CEEBA /* NativeUIManagerTests.swift */,
			);
			path = Primer;
			sourceTree = "<group>";
		};
		5E99BB590FD6521F2D5403BB /* Sources */ = {
			isa = PBXGroup;
			children = (
				553A7EDE72B8249F55A0E6B9 /* Extension */,
				D9AC6F54A87D432982864A63 /* Model */,
				64FB843527A1671D550B536F /* Network */,
				F214F09DF97D2A83FC7D0BE0 /* View */,
				0E5CB4D963647832FF985B29 /* View Controllers */,
				A9ACBE5F8E70CF200C80001F /* View Model */,
				DAC5687FF32E8661F1A00CE5 /* AppDelegate.swift */,
			);
			path = Sources;
			sourceTree = "<group>";
		};
		61C1263B3C114C5B0A1E5AB4 /* Services */ = {
			isa = PBXGroup;
			children = (
				38DD0A9535544D446514124A /* CreateResumePaymentService.swift */,
				25FD540BEA16ABBDFE7DE182 /* PayPalService.swift */,
				2E8F69253D85350BB7A1A761 /* TokenizationService.swift */,
				5E8D7F3C53F8CCE4A03C975E /* VaultService.swift */,
				047D8E882ADEA4C700A5E7BD /* NetworkService.swift */,
				042ED1612AF0F5600027833F /* MockBINDataAPIClient.swift */,
			);
			path = Services;
			sourceTree = "<group>";
		};
		61E8D69DF93462D748F446DF /* Pods */ = {
			isa = PBXGroup;
			children = (
				96546334148213F72E898EB7 /* Pods-Debug App.debug.xcconfig */,
				442009298B3F84D879C280FF /* Pods-Debug App.release.xcconfig */,
				B65F0E658E0993B16C41D698 /* Pods-Debug App Tests.debug.xcconfig */,
				7A0B6936ABE44A97B5DE2DEA /* Pods-Debug App Tests.release.xcconfig */,
			);
			path = Pods;
			sourceTree = "<group>";
		};
		626776D8EFEF24D5C5A36307 /* Extensions */ = {
			isa = PBXGroup;
			children = (
				C7D8E1E91CA11EC6831ADEE4 /* EncodingDecodingContainerTests.swift */,
				04FAF9EB2AE7B33E002E4BAE /* StringExtensionTests.swift */,
			);
			path = Extensions;
			sourceTree = "<group>";
		};
		64FB843527A1671D550B536F /* Network */ = {
			isa = PBXGroup;
			children = (
				E8DE1E4FB055B60582977315 /* Networking.swift */,
				E1AB44D12AFE13AF00639DC5 /* URL+NetworkHeaders.swift */,
			);
			path = Network;
			sourceTree = "<group>";
		};
		876140D32B63F79E0058CA8C /* KlarnaHeadless */ = {
			isa = PBXGroup;
			children = (
				876140D42B63F7DB0058CA8C /* MerchantHeadlessCheckoutKlarnaViewController.swift */,
				876140E72B67F5690058CA8C /* MerchantHeadlessCheckoutKlarnaViewController+UI.swift */,
				876140E52B67F3B30058CA8C /* MerchantHeadlessCheckoutKlarnaViewController+Klarna.swift */,
				876140E92B67F6860058CA8C /* MerchantHeadlessCheckoutKlarnaViewController+TableView.swift */,
			);
			path = KlarnaHeadless;
			sourceTree = "<group>";
		};
		876140D62B66F75D0058CA8C /* Klarna */ = {
			isa = PBXGroup;
			children = (
				876140D72B66F8070058CA8C /* KlarnaTestsMocks.swift */,
				876140D92B66F8200058CA8C /* KlarnaPaymentSessionCreationComponentTests.swift */,
				876140DB2B66F8430058CA8C /* KlarnaPaymentViewHandlingComponentTests.swift */,
				876140DD2B66F86A0058CA8C /* KlarnaPaymentSessionAuthorizationComponentTests.swift */,
				876140DF2B66F8870058CA8C /* KlarnaPaymentSessionFinalizationComponentTests.swift */,
				876140E12B66F89D0058CA8C /* KlarnaHeadlessManagerTests.swift */,
				876140F32B70FBFE0058CA8C /* KlarnaTokenizationComponentTests.swift */,
				876140F52B716E060058CA8C /* KlarnaTokenizationManagerTests.swift */,
			);
			path = Klarna;
			sourceTree = "<group>";
		};
		876140ED2B6BE8860058CA8C /* Merchant Helpers */ = {
			isa = PBXGroup;
			children = (
				876140EE2B6BE8C20058CA8C /* MerchantHelpers.swift */,
			);
			path = "Merchant Helpers";
			sourceTree = "<group>";
		};
		9EE81958BB2BB34183F6C0AB /* Modules */ = {
			isa = PBXGroup;
			children = (
				5DB3B88857B810440CDA881E /* DropInUI_TokenizationViewModelTests.swift */,
				4A5E3ACDA26D44F66B55766B /* HUC_TokenizationViewModelTests.swift */,
				49DFB1ACD5014BF28ED283B3 /* PollingModuleTests.swift */,
				6C690FB7E6E8C942C87B1A1B /* PrimerAPIConfigurationModuleTests.swift */,
				1B8CB5A11A44AA9F3D7FE356 /* UserInterfaceModuleTests.swift */,
				E1E502B02AFE9ECF00CD7F0A /* XCTestCase+Tokenization.swift */,
			);
			path = Modules;
			sourceTree = "<group>";
		};
		A15985C22ACDA82F00A64C3C /* NolPay */ = {
			isa = PBXGroup;
			children = (
				041295AB2AB9E2A900A4F243 /* PrimerHeadlessNolPayManagerTests.swift */,
				A1536BAC2AEBEC3A0087DDC0 /* NolPayPhoneMetadataServiceTests.swift */,
				A1585C742ACDAA700014F0B9 /* NolPayLinkedCardsComponentTests.swift */,
				A13392BB2AD459E90005A4D7 /* NolPayLinkCardComponentTest.swift */,
				A1A3D0F22AD5585A00F7D8C9 /* NolPayUnlinkCardComponentTest.swift */,
				A1A3D0F42AD56BE300F7D8C9 /* NolPayPaymentComponentTests.swift */,
				A1536BAE2AEC0A6D0087DDC0 /* NolTestsMocks.swift */,
			);
			path = NolPay;
			sourceTree = "<group>";
		};
		A95565BDB7031F41ECD023D7 /* Helpers */ = {
			isa = PBXGroup;
			children = (
				D3D9154BF1E011FED6799CD5 /* CardData.swift */,
				D038BDB23C062D362AAA09BE /* Networking.swift */,
				04769C142B1A680C0051581C /* Promises+Helper.swift */,
				A12AC2542B505B6100C26999 /* CurrencyLoaderTests.swift */,
			);
			path = Helpers;
			sourceTree = "<group>";
		};
		A9ACBE5F8E70CF200C80001F /* View Model */ = {
			isa = PBXGroup;
			children = (
				95E4B74F7EEA3D2D19E08FDA /* Apaya.swift */,
			);
			path = "View Model";
			sourceTree = "<group>";
		};
		ACC4CBBD9744630CB46A5EE4 /* v2 */ = {
			isa = PBXGroup;
			children = (
				E63F5C5C1FD2F3E6CB02EC5A /* HeadlessUniversalCheckoutTests.swift */,
				5AA706A14BACFDB8E5715788 /* HeadlessVaultManagerTests.swift */,
				17476BFBED51F389FCE82F16 /* MockAPIClient.swift */,
				7EA7D2BB0AC0A1877DB2E6CE /* MockModule.swift */,
				8C7C082270CF1C6B7810F9B3 /* RawDataManagerTests.swift */,
			);
			path = v2;
			sourceTree = "<group>";
		};
		C8A971C6C0021F0115DF44CC /* Utils */ = {
			isa = PBXGroup;
			children = (
				0402B7B72AFBBC2200B02C75 /* ApplePayUtilsTest.swift */,
				BA0B2BEE5C389FD13E210847 /* DateTests.swift */,
				A1055D6E2AF125E90027B967 /* DebouncerTests.swift */,
				9314E0A4E884A8228611A030 /* IntExtensionTests.swift */,
				BD26E8C6074BB89ACBD5B8B9 /* MaskTests.swift */,
				872A0647D4136E27365FB7F8 /* StringTests.swift */,
				CA30891B2D5F9B6B97E56B99 /* WebViewUtilTests.swift */,
			);
			path = Utils;
			sourceTree = "<group>";
		};
		D83EED4C1249B62B908781B0 /* Data Models */ = {
			isa = PBXGroup;
			children = (
				1F79B50111AC4161CFB1EFE8 /* ApayaTests.swift */,
				31CFA93A373A7DB78DA77283 /* ApplePayTests.swift */,
				0402B7B52AFBBA7200B02C75 /* CardNetworkTests.swift */,
				5F8DC3341BDBB9AEDBE8D6DD /* DecodedClientToken.swift */,
				A12AC2522B5046CF00C26999 /* CurrencyStorageTests.swift */,
				7A5E6F7A9C12C69CB66032E3 /* IPay88Tests.swift */,
				752785ACCF65527C239391A8 /* PaymentMethodConfigTests.swift */,
				9D122A0B71B707C2110AB7F5 /* PayPalConfirmBillingAgreementTests.swift */,
				B9813BD518AC7C3F442B5075 /* PrimerCheckoutTheme.swift */,
				AD381E7E16D01D8D743232F7 /* ThemeTests.swift */,
				BF8639891B79E2FCCE10A510 /* ThreeDSErrorTests.swift */,
				021A00DEB01A46C876592575 /* ThreeDSProtocolVersionTests.swift */,
				D0A003705AFF7F922BCFE75F /* TokenizationResponseTests.swift */,
			);
			path = "Data Models";
			sourceTree = "<group>";
		};
		D99811C39E1808A948623732 /* Unit Tests */ = {
			isa = PBXGroup;
			children = (
				04DAAED22B03EEBE002E2614 /* Assets */,
				E1A2F78003351E14426E0B36 /* Analytics */,
				D83EED4C1249B62B908781B0 /* Data Models */,
				626776D8EFEF24D5C5A36307 /* Extensions */,
				A95565BDB7031F41ECD023D7 /* Helpers */,
				E4C8DBB82E4149A7C4D26467 /* Mocks */,
				9EE81958BB2BB34183F6C0AB /* Modules */,
				2F23D3C9CC9CBC1B95329B1C /* Network */,
				5CC7BF9D8A0A9D8490C48151 /* Primer */,
				5836043C1C4E5A1CF7B81CDD /* Services */,
				0479FB162AF2598800D0AFC9 /* Test Utilities */,
				C8A971C6C0021F0115DF44CC /* Utils */,
				ACC4CBBD9744630CB46A5EE4 /* v2 */,
				F4AC1EC0F98CB56DA4D075CA /* Mocks.swift */,
			);
			path = "Unit Tests";
			sourceTree = "<group>";
		};
		D9AC6F54A87D432982864A63 /* Model */ = {
			isa = PBXGroup;
			children = (
				72845A3010F10A88F2EC7849 /* CheckoutTheme.swift */,
				229849A3DBE0858EE90673B9 /* CreateClientToken.swift */,
				A6AEF11B151368BF993C3EA9 /* TestScenario.swift */,
				70D3D6CF0F006A06B7CEC71B /* TransactionResponse.swift */,
			);
			path = Model;
			sourceTree = "<group>";
		};
		D9FD37D45BD73B08D04AC94C /* Tests */ = {
			isa = PBXGroup;
			children = (
				04DFAADB2AAA01E60030FECE /* Debug App Tests-Info.plist */,
				D99811C39E1808A948623732 /* Unit Tests */,
			);
			path = Tests;
			sourceTree = "<group>";
		};
		DAAB90DB09F0793B3580DE69 /* ViewModels */ = {
			isa = PBXGroup;
			children = (
				7A3E75CD834937EF85DE1C14 /* MockVaultCheckoutViewModel.swift */,
			);
			path = ViewModels;
			sourceTree = "<group>";
		};
		DF30711EB149C64C364BB79A /* Products */ = {
			isa = PBXGroup;
			children = (
				483D2036DE3F89CA2C244C4F /* Debug App Tests.xctest */,
				68E2722188A5A2948DB31144 /* Debug App.app */,
			);
			name = Products;
			sourceTree = "<group>";
		};
		E11F47402B06C4E30091C31F /* New UI */ = {
			isa = PBXGroup;
			children = (
				E11F47412B06C4E30091C31F /* FormWithRedirect */,
				E11F47462B06C4E30091C31F /* MerchantNewLineItemViewController.swift */,
				E11F47472B06C4E30091C31F /* MerchantHeadlessCheckoutNolPayViewController.swift */,
			);
			name = "New UI";
			path = "Sources/View Controllers/New UI";
			sourceTree = SOURCE_ROOT;
		};
		E11F47412B06C4E30091C31F /* FormWithRedirect */ = {
			isa = PBXGroup;
			children = (
				E11F47422B06C4E30091C31F /* MerchantHeadlessCheckoutBankViewController.swift */,
				E11F47432B06C4E30091C31F /* BanksListView.swift */,
				E11F47442B06C4E30091C31F /* BanksListModel.swift */,
				E11F47452B06C4E30091C31F /* ImageViewWithUrl.swift */,
			);
			path = FormWithRedirect;
			sourceTree = "<group>";
		};
		E11F474E2B06C5030091C31F /* FormWithRedirect */ = {
			isa = PBXGroup;
			children = (
				E129D66F2B162022004694F9 /* MerchantHeadlessCheckoutBankViewController.swift */,
				E11F47502B06C5030091C31F /* BanksListView.swift */,
				E11F47512B06C5030091C31F /* BanksListModel.swift */,
				E11F47522B06C5030091C31F /* ImageViewWithUrl.swift */,
			);
			path = FormWithRedirect;
			sourceTree = "<group>";
		};
		E13E72432AFE64E800911866 /* Ideal */ = {
			isa = PBXGroup;
			children = (
				E11F47402B06C4E30091C31F /* New UI */,
				E13E72442AFE653000911866 /* IdealPaymentMethodTests.swift */,
				E1A297252B036AB1005ADA51 /* BankComponentTests.swift */,
				E108F58D2B0D4F0800EC3CC6 /* WebRedirectComponentTests.swift */,
				E11F473C2B0694C50091C31F /* PrimerHeadlessFormWithRedirectManagerTests.swift */,
			);
			path = Ideal;
			sourceTree = "<group>";
		};
		E1A2F78003351E14426E0B36 /* Analytics */ = {
			isa = PBXGroup;
			children = (
				AF07D2421252EA2AE5C2FC4F /* AnalyticsTests.swift */,
				E90441E821B5FE76643B62A6 /* AnalyticsTests+Constants.swift */,
				04F6EF712AE69FC500115D05 /* AnalyticsTests+Helpers.swift */,
				04F6EF732AE6A06200115D05 /* AnalyticsEventsTests.swift */,
				049298002B1DD466002E04B8 /* AnalyticsServiceTests.swift */,
				049298062B1E1F4D002E04B8 /* AnalyticsStorageTests.swift */,
			);
			path = Analytics;
			sourceTree = "<group>";
		};
		E4C8DBB82E4149A7C4D26467 /* Mocks */ = {
			isa = PBXGroup;
			children = (
				042ED1632AF0F5CE0027833F /* Delegates */,
				61C1263B3C114C5B0A1E5AB4 /* Services */,
				DAAB90DB09F0793B3580DE69 /* ViewModels */,
				8A23886804B13FA754E775D0 /* MockPaymentMethodTokenizationViewModel.swift */,
			);
			path = Mocks;
			sourceTree = "<group>";
		};
		EF5FBE3673FBCB40F55F4DC0 /* New UI */ = {
			isa = PBXGroup;
			children = (
				876140D32B63F79E0058CA8C /* KlarnaHeadless */,
				E11F474E2B06C5030091C31F /* FormWithRedirect */,
				041295A92AB9E25D00A4F243 /* MerchantHeadlessCheckoutNolPayViewController.swift */,
				0ED746F8924E70AD868BC0F4 /* MerchantNewLineItemViewController.swift */,
			);
			path = "New UI";
			sourceTree = "<group>";
		};
		F214F09DF97D2A83FC7D0BE0 /* View */ = {
			isa = PBXGroup;
			children = (
				4E79C93EA805E87E1137A513 /* PaymentMethodCell.swift */,
			);
			path = View;
			sourceTree = "<group>";
		};
		FBDF3F8B5F93A0EC28048640 /* Project */ = {
			isa = PBXGroup;
			children = (
				094077DEFDC2739B10CF4183 /* Resources */,
				5E99BB590FD6521F2D5403BB /* Sources */,
				D9FD37D45BD73B08D04AC94C /* Tests */,
				4ACFB17A73AB7240BED98585 /* ExampleApp.entitlements */,
				FB1F71737862EF5D0F4FE5AB /* Info.plist */,
			);
			name = Project;
			sourceTree = "<group>";
		};
/* End PBXGroup section */

/* Begin PBXNativeTarget section */
		301F25EE1514F3AF2E4A7FBD /* Debug App Tests */ = {
			isa = PBXNativeTarget;
			buildConfigurationList = 4700FFD06E10F0EE123A7B8B /* Build configuration list for PBXNativeTarget "Debug App Tests" */;
			buildPhases = (
				A9E4A28817B41EF38C6AEA99 /* [CP] Check Pods Manifest.lock */,
				1E0FCAD905F5F8F13B6A164B /* Sources */,
				9CED4C4EFACB340F3C55B1F0 /* Resources */,
				D11E367C3560C383BC4CA0A7 /* Embed Frameworks */,
				70DF25A36D08F36CBD603C15 /* Frameworks */,
			);
			buildRules = (
			);
			dependencies = (
				0F2453263528C0A3659CD00A /* PBXTargetDependency */,
			);
			name = "Debug App Tests";
			productName = "Debug App Tests";
			productReference = 483D2036DE3F89CA2C244C4F /* Debug App Tests.xctest */;
			productType = "com.apple.product-type.bundle.unit-test";
		};
		BEB14ABCDF34E3D24759EAAB /* Debug App */ = {
			isa = PBXNativeTarget;
			buildConfigurationList = CA98A6B11506835A81F6391A /* Build configuration list for PBXNativeTarget "Debug App" */;
			buildPhases = (
				EACB42A7F595BE18902890B7 /* [CP] Check Pods Manifest.lock */,
				66BB6A7BADD3A9CDD6412CE2 /* Sources */,
				10FBAAC827CE0E3983CD7597 /* Resources */,
				73B416AD9A0CB3B0EA16AF79 /* Embed Frameworks */,
				CB612F7DF16CD3190025327F /* Frameworks */,
				A18BD8BD2AFE4B0900923C87 /* SwiftLint */,
				D29AC5EE3F62516192AF0EB6 /* [CP] Embed Pods Frameworks */,
			);
			buildRules = (
			);
			dependencies = (
			);
			name = "Debug App";
			productName = "Debug App";
			productReference = 68E2722188A5A2948DB31144 /* Debug App.app */;
			productType = "com.apple.product-type.application";
		};
/* End PBXNativeTarget section */

/* Begin PBXProject section */
		25AB41367F759CCDA1881AD2 /* Project object */ = {
			isa = PBXProject;
			attributes = {
				BuildIndependentTargetsInParallel = YES;
				ORGANIZATIONNAME = "Primer API Ltd";
				TargetAttributes = {
					301F25EE1514F3AF2E4A7FBD = {
						TestTargetID = BEB14ABCDF34E3D24759EAAB;
					};
				};
			};
			buildConfigurationList = 10479B54C02C96DE0B327687 /* Build configuration list for PBXProject "Primer.io Debug App" */;
			compatibilityVersion = "Xcode 13.0";
			developmentRegion = en;
			hasScannedForEncodings = 0;
			knownRegions = (
				Base,
				ar,
				da,
				de,
				el,
				en,
				es,
				fr,
				it,
				ka,
				nb,
				nl,
				pl,
				"pt-PT",
				sv,
				tr,
			);
			mainGroup = 1C9799A622D0CCDBBF94925B;
			productRefGroup = DF30711EB149C64C364BB79A /* Products */;
			projectDirPath = "";
			projectRoot = "";
			targets = (
				BEB14ABCDF34E3D24759EAAB /* Debug App */,
				301F25EE1514F3AF2E4A7FBD /* Debug App Tests */,
			);
		};
/* End PBXProject section */

/* Begin PBXResourcesBuildPhase section */
		10FBAAC827CE0E3983CD7597 /* Resources */ = {
			isa = PBXResourcesBuildPhase;
			buildActionMask = 2147483647;
			files = (
				A19EF5632B20E22E00A72F60 /* .swiftlint.yml in Resources */,
				04DFAADC2AAA01E60030FECE /* Debug App Tests-Info.plist in Resources */,
				EA7FAA4F8476BD3711D628CB /* Images.xcassets in Resources */,
				F0C2147F6FA26527BE55549A /* LaunchScreen.xib in Resources */,
				949864026D1CDE6F5C62C66E /* Main.storyboard in Resources */,
			);
			runOnlyForDeploymentPostprocessing = 0;
		};
		9CED4C4EFACB340F3C55B1F0 /* Resources */ = {
			isa = PBXResourcesBuildPhase;
			buildActionMask = 2147483647;
			files = (
			);
			runOnlyForDeploymentPostprocessing = 0;
		};
/* End PBXResourcesBuildPhase section */

/* Begin PBXShellScriptBuildPhase section */
		A18BD8BD2AFE4B0900923C87 /* SwiftLint */ = {
			isa = PBXShellScriptBuildPhase;
			alwaysOutOfDate = 1;
			buildActionMask = 2147483647;
			files = (
			);
			inputFileListPaths = (
			);
			inputPaths = (
			);
			name = SwiftLint;
			outputFileListPaths = (
			);
			outputPaths = (
			);
			runOnlyForDeploymentPostprocessing = 0;
			shellPath = /bin/sh;
			shellScript = "if [[ \"$(uname -m)\" == arm64 ]]; then\n    export PATH=\"/opt/homebrew/bin:$PATH\"\nfi\n\nif which swiftlint > /dev/null; then\n  swiftlint\nelse\n  echo \"warning: SwiftLint not installed, download from https://github.com/realm/SwiftLint\"\nfi\n";
		};
		A9E4A28817B41EF38C6AEA99 /* [CP] Check Pods Manifest.lock */ = {
			isa = PBXShellScriptBuildPhase;
			buildActionMask = 2147483647;
			files = (
			);
			inputFileListPaths = (
			);
			inputPaths = (
				"${PODS_PODFILE_DIR_PATH}/Podfile.lock",
				"${PODS_ROOT}/Manifest.lock",
			);
			name = "[CP] Check Pods Manifest.lock";
			outputFileListPaths = (
			);
			outputPaths = (
				"$(DERIVED_FILE_DIR)/Pods-Debug App Tests-checkManifestLockResult.txt",
			);
			runOnlyForDeploymentPostprocessing = 0;
			shellPath = /bin/sh;
			shellScript = "diff \"${PODS_PODFILE_DIR_PATH}/Podfile.lock\" \"${PODS_ROOT}/Manifest.lock\" > /dev/null\nif [ $? != 0 ] ; then\n    # print error to STDERR\n    echo \"error: The sandbox is not in sync with the Podfile.lock. Run 'pod install' or update your CocoaPods installation.\" >&2\n    exit 1\nfi\n# This output is used by Xcode 'outputs' to avoid re-running this script phase.\necho \"SUCCESS\" > \"${SCRIPT_OUTPUT_FILE_0}\"\n";
			showEnvVarsInLog = 0;
		};
		D29AC5EE3F62516192AF0EB6 /* [CP] Embed Pods Frameworks */ = {
			isa = PBXShellScriptBuildPhase;
			buildActionMask = 2147483647;
			files = (
			);
			inputFileListPaths = (
				"${PODS_ROOT}/Target Support Files/Pods-Debug App/Pods-Debug App-frameworks-${CONFIGURATION}-input-files.xcfilelist",
			);
			name = "[CP] Embed Pods Frameworks";
			outputFileListPaths = (
				"${PODS_ROOT}/Target Support Files/Pods-Debug App/Pods-Debug App-frameworks-${CONFIGURATION}-output-files.xcfilelist",
			);
			runOnlyForDeploymentPostprocessing = 0;
			shellPath = /bin/sh;
			shellScript = "\"${PODS_ROOT}/Target Support Files/Pods-Debug App/Pods-Debug App-frameworks.sh\"\n";
			showEnvVarsInLog = 0;
		};
		EACB42A7F595BE18902890B7 /* [CP] Check Pods Manifest.lock */ = {
			isa = PBXShellScriptBuildPhase;
			buildActionMask = 2147483647;
			files = (
			);
			inputFileListPaths = (
			);
			inputPaths = (
				"${PODS_PODFILE_DIR_PATH}/Podfile.lock",
				"${PODS_ROOT}/Manifest.lock",
			);
			name = "[CP] Check Pods Manifest.lock";
			outputFileListPaths = (
			);
			outputPaths = (
				"$(DERIVED_FILE_DIR)/Pods-Debug App-checkManifestLockResult.txt",
			);
			runOnlyForDeploymentPostprocessing = 0;
			shellPath = /bin/sh;
			shellScript = "diff \"${PODS_PODFILE_DIR_PATH}/Podfile.lock\" \"${PODS_ROOT}/Manifest.lock\" > /dev/null\nif [ $? != 0 ] ; then\n    # print error to STDERR\n    echo \"error: The sandbox is not in sync with the Podfile.lock. Run 'pod install' or update your CocoaPods installation.\" >&2\n    exit 1\nfi\n# This output is used by Xcode 'outputs' to avoid re-running this script phase.\necho \"SUCCESS\" > \"${SCRIPT_OUTPUT_FILE_0}\"\n";
			showEnvVarsInLog = 0;
		};
/* End PBXShellScriptBuildPhase section */

/* Begin PBXSourcesBuildPhase section */
		1E0FCAD905F5F8F13B6A164B /* Sources */ = {
			isa = PBXSourcesBuildPhase;
			buildActionMask = 2147483647;
			files = (
				E4DF956CABAE0633980D5B89 /* AnalyticsTests+Constants.swift in Sources */,
				E52B5646C4E1E712FEDE06CB /* AnalyticsTests.swift in Sources */,
				876140DE2B66F86A0058CA8C /* KlarnaPaymentSessionAuthorizationComponentTests.swift in Sources */,
				9AB1ABF4E46A37766CDBF197 /* ApayaTests.swift in Sources */,
				70EAA3B33425CC9D16239BB0 /* ApplePayTests.swift in Sources */,
				876140DA2B66F8200058CA8C /* KlarnaPaymentSessionCreationComponentTests.swift in Sources */,
				876140DC2B66F8430058CA8C /* KlarnaPaymentViewHandlingComponentTests.swift in Sources */,
				A13392BC2AD459E90005A4D7 /* NolPayLinkCardComponentTest.swift in Sources */,
				3FD160A4D951EA772ADF4E25 /* DecodedClientToken.swift in Sources */,
				876140E22B66F89D0058CA8C /* KlarnaHeadlessManagerTests.swift in Sources */,
				876140D82B66F8070058CA8C /* KlarnaTestsMocks.swift in Sources */,
				E1E502B12AFE9ECF00CD7F0A /* XCTestCase+Tokenization.swift in Sources */,
				3D112A8DE292D097E651FCDB /* IPay88Tests.swift in Sources */,
				04DAAED42B03EED1002E2614 /* AssetsManagerTests.swift in Sources */,
				A1536BAF2AEC0A6D0087DDC0 /* NolTestsMocks.swift in Sources */,
				A61B9E61EDCE18D34438352E /* PayPalConfirmBillingAgreementTests.swift in Sources */,
				E13E72452AFE653000911866 /* IdealPaymentMethodTests.swift in Sources */,
				8064B65A8F83D5B004D081FD /* PaymentMethodConfigTests.swift in Sources */,
				04DAAED62B03EF0B002E2614 /* SDKSessionHelper.swift in Sources */,
				4BD7794627267B40E9E10686 /* PrimerCheckoutTheme.swift in Sources */,
				A12AC2552B505B6200C26999 /* CurrencyLoaderTests.swift in Sources */,
				F99DAF50E86E6F8CCD127E5B /* ThemeTests.swift in Sources */,
				A12AC2532B5046CF00C26999 /* CurrencyStorageTests.swift in Sources */,
				04769C152B1A680C0051581C /* Promises+Helper.swift in Sources */,
				049298072B1E1F4D002E04B8 /* AnalyticsStorageTests.swift in Sources */,
				24C060A48D4A2670FFC3426F /* ThreeDSErrorTests.swift in Sources */,
				F1A71C2E0D900FEB9AF1351C /* ThreeDSProtocolVersionTests.swift in Sources */,
				E108F58E2B0D4F0800EC3CC6 /* WebRedirectComponentTests.swift in Sources */,
				04FAF9EC2AE7B33E002E4BAE /* StringExtensionTests.swift in Sources */,
				C29B625B5698094691227852 /* TokenizationResponseTests.swift in Sources */,
				047D8E892ADEA4C700A5E7BD /* NetworkService.swift in Sources */,
				041F52092ADE92A300A1D702 /* ListCardNetworksEndpointTests.swift in Sources */,
				0402B7B62AFBBA7200B02C75 /* CardNetworkTests.swift in Sources */,
				A1585C752ACDAA700014F0B9 /* NolPayLinkedCardsComponentTests.swift in Sources */,
				876140E02B66F8870058CA8C /* KlarnaPaymentSessionFinalizationComponentTests.swift in Sources */,
				088961D00784BD296EA9745C /* EncodingDecodingContainerTests.swift in Sources */,
				800B92A57CAAC6471D01A89D /* CardData.swift in Sources */,
				A1A3D0F32AD5585A00F7D8C9 /* NolPayUnlinkCardComponentTest.swift in Sources */,
				3BB02CA24B6B3EF458326B7D /* Networking.swift in Sources */,
				25FA73D4BBA89962663B5378 /* Mocks.swift in Sources */,
				2E0D85B7343377F1319902AD /* MockPaymentMethodTokenizationViewModel.swift in Sources */,
				E11F473D2B0694C50091C31F /* PrimerHeadlessFormWithRedirectManagerTests.swift in Sources */,
				161D4BE3FFD5E4A60F4461F0 /* CreateResumePaymentService.swift in Sources */,
				C6D7F7ECFD35B3DC3AFD6CB2 /* PayPalService.swift in Sources */,
				042ED1622AF0F5600027833F /* MockBINDataAPIClient.swift in Sources */,
				5976CCA261F0811F5D7707DA /* TokenizationService.swift in Sources */,
				583EBAA90902121CEA479416 /* VaultService.swift in Sources */,
				961B5D18058EF4CFCD0185AE /* MockVaultCheckoutViewModel.swift in Sources */,
				622A605DDEA98D981670B53F /* DropInUI_TokenizationViewModelTests.swift in Sources */,
<<<<<<< HEAD
				F03699592AC2E63700E4179D /* (null) in Sources */,
=======
>>>>>>> b1315f2a
				208CA849F3187C2DA63CC17B /* HUC_TokenizationViewModelTests.swift in Sources */,
				213196DEDF2A3A84037ED884 /* PollingModuleTests.swift in Sources */,
				04F6EF742AE6A06200115D05 /* AnalyticsEventsTests.swift in Sources */,
				049298012B1DD466002E04B8 /* AnalyticsServiceTests.swift in Sources */,
				1589385B62C86DE7C735F3EC /* PrimerAPIConfigurationModuleTests.swift in Sources */,
				E130C3D92AFD19FF00AC3E7C /* NetworkTests.swift in Sources */,
				A39750255D4C33527A3766A0 /* UserInterfaceModuleTests.swift in Sources */,
				0479FB192AF2599A00D0AFC9 /* StringTyper.swift in Sources */,
				3EE90DEB1DB7BE9270FB17BF /* URLSessionStackTests.swift in Sources */,
				2C98B33ECA68109C7A6AA134 /* PrimerBancontactCardDataManagerTests.swift in Sources */,
				876140F62B716E060058CA8C /* KlarnaTokenizationManagerTests.swift in Sources */,
				05FAC0D894B841B52E9E0A9A /* PrimerRawCardDataManagerTests.swift in Sources */,
				D649870C2D022B4063BDC0B4 /* PrimerRawRetailerDataTests.swift in Sources */,
				A1536BAD2AEBEC3A0087DDC0 /* NolPayPhoneMetadataServiceTests.swift in Sources */,
				7F49B29FCC55CF3C5CB6C506 /* InternalCardComponentManagerTests.swift in Sources */,
				DB1A2989DDE0928C62B15303 /* PayPalServiceTests.swift in Sources */,
				97F0B302DF965C1AD1EC6F4D /* PaymentMethodConfigServiceTests.swift in Sources */,
				33EA4F728A7984997A0EF515 /* TokenizationServiceTests.swift in Sources */,
				E1A297262B036AB1005ADA51 /* BankComponentTests.swift in Sources */,
				91FAC91E687B6981268E677E /* DateTests.swift in Sources */,
				042ED1652AF0F5FD0027833F /* MockRawDataManagerDelegate.swift in Sources */,
				041295AD2AB9E2C100A4F243 /* PrimerHeadlessNolPayManagerTests.swift in Sources */,
				DC98712939835FB79A20BD63 /* IntExtensionTests.swift in Sources */,
				049A05602B4C191D002CEEBA /* NativeUIManagerTests.swift in Sources */,
				6B2212601374387CB004DA86 /* MaskTests.swift in Sources */,
				C8A64A69AD55D9BF82F0D876 /* StringTests.swift in Sources */,
				0402B7B82AFBBC2200B02C75 /* ApplePayUtilsTest.swift in Sources */,
				77A8EFBA78D6C6B95A400C74 /* WebViewUtilTests.swift in Sources */,
				876140F42B70FBFE0058CA8C /* KlarnaTokenizationComponentTests.swift in Sources */,
				242EF5037D6FB396B7AE1CB5 /* HeadlessUniversalCheckoutTests.swift in Sources */,
				042ED15D2AF010500027833F /* CardValidationServiceTests.swift in Sources */,
				04F6EF722AE69FC500115D05 /* AnalyticsTests+Helpers.swift in Sources */,
				2662EB3445AE8C7188953EFD /* HeadlessVaultManagerTests.swift in Sources */,
				A1A3D0F52AD56BE300F7D8C9 /* NolPayPaymentComponentTests.swift in Sources */,
				9263BD762EC26F6AA986F0C9 /* MockAPIClient.swift in Sources */,
				A1055D6F2AF125E90027B967 /* DebouncerTests.swift in Sources */,
				8B5CB0C992DBAB293D378FAD /* MockModule.swift in Sources */,
				E6F85ECD80B64754E7A6D35E /* RawDataManagerTests.swift in Sources */,
			);
			runOnlyForDeploymentPostprocessing = 0;
		};
		66BB6A7BADD3A9CDD6412CE2 /* Sources */ = {
			isa = PBXSourcesBuildPhase;
			buildActionMask = 2147483647;
			files = (
				D886D8E47D883304B505CE11 /* AppDelegate.swift in Sources */,
				60F7E716B34BE721651566DA /* Data+Extensions.swift in Sources */,
				CE5E673A96BB5B96AE5EFC56 /* Range+Extensions.swift in Sources */,
				85605C241F1CD45BA676D4A7 /* String+Extensions.swift in Sources */,
				0BB8BB3F9A6AC28A0C107DC8 /* UIStackViewExtensions.swift in Sources */,
				DE53DA2D0AD108306C92E198 /* UIViewController+API.swift in Sources */,
				85EDC3F175D699BFF6BD48EF /* ViewController+Primer.swift in Sources */,
				E11F47482B06C4E30091C31F /* MerchantHeadlessCheckoutBankViewController.swift in Sources */,
				60F6C3AFA11A7EDB0687856A /* ViewController+PrimerUIHelpers.swift in Sources */,
				876140E82B67F5690058CA8C /* MerchantHeadlessCheckoutKlarnaViewController+UI.swift in Sources */,
				5E24CD5B3084FE3E8A3E85EC /* CheckoutTheme.swift in Sources */,
				AAE3B30B64B6822A20987FCA /* CreateClientToken.swift in Sources */,
				C75A11E6AEEFC2B7A29BBC04 /* TestScenario.swift in Sources */,
				E1A2971F2B021ABA005ADA51 /* URL+NetworkHeaders.swift in Sources */,
				FD5ADBCFA70DB606339F3AF2 /* TransactionResponse.swift in Sources */,
				876140D52B63F7DB0058CA8C /* MerchantHeadlessCheckoutKlarnaViewController.swift in Sources */,
				049A055E2B4BF057002CEEBA /* MerchantHeadlessVaultManagerViewController.swift in Sources */,
				53E3182FFC4E5F05D866CFAE /* Networking.swift in Sources */,
				592E00D98C8835CBCDAA26D9 /* MerchantDropInUIViewController.swift in Sources */,
				E11F474C2B06C4E30091C31F /* MerchantNewLineItemViewController.swift in Sources */,
				041295AA2AB9E25D00A4F243 /* MerchantHeadlessCheckoutNolPayViewController.swift in Sources */,
				135E5BFD51371FABB5FF35D3 /* MerchantHeadlessCheckoutAvailablePaymentMethodsViewController.swift in Sources */,
				E11F47542B06C5030091C31F /* BanksListView.swift in Sources */,
				AD9CF1073EE0676E6640481A /* MerchantHeadlessCheckoutRawDataViewController.swift in Sources */,
				72F8D6065334FCD5B726A52C /* MerchantHeadlessCheckoutRawPhoneNumberDataViewController.swift in Sources */,
				14EE32F4821BD1F19F75227F /* MerchantHeadlessCheckoutRawRetailDataViewController.swift in Sources */,
				F02F496FD20B5291C044F62C /* MerchantResultViewController.swift in Sources */,
				876140EA2B67F6860058CA8C /* MerchantHeadlessCheckoutKlarnaViewController+TableView.swift in Sources */,
				876140EF2B6BE8C20058CA8C /* MerchantHelpers.swift in Sources */,
				E11F47562B06C5030091C31F /* ImageViewWithUrl.swift in Sources */,
				34CDCA7B403C001E4C55D26D /* MerchantSessionAndSettingsViewController.swift in Sources */,
				E11F474A2B06C4E30091C31F /* BanksListModel.swift in Sources */,
				C5B3635FC90C149C4961BD9A /* Apaya.swift in Sources */,
<<<<<<< HEAD
				E11F474B2B06C4E30091C31F /* ImageViewWithUrl.swift in Sources */,
				876140E62B67F3B30058CA8C /* MerchantHeadlessCheckoutKlarnaViewController+Klarna.swift in Sources */,
				E11F47552B06C5030091C31F /* BanksListModel.swift in Sources */,
=======
>>>>>>> b1315f2a
				C0115AC7BC96FDF49EF8E530 /* PaymentMethodCell.swift in Sources */,
			);
			runOnlyForDeploymentPostprocessing = 0;
		};
/* End PBXSourcesBuildPhase section */

/* Begin PBXTargetDependency section */
		0F2453263528C0A3659CD00A /* PBXTargetDependency */ = {
			isa = PBXTargetDependency;
			name = "Debug App";
			target = BEB14ABCDF34E3D24759EAAB /* Debug App */;
			targetProxy = FED76127253C549C91488087 /* PBXContainerItemProxy */;
		};
/* End PBXTargetDependency section */

/* Begin PBXVariantGroup section */
		CE259612A00F85709107B872 /* Main.storyboard */ = {
			isa = PBXVariantGroup;
			children = (
				942332BD921CBCAFBC77BD6D /* ar */,
				7480FE5F665CC66C092BC95A /* Base */,
				6D665EEA8106E51925C3CF2B /* da */,
				2A328E38DA586FFE0ED2894B /* de */,
				D5C1B1F65A9382606A25CE77 /* el */,
				F816A2444633C4336A7CB071 /* en */,
				6493EA8D95DDA066DE982B24 /* es */,
				A1604A656AF654D7422A2A5E /* fr */,
				E7640DB186F9638C2F556F77 /* it */,
				C4DFE77F28AB538220A0F6EE /* ka */,
				98079137F3DE1FE6221DA7EC /* nb */,
				E1C3EF0BA039C0A50EDE13A5 /* nl */,
				92BE0A1A904DCEA405A11CC1 /* pl */,
				FC8A21D574BAEF7E0ED9E9CD /* pt-PT */,
				1D05E65C196E6715D7D8B0C6 /* sv */,
				2E64F057A39A91CA01CCB57F /* tr */,
			);
			name = Main.storyboard;
			sourceTree = "<group>";
		};
		FC701AFD94F96F0F1D108D1A /* LaunchScreen.xib */ = {
			isa = PBXVariantGroup;
			children = (
				33E18D5B5190C64631309D1B /* ar */,
				6D2261DDEE5DC5D2ED518037 /* Base */,
				13FA89917603E4BA5BB66AFC /* da */,
				0FD08B8CE57A11D1E35A8684 /* de */,
				8A3FDC6FE0EB5AB5828D4D80 /* el */,
				0DA32ABCF07A4EBED014327B /* es */,
				DBC8EA85D1CBC1EC4AB3EB8C /* fr */,
				743E00065B4A8D6C95092A23 /* it */,
				FF4B1BBF378E48EBDBDCEE2A /* ka */,
				C7EB86C62BA46BF51C64ABC2 /* nb */,
				FEEF675F553A6AD99750CB0F /* nl */,
				721B75053C8E82756FB8AD0D /* pl */,
				01C09DEAB07F42004B26A278 /* pt-PT */,
				DECCDC4079DC6471CEDDEA84 /* sv */,
				52F54EC3C1ACE19DF48BD6E2 /* tr */,
			);
			name = LaunchScreen.xib;
			sourceTree = "<group>";
		};
/* End PBXVariantGroup section */

/* Begin XCBuildConfiguration section */
		313E094F25A94116E340B043 /* Debug */ = {
			isa = XCBuildConfiguration;
			baseConfigurationReference = 96546334148213F72E898EB7 /* Pods-Debug App.debug.xcconfig */;
			buildSettings = {
				ASSETCATALOG_COMPILER_APPICON_NAME = AppIcon;
				CODE_SIGN_ENTITLEMENTS = "$(SRCROOT)/ExampleApp.entitlements";
				CODE_SIGN_IDENTITY = "Apple Development";
				"CODE_SIGN_IDENTITY[sdk=iphoneos*]" = "iPhone Developer";
				CODE_SIGN_STYLE = Manual;
				DEVELOPMENT_TEAM = "";
				"DEVELOPMENT_TEAM[sdk=iphoneos*]" = N8UN9TR5DY;
				ENABLE_PREVIEWS = YES;
				INFOPLIST_FILE = Info.plist;
				INFOPLIST_KEY_CFBundleDisplayName = "Primer Debug";
				LD_RUNPATH_SEARCH_PATHS = (
					"$(inherited)",
					"@executable_path/Frameworks",
				);
				PRODUCT_BUNDLE_IDENTIFIER = "";
				PRODUCT_NAME = "Debug App";
				PROVISIONING_PROFILE_SPECIFIER = "";
				"PROVISIONING_PROFILE_SPECIFIER[sdk=iphoneos*]" = "match Development com.primerapi.PrimerSDKExample";
				SDKROOT = iphoneos;
				SUPPORTED_PLATFORMS = "iphoneos iphonesimulator";
				SUPPORTS_MACCATALYST = NO;
				SUPPORTS_MAC_DESIGNED_FOR_IPHONE_IPAD = NO;
				SUPPORTS_XR_DESIGNED_FOR_IPHONE_IPAD = NO;
				SWIFT_ACTIVE_COMPILATION_CONDITIONS = DEBUG;
				SWIFT_COMPILATION_MODE = singlefile;
				SWIFT_OPTIMIZATION_LEVEL = "-Onone";
				SWIFT_VERSION = 5.0;
				TARGETED_DEVICE_FAMILY = 1;
			};
			name = Debug;
		};
		44381669975E0C07E78FA641 /* Release */ = {
			isa = XCBuildConfiguration;
			baseConfigurationReference = 442009298B3F84D879C280FF /* Pods-Debug App.release.xcconfig */;
			buildSettings = {
				ASSETCATALOG_COMPILER_APPICON_NAME = AppIcon;
				CODE_SIGN_ENTITLEMENTS = "$(SRCROOT)/ExampleApp.entitlements";
				CODE_SIGN_IDENTITY = "Apple Development";
				"CODE_SIGN_IDENTITY[sdk=iphoneos*]" = "iPhone Developer";
				CODE_SIGN_STYLE = Manual;
				DEVELOPMENT_TEAM = "";
				"DEVELOPMENT_TEAM[sdk=iphoneos*]" = N8UN9TR5DY;
				ENABLE_PREVIEWS = YES;
				INFOPLIST_FILE = Info.plist;
				INFOPLIST_KEY_CFBundleDisplayName = "Primer Debug";
				LD_RUNPATH_SEARCH_PATHS = (
					"$(inherited)",
					"@executable_path/Frameworks",
				);
				PRODUCT_BUNDLE_IDENTIFIER = "";
				PRODUCT_NAME = "Debug App";
				PROVISIONING_PROFILE_SPECIFIER = "";
				"PROVISIONING_PROFILE_SPECIFIER[sdk=iphoneos*]" = "match Development com.primerapi.PrimerSDKExample";
				SDKROOT = iphoneos;
				SUPPORTED_PLATFORMS = "iphoneos iphonesimulator";
				SUPPORTS_MACCATALYST = NO;
				SUPPORTS_MAC_DESIGNED_FOR_IPHONE_IPAD = NO;
				SUPPORTS_XR_DESIGNED_FOR_IPHONE_IPAD = NO;
				SWIFT_COMPILATION_MODE = wholemodule;
				SWIFT_OPTIMIZATION_LEVEL = "-Owholemodule";
				SWIFT_VERSION = 5.0;
				TARGETED_DEVICE_FAMILY = 1;
			};
			name = Release;
		};
		5434DA74E34D2EBEBD3D74C7 /* Debug */ = {
			isa = XCBuildConfiguration;
			baseConfigurationReference = B65F0E658E0993B16C41D698 /* Pods-Debug App Tests.debug.xcconfig */;
			buildSettings = {
				BUNDLE_LOADER = "$(TEST_HOST)";
				CODE_SIGN_IDENTITY = "iPhone Developer";
				DEVELOPMENT_TEAM = N8UN9TR5DY;
				INFOPLIST_FILE = "Tests/Debug App Tests-Info.plist";
				LD_RUNPATH_SEARCH_PATHS = (
					"$(inherited)",
					"@executable_path/Frameworks",
					"@loader_path/Frameworks",
				);
				PRODUCT_BUNDLE_IDENTIFIER = com.primerapi.PrimerSDKExampleTests;
				PRODUCT_NAME = "Debug App Tests";
				SDKROOT = iphoneos;
				SUPPORTS_MACCATALYST = NO;
				SUPPORTS_MAC_DESIGNED_FOR_IPHONE_IPAD = YES;
				SUPPORTS_XR_DESIGNED_FOR_IPHONE_IPAD = NO;
				SWIFT_ACTIVE_COMPILATION_CONDITIONS = DEBUG;
				SWIFT_COMPILATION_MODE = singlefile;
				SWIFT_OPTIMIZATION_LEVEL = "-Onone";
				SWIFT_VERSION = 5.0;
				TARGETED_DEVICE_FAMILY = "1,2";
				TEST_HOST = "$(BUILT_PRODUCTS_DIR)/Debug App.app/$(BUNDLE_EXECUTABLE_FOLDER_PATH)/Debug App";
				TEST_TARGET_NAME = "Debug App";
			};
			name = Debug;
		};
		C02E8D181B9F35EB41C35E07 /* Release */ = {
			isa = XCBuildConfiguration;
			buildSettings = {
				ALWAYS_SEARCH_USER_PATHS = NO;
				CLANG_ANALYZER_LOCALIZABILITY_NONLOCALIZED = YES;
				CLANG_ANALYZER_NONNULL = YES;
				CLANG_ANALYZER_NUMBER_OBJECT_CONVERSION = YES_AGGRESSIVE;
				CLANG_CXX_LANGUAGE_STANDARD = "gnu++14";
				CLANG_CXX_LIBRARY = "libc++";
				CLANG_ENABLE_MODULES = YES;
				CLANG_ENABLE_OBJC_ARC = YES;
				CLANG_ENABLE_OBJC_WEAK = YES;
				CLANG_WARN_BLOCK_CAPTURE_AUTORELEASING = YES;
				CLANG_WARN_BOOL_CONVERSION = YES;
				CLANG_WARN_COMMA = YES;
				CLANG_WARN_CONSTANT_CONVERSION = YES;
				CLANG_WARN_DEPRECATED_OBJC_IMPLEMENTATIONS = YES;
				CLANG_WARN_DIRECT_OBJC_ISA_USAGE = YES_ERROR;
				CLANG_WARN_DOCUMENTATION_COMMENTS = YES;
				CLANG_WARN_EMPTY_BODY = YES;
				CLANG_WARN_ENUM_CONVERSION = YES;
				CLANG_WARN_INFINITE_RECURSION = YES;
				CLANG_WARN_INT_CONVERSION = YES;
				CLANG_WARN_NON_LITERAL_NULL_CONVERSION = YES;
				CLANG_WARN_OBJC_IMPLICIT_RETAIN_SELF = YES;
				CLANG_WARN_OBJC_LITERAL_CONVERSION = YES;
				CLANG_WARN_OBJC_ROOT_CLASS = YES_ERROR;
				CLANG_WARN_QUOTED_INCLUDE_IN_FRAMEWORK_HEADER = YES;
				CLANG_WARN_RANGE_LOOP_ANALYSIS = YES;
				CLANG_WARN_STRICT_PROTOTYPES = YES;
				CLANG_WARN_SUSPICIOUS_MOVE = YES;
				CLANG_WARN_UNGUARDED_AVAILABILITY = YES_AGGRESSIVE;
				CLANG_WARN_UNREACHABLE_CODE = YES;
				CLANG_WARN__DUPLICATE_METHOD_MATCH = YES;
				COPY_PHASE_STRIP = NO;
				DEAD_CODE_STRIPPING = YES;
				DEBUG_INFORMATION_FORMAT = "dwarf-with-dsym";
				ENABLE_NS_ASSERTIONS = NO;
				ENABLE_STRICT_OBJC_MSGSEND = YES;
				GCC_C_LANGUAGE_STANDARD = gnu11;
				GCC_NO_COMMON_BLOCKS = YES;
				GCC_WARN_64_TO_32_BIT_CONVERSION = YES;
				GCC_WARN_ABOUT_RETURN_TYPE = YES_ERROR;
				GCC_WARN_UNDECLARED_SELECTOR = YES;
				GCC_WARN_UNINITIALIZED_AUTOS = YES_AGGRESSIVE;
				GCC_WARN_UNUSED_FUNCTION = YES;
				GCC_WARN_UNUSED_VARIABLE = YES;
				IPHONEOS_DEPLOYMENT_TARGET = 13.0;
				MTL_ENABLE_DEBUG_INFO = NO;
				PRODUCT_NAME = "$(TARGET_NAME)";
				VALIDATE_PRODUCT = YES;
			};
			name = Release;
		};
		F10A44A87CE1B40DAFF5D30F /* Release */ = {
			isa = XCBuildConfiguration;
			baseConfigurationReference = 7A0B6936ABE44A97B5DE2DEA /* Pods-Debug App Tests.release.xcconfig */;
			buildSettings = {
				BUNDLE_LOADER = "$(TEST_HOST)";
				CODE_SIGN_IDENTITY = "iPhone Developer";
				DEVELOPMENT_TEAM = N8UN9TR5DY;
				INFOPLIST_FILE = "Tests/Debug App Tests-Info.plist";
				LD_RUNPATH_SEARCH_PATHS = (
					"$(inherited)",
					"@executable_path/Frameworks",
					"@loader_path/Frameworks",
				);
				PRODUCT_BUNDLE_IDENTIFIER = com.primerapi.PrimerSDKExampleTests;
				PRODUCT_NAME = "Debug App Tests";
				SDKROOT = iphoneos;
				SUPPORTS_MACCATALYST = NO;
				SUPPORTS_MAC_DESIGNED_FOR_IPHONE_IPAD = YES;
				SUPPORTS_XR_DESIGNED_FOR_IPHONE_IPAD = NO;
				SWIFT_COMPILATION_MODE = wholemodule;
				SWIFT_OPTIMIZATION_LEVEL = "-Owholemodule";
				SWIFT_VERSION = 5.0;
				TARGETED_DEVICE_FAMILY = "1,2";
				TEST_HOST = "$(BUILT_PRODUCTS_DIR)/Debug App.app/$(BUNDLE_EXECUTABLE_FOLDER_PATH)/Debug App";
				TEST_TARGET_NAME = "Debug App";
			};
			name = Release;
		};
		F5CDF642D3EADA50CDF5FF84 /* Debug */ = {
			isa = XCBuildConfiguration;
			buildSettings = {
				ALWAYS_SEARCH_USER_PATHS = NO;
				CLANG_ANALYZER_LOCALIZABILITY_NONLOCALIZED = YES;
				CLANG_ANALYZER_NONNULL = YES;
				CLANG_ANALYZER_NUMBER_OBJECT_CONVERSION = YES_AGGRESSIVE;
				CLANG_CXX_LANGUAGE_STANDARD = "gnu++14";
				CLANG_CXX_LIBRARY = "libc++";
				CLANG_ENABLE_MODULES = YES;
				CLANG_ENABLE_OBJC_ARC = YES;
				CLANG_ENABLE_OBJC_WEAK = YES;
				CLANG_WARN_BLOCK_CAPTURE_AUTORELEASING = YES;
				CLANG_WARN_BOOL_CONVERSION = YES;
				CLANG_WARN_COMMA = YES;
				CLANG_WARN_CONSTANT_CONVERSION = YES;
				CLANG_WARN_DEPRECATED_OBJC_IMPLEMENTATIONS = YES;
				CLANG_WARN_DIRECT_OBJC_ISA_USAGE = YES_ERROR;
				CLANG_WARN_DOCUMENTATION_COMMENTS = YES;
				CLANG_WARN_EMPTY_BODY = YES;
				CLANG_WARN_ENUM_CONVERSION = YES;
				CLANG_WARN_INFINITE_RECURSION = YES;
				CLANG_WARN_INT_CONVERSION = YES;
				CLANG_WARN_NON_LITERAL_NULL_CONVERSION = YES;
				CLANG_WARN_OBJC_IMPLICIT_RETAIN_SELF = YES;
				CLANG_WARN_OBJC_LITERAL_CONVERSION = YES;
				CLANG_WARN_OBJC_ROOT_CLASS = YES_ERROR;
				CLANG_WARN_QUOTED_INCLUDE_IN_FRAMEWORK_HEADER = YES;
				CLANG_WARN_RANGE_LOOP_ANALYSIS = YES;
				CLANG_WARN_STRICT_PROTOTYPES = YES;
				CLANG_WARN_SUSPICIOUS_MOVE = YES;
				CLANG_WARN_UNGUARDED_AVAILABILITY = YES_AGGRESSIVE;
				CLANG_WARN_UNREACHABLE_CODE = YES;
				CLANG_WARN__DUPLICATE_METHOD_MATCH = YES;
				COPY_PHASE_STRIP = NO;
				DEAD_CODE_STRIPPING = YES;
				DEBUG_INFORMATION_FORMAT = dwarf;
				ENABLE_STRICT_OBJC_MSGSEND = YES;
				ENABLE_TESTABILITY = YES;
				GCC_C_LANGUAGE_STANDARD = gnu11;
				GCC_DYNAMIC_NO_PIC = NO;
				GCC_NO_COMMON_BLOCKS = YES;
				GCC_OPTIMIZATION_LEVEL = 0;
				GCC_PREPROCESSOR_DEFINITIONS = (
					"DEBUG=1",
					"$(inherited)",
				);
				GCC_WARN_64_TO_32_BIT_CONVERSION = YES;
				GCC_WARN_ABOUT_RETURN_TYPE = YES_ERROR;
				GCC_WARN_UNDECLARED_SELECTOR = YES;
				GCC_WARN_UNINITIALIZED_AUTOS = YES_AGGRESSIVE;
				GCC_WARN_UNUSED_FUNCTION = YES;
				GCC_WARN_UNUSED_VARIABLE = YES;
				IPHONEOS_DEPLOYMENT_TARGET = 13.0;
				MTL_ENABLE_DEBUG_INFO = YES;
				ONLY_ACTIVE_ARCH = YES;
				PRODUCT_NAME = "$(TARGET_NAME)";
			};
			name = Debug;
		};
/* End XCBuildConfiguration section */

/* Begin XCConfigurationList section */
		10479B54C02C96DE0B327687 /* Build configuration list for PBXProject "Primer.io Debug App" */ = {
			isa = XCConfigurationList;
			buildConfigurations = (
				F5CDF642D3EADA50CDF5FF84 /* Debug */,
				C02E8D181B9F35EB41C35E07 /* Release */,
			);
			defaultConfigurationIsVisible = 0;
			defaultConfigurationName = Release;
		};
		4700FFD06E10F0EE123A7B8B /* Build configuration list for PBXNativeTarget "Debug App Tests" */ = {
			isa = XCConfigurationList;
			buildConfigurations = (
				5434DA74E34D2EBEBD3D74C7 /* Debug */,
				F10A44A87CE1B40DAFF5D30F /* Release */,
			);
			defaultConfigurationIsVisible = 0;
			defaultConfigurationName = Release;
		};
		CA98A6B11506835A81F6391A /* Build configuration list for PBXNativeTarget "Debug App" */ = {
			isa = XCConfigurationList;
			buildConfigurations = (
				313E094F25A94116E340B043 /* Debug */,
				44381669975E0C07E78FA641 /* Release */,
			);
			defaultConfigurationIsVisible = 0;
			defaultConfigurationName = Release;
		};
/* End XCConfigurationList section */
	};
	rootObject = 25AB41367F759CCDA1881AD2 /* Project object */;
}<|MERGE_RESOLUTION|>--- conflicted
+++ resolved
@@ -132,10 +132,7 @@
 		E9F5265EB7A157AC5ED162C5 /* Pods_Debug_App.framework in Frameworks */ = {isa = PBXBuildFile; fileRef = 21898D647270491BF4A68C19 /* Pods_Debug_App.framework */; };
 		EA7FAA4F8476BD3711D628CB /* Images.xcassets in Resources */ = {isa = PBXBuildFile; fileRef = B18D7E7738BF86467B0F1465 /* Images.xcassets */; };
 		F02F496FD20B5291C044F62C /* MerchantResultViewController.swift in Sources */ = {isa = PBXBuildFile; fileRef = 00E3C8FE62D22147335F2455 /* MerchantResultViewController.swift */; };
-<<<<<<< HEAD
 		F03699592AC2E63700E4179D /* (null) in Sources */ = {isa = PBXBuildFile; };
-=======
->>>>>>> b1315f2a
 		F0C2147F6FA26527BE55549A /* LaunchScreen.xib in Resources */ = {isa = PBXBuildFile; fileRef = FC701AFD94F96F0F1D108D1A /* LaunchScreen.xib */; };
 		F1A71C2E0D900FEB9AF1351C /* ThreeDSProtocolVersionTests.swift in Sources */ = {isa = PBXBuildFile; fileRef = 021A00DEB01A46C876592575 /* ThreeDSProtocolVersionTests.swift */; };
 		F99DAF50E86E6F8CCD127E5B /* ThemeTests.swift in Sources */ = {isa = PBXBuildFile; fileRef = AD381E7E16D01D8D743232F7 /* ThemeTests.swift */; };
@@ -1090,10 +1087,7 @@
 				583EBAA90902121CEA479416 /* VaultService.swift in Sources */,
 				961B5D18058EF4CFCD0185AE /* MockVaultCheckoutViewModel.swift in Sources */,
 				622A605DDEA98D981670B53F /* DropInUI_TokenizationViewModelTests.swift in Sources */,
-<<<<<<< HEAD
 				F03699592AC2E63700E4179D /* (null) in Sources */,
-=======
->>>>>>> b1315f2a
 				208CA849F3187C2DA63CC17B /* HUC_TokenizationViewModelTests.swift in Sources */,
 				213196DEDF2A3A84037ED884 /* PollingModuleTests.swift in Sources */,
 				04F6EF742AE6A06200115D05 /* AnalyticsEventsTests.swift in Sources */,
@@ -1172,12 +1166,9 @@
 				34CDCA7B403C001E4C55D26D /* MerchantSessionAndSettingsViewController.swift in Sources */,
 				E11F474A2B06C4E30091C31F /* BanksListModel.swift in Sources */,
 				C5B3635FC90C149C4961BD9A /* Apaya.swift in Sources */,
-<<<<<<< HEAD
 				E11F474B2B06C4E30091C31F /* ImageViewWithUrl.swift in Sources */,
 				876140E62B67F3B30058CA8C /* MerchantHeadlessCheckoutKlarnaViewController+Klarna.swift in Sources */,
 				E11F47552B06C5030091C31F /* BanksListModel.swift in Sources */,
-=======
->>>>>>> b1315f2a
 				C0115AC7BC96FDF49EF8E530 /* PaymentMethodCell.swift in Sources */,
 			);
 			runOnlyForDeploymentPostprocessing = 0;
