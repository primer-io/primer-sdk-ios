--- conflicted
+++ resolved
@@ -7,13 +7,8 @@
 	objects = {
 
 /* Begin PBXBuildFile section */
-<<<<<<< HEAD
-		041F52092ADE92A300A1D702 /* ListCardNetworksEndpointTests.swift in Sources */ = {isa = PBXBuildFile; fileRef = 041F52082ADE92A300A1D702 /* ListCardNetworksEndpointTests.swift */; };
-		047D8E892ADEA4C700A5E7BD /* NetworkService.swift in Sources */ = {isa = PBXBuildFile; fileRef = 047D8E882ADEA4C700A5E7BD /* NetworkService.swift */; };
-=======
 		041295AA2AB9E25D00A4F243 /* MerchantHeadlessCheckoutNolPayViewController.swift in Sources */ = {isa = PBXBuildFile; fileRef = 041295A92AB9E25D00A4F243 /* MerchantHeadlessCheckoutNolPayViewController.swift */; };
 		041295AD2AB9E2C100A4F243 /* PrimerHeadlessNolPayManagerTests.swift in Sources */ = {isa = PBXBuildFile; fileRef = 041295AB2AB9E2A900A4F243 /* PrimerHeadlessNolPayManagerTests.swift */; };
->>>>>>> 0960d201
 		04DFAADC2AAA01E60030FECE /* Debug App Tests-Info.plist in Resources */ = {isa = PBXBuildFile; fileRef = 04DFAADB2AAA01E60030FECE /* Debug App Tests-Info.plist */; };
 		05FAC0D894B841B52E9E0A9A /* PrimerRawCardDataManagerTests.swift in Sources */ = {isa = PBXBuildFile; fileRef = EEB1E1B37192BF739461AFF1 /* PrimerRawCardDataManagerTests.swift */; };
 		088961D00784BD296EA9745C /* EncodingDecodingContainerTests.swift in Sources */ = {isa = PBXBuildFile; fileRef = C7D8E1E91CA11EC6831ADEE4 /* EncodingDecodingContainerTests.swift */; };
@@ -75,10 +70,7 @@
 		A61B9E61EDCE18D34438352E /* PayPalConfirmBillingAgreementTests.swift in Sources */ = {isa = PBXBuildFile; fileRef = 9D122A0B71B707C2110AB7F5 /* PayPalConfirmBillingAgreementTests.swift */; };
 		AAE3B30B64B6822A20987FCA /* CreateClientToken.swift in Sources */ = {isa = PBXBuildFile; fileRef = 229849A3DBE0858EE90673B9 /* CreateClientToken.swift */; };
 		AD9CF1073EE0676E6640481A /* MerchantHeadlessCheckoutRawDataViewController.swift in Sources */ = {isa = PBXBuildFile; fileRef = B866FF13033A5CB8B4C3388E /* MerchantHeadlessCheckoutRawDataViewController.swift */; };
-<<<<<<< HEAD
-=======
 		AFCA91A7F80DAC8228029F44 /* Pods_Debug_App.framework in Frameworks */ = {isa = PBXBuildFile; fileRef = DD2EC8A195C6BB1D85F1D805 /* Pods_Debug_App.framework */; };
->>>>>>> 0960d201
 		C0115AC7BC96FDF49EF8E530 /* PaymentMethodCell.swift in Sources */ = {isa = PBXBuildFile; fileRef = 4E79C93EA805E87E1137A513 /* PaymentMethodCell.swift */; };
 		C29B625B5698094691227852 /* TokenizationResponseTests.swift in Sources */ = {isa = PBXBuildFile; fileRef = D0A003705AFF7F922BCFE75F /* TokenizationResponseTests.swift */; };
 		C5B3635FC90C149C4961BD9A /* Apaya.swift in Sources */ = {isa = PBXBuildFile; fileRef = 95E4B74F7EEA3D2D19E08FDA /* Apaya.swift */; };
@@ -141,13 +133,8 @@
 		00E3C8FE62D22147335F2455 /* MerchantResultViewController.swift */ = {isa = PBXFileReference; lastKnownFileType = sourcecode.swift; path = MerchantResultViewController.swift; sourceTree = "<group>"; };
 		01C09DEAB07F42004B26A278 /* pt-PT */ = {isa = PBXFileReference; lastKnownFileType = text.plist.strings; name = "pt-PT"; path = "pt-PT.lproj/LaunchScreen.strings"; sourceTree = "<group>"; };
 		021A00DEB01A46C876592575 /* ThreeDSProtocolVersionTests.swift */ = {isa = PBXFileReference; lastKnownFileType = sourcecode.swift; path = ThreeDSProtocolVersionTests.swift; sourceTree = "<group>"; };
-<<<<<<< HEAD
-		041F52082ADE92A300A1D702 /* ListCardNetworksEndpointTests.swift */ = {isa = PBXFileReference; lastKnownFileType = sourcecode.swift; path = ListCardNetworksEndpointTests.swift; sourceTree = "<group>"; };
-		047D8E882ADEA4C700A5E7BD /* NetworkService.swift */ = {isa = PBXFileReference; lastKnownFileType = sourcecode.swift; path = NetworkService.swift; sourceTree = "<group>"; };
-=======
 		041295A92AB9E25D00A4F243 /* MerchantHeadlessCheckoutNolPayViewController.swift */ = {isa = PBXFileReference; fileEncoding = 4; lastKnownFileType = sourcecode.swift; path = MerchantHeadlessCheckoutNolPayViewController.swift; sourceTree = "<group>"; };
 		041295AB2AB9E2A900A4F243 /* PrimerHeadlessNolPayManagerTests.swift */ = {isa = PBXFileReference; fileEncoding = 4; lastKnownFileType = sourcecode.swift; path = PrimerHeadlessNolPayManagerTests.swift; sourceTree = "<group>"; };
->>>>>>> 0960d201
 		04DFAADB2AAA01E60030FECE /* Debug App Tests-Info.plist */ = {isa = PBXFileReference; fileEncoding = 4; lastKnownFileType = text.plist.xml; path = "Debug App Tests-Info.plist"; sourceTree = "<group>"; };
 		0DA32ABCF07A4EBED014327B /* es */ = {isa = PBXFileReference; lastKnownFileType = text.plist.strings; name = es; path = es.lproj/LaunchScreen.strings; sourceTree = "<group>"; };
 		0E9FA0BCBEB4CCEFB586DD51 /* Pods-Debug App.debug.xcconfig */ = {isa = PBXFileReference; includeInIndex = 1; lastKnownFileType = text.xcconfig; name = "Pods-Debug App.debug.xcconfig"; path = "Target Support Files/Pods-Debug App/Pods-Debug App.debug.xcconfig"; sourceTree = "<group>"; };
@@ -172,23 +159,15 @@
 		38DD0A9535544D446514124A /* CreateResumePaymentService.swift */ = {isa = PBXFileReference; lastKnownFileType = sourcecode.swift; path = CreateResumePaymentService.swift; sourceTree = "<group>"; };
 		39CCCB917D1881082ED75975 /* ViewController+Primer.swift */ = {isa = PBXFileReference; lastKnownFileType = sourcecode.swift; path = "ViewController+Primer.swift"; sourceTree = "<group>"; };
 		404E173A513B986A36F835F7 /* MerchantHeadlessCheckoutRawPhoneNumberDataViewController.swift */ = {isa = PBXFileReference; lastKnownFileType = sourcecode.swift; path = MerchantHeadlessCheckoutRawPhoneNumberDataViewController.swift; sourceTree = "<group>"; };
-<<<<<<< HEAD
-		44DF9E15A2AB448960B440C7 /* Pods_Debug_App.framework */ = {isa = PBXFileReference; explicitFileType = wrapper.framework; includeInIndex = 0; path = Pods_Debug_App.framework; sourceTree = BUILT_PRODUCTS_DIR; };
-		473182771D010E9326817292 /* Pods_Debug_App_Tests.framework */ = {isa = PBXFileReference; explicitFileType = wrapper.framework; includeInIndex = 0; path = Pods_Debug_App_Tests.framework; sourceTree = BUILT_PRODUCTS_DIR; };
-=======
 		46462A21AE534FBDEAFD0362 /* Pods-Debug App.debug.xcconfig */ = {isa = PBXFileReference; includeInIndex = 1; lastKnownFileType = text.xcconfig; name = "Pods-Debug App.debug.xcconfig"; path = "Target Support Files/Pods-Debug App/Pods-Debug App.debug.xcconfig"; sourceTree = "<group>"; };
->>>>>>> 0960d201
 		483D2036DE3F89CA2C244C4F /* Debug App Tests.xctest */ = {isa = PBXFileReference; explicitFileType = wrapper.cfbundle; includeInIndex = 0; path = "Debug App Tests.xctest"; sourceTree = BUILT_PRODUCTS_DIR; };
 		49DFB1ACD5014BF28ED283B3 /* PollingModuleTests.swift */ = {isa = PBXFileReference; lastKnownFileType = sourcecode.swift; path = PollingModuleTests.swift; sourceTree = "<group>"; };
 		4A5E3ACDA26D44F66B55766B /* HUC_TokenizationViewModelTests.swift */ = {isa = PBXFileReference; lastKnownFileType = sourcecode.swift; path = HUC_TokenizationViewModelTests.swift; sourceTree = "<group>"; };
 		4ACFB17A73AB7240BED98585 /* ExampleApp.entitlements */ = {isa = PBXFileReference; lastKnownFileType = text.plist.entitlements; path = ExampleApp.entitlements; sourceTree = "<group>"; };
 		4C353D84EABA4990DAB4DD28 /* MerchantHeadlessCheckoutRawRetailDataViewController.swift */ = {isa = PBXFileReference; lastKnownFileType = sourcecode.swift; path = MerchantHeadlessCheckoutRawRetailDataViewController.swift; sourceTree = "<group>"; };
 		4E79C93EA805E87E1137A513 /* PaymentMethodCell.swift */ = {isa = PBXFileReference; lastKnownFileType = sourcecode.swift; path = PaymentMethodCell.swift; sourceTree = "<group>"; };
-<<<<<<< HEAD
-=======
 		50ADF2146EF969A01C605A58 /* Pods-Debug App Tests.debug.xcconfig */ = {isa = PBXFileReference; includeInIndex = 1; lastKnownFileType = text.xcconfig; name = "Pods-Debug App Tests.debug.xcconfig"; path = "Target Support Files/Pods-Debug App Tests/Pods-Debug App Tests.debug.xcconfig"; sourceTree = "<group>"; };
 		5197B864C8787498BBE0F7A1 /* Pods-Debug App Tests.release.xcconfig */ = {isa = PBXFileReference; includeInIndex = 1; lastKnownFileType = text.xcconfig; name = "Pods-Debug App Tests.release.xcconfig"; path = "Target Support Files/Pods-Debug App Tests/Pods-Debug App Tests.release.xcconfig"; sourceTree = "<group>"; };
->>>>>>> 0960d201
 		52F54EC3C1ACE19DF48BD6E2 /* tr */ = {isa = PBXFileReference; lastKnownFileType = text.plist.strings; name = tr; path = tr.lproj/LaunchScreen.strings; sourceTree = "<group>"; };
 		5698F95A8EC4DF45AFFDA783 /* MerchantHeadlesVaultManagerViewController.swift */ = {isa = PBXFileReference; lastKnownFileType = sourcecode.swift; path = MerchantHeadlesVaultManagerViewController.swift; sourceTree = "<group>"; };
 		5AA706A14BACFDB8E5715788 /* HeadlessVaultManagerTests.swift */ = {isa = PBXFileReference; lastKnownFileType = sourcecode.swift; path = HeadlessVaultManagerTests.swift; sourceTree = "<group>"; };
@@ -283,11 +262,7 @@
 			isa = PBXFrameworksBuildPhase;
 			buildActionMask = 2147483647;
 			files = (
-<<<<<<< HEAD
-				348FB986DF7377534836FA8F /* Pods_Debug_App_Tests.framework in Frameworks */,
-=======
 				4F9F6D38EFCA656CB936C98F /* Pods_Debug_App_Tests.framework in Frameworks */,
->>>>>>> 0960d201
 			);
 			runOnlyForDeploymentPostprocessing = 0;
 		};
@@ -295,11 +270,7 @@
 			isa = PBXFrameworksBuildPhase;
 			buildActionMask = 2147483647;
 			files = (
-<<<<<<< HEAD
-				6E9ABDB0E67AC3448697E3A9 /* Pods_Debug_App.framework in Frameworks */,
-=======
 				AFCA91A7F80DAC8228029F44 /* Pods_Debug_App.framework in Frameworks */,
->>>>>>> 0960d201
 			);
 			runOnlyForDeploymentPostprocessing = 0;
 		};
@@ -356,11 +327,7 @@
 				FBDF3F8B5F93A0EC28048640 /* Project */,
 				DF30711EB149C64C364BB79A /* Products */,
 				61E8D69DF93462D748F446DF /* Pods */,
-<<<<<<< HEAD
-				1150E948884E0A5909729EFB /* Frameworks */,
-=======
 				0283A80BA4B23F3E11168A46 /* Frameworks */,
->>>>>>> 0960d201
 			);
 			sourceTree = "<group>";
 		};
@@ -447,17 +414,10 @@
 		61E8D69DF93462D748F446DF /* Pods */ = {
 			isa = PBXGroup;
 			children = (
-<<<<<<< HEAD
-				0E9FA0BCBEB4CCEFB586DD51 /* Pods-Debug App.debug.xcconfig */,
-				2B5438243F11136EEC5C29AF /* Pods-Debug App.release.xcconfig */,
-				859BFCC9E143770FB968A5D7 /* Pods-Debug App Tests.debug.xcconfig */,
-				61CA279B1BECC6686D6D1550 /* Pods-Debug App Tests.release.xcconfig */,
-=======
 				46462A21AE534FBDEAFD0362 /* Pods-Debug App.debug.xcconfig */,
 				6F4C8EF34EA71C6948F17CBC /* Pods-Debug App.release.xcconfig */,
 				50ADF2146EF969A01C605A58 /* Pods-Debug App Tests.debug.xcconfig */,
 				5197B864C8787498BBE0F7A1 /* Pods-Debug App Tests.release.xcconfig */,
->>>>>>> 0960d201
 			);
 			path = Pods;
 			sourceTree = "<group>";
@@ -673,11 +633,7 @@
 			isa = PBXNativeTarget;
 			buildConfigurationList = 4700FFD06E10F0EE123A7B8B /* Build configuration list for PBXNativeTarget "Debug App Tests" */;
 			buildPhases = (
-<<<<<<< HEAD
-				15033826BEE01DC7C3646BD5 /* [CP] Check Pods Manifest.lock */,
-=======
 				4B7C16A2C93313265C6FF289 /* [CP] Check Pods Manifest.lock */,
->>>>>>> 0960d201
 				1E0FCAD905F5F8F13B6A164B /* Sources */,
 				9CED4C4EFACB340F3C55B1F0 /* Resources */,
 				D11E367C3560C383BC4CA0A7 /* Embed Frameworks */,
@@ -697,20 +653,12 @@
 			isa = PBXNativeTarget;
 			buildConfigurationList = CA98A6B11506835A81F6391A /* Build configuration list for PBXNativeTarget "Debug App" */;
 			buildPhases = (
-<<<<<<< HEAD
-				AA8882B5F6A9179E20725390 /* [CP] Check Pods Manifest.lock */,
-=======
 				A787C35FC61395E3E2B8DDAC /* [CP] Check Pods Manifest.lock */,
->>>>>>> 0960d201
 				66BB6A7BADD3A9CDD6412CE2 /* Sources */,
 				10FBAAC827CE0E3983CD7597 /* Resources */,
 				73B416AD9A0CB3B0EA16AF79 /* Embed Frameworks */,
 				CB612F7DF16CD3190025327F /* Frameworks */,
-<<<<<<< HEAD
-				129F22D9B5DD8B4078FB11F5 /* [CP] Embed Pods Frameworks */,
-=======
 				D158702D902B8C93D2526CAF /* [CP] Embed Pods Frameworks */,
->>>>>>> 0960d201
 			);
 			buildRules = (
 			);
@@ -790,37 +738,12 @@
 /* End PBXResourcesBuildPhase section */
 
 /* Begin PBXShellScriptBuildPhase section */
-<<<<<<< HEAD
-		129F22D9B5DD8B4078FB11F5 /* [CP] Embed Pods Frameworks */ = {
-=======
 		4B7C16A2C93313265C6FF289 /* [CP] Check Pods Manifest.lock */ = {
->>>>>>> 0960d201
 			isa = PBXShellScriptBuildPhase;
 			buildActionMask = 2147483647;
 			files = (
 			);
 			inputFileListPaths = (
-				"${PODS_ROOT}/Target Support Files/Pods-Debug App/Pods-Debug App-frameworks-${CONFIGURATION}-input-files.xcfilelist",
-			);
-			name = "[CP] Embed Pods Frameworks";
-			outputFileListPaths = (
-				"${PODS_ROOT}/Target Support Files/Pods-Debug App/Pods-Debug App-frameworks-${CONFIGURATION}-output-files.xcfilelist",
-			);
-			runOnlyForDeploymentPostprocessing = 0;
-			shellPath = /bin/sh;
-			shellScript = "\"${PODS_ROOT}/Target Support Files/Pods-Debug App/Pods-Debug App-frameworks.sh\"\n";
-			showEnvVarsInLog = 0;
-		};
-<<<<<<< HEAD
-		15033826BEE01DC7C3646BD5 /* [CP] Check Pods Manifest.lock */ = {
-=======
-		A787C35FC61395E3E2B8DDAC /* [CP] Check Pods Manifest.lock */ = {
->>>>>>> 0960d201
-			isa = PBXShellScriptBuildPhase;
-			buildActionMask = 2147483647;
-			files = (
-			);
-			inputFileListPaths = (
 			);
 			inputPaths = (
 				"${PODS_PODFILE_DIR_PATH}/Podfile.lock",
@@ -830,22 +753,36 @@
 			outputFileListPaths = (
 			);
 			outputPaths = (
-<<<<<<< HEAD
 				"$(DERIVED_FILE_DIR)/Pods-Debug App Tests-checkManifestLockResult.txt",
-=======
-				"$(DERIVED_FILE_DIR)/Pods-Debug App-checkManifestLockResult.txt",
->>>>>>> 0960d201
 			);
 			runOnlyForDeploymentPostprocessing = 0;
 			shellPath = /bin/sh;
 			shellScript = "diff \"${PODS_PODFILE_DIR_PATH}/Podfile.lock\" \"${PODS_ROOT}/Manifest.lock\" > /dev/null\nif [ $? != 0 ] ; then\n    # print error to STDERR\n    echo \"error: The sandbox is not in sync with the Podfile.lock. Run 'pod install' or update your CocoaPods installation.\" >&2\n    exit 1\nfi\n# This output is used by Xcode 'outputs' to avoid re-running this script phase.\necho \"SUCCESS\" > \"${SCRIPT_OUTPUT_FILE_0}\"\n";
 			showEnvVarsInLog = 0;
 		};
-<<<<<<< HEAD
-		AA8882B5F6A9179E20725390 /* [CP] Check Pods Manifest.lock */ = {
-=======
+		A787C35FC61395E3E2B8DDAC /* [CP] Check Pods Manifest.lock */ = {
+			isa = PBXShellScriptBuildPhase;
+			buildActionMask = 2147483647;
+			files = (
+			);
+			inputFileListPaths = (
+			);
+			inputPaths = (
+				"${PODS_PODFILE_DIR_PATH}/Podfile.lock",
+				"${PODS_ROOT}/Manifest.lock",
+			);
+			name = "[CP] Check Pods Manifest.lock";
+			outputFileListPaths = (
+			);
+			outputPaths = (
+				"$(DERIVED_FILE_DIR)/Pods-Debug App-checkManifestLockResult.txt",
+			);
+			runOnlyForDeploymentPostprocessing = 0;
+			shellPath = /bin/sh;
+			shellScript = "diff \"${PODS_PODFILE_DIR_PATH}/Podfile.lock\" \"${PODS_ROOT}/Manifest.lock\" > /dev/null\nif [ $? != 0 ] ; then\n    # print error to STDERR\n    echo \"error: The sandbox is not in sync with the Podfile.lock. Run 'pod install' or update your CocoaPods installation.\" >&2\n    exit 1\nfi\n# This output is used by Xcode 'outputs' to avoid re-running this script phase.\necho \"SUCCESS\" > \"${SCRIPT_OUTPUT_FILE_0}\"\n";
+			showEnvVarsInLog = 0;
+		};
 		D158702D902B8C93D2526CAF /* [CP] Embed Pods Frameworks */ = {
->>>>>>> 0960d201
 			isa = PBXShellScriptBuildPhase;
 			buildActionMask = 2147483647;
 			files = (
@@ -883,12 +820,7 @@
 				24C060A48D4A2670FFC3426F /* ThreeDSErrorTests.swift in Sources */,
 				F1A71C2E0D900FEB9AF1351C /* ThreeDSProtocolVersionTests.swift in Sources */,
 				C29B625B5698094691227852 /* TokenizationResponseTests.swift in Sources */,
-<<<<<<< HEAD
-				047D8E892ADEA4C700A5E7BD /* NetworkService.swift in Sources */,
-				041F52092ADE92A300A1D702 /* ListCardNetworksEndpointTests.swift in Sources */,
-=======
 				A1585C752ACDAA700014F0B9 /* NolPayLinkedCardsComponentTests.swift in Sources */,
->>>>>>> 0960d201
 				088961D00784BD296EA9745C /* EncodingDecodingContainerTests.swift in Sources */,
 				800B92A57CAAC6471D01A89D /* CardData.swift in Sources */,
 				A1A3D0F32AD5585A00F7D8C9 /* NolPayUnlinkCardComponentTest.swift in Sources */,
@@ -1025,11 +957,7 @@
 /* Begin XCBuildConfiguration section */
 		313E094F25A94116E340B043 /* Debug */ = {
 			isa = XCBuildConfiguration;
-<<<<<<< HEAD
-			baseConfigurationReference = 0E9FA0BCBEB4CCEFB586DD51 /* Pods-Debug App.debug.xcconfig */;
-=======
 			baseConfigurationReference = 46462A21AE534FBDEAFD0362 /* Pods-Debug App.debug.xcconfig */;
->>>>>>> 0960d201
 			buildSettings = {
 				ASSETCATALOG_COMPILER_APPICON_NAME = AppIcon;
 				CODE_SIGN_ENTITLEMENTS = "$(SRCROOT)/ExampleApp.entitlements";
@@ -1064,11 +992,7 @@
 		};
 		44381669975E0C07E78FA641 /* Release */ = {
 			isa = XCBuildConfiguration;
-<<<<<<< HEAD
-			baseConfigurationReference = 2B5438243F11136EEC5C29AF /* Pods-Debug App.release.xcconfig */;
-=======
 			baseConfigurationReference = 6F4C8EF34EA71C6948F17CBC /* Pods-Debug App.release.xcconfig */;
->>>>>>> 0960d201
 			buildSettings = {
 				ASSETCATALOG_COMPILER_APPICON_NAME = AppIcon;
 				CODE_SIGN_ENTITLEMENTS = "$(SRCROOT)/ExampleApp.entitlements";
@@ -1102,11 +1026,7 @@
 		};
 		5434DA74E34D2EBEBD3D74C7 /* Debug */ = {
 			isa = XCBuildConfiguration;
-<<<<<<< HEAD
-			baseConfigurationReference = 859BFCC9E143770FB968A5D7 /* Pods-Debug App Tests.debug.xcconfig */;
-=======
 			baseConfigurationReference = 50ADF2146EF969A01C605A58 /* Pods-Debug App Tests.debug.xcconfig */;
->>>>>>> 0960d201
 			buildSettings = {
 				BUNDLE_LOADER = "$(TEST_HOST)";
 				CODE_SIGN_IDENTITY = "iPhone Developer";
@@ -1189,11 +1109,7 @@
 		};
 		F10A44A87CE1B40DAFF5D30F /* Release */ = {
 			isa = XCBuildConfiguration;
-<<<<<<< HEAD
-			baseConfigurationReference = 61CA279B1BECC6686D6D1550 /* Pods-Debug App Tests.release.xcconfig */;
-=======
 			baseConfigurationReference = 5197B864C8787498BBE0F7A1 /* Pods-Debug App Tests.release.xcconfig */;
->>>>>>> 0960d201
 			buildSettings = {
 				BUNDLE_LOADER = "$(TEST_HOST)";
 				CODE_SIGN_IDENTITY = "iPhone Developer";
