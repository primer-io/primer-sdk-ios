// !$*UTF8*$!
{
	archiveVersion = 1;
	classes = {
	};
	objectVersion = 55;
	objects = {

/* Begin PBXBuildFile section */
		0402B7B62AFBBA7200B02C75 /* CardNetworkTests.swift in Sources */ = {isa = PBXBuildFile; fileRef = 0402B7B52AFBBA7200B02C75 /* CardNetworkTests.swift */; };
		0402B7B82AFBBC2200B02C75 /* ApplePayUtilsTest.swift in Sources */ = {isa = PBXBuildFile; fileRef = 0402B7B72AFBBC2200B02C75 /* ApplePayUtilsTest.swift */; };
		041295AA2AB9E25D00A4F243 /* MerchantHeadlessCheckoutNolPayViewController.swift in Sources */ = {isa = PBXBuildFile; fileRef = 041295A92AB9E25D00A4F243 /* MerchantHeadlessCheckoutNolPayViewController.swift */; };
		041295AD2AB9E2C100A4F243 /* PrimerHeadlessNolPayManagerTests.swift in Sources */ = {isa = PBXBuildFile; fileRef = 041295AB2AB9E2A900A4F243 /* PrimerHeadlessNolPayManagerTests.swift */; };
		041F52092ADE92A300A1D702 /* ListCardNetworksEndpointTests.swift in Sources */ = {isa = PBXBuildFile; fileRef = 041F52082ADE92A300A1D702 /* ListCardNetworksEndpointTests.swift */; };
<<<<<<< HEAD
		047D8E892ADEA4C700A5E7BD /* NetworkService.swift in Sources */ = {isa = PBXBuildFile; fileRef = 047D8E882ADEA4C700A5E7BD /* NetworkService.swift */; };
=======
		042ED15D2AF010500027833F /* CardValidationServiceTests.swift in Sources */ = {isa = PBXBuildFile; fileRef = 042ED15C2AF010500027833F /* CardValidationServiceTests.swift */; };
		042ED1622AF0F5600027833F /* MockBINDataAPIClient.swift in Sources */ = {isa = PBXBuildFile; fileRef = 042ED1612AF0F5600027833F /* MockBINDataAPIClient.swift */; };
		042ED1652AF0F5FD0027833F /* MockRawDataManagerDelegate.swift in Sources */ = {isa = PBXBuildFile; fileRef = 042ED1642AF0F5FD0027833F /* MockRawDataManagerDelegate.swift */; };
>>>>>>> 360e6184
		04769C152B1A680C0051581C /* Promises+Helper.swift in Sources */ = {isa = PBXBuildFile; fileRef = 04769C142B1A680C0051581C /* Promises+Helper.swift */; };
		0479FB192AF2599A00D0AFC9 /* StringTyper.swift in Sources */ = {isa = PBXBuildFile; fileRef = 0479FB172AF2599200D0AFC9 /* StringTyper.swift */; };
		047D8E892ADEA4C700A5E7BD /* NetworkService.swift in Sources */ = {isa = PBXBuildFile; fileRef = 047D8E882ADEA4C700A5E7BD /* NetworkService.swift */; };
		049298012B1DD466002E04B8 /* AnalyticsServiceTests.swift in Sources */ = {isa = PBXBuildFile; fileRef = 049298002B1DD466002E04B8 /* AnalyticsServiceTests.swift */; };
		049298072B1E1F4D002E04B8 /* AnalyticsStorageTests.swift in Sources */ = {isa = PBXBuildFile; fileRef = 049298062B1E1F4D002E04B8 /* AnalyticsStorageTests.swift */; };
		049A055E2B4BF057002CEEBA /* MerchantHeadlessVaultManagerViewController.swift in Sources */ = {isa = PBXBuildFile; fileRef = 049A055D2B4BF057002CEEBA /* MerchantHeadlessVaultManagerViewController.swift */; };
		049A05602B4C191D002CEEBA /* NativeUIManagerTests.swift in Sources */ = {isa = PBXBuildFile; fileRef = 049A055F2B4C191D002CEEBA /* NativeUIManagerTests.swift */; };
		04DAAED42B03EED1002E2614 /* AssetsManagerTests.swift in Sources */ = {isa = PBXBuildFile; fileRef = 04DAAED32B03EED1002E2614 /* AssetsManagerTests.swift */; };
		04DAAED62B03EF0B002E2614 /* SDKSessionHelper.swift in Sources */ = {isa = PBXBuildFile; fileRef = 04DAAED52B03EF0B002E2614 /* SDKSessionHelper.swift */; };
		04DFAADC2AAA01E60030FECE /* Debug App Tests-Info.plist in Resources */ = {isa = PBXBuildFile; fileRef = 04DFAADB2AAA01E60030FECE /* Debug App Tests-Info.plist */; };
		04F6EF722AE69FC500115D05 /* AnalyticsTests+Helpers.swift in Sources */ = {isa = PBXBuildFile; fileRef = 04F6EF712AE69FC500115D05 /* AnalyticsTests+Helpers.swift */; };
		04F6EF742AE6A06200115D05 /* AnalyticsEventsTests.swift in Sources */ = {isa = PBXBuildFile; fileRef = 04F6EF732AE6A06200115D05 /* AnalyticsEventsTests.swift */; };
		04FAF9EC2AE7B33E002E4BAE /* StringExtensionTests.swift in Sources */ = {isa = PBXBuildFile; fileRef = 04FAF9EB2AE7B33E002E4BAE /* StringExtensionTests.swift */; };
		05FAC0D894B841B52E9E0A9A /* PrimerRawCardDataManagerTests.swift in Sources */ = {isa = PBXBuildFile; fileRef = EEB1E1B37192BF739461AFF1 /* PrimerRawCardDataManagerTests.swift */; };
		088961D00784BD296EA9745C /* EncodingDecodingContainerTests.swift in Sources */ = {isa = PBXBuildFile; fileRef = C7D8E1E91CA11EC6831ADEE4 /* EncodingDecodingContainerTests.swift */; };
		0BB8BB3F9A6AC28A0C107DC8 /* UIStackViewExtensions.swift in Sources */ = {isa = PBXBuildFile; fileRef = 93F15C1E46C70C3D73B50F31 /* UIStackViewExtensions.swift */; };
		135E5BFD51371FABB5FF35D3 /* MerchantHeadlessCheckoutAvailablePaymentMethodsViewController.swift in Sources */ = {isa = PBXBuildFile; fileRef = 72E691B9A6A8EBB9F6A6B266 /* MerchantHeadlessCheckoutAvailablePaymentMethodsViewController.swift */; };
		14EE32F4821BD1F19F75227F /* MerchantHeadlessCheckoutRawRetailDataViewController.swift in Sources */ = {isa = PBXBuildFile; fileRef = 4C353D84EABA4990DAB4DD28 /* MerchantHeadlessCheckoutRawRetailDataViewController.swift */; };
		1589385B62C86DE7C735F3EC /* PrimerAPIConfigurationModuleTests.swift in Sources */ = {isa = PBXBuildFile; fileRef = 6C690FB7E6E8C942C87B1A1B /* PrimerAPIConfigurationModuleTests.swift */; };
		161D4BE3FFD5E4A60F4461F0 /* CreateResumePaymentService.swift in Sources */ = {isa = PBXBuildFile; fileRef = 38DD0A9535544D446514124A /* CreateResumePaymentService.swift */; };
		170F3A07A039EE30E065AA30 /* MerchantNewLineItemViewController.swift in Sources */ = {isa = PBXBuildFile; fileRef = 0ED746F8924E70AD868BC0F4 /* MerchantNewLineItemViewController.swift */; };
		208CA849F3187C2DA63CC17B /* HUC_TokenizationViewModelTests.swift in Sources */ = {isa = PBXBuildFile; fileRef = 4A5E3ACDA26D44F66B55766B /* HUC_TokenizationViewModelTests.swift */; };
		213196DEDF2A3A84037ED884 /* PollingModuleTests.swift in Sources */ = {isa = PBXBuildFile; fileRef = 49DFB1ACD5014BF28ED283B3 /* PollingModuleTests.swift */; };
		242EF5037D6FB396B7AE1CB5 /* HeadlessUniversalCheckoutTests.swift in Sources */ = {isa = PBXBuildFile; fileRef = E63F5C5C1FD2F3E6CB02EC5A /* HeadlessUniversalCheckoutTests.swift */; };
		24C060A48D4A2670FFC3426F /* ThreeDSErrorTests.swift in Sources */ = {isa = PBXBuildFile; fileRef = BF8639891B79E2FCCE10A510 /* ThreeDSErrorTests.swift */; };
		25FA73D4BBA89962663B5378 /* Mocks.swift in Sources */ = {isa = PBXBuildFile; fileRef = F4AC1EC0F98CB56DA4D075CA /* Mocks.swift */; };
		2662EB3445AE8C7188953EFD /* HeadlessVaultManagerTests.swift in Sources */ = {isa = PBXBuildFile; fileRef = 5AA706A14BACFDB8E5715788 /* HeadlessVaultManagerTests.swift */; };
		2C98B33ECA68109C7A6AA134 /* PrimerBancontactCardDataManagerTests.swift in Sources */ = {isa = PBXBuildFile; fileRef = E9899972360BCA5992CEE5BC /* PrimerBancontactCardDataManagerTests.swift */; };
		2E0D85B7343377F1319902AD /* MockPaymentMethodTokenizationViewModel.swift in Sources */ = {isa = PBXBuildFile; fileRef = 8A23886804B13FA754E775D0 /* MockPaymentMethodTokenizationViewModel.swift */; };
		33EA4F728A7984997A0EF515 /* TokenizationServiceTests.swift in Sources */ = {isa = PBXBuildFile; fileRef = 952364FBFD6FA09653ECA37E /* TokenizationServiceTests.swift */; };
		34CDCA7B403C001E4C55D26D /* MerchantSessionAndSettingsViewController.swift in Sources */ = {isa = PBXBuildFile; fileRef = C18C9664115CFDEB59FED19A /* MerchantSessionAndSettingsViewController.swift */; };
		3BB02CA24B6B3EF458326B7D /* Networking.swift in Sources */ = {isa = PBXBuildFile; fileRef = D038BDB23C062D362AAA09BE /* Networking.swift */; };
		3D112A8DE292D097E651FCDB /* IPay88Tests.swift in Sources */ = {isa = PBXBuildFile; fileRef = 7A5E6F7A9C12C69CB66032E3 /* IPay88Tests.swift */; };
		3EE90DEB1DB7BE9270FB17BF /* URLSessionStackTests.swift in Sources */ = {isa = PBXBuildFile; fileRef = 1F4E35F809D3FAF4354D5B05 /* URLSessionStackTests.swift */; };
		3FD160A4D951EA772ADF4E25 /* DecodedClientToken.swift in Sources */ = {isa = PBXBuildFile; fileRef = 5F8DC3341BDBB9AEDBE8D6DD /* DecodedClientToken.swift */; };
		4BD7794627267B40E9E10686 /* PrimerCheckoutTheme.swift in Sources */ = {isa = PBXBuildFile; fileRef = B9813BD518AC7C3F442B5075 /* PrimerCheckoutTheme.swift */; };
		53E3182FFC4E5F05D866CFAE /* Networking.swift in Sources */ = {isa = PBXBuildFile; fileRef = E8DE1E4FB055B60582977315 /* Networking.swift */; };
		583EBAA90902121CEA479416 /* VaultService.swift in Sources */ = {isa = PBXBuildFile; fileRef = 5E8D7F3C53F8CCE4A03C975E /* VaultService.swift */; };
		592E00D98C8835CBCDAA26D9 /* MerchantDropInUIViewController.swift in Sources */ = {isa = PBXBuildFile; fileRef = 9874F439DA3EA5854A454687 /* MerchantDropInUIViewController.swift */; };
		5976CCA261F0811F5D7707DA /* TokenizationService.swift in Sources */ = {isa = PBXBuildFile; fileRef = 2E8F69253D85350BB7A1A761 /* TokenizationService.swift */; };
		5E24CD5B3084FE3E8A3E85EC /* CheckoutTheme.swift in Sources */ = {isa = PBXBuildFile; fileRef = 72845A3010F10A88F2EC7849 /* CheckoutTheme.swift */; };
		60F6C3AFA11A7EDB0687856A /* ViewController+PrimerUIHelpers.swift in Sources */ = {isa = PBXBuildFile; fileRef = D4139D8F153BB399DA67F2EE /* ViewController+PrimerUIHelpers.swift */; };
		60F7E716B34BE721651566DA /* Data+Extensions.swift in Sources */ = {isa = PBXBuildFile; fileRef = 1594BC5C96ECC3F46C811B2F /* Data+Extensions.swift */; };
		622A605DDEA98D981670B53F /* DropInUI_TokenizationViewModelTests.swift in Sources */ = {isa = PBXBuildFile; fileRef = 5DB3B88857B810440CDA881E /* DropInUI_TokenizationViewModelTests.swift */; };
		6B2212601374387CB004DA86 /* MaskTests.swift in Sources */ = {isa = PBXBuildFile; fileRef = BD26E8C6074BB89ACBD5B8B9 /* MaskTests.swift */; };
		70EAA3B33425CC9D16239BB0 /* ApplePayTests.swift in Sources */ = {isa = PBXBuildFile; fileRef = 31CFA93A373A7DB78DA77283 /* ApplePayTests.swift */; };
		72F8D6065334FCD5B726A52C /* MerchantHeadlessCheckoutRawPhoneNumberDataViewController.swift in Sources */ = {isa = PBXBuildFile; fileRef = 404E173A513B986A36F835F7 /* MerchantHeadlessCheckoutRawPhoneNumberDataViewController.swift */; };
		77A8EFBA78D6C6B95A400C74 /* WebViewUtilTests.swift in Sources */ = {isa = PBXBuildFile; fileRef = CA30891B2D5F9B6B97E56B99 /* WebViewUtilTests.swift */; };
		7F49B29FCC55CF3C5CB6C506 /* InternalCardComponentManagerTests.swift in Sources */ = {isa = PBXBuildFile; fileRef = 994AE6760B506D02499AEC90 /* InternalCardComponentManagerTests.swift */; };
		800B92A57CAAC6471D01A89D /* CardData.swift in Sources */ = {isa = PBXBuildFile; fileRef = D3D9154BF1E011FED6799CD5 /* CardData.swift */; };
		8064B65A8F83D5B004D081FD /* PaymentMethodConfigTests.swift in Sources */ = {isa = PBXBuildFile; fileRef = 752785ACCF65527C239391A8 /* PaymentMethodConfigTests.swift */; };
		85605C241F1CD45BA676D4A7 /* String+Extensions.swift in Sources */ = {isa = PBXBuildFile; fileRef = F9023841AFCE8E3205CB713A /* String+Extensions.swift */; };
		85EDC3F175D699BFF6BD48EF /* ViewController+Primer.swift in Sources */ = {isa = PBXBuildFile; fileRef = 39CCCB917D1881082ED75975 /* ViewController+Primer.swift */; };
		8B5CB0C992DBAB293D378FAD /* MockModule.swift in Sources */ = {isa = PBXBuildFile; fileRef = 7EA7D2BB0AC0A1877DB2E6CE /* MockModule.swift */; };
		91FAC91E687B6981268E677E /* DateTests.swift in Sources */ = {isa = PBXBuildFile; fileRef = BA0B2BEE5C389FD13E210847 /* DateTests.swift */; };
		9263BD762EC26F6AA986F0C9 /* MockAPIClient.swift in Sources */ = {isa = PBXBuildFile; fileRef = 17476BFBED51F389FCE82F16 /* MockAPIClient.swift */; };
		949864026D1CDE6F5C62C66E /* Main.storyboard in Resources */ = {isa = PBXBuildFile; fileRef = CE259612A00F85709107B872 /* Main.storyboard */; };
		961B5D18058EF4CFCD0185AE /* MockVaultCheckoutViewModel.swift in Sources */ = {isa = PBXBuildFile; fileRef = 7A3E75CD834937EF85DE1C14 /* MockVaultCheckoutViewModel.swift */; };
		97F0B302DF965C1AD1EC6F4D /* PaymentMethodConfigServiceTests.swift in Sources */ = {isa = PBXBuildFile; fileRef = 743F107C464526926A34A433 /* PaymentMethodConfigServiceTests.swift */; };
		9AB1ABF4E46A37766CDBF197 /* ApayaTests.swift in Sources */ = {isa = PBXBuildFile; fileRef = 1F79B50111AC4161CFB1EFE8 /* ApayaTests.swift */; };
		A1055D6F2AF125E90027B967 /* DebouncerTests.swift in Sources */ = {isa = PBXBuildFile; fileRef = A1055D6E2AF125E90027B967 /* DebouncerTests.swift */; };
		A13392BC2AD459E90005A4D7 /* NolPayLinkCardComponentTest.swift in Sources */ = {isa = PBXBuildFile; fileRef = A13392BB2AD459E90005A4D7 /* NolPayLinkCardComponentTest.swift */; };
		A1536BAD2AEBEC3A0087DDC0 /* NolPayPhoneMetadataServiceTests.swift in Sources */ = {isa = PBXBuildFile; fileRef = A1536BAC2AEBEC3A0087DDC0 /* NolPayPhoneMetadataServiceTests.swift */; };
		A1536BAF2AEC0A6D0087DDC0 /* NolTestsMocks.swift in Sources */ = {isa = PBXBuildFile; fileRef = A1536BAE2AEC0A6D0087DDC0 /* NolTestsMocks.swift */; };
		A1585C752ACDAA700014F0B9 /* NolPayLinkedCardsComponentTests.swift in Sources */ = {isa = PBXBuildFile; fileRef = A1585C742ACDAA700014F0B9 /* NolPayLinkedCardsComponentTests.swift */; };
		A19EF5632B20E22E00A72F60 /* .swiftlint.yml in Resources */ = {isa = PBXBuildFile; fileRef = A19EF5622B20E22E00A72F60 /* .swiftlint.yml */; };
		A1A3D0F32AD5585A00F7D8C9 /* NolPayUnlinkCardComponentTest.swift in Sources */ = {isa = PBXBuildFile; fileRef = A1A3D0F22AD5585A00F7D8C9 /* NolPayUnlinkCardComponentTest.swift */; };
		A1A3D0F52AD56BE300F7D8C9 /* NolPayPaymentComponentTests.swift in Sources */ = {isa = PBXBuildFile; fileRef = A1A3D0F42AD56BE300F7D8C9 /* NolPayPaymentComponentTests.swift */; };
		A39750255D4C33527A3766A0 /* UserInterfaceModuleTests.swift in Sources */ = {isa = PBXBuildFile; fileRef = 1B8CB5A11A44AA9F3D7FE356 /* UserInterfaceModuleTests.swift */; };
		A61B9E61EDCE18D34438352E /* PayPalConfirmBillingAgreementTests.swift in Sources */ = {isa = PBXBuildFile; fileRef = 9D122A0B71B707C2110AB7F5 /* PayPalConfirmBillingAgreementTests.swift */; };
		AAE3B30B64B6822A20987FCA /* CreateClientToken.swift in Sources */ = {isa = PBXBuildFile; fileRef = 229849A3DBE0858EE90673B9 /* CreateClientToken.swift */; };
		AD9CF1073EE0676E6640481A /* MerchantHeadlessCheckoutRawDataViewController.swift in Sources */ = {isa = PBXBuildFile; fileRef = B866FF13033A5CB8B4C3388E /* MerchantHeadlessCheckoutRawDataViewController.swift */; };
		C0115AC7BC96FDF49EF8E530 /* PaymentMethodCell.swift in Sources */ = {isa = PBXBuildFile; fileRef = 4E79C93EA805E87E1137A513 /* PaymentMethodCell.swift */; };
		C29B625B5698094691227852 /* TokenizationResponseTests.swift in Sources */ = {isa = PBXBuildFile; fileRef = D0A003705AFF7F922BCFE75F /* TokenizationResponseTests.swift */; };
		C5B3635FC90C149C4961BD9A /* Apaya.swift in Sources */ = {isa = PBXBuildFile; fileRef = 95E4B74F7EEA3D2D19E08FDA /* Apaya.swift */; };
		C6D7F7ECFD35B3DC3AFD6CB2 /* PayPalService.swift in Sources */ = {isa = PBXBuildFile; fileRef = 25FD540BEA16ABBDFE7DE182 /* PayPalService.swift */; };
		C75A11E6AEEFC2B7A29BBC04 /* TestScenario.swift in Sources */ = {isa = PBXBuildFile; fileRef = A6AEF11B151368BF993C3EA9 /* TestScenario.swift */; };
		C8A64A69AD55D9BF82F0D876 /* StringTests.swift in Sources */ = {isa = PBXBuildFile; fileRef = 872A0647D4136E27365FB7F8 /* StringTests.swift */; };
		CE5E673A96BB5B96AE5EFC56 /* Range+Extensions.swift in Sources */ = {isa = PBXBuildFile; fileRef = 9128566126AA7F571FFECA3A /* Range+Extensions.swift */; };
		D649870C2D022B4063BDC0B4 /* PrimerRawRetailerDataTests.swift in Sources */ = {isa = PBXBuildFile; fileRef = B266F9E1651BD20E45DCCF68 /* PrimerRawRetailerDataTests.swift */; };
		D886D8E47D883304B505CE11 /* AppDelegate.swift in Sources */ = {isa = PBXBuildFile; fileRef = DAC5687FF32E8661F1A00CE5 /* AppDelegate.swift */; };
		DB1A2989DDE0928C62B15303 /* PayPalServiceTests.swift in Sources */ = {isa = PBXBuildFile; fileRef = 5D7EC742DEB5BE12252E3E5B /* PayPalServiceTests.swift */; };
		DC6A2813D435DC2D4B8A4B20 /* Pods_Debug_App_Tests.framework in Frameworks */ = {isa = PBXBuildFile; fileRef = C6E0183BA881F7F7835D0054 /* Pods_Debug_App_Tests.framework */; };
		DC98712939835FB79A20BD63 /* IntExtensionTests.swift in Sources */ = {isa = PBXBuildFile; fileRef = 9314E0A4E884A8228611A030 /* IntExtensionTests.swift */; };
		DE53DA2D0AD108306C92E198 /* UIViewController+API.swift in Sources */ = {isa = PBXBuildFile; fileRef = B1FD8065D40A2D691F643F3B /* UIViewController+API.swift */; };
		E108F58E2B0D4F0800EC3CC6 /* WebRedirectComponentTests.swift in Sources */ = {isa = PBXBuildFile; fileRef = E108F58D2B0D4F0800EC3CC6 /* WebRedirectComponentTests.swift */; };
		E11F473D2B0694C50091C31F /* PrimerHeadlessFormWithRedirectManagerTests.swift in Sources */ = {isa = PBXBuildFile; fileRef = E11F473C2B0694C50091C31F /* PrimerHeadlessFormWithRedirectManagerTests.swift */; };
		E11F47482B06C4E30091C31F /* MerchantHeadlessCheckoutBankViewController.swift in Sources */ = {isa = PBXBuildFile; fileRef = E11F47422B06C4E30091C31F /* MerchantHeadlessCheckoutBankViewController.swift */; };
		E11F47492B06C4E30091C31F /* BanksListView.swift in Sources */ = {isa = PBXBuildFile; fileRef = E11F47432B06C4E30091C31F /* BanksListView.swift */; };
		E11F474A2B06C4E30091C31F /* BanksListModel.swift in Sources */ = {isa = PBXBuildFile; fileRef = E11F47442B06C4E30091C31F /* BanksListModel.swift */; };
		E11F474B2B06C4E30091C31F /* ImageViewWithUrl.swift in Sources */ = {isa = PBXBuildFile; fileRef = E11F47452B06C4E30091C31F /* ImageViewWithUrl.swift */; };
		E11F474C2B06C4E30091C31F /* MerchantNewLineItemViewController.swift in Sources */ = {isa = PBXBuildFile; fileRef = E11F47462B06C4E30091C31F /* MerchantNewLineItemViewController.swift */; };
		E11F474D2B06C4E30091C31F /* MerchantHeadlessCheckoutNolPayViewController.swift in Sources */ = {isa = PBXBuildFile; fileRef = E11F47472B06C4E30091C31F /* MerchantHeadlessCheckoutNolPayViewController.swift */; };
		E11F47542B06C5030091C31F /* BanksListView.swift in Sources */ = {isa = PBXBuildFile; fileRef = E11F47502B06C5030091C31F /* BanksListView.swift */; };
		E11F47552B06C5030091C31F /* BanksListModel.swift in Sources */ = {isa = PBXBuildFile; fileRef = E11F47512B06C5030091C31F /* BanksListModel.swift */; };
		E11F47562B06C5030091C31F /* ImageViewWithUrl.swift in Sources */ = {isa = PBXBuildFile; fileRef = E11F47522B06C5030091C31F /* ImageViewWithUrl.swift */; };
		E129D6702B162022004694F9 /* MerchantHeadlessCheckoutBankViewController.swift in Sources */ = {isa = PBXBuildFile; fileRef = E129D66F2B162022004694F9 /* MerchantHeadlessCheckoutBankViewController.swift */; };
		E130C3D92AFD19FF00AC3E7C /* NetworkTests.swift in Sources */ = {isa = PBXBuildFile; fileRef = E130C3D82AFD19FF00AC3E7C /* NetworkTests.swift */; };
		E13E72452AFE653000911866 /* IdealPaymentMethodTests.swift in Sources */ = {isa = PBXBuildFile; fileRef = E13E72442AFE653000911866 /* IdealPaymentMethodTests.swift */; };
		E1A2971F2B021ABA005ADA51 /* URL+NetworkHeaders.swift in Sources */ = {isa = PBXBuildFile; fileRef = E1AB44D12AFE13AF00639DC5 /* URL+NetworkHeaders.swift */; };
		E1A297262B036AB1005ADA51 /* BankComponentTests.swift in Sources */ = {isa = PBXBuildFile; fileRef = E1A297252B036AB1005ADA51 /* BankComponentTests.swift */; };
		E1E502B12AFE9ECF00CD7F0A /* XCTestCase+Tokenization.swift in Sources */ = {isa = PBXBuildFile; fileRef = E1E502B02AFE9ECF00CD7F0A /* XCTestCase+Tokenization.swift */; };
		E4DF956CABAE0633980D5B89 /* AnalyticsTests+Constants.swift in Sources */ = {isa = PBXBuildFile; fileRef = E90441E821B5FE76643B62A6 /* AnalyticsTests+Constants.swift */; };
		E52B5646C4E1E712FEDE06CB /* AnalyticsTests.swift in Sources */ = {isa = PBXBuildFile; fileRef = AF07D2421252EA2AE5C2FC4F /* AnalyticsTests.swift */; };
		E6F85ECD80B64754E7A6D35E /* RawDataManagerTests.swift in Sources */ = {isa = PBXBuildFile; fileRef = 8C7C082270CF1C6B7810F9B3 /* RawDataManagerTests.swift */; };
		E9F5265EB7A157AC5ED162C5 /* Pods_Debug_App.framework in Frameworks */ = {isa = PBXBuildFile; fileRef = 21898D647270491BF4A68C19 /* Pods_Debug_App.framework */; };
		EA7FAA4F8476BD3711D628CB /* Images.xcassets in Resources */ = {isa = PBXBuildFile; fileRef = B18D7E7738BF86467B0F1465 /* Images.xcassets */; };
		F02F496FD20B5291C044F62C /* MerchantResultViewController.swift in Sources */ = {isa = PBXBuildFile; fileRef = 00E3C8FE62D22147335F2455 /* MerchantResultViewController.swift */; };
		F0C2147F6FA26527BE55549A /* LaunchScreen.xib in Resources */ = {isa = PBXBuildFile; fileRef = FC701AFD94F96F0F1D108D1A /* LaunchScreen.xib */; };
		F1A71C2E0D900FEB9AF1351C /* ThreeDSProtocolVersionTests.swift in Sources */ = {isa = PBXBuildFile; fileRef = 021A00DEB01A46C876592575 /* ThreeDSProtocolVersionTests.swift */; };
		F99DAF50E86E6F8CCD127E5B /* ThemeTests.swift in Sources */ = {isa = PBXBuildFile; fileRef = AD381E7E16D01D8D743232F7 /* ThemeTests.swift */; };
		FD5ADBCFA70DB606339F3AF2 /* TransactionResponse.swift in Sources */ = {isa = PBXBuildFile; fileRef = 70D3D6CF0F006A06B7CEC71B /* TransactionResponse.swift */; };
/* End PBXBuildFile section */

/* Begin PBXContainerItemProxy section */
		FED76127253C549C91488087 /* PBXContainerItemProxy */ = {
			isa = PBXContainerItemProxy;
			containerPortal = 25AB41367F759CCDA1881AD2 /* Project object */;
			proxyType = 1;
			remoteGlobalIDString = BEB14ABCDF34E3D24759EAAB;
			remoteInfo = "Debug App";
		};
/* End PBXContainerItemProxy section */

/* Begin PBXCopyFilesBuildPhase section */
		73B416AD9A0CB3B0EA16AF79 /* Embed Frameworks */ = {
			isa = PBXCopyFilesBuildPhase;
			buildActionMask = 2147483647;
			dstPath = "";
			dstSubfolderSpec = 10;
			files = (
			);
			name = "Embed Frameworks";
			runOnlyForDeploymentPostprocessing = 0;
		};
		D11E367C3560C383BC4CA0A7 /* Embed Frameworks */ = {
			isa = PBXCopyFilesBuildPhase;
			buildActionMask = 2147483647;
			dstPath = "";
			dstSubfolderSpec = 10;
			files = (
			);
			name = "Embed Frameworks";
			runOnlyForDeploymentPostprocessing = 0;
		};
/* End PBXCopyFilesBuildPhase section */

/* Begin PBXFileReference section */
		00E3C8FE62D22147335F2455 /* MerchantResultViewController.swift */ = {isa = PBXFileReference; lastKnownFileType = sourcecode.swift; path = MerchantResultViewController.swift; sourceTree = "<group>"; };
		01C09DEAB07F42004B26A278 /* pt-PT */ = {isa = PBXFileReference; lastKnownFileType = text.plist.strings; name = "pt-PT"; path = "pt-PT.lproj/LaunchScreen.strings"; sourceTree = "<group>"; };
		021A00DEB01A46C876592575 /* ThreeDSProtocolVersionTests.swift */ = {isa = PBXFileReference; lastKnownFileType = sourcecode.swift; path = ThreeDSProtocolVersionTests.swift; sourceTree = "<group>"; };
		0402B7B52AFBBA7200B02C75 /* CardNetworkTests.swift */ = {isa = PBXFileReference; lastKnownFileType = sourcecode.swift; path = CardNetworkTests.swift; sourceTree = "<group>"; };
		0402B7B72AFBBC2200B02C75 /* ApplePayUtilsTest.swift */ = {isa = PBXFileReference; lastKnownFileType = sourcecode.swift; path = ApplePayUtilsTest.swift; sourceTree = "<group>"; };
		041295A92AB9E25D00A4F243 /* MerchantHeadlessCheckoutNolPayViewController.swift */ = {isa = PBXFileReference; fileEncoding = 4; lastKnownFileType = sourcecode.swift; path = MerchantHeadlessCheckoutNolPayViewController.swift; sourceTree = "<group>"; };
		041295AB2AB9E2A900A4F243 /* PrimerHeadlessNolPayManagerTests.swift */ = {isa = PBXFileReference; fileEncoding = 4; lastKnownFileType = sourcecode.swift; path = PrimerHeadlessNolPayManagerTests.swift; sourceTree = "<group>"; };
		041F52082ADE92A300A1D702 /* ListCardNetworksEndpointTests.swift */ = {isa = PBXFileReference; lastKnownFileType = sourcecode.swift; path = ListCardNetworksEndpointTests.swift; sourceTree = "<group>"; };
<<<<<<< HEAD
		047D8E882ADEA4C700A5E7BD /* NetworkService.swift */ = {isa = PBXFileReference; lastKnownFileType = sourcecode.swift; path = NetworkService.swift; sourceTree = "<group>"; };
=======
		042ED15C2AF010500027833F /* CardValidationServiceTests.swift */ = {isa = PBXFileReference; lastKnownFileType = sourcecode.swift; path = CardValidationServiceTests.swift; sourceTree = "<group>"; };
		042ED1612AF0F5600027833F /* MockBINDataAPIClient.swift */ = {isa = PBXFileReference; lastKnownFileType = sourcecode.swift; path = MockBINDataAPIClient.swift; sourceTree = "<group>"; };
		042ED1642AF0F5FD0027833F /* MockRawDataManagerDelegate.swift */ = {isa = PBXFileReference; lastKnownFileType = sourcecode.swift; path = MockRawDataManagerDelegate.swift; sourceTree = "<group>"; };
>>>>>>> 360e6184
		04769C142B1A680C0051581C /* Promises+Helper.swift */ = {isa = PBXFileReference; lastKnownFileType = sourcecode.swift; path = "Promises+Helper.swift"; sourceTree = "<group>"; };
		0479FB172AF2599200D0AFC9 /* StringTyper.swift */ = {isa = PBXFileReference; lastKnownFileType = sourcecode.swift; path = StringTyper.swift; sourceTree = "<group>"; };
		047D8E882ADEA4C700A5E7BD /* NetworkService.swift */ = {isa = PBXFileReference; lastKnownFileType = sourcecode.swift; path = NetworkService.swift; sourceTree = "<group>"; };
		049298002B1DD466002E04B8 /* AnalyticsServiceTests.swift */ = {isa = PBXFileReference; lastKnownFileType = sourcecode.swift; path = AnalyticsServiceTests.swift; sourceTree = "<group>"; };
		049298062B1E1F4D002E04B8 /* AnalyticsStorageTests.swift */ = {isa = PBXFileReference; lastKnownFileType = sourcecode.swift; path = AnalyticsStorageTests.swift; sourceTree = "<group>"; };
		049A055D2B4BF057002CEEBA /* MerchantHeadlessVaultManagerViewController.swift */ = {isa = PBXFileReference; fileEncoding = 4; lastKnownFileType = sourcecode.swift; path = MerchantHeadlessVaultManagerViewController.swift; sourceTree = "<group>"; };
		049A055F2B4C191D002CEEBA /* NativeUIManagerTests.swift */ = {isa = PBXFileReference; lastKnownFileType = sourcecode.swift; path = NativeUIManagerTests.swift; sourceTree = "<group>"; };
		04DAAED32B03EED1002E2614 /* AssetsManagerTests.swift */ = {isa = PBXFileReference; lastKnownFileType = sourcecode.swift; path = AssetsManagerTests.swift; sourceTree = "<group>"; };
		04DAAED52B03EF0B002E2614 /* SDKSessionHelper.swift */ = {isa = PBXFileReference; lastKnownFileType = sourcecode.swift; path = SDKSessionHelper.swift; sourceTree = "<group>"; };
		04DFAADB2AAA01E60030FECE /* Debug App Tests-Info.plist */ = {isa = PBXFileReference; fileEncoding = 4; lastKnownFileType = text.plist.xml; path = "Debug App Tests-Info.plist"; sourceTree = "<group>"; };
		04F6EF712AE69FC500115D05 /* AnalyticsTests+Helpers.swift */ = {isa = PBXFileReference; lastKnownFileType = sourcecode.swift; path = "AnalyticsTests+Helpers.swift"; sourceTree = "<group>"; };
		04F6EF732AE6A06200115D05 /* AnalyticsEventsTests.swift */ = {isa = PBXFileReference; lastKnownFileType = sourcecode.swift; path = AnalyticsEventsTests.swift; sourceTree = "<group>"; };
		04FAF9EB2AE7B33E002E4BAE /* StringExtensionTests.swift */ = {isa = PBXFileReference; lastKnownFileType = sourcecode.swift; path = StringExtensionTests.swift; sourceTree = "<group>"; };
		0DA32ABCF07A4EBED014327B /* es */ = {isa = PBXFileReference; lastKnownFileType = text.plist.strings; name = es; path = es.lproj/LaunchScreen.strings; sourceTree = "<group>"; };
		0ED746F8924E70AD868BC0F4 /* MerchantNewLineItemViewController.swift */ = {isa = PBXFileReference; lastKnownFileType = sourcecode.swift; path = MerchantNewLineItemViewController.swift; sourceTree = "<group>"; };
		0FD08B8CE57A11D1E35A8684 /* de */ = {isa = PBXFileReference; lastKnownFileType = text.plist.strings; name = de; path = de.lproj/LaunchScreen.strings; sourceTree = "<group>"; };
		13FA89917603E4BA5BB66AFC /* da */ = {isa = PBXFileReference; lastKnownFileType = text.plist.strings; name = da; path = da.lproj/LaunchScreen.strings; sourceTree = "<group>"; };
		1594BC5C96ECC3F46C811B2F /* Data+Extensions.swift */ = {isa = PBXFileReference; lastKnownFileType = sourcecode.swift; path = "Data+Extensions.swift"; sourceTree = "<group>"; };
		17476BFBED51F389FCE82F16 /* MockAPIClient.swift */ = {isa = PBXFileReference; lastKnownFileType = sourcecode.swift; path = MockAPIClient.swift; sourceTree = "<group>"; };
		1B8CB5A11A44AA9F3D7FE356 /* UserInterfaceModuleTests.swift */ = {isa = PBXFileReference; lastKnownFileType = sourcecode.swift; path = UserInterfaceModuleTests.swift; sourceTree = "<group>"; };
		1D05E65C196E6715D7D8B0C6 /* sv */ = {isa = PBXFileReference; lastKnownFileType = text.plist.strings; name = sv; path = sv.lproj/Main.strings; sourceTree = "<group>"; };
		1F4E35F809D3FAF4354D5B05 /* URLSessionStackTests.swift */ = {isa = PBXFileReference; lastKnownFileType = sourcecode.swift; path = URLSessionStackTests.swift; sourceTree = "<group>"; };
		1F79B50111AC4161CFB1EFE8 /* ApayaTests.swift */ = {isa = PBXFileReference; lastKnownFileType = sourcecode.swift; path = ApayaTests.swift; sourceTree = "<group>"; };
		21898D647270491BF4A68C19 /* Pods_Debug_App.framework */ = {isa = PBXFileReference; explicitFileType = wrapper.framework; includeInIndex = 0; path = Pods_Debug_App.framework; sourceTree = BUILT_PRODUCTS_DIR; };
		229849A3DBE0858EE90673B9 /* CreateClientToken.swift */ = {isa = PBXFileReference; lastKnownFileType = sourcecode.swift; path = CreateClientToken.swift; sourceTree = "<group>"; };
		25FD540BEA16ABBDFE7DE182 /* PayPalService.swift */ = {isa = PBXFileReference; lastKnownFileType = sourcecode.swift; path = PayPalService.swift; sourceTree = "<group>"; };
		2A328E38DA586FFE0ED2894B /* de */ = {isa = PBXFileReference; lastKnownFileType = text.plist.strings; name = de; path = de.lproj/Main.strings; sourceTree = "<group>"; };
		2E64F057A39A91CA01CCB57F /* tr */ = {isa = PBXFileReference; lastKnownFileType = text.plist.strings; name = tr; path = tr.lproj/Main.strings; sourceTree = "<group>"; };
		2E8F69253D85350BB7A1A761 /* TokenizationService.swift */ = {isa = PBXFileReference; lastKnownFileType = sourcecode.swift; path = TokenizationService.swift; sourceTree = "<group>"; };
		31CFA93A373A7DB78DA77283 /* ApplePayTests.swift */ = {isa = PBXFileReference; lastKnownFileType = sourcecode.swift; path = ApplePayTests.swift; sourceTree = "<group>"; };
		33E18D5B5190C64631309D1B /* ar */ = {isa = PBXFileReference; lastKnownFileType = text.plist.strings; name = ar; path = ar.lproj/LaunchScreen.strings; sourceTree = "<group>"; };
		38DD0A9535544D446514124A /* CreateResumePaymentService.swift */ = {isa = PBXFileReference; lastKnownFileType = sourcecode.swift; path = CreateResumePaymentService.swift; sourceTree = "<group>"; };
		39CCCB917D1881082ED75975 /* ViewController+Primer.swift */ = {isa = PBXFileReference; lastKnownFileType = sourcecode.swift; path = "ViewController+Primer.swift"; sourceTree = "<group>"; };
		404E173A513B986A36F835F7 /* MerchantHeadlessCheckoutRawPhoneNumberDataViewController.swift */ = {isa = PBXFileReference; lastKnownFileType = sourcecode.swift; path = MerchantHeadlessCheckoutRawPhoneNumberDataViewController.swift; sourceTree = "<group>"; };
		442009298B3F84D879C280FF /* Pods-Debug App.release.xcconfig */ = {isa = PBXFileReference; includeInIndex = 1; lastKnownFileType = text.xcconfig; name = "Pods-Debug App.release.xcconfig"; path = "Target Support Files/Pods-Debug App/Pods-Debug App.release.xcconfig"; sourceTree = "<group>"; };
		483D2036DE3F89CA2C244C4F /* Debug App Tests.xctest */ = {isa = PBXFileReference; explicitFileType = wrapper.cfbundle; includeInIndex = 0; path = "Debug App Tests.xctest"; sourceTree = BUILT_PRODUCTS_DIR; };
		49DFB1ACD5014BF28ED283B3 /* PollingModuleTests.swift */ = {isa = PBXFileReference; lastKnownFileType = sourcecode.swift; path = PollingModuleTests.swift; sourceTree = "<group>"; };
		4A5E3ACDA26D44F66B55766B /* HUC_TokenizationViewModelTests.swift */ = {isa = PBXFileReference; lastKnownFileType = sourcecode.swift; path = HUC_TokenizationViewModelTests.swift; sourceTree = "<group>"; };
		4ACFB17A73AB7240BED98585 /* ExampleApp.entitlements */ = {isa = PBXFileReference; lastKnownFileType = text.plist.entitlements; path = ExampleApp.entitlements; sourceTree = "<group>"; };
		4C353D84EABA4990DAB4DD28 /* MerchantHeadlessCheckoutRawRetailDataViewController.swift */ = {isa = PBXFileReference; lastKnownFileType = sourcecode.swift; path = MerchantHeadlessCheckoutRawRetailDataViewController.swift; sourceTree = "<group>"; };
		4E79C93EA805E87E1137A513 /* PaymentMethodCell.swift */ = {isa = PBXFileReference; lastKnownFileType = sourcecode.swift; path = PaymentMethodCell.swift; sourceTree = "<group>"; };
		52F54EC3C1ACE19DF48BD6E2 /* tr */ = {isa = PBXFileReference; lastKnownFileType = text.plist.strings; name = tr; path = tr.lproj/LaunchScreen.strings; sourceTree = "<group>"; };
		5AA706A14BACFDB8E5715788 /* HeadlessVaultManagerTests.swift */ = {isa = PBXFileReference; lastKnownFileType = sourcecode.swift; path = HeadlessVaultManagerTests.swift; sourceTree = "<group>"; };
		5D7EC742DEB5BE12252E3E5B /* PayPalServiceTests.swift */ = {isa = PBXFileReference; lastKnownFileType = sourcecode.swift; path = PayPalServiceTests.swift; sourceTree = "<group>"; };
		5DB3B88857B810440CDA881E /* DropInUI_TokenizationViewModelTests.swift */ = {isa = PBXFileReference; lastKnownFileType = sourcecode.swift; path = DropInUI_TokenizationViewModelTests.swift; sourceTree = "<group>"; };
		5E8D7F3C53F8CCE4A03C975E /* VaultService.swift */ = {isa = PBXFileReference; lastKnownFileType = sourcecode.swift; path = VaultService.swift; sourceTree = "<group>"; };
		5F8DC3341BDBB9AEDBE8D6DD /* DecodedClientToken.swift */ = {isa = PBXFileReference; lastKnownFileType = sourcecode.swift; path = DecodedClientToken.swift; sourceTree = "<group>"; };
		6493EA8D95DDA066DE982B24 /* es */ = {isa = PBXFileReference; lastKnownFileType = text.plist.strings; name = es; path = es.lproj/Main.strings; sourceTree = "<group>"; };
		68E2722188A5A2948DB31144 /* Debug App.app */ = {isa = PBXFileReference; explicitFileType = wrapper.application; includeInIndex = 0; path = "Debug App.app"; sourceTree = BUILT_PRODUCTS_DIR; };
		6C690FB7E6E8C942C87B1A1B /* PrimerAPIConfigurationModuleTests.swift */ = {isa = PBXFileReference; lastKnownFileType = sourcecode.swift; path = PrimerAPIConfigurationModuleTests.swift; sourceTree = "<group>"; };
		6D2261DDEE5DC5D2ED518037 /* Base */ = {isa = PBXFileReference; lastKnownFileType = file.xib; name = Base; path = Base.lproj/LaunchScreen.xib; sourceTree = "<group>"; };
		6D665EEA8106E51925C3CF2B /* da */ = {isa = PBXFileReference; lastKnownFileType = text.plist.strings; name = da; path = da.lproj/Main.strings; sourceTree = "<group>"; };
		70D3D6CF0F006A06B7CEC71B /* TransactionResponse.swift */ = {isa = PBXFileReference; lastKnownFileType = sourcecode.swift; path = TransactionResponse.swift; sourceTree = "<group>"; };
		721B75053C8E82756FB8AD0D /* pl */ = {isa = PBXFileReference; lastKnownFileType = text.plist.strings; name = pl; path = pl.lproj/LaunchScreen.strings; sourceTree = "<group>"; };
		72845A3010F10A88F2EC7849 /* CheckoutTheme.swift */ = {isa = PBXFileReference; lastKnownFileType = sourcecode.swift; path = CheckoutTheme.swift; sourceTree = "<group>"; };
		72E691B9A6A8EBB9F6A6B266 /* MerchantHeadlessCheckoutAvailablePaymentMethodsViewController.swift */ = {isa = PBXFileReference; lastKnownFileType = sourcecode.swift; path = MerchantHeadlessCheckoutAvailablePaymentMethodsViewController.swift; sourceTree = "<group>"; };
		743E00065B4A8D6C95092A23 /* it */ = {isa = PBXFileReference; lastKnownFileType = text.plist.strings; name = it; path = it.lproj/LaunchScreen.strings; sourceTree = "<group>"; };
		743F107C464526926A34A433 /* PaymentMethodConfigServiceTests.swift */ = {isa = PBXFileReference; lastKnownFileType = sourcecode.swift; path = PaymentMethodConfigServiceTests.swift; sourceTree = "<group>"; };
		7480FE5F665CC66C092BC95A /* Base */ = {isa = PBXFileReference; lastKnownFileType = file.storyboard; name = Base; path = Base.lproj/Main.storyboard; sourceTree = "<group>"; };
		752785ACCF65527C239391A8 /* PaymentMethodConfigTests.swift */ = {isa = PBXFileReference; lastKnownFileType = sourcecode.swift; path = PaymentMethodConfigTests.swift; sourceTree = "<group>"; };
		7A0B6936ABE44A97B5DE2DEA /* Pods-Debug App Tests.release.xcconfig */ = {isa = PBXFileReference; includeInIndex = 1; lastKnownFileType = text.xcconfig; name = "Pods-Debug App Tests.release.xcconfig"; path = "Target Support Files/Pods-Debug App Tests/Pods-Debug App Tests.release.xcconfig"; sourceTree = "<group>"; };
		7A3E75CD834937EF85DE1C14 /* MockVaultCheckoutViewModel.swift */ = {isa = PBXFileReference; lastKnownFileType = sourcecode.swift; path = MockVaultCheckoutViewModel.swift; sourceTree = "<group>"; };
		7A5E6F7A9C12C69CB66032E3 /* IPay88Tests.swift */ = {isa = PBXFileReference; lastKnownFileType = sourcecode.swift; path = IPay88Tests.swift; sourceTree = "<group>"; };
		7EA7D2BB0AC0A1877DB2E6CE /* MockModule.swift */ = {isa = PBXFileReference; lastKnownFileType = sourcecode.swift; path = MockModule.swift; sourceTree = "<group>"; };
		872A0647D4136E27365FB7F8 /* StringTests.swift */ = {isa = PBXFileReference; lastKnownFileType = sourcecode.swift; path = StringTests.swift; sourceTree = "<group>"; };
		8A23886804B13FA754E775D0 /* MockPaymentMethodTokenizationViewModel.swift */ = {isa = PBXFileReference; lastKnownFileType = sourcecode.swift; path = MockPaymentMethodTokenizationViewModel.swift; sourceTree = "<group>"; };
		8A3FDC6FE0EB5AB5828D4D80 /* el */ = {isa = PBXFileReference; lastKnownFileType = text.plist.strings; name = el; path = el.lproj/LaunchScreen.strings; sourceTree = "<group>"; };
		8C7C082270CF1C6B7810F9B3 /* RawDataManagerTests.swift */ = {isa = PBXFileReference; lastKnownFileType = sourcecode.swift; path = RawDataManagerTests.swift; sourceTree = "<group>"; };
		9128566126AA7F571FFECA3A /* Range+Extensions.swift */ = {isa = PBXFileReference; lastKnownFileType = sourcecode.swift; path = "Range+Extensions.swift"; sourceTree = "<group>"; };
		92BE0A1A904DCEA405A11CC1 /* pl */ = {isa = PBXFileReference; lastKnownFileType = text.plist.strings; name = pl; path = pl.lproj/Main.strings; sourceTree = "<group>"; };
		9314E0A4E884A8228611A030 /* IntExtensionTests.swift */ = {isa = PBXFileReference; lastKnownFileType = sourcecode.swift; path = IntExtensionTests.swift; sourceTree = "<group>"; };
		93F15C1E46C70C3D73B50F31 /* UIStackViewExtensions.swift */ = {isa = PBXFileReference; lastKnownFileType = sourcecode.swift; path = UIStackViewExtensions.swift; sourceTree = "<group>"; };
		942332BD921CBCAFBC77BD6D /* ar */ = {isa = PBXFileReference; lastKnownFileType = text.plist.strings; name = ar; path = ar.lproj/Main.strings; sourceTree = "<group>"; };
		952364FBFD6FA09653ECA37E /* TokenizationServiceTests.swift */ = {isa = PBXFileReference; lastKnownFileType = sourcecode.swift; path = TokenizationServiceTests.swift; sourceTree = "<group>"; };
		95E4B74F7EEA3D2D19E08FDA /* Apaya.swift */ = {isa = PBXFileReference; lastKnownFileType = sourcecode.swift; path = Apaya.swift; sourceTree = "<group>"; };
		96546334148213F72E898EB7 /* Pods-Debug App.debug.xcconfig */ = {isa = PBXFileReference; includeInIndex = 1; lastKnownFileType = text.xcconfig; name = "Pods-Debug App.debug.xcconfig"; path = "Target Support Files/Pods-Debug App/Pods-Debug App.debug.xcconfig"; sourceTree = "<group>"; };
		98079137F3DE1FE6221DA7EC /* nb */ = {isa = PBXFileReference; lastKnownFileType = text.plist.strings; name = nb; path = nb.lproj/Main.strings; sourceTree = "<group>"; };
		9874F439DA3EA5854A454687 /* MerchantDropInUIViewController.swift */ = {isa = PBXFileReference; lastKnownFileType = sourcecode.swift; path = MerchantDropInUIViewController.swift; sourceTree = "<group>"; };
		994AE6760B506D02499AEC90 /* InternalCardComponentManagerTests.swift */ = {isa = PBXFileReference; lastKnownFileType = sourcecode.swift; path = InternalCardComponentManagerTests.swift; sourceTree = "<group>"; };
		9D122A0B71B707C2110AB7F5 /* PayPalConfirmBillingAgreementTests.swift */ = {isa = PBXFileReference; lastKnownFileType = sourcecode.swift; path = PayPalConfirmBillingAgreementTests.swift; sourceTree = "<group>"; };
		A1055D6E2AF125E90027B967 /* DebouncerTests.swift */ = {isa = PBXFileReference; lastKnownFileType = sourcecode.swift; path = DebouncerTests.swift; sourceTree = "<group>"; };
		A13392BB2AD459E90005A4D7 /* NolPayLinkCardComponentTest.swift */ = {isa = PBXFileReference; lastKnownFileType = sourcecode.swift; path = NolPayLinkCardComponentTest.swift; sourceTree = "<group>"; };
		A1536BAC2AEBEC3A0087DDC0 /* NolPayPhoneMetadataServiceTests.swift */ = {isa = PBXFileReference; lastKnownFileType = sourcecode.swift; path = NolPayPhoneMetadataServiceTests.swift; sourceTree = "<group>"; };
		A1536BAE2AEC0A6D0087DDC0 /* NolTestsMocks.swift */ = {isa = PBXFileReference; lastKnownFileType = sourcecode.swift; path = NolTestsMocks.swift; sourceTree = "<group>"; };
		A1585C742ACDAA700014F0B9 /* NolPayLinkedCardsComponentTests.swift */ = {isa = PBXFileReference; lastKnownFileType = sourcecode.swift; path = NolPayLinkedCardsComponentTests.swift; sourceTree = "<group>"; };
		A1604A656AF654D7422A2A5E /* fr */ = {isa = PBXFileReference; lastKnownFileType = text.plist.strings; name = fr; path = fr.lproj/Main.strings; sourceTree = "<group>"; };
		A19EF5622B20E22E00A72F60 /* .swiftlint.yml */ = {isa = PBXFileReference; fileEncoding = 4; lastKnownFileType = text.yaml; path = .swiftlint.yml; sourceTree = "<group>"; };
		A1A3D0F22AD5585A00F7D8C9 /* NolPayUnlinkCardComponentTest.swift */ = {isa = PBXFileReference; lastKnownFileType = sourcecode.swift; path = NolPayUnlinkCardComponentTest.swift; sourceTree = "<group>"; };
		A1A3D0F42AD56BE300F7D8C9 /* NolPayPaymentComponentTests.swift */ = {isa = PBXFileReference; lastKnownFileType = sourcecode.swift; path = NolPayPaymentComponentTests.swift; sourceTree = "<group>"; };
		A6AEF11B151368BF993C3EA9 /* TestScenario.swift */ = {isa = PBXFileReference; lastKnownFileType = sourcecode.swift; path = TestScenario.swift; sourceTree = "<group>"; };
		AD381E7E16D01D8D743232F7 /* ThemeTests.swift */ = {isa = PBXFileReference; lastKnownFileType = sourcecode.swift; path = ThemeTests.swift; sourceTree = "<group>"; };
		AF07D2421252EA2AE5C2FC4F /* AnalyticsTests.swift */ = {isa = PBXFileReference; lastKnownFileType = sourcecode.swift; path = AnalyticsTests.swift; sourceTree = "<group>"; };
		B18D7E7738BF86467B0F1465 /* Images.xcassets */ = {isa = PBXFileReference; lastKnownFileType = folder.assetcatalog; path = Images.xcassets; sourceTree = "<group>"; };
		B1FD8065D40A2D691F643F3B /* UIViewController+API.swift */ = {isa = PBXFileReference; lastKnownFileType = sourcecode.swift; path = "UIViewController+API.swift"; sourceTree = "<group>"; };
		B266F9E1651BD20E45DCCF68 /* PrimerRawRetailerDataTests.swift */ = {isa = PBXFileReference; lastKnownFileType = sourcecode.swift; path = PrimerRawRetailerDataTests.swift; sourceTree = "<group>"; };
		B65F0E658E0993B16C41D698 /* Pods-Debug App Tests.debug.xcconfig */ = {isa = PBXFileReference; includeInIndex = 1; lastKnownFileType = text.xcconfig; name = "Pods-Debug App Tests.debug.xcconfig"; path = "Target Support Files/Pods-Debug App Tests/Pods-Debug App Tests.debug.xcconfig"; sourceTree = "<group>"; };
		B866FF13033A5CB8B4C3388E /* MerchantHeadlessCheckoutRawDataViewController.swift */ = {isa = PBXFileReference; lastKnownFileType = sourcecode.swift; path = MerchantHeadlessCheckoutRawDataViewController.swift; sourceTree = "<group>"; };
		B9813BD518AC7C3F442B5075 /* PrimerCheckoutTheme.swift */ = {isa = PBXFileReference; lastKnownFileType = sourcecode.swift; path = PrimerCheckoutTheme.swift; sourceTree = "<group>"; };
		BA0B2BEE5C389FD13E210847 /* DateTests.swift */ = {isa = PBXFileReference; lastKnownFileType = sourcecode.swift; path = DateTests.swift; sourceTree = "<group>"; };
		BD26E8C6074BB89ACBD5B8B9 /* MaskTests.swift */ = {isa = PBXFileReference; lastKnownFileType = sourcecode.swift; path = MaskTests.swift; sourceTree = "<group>"; };
		BF8639891B79E2FCCE10A510 /* ThreeDSErrorTests.swift */ = {isa = PBXFileReference; lastKnownFileType = sourcecode.swift; path = ThreeDSErrorTests.swift; sourceTree = "<group>"; };
		C18C9664115CFDEB59FED19A /* MerchantSessionAndSettingsViewController.swift */ = {isa = PBXFileReference; lastKnownFileType = sourcecode.swift; path = MerchantSessionAndSettingsViewController.swift; sourceTree = "<group>"; };
		C4DFE77F28AB538220A0F6EE /* ka */ = {isa = PBXFileReference; lastKnownFileType = text.plist.strings; name = ka; path = ka.lproj/Main.strings; sourceTree = "<group>"; };
		C6E0183BA881F7F7835D0054 /* Pods_Debug_App_Tests.framework */ = {isa = PBXFileReference; explicitFileType = wrapper.framework; includeInIndex = 0; path = Pods_Debug_App_Tests.framework; sourceTree = BUILT_PRODUCTS_DIR; };
		C7D8E1E91CA11EC6831ADEE4 /* EncodingDecodingContainerTests.swift */ = {isa = PBXFileReference; lastKnownFileType = sourcecode.swift; path = EncodingDecodingContainerTests.swift; sourceTree = "<group>"; };
		C7EB86C62BA46BF51C64ABC2 /* nb */ = {isa = PBXFileReference; lastKnownFileType = text.plist.strings; name = nb; path = nb.lproj/LaunchScreen.strings; sourceTree = "<group>"; };
		CA30891B2D5F9B6B97E56B99 /* WebViewUtilTests.swift */ = {isa = PBXFileReference; lastKnownFileType = sourcecode.swift; path = WebViewUtilTests.swift; sourceTree = "<group>"; };
		D038BDB23C062D362AAA09BE /* Networking.swift */ = {isa = PBXFileReference; lastKnownFileType = sourcecode.swift; path = Networking.swift; sourceTree = "<group>"; };
		D0A003705AFF7F922BCFE75F /* TokenizationResponseTests.swift */ = {isa = PBXFileReference; lastKnownFileType = sourcecode.swift; path = TokenizationResponseTests.swift; sourceTree = "<group>"; };
		D3D9154BF1E011FED6799CD5 /* CardData.swift */ = {isa = PBXFileReference; lastKnownFileType = sourcecode.swift; path = CardData.swift; sourceTree = "<group>"; };
		D4139D8F153BB399DA67F2EE /* ViewController+PrimerUIHelpers.swift */ = {isa = PBXFileReference; lastKnownFileType = sourcecode.swift; path = "ViewController+PrimerUIHelpers.swift"; sourceTree = "<group>"; };
		D5C1B1F65A9382606A25CE77 /* el */ = {isa = PBXFileReference; lastKnownFileType = text.plist.strings; name = el; path = el.lproj/Main.strings; sourceTree = "<group>"; };
		DAC5687FF32E8661F1A00CE5 /* AppDelegate.swift */ = {isa = PBXFileReference; lastKnownFileType = sourcecode.swift; path = AppDelegate.swift; sourceTree = "<group>"; };
		DBC8EA85D1CBC1EC4AB3EB8C /* fr */ = {isa = PBXFileReference; lastKnownFileType = text.plist.strings; name = fr; path = fr.lproj/LaunchScreen.strings; sourceTree = "<group>"; };
		DECCDC4079DC6471CEDDEA84 /* sv */ = {isa = PBXFileReference; lastKnownFileType = text.plist.strings; name = sv; path = sv.lproj/LaunchScreen.strings; sourceTree = "<group>"; };
		E108F58D2B0D4F0800EC3CC6 /* WebRedirectComponentTests.swift */ = {isa = PBXFileReference; lastKnownFileType = sourcecode.swift; path = WebRedirectComponentTests.swift; sourceTree = "<group>"; };
		E11F473C2B0694C50091C31F /* PrimerHeadlessFormWithRedirectManagerTests.swift */ = {isa = PBXFileReference; lastKnownFileType = sourcecode.swift; path = PrimerHeadlessFormWithRedirectManagerTests.swift; sourceTree = "<group>"; };
		E11F47422B06C4E30091C31F /* MerchantHeadlessCheckoutBankViewController.swift */ = {isa = PBXFileReference; fileEncoding = 4; lastKnownFileType = sourcecode.swift; path = MerchantHeadlessCheckoutBankViewController.swift; sourceTree = "<group>"; };
		E11F47432B06C4E30091C31F /* BanksListView.swift */ = {isa = PBXFileReference; fileEncoding = 4; lastKnownFileType = sourcecode.swift; path = BanksListView.swift; sourceTree = "<group>"; };
		E11F47442B06C4E30091C31F /* BanksListModel.swift */ = {isa = PBXFileReference; fileEncoding = 4; lastKnownFileType = sourcecode.swift; path = BanksListModel.swift; sourceTree = "<group>"; };
		E11F47452B06C4E30091C31F /* ImageViewWithUrl.swift */ = {isa = PBXFileReference; fileEncoding = 4; lastKnownFileType = sourcecode.swift; path = ImageViewWithUrl.swift; sourceTree = "<group>"; };
		E11F47462B06C4E30091C31F /* MerchantNewLineItemViewController.swift */ = {isa = PBXFileReference; fileEncoding = 4; lastKnownFileType = sourcecode.swift; path = MerchantNewLineItemViewController.swift; sourceTree = "<group>"; };
		E11F47472B06C4E30091C31F /* MerchantHeadlessCheckoutNolPayViewController.swift */ = {isa = PBXFileReference; fileEncoding = 4; lastKnownFileType = sourcecode.swift; path = MerchantHeadlessCheckoutNolPayViewController.swift; sourceTree = "<group>"; };
		E11F47502B06C5030091C31F /* BanksListView.swift */ = {isa = PBXFileReference; fileEncoding = 4; lastKnownFileType = sourcecode.swift; path = BanksListView.swift; sourceTree = "<group>"; };
		E11F47512B06C5030091C31F /* BanksListModel.swift */ = {isa = PBXFileReference; fileEncoding = 4; lastKnownFileType = sourcecode.swift; path = BanksListModel.swift; sourceTree = "<group>"; };
		E11F47522B06C5030091C31F /* ImageViewWithUrl.swift */ = {isa = PBXFileReference; fileEncoding = 4; lastKnownFileType = sourcecode.swift; path = ImageViewWithUrl.swift; sourceTree = "<group>"; };
		E129D66F2B162022004694F9 /* MerchantHeadlessCheckoutBankViewController.swift */ = {isa = PBXFileReference; fileEncoding = 4; lastKnownFileType = sourcecode.swift; path = MerchantHeadlessCheckoutBankViewController.swift; sourceTree = "<group>"; };
		E130C3D82AFD19FF00AC3E7C /* NetworkTests.swift */ = {isa = PBXFileReference; fileEncoding = 4; lastKnownFileType = sourcecode.swift; path = NetworkTests.swift; sourceTree = "<group>"; };
		E13E72442AFE653000911866 /* IdealPaymentMethodTests.swift */ = {isa = PBXFileReference; lastKnownFileType = sourcecode.swift; path = IdealPaymentMethodTests.swift; sourceTree = "<group>"; };
		E1A297252B036AB1005ADA51 /* BankComponentTests.swift */ = {isa = PBXFileReference; lastKnownFileType = sourcecode.swift; path = BankComponentTests.swift; sourceTree = "<group>"; };
		E1AB44D12AFE13AF00639DC5 /* URL+NetworkHeaders.swift */ = {isa = PBXFileReference; fileEncoding = 4; lastKnownFileType = sourcecode.swift; path = "URL+NetworkHeaders.swift"; sourceTree = "<group>"; };
		E1C3EF0BA039C0A50EDE13A5 /* nl */ = {isa = PBXFileReference; lastKnownFileType = text.plist.strings; name = nl; path = nl.lproj/Main.strings; sourceTree = "<group>"; };
		E1E502B02AFE9ECF00CD7F0A /* XCTestCase+Tokenization.swift */ = {isa = PBXFileReference; lastKnownFileType = sourcecode.swift; path = "XCTestCase+Tokenization.swift"; sourceTree = "<group>"; };
		E63F5C5C1FD2F3E6CB02EC5A /* HeadlessUniversalCheckoutTests.swift */ = {isa = PBXFileReference; lastKnownFileType = sourcecode.swift; path = HeadlessUniversalCheckoutTests.swift; sourceTree = "<group>"; };
		E7640DB186F9638C2F556F77 /* it */ = {isa = PBXFileReference; lastKnownFileType = text.plist.strings; name = it; path = it.lproj/Main.strings; sourceTree = "<group>"; };
		E8DE1E4FB055B60582977315 /* Networking.swift */ = {isa = PBXFileReference; lastKnownFileType = sourcecode.swift; path = Networking.swift; sourceTree = "<group>"; };
		E90441E821B5FE76643B62A6 /* AnalyticsTests+Constants.swift */ = {isa = PBXFileReference; lastKnownFileType = sourcecode.swift; path = "AnalyticsTests+Constants.swift"; sourceTree = "<group>"; };
		E9899972360BCA5992CEE5BC /* PrimerBancontactCardDataManagerTests.swift */ = {isa = PBXFileReference; lastKnownFileType = sourcecode.swift; path = PrimerBancontactCardDataManagerTests.swift; sourceTree = "<group>"; };
		EEB1E1B37192BF739461AFF1 /* PrimerRawCardDataManagerTests.swift */ = {isa = PBXFileReference; lastKnownFileType = sourcecode.swift; path = PrimerRawCardDataManagerTests.swift; sourceTree = "<group>"; };
		F4AC1EC0F98CB56DA4D075CA /* Mocks.swift */ = {isa = PBXFileReference; lastKnownFileType = sourcecode.swift; path = Mocks.swift; sourceTree = "<group>"; };
		F816A2444633C4336A7CB071 /* en */ = {isa = PBXFileReference; lastKnownFileType = text.plist.strings; name = en; path = en.lproj/Main.strings; sourceTree = "<group>"; };
		F9023841AFCE8E3205CB713A /* String+Extensions.swift */ = {isa = PBXFileReference; lastKnownFileType = sourcecode.swift; path = "String+Extensions.swift"; sourceTree = "<group>"; };
		FB1F71737862EF5D0F4FE5AB /* Info.plist */ = {isa = PBXFileReference; lastKnownFileType = text.plist; path = Info.plist; sourceTree = "<group>"; };
		FC8A21D574BAEF7E0ED9E9CD /* pt-PT */ = {isa = PBXFileReference; lastKnownFileType = text.plist.strings; name = "pt-PT"; path = "pt-PT.lproj/Main.strings"; sourceTree = "<group>"; };
		FEEF675F553A6AD99750CB0F /* nl */ = {isa = PBXFileReference; lastKnownFileType = text.plist.strings; name = nl; path = nl.lproj/LaunchScreen.strings; sourceTree = "<group>"; };
		FF4B1BBF378E48EBDBDCEE2A /* ka */ = {isa = PBXFileReference; lastKnownFileType = text.plist.strings; name = ka; path = ka.lproj/LaunchScreen.strings; sourceTree = "<group>"; };
/* End PBXFileReference section */

/* Begin PBXFrameworksBuildPhase section */
		70DF25A36D08F36CBD603C15 /* Frameworks */ = {
			isa = PBXFrameworksBuildPhase;
			buildActionMask = 2147483647;
			files = (
				DC6A2813D435DC2D4B8A4B20 /* Pods_Debug_App_Tests.framework in Frameworks */,
			);
			runOnlyForDeploymentPostprocessing = 0;
		};
		CB612F7DF16CD3190025327F /* Frameworks */ = {
			isa = PBXFrameworksBuildPhase;
			buildActionMask = 2147483647;
			files = (
				E9F5265EB7A157AC5ED162C5 /* Pods_Debug_App.framework in Frameworks */,
			);
			runOnlyForDeploymentPostprocessing = 0;
		};
/* End PBXFrameworksBuildPhase section */

/* Begin PBXGroup section */
		042ED1632AF0F5CE0027833F /* Delegates */ = {
			isa = PBXGroup;
			children = (
				042ED1642AF0F5FD0027833F /* MockRawDataManagerDelegate.swift */,
			);
			path = Delegates;
			sourceTree = "<group>";
		};
		0479FB162AF2598800D0AFC9 /* Test Utilities */ = {
			isa = PBXGroup;
			children = (
				0479FB172AF2599200D0AFC9 /* StringTyper.swift */,
				04DAAED52B03EF0B002E2614 /* SDKSessionHelper.swift */,
			);
			path = "Test Utilities";
			sourceTree = "<group>";
		};
		04DAAED22B03EEBE002E2614 /* Assets */ = {
			isa = PBXGroup;
			children = (
				04DAAED32B03EED1002E2614 /* AssetsManagerTests.swift */,
			);
			path = Assets;
			sourceTree = "<group>";
		};
		094077DEFDC2739B10CF4183 /* Resources */ = {
			isa = PBXGroup;
			children = (
				2A9F290E21D650154DEB2F19 /* Localized Views */,
				B18D7E7738BF86467B0F1465 /* Images.xcassets */,
			);
			path = Resources;
			sourceTree = "<group>";
		};
		0E5CB4D963647832FF985B29 /* View Controllers */ = {
			isa = PBXGroup;
			children = (
				EF5FBE3673FBCB40F55F4DC0 /* New UI */,
				9874F439DA3EA5854A454687 /* MerchantDropInUIViewController.swift */,
				72E691B9A6A8EBB9F6A6B266 /* MerchantHeadlessCheckoutAvailablePaymentMethodsViewController.swift */,
				B866FF13033A5CB8B4C3388E /* MerchantHeadlessCheckoutRawDataViewController.swift */,
				404E173A513B986A36F835F7 /* MerchantHeadlessCheckoutRawPhoneNumberDataViewController.swift */,
				4C353D84EABA4990DAB4DD28 /* MerchantHeadlessCheckoutRawRetailDataViewController.swift */,
				049A055D2B4BF057002CEEBA /* MerchantHeadlessVaultManagerViewController.swift */,
				00E3C8FE62D22147335F2455 /* MerchantResultViewController.swift */,
				C18C9664115CFDEB59FED19A /* MerchantSessionAndSettingsViewController.swift */,
			);
			path = "View Controllers";
			sourceTree = "<group>";
		};
		1C9799A622D0CCDBBF94925B = {
			isa = PBXGroup;
			children = (
				A19EF5622B20E22E00A72F60 /* .swiftlint.yml */,
				FBDF3F8B5F93A0EC28048640 /* Project */,
				DF30711EB149C64C364BB79A /* Products */,
				61E8D69DF93462D748F446DF /* Pods */,
				328674CAA2CFB930F33DDA55 /* Frameworks */,
			);
			sourceTree = "<group>";
		};
		2A9F290E21D650154DEB2F19 /* Localized Views */ = {
			isa = PBXGroup;
			children = (
				FC701AFD94F96F0F1D108D1A /* LaunchScreen.xib */,
				CE259612A00F85709107B872 /* Main.storyboard */,
			);
			path = "Localized Views";
			sourceTree = "<group>";
		};
		2F23D3C9CC9CBC1B95329B1C /* Network */ = {
			isa = PBXGroup;
			children = (
				E130C3D82AFD19FF00AC3E7C /* NetworkTests.swift */,
				1F4E35F809D3FAF4354D5B05 /* URLSessionStackTests.swift */,
				041F52082ADE92A300A1D702 /* ListCardNetworksEndpointTests.swift */,
			);
			path = Network;
			sourceTree = "<group>";
		};
		328674CAA2CFB930F33DDA55 /* Frameworks */ = {
			isa = PBXGroup;
			children = (
				21898D647270491BF4A68C19 /* Pods_Debug_App.framework */,
				C6E0183BA881F7F7835D0054 /* Pods_Debug_App_Tests.framework */,
			);
			name = Frameworks;
			sourceTree = "<group>";
		};
		553A7EDE72B8249F55A0E6B9 /* Extension */ = {
			isa = PBXGroup;
			children = (
				1594BC5C96ECC3F46C811B2F /* Data+Extensions.swift */,
				9128566126AA7F571FFECA3A /* Range+Extensions.swift */,
				F9023841AFCE8E3205CB713A /* String+Extensions.swift */,
				93F15C1E46C70C3D73B50F31 /* UIStackViewExtensions.swift */,
				B1FD8065D40A2D691F643F3B /* UIViewController+API.swift */,
				39CCCB917D1881082ED75975 /* ViewController+Primer.swift */,
				D4139D8F153BB399DA67F2EE /* ViewController+PrimerUIHelpers.swift */,
			);
			path = Extension;
			sourceTree = "<group>";
		};
		5836043C1C4E5A1CF7B81CDD /* Services */ = {
			isa = PBXGroup;
			children = (
				994AE6760B506D02499AEC90 /* InternalCardComponentManagerTests.swift */,
				743F107C464526926A34A433 /* PaymentMethodConfigServiceTests.swift */,
				5D7EC742DEB5BE12252E3E5B /* PayPalServiceTests.swift */,
				952364FBFD6FA09653ECA37E /* TokenizationServiceTests.swift */,
				042ED15C2AF010500027833F /* CardValidationServiceTests.swift */,
			);
			path = Services;
			sourceTree = "<group>";
		};
		5CC7BF9D8A0A9D8490C48151 /* Primer */ = {
			isa = PBXGroup;
			children = (
				E13E72432AFE64E800911866 /* Ideal */,
				A15985C22ACDA82F00A64C3C /* NolPay */,
				E9899972360BCA5992CEE5BC /* PrimerBancontactCardDataManagerTests.swift */,
				EEB1E1B37192BF739461AFF1 /* PrimerRawCardDataManagerTests.swift */,
				B266F9E1651BD20E45DCCF68 /* PrimerRawRetailerDataTests.swift */,
				049A055F2B4C191D002CEEBA /* NativeUIManagerTests.swift */,
			);
			path = Primer;
			sourceTree = "<group>";
		};
		5E99BB590FD6521F2D5403BB /* Sources */ = {
			isa = PBXGroup;
			children = (
				553A7EDE72B8249F55A0E6B9 /* Extension */,
				D9AC6F54A87D432982864A63 /* Model */,
				64FB843527A1671D550B536F /* Network */,
				F214F09DF97D2A83FC7D0BE0 /* View */,
				0E5CB4D963647832FF985B29 /* View Controllers */,
				A9ACBE5F8E70CF200C80001F /* View Model */,
				DAC5687FF32E8661F1A00CE5 /* AppDelegate.swift */,
			);
			path = Sources;
			sourceTree = "<group>";
		};
		61C1263B3C114C5B0A1E5AB4 /* Services */ = {
			isa = PBXGroup;
			children = (
				38DD0A9535544D446514124A /* CreateResumePaymentService.swift */,
				25FD540BEA16ABBDFE7DE182 /* PayPalService.swift */,
				2E8F69253D85350BB7A1A761 /* TokenizationService.swift */,
				5E8D7F3C53F8CCE4A03C975E /* VaultService.swift */,
				047D8E882ADEA4C700A5E7BD /* NetworkService.swift */,
<<<<<<< HEAD
=======
				042ED1612AF0F5600027833F /* MockBINDataAPIClient.swift */,
>>>>>>> 360e6184
			);
			path = Services;
			sourceTree = "<group>";
		};
		61E8D69DF93462D748F446DF /* Pods */ = {
			isa = PBXGroup;
			children = (
				96546334148213F72E898EB7 /* Pods-Debug App.debug.xcconfig */,
				442009298B3F84D879C280FF /* Pods-Debug App.release.xcconfig */,
				B65F0E658E0993B16C41D698 /* Pods-Debug App Tests.debug.xcconfig */,
				7A0B6936ABE44A97B5DE2DEA /* Pods-Debug App Tests.release.xcconfig */,
			);
			path = Pods;
			sourceTree = "<group>";
		};
		626776D8EFEF24D5C5A36307 /* Extensions */ = {
			isa = PBXGroup;
			children = (
				C7D8E1E91CA11EC6831ADEE4 /* EncodingDecodingContainerTests.swift */,
				04FAF9EB2AE7B33E002E4BAE /* StringExtensionTests.swift */,
			);
			path = Extensions;
			sourceTree = "<group>";
		};
		64FB843527A1671D550B536F /* Network */ = {
			isa = PBXGroup;
			children = (
				E8DE1E4FB055B60582977315 /* Networking.swift */,
				E1AB44D12AFE13AF00639DC5 /* URL+NetworkHeaders.swift */,
			);
			path = Network;
			sourceTree = "<group>";
		};
		9EE81958BB2BB34183F6C0AB /* Modules */ = {
			isa = PBXGroup;
			children = (
				5DB3B88857B810440CDA881E /* DropInUI_TokenizationViewModelTests.swift */,
				4A5E3ACDA26D44F66B55766B /* HUC_TokenizationViewModelTests.swift */,
				49DFB1ACD5014BF28ED283B3 /* PollingModuleTests.swift */,
				6C690FB7E6E8C942C87B1A1B /* PrimerAPIConfigurationModuleTests.swift */,
				1B8CB5A11A44AA9F3D7FE356 /* UserInterfaceModuleTests.swift */,
				E1E502B02AFE9ECF00CD7F0A /* XCTestCase+Tokenization.swift */,
			);
			path = Modules;
			sourceTree = "<group>";
		};
		A15985C22ACDA82F00A64C3C /* NolPay */ = {
			isa = PBXGroup;
			children = (
				041295AB2AB9E2A900A4F243 /* PrimerHeadlessNolPayManagerTests.swift */,
				A1536BAC2AEBEC3A0087DDC0 /* NolPayPhoneMetadataServiceTests.swift */,
				A1585C742ACDAA700014F0B9 /* NolPayLinkedCardsComponentTests.swift */,
				A13392BB2AD459E90005A4D7 /* NolPayLinkCardComponentTest.swift */,
				A1A3D0F22AD5585A00F7D8C9 /* NolPayUnlinkCardComponentTest.swift */,
				A1A3D0F42AD56BE300F7D8C9 /* NolPayPaymentComponentTests.swift */,
				A1536BAE2AEC0A6D0087DDC0 /* NolTestsMocks.swift */,
			);
			path = NolPay;
			sourceTree = "<group>";
		};
		A95565BDB7031F41ECD023D7 /* Helpers */ = {
			isa = PBXGroup;
			children = (
				D3D9154BF1E011FED6799CD5 /* CardData.swift */,
				D038BDB23C062D362AAA09BE /* Networking.swift */,
				04769C142B1A680C0051581C /* Promises+Helper.swift */,
			);
			path = Helpers;
			sourceTree = "<group>";
		};
		A9ACBE5F8E70CF200C80001F /* View Model */ = {
			isa = PBXGroup;
			children = (
				95E4B74F7EEA3D2D19E08FDA /* Apaya.swift */,
			);
			path = "View Model";
			sourceTree = "<group>";
		};
		ACC4CBBD9744630CB46A5EE4 /* v2 */ = {
			isa = PBXGroup;
			children = (
				E63F5C5C1FD2F3E6CB02EC5A /* HeadlessUniversalCheckoutTests.swift */,
				5AA706A14BACFDB8E5715788 /* HeadlessVaultManagerTests.swift */,
				17476BFBED51F389FCE82F16 /* MockAPIClient.swift */,
				7EA7D2BB0AC0A1877DB2E6CE /* MockModule.swift */,
				8C7C082270CF1C6B7810F9B3 /* RawDataManagerTests.swift */,
			);
			path = v2;
			sourceTree = "<group>";
		};
		C8A971C6C0021F0115DF44CC /* Utils */ = {
			isa = PBXGroup;
			children = (
				0402B7B72AFBBC2200B02C75 /* ApplePayUtilsTest.swift */,
				BA0B2BEE5C389FD13E210847 /* DateTests.swift */,
				A1055D6E2AF125E90027B967 /* DebouncerTests.swift */,
				9314E0A4E884A8228611A030 /* IntExtensionTests.swift */,
				BD26E8C6074BB89ACBD5B8B9 /* MaskTests.swift */,
				872A0647D4136E27365FB7F8 /* StringTests.swift */,
				CA30891B2D5F9B6B97E56B99 /* WebViewUtilTests.swift */,
			);
			path = Utils;
			sourceTree = "<group>";
		};
		D83EED4C1249B62B908781B0 /* Data Models */ = {
			isa = PBXGroup;
			children = (
				1F79B50111AC4161CFB1EFE8 /* ApayaTests.swift */,
				31CFA93A373A7DB78DA77283 /* ApplePayTests.swift */,
				0402B7B52AFBBA7200B02C75 /* CardNetworkTests.swift */,
				5F8DC3341BDBB9AEDBE8D6DD /* DecodedClientToken.swift */,
				7A5E6F7A9C12C69CB66032E3 /* IPay88Tests.swift */,
				752785ACCF65527C239391A8 /* PaymentMethodConfigTests.swift */,
				9D122A0B71B707C2110AB7F5 /* PayPalConfirmBillingAgreementTests.swift */,
				B9813BD518AC7C3F442B5075 /* PrimerCheckoutTheme.swift */,
				AD381E7E16D01D8D743232F7 /* ThemeTests.swift */,
				BF8639891B79E2FCCE10A510 /* ThreeDSErrorTests.swift */,
				021A00DEB01A46C876592575 /* ThreeDSProtocolVersionTests.swift */,
				D0A003705AFF7F922BCFE75F /* TokenizationResponseTests.swift */,
			);
			path = "Data Models";
			sourceTree = "<group>";
		};
		D99811C39E1808A948623732 /* Unit Tests */ = {
			isa = PBXGroup;
			children = (
				04DAAED22B03EEBE002E2614 /* Assets */,
				E1A2F78003351E14426E0B36 /* Analytics */,
				D83EED4C1249B62B908781B0 /* Data Models */,
				626776D8EFEF24D5C5A36307 /* Extensions */,
				A95565BDB7031F41ECD023D7 /* Helpers */,
				E4C8DBB82E4149A7C4D26467 /* Mocks */,
				9EE81958BB2BB34183F6C0AB /* Modules */,
				2F23D3C9CC9CBC1B95329B1C /* Network */,
				5CC7BF9D8A0A9D8490C48151 /* Primer */,
				5836043C1C4E5A1CF7B81CDD /* Services */,
				0479FB162AF2598800D0AFC9 /* Test Utilities */,
				C8A971C6C0021F0115DF44CC /* Utils */,
				ACC4CBBD9744630CB46A5EE4 /* v2 */,
				F4AC1EC0F98CB56DA4D075CA /* Mocks.swift */,
			);
			path = "Unit Tests";
			sourceTree = "<group>";
		};
		D9AC6F54A87D432982864A63 /* Model */ = {
			isa = PBXGroup;
			children = (
				72845A3010F10A88F2EC7849 /* CheckoutTheme.swift */,
				229849A3DBE0858EE90673B9 /* CreateClientToken.swift */,
				A6AEF11B151368BF993C3EA9 /* TestScenario.swift */,
				70D3D6CF0F006A06B7CEC71B /* TransactionResponse.swift */,
			);
			path = Model;
			sourceTree = "<group>";
		};
		D9FD37D45BD73B08D04AC94C /* Tests */ = {
			isa = PBXGroup;
			children = (
				04DFAADB2AAA01E60030FECE /* Debug App Tests-Info.plist */,
				D99811C39E1808A948623732 /* Unit Tests */,
			);
			path = Tests;
			sourceTree = "<group>";
		};
		DAAB90DB09F0793B3580DE69 /* ViewModels */ = {
			isa = PBXGroup;
			children = (
				7A3E75CD834937EF85DE1C14 /* MockVaultCheckoutViewModel.swift */,
			);
			path = ViewModels;
			sourceTree = "<group>";
		};
		DF30711EB149C64C364BB79A /* Products */ = {
			isa = PBXGroup;
			children = (
				483D2036DE3F89CA2C244C4F /* Debug App Tests.xctest */,
				68E2722188A5A2948DB31144 /* Debug App.app */,
			);
			name = Products;
			sourceTree = "<group>";
		};
		E11F47402B06C4E30091C31F /* New UI */ = {
			isa = PBXGroup;
			children = (
				E11F47412B06C4E30091C31F /* FormWithRedirect */,
				E11F47462B06C4E30091C31F /* MerchantNewLineItemViewController.swift */,
				E11F47472B06C4E30091C31F /* MerchantHeadlessCheckoutNolPayViewController.swift */,
			);
			name = "New UI";
			path = "Sources/View Controllers/New UI";
			sourceTree = SOURCE_ROOT;
		};
		E11F47412B06C4E30091C31F /* FormWithRedirect */ = {
			isa = PBXGroup;
			children = (
				E11F47422B06C4E30091C31F /* MerchantHeadlessCheckoutBankViewController.swift */,
				E11F47432B06C4E30091C31F /* BanksListView.swift */,
				E11F47442B06C4E30091C31F /* BanksListModel.swift */,
				E11F47452B06C4E30091C31F /* ImageViewWithUrl.swift */,
			);
			path = FormWithRedirect;
			sourceTree = "<group>";
		};
		E11F474E2B06C5030091C31F /* FormWithRedirect */ = {
			isa = PBXGroup;
			children = (
				E129D66F2B162022004694F9 /* MerchantHeadlessCheckoutBankViewController.swift */,
				E11F47502B06C5030091C31F /* BanksListView.swift */,
				E11F47512B06C5030091C31F /* BanksListModel.swift */,
				E11F47522B06C5030091C31F /* ImageViewWithUrl.swift */,
			);
			path = FormWithRedirect;
			sourceTree = "<group>";
		};
		E13E72432AFE64E800911866 /* Ideal */ = {
			isa = PBXGroup;
			children = (
				E11F47402B06C4E30091C31F /* New UI */,
				E13E72442AFE653000911866 /* IdealPaymentMethodTests.swift */,
				E1A297252B036AB1005ADA51 /* BankComponentTests.swift */,
				E108F58D2B0D4F0800EC3CC6 /* WebRedirectComponentTests.swift */,
				E11F473C2B0694C50091C31F /* PrimerHeadlessFormWithRedirectManagerTests.swift */,
			);
			path = Ideal;
			sourceTree = "<group>";
		};
		E1A2F78003351E14426E0B36 /* Analytics */ = {
			isa = PBXGroup;
			children = (
				AF07D2421252EA2AE5C2FC4F /* AnalyticsTests.swift */,
				E90441E821B5FE76643B62A6 /* AnalyticsTests+Constants.swift */,
				04F6EF712AE69FC500115D05 /* AnalyticsTests+Helpers.swift */,
				04F6EF732AE6A06200115D05 /* AnalyticsEventsTests.swift */,
				049298002B1DD466002E04B8 /* AnalyticsServiceTests.swift */,
				049298062B1E1F4D002E04B8 /* AnalyticsStorageTests.swift */,
			);
			path = Analytics;
			sourceTree = "<group>";
		};
		E4C8DBB82E4149A7C4D26467 /* Mocks */ = {
			isa = PBXGroup;
			children = (
				042ED1632AF0F5CE0027833F /* Delegates */,
				61C1263B3C114C5B0A1E5AB4 /* Services */,
				DAAB90DB09F0793B3580DE69 /* ViewModels */,
				8A23886804B13FA754E775D0 /* MockPaymentMethodTokenizationViewModel.swift */,
			);
			path = Mocks;
			sourceTree = "<group>";
		};
		EF5FBE3673FBCB40F55F4DC0 /* New UI */ = {
			isa = PBXGroup;
			children = (
				E11F474E2B06C5030091C31F /* FormWithRedirect */,
				041295A92AB9E25D00A4F243 /* MerchantHeadlessCheckoutNolPayViewController.swift */,
				0ED746F8924E70AD868BC0F4 /* MerchantNewLineItemViewController.swift */,
			);
			path = "New UI";
			sourceTree = "<group>";
		};
		F214F09DF97D2A83FC7D0BE0 /* View */ = {
			isa = PBXGroup;
			children = (
				4E79C93EA805E87E1137A513 /* PaymentMethodCell.swift */,
			);
			path = View;
			sourceTree = "<group>";
		};
		FBDF3F8B5F93A0EC28048640 /* Project */ = {
			isa = PBXGroup;
			children = (
				094077DEFDC2739B10CF4183 /* Resources */,
				5E99BB590FD6521F2D5403BB /* Sources */,
				D9FD37D45BD73B08D04AC94C /* Tests */,
				4ACFB17A73AB7240BED98585 /* ExampleApp.entitlements */,
				FB1F71737862EF5D0F4FE5AB /* Info.plist */,
			);
			name = Project;
			sourceTree = "<group>";
		};
/* End PBXGroup section */

/* Begin PBXNativeTarget section */
		301F25EE1514F3AF2E4A7FBD /* Debug App Tests */ = {
			isa = PBXNativeTarget;
			buildConfigurationList = 4700FFD06E10F0EE123A7B8B /* Build configuration list for PBXNativeTarget "Debug App Tests" */;
			buildPhases = (
				A9E4A28817B41EF38C6AEA99 /* [CP] Check Pods Manifest.lock */,
				1E0FCAD905F5F8F13B6A164B /* Sources */,
				9CED4C4EFACB340F3C55B1F0 /* Resources */,
				D11E367C3560C383BC4CA0A7 /* Embed Frameworks */,
				70DF25A36D08F36CBD603C15 /* Frameworks */,
			);
			buildRules = (
			);
			dependencies = (
				0F2453263528C0A3659CD00A /* PBXTargetDependency */,
			);
			name = "Debug App Tests";
			productName = "Debug App Tests";
			productReference = 483D2036DE3F89CA2C244C4F /* Debug App Tests.xctest */;
			productType = "com.apple.product-type.bundle.unit-test";
		};
		BEB14ABCDF34E3D24759EAAB /* Debug App */ = {
			isa = PBXNativeTarget;
			buildConfigurationList = CA98A6B11506835A81F6391A /* Build configuration list for PBXNativeTarget "Debug App" */;
			buildPhases = (
				EACB42A7F595BE18902890B7 /* [CP] Check Pods Manifest.lock */,
				66BB6A7BADD3A9CDD6412CE2 /* Sources */,
				10FBAAC827CE0E3983CD7597 /* Resources */,
				73B416AD9A0CB3B0EA16AF79 /* Embed Frameworks */,
				CB612F7DF16CD3190025327F /* Frameworks */,
				A18BD8BD2AFE4B0900923C87 /* SwiftLint */,
				D29AC5EE3F62516192AF0EB6 /* [CP] Embed Pods Frameworks */,
			);
			buildRules = (
			);
			dependencies = (
			);
			name = "Debug App";
			productName = "Debug App";
			productReference = 68E2722188A5A2948DB31144 /* Debug App.app */;
			productType = "com.apple.product-type.application";
		};
/* End PBXNativeTarget section */

/* Begin PBXProject section */
		25AB41367F759CCDA1881AD2 /* Project object */ = {
			isa = PBXProject;
			attributes = {
				BuildIndependentTargetsInParallel = YES;
				ORGANIZATIONNAME = "Primer API Ltd";
				TargetAttributes = {
					301F25EE1514F3AF2E4A7FBD = {
						TestTargetID = BEB14ABCDF34E3D24759EAAB;
					};
				};
			};
			buildConfigurationList = 10479B54C02C96DE0B327687 /* Build configuration list for PBXProject "Primer.io Debug App" */;
			compatibilityVersion = "Xcode 13.0";
			developmentRegion = en;
			hasScannedForEncodings = 0;
			knownRegions = (
				Base,
				ar,
				da,
				de,
				el,
				en,
				es,
				fr,
				it,
				ka,
				nb,
				nl,
				pl,
				"pt-PT",
				sv,
				tr,
			);
			mainGroup = 1C9799A622D0CCDBBF94925B;
			productRefGroup = DF30711EB149C64C364BB79A /* Products */;
			projectDirPath = "";
			projectRoot = "";
			targets = (
				BEB14ABCDF34E3D24759EAAB /* Debug App */,
				301F25EE1514F3AF2E4A7FBD /* Debug App Tests */,
			);
		};
/* End PBXProject section */

/* Begin PBXResourcesBuildPhase section */
		10FBAAC827CE0E3983CD7597 /* Resources */ = {
			isa = PBXResourcesBuildPhase;
			buildActionMask = 2147483647;
			files = (
				A19EF5632B20E22E00A72F60 /* .swiftlint.yml in Resources */,
				04DFAADC2AAA01E60030FECE /* Debug App Tests-Info.plist in Resources */,
				EA7FAA4F8476BD3711D628CB /* Images.xcassets in Resources */,
				F0C2147F6FA26527BE55549A /* LaunchScreen.xib in Resources */,
				949864026D1CDE6F5C62C66E /* Main.storyboard in Resources */,
			);
			runOnlyForDeploymentPostprocessing = 0;
		};
		9CED4C4EFACB340F3C55B1F0 /* Resources */ = {
			isa = PBXResourcesBuildPhase;
			buildActionMask = 2147483647;
			files = (
			);
			runOnlyForDeploymentPostprocessing = 0;
		};
/* End PBXResourcesBuildPhase section */

/* Begin PBXShellScriptBuildPhase section */
		A18BD8BD2AFE4B0900923C87 /* SwiftLint */ = {
			isa = PBXShellScriptBuildPhase;
			alwaysOutOfDate = 1;
			buildActionMask = 2147483647;
			files = (
			);
			inputFileListPaths = (
			);
			inputPaths = (
			);
			name = SwiftLint;
			outputFileListPaths = (
			);
			outputPaths = (
			);
			runOnlyForDeploymentPostprocessing = 0;
			shellPath = /bin/sh;
			shellScript = "if [[ \"$(uname -m)\" == arm64 ]]; then\n    export PATH=\"/opt/homebrew/bin:$PATH\"\nfi\n\nif which swiftlint > /dev/null; then\n  swiftlint\nelse\n  echo \"warning: SwiftLint not installed, download from https://github.com/realm/SwiftLint\"\nfi\n";
		};
		A9E4A28817B41EF38C6AEA99 /* [CP] Check Pods Manifest.lock */ = {
			isa = PBXShellScriptBuildPhase;
			buildActionMask = 2147483647;
			files = (
			);
			inputFileListPaths = (
			);
			inputPaths = (
				"${PODS_PODFILE_DIR_PATH}/Podfile.lock",
				"${PODS_ROOT}/Manifest.lock",
			);
			name = "[CP] Check Pods Manifest.lock";
			outputFileListPaths = (
			);
			outputPaths = (
				"$(DERIVED_FILE_DIR)/Pods-Debug App Tests-checkManifestLockResult.txt",
			);
			runOnlyForDeploymentPostprocessing = 0;
			shellPath = /bin/sh;
			shellScript = "diff \"${PODS_PODFILE_DIR_PATH}/Podfile.lock\" \"${PODS_ROOT}/Manifest.lock\" > /dev/null\nif [ $? != 0 ] ; then\n    # print error to STDERR\n    echo \"error: The sandbox is not in sync with the Podfile.lock. Run 'pod install' or update your CocoaPods installation.\" >&2\n    exit 1\nfi\n# This output is used by Xcode 'outputs' to avoid re-running this script phase.\necho \"SUCCESS\" > \"${SCRIPT_OUTPUT_FILE_0}\"\n";
			showEnvVarsInLog = 0;
		};
		D29AC5EE3F62516192AF0EB6 /* [CP] Embed Pods Frameworks */ = {
			isa = PBXShellScriptBuildPhase;
			buildActionMask = 2147483647;
			files = (
			);
			inputFileListPaths = (
				"${PODS_ROOT}/Target Support Files/Pods-Debug App/Pods-Debug App-frameworks-${CONFIGURATION}-input-files.xcfilelist",
			);
			name = "[CP] Embed Pods Frameworks";
			outputFileListPaths = (
				"${PODS_ROOT}/Target Support Files/Pods-Debug App/Pods-Debug App-frameworks-${CONFIGURATION}-output-files.xcfilelist",
			);
			runOnlyForDeploymentPostprocessing = 0;
			shellPath = /bin/sh;
			shellScript = "\"${PODS_ROOT}/Target Support Files/Pods-Debug App/Pods-Debug App-frameworks.sh\"\n";
			showEnvVarsInLog = 0;
		};
		EACB42A7F595BE18902890B7 /* [CP] Check Pods Manifest.lock */ = {
			isa = PBXShellScriptBuildPhase;
			buildActionMask = 2147483647;
			files = (
			);
			inputFileListPaths = (
			);
			inputPaths = (
				"${PODS_PODFILE_DIR_PATH}/Podfile.lock",
				"${PODS_ROOT}/Manifest.lock",
			);
			name = "[CP] Check Pods Manifest.lock";
			outputFileListPaths = (
			);
			outputPaths = (
				"$(DERIVED_FILE_DIR)/Pods-Debug App-checkManifestLockResult.txt",
			);
			runOnlyForDeploymentPostprocessing = 0;
			shellPath = /bin/sh;
			shellScript = "diff \"${PODS_PODFILE_DIR_PATH}/Podfile.lock\" \"${PODS_ROOT}/Manifest.lock\" > /dev/null\nif [ $? != 0 ] ; then\n    # print error to STDERR\n    echo \"error: The sandbox is not in sync with the Podfile.lock. Run 'pod install' or update your CocoaPods installation.\" >&2\n    exit 1\nfi\n# This output is used by Xcode 'outputs' to avoid re-running this script phase.\necho \"SUCCESS\" > \"${SCRIPT_OUTPUT_FILE_0}\"\n";
			showEnvVarsInLog = 0;
		};
/* End PBXShellScriptBuildPhase section */

/* Begin PBXSourcesBuildPhase section */
		1E0FCAD905F5F8F13B6A164B /* Sources */ = {
			isa = PBXSourcesBuildPhase;
			buildActionMask = 2147483647;
			files = (
				E4DF956CABAE0633980D5B89 /* AnalyticsTests+Constants.swift in Sources */,
				E52B5646C4E1E712FEDE06CB /* AnalyticsTests.swift in Sources */,
				9AB1ABF4E46A37766CDBF197 /* ApayaTests.swift in Sources */,
				70EAA3B33425CC9D16239BB0 /* ApplePayTests.swift in Sources */,
				A13392BC2AD459E90005A4D7 /* NolPayLinkCardComponentTest.swift in Sources */,
				3FD160A4D951EA772ADF4E25 /* DecodedClientToken.swift in Sources */,
				E1E502B12AFE9ECF00CD7F0A /* XCTestCase+Tokenization.swift in Sources */,
				3D112A8DE292D097E651FCDB /* IPay88Tests.swift in Sources */,
				04DAAED42B03EED1002E2614 /* AssetsManagerTests.swift in Sources */,
				A1536BAF2AEC0A6D0087DDC0 /* NolTestsMocks.swift in Sources */,
				A61B9E61EDCE18D34438352E /* PayPalConfirmBillingAgreementTests.swift in Sources */,
				E13E72452AFE653000911866 /* IdealPaymentMethodTests.swift in Sources */,
				8064B65A8F83D5B004D081FD /* PaymentMethodConfigTests.swift in Sources */,
				04DAAED62B03EF0B002E2614 /* SDKSessionHelper.swift in Sources */,
				4BD7794627267B40E9E10686 /* PrimerCheckoutTheme.swift in Sources */,
				F99DAF50E86E6F8CCD127E5B /* ThemeTests.swift in Sources */,
				04769C152B1A680C0051581C /* Promises+Helper.swift in Sources */,
				049298072B1E1F4D002E04B8 /* AnalyticsStorageTests.swift in Sources */,
				24C060A48D4A2670FFC3426F /* ThreeDSErrorTests.swift in Sources */,
				F1A71C2E0D900FEB9AF1351C /* ThreeDSProtocolVersionTests.swift in Sources */,
				E108F58E2B0D4F0800EC3CC6 /* WebRedirectComponentTests.swift in Sources */,
				04FAF9EC2AE7B33E002E4BAE /* StringExtensionTests.swift in Sources */,
				C29B625B5698094691227852 /* TokenizationResponseTests.swift in Sources */,
				047D8E892ADEA4C700A5E7BD /* NetworkService.swift in Sources */,
				041F52092ADE92A300A1D702 /* ListCardNetworksEndpointTests.swift in Sources */,
<<<<<<< HEAD
=======
				0402B7B62AFBBA7200B02C75 /* CardNetworkTests.swift in Sources */,
>>>>>>> 360e6184
				A1585C752ACDAA700014F0B9 /* NolPayLinkedCardsComponentTests.swift in Sources */,
				088961D00784BD296EA9745C /* EncodingDecodingContainerTests.swift in Sources */,
				800B92A57CAAC6471D01A89D /* CardData.swift in Sources */,
				A1A3D0F32AD5585A00F7D8C9 /* NolPayUnlinkCardComponentTest.swift in Sources */,
				3BB02CA24B6B3EF458326B7D /* Networking.swift in Sources */,
				25FA73D4BBA89962663B5378 /* Mocks.swift in Sources */,
				2E0D85B7343377F1319902AD /* MockPaymentMethodTokenizationViewModel.swift in Sources */,
				E11F473D2B0694C50091C31F /* PrimerHeadlessFormWithRedirectManagerTests.swift in Sources */,
				161D4BE3FFD5E4A60F4461F0 /* CreateResumePaymentService.swift in Sources */,
				C6D7F7ECFD35B3DC3AFD6CB2 /* PayPalService.swift in Sources */,
				042ED1622AF0F5600027833F /* MockBINDataAPIClient.swift in Sources */,
				5976CCA261F0811F5D7707DA /* TokenizationService.swift in Sources */,
				583EBAA90902121CEA479416 /* VaultService.swift in Sources */,
				961B5D18058EF4CFCD0185AE /* MockVaultCheckoutViewModel.swift in Sources */,
				622A605DDEA98D981670B53F /* DropInUI_TokenizationViewModelTests.swift in Sources */,
				208CA849F3187C2DA63CC17B /* HUC_TokenizationViewModelTests.swift in Sources */,
				213196DEDF2A3A84037ED884 /* PollingModuleTests.swift in Sources */,
				04F6EF742AE6A06200115D05 /* AnalyticsEventsTests.swift in Sources */,
				049298012B1DD466002E04B8 /* AnalyticsServiceTests.swift in Sources */,
				1589385B62C86DE7C735F3EC /* PrimerAPIConfigurationModuleTests.swift in Sources */,
				E130C3D92AFD19FF00AC3E7C /* NetworkTests.swift in Sources */,
				A39750255D4C33527A3766A0 /* UserInterfaceModuleTests.swift in Sources */,
				0479FB192AF2599A00D0AFC9 /* StringTyper.swift in Sources */,
				3EE90DEB1DB7BE9270FB17BF /* URLSessionStackTests.swift in Sources */,
				2C98B33ECA68109C7A6AA134 /* PrimerBancontactCardDataManagerTests.swift in Sources */,
				05FAC0D894B841B52E9E0A9A /* PrimerRawCardDataManagerTests.swift in Sources */,
				D649870C2D022B4063BDC0B4 /* PrimerRawRetailerDataTests.swift in Sources */,
				A1536BAD2AEBEC3A0087DDC0 /* NolPayPhoneMetadataServiceTests.swift in Sources */,
				7F49B29FCC55CF3C5CB6C506 /* InternalCardComponentManagerTests.swift in Sources */,
				DB1A2989DDE0928C62B15303 /* PayPalServiceTests.swift in Sources */,
				97F0B302DF965C1AD1EC6F4D /* PaymentMethodConfigServiceTests.swift in Sources */,
				33EA4F728A7984997A0EF515 /* TokenizationServiceTests.swift in Sources */,
				E1A297262B036AB1005ADA51 /* BankComponentTests.swift in Sources */,
				91FAC91E687B6981268E677E /* DateTests.swift in Sources */,
				042ED1652AF0F5FD0027833F /* MockRawDataManagerDelegate.swift in Sources */,
				041295AD2AB9E2C100A4F243 /* PrimerHeadlessNolPayManagerTests.swift in Sources */,
				DC98712939835FB79A20BD63 /* IntExtensionTests.swift in Sources */,
				049A05602B4C191D002CEEBA /* NativeUIManagerTests.swift in Sources */,
				6B2212601374387CB004DA86 /* MaskTests.swift in Sources */,
				C8A64A69AD55D9BF82F0D876 /* StringTests.swift in Sources */,
				0402B7B82AFBBC2200B02C75 /* ApplePayUtilsTest.swift in Sources */,
				77A8EFBA78D6C6B95A400C74 /* WebViewUtilTests.swift in Sources */,
				242EF5037D6FB396B7AE1CB5 /* HeadlessUniversalCheckoutTests.swift in Sources */,
				042ED15D2AF010500027833F /* CardValidationServiceTests.swift in Sources */,
				04F6EF722AE69FC500115D05 /* AnalyticsTests+Helpers.swift in Sources */,
				2662EB3445AE8C7188953EFD /* HeadlessVaultManagerTests.swift in Sources */,
				A1A3D0F52AD56BE300F7D8C9 /* NolPayPaymentComponentTests.swift in Sources */,
				9263BD762EC26F6AA986F0C9 /* MockAPIClient.swift in Sources */,
				A1055D6F2AF125E90027B967 /* DebouncerTests.swift in Sources */,
				8B5CB0C992DBAB293D378FAD /* MockModule.swift in Sources */,
				E6F85ECD80B64754E7A6D35E /* RawDataManagerTests.swift in Sources */,
			);
			runOnlyForDeploymentPostprocessing = 0;
		};
		66BB6A7BADD3A9CDD6412CE2 /* Sources */ = {
			isa = PBXSourcesBuildPhase;
			buildActionMask = 2147483647;
			files = (
				D886D8E47D883304B505CE11 /* AppDelegate.swift in Sources */,
				60F7E716B34BE721651566DA /* Data+Extensions.swift in Sources */,
				CE5E673A96BB5B96AE5EFC56 /* Range+Extensions.swift in Sources */,
				85605C241F1CD45BA676D4A7 /* String+Extensions.swift in Sources */,
				0BB8BB3F9A6AC28A0C107DC8 /* UIStackViewExtensions.swift in Sources */,
				DE53DA2D0AD108306C92E198 /* UIViewController+API.swift in Sources */,
				85EDC3F175D699BFF6BD48EF /* ViewController+Primer.swift in Sources */,
				E11F47482B06C4E30091C31F /* MerchantHeadlessCheckoutBankViewController.swift in Sources */,
				60F6C3AFA11A7EDB0687856A /* ViewController+PrimerUIHelpers.swift in Sources */,
				5E24CD5B3084FE3E8A3E85EC /* CheckoutTheme.swift in Sources */,
				AAE3B30B64B6822A20987FCA /* CreateClientToken.swift in Sources */,
				C75A11E6AEEFC2B7A29BBC04 /* TestScenario.swift in Sources */,
				E1A2971F2B021ABA005ADA51 /* URL+NetworkHeaders.swift in Sources */,
				FD5ADBCFA70DB606339F3AF2 /* TransactionResponse.swift in Sources */,
				049A055E2B4BF057002CEEBA /* MerchantHeadlessVaultManagerViewController.swift in Sources */,
				53E3182FFC4E5F05D866CFAE /* Networking.swift in Sources */,
				592E00D98C8835CBCDAA26D9 /* MerchantDropInUIViewController.swift in Sources */,
				E11F474C2B06C4E30091C31F /* MerchantNewLineItemViewController.swift in Sources */,
				E11F47492B06C4E30091C31F /* BanksListView.swift in Sources */,
				041295AA2AB9E25D00A4F243 /* MerchantHeadlessCheckoutNolPayViewController.swift in Sources */,
				135E5BFD51371FABB5FF35D3 /* MerchantHeadlessCheckoutAvailablePaymentMethodsViewController.swift in Sources */,
				E129D6702B162022004694F9 /* MerchantHeadlessCheckoutBankViewController.swift in Sources */,
				E11F47542B06C5030091C31F /* BanksListView.swift in Sources */,
				AD9CF1073EE0676E6640481A /* MerchantHeadlessCheckoutRawDataViewController.swift in Sources */,
				E11F474D2B06C4E30091C31F /* MerchantHeadlessCheckoutNolPayViewController.swift in Sources */,
				72F8D6065334FCD5B726A52C /* MerchantHeadlessCheckoutRawPhoneNumberDataViewController.swift in Sources */,
				14EE32F4821BD1F19F75227F /* MerchantHeadlessCheckoutRawRetailDataViewController.swift in Sources */,
				F02F496FD20B5291C044F62C /* MerchantResultViewController.swift in Sources */,
				E11F47562B06C5030091C31F /* ImageViewWithUrl.swift in Sources */,
				34CDCA7B403C001E4C55D26D /* MerchantSessionAndSettingsViewController.swift in Sources */,
				E11F474A2B06C4E30091C31F /* BanksListModel.swift in Sources */,
				170F3A07A039EE30E065AA30 /* MerchantNewLineItemViewController.swift in Sources */,
				C5B3635FC90C149C4961BD9A /* Apaya.swift in Sources */,
				E11F474B2B06C4E30091C31F /* ImageViewWithUrl.swift in Sources */,
				E11F47552B06C5030091C31F /* BanksListModel.swift in Sources */,
				C0115AC7BC96FDF49EF8E530 /* PaymentMethodCell.swift in Sources */,
			);
			runOnlyForDeploymentPostprocessing = 0;
		};
/* End PBXSourcesBuildPhase section */

/* Begin PBXTargetDependency section */
		0F2453263528C0A3659CD00A /* PBXTargetDependency */ = {
			isa = PBXTargetDependency;
			name = "Debug App";
			target = BEB14ABCDF34E3D24759EAAB /* Debug App */;
			targetProxy = FED76127253C549C91488087 /* PBXContainerItemProxy */;
		};
/* End PBXTargetDependency section */

/* Begin PBXVariantGroup section */
		CE259612A00F85709107B872 /* Main.storyboard */ = {
			isa = PBXVariantGroup;
			children = (
				942332BD921CBCAFBC77BD6D /* ar */,
				7480FE5F665CC66C092BC95A /* Base */,
				6D665EEA8106E51925C3CF2B /* da */,
				2A328E38DA586FFE0ED2894B /* de */,
				D5C1B1F65A9382606A25CE77 /* el */,
				F816A2444633C4336A7CB071 /* en */,
				6493EA8D95DDA066DE982B24 /* es */,
				A1604A656AF654D7422A2A5E /* fr */,
				E7640DB186F9638C2F556F77 /* it */,
				C4DFE77F28AB538220A0F6EE /* ka */,
				98079137F3DE1FE6221DA7EC /* nb */,
				E1C3EF0BA039C0A50EDE13A5 /* nl */,
				92BE0A1A904DCEA405A11CC1 /* pl */,
				FC8A21D574BAEF7E0ED9E9CD /* pt-PT */,
				1D05E65C196E6715D7D8B0C6 /* sv */,
				2E64F057A39A91CA01CCB57F /* tr */,
			);
			name = Main.storyboard;
			sourceTree = "<group>";
		};
		FC701AFD94F96F0F1D108D1A /* LaunchScreen.xib */ = {
			isa = PBXVariantGroup;
			children = (
				33E18D5B5190C64631309D1B /* ar */,
				6D2261DDEE5DC5D2ED518037 /* Base */,
				13FA89917603E4BA5BB66AFC /* da */,
				0FD08B8CE57A11D1E35A8684 /* de */,
				8A3FDC6FE0EB5AB5828D4D80 /* el */,
				0DA32ABCF07A4EBED014327B /* es */,
				DBC8EA85D1CBC1EC4AB3EB8C /* fr */,
				743E00065B4A8D6C95092A23 /* it */,
				FF4B1BBF378E48EBDBDCEE2A /* ka */,
				C7EB86C62BA46BF51C64ABC2 /* nb */,
				FEEF675F553A6AD99750CB0F /* nl */,
				721B75053C8E82756FB8AD0D /* pl */,
				01C09DEAB07F42004B26A278 /* pt-PT */,
				DECCDC4079DC6471CEDDEA84 /* sv */,
				52F54EC3C1ACE19DF48BD6E2 /* tr */,
			);
			name = LaunchScreen.xib;
			sourceTree = "<group>";
		};
/* End PBXVariantGroup section */

/* Begin XCBuildConfiguration section */
		313E094F25A94116E340B043 /* Debug */ = {
			isa = XCBuildConfiguration;
			baseConfigurationReference = 96546334148213F72E898EB7 /* Pods-Debug App.debug.xcconfig */;
			buildSettings = {
				ASSETCATALOG_COMPILER_APPICON_NAME = AppIcon;
				CODE_SIGN_ENTITLEMENTS = "$(SRCROOT)/ExampleApp.entitlements";
				CODE_SIGN_IDENTITY = "Apple Development";
				"CODE_SIGN_IDENTITY[sdk=iphoneos*]" = "iPhone Developer";
				CODE_SIGN_STYLE = Manual;
				DEVELOPMENT_TEAM = "";
				"DEVELOPMENT_TEAM[sdk=iphoneos*]" = N8UN9TR5DY;
				ENABLE_PREVIEWS = YES;
				INFOPLIST_FILE = Info.plist;
				INFOPLIST_KEY_CFBundleDisplayName = "Primer Debug";
				LD_RUNPATH_SEARCH_PATHS = (
					"$(inherited)",
					"@executable_path/Frameworks",
				);
				PRODUCT_BUNDLE_IDENTIFIER = "";
				PRODUCT_NAME = "Debug App";
				PROVISIONING_PROFILE_SPECIFIER = "";
				"PROVISIONING_PROFILE_SPECIFIER[sdk=iphoneos*]" = "match Development com.primerapi.PrimerSDKExample";
				SDKROOT = iphoneos;
				SUPPORTED_PLATFORMS = "iphoneos iphonesimulator";
				SUPPORTS_MACCATALYST = NO;
				SUPPORTS_MAC_DESIGNED_FOR_IPHONE_IPAD = NO;
				SUPPORTS_XR_DESIGNED_FOR_IPHONE_IPAD = NO;
				SWIFT_ACTIVE_COMPILATION_CONDITIONS = DEBUG;
				SWIFT_COMPILATION_MODE = singlefile;
				SWIFT_OPTIMIZATION_LEVEL = "-Onone";
				SWIFT_VERSION = 5.0;
				TARGETED_DEVICE_FAMILY = 1;
			};
			name = Debug;
		};
		44381669975E0C07E78FA641 /* Release */ = {
			isa = XCBuildConfiguration;
			baseConfigurationReference = 442009298B3F84D879C280FF /* Pods-Debug App.release.xcconfig */;
			buildSettings = {
				ASSETCATALOG_COMPILER_APPICON_NAME = AppIcon;
				CODE_SIGN_ENTITLEMENTS = "$(SRCROOT)/ExampleApp.entitlements";
				CODE_SIGN_IDENTITY = "Apple Development";
				"CODE_SIGN_IDENTITY[sdk=iphoneos*]" = "iPhone Developer";
				CODE_SIGN_STYLE = Manual;
				DEVELOPMENT_TEAM = "";
				"DEVELOPMENT_TEAM[sdk=iphoneos*]" = N8UN9TR5DY;
				ENABLE_PREVIEWS = YES;
				INFOPLIST_FILE = Info.plist;
				INFOPLIST_KEY_CFBundleDisplayName = "Primer Debug";
				LD_RUNPATH_SEARCH_PATHS = (
					"$(inherited)",
					"@executable_path/Frameworks",
				);
				PRODUCT_BUNDLE_IDENTIFIER = "";
				PRODUCT_NAME = "Debug App";
				PROVISIONING_PROFILE_SPECIFIER = "";
				"PROVISIONING_PROFILE_SPECIFIER[sdk=iphoneos*]" = "match Development com.primerapi.PrimerSDKExample";
				SDKROOT = iphoneos;
				SUPPORTED_PLATFORMS = "iphoneos iphonesimulator";
				SUPPORTS_MACCATALYST = NO;
				SUPPORTS_MAC_DESIGNED_FOR_IPHONE_IPAD = NO;
				SUPPORTS_XR_DESIGNED_FOR_IPHONE_IPAD = NO;
				SWIFT_COMPILATION_MODE = wholemodule;
				SWIFT_OPTIMIZATION_LEVEL = "-Owholemodule";
				SWIFT_VERSION = 5.0;
				TARGETED_DEVICE_FAMILY = 1;
			};
			name = Release;
		};
		5434DA74E34D2EBEBD3D74C7 /* Debug */ = {
			isa = XCBuildConfiguration;
			baseConfigurationReference = B65F0E658E0993B16C41D698 /* Pods-Debug App Tests.debug.xcconfig */;
			buildSettings = {
				BUNDLE_LOADER = "$(TEST_HOST)";
				CODE_SIGN_IDENTITY = "iPhone Developer";
				DEVELOPMENT_TEAM = N8UN9TR5DY;
				INFOPLIST_FILE = "Tests/Debug App Tests-Info.plist";
				LD_RUNPATH_SEARCH_PATHS = (
					"$(inherited)",
					"@executable_path/Frameworks",
					"@loader_path/Frameworks",
				);
				PRODUCT_BUNDLE_IDENTIFIER = com.primerapi.PrimerSDKExampleTests;
				PRODUCT_NAME = "Debug App Tests";
				SDKROOT = iphoneos;
				SUPPORTS_MACCATALYST = NO;
				SUPPORTS_MAC_DESIGNED_FOR_IPHONE_IPAD = YES;
				SUPPORTS_XR_DESIGNED_FOR_IPHONE_IPAD = NO;
				SWIFT_ACTIVE_COMPILATION_CONDITIONS = DEBUG;
				SWIFT_COMPILATION_MODE = singlefile;
				SWIFT_OPTIMIZATION_LEVEL = "-Onone";
				SWIFT_VERSION = 5.0;
				TARGETED_DEVICE_FAMILY = "1,2";
				TEST_HOST = "$(BUILT_PRODUCTS_DIR)/Debug App.app/$(BUNDLE_EXECUTABLE_FOLDER_PATH)/Debug App";
				TEST_TARGET_NAME = "Debug App";
			};
			name = Debug;
		};
		C02E8D181B9F35EB41C35E07 /* Release */ = {
			isa = XCBuildConfiguration;
			buildSettings = {
				ALWAYS_SEARCH_USER_PATHS = NO;
				CLANG_ANALYZER_LOCALIZABILITY_NONLOCALIZED = YES;
				CLANG_ANALYZER_NONNULL = YES;
				CLANG_ANALYZER_NUMBER_OBJECT_CONVERSION = YES_AGGRESSIVE;
				CLANG_CXX_LANGUAGE_STANDARD = "gnu++14";
				CLANG_CXX_LIBRARY = "libc++";
				CLANG_ENABLE_MODULES = YES;
				CLANG_ENABLE_OBJC_ARC = YES;
				CLANG_ENABLE_OBJC_WEAK = YES;
				CLANG_WARN_BLOCK_CAPTURE_AUTORELEASING = YES;
				CLANG_WARN_BOOL_CONVERSION = YES;
				CLANG_WARN_COMMA = YES;
				CLANG_WARN_CONSTANT_CONVERSION = YES;
				CLANG_WARN_DEPRECATED_OBJC_IMPLEMENTATIONS = YES;
				CLANG_WARN_DIRECT_OBJC_ISA_USAGE = YES_ERROR;
				CLANG_WARN_DOCUMENTATION_COMMENTS = YES;
				CLANG_WARN_EMPTY_BODY = YES;
				CLANG_WARN_ENUM_CONVERSION = YES;
				CLANG_WARN_INFINITE_RECURSION = YES;
				CLANG_WARN_INT_CONVERSION = YES;
				CLANG_WARN_NON_LITERAL_NULL_CONVERSION = YES;
				CLANG_WARN_OBJC_IMPLICIT_RETAIN_SELF = YES;
				CLANG_WARN_OBJC_LITERAL_CONVERSION = YES;
				CLANG_WARN_OBJC_ROOT_CLASS = YES_ERROR;
				CLANG_WARN_QUOTED_INCLUDE_IN_FRAMEWORK_HEADER = YES;
				CLANG_WARN_RANGE_LOOP_ANALYSIS = YES;
				CLANG_WARN_STRICT_PROTOTYPES = YES;
				CLANG_WARN_SUSPICIOUS_MOVE = YES;
				CLANG_WARN_UNGUARDED_AVAILABILITY = YES_AGGRESSIVE;
				CLANG_WARN_UNREACHABLE_CODE = YES;
				CLANG_WARN__DUPLICATE_METHOD_MATCH = YES;
				COPY_PHASE_STRIP = NO;
				DEAD_CODE_STRIPPING = YES;
				DEBUG_INFORMATION_FORMAT = "dwarf-with-dsym";
				ENABLE_NS_ASSERTIONS = NO;
				ENABLE_STRICT_OBJC_MSGSEND = YES;
				GCC_C_LANGUAGE_STANDARD = gnu11;
				GCC_NO_COMMON_BLOCKS = YES;
				GCC_WARN_64_TO_32_BIT_CONVERSION = YES;
				GCC_WARN_ABOUT_RETURN_TYPE = YES_ERROR;
				GCC_WARN_UNDECLARED_SELECTOR = YES;
				GCC_WARN_UNINITIALIZED_AUTOS = YES_AGGRESSIVE;
				GCC_WARN_UNUSED_FUNCTION = YES;
				GCC_WARN_UNUSED_VARIABLE = YES;
				IPHONEOS_DEPLOYMENT_TARGET = 14.0;
				MTL_ENABLE_DEBUG_INFO = NO;
				PRODUCT_NAME = "$(TARGET_NAME)";
				VALIDATE_PRODUCT = YES;
			};
			name = Release;
		};
		F10A44A87CE1B40DAFF5D30F /* Release */ = {
			isa = XCBuildConfiguration;
			baseConfigurationReference = 7A0B6936ABE44A97B5DE2DEA /* Pods-Debug App Tests.release.xcconfig */;
			buildSettings = {
				BUNDLE_LOADER = "$(TEST_HOST)";
				CODE_SIGN_IDENTITY = "iPhone Developer";
				DEVELOPMENT_TEAM = N8UN9TR5DY;
				INFOPLIST_FILE = "Tests/Debug App Tests-Info.plist";
				LD_RUNPATH_SEARCH_PATHS = (
					"$(inherited)",
					"@executable_path/Frameworks",
					"@loader_path/Frameworks",
				);
				PRODUCT_BUNDLE_IDENTIFIER = com.primerapi.PrimerSDKExampleTests;
				PRODUCT_NAME = "Debug App Tests";
				SDKROOT = iphoneos;
				SUPPORTS_MACCATALYST = NO;
				SUPPORTS_MAC_DESIGNED_FOR_IPHONE_IPAD = YES;
				SUPPORTS_XR_DESIGNED_FOR_IPHONE_IPAD = NO;
				SWIFT_COMPILATION_MODE = wholemodule;
				SWIFT_OPTIMIZATION_LEVEL = "-Owholemodule";
				SWIFT_VERSION = 5.0;
				TARGETED_DEVICE_FAMILY = "1,2";
				TEST_HOST = "$(BUILT_PRODUCTS_DIR)/Debug App.app/$(BUNDLE_EXECUTABLE_FOLDER_PATH)/Debug App";
				TEST_TARGET_NAME = "Debug App";
			};
			name = Release;
		};
		F5CDF642D3EADA50CDF5FF84 /* Debug */ = {
			isa = XCBuildConfiguration;
			buildSettings = {
				ALWAYS_SEARCH_USER_PATHS = NO;
				CLANG_ANALYZER_LOCALIZABILITY_NONLOCALIZED = YES;
				CLANG_ANALYZER_NONNULL = YES;
				CLANG_ANALYZER_NUMBER_OBJECT_CONVERSION = YES_AGGRESSIVE;
				CLANG_CXX_LANGUAGE_STANDARD = "gnu++14";
				CLANG_CXX_LIBRARY = "libc++";
				CLANG_ENABLE_MODULES = YES;
				CLANG_ENABLE_OBJC_ARC = YES;
				CLANG_ENABLE_OBJC_WEAK = YES;
				CLANG_WARN_BLOCK_CAPTURE_AUTORELEASING = YES;
				CLANG_WARN_BOOL_CONVERSION = YES;
				CLANG_WARN_COMMA = YES;
				CLANG_WARN_CONSTANT_CONVERSION = YES;
				CLANG_WARN_DEPRECATED_OBJC_IMPLEMENTATIONS = YES;
				CLANG_WARN_DIRECT_OBJC_ISA_USAGE = YES_ERROR;
				CLANG_WARN_DOCUMENTATION_COMMENTS = YES;
				CLANG_WARN_EMPTY_BODY = YES;
				CLANG_WARN_ENUM_CONVERSION = YES;
				CLANG_WARN_INFINITE_RECURSION = YES;
				CLANG_WARN_INT_CONVERSION = YES;
				CLANG_WARN_NON_LITERAL_NULL_CONVERSION = YES;
				CLANG_WARN_OBJC_IMPLICIT_RETAIN_SELF = YES;
				CLANG_WARN_OBJC_LITERAL_CONVERSION = YES;
				CLANG_WARN_OBJC_ROOT_CLASS = YES_ERROR;
				CLANG_WARN_QUOTED_INCLUDE_IN_FRAMEWORK_HEADER = YES;
				CLANG_WARN_RANGE_LOOP_ANALYSIS = YES;
				CLANG_WARN_STRICT_PROTOTYPES = YES;
				CLANG_WARN_SUSPICIOUS_MOVE = YES;
				CLANG_WARN_UNGUARDED_AVAILABILITY = YES_AGGRESSIVE;
				CLANG_WARN_UNREACHABLE_CODE = YES;
				CLANG_WARN__DUPLICATE_METHOD_MATCH = YES;
				COPY_PHASE_STRIP = NO;
				DEAD_CODE_STRIPPING = YES;
				DEBUG_INFORMATION_FORMAT = dwarf;
				ENABLE_STRICT_OBJC_MSGSEND = YES;
				ENABLE_TESTABILITY = YES;
				GCC_C_LANGUAGE_STANDARD = gnu11;
				GCC_DYNAMIC_NO_PIC = NO;
				GCC_NO_COMMON_BLOCKS = YES;
				GCC_OPTIMIZATION_LEVEL = 0;
				GCC_PREPROCESSOR_DEFINITIONS = (
					"DEBUG=1",
					"$(inherited)",
				);
				GCC_WARN_64_TO_32_BIT_CONVERSION = YES;
				GCC_WARN_ABOUT_RETURN_TYPE = YES_ERROR;
				GCC_WARN_UNDECLARED_SELECTOR = YES;
				GCC_WARN_UNINITIALIZED_AUTOS = YES_AGGRESSIVE;
				GCC_WARN_UNUSED_FUNCTION = YES;
				GCC_WARN_UNUSED_VARIABLE = YES;
				IPHONEOS_DEPLOYMENT_TARGET = 14.0;
				MTL_ENABLE_DEBUG_INFO = YES;
				ONLY_ACTIVE_ARCH = YES;
				PRODUCT_NAME = "$(TARGET_NAME)";
			};
			name = Debug;
		};
/* End XCBuildConfiguration section */

/* Begin XCConfigurationList section */
		10479B54C02C96DE0B327687 /* Build configuration list for PBXProject "Primer.io Debug App" */ = {
			isa = XCConfigurationList;
			buildConfigurations = (
				F5CDF642D3EADA50CDF5FF84 /* Debug */,
				C02E8D181B9F35EB41C35E07 /* Release */,
			);
			defaultConfigurationIsVisible = 0;
			defaultConfigurationName = Release;
		};
		4700FFD06E10F0EE123A7B8B /* Build configuration list for PBXNativeTarget "Debug App Tests" */ = {
			isa = XCConfigurationList;
			buildConfigurations = (
				5434DA74E34D2EBEBD3D74C7 /* Debug */,
				F10A44A87CE1B40DAFF5D30F /* Release */,
			);
			defaultConfigurationIsVisible = 0;
			defaultConfigurationName = Release;
		};
		CA98A6B11506835A81F6391A /* Build configuration list for PBXNativeTarget "Debug App" */ = {
			isa = XCConfigurationList;
			buildConfigurations = (
				313E094F25A94116E340B043 /* Debug */,
				44381669975E0C07E78FA641 /* Release */,
			);
			defaultConfigurationIsVisible = 0;
			defaultConfigurationName = Release;
		};
/* End XCConfigurationList section */
	};
	rootObject = 25AB41367F759CCDA1881AD2 /* Project object */;
}<|MERGE_RESOLUTION|>--- conflicted
+++ resolved
@@ -12,13 +12,9 @@
 		041295AA2AB9E25D00A4F243 /* MerchantHeadlessCheckoutNolPayViewController.swift in Sources */ = {isa = PBXBuildFile; fileRef = 041295A92AB9E25D00A4F243 /* MerchantHeadlessCheckoutNolPayViewController.swift */; };
 		041295AD2AB9E2C100A4F243 /* PrimerHeadlessNolPayManagerTests.swift in Sources */ = {isa = PBXBuildFile; fileRef = 041295AB2AB9E2A900A4F243 /* PrimerHeadlessNolPayManagerTests.swift */; };
 		041F52092ADE92A300A1D702 /* ListCardNetworksEndpointTests.swift in Sources */ = {isa = PBXBuildFile; fileRef = 041F52082ADE92A300A1D702 /* ListCardNetworksEndpointTests.swift */; };
-<<<<<<< HEAD
-		047D8E892ADEA4C700A5E7BD /* NetworkService.swift in Sources */ = {isa = PBXBuildFile; fileRef = 047D8E882ADEA4C700A5E7BD /* NetworkService.swift */; };
-=======
 		042ED15D2AF010500027833F /* CardValidationServiceTests.swift in Sources */ = {isa = PBXBuildFile; fileRef = 042ED15C2AF010500027833F /* CardValidationServiceTests.swift */; };
 		042ED1622AF0F5600027833F /* MockBINDataAPIClient.swift in Sources */ = {isa = PBXBuildFile; fileRef = 042ED1612AF0F5600027833F /* MockBINDataAPIClient.swift */; };
 		042ED1652AF0F5FD0027833F /* MockRawDataManagerDelegate.swift in Sources */ = {isa = PBXBuildFile; fileRef = 042ED1642AF0F5FD0027833F /* MockRawDataManagerDelegate.swift */; };
->>>>>>> 360e6184
 		04769C152B1A680C0051581C /* Promises+Helper.swift in Sources */ = {isa = PBXBuildFile; fileRef = 04769C142B1A680C0051581C /* Promises+Helper.swift */; };
 		0479FB192AF2599A00D0AFC9 /* StringTyper.swift in Sources */ = {isa = PBXBuildFile; fileRef = 0479FB172AF2599200D0AFC9 /* StringTyper.swift */; };
 		047D8E892ADEA4C700A5E7BD /* NetworkService.swift in Sources */ = {isa = PBXBuildFile; fileRef = 047D8E882ADEA4C700A5E7BD /* NetworkService.swift */; };
@@ -175,13 +171,9 @@
 		041295A92AB9E25D00A4F243 /* MerchantHeadlessCheckoutNolPayViewController.swift */ = {isa = PBXFileReference; fileEncoding = 4; lastKnownFileType = sourcecode.swift; path = MerchantHeadlessCheckoutNolPayViewController.swift; sourceTree = "<group>"; };
 		041295AB2AB9E2A900A4F243 /* PrimerHeadlessNolPayManagerTests.swift */ = {isa = PBXFileReference; fileEncoding = 4; lastKnownFileType = sourcecode.swift; path = PrimerHeadlessNolPayManagerTests.swift; sourceTree = "<group>"; };
 		041F52082ADE92A300A1D702 /* ListCardNetworksEndpointTests.swift */ = {isa = PBXFileReference; lastKnownFileType = sourcecode.swift; path = ListCardNetworksEndpointTests.swift; sourceTree = "<group>"; };
-<<<<<<< HEAD
-		047D8E882ADEA4C700A5E7BD /* NetworkService.swift */ = {isa = PBXFileReference; lastKnownFileType = sourcecode.swift; path = NetworkService.swift; sourceTree = "<group>"; };
-=======
 		042ED15C2AF010500027833F /* CardValidationServiceTests.swift */ = {isa = PBXFileReference; lastKnownFileType = sourcecode.swift; path = CardValidationServiceTests.swift; sourceTree = "<group>"; };
 		042ED1612AF0F5600027833F /* MockBINDataAPIClient.swift */ = {isa = PBXFileReference; lastKnownFileType = sourcecode.swift; path = MockBINDataAPIClient.swift; sourceTree = "<group>"; };
 		042ED1642AF0F5FD0027833F /* MockRawDataManagerDelegate.swift */ = {isa = PBXFileReference; lastKnownFileType = sourcecode.swift; path = MockRawDataManagerDelegate.swift; sourceTree = "<group>"; };
->>>>>>> 360e6184
 		04769C142B1A680C0051581C /* Promises+Helper.swift */ = {isa = PBXFileReference; lastKnownFileType = sourcecode.swift; path = "Promises+Helper.swift"; sourceTree = "<group>"; };
 		0479FB172AF2599200D0AFC9 /* StringTyper.swift */ = {isa = PBXFileReference; lastKnownFileType = sourcecode.swift; path = StringTyper.swift; sourceTree = "<group>"; };
 		047D8E882ADEA4C700A5E7BD /* NetworkService.swift */ = {isa = PBXFileReference; lastKnownFileType = sourcecode.swift; path = NetworkService.swift; sourceTree = "<group>"; };
@@ -500,10 +492,7 @@
 				2E8F69253D85350BB7A1A761 /* TokenizationService.swift */,
 				5E8D7F3C53F8CCE4A03C975E /* VaultService.swift */,
 				047D8E882ADEA4C700A5E7BD /* NetworkService.swift */,
-<<<<<<< HEAD
-=======
 				042ED1612AF0F5600027833F /* MockBINDataAPIClient.swift */,
->>>>>>> 360e6184
 			);
 			path = Services;
 			sourceTree = "<group>";
@@ -1010,10 +999,7 @@
 				C29B625B5698094691227852 /* TokenizationResponseTests.swift in Sources */,
 				047D8E892ADEA4C700A5E7BD /* NetworkService.swift in Sources */,
 				041F52092ADE92A300A1D702 /* ListCardNetworksEndpointTests.swift in Sources */,
-<<<<<<< HEAD
-=======
 				0402B7B62AFBBA7200B02C75 /* CardNetworkTests.swift in Sources */,
->>>>>>> 360e6184
 				A1585C752ACDAA700014F0B9 /* NolPayLinkedCardsComponentTests.swift in Sources */,
 				088961D00784BD296EA9745C /* EncodingDecodingContainerTests.swift in Sources */,
 				800B92A57CAAC6471D01A89D /* CardData.swift in Sources */,
