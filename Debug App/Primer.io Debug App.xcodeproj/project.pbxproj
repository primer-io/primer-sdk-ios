// !$*UTF8*$!
{
	archiveVersion = 1;
	classes = {
	};
	objectVersion = 55;
	objects = {

/* Begin PBXBuildFile section */
		041295AA2AB9E25D00A4F243 /* MerchantHeadlessCheckoutNolPayViewController.swift in Sources */ = {isa = PBXBuildFile; fileRef = 041295A92AB9E25D00A4F243 /* MerchantHeadlessCheckoutNolPayViewController.swift */; };
		041295AD2AB9E2C100A4F243 /* PrimerHeadlessNolPayManagerTests.swift in Sources */ = {isa = PBXBuildFile; fileRef = 041295AB2AB9E2A900A4F243 /* PrimerHeadlessNolPayManagerTests.swift */; };
<<<<<<< HEAD
		041F52092ADE92A300A1D702 /* ListCardNetworksEndpointTests.swift in Sources */ = {isa = PBXBuildFile; fileRef = 041F52082ADE92A300A1D702 /* ListCardNetworksEndpointTests.swift */; };
		047D8E892ADEA4C700A5E7BD /* NetworkService.swift in Sources */ = {isa = PBXBuildFile; fileRef = 047D8E882ADEA4C700A5E7BD /* NetworkService.swift */; };
=======
		04769C152B1A680C0051581C /* Promises+Helper.swift in Sources */ = {isa = PBXBuildFile; fileRef = 04769C142B1A680C0051581C /* Promises+Helper.swift */; };
		049298012B1DD466002E04B8 /* AnalyticsServiceTests.swift in Sources */ = {isa = PBXBuildFile; fileRef = 049298002B1DD466002E04B8 /* AnalyticsServiceTests.swift */; };
		049298072B1E1F4D002E04B8 /* AnalyticsStorageTests.swift in Sources */ = {isa = PBXBuildFile; fileRef = 049298062B1E1F4D002E04B8 /* AnalyticsStorageTests.swift */; };
		049A055E2B4BF057002CEEBA /* MerchantHeadlessVaultManagerViewController.swift in Sources */ = {isa = PBXBuildFile; fileRef = 049A055D2B4BF057002CEEBA /* MerchantHeadlessVaultManagerViewController.swift */; };
		049A05602B4C191D002CEEBA /* NativeUIManagerTests.swift in Sources */ = {isa = PBXBuildFile; fileRef = 049A055F2B4C191D002CEEBA /* NativeUIManagerTests.swift */; };
		049A05642B4C1EEB002CEEBA /* SDKSessionHelper.swift in Sources */ = {isa = PBXBuildFile; fileRef = 049A05622B4C1EE6002CEEBA /* SDKSessionHelper.swift */; };
>>>>>>> bd6eb480
		04DFAADC2AAA01E60030FECE /* Debug App Tests-Info.plist in Resources */ = {isa = PBXBuildFile; fileRef = 04DFAADB2AAA01E60030FECE /* Debug App Tests-Info.plist */; };
		04F6EF722AE69FC500115D05 /* AnalyticsTests+Helpers.swift in Sources */ = {isa = PBXBuildFile; fileRef = 04F6EF712AE69FC500115D05 /* AnalyticsTests+Helpers.swift */; };
		04F6EF742AE6A06200115D05 /* AnalyticsEventsTests.swift in Sources */ = {isa = PBXBuildFile; fileRef = 04F6EF732AE6A06200115D05 /* AnalyticsEventsTests.swift */; };
		04FAF9EC2AE7B33E002E4BAE /* StringExtensionTests.swift in Sources */ = {isa = PBXBuildFile; fileRef = 04FAF9EB2AE7B33E002E4BAE /* StringExtensionTests.swift */; };
		05FAC0D894B841B52E9E0A9A /* PrimerRawCardDataManagerTests.swift in Sources */ = {isa = PBXBuildFile; fileRef = EEB1E1B37192BF739461AFF1 /* PrimerRawCardDataManagerTests.swift */; };
		088961D00784BD296EA9745C /* EncodingDecodingContainerTests.swift in Sources */ = {isa = PBXBuildFile; fileRef = C7D8E1E91CA11EC6831ADEE4 /* EncodingDecodingContainerTests.swift */; };
		0BB8BB3F9A6AC28A0C107DC8 /* UIStackViewExtensions.swift in Sources */ = {isa = PBXBuildFile; fileRef = 93F15C1E46C70C3D73B50F31 /* UIStackViewExtensions.swift */; };
		135E5BFD51371FABB5FF35D3 /* MerchantHeadlessCheckoutAvailablePaymentMethodsViewController.swift in Sources */ = {isa = PBXBuildFile; fileRef = 72E691B9A6A8EBB9F6A6B266 /* MerchantHeadlessCheckoutAvailablePaymentMethodsViewController.swift */; };
		14EE32F4821BD1F19F75227F /* MerchantHeadlessCheckoutRawRetailDataViewController.swift in Sources */ = {isa = PBXBuildFile; fileRef = 4C353D84EABA4990DAB4DD28 /* MerchantHeadlessCheckoutRawRetailDataViewController.swift */; };
		1589385B62C86DE7C735F3EC /* PrimerAPIConfigurationModuleTests.swift in Sources */ = {isa = PBXBuildFile; fileRef = 6C690FB7E6E8C942C87B1A1B /* PrimerAPIConfigurationModuleTests.swift */; };
		161D4BE3FFD5E4A60F4461F0 /* CreateResumePaymentService.swift in Sources */ = {isa = PBXBuildFile; fileRef = 38DD0A9535544D446514124A /* CreateResumePaymentService.swift */; };
		170F3A07A039EE30E065AA30 /* MerchantNewLineItemViewController.swift in Sources */ = {isa = PBXBuildFile; fileRef = 0ED746F8924E70AD868BC0F4 /* MerchantNewLineItemViewController.swift */; };
		208CA849F3187C2DA63CC17B /* HUC_TokenizationViewModelTests.swift in Sources */ = {isa = PBXBuildFile; fileRef = 4A5E3ACDA26D44F66B55766B /* HUC_TokenizationViewModelTests.swift */; };
		213196DEDF2A3A84037ED884 /* PollingModuleTests.swift in Sources */ = {isa = PBXBuildFile; fileRef = 49DFB1ACD5014BF28ED283B3 /* PollingModuleTests.swift */; };
		242EF5037D6FB396B7AE1CB5 /* HeadlessUniversalCheckoutTests.swift in Sources */ = {isa = PBXBuildFile; fileRef = E63F5C5C1FD2F3E6CB02EC5A /* HeadlessUniversalCheckoutTests.swift */; };
		24C060A48D4A2670FFC3426F /* ThreeDSErrorTests.swift in Sources */ = {isa = PBXBuildFile; fileRef = BF8639891B79E2FCCE10A510 /* ThreeDSErrorTests.swift */; };
		25FA73D4BBA89962663B5378 /* Mocks.swift in Sources */ = {isa = PBXBuildFile; fileRef = F4AC1EC0F98CB56DA4D075CA /* Mocks.swift */; };
		2662EB3445AE8C7188953EFD /* HeadlessVaultManagerTests.swift in Sources */ = {isa = PBXBuildFile; fileRef = 5AA706A14BACFDB8E5715788 /* HeadlessVaultManagerTests.swift */; };
		2C98B33ECA68109C7A6AA134 /* PrimerBancontactCardDataManagerTests.swift in Sources */ = {isa = PBXBuildFile; fileRef = E9899972360BCA5992CEE5BC /* PrimerBancontactCardDataManagerTests.swift */; };
		2E0D85B7343377F1319902AD /* MockPaymentMethodTokenizationViewModel.swift in Sources */ = {isa = PBXBuildFile; fileRef = 8A23886804B13FA754E775D0 /* MockPaymentMethodTokenizationViewModel.swift */; };
		33EA4F728A7984997A0EF515 /* TokenizationServiceTests.swift in Sources */ = {isa = PBXBuildFile; fileRef = 952364FBFD6FA09653ECA37E /* TokenizationServiceTests.swift */; };
		34CDCA7B403C001E4C55D26D /* MerchantSessionAndSettingsViewController.swift in Sources */ = {isa = PBXBuildFile; fileRef = C18C9664115CFDEB59FED19A /* MerchantSessionAndSettingsViewController.swift */; };
		3BB02CA24B6B3EF458326B7D /* Networking.swift in Sources */ = {isa = PBXBuildFile; fileRef = D038BDB23C062D362AAA09BE /* Networking.swift */; };
		3D112A8DE292D097E651FCDB /* IPay88Tests.swift in Sources */ = {isa = PBXBuildFile; fileRef = 7A5E6F7A9C12C69CB66032E3 /* IPay88Tests.swift */; };
		3EE90DEB1DB7BE9270FB17BF /* URLSessionStackTests.swift in Sources */ = {isa = PBXBuildFile; fileRef = 1F4E35F809D3FAF4354D5B05 /* URLSessionStackTests.swift */; };
		3FD160A4D951EA772ADF4E25 /* DecodedClientToken.swift in Sources */ = {isa = PBXBuildFile; fileRef = 5F8DC3341BDBB9AEDBE8D6DD /* DecodedClientToken.swift */; };
		4BD7794627267B40E9E10686 /* PrimerCheckoutTheme.swift in Sources */ = {isa = PBXBuildFile; fileRef = B9813BD518AC7C3F442B5075 /* PrimerCheckoutTheme.swift */; };
		53E3182FFC4E5F05D866CFAE /* Networking.swift in Sources */ = {isa = PBXBuildFile; fileRef = E8DE1E4FB055B60582977315 /* Networking.swift */; };
		583EBAA90902121CEA479416 /* VaultService.swift in Sources */ = {isa = PBXBuildFile; fileRef = 5E8D7F3C53F8CCE4A03C975E /* VaultService.swift */; };
		592E00D98C8835CBCDAA26D9 /* MerchantDropInUIViewController.swift in Sources */ = {isa = PBXBuildFile; fileRef = 9874F439DA3EA5854A454687 /* MerchantDropInUIViewController.swift */; };
		5976CCA261F0811F5D7707DA /* TokenizationService.swift in Sources */ = {isa = PBXBuildFile; fileRef = 2E8F69253D85350BB7A1A761 /* TokenizationService.swift */; };
		5E24CD5B3084FE3E8A3E85EC /* CheckoutTheme.swift in Sources */ = {isa = PBXBuildFile; fileRef = 72845A3010F10A88F2EC7849 /* CheckoutTheme.swift */; };
		60F6C3AFA11A7EDB0687856A /* ViewController+PrimerUIHelpers.swift in Sources */ = {isa = PBXBuildFile; fileRef = D4139D8F153BB399DA67F2EE /* ViewController+PrimerUIHelpers.swift */; };
		60F7E716B34BE721651566DA /* Data+Extensions.swift in Sources */ = {isa = PBXBuildFile; fileRef = 1594BC5C96ECC3F46C811B2F /* Data+Extensions.swift */; };
		622A605DDEA98D981670B53F /* DropInUI_TokenizationViewModelTests.swift in Sources */ = {isa = PBXBuildFile; fileRef = 5DB3B88857B810440CDA881E /* DropInUI_TokenizationViewModelTests.swift */; };
		6B2212601374387CB004DA86 /* MaskTests.swift in Sources */ = {isa = PBXBuildFile; fileRef = BD26E8C6074BB89ACBD5B8B9 /* MaskTests.swift */; };
		70EAA3B33425CC9D16239BB0 /* ApplePayTests.swift in Sources */ = {isa = PBXBuildFile; fileRef = 31CFA93A373A7DB78DA77283 /* ApplePayTests.swift */; };
		72F8D6065334FCD5B726A52C /* MerchantHeadlessCheckoutRawPhoneNumberDataViewController.swift in Sources */ = {isa = PBXBuildFile; fileRef = 404E173A513B986A36F835F7 /* MerchantHeadlessCheckoutRawPhoneNumberDataViewController.swift */; };
		77A8EFBA78D6C6B95A400C74 /* WebViewUtilTests.swift in Sources */ = {isa = PBXBuildFile; fileRef = CA30891B2D5F9B6B97E56B99 /* WebViewUtilTests.swift */; };
		7F49B29FCC55CF3C5CB6C506 /* InternalCardComponentManagerTests.swift in Sources */ = {isa = PBXBuildFile; fileRef = 994AE6760B506D02499AEC90 /* InternalCardComponentManagerTests.swift */; };
		800B92A57CAAC6471D01A89D /* CardData.swift in Sources */ = {isa = PBXBuildFile; fileRef = D3D9154BF1E011FED6799CD5 /* CardData.swift */; };
		8064B65A8F83D5B004D081FD /* PaymentMethodConfigTests.swift in Sources */ = {isa = PBXBuildFile; fileRef = 752785ACCF65527C239391A8 /* PaymentMethodConfigTests.swift */; };
		85605C241F1CD45BA676D4A7 /* String+Extensions.swift in Sources */ = {isa = PBXBuildFile; fileRef = F9023841AFCE8E3205CB713A /* String+Extensions.swift */; };
		85EDC3F175D699BFF6BD48EF /* ViewController+Primer.swift in Sources */ = {isa = PBXBuildFile; fileRef = 39CCCB917D1881082ED75975 /* ViewController+Primer.swift */; };
		8B5CB0C992DBAB293D378FAD /* MockModule.swift in Sources */ = {isa = PBXBuildFile; fileRef = 7EA7D2BB0AC0A1877DB2E6CE /* MockModule.swift */; };
		91FAC91E687B6981268E677E /* DateTests.swift in Sources */ = {isa = PBXBuildFile; fileRef = BA0B2BEE5C389FD13E210847 /* DateTests.swift */; };
		9263BD762EC26F6AA986F0C9 /* MockAPIClient.swift in Sources */ = {isa = PBXBuildFile; fileRef = 17476BFBED51F389FCE82F16 /* MockAPIClient.swift */; };
		949864026D1CDE6F5C62C66E /* Main.storyboard in Resources */ = {isa = PBXBuildFile; fileRef = CE259612A00F85709107B872 /* Main.storyboard */; };
		961B5D18058EF4CFCD0185AE /* MockVaultCheckoutViewModel.swift in Sources */ = {isa = PBXBuildFile; fileRef = 7A3E75CD834937EF85DE1C14 /* MockVaultCheckoutViewModel.swift */; };
		97F0B302DF965C1AD1EC6F4D /* PaymentMethodConfigServiceTests.swift in Sources */ = {isa = PBXBuildFile; fileRef = 743F107C464526926A34A433 /* PaymentMethodConfigServiceTests.swift */; };
		9AB1ABF4E46A37766CDBF197 /* ApayaTests.swift in Sources */ = {isa = PBXBuildFile; fileRef = 1F79B50111AC4161CFB1EFE8 /* ApayaTests.swift */; };
		A1055D6F2AF125E90027B967 /* DebouncerTests.swift in Sources */ = {isa = PBXBuildFile; fileRef = A1055D6E2AF125E90027B967 /* DebouncerTests.swift */; };
		A13392BC2AD459E90005A4D7 /* NolPayLinkCardComponentTest.swift in Sources */ = {isa = PBXBuildFile; fileRef = A13392BB2AD459E90005A4D7 /* NolPayLinkCardComponentTest.swift */; };
		A1536BAD2AEBEC3A0087DDC0 /* NolPayPhoneMetadataServiceTests.swift in Sources */ = {isa = PBXBuildFile; fileRef = A1536BAC2AEBEC3A0087DDC0 /* NolPayPhoneMetadataServiceTests.swift */; };
		A1536BAF2AEC0A6D0087DDC0 /* NolTestsMocks.swift in Sources */ = {isa = PBXBuildFile; fileRef = A1536BAE2AEC0A6D0087DDC0 /* NolTestsMocks.swift */; };
		A1585C752ACDAA700014F0B9 /* NolPayLinkedCardsComponentTests.swift in Sources */ = {isa = PBXBuildFile; fileRef = A1585C742ACDAA700014F0B9 /* NolPayLinkedCardsComponentTests.swift */; };
		A19EF5632B20E22E00A72F60 /* .swiftlint.yml in Resources */ = {isa = PBXBuildFile; fileRef = A19EF5622B20E22E00A72F60 /* .swiftlint.yml */; };
		A1A3D0F32AD5585A00F7D8C9 /* NolPayUnlinkCardComponentTest.swift in Sources */ = {isa = PBXBuildFile; fileRef = A1A3D0F22AD5585A00F7D8C9 /* NolPayUnlinkCardComponentTest.swift */; };
		A1A3D0F52AD56BE300F7D8C9 /* NolPayPaymentComponentTests.swift in Sources */ = {isa = PBXBuildFile; fileRef = A1A3D0F42AD56BE300F7D8C9 /* NolPayPaymentComponentTests.swift */; };
		A39750255D4C33527A3766A0 /* UserInterfaceModuleTests.swift in Sources */ = {isa = PBXBuildFile; fileRef = 1B8CB5A11A44AA9F3D7FE356 /* UserInterfaceModuleTests.swift */; };
		A61B9E61EDCE18D34438352E /* PayPalConfirmBillingAgreementTests.swift in Sources */ = {isa = PBXBuildFile; fileRef = 9D122A0B71B707C2110AB7F5 /* PayPalConfirmBillingAgreementTests.swift */; };
		AAE3B30B64B6822A20987FCA /* CreateClientToken.swift in Sources */ = {isa = PBXBuildFile; fileRef = 229849A3DBE0858EE90673B9 /* CreateClientToken.swift */; };
		AD9CF1073EE0676E6640481A /* MerchantHeadlessCheckoutRawDataViewController.swift in Sources */ = {isa = PBXBuildFile; fileRef = B866FF13033A5CB8B4C3388E /* MerchantHeadlessCheckoutRawDataViewController.swift */; };
		C0115AC7BC96FDF49EF8E530 /* PaymentMethodCell.swift in Sources */ = {isa = PBXBuildFile; fileRef = 4E79C93EA805E87E1137A513 /* PaymentMethodCell.swift */; };
		C29B625B5698094691227852 /* TokenizationResponseTests.swift in Sources */ = {isa = PBXBuildFile; fileRef = D0A003705AFF7F922BCFE75F /* TokenizationResponseTests.swift */; };
		C5B3635FC90C149C4961BD9A /* Apaya.swift in Sources */ = {isa = PBXBuildFile; fileRef = 95E4B74F7EEA3D2D19E08FDA /* Apaya.swift */; };
		C6D7F7ECFD35B3DC3AFD6CB2 /* PayPalService.swift in Sources */ = {isa = PBXBuildFile; fileRef = 25FD540BEA16ABBDFE7DE182 /* PayPalService.swift */; };
		C75A11E6AEEFC2B7A29BBC04 /* TestScenario.swift in Sources */ = {isa = PBXBuildFile; fileRef = A6AEF11B151368BF993C3EA9 /* TestScenario.swift */; };
		C8A64A69AD55D9BF82F0D876 /* StringTests.swift in Sources */ = {isa = PBXBuildFile; fileRef = 872A0647D4136E27365FB7F8 /* StringTests.swift */; };
		CE5E673A96BB5B96AE5EFC56 /* Range+Extensions.swift in Sources */ = {isa = PBXBuildFile; fileRef = 9128566126AA7F571FFECA3A /* Range+Extensions.swift */; };
		D649870C2D022B4063BDC0B4 /* PrimerRawRetailerDataTests.swift in Sources */ = {isa = PBXBuildFile; fileRef = B266F9E1651BD20E45DCCF68 /* PrimerRawRetailerDataTests.swift */; };
		D886D8E47D883304B505CE11 /* AppDelegate.swift in Sources */ = {isa = PBXBuildFile; fileRef = DAC5687FF32E8661F1A00CE5 /* AppDelegate.swift */; };
		DB1A2989DDE0928C62B15303 /* PayPalServiceTests.swift in Sources */ = {isa = PBXBuildFile; fileRef = 5D7EC742DEB5BE12252E3E5B /* PayPalServiceTests.swift */; };
		DC6A2813D435DC2D4B8A4B20 /* Pods_Debug_App_Tests.framework in Frameworks */ = {isa = PBXBuildFile; fileRef = C6E0183BA881F7F7835D0054 /* Pods_Debug_App_Tests.framework */; };
		DC98712939835FB79A20BD63 /* IntExtensionTests.swift in Sources */ = {isa = PBXBuildFile; fileRef = 9314E0A4E884A8228611A030 /* IntExtensionTests.swift */; };
		DE53DA2D0AD108306C92E198 /* UIViewController+API.swift in Sources */ = {isa = PBXBuildFile; fileRef = B1FD8065D40A2D691F643F3B /* UIViewController+API.swift */; };
		E108F58E2B0D4F0800EC3CC6 /* WebRedirectComponentTests.swift in Sources */ = {isa = PBXBuildFile; fileRef = E108F58D2B0D4F0800EC3CC6 /* WebRedirectComponentTests.swift */; };
		E11F473D2B0694C50091C31F /* PrimerHeadlessFormWithRedirectManagerTests.swift in Sources */ = {isa = PBXBuildFile; fileRef = E11F473C2B0694C50091C31F /* PrimerHeadlessFormWithRedirectManagerTests.swift */; };
		E11F47482B06C4E30091C31F /* MerchantHeadlessCheckoutBankViewController.swift in Sources */ = {isa = PBXBuildFile; fileRef = E11F47422B06C4E30091C31F /* MerchantHeadlessCheckoutBankViewController.swift */; };
		E11F47492B06C4E30091C31F /* BanksListView.swift in Sources */ = {isa = PBXBuildFile; fileRef = E11F47432B06C4E30091C31F /* BanksListView.swift */; };
		E11F474A2B06C4E30091C31F /* BanksListModel.swift in Sources */ = {isa = PBXBuildFile; fileRef = E11F47442B06C4E30091C31F /* BanksListModel.swift */; };
		E11F474B2B06C4E30091C31F /* ImageViewWithUrl.swift in Sources */ = {isa = PBXBuildFile; fileRef = E11F47452B06C4E30091C31F /* ImageViewWithUrl.swift */; };
		E11F474C2B06C4E30091C31F /* MerchantNewLineItemViewController.swift in Sources */ = {isa = PBXBuildFile; fileRef = E11F47462B06C4E30091C31F /* MerchantNewLineItemViewController.swift */; };
		E11F474D2B06C4E30091C31F /* MerchantHeadlessCheckoutNolPayViewController.swift in Sources */ = {isa = PBXBuildFile; fileRef = E11F47472B06C4E30091C31F /* MerchantHeadlessCheckoutNolPayViewController.swift */; };
		E11F47542B06C5030091C31F /* BanksListView.swift in Sources */ = {isa = PBXBuildFile; fileRef = E11F47502B06C5030091C31F /* BanksListView.swift */; };
		E11F47552B06C5030091C31F /* BanksListModel.swift in Sources */ = {isa = PBXBuildFile; fileRef = E11F47512B06C5030091C31F /* BanksListModel.swift */; };
		E11F47562B06C5030091C31F /* ImageViewWithUrl.swift in Sources */ = {isa = PBXBuildFile; fileRef = E11F47522B06C5030091C31F /* ImageViewWithUrl.swift */; };
		E129D6702B162022004694F9 /* MerchantHeadlessCheckoutBankViewController.swift in Sources */ = {isa = PBXBuildFile; fileRef = E129D66F2B162022004694F9 /* MerchantHeadlessCheckoutBankViewController.swift */; };
		E130C3D92AFD19FF00AC3E7C /* NetworkTests.swift in Sources */ = {isa = PBXBuildFile; fileRef = E130C3D82AFD19FF00AC3E7C /* NetworkTests.swift */; };
		E13E72452AFE653000911866 /* IdealPaymentMethodTests.swift in Sources */ = {isa = PBXBuildFile; fileRef = E13E72442AFE653000911866 /* IdealPaymentMethodTests.swift */; };
		E1A2971F2B021ABA005ADA51 /* URL+NetworkHeaders.swift in Sources */ = {isa = PBXBuildFile; fileRef = E1AB44D12AFE13AF00639DC5 /* URL+NetworkHeaders.swift */; };
		E1A297262B036AB1005ADA51 /* BankComponentTests.swift in Sources */ = {isa = PBXBuildFile; fileRef = E1A297252B036AB1005ADA51 /* BankComponentTests.swift */; };
		E1E502B12AFE9ECF00CD7F0A /* XCTestCase+Tokenization.swift in Sources */ = {isa = PBXBuildFile; fileRef = E1E502B02AFE9ECF00CD7F0A /* XCTestCase+Tokenization.swift */; };
		E4DF956CABAE0633980D5B89 /* AnalyticsTests+Constants.swift in Sources */ = {isa = PBXBuildFile; fileRef = E90441E821B5FE76643B62A6 /* AnalyticsTests+Constants.swift */; };
		E52B5646C4E1E712FEDE06CB /* AnalyticsTests.swift in Sources */ = {isa = PBXBuildFile; fileRef = AF07D2421252EA2AE5C2FC4F /* AnalyticsTests.swift */; };
		E6F85ECD80B64754E7A6D35E /* RawDataManagerTests.swift in Sources */ = {isa = PBXBuildFile; fileRef = 8C7C082270CF1C6B7810F9B3 /* RawDataManagerTests.swift */; };
		E9F5265EB7A157AC5ED162C5 /* Pods_Debug_App.framework in Frameworks */ = {isa = PBXBuildFile; fileRef = 21898D647270491BF4A68C19 /* Pods_Debug_App.framework */; };
		EA7FAA4F8476BD3711D628CB /* Images.xcassets in Resources */ = {isa = PBXBuildFile; fileRef = B18D7E7738BF86467B0F1465 /* Images.xcassets */; };
		F02F496FD20B5291C044F62C /* MerchantResultViewController.swift in Sources */ = {isa = PBXBuildFile; fileRef = 00E3C8FE62D22147335F2455 /* MerchantResultViewController.swift */; };
		F03699592AC2E63700E4179D /* BuildFile in Sources */ = {isa = PBXBuildFile; };
		F0C2147F6FA26527BE55549A /* LaunchScreen.xib in Resources */ = {isa = PBXBuildFile; fileRef = FC701AFD94F96F0F1D108D1A /* LaunchScreen.xib */; };
		F1A71C2E0D900FEB9AF1351C /* ThreeDSProtocolVersionTests.swift in Sources */ = {isa = PBXBuildFile; fileRef = 021A00DEB01A46C876592575 /* ThreeDSProtocolVersionTests.swift */; };
		F99DAF50E86E6F8CCD127E5B /* ThemeTests.swift in Sources */ = {isa = PBXBuildFile; fileRef = AD381E7E16D01D8D743232F7 /* ThemeTests.swift */; };
		FD5ADBCFA70DB606339F3AF2 /* TransactionResponse.swift in Sources */ = {isa = PBXBuildFile; fileRef = 70D3D6CF0F006A06B7CEC71B /* TransactionResponse.swift */; };
/* End PBXBuildFile section */

/* Begin PBXContainerItemProxy section */
		FED76127253C549C91488087 /* PBXContainerItemProxy */ = {
			isa = PBXContainerItemProxy;
			containerPortal = 25AB41367F759CCDA1881AD2 /* Project object */;
			proxyType = 1;
			remoteGlobalIDString = BEB14ABCDF34E3D24759EAAB;
			remoteInfo = "Debug App";
		};
/* End PBXContainerItemProxy section */

/* Begin PBXCopyFilesBuildPhase section */
		73B416AD9A0CB3B0EA16AF79 /* Embed Frameworks */ = {
			isa = PBXCopyFilesBuildPhase;
			buildActionMask = 2147483647;
			dstPath = "";
			dstSubfolderSpec = 10;
			files = (
			);
			name = "Embed Frameworks";
			runOnlyForDeploymentPostprocessing = 0;
		};
		D11E367C3560C383BC4CA0A7 /* Embed Frameworks */ = {
			isa = PBXCopyFilesBuildPhase;
			buildActionMask = 2147483647;
			dstPath = "";
			dstSubfolderSpec = 10;
			files = (
			);
			name = "Embed Frameworks";
			runOnlyForDeploymentPostprocessing = 0;
		};
/* End PBXCopyFilesBuildPhase section */

/* Begin PBXFileReference section */
		00E3C8FE62D22147335F2455 /* MerchantResultViewController.swift */ = {isa = PBXFileReference; lastKnownFileType = sourcecode.swift; path = MerchantResultViewController.swift; sourceTree = "<group>"; };
		01C09DEAB07F42004B26A278 /* pt-PT */ = {isa = PBXFileReference; lastKnownFileType = text.plist.strings; name = "pt-PT"; path = "pt-PT.lproj/LaunchScreen.strings"; sourceTree = "<group>"; };
		021A00DEB01A46C876592575 /* ThreeDSProtocolVersionTests.swift */ = {isa = PBXFileReference; lastKnownFileType = sourcecode.swift; path = ThreeDSProtocolVersionTests.swift; sourceTree = "<group>"; };
		041295A92AB9E25D00A4F243 /* MerchantHeadlessCheckoutNolPayViewController.swift */ = {isa = PBXFileReference; fileEncoding = 4; lastKnownFileType = sourcecode.swift; path = MerchantHeadlessCheckoutNolPayViewController.swift; sourceTree = "<group>"; };
		041295AB2AB9E2A900A4F243 /* PrimerHeadlessNolPayManagerTests.swift */ = {isa = PBXFileReference; fileEncoding = 4; lastKnownFileType = sourcecode.swift; path = PrimerHeadlessNolPayManagerTests.swift; sourceTree = "<group>"; };
<<<<<<< HEAD
		041F52082ADE92A300A1D702 /* ListCardNetworksEndpointTests.swift */ = {isa = PBXFileReference; lastKnownFileType = sourcecode.swift; path = ListCardNetworksEndpointTests.swift; sourceTree = "<group>"; };
		047D8E882ADEA4C700A5E7BD /* NetworkService.swift */ = {isa = PBXFileReference; lastKnownFileType = sourcecode.swift; path = NetworkService.swift; sourceTree = "<group>"; };
=======
		04769C142B1A680C0051581C /* Promises+Helper.swift */ = {isa = PBXFileReference; lastKnownFileType = sourcecode.swift; path = "Promises+Helper.swift"; sourceTree = "<group>"; };
		049298002B1DD466002E04B8 /* AnalyticsServiceTests.swift */ = {isa = PBXFileReference; lastKnownFileType = sourcecode.swift; path = AnalyticsServiceTests.swift; sourceTree = "<group>"; };
		049298062B1E1F4D002E04B8 /* AnalyticsStorageTests.swift */ = {isa = PBXFileReference; lastKnownFileType = sourcecode.swift; path = AnalyticsStorageTests.swift; sourceTree = "<group>"; };
		049A055D2B4BF057002CEEBA /* MerchantHeadlessVaultManagerViewController.swift */ = {isa = PBXFileReference; fileEncoding = 4; lastKnownFileType = sourcecode.swift; path = MerchantHeadlessVaultManagerViewController.swift; sourceTree = "<group>"; };
		049A055F2B4C191D002CEEBA /* NativeUIManagerTests.swift */ = {isa = PBXFileReference; lastKnownFileType = sourcecode.swift; path = NativeUIManagerTests.swift; sourceTree = "<group>"; };
		049A05622B4C1EE6002CEEBA /* SDKSessionHelper.swift */ = {isa = PBXFileReference; lastKnownFileType = sourcecode.swift; path = SDKSessionHelper.swift; sourceTree = "<group>"; };
>>>>>>> bd6eb480
		04DFAADB2AAA01E60030FECE /* Debug App Tests-Info.plist */ = {isa = PBXFileReference; fileEncoding = 4; lastKnownFileType = text.plist.xml; path = "Debug App Tests-Info.plist"; sourceTree = "<group>"; };
		04F6EF712AE69FC500115D05 /* AnalyticsTests+Helpers.swift */ = {isa = PBXFileReference; lastKnownFileType = sourcecode.swift; path = "AnalyticsTests+Helpers.swift"; sourceTree = "<group>"; };
		04F6EF732AE6A06200115D05 /* AnalyticsEventsTests.swift */ = {isa = PBXFileReference; lastKnownFileType = sourcecode.swift; path = AnalyticsEventsTests.swift; sourceTree = "<group>"; };
		04FAF9EB2AE7B33E002E4BAE /* StringExtensionTests.swift */ = {isa = PBXFileReference; lastKnownFileType = sourcecode.swift; path = StringExtensionTests.swift; sourceTree = "<group>"; };
		0DA32ABCF07A4EBED014327B /* es */ = {isa = PBXFileReference; lastKnownFileType = text.plist.strings; name = es; path = es.lproj/LaunchScreen.strings; sourceTree = "<group>"; };
		0ED746F8924E70AD868BC0F4 /* MerchantNewLineItemViewController.swift */ = {isa = PBXFileReference; lastKnownFileType = sourcecode.swift; path = MerchantNewLineItemViewController.swift; sourceTree = "<group>"; };
		0FD08B8CE57A11D1E35A8684 /* de */ = {isa = PBXFileReference; lastKnownFileType = text.plist.strings; name = de; path = de.lproj/LaunchScreen.strings; sourceTree = "<group>"; };
		13FA89917603E4BA5BB66AFC /* da */ = {isa = PBXFileReference; lastKnownFileType = text.plist.strings; name = da; path = da.lproj/LaunchScreen.strings; sourceTree = "<group>"; };
		1594BC5C96ECC3F46C811B2F /* Data+Extensions.swift */ = {isa = PBXFileReference; lastKnownFileType = sourcecode.swift; path = "Data+Extensions.swift"; sourceTree = "<group>"; };
		17476BFBED51F389FCE82F16 /* MockAPIClient.swift */ = {isa = PBXFileReference; lastKnownFileType = sourcecode.swift; path = MockAPIClient.swift; sourceTree = "<group>"; };
		1B8CB5A11A44AA9F3D7FE356 /* UserInterfaceModuleTests.swift */ = {isa = PBXFileReference; lastKnownFileType = sourcecode.swift; path = UserInterfaceModuleTests.swift; sourceTree = "<group>"; };
		1D05E65C196E6715D7D8B0C6 /* sv */ = {isa = PBXFileReference; lastKnownFileType = text.plist.strings; name = sv; path = sv.lproj/Main.strings; sourceTree = "<group>"; };
		1F4E35F809D3FAF4354D5B05 /* URLSessionStackTests.swift */ = {isa = PBXFileReference; lastKnownFileType = sourcecode.swift; path = URLSessionStackTests.swift; sourceTree = "<group>"; };
		1F79B50111AC4161CFB1EFE8 /* ApayaTests.swift */ = {isa = PBXFileReference; lastKnownFileType = sourcecode.swift; path = ApayaTests.swift; sourceTree = "<group>"; };
		21898D647270491BF4A68C19 /* Pods_Debug_App.framework */ = {isa = PBXFileReference; explicitFileType = wrapper.framework; includeInIndex = 0; path = Pods_Debug_App.framework; sourceTree = BUILT_PRODUCTS_DIR; };
		229849A3DBE0858EE90673B9 /* CreateClientToken.swift */ = {isa = PBXFileReference; lastKnownFileType = sourcecode.swift; path = CreateClientToken.swift; sourceTree = "<group>"; };
		25FD540BEA16ABBDFE7DE182 /* PayPalService.swift */ = {isa = PBXFileReference; lastKnownFileType = sourcecode.swift; path = PayPalService.swift; sourceTree = "<group>"; };
		2A328E38DA586FFE0ED2894B /* de */ = {isa = PBXFileReference; lastKnownFileType = text.plist.strings; name = de; path = de.lproj/Main.strings; sourceTree = "<group>"; };
		2E64F057A39A91CA01CCB57F /* tr */ = {isa = PBXFileReference; lastKnownFileType = text.plist.strings; name = tr; path = tr.lproj/Main.strings; sourceTree = "<group>"; };
		2E8F69253D85350BB7A1A761 /* TokenizationService.swift */ = {isa = PBXFileReference; lastKnownFileType = sourcecode.swift; path = TokenizationService.swift; sourceTree = "<group>"; };
		31CFA93A373A7DB78DA77283 /* ApplePayTests.swift */ = {isa = PBXFileReference; lastKnownFileType = sourcecode.swift; path = ApplePayTests.swift; sourceTree = "<group>"; };
		33E18D5B5190C64631309D1B /* ar */ = {isa = PBXFileReference; lastKnownFileType = text.plist.strings; name = ar; path = ar.lproj/LaunchScreen.strings; sourceTree = "<group>"; };
		38DD0A9535544D446514124A /* CreateResumePaymentService.swift */ = {isa = PBXFileReference; lastKnownFileType = sourcecode.swift; path = CreateResumePaymentService.swift; sourceTree = "<group>"; };
		39CCCB917D1881082ED75975 /* ViewController+Primer.swift */ = {isa = PBXFileReference; lastKnownFileType = sourcecode.swift; path = "ViewController+Primer.swift"; sourceTree = "<group>"; };
		404E173A513B986A36F835F7 /* MerchantHeadlessCheckoutRawPhoneNumberDataViewController.swift */ = {isa = PBXFileReference; lastKnownFileType = sourcecode.swift; path = MerchantHeadlessCheckoutRawPhoneNumberDataViewController.swift; sourceTree = "<group>"; };
		442009298B3F84D879C280FF /* Pods-Debug App.release.xcconfig */ = {isa = PBXFileReference; includeInIndex = 1; lastKnownFileType = text.xcconfig; name = "Pods-Debug App.release.xcconfig"; path = "Target Support Files/Pods-Debug App/Pods-Debug App.release.xcconfig"; sourceTree = "<group>"; };
		483D2036DE3F89CA2C244C4F /* Debug App Tests.xctest */ = {isa = PBXFileReference; explicitFileType = wrapper.cfbundle; includeInIndex = 0; path = "Debug App Tests.xctest"; sourceTree = BUILT_PRODUCTS_DIR; };
		49DFB1ACD5014BF28ED283B3 /* PollingModuleTests.swift */ = {isa = PBXFileReference; lastKnownFileType = sourcecode.swift; path = PollingModuleTests.swift; sourceTree = "<group>"; };
		4A5E3ACDA26D44F66B55766B /* HUC_TokenizationViewModelTests.swift */ = {isa = PBXFileReference; lastKnownFileType = sourcecode.swift; path = HUC_TokenizationViewModelTests.swift; sourceTree = "<group>"; };
		4ACFB17A73AB7240BED98585 /* ExampleApp.entitlements */ = {isa = PBXFileReference; lastKnownFileType = text.plist.entitlements; path = ExampleApp.entitlements; sourceTree = "<group>"; };
		4C353D84EABA4990DAB4DD28 /* MerchantHeadlessCheckoutRawRetailDataViewController.swift */ = {isa = PBXFileReference; lastKnownFileType = sourcecode.swift; path = MerchantHeadlessCheckoutRawRetailDataViewController.swift; sourceTree = "<group>"; };
		4E79C93EA805E87E1137A513 /* PaymentMethodCell.swift */ = {isa = PBXFileReference; lastKnownFileType = sourcecode.swift; path = PaymentMethodCell.swift; sourceTree = "<group>"; };
		52F54EC3C1ACE19DF48BD6E2 /* tr */ = {isa = PBXFileReference; lastKnownFileType = text.plist.strings; name = tr; path = tr.lproj/LaunchScreen.strings; sourceTree = "<group>"; };
		5AA706A14BACFDB8E5715788 /* HeadlessVaultManagerTests.swift */ = {isa = PBXFileReference; lastKnownFileType = sourcecode.swift; path = HeadlessVaultManagerTests.swift; sourceTree = "<group>"; };
		5D7EC742DEB5BE12252E3E5B /* PayPalServiceTests.swift */ = {isa = PBXFileReference; lastKnownFileType = sourcecode.swift; path = PayPalServiceTests.swift; sourceTree = "<group>"; };
		5DB3B88857B810440CDA881E /* DropInUI_TokenizationViewModelTests.swift */ = {isa = PBXFileReference; lastKnownFileType = sourcecode.swift; path = DropInUI_TokenizationViewModelTests.swift; sourceTree = "<group>"; };
		5E8D7F3C53F8CCE4A03C975E /* VaultService.swift */ = {isa = PBXFileReference; lastKnownFileType = sourcecode.swift; path = VaultService.swift; sourceTree = "<group>"; };
		5F8DC3341BDBB9AEDBE8D6DD /* DecodedClientToken.swift */ = {isa = PBXFileReference; lastKnownFileType = sourcecode.swift; path = DecodedClientToken.swift; sourceTree = "<group>"; };
		6493EA8D95DDA066DE982B24 /* es */ = {isa = PBXFileReference; lastKnownFileType = text.plist.strings; name = es; path = es.lproj/Main.strings; sourceTree = "<group>"; };
		68E2722188A5A2948DB31144 /* Debug App.app */ = {isa = PBXFileReference; explicitFileType = wrapper.application; includeInIndex = 0; path = "Debug App.app"; sourceTree = BUILT_PRODUCTS_DIR; };
		6C690FB7E6E8C942C87B1A1B /* PrimerAPIConfigurationModuleTests.swift */ = {isa = PBXFileReference; lastKnownFileType = sourcecode.swift; path = PrimerAPIConfigurationModuleTests.swift; sourceTree = "<group>"; };
		6D2261DDEE5DC5D2ED518037 /* Base */ = {isa = PBXFileReference; lastKnownFileType = file.xib; name = Base; path = Base.lproj/LaunchScreen.xib; sourceTree = "<group>"; };
		6D665EEA8106E51925C3CF2B /* da */ = {isa = PBXFileReference; lastKnownFileType = text.plist.strings; name = da; path = da.lproj/Main.strings; sourceTree = "<group>"; };
		70D3D6CF0F006A06B7CEC71B /* TransactionResponse.swift */ = {isa = PBXFileReference; lastKnownFileType = sourcecode.swift; path = TransactionResponse.swift; sourceTree = "<group>"; };
		721B75053C8E82756FB8AD0D /* pl */ = {isa = PBXFileReference; lastKnownFileType = text.plist.strings; name = pl; path = pl.lproj/LaunchScreen.strings; sourceTree = "<group>"; };
		72845A3010F10A88F2EC7849 /* CheckoutTheme.swift */ = {isa = PBXFileReference; lastKnownFileType = sourcecode.swift; path = CheckoutTheme.swift; sourceTree = "<group>"; };
		72E691B9A6A8EBB9F6A6B266 /* MerchantHeadlessCheckoutAvailablePaymentMethodsViewController.swift */ = {isa = PBXFileReference; lastKnownFileType = sourcecode.swift; path = MerchantHeadlessCheckoutAvailablePaymentMethodsViewController.swift; sourceTree = "<group>"; };
		743E00065B4A8D6C95092A23 /* it */ = {isa = PBXFileReference; lastKnownFileType = text.plist.strings; name = it; path = it.lproj/LaunchScreen.strings; sourceTree = "<group>"; };
		743F107C464526926A34A433 /* PaymentMethodConfigServiceTests.swift */ = {isa = PBXFileReference; lastKnownFileType = sourcecode.swift; path = PaymentMethodConfigServiceTests.swift; sourceTree = "<group>"; };
		7480FE5F665CC66C092BC95A /* Base */ = {isa = PBXFileReference; lastKnownFileType = file.storyboard; name = Base; path = Base.lproj/Main.storyboard; sourceTree = "<group>"; };
		752785ACCF65527C239391A8 /* PaymentMethodConfigTests.swift */ = {isa = PBXFileReference; lastKnownFileType = sourcecode.swift; path = PaymentMethodConfigTests.swift; sourceTree = "<group>"; };
		7A0B6936ABE44A97B5DE2DEA /* Pods-Debug App Tests.release.xcconfig */ = {isa = PBXFileReference; includeInIndex = 1; lastKnownFileType = text.xcconfig; name = "Pods-Debug App Tests.release.xcconfig"; path = "Target Support Files/Pods-Debug App Tests/Pods-Debug App Tests.release.xcconfig"; sourceTree = "<group>"; };
		7A3E75CD834937EF85DE1C14 /* MockVaultCheckoutViewModel.swift */ = {isa = PBXFileReference; lastKnownFileType = sourcecode.swift; path = MockVaultCheckoutViewModel.swift; sourceTree = "<group>"; };
		7A5E6F7A9C12C69CB66032E3 /* IPay88Tests.swift */ = {isa = PBXFileReference; lastKnownFileType = sourcecode.swift; path = IPay88Tests.swift; sourceTree = "<group>"; };
		7EA7D2BB0AC0A1877DB2E6CE /* MockModule.swift */ = {isa = PBXFileReference; lastKnownFileType = sourcecode.swift; path = MockModule.swift; sourceTree = "<group>"; };
		872A0647D4136E27365FB7F8 /* StringTests.swift */ = {isa = PBXFileReference; lastKnownFileType = sourcecode.swift; path = StringTests.swift; sourceTree = "<group>"; };
		8A23886804B13FA754E775D0 /* MockPaymentMethodTokenizationViewModel.swift */ = {isa = PBXFileReference; lastKnownFileType = sourcecode.swift; path = MockPaymentMethodTokenizationViewModel.swift; sourceTree = "<group>"; };
		8A3FDC6FE0EB5AB5828D4D80 /* el */ = {isa = PBXFileReference; lastKnownFileType = text.plist.strings; name = el; path = el.lproj/LaunchScreen.strings; sourceTree = "<group>"; };
		8C7C082270CF1C6B7810F9B3 /* RawDataManagerTests.swift */ = {isa = PBXFileReference; lastKnownFileType = sourcecode.swift; path = RawDataManagerTests.swift; sourceTree = "<group>"; };
		9128566126AA7F571FFECA3A /* Range+Extensions.swift */ = {isa = PBXFileReference; lastKnownFileType = sourcecode.swift; path = "Range+Extensions.swift"; sourceTree = "<group>"; };
		92BE0A1A904DCEA405A11CC1 /* pl */ = {isa = PBXFileReference; lastKnownFileType = text.plist.strings; name = pl; path = pl.lproj/Main.strings; sourceTree = "<group>"; };
		9314E0A4E884A8228611A030 /* IntExtensionTests.swift */ = {isa = PBXFileReference; lastKnownFileType = sourcecode.swift; path = IntExtensionTests.swift; sourceTree = "<group>"; };
		93F15C1E46C70C3D73B50F31 /* UIStackViewExtensions.swift */ = {isa = PBXFileReference; lastKnownFileType = sourcecode.swift; path = UIStackViewExtensions.swift; sourceTree = "<group>"; };
		942332BD921CBCAFBC77BD6D /* ar */ = {isa = PBXFileReference; lastKnownFileType = text.plist.strings; name = ar; path = ar.lproj/Main.strings; sourceTree = "<group>"; };
		952364FBFD6FA09653ECA37E /* TokenizationServiceTests.swift */ = {isa = PBXFileReference; lastKnownFileType = sourcecode.swift; path = TokenizationServiceTests.swift; sourceTree = "<group>"; };
		95E4B74F7EEA3D2D19E08FDA /* Apaya.swift */ = {isa = PBXFileReference; lastKnownFileType = sourcecode.swift; path = Apaya.swift; sourceTree = "<group>"; };
		96546334148213F72E898EB7 /* Pods-Debug App.debug.xcconfig */ = {isa = PBXFileReference; includeInIndex = 1; lastKnownFileType = text.xcconfig; name = "Pods-Debug App.debug.xcconfig"; path = "Target Support Files/Pods-Debug App/Pods-Debug App.debug.xcconfig"; sourceTree = "<group>"; };
		98079137F3DE1FE6221DA7EC /* nb */ = {isa = PBXFileReference; lastKnownFileType = text.plist.strings; name = nb; path = nb.lproj/Main.strings; sourceTree = "<group>"; };
		9874F439DA3EA5854A454687 /* MerchantDropInUIViewController.swift */ = {isa = PBXFileReference; lastKnownFileType = sourcecode.swift; path = MerchantDropInUIViewController.swift; sourceTree = "<group>"; };
		994AE6760B506D02499AEC90 /* InternalCardComponentManagerTests.swift */ = {isa = PBXFileReference; lastKnownFileType = sourcecode.swift; path = InternalCardComponentManagerTests.swift; sourceTree = "<group>"; };
		9D122A0B71B707C2110AB7F5 /* PayPalConfirmBillingAgreementTests.swift */ = {isa = PBXFileReference; lastKnownFileType = sourcecode.swift; path = PayPalConfirmBillingAgreementTests.swift; sourceTree = "<group>"; };
		A1055D6E2AF125E90027B967 /* DebouncerTests.swift */ = {isa = PBXFileReference; lastKnownFileType = sourcecode.swift; path = DebouncerTests.swift; sourceTree = "<group>"; };
		A13392BB2AD459E90005A4D7 /* NolPayLinkCardComponentTest.swift */ = {isa = PBXFileReference; lastKnownFileType = sourcecode.swift; path = NolPayLinkCardComponentTest.swift; sourceTree = "<group>"; };
		A1536BAC2AEBEC3A0087DDC0 /* NolPayPhoneMetadataServiceTests.swift */ = {isa = PBXFileReference; lastKnownFileType = sourcecode.swift; path = NolPayPhoneMetadataServiceTests.swift; sourceTree = "<group>"; };
		A1536BAE2AEC0A6D0087DDC0 /* NolTestsMocks.swift */ = {isa = PBXFileReference; lastKnownFileType = sourcecode.swift; path = NolTestsMocks.swift; sourceTree = "<group>"; };
		A1585C742ACDAA700014F0B9 /* NolPayLinkedCardsComponentTests.swift */ = {isa = PBXFileReference; lastKnownFileType = sourcecode.swift; path = NolPayLinkedCardsComponentTests.swift; sourceTree = "<group>"; };
		A1604A656AF654D7422A2A5E /* fr */ = {isa = PBXFileReference; lastKnownFileType = text.plist.strings; name = fr; path = fr.lproj/Main.strings; sourceTree = "<group>"; };
		A19EF5622B20E22E00A72F60 /* .swiftlint.yml */ = {isa = PBXFileReference; fileEncoding = 4; lastKnownFileType = text.yaml; path = .swiftlint.yml; sourceTree = "<group>"; };
		A1A3D0F22AD5585A00F7D8C9 /* NolPayUnlinkCardComponentTest.swift */ = {isa = PBXFileReference; lastKnownFileType = sourcecode.swift; path = NolPayUnlinkCardComponentTest.swift; sourceTree = "<group>"; };
		A1A3D0F42AD56BE300F7D8C9 /* NolPayPaymentComponentTests.swift */ = {isa = PBXFileReference; lastKnownFileType = sourcecode.swift; path = NolPayPaymentComponentTests.swift; sourceTree = "<group>"; };
		A6AEF11B151368BF993C3EA9 /* TestScenario.swift */ = {isa = PBXFileReference; lastKnownFileType = sourcecode.swift; path = TestScenario.swift; sourceTree = "<group>"; };
		AD381E7E16D01D8D743232F7 /* ThemeTests.swift */ = {isa = PBXFileReference; lastKnownFileType = sourcecode.swift; path = ThemeTests.swift; sourceTree = "<group>"; };
		AF07D2421252EA2AE5C2FC4F /* AnalyticsTests.swift */ = {isa = PBXFileReference; lastKnownFileType = sourcecode.swift; path = AnalyticsTests.swift; sourceTree = "<group>"; };
		B18D7E7738BF86467B0F1465 /* Images.xcassets */ = {isa = PBXFileReference; lastKnownFileType = folder.assetcatalog; path = Images.xcassets; sourceTree = "<group>"; };
		B1FD8065D40A2D691F643F3B /* UIViewController+API.swift */ = {isa = PBXFileReference; lastKnownFileType = sourcecode.swift; path = "UIViewController+API.swift"; sourceTree = "<group>"; };
		B266F9E1651BD20E45DCCF68 /* PrimerRawRetailerDataTests.swift */ = {isa = PBXFileReference; lastKnownFileType = sourcecode.swift; path = PrimerRawRetailerDataTests.swift; sourceTree = "<group>"; };
		B65F0E658E0993B16C41D698 /* Pods-Debug App Tests.debug.xcconfig */ = {isa = PBXFileReference; includeInIndex = 1; lastKnownFileType = text.xcconfig; name = "Pods-Debug App Tests.debug.xcconfig"; path = "Target Support Files/Pods-Debug App Tests/Pods-Debug App Tests.debug.xcconfig"; sourceTree = "<group>"; };
		B866FF13033A5CB8B4C3388E /* MerchantHeadlessCheckoutRawDataViewController.swift */ = {isa = PBXFileReference; lastKnownFileType = sourcecode.swift; path = MerchantHeadlessCheckoutRawDataViewController.swift; sourceTree = "<group>"; };
		B9813BD518AC7C3F442B5075 /* PrimerCheckoutTheme.swift */ = {isa = PBXFileReference; lastKnownFileType = sourcecode.swift; path = PrimerCheckoutTheme.swift; sourceTree = "<group>"; };
		BA0B2BEE5C389FD13E210847 /* DateTests.swift */ = {isa = PBXFileReference; lastKnownFileType = sourcecode.swift; path = DateTests.swift; sourceTree = "<group>"; };
		BD26E8C6074BB89ACBD5B8B9 /* MaskTests.swift */ = {isa = PBXFileReference; lastKnownFileType = sourcecode.swift; path = MaskTests.swift; sourceTree = "<group>"; };
		BF8639891B79E2FCCE10A510 /* ThreeDSErrorTests.swift */ = {isa = PBXFileReference; lastKnownFileType = sourcecode.swift; path = ThreeDSErrorTests.swift; sourceTree = "<group>"; };
		C18C9664115CFDEB59FED19A /* MerchantSessionAndSettingsViewController.swift */ = {isa = PBXFileReference; lastKnownFileType = sourcecode.swift; path = MerchantSessionAndSettingsViewController.swift; sourceTree = "<group>"; };
		C4DFE77F28AB538220A0F6EE /* ka */ = {isa = PBXFileReference; lastKnownFileType = text.plist.strings; name = ka; path = ka.lproj/Main.strings; sourceTree = "<group>"; };
		C6E0183BA881F7F7835D0054 /* Pods_Debug_App_Tests.framework */ = {isa = PBXFileReference; explicitFileType = wrapper.framework; includeInIndex = 0; path = Pods_Debug_App_Tests.framework; sourceTree = BUILT_PRODUCTS_DIR; };
		C7D8E1E91CA11EC6831ADEE4 /* EncodingDecodingContainerTests.swift */ = {isa = PBXFileReference; lastKnownFileType = sourcecode.swift; path = EncodingDecodingContainerTests.swift; sourceTree = "<group>"; };
		C7EB86C62BA46BF51C64ABC2 /* nb */ = {isa = PBXFileReference; lastKnownFileType = text.plist.strings; name = nb; path = nb.lproj/LaunchScreen.strings; sourceTree = "<group>"; };
		CA30891B2D5F9B6B97E56B99 /* WebViewUtilTests.swift */ = {isa = PBXFileReference; lastKnownFileType = sourcecode.swift; path = WebViewUtilTests.swift; sourceTree = "<group>"; };
		D038BDB23C062D362AAA09BE /* Networking.swift */ = {isa = PBXFileReference; lastKnownFileType = sourcecode.swift; path = Networking.swift; sourceTree = "<group>"; };
		D0A003705AFF7F922BCFE75F /* TokenizationResponseTests.swift */ = {isa = PBXFileReference; lastKnownFileType = sourcecode.swift; path = TokenizationResponseTests.swift; sourceTree = "<group>"; };
		D3D9154BF1E011FED6799CD5 /* CardData.swift */ = {isa = PBXFileReference; lastKnownFileType = sourcecode.swift; path = CardData.swift; sourceTree = "<group>"; };
		D4139D8F153BB399DA67F2EE /* ViewController+PrimerUIHelpers.swift */ = {isa = PBXFileReference; lastKnownFileType = sourcecode.swift; path = "ViewController+PrimerUIHelpers.swift"; sourceTree = "<group>"; };
		D5C1B1F65A9382606A25CE77 /* el */ = {isa = PBXFileReference; lastKnownFileType = text.plist.strings; name = el; path = el.lproj/Main.strings; sourceTree = "<group>"; };
		DAC5687FF32E8661F1A00CE5 /* AppDelegate.swift */ = {isa = PBXFileReference; lastKnownFileType = sourcecode.swift; path = AppDelegate.swift; sourceTree = "<group>"; };
		DBC8EA85D1CBC1EC4AB3EB8C /* fr */ = {isa = PBXFileReference; lastKnownFileType = text.plist.strings; name = fr; path = fr.lproj/LaunchScreen.strings; sourceTree = "<group>"; };
		DECCDC4079DC6471CEDDEA84 /* sv */ = {isa = PBXFileReference; lastKnownFileType = text.plist.strings; name = sv; path = sv.lproj/LaunchScreen.strings; sourceTree = "<group>"; };
		E108F58D2B0D4F0800EC3CC6 /* WebRedirectComponentTests.swift */ = {isa = PBXFileReference; lastKnownFileType = sourcecode.swift; path = WebRedirectComponentTests.swift; sourceTree = "<group>"; };
		E11F473C2B0694C50091C31F /* PrimerHeadlessFormWithRedirectManagerTests.swift */ = {isa = PBXFileReference; lastKnownFileType = sourcecode.swift; path = PrimerHeadlessFormWithRedirectManagerTests.swift; sourceTree = "<group>"; };
		E11F47422B06C4E30091C31F /* MerchantHeadlessCheckoutBankViewController.swift */ = {isa = PBXFileReference; fileEncoding = 4; lastKnownFileType = sourcecode.swift; path = MerchantHeadlessCheckoutBankViewController.swift; sourceTree = "<group>"; };
		E11F47432B06C4E30091C31F /* BanksListView.swift */ = {isa = PBXFileReference; fileEncoding = 4; lastKnownFileType = sourcecode.swift; path = BanksListView.swift; sourceTree = "<group>"; };
		E11F47442B06C4E30091C31F /* BanksListModel.swift */ = {isa = PBXFileReference; fileEncoding = 4; lastKnownFileType = sourcecode.swift; path = BanksListModel.swift; sourceTree = "<group>"; };
		E11F47452B06C4E30091C31F /* ImageViewWithUrl.swift */ = {isa = PBXFileReference; fileEncoding = 4; lastKnownFileType = sourcecode.swift; path = ImageViewWithUrl.swift; sourceTree = "<group>"; };
		E11F47462B06C4E30091C31F /* MerchantNewLineItemViewController.swift */ = {isa = PBXFileReference; fileEncoding = 4; lastKnownFileType = sourcecode.swift; path = MerchantNewLineItemViewController.swift; sourceTree = "<group>"; };
		E11F47472B06C4E30091C31F /* MerchantHeadlessCheckoutNolPayViewController.swift */ = {isa = PBXFileReference; fileEncoding = 4; lastKnownFileType = sourcecode.swift; path = MerchantHeadlessCheckoutNolPayViewController.swift; sourceTree = "<group>"; };
		E11F47502B06C5030091C31F /* BanksListView.swift */ = {isa = PBXFileReference; fileEncoding = 4; lastKnownFileType = sourcecode.swift; path = BanksListView.swift; sourceTree = "<group>"; };
		E11F47512B06C5030091C31F /* BanksListModel.swift */ = {isa = PBXFileReference; fileEncoding = 4; lastKnownFileType = sourcecode.swift; path = BanksListModel.swift; sourceTree = "<group>"; };
		E11F47522B06C5030091C31F /* ImageViewWithUrl.swift */ = {isa = PBXFileReference; fileEncoding = 4; lastKnownFileType = sourcecode.swift; path = ImageViewWithUrl.swift; sourceTree = "<group>"; };
		E129D66F2B162022004694F9 /* MerchantHeadlessCheckoutBankViewController.swift */ = {isa = PBXFileReference; fileEncoding = 4; lastKnownFileType = sourcecode.swift; path = MerchantHeadlessCheckoutBankViewController.swift; sourceTree = "<group>"; };
		E130C3D82AFD19FF00AC3E7C /* NetworkTests.swift */ = {isa = PBXFileReference; fileEncoding = 4; lastKnownFileType = sourcecode.swift; path = NetworkTests.swift; sourceTree = "<group>"; };
		E13E72442AFE653000911866 /* IdealPaymentMethodTests.swift */ = {isa = PBXFileReference; lastKnownFileType = sourcecode.swift; path = IdealPaymentMethodTests.swift; sourceTree = "<group>"; };
		E1A297252B036AB1005ADA51 /* BankComponentTests.swift */ = {isa = PBXFileReference; lastKnownFileType = sourcecode.swift; path = BankComponentTests.swift; sourceTree = "<group>"; };
		E1AB44D12AFE13AF00639DC5 /* URL+NetworkHeaders.swift */ = {isa = PBXFileReference; fileEncoding = 4; lastKnownFileType = sourcecode.swift; path = "URL+NetworkHeaders.swift"; sourceTree = "<group>"; };
		E1C3EF0BA039C0A50EDE13A5 /* nl */ = {isa = PBXFileReference; lastKnownFileType = text.plist.strings; name = nl; path = nl.lproj/Main.strings; sourceTree = "<group>"; };
		E1E502B02AFE9ECF00CD7F0A /* XCTestCase+Tokenization.swift */ = {isa = PBXFileReference; lastKnownFileType = sourcecode.swift; path = "XCTestCase+Tokenization.swift"; sourceTree = "<group>"; };
		E63F5C5C1FD2F3E6CB02EC5A /* HeadlessUniversalCheckoutTests.swift */ = {isa = PBXFileReference; lastKnownFileType = sourcecode.swift; path = HeadlessUniversalCheckoutTests.swift; sourceTree = "<group>"; };
		E7640DB186F9638C2F556F77 /* it */ = {isa = PBXFileReference; lastKnownFileType = text.plist.strings; name = it; path = it.lproj/Main.strings; sourceTree = "<group>"; };
		E8DE1E4FB055B60582977315 /* Networking.swift */ = {isa = PBXFileReference; lastKnownFileType = sourcecode.swift; path = Networking.swift; sourceTree = "<group>"; };
		E90441E821B5FE76643B62A6 /* AnalyticsTests+Constants.swift */ = {isa = PBXFileReference; lastKnownFileType = sourcecode.swift; path = "AnalyticsTests+Constants.swift"; sourceTree = "<group>"; };
		E9899972360BCA5992CEE5BC /* PrimerBancontactCardDataManagerTests.swift */ = {isa = PBXFileReference; lastKnownFileType = sourcecode.swift; path = PrimerBancontactCardDataManagerTests.swift; sourceTree = "<group>"; };
		EEB1E1B37192BF739461AFF1 /* PrimerRawCardDataManagerTests.swift */ = {isa = PBXFileReference; lastKnownFileType = sourcecode.swift; path = PrimerRawCardDataManagerTests.swift; sourceTree = "<group>"; };
		F4AC1EC0F98CB56DA4D075CA /* Mocks.swift */ = {isa = PBXFileReference; lastKnownFileType = sourcecode.swift; path = Mocks.swift; sourceTree = "<group>"; };
		F816A2444633C4336A7CB071 /* en */ = {isa = PBXFileReference; lastKnownFileType = text.plist.strings; name = en; path = en.lproj/Main.strings; sourceTree = "<group>"; };
		F9023841AFCE8E3205CB713A /* String+Extensions.swift */ = {isa = PBXFileReference; lastKnownFileType = sourcecode.swift; path = "String+Extensions.swift"; sourceTree = "<group>"; };
		FB1F71737862EF5D0F4FE5AB /* Info.plist */ = {isa = PBXFileReference; lastKnownFileType = text.plist; path = Info.plist; sourceTree = "<group>"; };
		FC8A21D574BAEF7E0ED9E9CD /* pt-PT */ = {isa = PBXFileReference; lastKnownFileType = text.plist.strings; name = "pt-PT"; path = "pt-PT.lproj/Main.strings"; sourceTree = "<group>"; };
		FEEF675F553A6AD99750CB0F /* nl */ = {isa = PBXFileReference; lastKnownFileType = text.plist.strings; name = nl; path = nl.lproj/LaunchScreen.strings; sourceTree = "<group>"; };
		FF4B1BBF378E48EBDBDCEE2A /* ka */ = {isa = PBXFileReference; lastKnownFileType = text.plist.strings; name = ka; path = ka.lproj/LaunchScreen.strings; sourceTree = "<group>"; };
/* End PBXFileReference section */

/* Begin PBXFrameworksBuildPhase section */
		70DF25A36D08F36CBD603C15 /* Frameworks */ = {
			isa = PBXFrameworksBuildPhase;
			buildActionMask = 2147483647;
			files = (
				DC6A2813D435DC2D4B8A4B20 /* Pods_Debug_App_Tests.framework in Frameworks */,
			);
			runOnlyForDeploymentPostprocessing = 0;
		};
		CB612F7DF16CD3190025327F /* Frameworks */ = {
			isa = PBXFrameworksBuildPhase;
			buildActionMask = 2147483647;
			files = (
				E9F5265EB7A157AC5ED162C5 /* Pods_Debug_App.framework in Frameworks */,
			);
			runOnlyForDeploymentPostprocessing = 0;
		};
/* End PBXFrameworksBuildPhase section */

/* Begin PBXGroup section */
		049A05612B4C1ED4002CEEBA /* Test Utilities */ = {
			isa = PBXGroup;
			children = (
				049A05622B4C1EE6002CEEBA /* SDKSessionHelper.swift */,
			);
			path = "Test Utilities";
			sourceTree = "<group>";
		};
		094077DEFDC2739B10CF4183 /* Resources */ = {
			isa = PBXGroup;
			children = (
				2A9F290E21D650154DEB2F19 /* Localized Views */,
				B18D7E7738BF86467B0F1465 /* Images.xcassets */,
			);
			path = Resources;
			sourceTree = "<group>";
		};
		0E5CB4D963647832FF985B29 /* View Controllers */ = {
			isa = PBXGroup;
			children = (
				EF5FBE3673FBCB40F55F4DC0 /* New UI */,
				9874F439DA3EA5854A454687 /* MerchantDropInUIViewController.swift */,
				72E691B9A6A8EBB9F6A6B266 /* MerchantHeadlessCheckoutAvailablePaymentMethodsViewController.swift */,
				B866FF13033A5CB8B4C3388E /* MerchantHeadlessCheckoutRawDataViewController.swift */,
				404E173A513B986A36F835F7 /* MerchantHeadlessCheckoutRawPhoneNumberDataViewController.swift */,
				4C353D84EABA4990DAB4DD28 /* MerchantHeadlessCheckoutRawRetailDataViewController.swift */,
				049A055D2B4BF057002CEEBA /* MerchantHeadlessVaultManagerViewController.swift */,
				00E3C8FE62D22147335F2455 /* MerchantResultViewController.swift */,
				C18C9664115CFDEB59FED19A /* MerchantSessionAndSettingsViewController.swift */,
			);
			path = "View Controllers";
			sourceTree = "<group>";
		};
		1C9799A622D0CCDBBF94925B = {
			isa = PBXGroup;
			children = (
				A19EF5622B20E22E00A72F60 /* .swiftlint.yml */,
				FBDF3F8B5F93A0EC28048640 /* Project */,
				DF30711EB149C64C364BB79A /* Products */,
				61E8D69DF93462D748F446DF /* Pods */,
				328674CAA2CFB930F33DDA55 /* Frameworks */,
			);
			sourceTree = "<group>";
		};
		2A9F290E21D650154DEB2F19 /* Localized Views */ = {
			isa = PBXGroup;
			children = (
				FC701AFD94F96F0F1D108D1A /* LaunchScreen.xib */,
				CE259612A00F85709107B872 /* Main.storyboard */,
			);
			path = "Localized Views";
			sourceTree = "<group>";
		};
		2F23D3C9CC9CBC1B95329B1C /* Network */ = {
			isa = PBXGroup;
			children = (
				E130C3D82AFD19FF00AC3E7C /* NetworkTests.swift */,
				1F4E35F809D3FAF4354D5B05 /* URLSessionStackTests.swift */,
				041F52082ADE92A300A1D702 /* ListCardNetworksEndpointTests.swift */,
			);
			path = Network;
			sourceTree = "<group>";
		};
		328674CAA2CFB930F33DDA55 /* Frameworks */ = {
			isa = PBXGroup;
			children = (
				21898D647270491BF4A68C19 /* Pods_Debug_App.framework */,
				C6E0183BA881F7F7835D0054 /* Pods_Debug_App_Tests.framework */,
			);
			name = Frameworks;
			sourceTree = "<group>";
		};
		553A7EDE72B8249F55A0E6B9 /* Extension */ = {
			isa = PBXGroup;
			children = (
				1594BC5C96ECC3F46C811B2F /* Data+Extensions.swift */,
				9128566126AA7F571FFECA3A /* Range+Extensions.swift */,
				F9023841AFCE8E3205CB713A /* String+Extensions.swift */,
				93F15C1E46C70C3D73B50F31 /* UIStackViewExtensions.swift */,
				B1FD8065D40A2D691F643F3B /* UIViewController+API.swift */,
				39CCCB917D1881082ED75975 /* ViewController+Primer.swift */,
				D4139D8F153BB399DA67F2EE /* ViewController+PrimerUIHelpers.swift */,
			);
			path = Extension;
			sourceTree = "<group>";
		};
		5836043C1C4E5A1CF7B81CDD /* Services */ = {
			isa = PBXGroup;
			children = (
				994AE6760B506D02499AEC90 /* InternalCardComponentManagerTests.swift */,
				743F107C464526926A34A433 /* PaymentMethodConfigServiceTests.swift */,
				5D7EC742DEB5BE12252E3E5B /* PayPalServiceTests.swift */,
				952364FBFD6FA09653ECA37E /* TokenizationServiceTests.swift */,
			);
			path = Services;
			sourceTree = "<group>";
		};
		5CC7BF9D8A0A9D8490C48151 /* Primer */ = {
			isa = PBXGroup;
			children = (
				E13E72432AFE64E800911866 /* Ideal */,
				A15985C22ACDA82F00A64C3C /* NolPay */,
				E9899972360BCA5992CEE5BC /* PrimerBancontactCardDataManagerTests.swift */,
				EEB1E1B37192BF739461AFF1 /* PrimerRawCardDataManagerTests.swift */,
				B266F9E1651BD20E45DCCF68 /* PrimerRawRetailerDataTests.swift */,
				049A055F2B4C191D002CEEBA /* NativeUIManagerTests.swift */,
			);
			path = Primer;
			sourceTree = "<group>";
		};
		5E99BB590FD6521F2D5403BB /* Sources */ = {
			isa = PBXGroup;
			children = (
				553A7EDE72B8249F55A0E6B9 /* Extension */,
				D9AC6F54A87D432982864A63 /* Model */,
				64FB843527A1671D550B536F /* Network */,
				F214F09DF97D2A83FC7D0BE0 /* View */,
				0E5CB4D963647832FF985B29 /* View Controllers */,
				A9ACBE5F8E70CF200C80001F /* View Model */,
				DAC5687FF32E8661F1A00CE5 /* AppDelegate.swift */,
			);
			path = Sources;
			sourceTree = "<group>";
		};
		61C1263B3C114C5B0A1E5AB4 /* Services */ = {
			isa = PBXGroup;
			children = (
				38DD0A9535544D446514124A /* CreateResumePaymentService.swift */,
				25FD540BEA16ABBDFE7DE182 /* PayPalService.swift */,
				2E8F69253D85350BB7A1A761 /* TokenizationService.swift */,
				5E8D7F3C53F8CCE4A03C975E /* VaultService.swift */,
				047D8E882ADEA4C700A5E7BD /* NetworkService.swift */,
			);
			path = Services;
			sourceTree = "<group>";
		};
		61E8D69DF93462D748F446DF /* Pods */ = {
			isa = PBXGroup;
			children = (
				96546334148213F72E898EB7 /* Pods-Debug App.debug.xcconfig */,
				442009298B3F84D879C280FF /* Pods-Debug App.release.xcconfig */,
				B65F0E658E0993B16C41D698 /* Pods-Debug App Tests.debug.xcconfig */,
				7A0B6936ABE44A97B5DE2DEA /* Pods-Debug App Tests.release.xcconfig */,
			);
			path = Pods;
			sourceTree = "<group>";
		};
		626776D8EFEF24D5C5A36307 /* Extensions */ = {
			isa = PBXGroup;
			children = (
				C7D8E1E91CA11EC6831ADEE4 /* EncodingDecodingContainerTests.swift */,
				04FAF9EB2AE7B33E002E4BAE /* StringExtensionTests.swift */,
			);
			path = Extensions;
			sourceTree = "<group>";
		};
		64FB843527A1671D550B536F /* Network */ = {
			isa = PBXGroup;
			children = (
				E8DE1E4FB055B60582977315 /* Networking.swift */,
				E1AB44D12AFE13AF00639DC5 /* URL+NetworkHeaders.swift */,
			);
			path = Network;
			sourceTree = "<group>";
		};
		9EE81958BB2BB34183F6C0AB /* Modules */ = {
			isa = PBXGroup;
			children = (
				5DB3B88857B810440CDA881E /* DropInUI_TokenizationViewModelTests.swift */,
				4A5E3ACDA26D44F66B55766B /* HUC_TokenizationViewModelTests.swift */,
				49DFB1ACD5014BF28ED283B3 /* PollingModuleTests.swift */,
				6C690FB7E6E8C942C87B1A1B /* PrimerAPIConfigurationModuleTests.swift */,
				1B8CB5A11A44AA9F3D7FE356 /* UserInterfaceModuleTests.swift */,
				E1E502B02AFE9ECF00CD7F0A /* XCTestCase+Tokenization.swift */,
			);
			path = Modules;
			sourceTree = "<group>";
		};
		A15985C22ACDA82F00A64C3C /* NolPay */ = {
			isa = PBXGroup;
			children = (
				041295AB2AB9E2A900A4F243 /* PrimerHeadlessNolPayManagerTests.swift */,
				A1536BAC2AEBEC3A0087DDC0 /* NolPayPhoneMetadataServiceTests.swift */,
				A1585C742ACDAA700014F0B9 /* NolPayLinkedCardsComponentTests.swift */,
				A13392BB2AD459E90005A4D7 /* NolPayLinkCardComponentTest.swift */,
				A1A3D0F22AD5585A00F7D8C9 /* NolPayUnlinkCardComponentTest.swift */,
				A1A3D0F42AD56BE300F7D8C9 /* NolPayPaymentComponentTests.swift */,
				A1536BAE2AEC0A6D0087DDC0 /* NolTestsMocks.swift */,
			);
			path = NolPay;
			sourceTree = "<group>";
		};
		A95565BDB7031F41ECD023D7 /* Helpers */ = {
			isa = PBXGroup;
			children = (
				D3D9154BF1E011FED6799CD5 /* CardData.swift */,
				D038BDB23C062D362AAA09BE /* Networking.swift */,
				04769C142B1A680C0051581C /* Promises+Helper.swift */,
			);
			path = Helpers;
			sourceTree = "<group>";
		};
		A9ACBE5F8E70CF200C80001F /* View Model */ = {
			isa = PBXGroup;
			children = (
				95E4B74F7EEA3D2D19E08FDA /* Apaya.swift */,
			);
			path = "View Model";
			sourceTree = "<group>";
		};
		ACC4CBBD9744630CB46A5EE4 /* v2 */ = {
			isa = PBXGroup;
			children = (
				E63F5C5C1FD2F3E6CB02EC5A /* HeadlessUniversalCheckoutTests.swift */,
				5AA706A14BACFDB8E5715788 /* HeadlessVaultManagerTests.swift */,
				17476BFBED51F389FCE82F16 /* MockAPIClient.swift */,
				7EA7D2BB0AC0A1877DB2E6CE /* MockModule.swift */,
				8C7C082270CF1C6B7810F9B3 /* RawDataManagerTests.swift */,
			);
			path = v2;
			sourceTree = "<group>";
		};
		C8A971C6C0021F0115DF44CC /* Utils */ = {
			isa = PBXGroup;
			children = (
				BA0B2BEE5C389FD13E210847 /* DateTests.swift */,
				A1055D6E2AF125E90027B967 /* DebouncerTests.swift */,
				9314E0A4E884A8228611A030 /* IntExtensionTests.swift */,
				BD26E8C6074BB89ACBD5B8B9 /* MaskTests.swift */,
				872A0647D4136E27365FB7F8 /* StringTests.swift */,
				CA30891B2D5F9B6B97E56B99 /* WebViewUtilTests.swift */,
			);
			path = Utils;
			sourceTree = "<group>";
		};
		D83EED4C1249B62B908781B0 /* Data Models */ = {
			isa = PBXGroup;
			children = (
				1F79B50111AC4161CFB1EFE8 /* ApayaTests.swift */,
				31CFA93A373A7DB78DA77283 /* ApplePayTests.swift */,
				5F8DC3341BDBB9AEDBE8D6DD /* DecodedClientToken.swift */,
				7A5E6F7A9C12C69CB66032E3 /* IPay88Tests.swift */,
				752785ACCF65527C239391A8 /* PaymentMethodConfigTests.swift */,
				9D122A0B71B707C2110AB7F5 /* PayPalConfirmBillingAgreementTests.swift */,
				B9813BD518AC7C3F442B5075 /* PrimerCheckoutTheme.swift */,
				AD381E7E16D01D8D743232F7 /* ThemeTests.swift */,
				BF8639891B79E2FCCE10A510 /* ThreeDSErrorTests.swift */,
				021A00DEB01A46C876592575 /* ThreeDSProtocolVersionTests.swift */,
				D0A003705AFF7F922BCFE75F /* TokenizationResponseTests.swift */,
			);
			path = "Data Models";
			sourceTree = "<group>";
		};
		D99811C39E1808A948623732 /* Unit Tests */ = {
			isa = PBXGroup;
			children = (
				E1A2F78003351E14426E0B36 /* Analytics */,
				D83EED4C1249B62B908781B0 /* Data Models */,
				626776D8EFEF24D5C5A36307 /* Extensions */,
				A95565BDB7031F41ECD023D7 /* Helpers */,
				E4C8DBB82E4149A7C4D26467 /* Mocks */,
				9EE81958BB2BB34183F6C0AB /* Modules */,
				2F23D3C9CC9CBC1B95329B1C /* Network */,
				5CC7BF9D8A0A9D8490C48151 /* Primer */,
				5836043C1C4E5A1CF7B81CDD /* Services */,
				049A05612B4C1ED4002CEEBA /* Test Utilities */,
				C8A971C6C0021F0115DF44CC /* Utils */,
				ACC4CBBD9744630CB46A5EE4 /* v2 */,
				F4AC1EC0F98CB56DA4D075CA /* Mocks.swift */,
			);
			path = "Unit Tests";
			sourceTree = "<group>";
		};
		D9AC6F54A87D432982864A63 /* Model */ = {
			isa = PBXGroup;
			children = (
				72845A3010F10A88F2EC7849 /* CheckoutTheme.swift */,
				229849A3DBE0858EE90673B9 /* CreateClientToken.swift */,
				A6AEF11B151368BF993C3EA9 /* TestScenario.swift */,
				70D3D6CF0F006A06B7CEC71B /* TransactionResponse.swift */,
			);
			path = Model;
			sourceTree = "<group>";
		};
		D9FD37D45BD73B08D04AC94C /* Tests */ = {
			isa = PBXGroup;
			children = (
				04DFAADB2AAA01E60030FECE /* Debug App Tests-Info.plist */,
				D99811C39E1808A948623732 /* Unit Tests */,
			);
			path = Tests;
			sourceTree = "<group>";
		};
		DAAB90DB09F0793B3580DE69 /* ViewModels */ = {
			isa = PBXGroup;
			children = (
				7A3E75CD834937EF85DE1C14 /* MockVaultCheckoutViewModel.swift */,
			);
			path = ViewModels;
			sourceTree = "<group>";
		};
		DF30711EB149C64C364BB79A /* Products */ = {
			isa = PBXGroup;
			children = (
				483D2036DE3F89CA2C244C4F /* Debug App Tests.xctest */,
				68E2722188A5A2948DB31144 /* Debug App.app */,
			);
			name = Products;
			sourceTree = "<group>";
		};
		E11F47402B06C4E30091C31F /* New UI */ = {
			isa = PBXGroup;
			children = (
				E11F47412B06C4E30091C31F /* FormWithRedirect */,
				E11F47462B06C4E30091C31F /* MerchantNewLineItemViewController.swift */,
				E11F47472B06C4E30091C31F /* MerchantHeadlessCheckoutNolPayViewController.swift */,
			);
			name = "New UI";
			path = "Sources/View Controllers/New UI";
			sourceTree = SOURCE_ROOT;
		};
		E11F47412B06C4E30091C31F /* FormWithRedirect */ = {
			isa = PBXGroup;
			children = (
				E11F47422B06C4E30091C31F /* MerchantHeadlessCheckoutBankViewController.swift */,
				E11F47432B06C4E30091C31F /* BanksListView.swift */,
				E11F47442B06C4E30091C31F /* BanksListModel.swift */,
				E11F47452B06C4E30091C31F /* ImageViewWithUrl.swift */,
			);
			path = FormWithRedirect;
			sourceTree = "<group>";
		};
		E11F474E2B06C5030091C31F /* FormWithRedirect */ = {
			isa = PBXGroup;
			children = (
				E129D66F2B162022004694F9 /* MerchantHeadlessCheckoutBankViewController.swift */,
				E11F47502B06C5030091C31F /* BanksListView.swift */,
				E11F47512B06C5030091C31F /* BanksListModel.swift */,
				E11F47522B06C5030091C31F /* ImageViewWithUrl.swift */,
			);
			path = FormWithRedirect;
			sourceTree = "<group>";
		};
		E13E72432AFE64E800911866 /* Ideal */ = {
			isa = PBXGroup;
			children = (
				E11F47402B06C4E30091C31F /* New UI */,
				E13E72442AFE653000911866 /* IdealPaymentMethodTests.swift */,
				E1A297252B036AB1005ADA51 /* BankComponentTests.swift */,
				E108F58D2B0D4F0800EC3CC6 /* WebRedirectComponentTests.swift */,
				E11F473C2B0694C50091C31F /* PrimerHeadlessFormWithRedirectManagerTests.swift */,
			);
			path = Ideal;
			sourceTree = "<group>";
		};
		E1A2F78003351E14426E0B36 /* Analytics */ = {
			isa = PBXGroup;
			children = (
				AF07D2421252EA2AE5C2FC4F /* AnalyticsTests.swift */,
				E90441E821B5FE76643B62A6 /* AnalyticsTests+Constants.swift */,
				04F6EF712AE69FC500115D05 /* AnalyticsTests+Helpers.swift */,
				04F6EF732AE6A06200115D05 /* AnalyticsEventsTests.swift */,
				049298002B1DD466002E04B8 /* AnalyticsServiceTests.swift */,
				049298062B1E1F4D002E04B8 /* AnalyticsStorageTests.swift */,
			);
			path = Analytics;
			sourceTree = "<group>";
		};
		E4C8DBB82E4149A7C4D26467 /* Mocks */ = {
			isa = PBXGroup;
			children = (
				61C1263B3C114C5B0A1E5AB4 /* Services */,
				DAAB90DB09F0793B3580DE69 /* ViewModels */,
				8A23886804B13FA754E775D0 /* MockPaymentMethodTokenizationViewModel.swift */,
			);
			path = Mocks;
			sourceTree = "<group>";
		};
		EF5FBE3673FBCB40F55F4DC0 /* New UI */ = {
			isa = PBXGroup;
			children = (
				E11F474E2B06C5030091C31F /* FormWithRedirect */,
				041295A92AB9E25D00A4F243 /* MerchantHeadlessCheckoutNolPayViewController.swift */,
				0ED746F8924E70AD868BC0F4 /* MerchantNewLineItemViewController.swift */,
			);
			path = "New UI";
			sourceTree = "<group>";
		};
		F214F09DF97D2A83FC7D0BE0 /* View */ = {
			isa = PBXGroup;
			children = (
				4E79C93EA805E87E1137A513 /* PaymentMethodCell.swift */,
			);
			path = View;
			sourceTree = "<group>";
		};
		FBDF3F8B5F93A0EC28048640 /* Project */ = {
			isa = PBXGroup;
			children = (
				094077DEFDC2739B10CF4183 /* Resources */,
				5E99BB590FD6521F2D5403BB /* Sources */,
				D9FD37D45BD73B08D04AC94C /* Tests */,
				4ACFB17A73AB7240BED98585 /* ExampleApp.entitlements */,
				FB1F71737862EF5D0F4FE5AB /* Info.plist */,
			);
			name = Project;
			sourceTree = "<group>";
		};
/* End PBXGroup section */

/* Begin PBXNativeTarget section */
		301F25EE1514F3AF2E4A7FBD /* Debug App Tests */ = {
			isa = PBXNativeTarget;
			buildConfigurationList = 4700FFD06E10F0EE123A7B8B /* Build configuration list for PBXNativeTarget "Debug App Tests" */;
			buildPhases = (
				7FF1A844A9C16F11745972F2 /* [CP] Check Pods Manifest.lock */,
				1E0FCAD905F5F8F13B6A164B /* Sources */,
				9CED4C4EFACB340F3C55B1F0 /* Resources */,
				D11E367C3560C383BC4CA0A7 /* Embed Frameworks */,
				70DF25A36D08F36CBD603C15 /* Frameworks */,
			);
			buildRules = (
			);
			dependencies = (
				0F2453263528C0A3659CD00A /* PBXTargetDependency */,
			);
			name = "Debug App Tests";
			productName = "Debug App Tests";
			productReference = 483D2036DE3F89CA2C244C4F /* Debug App Tests.xctest */;
			productType = "com.apple.product-type.bundle.unit-test";
		};
		BEB14ABCDF34E3D24759EAAB /* Debug App */ = {
			isa = PBXNativeTarget;
			buildConfigurationList = CA98A6B11506835A81F6391A /* Build configuration list for PBXNativeTarget "Debug App" */;
			buildPhases = (
				EACB42A7F595BE18902890B7 /* [CP] Check Pods Manifest.lock */,
				66BB6A7BADD3A9CDD6412CE2 /* Sources */,
				10FBAAC827CE0E3983CD7597 /* Resources */,
				73B416AD9A0CB3B0EA16AF79 /* Embed Frameworks */,
				CB612F7DF16CD3190025327F /* Frameworks */,
				A18BD8BD2AFE4B0900923C87 /* SwiftLint */,
				D29AC5EE3F62516192AF0EB6 /* [CP] Embed Pods Frameworks */,
			);
			buildRules = (
			);
			dependencies = (
			);
			name = "Debug App";
			productName = "Debug App";
			productReference = 68E2722188A5A2948DB31144 /* Debug App.app */;
			productType = "com.apple.product-type.application";
		};
/* End PBXNativeTarget section */

/* Begin PBXProject section */
		25AB41367F759CCDA1881AD2 /* Project object */ = {
			isa = PBXProject;
			attributes = {
				BuildIndependentTargetsInParallel = YES;
				ORGANIZATIONNAME = "Primer API Ltd";
				TargetAttributes = {
					301F25EE1514F3AF2E4A7FBD = {
						TestTargetID = BEB14ABCDF34E3D24759EAAB;
					};
				};
			};
			buildConfigurationList = 10479B54C02C96DE0B327687 /* Build configuration list for PBXProject "Primer.io Debug App" */;
			compatibilityVersion = "Xcode 13.0";
			developmentRegion = en;
			hasScannedForEncodings = 0;
			knownRegions = (
				Base,
				ar,
				da,
				de,
				el,
				en,
				es,
				fr,
				it,
				ka,
				nb,
				nl,
				pl,
				"pt-PT",
				sv,
				tr,
			);
			mainGroup = 1C9799A622D0CCDBBF94925B;
			productRefGroup = DF30711EB149C64C364BB79A /* Products */;
			projectDirPath = "";
			projectRoot = "";
			targets = (
				BEB14ABCDF34E3D24759EAAB /* Debug App */,
				301F25EE1514F3AF2E4A7FBD /* Debug App Tests */,
			);
		};
/* End PBXProject section */

/* Begin PBXResourcesBuildPhase section */
		10FBAAC827CE0E3983CD7597 /* Resources */ = {
			isa = PBXResourcesBuildPhase;
			buildActionMask = 2147483647;
			files = (
				A19EF5632B20E22E00A72F60 /* .swiftlint.yml in Resources */,
				04DFAADC2AAA01E60030FECE /* Debug App Tests-Info.plist in Resources */,
				EA7FAA4F8476BD3711D628CB /* Images.xcassets in Resources */,
				F0C2147F6FA26527BE55549A /* LaunchScreen.xib in Resources */,
				949864026D1CDE6F5C62C66E /* Main.storyboard in Resources */,
			);
			runOnlyForDeploymentPostprocessing = 0;
		};
		9CED4C4EFACB340F3C55B1F0 /* Resources */ = {
			isa = PBXResourcesBuildPhase;
			buildActionMask = 2147483647;
			files = (
			);
			runOnlyForDeploymentPostprocessing = 0;
		};
/* End PBXResourcesBuildPhase section */

/* Begin PBXShellScriptBuildPhase section */
		7FF1A844A9C16F11745972F2 /* [CP] Check Pods Manifest.lock */ = {
			isa = PBXShellScriptBuildPhase;
			buildActionMask = 2147483647;
			files = (
			);
			inputFileListPaths = (
			);
			inputPaths = (
				"${PODS_PODFILE_DIR_PATH}/Podfile.lock",
				"${PODS_ROOT}/Manifest.lock",
			);
			name = "[CP] Check Pods Manifest.lock";
			outputFileListPaths = (
			);
			outputPaths = (
				"$(DERIVED_FILE_DIR)/Pods-Debug App Tests-checkManifestLockResult.txt",
			);
			runOnlyForDeploymentPostprocessing = 0;
			shellPath = /bin/sh;
			shellScript = "diff \"${PODS_PODFILE_DIR_PATH}/Podfile.lock\" \"${PODS_ROOT}/Manifest.lock\" > /dev/null\nif [ $? != 0 ] ; then\n    # print error to STDERR\n    echo \"error: The sandbox is not in sync with the Podfile.lock. Run 'pod install' or update your CocoaPods installation.\" >&2\n    exit 1\nfi\n# This output is used by Xcode 'outputs' to avoid re-running this script phase.\necho \"SUCCESS\" > \"${SCRIPT_OUTPUT_FILE_0}\"\n";
			showEnvVarsInLog = 0;
		};
		A18BD8BD2AFE4B0900923C87 /* SwiftLint */ = {
			isa = PBXShellScriptBuildPhase;
			alwaysOutOfDate = 1;
			buildActionMask = 2147483647;
			files = (
			);
			inputFileListPaths = (
			);
			inputPaths = (
			);
			name = SwiftLint;
			outputFileListPaths = (
			);
			outputPaths = (
			);
			runOnlyForDeploymentPostprocessing = 0;
			shellPath = /bin/sh;
			shellScript = "if [[ \"$(uname -m)\" == arm64 ]]; then\n    export PATH=\"/opt/homebrew/bin:$PATH\"\nfi\n\nif which swiftlint > /dev/null; then\n  swiftlint\nelse\n  echo \"warning: SwiftLint not installed, download from https://github.com/realm/SwiftLint\"\nfi\n";
		};
		D29AC5EE3F62516192AF0EB6 /* [CP] Embed Pods Frameworks */ = {
			isa = PBXShellScriptBuildPhase;
			buildActionMask = 2147483647;
			files = (
			);
			inputFileListPaths = (
				"${PODS_ROOT}/Target Support Files/Pods-Debug App/Pods-Debug App-frameworks-${CONFIGURATION}-input-files.xcfilelist",
			);
			name = "[CP] Embed Pods Frameworks";
			outputFileListPaths = (
				"${PODS_ROOT}/Target Support Files/Pods-Debug App/Pods-Debug App-frameworks-${CONFIGURATION}-output-files.xcfilelist",
			);
			runOnlyForDeploymentPostprocessing = 0;
			shellPath = /bin/sh;
			shellScript = "\"${PODS_ROOT}/Target Support Files/Pods-Debug App/Pods-Debug App-frameworks.sh\"\n";
			showEnvVarsInLog = 0;
		};
		EACB42A7F595BE18902890B7 /* [CP] Check Pods Manifest.lock */ = {
			isa = PBXShellScriptBuildPhase;
			buildActionMask = 2147483647;
			files = (
			);
			inputFileListPaths = (
			);
			inputPaths = (
				"${PODS_PODFILE_DIR_PATH}/Podfile.lock",
				"${PODS_ROOT}/Manifest.lock",
			);
			name = "[CP] Check Pods Manifest.lock";
			outputFileListPaths = (
			);
			outputPaths = (
				"$(DERIVED_FILE_DIR)/Pods-Debug App-checkManifestLockResult.txt",
			);
			runOnlyForDeploymentPostprocessing = 0;
			shellPath = /bin/sh;
			shellScript = "diff \"${PODS_PODFILE_DIR_PATH}/Podfile.lock\" \"${PODS_ROOT}/Manifest.lock\" > /dev/null\nif [ $? != 0 ] ; then\n    # print error to STDERR\n    echo \"error: The sandbox is not in sync with the Podfile.lock. Run 'pod install' or update your CocoaPods installation.\" >&2\n    exit 1\nfi\n# This output is used by Xcode 'outputs' to avoid re-running this script phase.\necho \"SUCCESS\" > \"${SCRIPT_OUTPUT_FILE_0}\"\n";
			showEnvVarsInLog = 0;
		};
/* End PBXShellScriptBuildPhase section */

/* Begin PBXSourcesBuildPhase section */
		1E0FCAD905F5F8F13B6A164B /* Sources */ = {
			isa = PBXSourcesBuildPhase;
			buildActionMask = 2147483647;
			files = (
				E4DF956CABAE0633980D5B89 /* AnalyticsTests+Constants.swift in Sources */,
				E52B5646C4E1E712FEDE06CB /* AnalyticsTests.swift in Sources */,
				9AB1ABF4E46A37766CDBF197 /* ApayaTests.swift in Sources */,
				70EAA3B33425CC9D16239BB0 /* ApplePayTests.swift in Sources */,
				A13392BC2AD459E90005A4D7 /* NolPayLinkCardComponentTest.swift in Sources */,
				3FD160A4D951EA772ADF4E25 /* DecodedClientToken.swift in Sources */,
				E1E502B12AFE9ECF00CD7F0A /* XCTestCase+Tokenization.swift in Sources */,
				3D112A8DE292D097E651FCDB /* IPay88Tests.swift in Sources */,
				A1536BAF2AEC0A6D0087DDC0 /* NolTestsMocks.swift in Sources */,
				A61B9E61EDCE18D34438352E /* PayPalConfirmBillingAgreementTests.swift in Sources */,
				E13E72452AFE653000911866 /* IdealPaymentMethodTests.swift in Sources */,
				8064B65A8F83D5B004D081FD /* PaymentMethodConfigTests.swift in Sources */,
				4BD7794627267B40E9E10686 /* PrimerCheckoutTheme.swift in Sources */,
				F99DAF50E86E6F8CCD127E5B /* ThemeTests.swift in Sources */,
				04769C152B1A680C0051581C /* Promises+Helper.swift in Sources */,
				049298072B1E1F4D002E04B8 /* AnalyticsStorageTests.swift in Sources */,
				24C060A48D4A2670FFC3426F /* ThreeDSErrorTests.swift in Sources */,
				F1A71C2E0D900FEB9AF1351C /* ThreeDSProtocolVersionTests.swift in Sources */,
				E108F58E2B0D4F0800EC3CC6 /* WebRedirectComponentTests.swift in Sources */,
				04FAF9EC2AE7B33E002E4BAE /* StringExtensionTests.swift in Sources */,
				C29B625B5698094691227852 /* TokenizationResponseTests.swift in Sources */,
				047D8E892ADEA4C700A5E7BD /* NetworkService.swift in Sources */,
				041F52092ADE92A300A1D702 /* ListCardNetworksEndpointTests.swift in Sources */,
				A1585C752ACDAA700014F0B9 /* NolPayLinkedCardsComponentTests.swift in Sources */,
				088961D00784BD296EA9745C /* EncodingDecodingContainerTests.swift in Sources */,
				800B92A57CAAC6471D01A89D /* CardData.swift in Sources */,
				A1A3D0F32AD5585A00F7D8C9 /* NolPayUnlinkCardComponentTest.swift in Sources */,
				3BB02CA24B6B3EF458326B7D /* Networking.swift in Sources */,
				25FA73D4BBA89962663B5378 /* Mocks.swift in Sources */,
				2E0D85B7343377F1319902AD /* MockPaymentMethodTokenizationViewModel.swift in Sources */,
				E11F473D2B0694C50091C31F /* PrimerHeadlessFormWithRedirectManagerTests.swift in Sources */,
				161D4BE3FFD5E4A60F4461F0 /* CreateResumePaymentService.swift in Sources */,
				C6D7F7ECFD35B3DC3AFD6CB2 /* PayPalService.swift in Sources */,
				5976CCA261F0811F5D7707DA /* TokenizationService.swift in Sources */,
				583EBAA90902121CEA479416 /* VaultService.swift in Sources */,
				961B5D18058EF4CFCD0185AE /* MockVaultCheckoutViewModel.swift in Sources */,
				622A605DDEA98D981670B53F /* DropInUI_TokenizationViewModelTests.swift in Sources */,
				F03699592AC2E63700E4179D /* BuildFile in Sources */,
				208CA849F3187C2DA63CC17B /* HUC_TokenizationViewModelTests.swift in Sources */,
				049A05642B4C1EEB002CEEBA /* SDKSessionHelper.swift in Sources */,
				213196DEDF2A3A84037ED884 /* PollingModuleTests.swift in Sources */,
				04F6EF742AE6A06200115D05 /* AnalyticsEventsTests.swift in Sources */,
				049298012B1DD466002E04B8 /* AnalyticsServiceTests.swift in Sources */,
				1589385B62C86DE7C735F3EC /* PrimerAPIConfigurationModuleTests.swift in Sources */,
				E130C3D92AFD19FF00AC3E7C /* NetworkTests.swift in Sources */,
				A39750255D4C33527A3766A0 /* UserInterfaceModuleTests.swift in Sources */,
				3EE90DEB1DB7BE9270FB17BF /* URLSessionStackTests.swift in Sources */,
				2C98B33ECA68109C7A6AA134 /* PrimerBancontactCardDataManagerTests.swift in Sources */,
				05FAC0D894B841B52E9E0A9A /* PrimerRawCardDataManagerTests.swift in Sources */,
				D649870C2D022B4063BDC0B4 /* PrimerRawRetailerDataTests.swift in Sources */,
				A1536BAD2AEBEC3A0087DDC0 /* NolPayPhoneMetadataServiceTests.swift in Sources */,
				7F49B29FCC55CF3C5CB6C506 /* InternalCardComponentManagerTests.swift in Sources */,
				DB1A2989DDE0928C62B15303 /* PayPalServiceTests.swift in Sources */,
				97F0B302DF965C1AD1EC6F4D /* PaymentMethodConfigServiceTests.swift in Sources */,
				33EA4F728A7984997A0EF515 /* TokenizationServiceTests.swift in Sources */,
				E1A297262B036AB1005ADA51 /* BankComponentTests.swift in Sources */,
				91FAC91E687B6981268E677E /* DateTests.swift in Sources */,
				041295AD2AB9E2C100A4F243 /* PrimerHeadlessNolPayManagerTests.swift in Sources */,
				DC98712939835FB79A20BD63 /* IntExtensionTests.swift in Sources */,
				049A05602B4C191D002CEEBA /* NativeUIManagerTests.swift in Sources */,
				6B2212601374387CB004DA86 /* MaskTests.swift in Sources */,
				C8A64A69AD55D9BF82F0D876 /* StringTests.swift in Sources */,
				77A8EFBA78D6C6B95A400C74 /* WebViewUtilTests.swift in Sources */,
				242EF5037D6FB396B7AE1CB5 /* HeadlessUniversalCheckoutTests.swift in Sources */,
				04F6EF722AE69FC500115D05 /* AnalyticsTests+Helpers.swift in Sources */,
				2662EB3445AE8C7188953EFD /* HeadlessVaultManagerTests.swift in Sources */,
				A1A3D0F52AD56BE300F7D8C9 /* NolPayPaymentComponentTests.swift in Sources */,
				9263BD762EC26F6AA986F0C9 /* MockAPIClient.swift in Sources */,
				A1055D6F2AF125E90027B967 /* DebouncerTests.swift in Sources */,
				8B5CB0C992DBAB293D378FAD /* MockModule.swift in Sources */,
				E6F85ECD80B64754E7A6D35E /* RawDataManagerTests.swift in Sources */,
			);
			runOnlyForDeploymentPostprocessing = 0;
		};
		66BB6A7BADD3A9CDD6412CE2 /* Sources */ = {
			isa = PBXSourcesBuildPhase;
			buildActionMask = 2147483647;
			files = (
				D886D8E47D883304B505CE11 /* AppDelegate.swift in Sources */,
				60F7E716B34BE721651566DA /* Data+Extensions.swift in Sources */,
				CE5E673A96BB5B96AE5EFC56 /* Range+Extensions.swift in Sources */,
				85605C241F1CD45BA676D4A7 /* String+Extensions.swift in Sources */,
				0BB8BB3F9A6AC28A0C107DC8 /* UIStackViewExtensions.swift in Sources */,
				DE53DA2D0AD108306C92E198 /* UIViewController+API.swift in Sources */,
				85EDC3F175D699BFF6BD48EF /* ViewController+Primer.swift in Sources */,
				E11F47482B06C4E30091C31F /* MerchantHeadlessCheckoutBankViewController.swift in Sources */,
				60F6C3AFA11A7EDB0687856A /* ViewController+PrimerUIHelpers.swift in Sources */,
				5E24CD5B3084FE3E8A3E85EC /* CheckoutTheme.swift in Sources */,
				AAE3B30B64B6822A20987FCA /* CreateClientToken.swift in Sources */,
				C75A11E6AEEFC2B7A29BBC04 /* TestScenario.swift in Sources */,
				E1A2971F2B021ABA005ADA51 /* URL+NetworkHeaders.swift in Sources */,
				FD5ADBCFA70DB606339F3AF2 /* TransactionResponse.swift in Sources */,
				049A055E2B4BF057002CEEBA /* MerchantHeadlessVaultManagerViewController.swift in Sources */,
				53E3182FFC4E5F05D866CFAE /* Networking.swift in Sources */,
				592E00D98C8835CBCDAA26D9 /* MerchantDropInUIViewController.swift in Sources */,
				E11F474C2B06C4E30091C31F /* MerchantNewLineItemViewController.swift in Sources */,
				E11F47492B06C4E30091C31F /* BanksListView.swift in Sources */,
				041295AA2AB9E25D00A4F243 /* MerchantHeadlessCheckoutNolPayViewController.swift in Sources */,
				135E5BFD51371FABB5FF35D3 /* MerchantHeadlessCheckoutAvailablePaymentMethodsViewController.swift in Sources */,
				E129D6702B162022004694F9 /* MerchantHeadlessCheckoutBankViewController.swift in Sources */,
				E11F47542B06C5030091C31F /* BanksListView.swift in Sources */,
				AD9CF1073EE0676E6640481A /* MerchantHeadlessCheckoutRawDataViewController.swift in Sources */,
				E11F474D2B06C4E30091C31F /* MerchantHeadlessCheckoutNolPayViewController.swift in Sources */,
				72F8D6065334FCD5B726A52C /* MerchantHeadlessCheckoutRawPhoneNumberDataViewController.swift in Sources */,
				14EE32F4821BD1F19F75227F /* MerchantHeadlessCheckoutRawRetailDataViewController.swift in Sources */,
				F02F496FD20B5291C044F62C /* MerchantResultViewController.swift in Sources */,
				E11F47562B06C5030091C31F /* ImageViewWithUrl.swift in Sources */,
				34CDCA7B403C001E4C55D26D /* MerchantSessionAndSettingsViewController.swift in Sources */,
				E11F474A2B06C4E30091C31F /* BanksListModel.swift in Sources */,
				170F3A07A039EE30E065AA30 /* MerchantNewLineItemViewController.swift in Sources */,
				C5B3635FC90C149C4961BD9A /* Apaya.swift in Sources */,
				E11F474B2B06C4E30091C31F /* ImageViewWithUrl.swift in Sources */,
				E11F47552B06C5030091C31F /* BanksListModel.swift in Sources */,
				C0115AC7BC96FDF49EF8E530 /* PaymentMethodCell.swift in Sources */,
			);
			runOnlyForDeploymentPostprocessing = 0;
		};
/* End PBXSourcesBuildPhase section */

/* Begin PBXTargetDependency section */
		0F2453263528C0A3659CD00A /* PBXTargetDependency */ = {
			isa = PBXTargetDependency;
			name = "Debug App";
			target = BEB14ABCDF34E3D24759EAAB /* Debug App */;
			targetProxy = FED76127253C549C91488087 /* PBXContainerItemProxy */;
		};
/* End PBXTargetDependency section */

/* Begin PBXVariantGroup section */
		CE259612A00F85709107B872 /* Main.storyboard */ = {
			isa = PBXVariantGroup;
			children = (
				942332BD921CBCAFBC77BD6D /* ar */,
				7480FE5F665CC66C092BC95A /* Base */,
				6D665EEA8106E51925C3CF2B /* da */,
				2A328E38DA586FFE0ED2894B /* de */,
				D5C1B1F65A9382606A25CE77 /* el */,
				F816A2444633C4336A7CB071 /* en */,
				6493EA8D95DDA066DE982B24 /* es */,
				A1604A656AF654D7422A2A5E /* fr */,
				E7640DB186F9638C2F556F77 /* it */,
				C4DFE77F28AB538220A0F6EE /* ka */,
				98079137F3DE1FE6221DA7EC /* nb */,
				E1C3EF0BA039C0A50EDE13A5 /* nl */,
				92BE0A1A904DCEA405A11CC1 /* pl */,
				FC8A21D574BAEF7E0ED9E9CD /* pt-PT */,
				1D05E65C196E6715D7D8B0C6 /* sv */,
				2E64F057A39A91CA01CCB57F /* tr */,
			);
			name = Main.storyboard;
			sourceTree = "<group>";
		};
		FC701AFD94F96F0F1D108D1A /* LaunchScreen.xib */ = {
			isa = PBXVariantGroup;
			children = (
				33E18D5B5190C64631309D1B /* ar */,
				6D2261DDEE5DC5D2ED518037 /* Base */,
				13FA89917603E4BA5BB66AFC /* da */,
				0FD08B8CE57A11D1E35A8684 /* de */,
				8A3FDC6FE0EB5AB5828D4D80 /* el */,
				0DA32ABCF07A4EBED014327B /* es */,
				DBC8EA85D1CBC1EC4AB3EB8C /* fr */,
				743E00065B4A8D6C95092A23 /* it */,
				FF4B1BBF378E48EBDBDCEE2A /* ka */,
				C7EB86C62BA46BF51C64ABC2 /* nb */,
				FEEF675F553A6AD99750CB0F /* nl */,
				721B75053C8E82756FB8AD0D /* pl */,
				01C09DEAB07F42004B26A278 /* pt-PT */,
				DECCDC4079DC6471CEDDEA84 /* sv */,
				52F54EC3C1ACE19DF48BD6E2 /* tr */,
			);
			name = LaunchScreen.xib;
			sourceTree = "<group>";
		};
/* End PBXVariantGroup section */

/* Begin XCBuildConfiguration section */
		313E094F25A94116E340B043 /* Debug */ = {
			isa = XCBuildConfiguration;
			baseConfigurationReference = 96546334148213F72E898EB7 /* Pods-Debug App.debug.xcconfig */;
			buildSettings = {
				ASSETCATALOG_COMPILER_APPICON_NAME = AppIcon;
				CODE_SIGN_ENTITLEMENTS = "$(SRCROOT)/ExampleApp.entitlements";
				CODE_SIGN_IDENTITY = "Apple Development";
				"CODE_SIGN_IDENTITY[sdk=iphoneos*]" = "iPhone Developer";
				CODE_SIGN_STYLE = Manual;
				DEVELOPMENT_TEAM = "";
				"DEVELOPMENT_TEAM[sdk=iphoneos*]" = N8UN9TR5DY;
				ENABLE_PREVIEWS = YES;
				INFOPLIST_FILE = Info.plist;
				INFOPLIST_KEY_CFBundleDisplayName = "Primer Debug";
				LD_RUNPATH_SEARCH_PATHS = (
					"$(inherited)",
					"@executable_path/Frameworks",
				);
				PRODUCT_BUNDLE_IDENTIFIER = "";
				PRODUCT_NAME = "Debug App";
				PROVISIONING_PROFILE_SPECIFIER = "";
				"PROVISIONING_PROFILE_SPECIFIER[sdk=iphoneos*]" = "match Development com.primerapi.PrimerSDKExample";
				SDKROOT = iphoneos;
				SUPPORTED_PLATFORMS = "iphoneos iphonesimulator";
				SUPPORTS_MACCATALYST = NO;
				SUPPORTS_MAC_DESIGNED_FOR_IPHONE_IPAD = NO;
				SUPPORTS_XR_DESIGNED_FOR_IPHONE_IPAD = NO;
				SWIFT_ACTIVE_COMPILATION_CONDITIONS = DEBUG;
				SWIFT_COMPILATION_MODE = singlefile;
				SWIFT_OPTIMIZATION_LEVEL = "-Onone";
				SWIFT_VERSION = 5.0;
				TARGETED_DEVICE_FAMILY = 1;
			};
			name = Debug;
		};
		44381669975E0C07E78FA641 /* Release */ = {
			isa = XCBuildConfiguration;
			baseConfigurationReference = 442009298B3F84D879C280FF /* Pods-Debug App.release.xcconfig */;
			buildSettings = {
				ASSETCATALOG_COMPILER_APPICON_NAME = AppIcon;
				CODE_SIGN_ENTITLEMENTS = "$(SRCROOT)/ExampleApp.entitlements";
				CODE_SIGN_IDENTITY = "Apple Development";
				"CODE_SIGN_IDENTITY[sdk=iphoneos*]" = "iPhone Developer";
				CODE_SIGN_STYLE = Manual;
				DEVELOPMENT_TEAM = "";
				"DEVELOPMENT_TEAM[sdk=iphoneos*]" = N8UN9TR5DY;
				ENABLE_PREVIEWS = YES;
				INFOPLIST_FILE = Info.plist;
				INFOPLIST_KEY_CFBundleDisplayName = "Primer Debug";
				LD_RUNPATH_SEARCH_PATHS = (
					"$(inherited)",
					"@executable_path/Frameworks",
				);
				PRODUCT_BUNDLE_IDENTIFIER = "";
				PRODUCT_NAME = "Debug App";
				PROVISIONING_PROFILE_SPECIFIER = "";
				"PROVISIONING_PROFILE_SPECIFIER[sdk=iphoneos*]" = "match Development com.primerapi.PrimerSDKExample";
				SDKROOT = iphoneos;
				SUPPORTED_PLATFORMS = "iphoneos iphonesimulator";
				SUPPORTS_MACCATALYST = NO;
				SUPPORTS_MAC_DESIGNED_FOR_IPHONE_IPAD = NO;
				SUPPORTS_XR_DESIGNED_FOR_IPHONE_IPAD = NO;
				SWIFT_COMPILATION_MODE = wholemodule;
				SWIFT_OPTIMIZATION_LEVEL = "-Owholemodule";
				SWIFT_VERSION = 5.0;
				TARGETED_DEVICE_FAMILY = 1;
			};
			name = Release;
		};
		5434DA74E34D2EBEBD3D74C7 /* Debug */ = {
			isa = XCBuildConfiguration;
			baseConfigurationReference = B65F0E658E0993B16C41D698 /* Pods-Debug App Tests.debug.xcconfig */;
			buildSettings = {
				BUNDLE_LOADER = "$(TEST_HOST)";
				CODE_SIGN_IDENTITY = "iPhone Developer";
				DEVELOPMENT_TEAM = N8UN9TR5DY;
				INFOPLIST_FILE = "Tests/Debug App Tests-Info.plist";
				LD_RUNPATH_SEARCH_PATHS = (
					"$(inherited)",
					"@executable_path/Frameworks",
					"@loader_path/Frameworks",
				);
				PRODUCT_BUNDLE_IDENTIFIER = com.primerapi.PrimerSDKExampleTests;
				PRODUCT_NAME = "Debug App Tests";
				SDKROOT = iphoneos;
				SUPPORTS_MACCATALYST = NO;
				SUPPORTS_MAC_DESIGNED_FOR_IPHONE_IPAD = YES;
				SUPPORTS_XR_DESIGNED_FOR_IPHONE_IPAD = NO;
				SWIFT_ACTIVE_COMPILATION_CONDITIONS = DEBUG;
				SWIFT_COMPILATION_MODE = singlefile;
				SWIFT_OPTIMIZATION_LEVEL = "-Onone";
				SWIFT_VERSION = 5.0;
				TARGETED_DEVICE_FAMILY = "1,2";
				TEST_HOST = "$(BUILT_PRODUCTS_DIR)/Debug App.app/$(BUNDLE_EXECUTABLE_FOLDER_PATH)/Debug App";
				TEST_TARGET_NAME = "Debug App";
			};
			name = Debug;
		};
		C02E8D181B9F35EB41C35E07 /* Release */ = {
			isa = XCBuildConfiguration;
			buildSettings = {
				ALWAYS_SEARCH_USER_PATHS = NO;
				CLANG_ANALYZER_LOCALIZABILITY_NONLOCALIZED = YES;
				CLANG_ANALYZER_NONNULL = YES;
				CLANG_ANALYZER_NUMBER_OBJECT_CONVERSION = YES_AGGRESSIVE;
				CLANG_CXX_LANGUAGE_STANDARD = "gnu++14";
				CLANG_CXX_LIBRARY = "libc++";
				CLANG_ENABLE_MODULES = YES;
				CLANG_ENABLE_OBJC_ARC = YES;
				CLANG_ENABLE_OBJC_WEAK = YES;
				CLANG_WARN_BLOCK_CAPTURE_AUTORELEASING = YES;
				CLANG_WARN_BOOL_CONVERSION = YES;
				CLANG_WARN_COMMA = YES;
				CLANG_WARN_CONSTANT_CONVERSION = YES;
				CLANG_WARN_DEPRECATED_OBJC_IMPLEMENTATIONS = YES;
				CLANG_WARN_DIRECT_OBJC_ISA_USAGE = YES_ERROR;
				CLANG_WARN_DOCUMENTATION_COMMENTS = YES;
				CLANG_WARN_EMPTY_BODY = YES;
				CLANG_WARN_ENUM_CONVERSION = YES;
				CLANG_WARN_INFINITE_RECURSION = YES;
				CLANG_WARN_INT_CONVERSION = YES;
				CLANG_WARN_NON_LITERAL_NULL_CONVERSION = YES;
				CLANG_WARN_OBJC_IMPLICIT_RETAIN_SELF = YES;
				CLANG_WARN_OBJC_LITERAL_CONVERSION = YES;
				CLANG_WARN_OBJC_ROOT_CLASS = YES_ERROR;
				CLANG_WARN_QUOTED_INCLUDE_IN_FRAMEWORK_HEADER = YES;
				CLANG_WARN_RANGE_LOOP_ANALYSIS = YES;
				CLANG_WARN_STRICT_PROTOTYPES = YES;
				CLANG_WARN_SUSPICIOUS_MOVE = YES;
				CLANG_WARN_UNGUARDED_AVAILABILITY = YES_AGGRESSIVE;
				CLANG_WARN_UNREACHABLE_CODE = YES;
				CLANG_WARN__DUPLICATE_METHOD_MATCH = YES;
				COPY_PHASE_STRIP = NO;
				DEAD_CODE_STRIPPING = YES;
				DEBUG_INFORMATION_FORMAT = "dwarf-with-dsym";
				ENABLE_NS_ASSERTIONS = NO;
				ENABLE_STRICT_OBJC_MSGSEND = YES;
				GCC_C_LANGUAGE_STANDARD = gnu11;
				GCC_NO_COMMON_BLOCKS = YES;
				GCC_WARN_64_TO_32_BIT_CONVERSION = YES;
				GCC_WARN_ABOUT_RETURN_TYPE = YES_ERROR;
				GCC_WARN_UNDECLARED_SELECTOR = YES;
				GCC_WARN_UNINITIALIZED_AUTOS = YES_AGGRESSIVE;
				GCC_WARN_UNUSED_FUNCTION = YES;
				GCC_WARN_UNUSED_VARIABLE = YES;
<<<<<<< HEAD
				IPHONEOS_DEPLOYMENT_TARGET = 14.0;
=======
				IPHONEOS_DEPLOYMENT_TARGET = 13.0;
>>>>>>> bd6eb480
				MTL_ENABLE_DEBUG_INFO = NO;
				PRODUCT_NAME = "$(TARGET_NAME)";
				VALIDATE_PRODUCT = YES;
			};
			name = Release;
		};
		F10A44A87CE1B40DAFF5D30F /* Release */ = {
			isa = XCBuildConfiguration;
			baseConfigurationReference = 7A0B6936ABE44A97B5DE2DEA /* Pods-Debug App Tests.release.xcconfig */;
			buildSettings = {
				BUNDLE_LOADER = "$(TEST_HOST)";
				CODE_SIGN_IDENTITY = "iPhone Developer";
				DEVELOPMENT_TEAM = N8UN9TR5DY;
				INFOPLIST_FILE = "Tests/Debug App Tests-Info.plist";
				LD_RUNPATH_SEARCH_PATHS = (
					"$(inherited)",
					"@executable_path/Frameworks",
					"@loader_path/Frameworks",
				);
				PRODUCT_BUNDLE_IDENTIFIER = com.primerapi.PrimerSDKExampleTests;
				PRODUCT_NAME = "Debug App Tests";
				SDKROOT = iphoneos;
				SUPPORTS_MACCATALYST = NO;
				SUPPORTS_MAC_DESIGNED_FOR_IPHONE_IPAD = YES;
				SUPPORTS_XR_DESIGNED_FOR_IPHONE_IPAD = NO;
				SWIFT_COMPILATION_MODE = wholemodule;
				SWIFT_OPTIMIZATION_LEVEL = "-Owholemodule";
				SWIFT_VERSION = 5.0;
				TARGETED_DEVICE_FAMILY = "1,2";
				TEST_HOST = "$(BUILT_PRODUCTS_DIR)/Debug App.app/$(BUNDLE_EXECUTABLE_FOLDER_PATH)/Debug App";
				TEST_TARGET_NAME = "Debug App";
			};
			name = Release;
		};
		F5CDF642D3EADA50CDF5FF84 /* Debug */ = {
			isa = XCBuildConfiguration;
			buildSettings = {
				ALWAYS_SEARCH_USER_PATHS = NO;
				CLANG_ANALYZER_LOCALIZABILITY_NONLOCALIZED = YES;
				CLANG_ANALYZER_NONNULL = YES;
				CLANG_ANALYZER_NUMBER_OBJECT_CONVERSION = YES_AGGRESSIVE;
				CLANG_CXX_LANGUAGE_STANDARD = "gnu++14";
				CLANG_CXX_LIBRARY = "libc++";
				CLANG_ENABLE_MODULES = YES;
				CLANG_ENABLE_OBJC_ARC = YES;
				CLANG_ENABLE_OBJC_WEAK = YES;
				CLANG_WARN_BLOCK_CAPTURE_AUTORELEASING = YES;
				CLANG_WARN_BOOL_CONVERSION = YES;
				CLANG_WARN_COMMA = YES;
				CLANG_WARN_CONSTANT_CONVERSION = YES;
				CLANG_WARN_DEPRECATED_OBJC_IMPLEMENTATIONS = YES;
				CLANG_WARN_DIRECT_OBJC_ISA_USAGE = YES_ERROR;
				CLANG_WARN_DOCUMENTATION_COMMENTS = YES;
				CLANG_WARN_EMPTY_BODY = YES;
				CLANG_WARN_ENUM_CONVERSION = YES;
				CLANG_WARN_INFINITE_RECURSION = YES;
				CLANG_WARN_INT_CONVERSION = YES;
				CLANG_WARN_NON_LITERAL_NULL_CONVERSION = YES;
				CLANG_WARN_OBJC_IMPLICIT_RETAIN_SELF = YES;
				CLANG_WARN_OBJC_LITERAL_CONVERSION = YES;
				CLANG_WARN_OBJC_ROOT_CLASS = YES_ERROR;
				CLANG_WARN_QUOTED_INCLUDE_IN_FRAMEWORK_HEADER = YES;
				CLANG_WARN_RANGE_LOOP_ANALYSIS = YES;
				CLANG_WARN_STRICT_PROTOTYPES = YES;
				CLANG_WARN_SUSPICIOUS_MOVE = YES;
				CLANG_WARN_UNGUARDED_AVAILABILITY = YES_AGGRESSIVE;
				CLANG_WARN_UNREACHABLE_CODE = YES;
				CLANG_WARN__DUPLICATE_METHOD_MATCH = YES;
				COPY_PHASE_STRIP = NO;
				DEAD_CODE_STRIPPING = YES;
				DEBUG_INFORMATION_FORMAT = dwarf;
				ENABLE_STRICT_OBJC_MSGSEND = YES;
				ENABLE_TESTABILITY = YES;
				GCC_C_LANGUAGE_STANDARD = gnu11;
				GCC_DYNAMIC_NO_PIC = NO;
				GCC_NO_COMMON_BLOCKS = YES;
				GCC_OPTIMIZATION_LEVEL = 0;
				GCC_PREPROCESSOR_DEFINITIONS = (
					"DEBUG=1",
					"$(inherited)",
				);
				GCC_WARN_64_TO_32_BIT_CONVERSION = YES;
				GCC_WARN_ABOUT_RETURN_TYPE = YES_ERROR;
				GCC_WARN_UNDECLARED_SELECTOR = YES;
				GCC_WARN_UNINITIALIZED_AUTOS = YES_AGGRESSIVE;
				GCC_WARN_UNUSED_FUNCTION = YES;
				GCC_WARN_UNUSED_VARIABLE = YES;
<<<<<<< HEAD
				IPHONEOS_DEPLOYMENT_TARGET = 14.0;
=======
				IPHONEOS_DEPLOYMENT_TARGET = 13.0;
>>>>>>> bd6eb480
				MTL_ENABLE_DEBUG_INFO = YES;
				ONLY_ACTIVE_ARCH = YES;
				PRODUCT_NAME = "$(TARGET_NAME)";
			};
			name = Debug;
		};
/* End XCBuildConfiguration section */

/* Begin XCConfigurationList section */
		10479B54C02C96DE0B327687 /* Build configuration list for PBXProject "Primer.io Debug App" */ = {
			isa = XCConfigurationList;
			buildConfigurations = (
				F5CDF642D3EADA50CDF5FF84 /* Debug */,
				C02E8D181B9F35EB41C35E07 /* Release */,
			);
			defaultConfigurationIsVisible = 0;
			defaultConfigurationName = Release;
		};
		4700FFD06E10F0EE123A7B8B /* Build configuration list for PBXNativeTarget "Debug App Tests" */ = {
			isa = XCConfigurationList;
			buildConfigurations = (
				5434DA74E34D2EBEBD3D74C7 /* Debug */,
				F10A44A87CE1B40DAFF5D30F /* Release */,
			);
			defaultConfigurationIsVisible = 0;
			defaultConfigurationName = Release;
		};
		CA98A6B11506835A81F6391A /* Build configuration list for PBXNativeTarget "Debug App" */ = {
			isa = XCConfigurationList;
			buildConfigurations = (
				313E094F25A94116E340B043 /* Debug */,
				44381669975E0C07E78FA641 /* Release */,
			);
			defaultConfigurationIsVisible = 0;
			defaultConfigurationName = Release;
		};
/* End XCConfigurationList section */
	};
	rootObject = 25AB41367F759CCDA1881AD2 /* Project object */;
}<|MERGE_RESOLUTION|>--- conflicted
+++ resolved
@@ -9,17 +9,14 @@
 /* Begin PBXBuildFile section */
 		041295AA2AB9E25D00A4F243 /* MerchantHeadlessCheckoutNolPayViewController.swift in Sources */ = {isa = PBXBuildFile; fileRef = 041295A92AB9E25D00A4F243 /* MerchantHeadlessCheckoutNolPayViewController.swift */; };
 		041295AD2AB9E2C100A4F243 /* PrimerHeadlessNolPayManagerTests.swift in Sources */ = {isa = PBXBuildFile; fileRef = 041295AB2AB9E2A900A4F243 /* PrimerHeadlessNolPayManagerTests.swift */; };
-<<<<<<< HEAD
 		041F52092ADE92A300A1D702 /* ListCardNetworksEndpointTests.swift in Sources */ = {isa = PBXBuildFile; fileRef = 041F52082ADE92A300A1D702 /* ListCardNetworksEndpointTests.swift */; };
 		047D8E892ADEA4C700A5E7BD /* NetworkService.swift in Sources */ = {isa = PBXBuildFile; fileRef = 047D8E882ADEA4C700A5E7BD /* NetworkService.swift */; };
-=======
 		04769C152B1A680C0051581C /* Promises+Helper.swift in Sources */ = {isa = PBXBuildFile; fileRef = 04769C142B1A680C0051581C /* Promises+Helper.swift */; };
 		049298012B1DD466002E04B8 /* AnalyticsServiceTests.swift in Sources */ = {isa = PBXBuildFile; fileRef = 049298002B1DD466002E04B8 /* AnalyticsServiceTests.swift */; };
 		049298072B1E1F4D002E04B8 /* AnalyticsStorageTests.swift in Sources */ = {isa = PBXBuildFile; fileRef = 049298062B1E1F4D002E04B8 /* AnalyticsStorageTests.swift */; };
 		049A055E2B4BF057002CEEBA /* MerchantHeadlessVaultManagerViewController.swift in Sources */ = {isa = PBXBuildFile; fileRef = 049A055D2B4BF057002CEEBA /* MerchantHeadlessVaultManagerViewController.swift */; };
 		049A05602B4C191D002CEEBA /* NativeUIManagerTests.swift in Sources */ = {isa = PBXBuildFile; fileRef = 049A055F2B4C191D002CEEBA /* NativeUIManagerTests.swift */; };
 		049A05642B4C1EEB002CEEBA /* SDKSessionHelper.swift in Sources */ = {isa = PBXBuildFile; fileRef = 049A05622B4C1EE6002CEEBA /* SDKSessionHelper.swift */; };
->>>>>>> bd6eb480
 		04DFAADC2AAA01E60030FECE /* Debug App Tests-Info.plist in Resources */ = {isa = PBXBuildFile; fileRef = 04DFAADB2AAA01E60030FECE /* Debug App Tests-Info.plist */; };
 		04F6EF722AE69FC500115D05 /* AnalyticsTests+Helpers.swift in Sources */ = {isa = PBXBuildFile; fileRef = 04F6EF712AE69FC500115D05 /* AnalyticsTests+Helpers.swift */; };
 		04F6EF742AE6A06200115D05 /* AnalyticsEventsTests.swift in Sources */ = {isa = PBXBuildFile; fileRef = 04F6EF732AE6A06200115D05 /* AnalyticsEventsTests.swift */; };
@@ -165,17 +162,14 @@
 		021A00DEB01A46C876592575 /* ThreeDSProtocolVersionTests.swift */ = {isa = PBXFileReference; lastKnownFileType = sourcecode.swift; path = ThreeDSProtocolVersionTests.swift; sourceTree = "<group>"; };
 		041295A92AB9E25D00A4F243 /* MerchantHeadlessCheckoutNolPayViewController.swift */ = {isa = PBXFileReference; fileEncoding = 4; lastKnownFileType = sourcecode.swift; path = MerchantHeadlessCheckoutNolPayViewController.swift; sourceTree = "<group>"; };
 		041295AB2AB9E2A900A4F243 /* PrimerHeadlessNolPayManagerTests.swift */ = {isa = PBXFileReference; fileEncoding = 4; lastKnownFileType = sourcecode.swift; path = PrimerHeadlessNolPayManagerTests.swift; sourceTree = "<group>"; };
-<<<<<<< HEAD
 		041F52082ADE92A300A1D702 /* ListCardNetworksEndpointTests.swift */ = {isa = PBXFileReference; lastKnownFileType = sourcecode.swift; path = ListCardNetworksEndpointTests.swift; sourceTree = "<group>"; };
 		047D8E882ADEA4C700A5E7BD /* NetworkService.swift */ = {isa = PBXFileReference; lastKnownFileType = sourcecode.swift; path = NetworkService.swift; sourceTree = "<group>"; };
-=======
 		04769C142B1A680C0051581C /* Promises+Helper.swift */ = {isa = PBXFileReference; lastKnownFileType = sourcecode.swift; path = "Promises+Helper.swift"; sourceTree = "<group>"; };
 		049298002B1DD466002E04B8 /* AnalyticsServiceTests.swift */ = {isa = PBXFileReference; lastKnownFileType = sourcecode.swift; path = AnalyticsServiceTests.swift; sourceTree = "<group>"; };
 		049298062B1E1F4D002E04B8 /* AnalyticsStorageTests.swift */ = {isa = PBXFileReference; lastKnownFileType = sourcecode.swift; path = AnalyticsStorageTests.swift; sourceTree = "<group>"; };
 		049A055D2B4BF057002CEEBA /* MerchantHeadlessVaultManagerViewController.swift */ = {isa = PBXFileReference; fileEncoding = 4; lastKnownFileType = sourcecode.swift; path = MerchantHeadlessVaultManagerViewController.swift; sourceTree = "<group>"; };
 		049A055F2B4C191D002CEEBA /* NativeUIManagerTests.swift */ = {isa = PBXFileReference; lastKnownFileType = sourcecode.swift; path = NativeUIManagerTests.swift; sourceTree = "<group>"; };
 		049A05622B4C1EE6002CEEBA /* SDKSessionHelper.swift */ = {isa = PBXFileReference; lastKnownFileType = sourcecode.swift; path = SDKSessionHelper.swift; sourceTree = "<group>"; };
->>>>>>> bd6eb480
 		04DFAADB2AAA01E60030FECE /* Debug App Tests-Info.plist */ = {isa = PBXFileReference; fileEncoding = 4; lastKnownFileType = text.plist.xml; path = "Debug App Tests-Info.plist"; sourceTree = "<group>"; };
 		04F6EF712AE69FC500115D05 /* AnalyticsTests+Helpers.swift */ = {isa = PBXFileReference; lastKnownFileType = sourcecode.swift; path = "AnalyticsTests+Helpers.swift"; sourceTree = "<group>"; };
 		04F6EF732AE6A06200115D05 /* AnalyticsEventsTests.swift */ = {isa = PBXFileReference; lastKnownFileType = sourcecode.swift; path = AnalyticsEventsTests.swift; sourceTree = "<group>"; };
@@ -1266,11 +1260,7 @@
 				GCC_WARN_UNINITIALIZED_AUTOS = YES_AGGRESSIVE;
 				GCC_WARN_UNUSED_FUNCTION = YES;
 				GCC_WARN_UNUSED_VARIABLE = YES;
-<<<<<<< HEAD
 				IPHONEOS_DEPLOYMENT_TARGET = 14.0;
-=======
-				IPHONEOS_DEPLOYMENT_TARGET = 13.0;
->>>>>>> bd6eb480
 				MTL_ENABLE_DEBUG_INFO = NO;
 				PRODUCT_NAME = "$(TARGET_NAME)";
 				VALIDATE_PRODUCT = YES;
@@ -1358,11 +1348,7 @@
 				GCC_WARN_UNINITIALIZED_AUTOS = YES_AGGRESSIVE;
 				GCC_WARN_UNUSED_FUNCTION = YES;
 				GCC_WARN_UNUSED_VARIABLE = YES;
-<<<<<<< HEAD
 				IPHONEOS_DEPLOYMENT_TARGET = 14.0;
-=======
-				IPHONEOS_DEPLOYMENT_TARGET = 13.0;
->>>>>>> bd6eb480
 				MTL_ENABLE_DEBUG_INFO = YES;
 				ONLY_ACTIVE_ARCH = YES;
 				PRODUCT_NAME = "$(TARGET_NAME)";
