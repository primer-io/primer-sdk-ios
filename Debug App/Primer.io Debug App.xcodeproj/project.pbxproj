// !$*UTF8*$!
{
	archiveVersion = 1;
	classes = {
	};
	objectVersion = 55;
	objects = {

/* Begin PBXBuildFile section */
		0489E2BB2B68F71300FA0682 /* TapGestureRecognizer.swift in Sources */ = {isa = PBXBuildFile; fileRef = 0489E2BA2B68F71300FA0682 /* TapGestureRecognizer.swift */; };
		04921D0D2BFB79DC004DFB4D /* MerchantHeadlessCheckoutNolPayViewController.swift in Sources */ = {isa = PBXBuildFile; fileRef = 04921D0B2BFB79DC004DFB4D /* MerchantHeadlessCheckoutNolPayViewController.swift */; };
		049A055E2B4BF057002CEEBA /* MerchantHeadlessVaultManagerViewController.swift in Sources */ = {isa = PBXBuildFile; fileRef = 049A055D2B4BF057002CEEBA /* MerchantHeadlessVaultManagerViewController.swift */; };
		04F3235C2BD2F99000F5927C /* UIApplication+Extensions.swift in Sources */ = {isa = PBXBuildFile; fileRef = 04F3235B2BD2F99000F5927C /* UIApplication+Extensions.swift */; };
		04F323612BD408C600F5927C /* AppetizeConfigTests.swift in Sources */ = {isa = PBXBuildFile; fileRef = 04F3235D2BD408C600F5927C /* AppetizeConfigTests.swift */; };
		04F323622BD408C600F5927C /* Debug App Tests-Info.plist in Resources */ = {isa = PBXBuildFile; fileRef = 04F3235E2BD408C600F5927C /* Debug App Tests-Info.plist */; };
		04F323632BD408C600F5927C /* MetadataParserTests.swift in Sources */ = {isa = PBXBuildFile; fileRef = 04F3235F2BD408C600F5927C /* MetadataParserTests.swift */; };
		04F323642BD409FE00F5927C /* BanksListModel.swift in Sources */ = {isa = PBXBuildFile; fileRef = E11F47512B06C5030091C31F /* BanksListModel.swift */; };
		04F323652BD40A0E00F5927C /* MerchantHeadlessCheckoutBankViewController.swift in Sources */ = {isa = PBXBuildFile; fileRef = E129D66F2B162022004694F9 /* MerchantHeadlessCheckoutBankViewController.swift */; };
		04F323662BD40A2300F5927C /* MerchantNewLineItemViewController.swift in Sources */ = {isa = PBXBuildFile; fileRef = 0ED746F8924E70AD868BC0F4 /* MerchantNewLineItemViewController.swift */; };
		0BB8BB3F9A6AC28A0C107DC8 /* UIStackViewExtensions.swift in Sources */ = {isa = PBXBuildFile; fileRef = 93F15C1E46C70C3D73B50F31 /* UIStackViewExtensions.swift */; };
		135E5BFD51371FABB5FF35D3 /* MerchantHeadlessCheckoutAvailablePaymentMethodsViewController.swift in Sources */ = {isa = PBXBuildFile; fileRef = 72E691B9A6A8EBB9F6A6B266 /* MerchantHeadlessCheckoutAvailablePaymentMethodsViewController.swift */; };
		14EE32F4821BD1F19F75227F /* MerchantHeadlessCheckoutRawRetailDataViewController.swift in Sources */ = {isa = PBXBuildFile; fileRef = 4C353D84EABA4990DAB4DD28 /* MerchantHeadlessCheckoutRawRetailDataViewController.swift */; };
		34CDCA7B403C001E4C55D26D /* MerchantSessionAndSettingsViewController.swift in Sources */ = {isa = PBXBuildFile; fileRef = C18C9664115CFDEB59FED19A /* MerchantSessionAndSettingsViewController.swift */; };
		53E3182FFC4E5F05D866CFAE /* Networking.swift in Sources */ = {isa = PBXBuildFile; fileRef = E8DE1E4FB055B60582977315 /* Networking.swift */; };
		592E00D98C8835CBCDAA26D9 /* MerchantDropInUIViewController.swift in Sources */ = {isa = PBXBuildFile; fileRef = 9874F439DA3EA5854A454687 /* MerchantDropInUIViewController.swift */; };
		5E24CD5B3084FE3E8A3E85EC /* CheckoutTheme.swift in Sources */ = {isa = PBXBuildFile; fileRef = 72845A3010F10A88F2EC7849 /* CheckoutTheme.swift */; };
		60F6C3AFA11A7EDB0687856A /* ViewController+PrimerUIHelpers.swift in Sources */ = {isa = PBXBuildFile; fileRef = D4139D8F153BB399DA67F2EE /* ViewController+PrimerUIHelpers.swift */; };
		60F7E716B34BE721651566DA /* Data+Extensions.swift in Sources */ = {isa = PBXBuildFile; fileRef = 1594BC5C96ECC3F46C811B2F /* Data+Extensions.swift */; };
		72F8D6065334FCD5B726A52C /* MerchantHeadlessCheckoutRawPhoneNumberDataViewController.swift in Sources */ = {isa = PBXBuildFile; fileRef = 404E173A513B986A36F835F7 /* MerchantHeadlessCheckoutRawPhoneNumberDataViewController.swift */; };
		85605C241F1CD45BA676D4A7 /* String+Extensions.swift in Sources */ = {isa = PBXBuildFile; fileRef = F9023841AFCE8E3205CB713A /* String+Extensions.swift */; };
		85EDC3F175D699BFF6BD48EF /* ViewController+Primer.swift in Sources */ = {isa = PBXBuildFile; fileRef = 39CCCB917D1881082ED75975 /* ViewController+Primer.swift */; };
		876140D52B63F7DB0058CA8C /* MerchantHeadlessCheckoutKlarnaViewController.swift in Sources */ = {isa = PBXBuildFile; fileRef = 876140D42B63F7DB0058CA8C /* MerchantHeadlessCheckoutKlarnaViewController.swift */; };
		876140E62B67F3B30058CA8C /* MerchantHeadlessCheckoutKlarnaViewController+Klarna.swift in Sources */ = {isa = PBXBuildFile; fileRef = 876140E52B67F3B30058CA8C /* MerchantHeadlessCheckoutKlarnaViewController+Klarna.swift */; };
		876140EF2B6BE8C20058CA8C /* MerchantHelpers.swift in Sources */ = {isa = PBXBuildFile; fileRef = 876140EE2B6BE8C20058CA8C /* MerchantHelpers.swift */; };
		876141082B8346650058CA8C /* MerchantHeadlessKlarnaInitializationView.swift in Sources */ = {isa = PBXBuildFile; fileRef = 876141072B8346650058CA8C /* MerchantHeadlessKlarnaInitializationView.swift */; };
		8761410A2B8355920058CA8C /* MerchantHeadlessKlarnaInitializationViewModel.swift in Sources */ = {isa = PBXBuildFile; fileRef = 876141092B8355920058CA8C /* MerchantHeadlessKlarnaInitializationViewModel.swift */; };
		8761410C2B849A250058CA8C /* MerchantHeadlessKlarnaInitializationView+Elements.swift in Sources */ = {isa = PBXBuildFile; fileRef = 8761410B2B849A250058CA8C /* MerchantHeadlessKlarnaInitializationView+Elements.swift */; };
		87FC1AC72BE50E0B00C9F474 /* MerchantHeadlessCheckoutStripeAchViewController.swift in Sources */ = {isa = PBXBuildFile; fileRef = 87FC1AC62BE50E0B00C9F474 /* MerchantHeadlessCheckoutStripeAchViewController.swift */; };
		87FC1AC92BE518BC00C9F474 /* MerchantHeadlessStripeAchFieldsView.swift in Sources */ = {isa = PBXBuildFile; fileRef = 87FC1AC82BE518BC00C9F474 /* MerchantHeadlessStripeAchFieldsView.swift */; };
		87FC1ACB2BE5194100C9F474 /* MerchantHeadlessStripeAchFieldsViewModel.swift in Sources */ = {isa = PBXBuildFile; fileRef = 87FC1ACA2BE5194100C9F474 /* MerchantHeadlessStripeAchFieldsViewModel.swift */; };
		87FC1ACD2BE51DCA00C9F474 /* MerchantHeadlessCheckoutStripeAchViewController+StripeAch.swift in Sources */ = {isa = PBXBuildFile; fileRef = 87FC1ACC2BE51DCA00C9F474 /* MerchantHeadlessCheckoutStripeAchViewController+StripeAch.swift */; };
		949864026D1CDE6F5C62C66E /* Main.storyboard in Resources */ = {isa = PBXBuildFile; fileRef = CE259612A00F85709107B872 /* Main.storyboard */; };
		A19EF5632B20E22E00A72F60 /* .swiftlint.yml in Resources */ = {isa = PBXBuildFile; fileRef = A19EF5622B20E22E00A72F60 /* .swiftlint.yml */; };
		AAE3B30B64B6822A20987FCA /* CreateClientToken.swift in Sources */ = {isa = PBXBuildFile; fileRef = 229849A3DBE0858EE90673B9 /* CreateClientToken.swift */; };
		AD9CF1073EE0676E6640481A /* MerchantHeadlessCheckoutRawDataViewController.swift in Sources */ = {isa = PBXBuildFile; fileRef = B866FF13033A5CB8B4C3388E /* MerchantHeadlessCheckoutRawDataViewController.swift */; };
		C0115AC7BC96FDF49EF8E530 /* PaymentMethodCell.swift in Sources */ = {isa = PBXBuildFile; fileRef = 4E79C93EA805E87E1137A513 /* PaymentMethodCell.swift */; };
		C75A11E6AEEFC2B7A29BBC04 /* TestScenario.swift in Sources */ = {isa = PBXBuildFile; fileRef = A6AEF11B151368BF993C3EA9 /* TestScenario.swift */; };
		CE5E673A96BB5B96AE5EFC56 /* Range+Extensions.swift in Sources */ = {isa = PBXBuildFile; fileRef = 9128566126AA7F571FFECA3A /* Range+Extensions.swift */; };
		D886D8E47D883304B505CE11 /* AppDelegate.swift in Sources */ = {isa = PBXBuildFile; fileRef = DAC5687FF32E8661F1A00CE5 /* AppDelegate.swift */; };
		DE53DA2D0AD108306C92E198 /* UIViewController+API.swift in Sources */ = {isa = PBXBuildFile; fileRef = B1FD8065D40A2D691F643F3B /* UIViewController+API.swift */; };
		E11F47542B06C5030091C31F /* BanksListView.swift in Sources */ = {isa = PBXBuildFile; fileRef = E11F47502B06C5030091C31F /* BanksListView.swift */; };
		E11F47562B06C5030091C31F /* ImageViewWithUrl.swift in Sources */ = {isa = PBXBuildFile; fileRef = E11F47522B06C5030091C31F /* ImageViewWithUrl.swift */; };
		E1A2971F2B021ABA005ADA51 /* URL+NetworkHeaders.swift in Sources */ = {isa = PBXBuildFile; fileRef = E1AB44D12AFE13AF00639DC5 /* URL+NetworkHeaders.swift */; };
		EA7FAA4F8476BD3711D628CB /* Images.xcassets in Resources */ = {isa = PBXBuildFile; fileRef = B18D7E7738BF86467B0F1465 /* Images.xcassets */; };
		F02F496FD20B5291C044F62C /* MerchantResultViewController.swift in Sources */ = {isa = PBXBuildFile; fileRef = 00E3C8FE62D22147335F2455 /* MerchantResultViewController.swift */; };
		F03699592AC2E63700E4179D /* (null) in Sources */ = {isa = PBXBuildFile; };
		F08F63D82B9B5A7C006EF9A9 /* SessionConfiguration.swift in Sources */ = {isa = PBXBuildFile; fileRef = F08F63D72B9B5A7C006EF9A9 /* SessionConfiguration.swift */; };
		F08F63DA2B9B5BC5006EF9A9 /* AppetizeConfigProvider.swift in Sources */ = {isa = PBXBuildFile; fileRef = F08F63D92B9B5BC5006EF9A9 /* AppetizeConfigProvider.swift */; };
		F08F63DC2B9F27B0006EF9A9 /* MetadataParser.swift in Sources */ = {isa = PBXBuildFile; fileRef = F08F63DB2B9F27B0006EF9A9 /* MetadataParser.swift */; };
		F0C2147F6FA26527BE55549A /* LaunchScreen.xib in Resources */ = {isa = PBXBuildFile; fileRef = FC701AFD94F96F0F1D108D1A /* LaunchScreen.xib */; };
		F43C96C2601A8D28261B785E /* Pods_Debug_App.framework in Frameworks */ = {isa = PBXBuildFile; fileRef = 957555CCB7C5C581743B5992 /* Pods_Debug_App.framework */; };
		FD5ADBCFA70DB606339F3AF2 /* TransactionResponse.swift in Sources */ = {isa = PBXBuildFile; fileRef = 70D3D6CF0F006A06B7CEC71B /* TransactionResponse.swift */; };
/* End PBXBuildFile section */

/* Begin PBXContainerItemProxy section */
		FED76127253C549C91488087 /* PBXContainerItemProxy */ = {
			isa = PBXContainerItemProxy;
			containerPortal = 25AB41367F759CCDA1881AD2 /* Project object */;
			proxyType = 1;
			remoteGlobalIDString = BEB14ABCDF34E3D24759EAAB;
			remoteInfo = "Debug App";
		};
/* End PBXContainerItemProxy section */

/* Begin PBXCopyFilesBuildPhase section */
		73B416AD9A0CB3B0EA16AF79 /* Embed Frameworks */ = {
			isa = PBXCopyFilesBuildPhase;
			buildActionMask = 2147483647;
			dstPath = "";
			dstSubfolderSpec = 10;
			files = (
			);
			name = "Embed Frameworks";
			runOnlyForDeploymentPostprocessing = 0;
		};
		D11E367C3560C383BC4CA0A7 /* Embed Frameworks */ = {
			isa = PBXCopyFilesBuildPhase;
			buildActionMask = 2147483647;
			dstPath = "";
			dstSubfolderSpec = 10;
			files = (
			);
			name = "Embed Frameworks";
			runOnlyForDeploymentPostprocessing = 0;
		};
/* End PBXCopyFilesBuildPhase section */

/* Begin PBXFileReference section */
		00E3C8FE62D22147335F2455 /* MerchantResultViewController.swift */ = {isa = PBXFileReference; lastKnownFileType = sourcecode.swift; path = MerchantResultViewController.swift; sourceTree = "<group>"; };
		01C09DEAB07F42004B26A278 /* pt-PT */ = {isa = PBXFileReference; lastKnownFileType = text.plist.strings; name = "pt-PT"; path = "pt-PT.lproj/LaunchScreen.strings"; sourceTree = "<group>"; };
		0489E2BA2B68F71300FA0682 /* TapGestureRecognizer.swift */ = {isa = PBXFileReference; lastKnownFileType = sourcecode.swift; path = TapGestureRecognizer.swift; sourceTree = "<group>"; };
		04921D0B2BFB79DC004DFB4D /* MerchantHeadlessCheckoutNolPayViewController.swift */ = {isa = PBXFileReference; fileEncoding = 4; lastKnownFileType = sourcecode.swift; path = MerchantHeadlessCheckoutNolPayViewController.swift; sourceTree = "<group>"; };
		049A055D2B4BF057002CEEBA /* MerchantHeadlessVaultManagerViewController.swift */ = {isa = PBXFileReference; fileEncoding = 4; lastKnownFileType = sourcecode.swift; path = MerchantHeadlessVaultManagerViewController.swift; sourceTree = "<group>"; };
		04C1906F2BEA5B75009A225A /* UnitTestsTestPlan.xctestplan */ = {isa = PBXFileReference; lastKnownFileType = text; path = UnitTestsTestPlan.xctestplan; sourceTree = "<group>"; };
		04F3235B2BD2F99000F5927C /* UIApplication+Extensions.swift */ = {isa = PBXFileReference; lastKnownFileType = sourcecode.swift; path = "UIApplication+Extensions.swift"; sourceTree = "<group>"; };
		04F3235D2BD408C600F5927C /* AppetizeConfigTests.swift */ = {isa = PBXFileReference; fileEncoding = 4; lastKnownFileType = sourcecode.swift; path = AppetizeConfigTests.swift; sourceTree = "<group>"; };
		04F3235E2BD408C600F5927C /* Debug App Tests-Info.plist */ = {isa = PBXFileReference; fileEncoding = 4; lastKnownFileType = text.plist.xml; path = "Debug App Tests-Info.plist"; sourceTree = "<group>"; };
		04F3235F2BD408C600F5927C /* MetadataParserTests.swift */ = {isa = PBXFileReference; fileEncoding = 4; lastKnownFileType = sourcecode.swift; path = MetadataParserTests.swift; sourceTree = "<group>"; };
		0DA32ABCF07A4EBED014327B /* es */ = {isa = PBXFileReference; lastKnownFileType = text.plist.strings; name = es; path = es.lproj/LaunchScreen.strings; sourceTree = "<group>"; };
		0ED746F8924E70AD868BC0F4 /* MerchantNewLineItemViewController.swift */ = {isa = PBXFileReference; lastKnownFileType = sourcecode.swift; path = MerchantNewLineItemViewController.swift; sourceTree = "<group>"; };
		0FD08B8CE57A11D1E35A8684 /* de */ = {isa = PBXFileReference; lastKnownFileType = text.plist.strings; name = de; path = de.lproj/LaunchScreen.strings; sourceTree = "<group>"; };
		13FA89917603E4BA5BB66AFC /* da */ = {isa = PBXFileReference; lastKnownFileType = text.plist.strings; name = da; path = da.lproj/LaunchScreen.strings; sourceTree = "<group>"; };
		1594BC5C96ECC3F46C811B2F /* Data+Extensions.swift */ = {isa = PBXFileReference; lastKnownFileType = sourcecode.swift; path = "Data+Extensions.swift"; sourceTree = "<group>"; };
		1D05E65C196E6715D7D8B0C6 /* sv */ = {isa = PBXFileReference; lastKnownFileType = text.plist.strings; name = sv; path = sv.lproj/Main.strings; sourceTree = "<group>"; };
		229849A3DBE0858EE90673B9 /* CreateClientToken.swift */ = {isa = PBXFileReference; lastKnownFileType = sourcecode.swift; path = CreateClientToken.swift; sourceTree = "<group>"; };
		2A328E38DA586FFE0ED2894B /* de */ = {isa = PBXFileReference; lastKnownFileType = text.plist.strings; name = de; path = de.lproj/Main.strings; sourceTree = "<group>"; };
		2E64F057A39A91CA01CCB57F /* tr */ = {isa = PBXFileReference; lastKnownFileType = text.plist.strings; name = tr; path = tr.lproj/Main.strings; sourceTree = "<group>"; };
		33E18D5B5190C64631309D1B /* ar */ = {isa = PBXFileReference; lastKnownFileType = text.plist.strings; name = ar; path = ar.lproj/LaunchScreen.strings; sourceTree = "<group>"; };
		39CCCB917D1881082ED75975 /* ViewController+Primer.swift */ = {isa = PBXFileReference; lastKnownFileType = sourcecode.swift; path = "ViewController+Primer.swift"; sourceTree = "<group>"; };
		404E173A513B986A36F835F7 /* MerchantHeadlessCheckoutRawPhoneNumberDataViewController.swift */ = {isa = PBXFileReference; lastKnownFileType = sourcecode.swift; path = MerchantHeadlessCheckoutRawPhoneNumberDataViewController.swift; sourceTree = "<group>"; };
		483D2036DE3F89CA2C244C4F /* Debug App Tests.xctest */ = {isa = PBXFileReference; explicitFileType = wrapper.cfbundle; includeInIndex = 0; path = "Debug App Tests.xctest"; sourceTree = BUILT_PRODUCTS_DIR; };
		4ACFB17A73AB7240BED98585 /* ExampleApp.entitlements */ = {isa = PBXFileReference; lastKnownFileType = text.plist.entitlements; path = ExampleApp.entitlements; sourceTree = "<group>"; };
		4C353D84EABA4990DAB4DD28 /* MerchantHeadlessCheckoutRawRetailDataViewController.swift */ = {isa = PBXFileReference; lastKnownFileType = sourcecode.swift; path = MerchantHeadlessCheckoutRawRetailDataViewController.swift; sourceTree = "<group>"; };
		4E79C93EA805E87E1137A513 /* PaymentMethodCell.swift */ = {isa = PBXFileReference; lastKnownFileType = sourcecode.swift; path = PaymentMethodCell.swift; sourceTree = "<group>"; };
		52F54EC3C1ACE19DF48BD6E2 /* tr */ = {isa = PBXFileReference; lastKnownFileType = text.plist.strings; name = tr; path = tr.lproj/LaunchScreen.strings; sourceTree = "<group>"; };
		6493EA8D95DDA066DE982B24 /* es */ = {isa = PBXFileReference; lastKnownFileType = text.plist.strings; name = es; path = es.lproj/Main.strings; sourceTree = "<group>"; };
		68E2722188A5A2948DB31144 /* Debug App.app */ = {isa = PBXFileReference; explicitFileType = wrapper.application; includeInIndex = 0; path = "Debug App.app"; sourceTree = BUILT_PRODUCTS_DIR; };
		6B7EE63A09B6A8378B848223 /* Pods-Debug App.debug.xcconfig */ = {isa = PBXFileReference; includeInIndex = 1; lastKnownFileType = text.xcconfig; name = "Pods-Debug App.debug.xcconfig"; path = "Target Support Files/Pods-Debug App/Pods-Debug App.debug.xcconfig"; sourceTree = "<group>"; };
		6D2261DDEE5DC5D2ED518037 /* Base */ = {isa = PBXFileReference; lastKnownFileType = file.xib; name = Base; path = Base.lproj/LaunchScreen.xib; sourceTree = "<group>"; };
		6D665EEA8106E51925C3CF2B /* da */ = {isa = PBXFileReference; lastKnownFileType = text.plist.strings; name = da; path = da.lproj/Main.strings; sourceTree = "<group>"; };
		70D3D6CF0F006A06B7CEC71B /* TransactionResponse.swift */ = {isa = PBXFileReference; lastKnownFileType = sourcecode.swift; path = TransactionResponse.swift; sourceTree = "<group>"; };
		721B75053C8E82756FB8AD0D /* pl */ = {isa = PBXFileReference; lastKnownFileType = text.plist.strings; name = pl; path = pl.lproj/LaunchScreen.strings; sourceTree = "<group>"; };
		72845A3010F10A88F2EC7849 /* CheckoutTheme.swift */ = {isa = PBXFileReference; lastKnownFileType = sourcecode.swift; path = CheckoutTheme.swift; sourceTree = "<group>"; };
		72E691B9A6A8EBB9F6A6B266 /* MerchantHeadlessCheckoutAvailablePaymentMethodsViewController.swift */ = {isa = PBXFileReference; lastKnownFileType = sourcecode.swift; path = MerchantHeadlessCheckoutAvailablePaymentMethodsViewController.swift; sourceTree = "<group>"; };
		743E00065B4A8D6C95092A23 /* it */ = {isa = PBXFileReference; lastKnownFileType = text.plist.strings; name = it; path = it.lproj/LaunchScreen.strings; sourceTree = "<group>"; };
		7480FE5F665CC66C092BC95A /* Base */ = {isa = PBXFileReference; lastKnownFileType = file.storyboard; name = Base; path = Base.lproj/Main.storyboard; sourceTree = "<group>"; };
		876140D42B63F7DB0058CA8C /* MerchantHeadlessCheckoutKlarnaViewController.swift */ = {isa = PBXFileReference; lastKnownFileType = sourcecode.swift; path = MerchantHeadlessCheckoutKlarnaViewController.swift; sourceTree = "<group>"; };
		876140E52B67F3B30058CA8C /* MerchantHeadlessCheckoutKlarnaViewController+Klarna.swift */ = {isa = PBXFileReference; lastKnownFileType = sourcecode.swift; path = "MerchantHeadlessCheckoutKlarnaViewController+Klarna.swift"; sourceTree = "<group>"; };
		876140EE2B6BE8C20058CA8C /* MerchantHelpers.swift */ = {isa = PBXFileReference; lastKnownFileType = sourcecode.swift; path = MerchantHelpers.swift; sourceTree = "<group>"; };
		876141072B8346650058CA8C /* MerchantHeadlessKlarnaInitializationView.swift */ = {isa = PBXFileReference; lastKnownFileType = sourcecode.swift; path = MerchantHeadlessKlarnaInitializationView.swift; sourceTree = "<group>"; };
		876141092B8355920058CA8C /* MerchantHeadlessKlarnaInitializationViewModel.swift */ = {isa = PBXFileReference; lastKnownFileType = sourcecode.swift; path = MerchantHeadlessKlarnaInitializationViewModel.swift; sourceTree = "<group>"; };
		8761410B2B849A250058CA8C /* MerchantHeadlessKlarnaInitializationView+Elements.swift */ = {isa = PBXFileReference; lastKnownFileType = sourcecode.swift; path = "MerchantHeadlessKlarnaInitializationView+Elements.swift"; sourceTree = "<group>"; };
		87FC1AC62BE50E0B00C9F474 /* MerchantHeadlessCheckoutStripeAchViewController.swift */ = {isa = PBXFileReference; lastKnownFileType = sourcecode.swift; path = MerchantHeadlessCheckoutStripeAchViewController.swift; sourceTree = "<group>"; };
		87FC1AC82BE518BC00C9F474 /* MerchantHeadlessStripeAchFieldsView.swift */ = {isa = PBXFileReference; lastKnownFileType = sourcecode.swift; path = MerchantHeadlessStripeAchFieldsView.swift; sourceTree = "<group>"; };
		87FC1ACA2BE5194100C9F474 /* MerchantHeadlessStripeAchFieldsViewModel.swift */ = {isa = PBXFileReference; lastKnownFileType = sourcecode.swift; path = MerchantHeadlessStripeAchFieldsViewModel.swift; sourceTree = "<group>"; };
		87FC1ACC2BE51DCA00C9F474 /* MerchantHeadlessCheckoutStripeAchViewController+StripeAch.swift */ = {isa = PBXFileReference; lastKnownFileType = sourcecode.swift; path = "MerchantHeadlessCheckoutStripeAchViewController+StripeAch.swift"; sourceTree = "<group>"; };
		8A3FDC6FE0EB5AB5828D4D80 /* el */ = {isa = PBXFileReference; lastKnownFileType = text.plist.strings; name = el; path = el.lproj/LaunchScreen.strings; sourceTree = "<group>"; };
		9128566126AA7F571FFECA3A /* Range+Extensions.swift */ = {isa = PBXFileReference; lastKnownFileType = sourcecode.swift; path = "Range+Extensions.swift"; sourceTree = "<group>"; };
		92BE0A1A904DCEA405A11CC1 /* pl */ = {isa = PBXFileReference; lastKnownFileType = text.plist.strings; name = pl; path = pl.lproj/Main.strings; sourceTree = "<group>"; };
		93F15C1E46C70C3D73B50F31 /* UIStackViewExtensions.swift */ = {isa = PBXFileReference; lastKnownFileType = sourcecode.swift; path = UIStackViewExtensions.swift; sourceTree = "<group>"; };
		942332BD921CBCAFBC77BD6D /* ar */ = {isa = PBXFileReference; lastKnownFileType = text.plist.strings; name = ar; path = ar.lproj/Main.strings; sourceTree = "<group>"; };
		957555CCB7C5C581743B5992 /* Pods_Debug_App.framework */ = {isa = PBXFileReference; explicitFileType = wrapper.framework; includeInIndex = 0; path = Pods_Debug_App.framework; sourceTree = BUILT_PRODUCTS_DIR; };
		98079137F3DE1FE6221DA7EC /* nb */ = {isa = PBXFileReference; lastKnownFileType = text.plist.strings; name = nb; path = nb.lproj/Main.strings; sourceTree = "<group>"; };
		9874F439DA3EA5854A454687 /* MerchantDropInUIViewController.swift */ = {isa = PBXFileReference; lastKnownFileType = sourcecode.swift; path = MerchantDropInUIViewController.swift; sourceTree = "<group>"; };
		A1604A656AF654D7422A2A5E /* fr */ = {isa = PBXFileReference; lastKnownFileType = text.plist.strings; name = fr; path = fr.lproj/Main.strings; sourceTree = "<group>"; };
		A19EF5622B20E22E00A72F60 /* .swiftlint.yml */ = {isa = PBXFileReference; fileEncoding = 4; lastKnownFileType = text.yaml; path = .swiftlint.yml; sourceTree = "<group>"; };
		A6AEF11B151368BF993C3EA9 /* TestScenario.swift */ = {isa = PBXFileReference; lastKnownFileType = sourcecode.swift; path = TestScenario.swift; sourceTree = "<group>"; };
		B18D7E7738BF86467B0F1465 /* Images.xcassets */ = {isa = PBXFileReference; lastKnownFileType = folder.assetcatalog; path = Images.xcassets; sourceTree = "<group>"; };
		B1FD8065D40A2D691F643F3B /* UIViewController+API.swift */ = {isa = PBXFileReference; lastKnownFileType = sourcecode.swift; path = "UIViewController+API.swift"; sourceTree = "<group>"; };
		B866FF13033A5CB8B4C3388E /* MerchantHeadlessCheckoutRawDataViewController.swift */ = {isa = PBXFileReference; lastKnownFileType = sourcecode.swift; path = MerchantHeadlessCheckoutRawDataViewController.swift; sourceTree = "<group>"; };
		C18C9664115CFDEB59FED19A /* MerchantSessionAndSettingsViewController.swift */ = {isa = PBXFileReference; lastKnownFileType = sourcecode.swift; path = MerchantSessionAndSettingsViewController.swift; sourceTree = "<group>"; };
		C4DFE77F28AB538220A0F6EE /* ka */ = {isa = PBXFileReference; lastKnownFileType = text.plist.strings; name = ka; path = ka.lproj/Main.strings; sourceTree = "<group>"; };
		C7EB86C62BA46BF51C64ABC2 /* nb */ = {isa = PBXFileReference; lastKnownFileType = text.plist.strings; name = nb; path = nb.lproj/LaunchScreen.strings; sourceTree = "<group>"; };
		D4139D8F153BB399DA67F2EE /* ViewController+PrimerUIHelpers.swift */ = {isa = PBXFileReference; lastKnownFileType = sourcecode.swift; path = "ViewController+PrimerUIHelpers.swift"; sourceTree = "<group>"; };
		D5C1B1F65A9382606A25CE77 /* el */ = {isa = PBXFileReference; lastKnownFileType = text.plist.strings; name = el; path = el.lproj/Main.strings; sourceTree = "<group>"; };
		DAC5687FF32E8661F1A00CE5 /* AppDelegate.swift */ = {isa = PBXFileReference; lastKnownFileType = sourcecode.swift; path = AppDelegate.swift; sourceTree = "<group>"; };
		DBC8EA85D1CBC1EC4AB3EB8C /* fr */ = {isa = PBXFileReference; lastKnownFileType = text.plist.strings; name = fr; path = fr.lproj/LaunchScreen.strings; sourceTree = "<group>"; };
		DECCDC4079DC6471CEDDEA84 /* sv */ = {isa = PBXFileReference; lastKnownFileType = text.plist.strings; name = sv; path = sv.lproj/LaunchScreen.strings; sourceTree = "<group>"; };
		E11F47502B06C5030091C31F /* BanksListView.swift */ = {isa = PBXFileReference; fileEncoding = 4; lastKnownFileType = sourcecode.swift; path = BanksListView.swift; sourceTree = "<group>"; };
		E11F47512B06C5030091C31F /* BanksListModel.swift */ = {isa = PBXFileReference; fileEncoding = 4; lastKnownFileType = sourcecode.swift; path = BanksListModel.swift; sourceTree = "<group>"; };
		E11F47522B06C5030091C31F /* ImageViewWithUrl.swift */ = {isa = PBXFileReference; fileEncoding = 4; lastKnownFileType = sourcecode.swift; path = ImageViewWithUrl.swift; sourceTree = "<group>"; };
		E129D66F2B162022004694F9 /* MerchantHeadlessCheckoutBankViewController.swift */ = {isa = PBXFileReference; fileEncoding = 4; lastKnownFileType = sourcecode.swift; path = MerchantHeadlessCheckoutBankViewController.swift; sourceTree = "<group>"; };
		E1AB44D12AFE13AF00639DC5 /* URL+NetworkHeaders.swift */ = {isa = PBXFileReference; fileEncoding = 4; lastKnownFileType = sourcecode.swift; path = "URL+NetworkHeaders.swift"; sourceTree = "<group>"; };
		E1C3EF0BA039C0A50EDE13A5 /* nl */ = {isa = PBXFileReference; lastKnownFileType = text.plist.strings; name = nl; path = nl.lproj/Main.strings; sourceTree = "<group>"; };
		E7640DB186F9638C2F556F77 /* it */ = {isa = PBXFileReference; lastKnownFileType = text.plist.strings; name = it; path = it.lproj/Main.strings; sourceTree = "<group>"; };
		E8DE1E4FB055B60582977315 /* Networking.swift */ = {isa = PBXFileReference; lastKnownFileType = sourcecode.swift; path = Networking.swift; sourceTree = "<group>"; };
		F08F63D72B9B5A7C006EF9A9 /* SessionConfiguration.swift */ = {isa = PBXFileReference; lastKnownFileType = sourcecode.swift; path = SessionConfiguration.swift; sourceTree = "<group>"; };
		F08F63D92B9B5BC5006EF9A9 /* AppetizeConfigProvider.swift */ = {isa = PBXFileReference; lastKnownFileType = sourcecode.swift; path = AppetizeConfigProvider.swift; sourceTree = "<group>"; };
		F08F63DB2B9F27B0006EF9A9 /* MetadataParser.swift */ = {isa = PBXFileReference; lastKnownFileType = sourcecode.swift; path = MetadataParser.swift; sourceTree = "<group>"; };
		F816A2444633C4336A7CB071 /* en */ = {isa = PBXFileReference; lastKnownFileType = text.plist.strings; name = en; path = en.lproj/Main.strings; sourceTree = "<group>"; };
		F9023841AFCE8E3205CB713A /* String+Extensions.swift */ = {isa = PBXFileReference; lastKnownFileType = sourcecode.swift; path = "String+Extensions.swift"; sourceTree = "<group>"; };
		FAAAC218F31763C6EBE6253F /* Pods-Debug App.release.xcconfig */ = {isa = PBXFileReference; includeInIndex = 1; lastKnownFileType = text.xcconfig; name = "Pods-Debug App.release.xcconfig"; path = "Target Support Files/Pods-Debug App/Pods-Debug App.release.xcconfig"; sourceTree = "<group>"; };
		FB1F71737862EF5D0F4FE5AB /* Info.plist */ = {isa = PBXFileReference; lastKnownFileType = text.plist; path = Info.plist; sourceTree = "<group>"; };
		FC8A21D574BAEF7E0ED9E9CD /* pt-PT */ = {isa = PBXFileReference; lastKnownFileType = text.plist.strings; name = "pt-PT"; path = "pt-PT.lproj/Main.strings"; sourceTree = "<group>"; };
		FEEF675F553A6AD99750CB0F /* nl */ = {isa = PBXFileReference; lastKnownFileType = text.plist.strings; name = nl; path = nl.lproj/LaunchScreen.strings; sourceTree = "<group>"; };
		FF4B1BBF378E48EBDBDCEE2A /* ka */ = {isa = PBXFileReference; lastKnownFileType = text.plist.strings; name = ka; path = ka.lproj/LaunchScreen.strings; sourceTree = "<group>"; };
/* End PBXFileReference section */

/* Begin PBXFrameworksBuildPhase section */
		70DF25A36D08F36CBD603C15 /* Frameworks */ = {
			isa = PBXFrameworksBuildPhase;
			buildActionMask = 2147483647;
			files = (
			);
			runOnlyForDeploymentPostprocessing = 0;
		};
		CB612F7DF16CD3190025327F /* Frameworks */ = {
			isa = PBXFrameworksBuildPhase;
			buildActionMask = 2147483647;
			files = (
				F43C96C2601A8D28261B785E /* Pods_Debug_App.framework in Frameworks */,
			);
			runOnlyForDeploymentPostprocessing = 0;
		};
/* End PBXFrameworksBuildPhase section */

/* Begin PBXGroup section */
		0489E2B92B68F70400FA0682 /* Utilities */ = {
			isa = PBXGroup;
			children = (
				0489E2BA2B68F71300FA0682 /* TapGestureRecognizer.swift */,
				F08F63D92B9B5BC5006EF9A9 /* AppetizeConfigProvider.swift */,
				F08F63DB2B9F27B0006EF9A9 /* MetadataParser.swift */,
			);
			path = Utilities;
			sourceTree = "<group>";
		};
		04921D0C2BFB79DC004DFB4D /* NolPayHeadless */ = {
			isa = PBXGroup;
			children = (
				04921D0B2BFB79DC004DFB4D /* MerchantHeadlessCheckoutNolPayViewController.swift */,
			);
			path = NolPayHeadless;
			sourceTree = "<group>";
		};
		04F323602BD408C600F5927C /* Tests */ = {
			isa = PBXGroup;
			children = (
				04C1906F2BEA5B75009A225A /* UnitTestsTestPlan.xctestplan */,
				04F3235E2BD408C600F5927C /* Debug App Tests-Info.plist */,
				04F3235D2BD408C600F5927C /* AppetizeConfigTests.swift */,
				04F3235F2BD408C600F5927C /* MetadataParserTests.swift */,
			);
			path = Tests;
			sourceTree = "<group>";
		};
		094077DEFDC2739B10CF4183 /* Resources */ = {
			isa = PBXGroup;
			children = (
				2A9F290E21D650154DEB2F19 /* Localized Views */,
				B18D7E7738BF86467B0F1465 /* Images.xcassets */,
			);
			path = Resources;
			sourceTree = "<group>";
		};
		0E5CB4D963647832FF985B29 /* View Controllers */ = {
			isa = PBXGroup;
			children = (
				876140ED2B6BE8860058CA8C /* Merchant Helpers */,
				EF5FBE3673FBCB40F55F4DC0 /* New UI */,
				9874F439DA3EA5854A454687 /* MerchantDropInUIViewController.swift */,
				72E691B9A6A8EBB9F6A6B266 /* MerchantHeadlessCheckoutAvailablePaymentMethodsViewController.swift */,
				B866FF13033A5CB8B4C3388E /* MerchantHeadlessCheckoutRawDataViewController.swift */,
				404E173A513B986A36F835F7 /* MerchantHeadlessCheckoutRawPhoneNumberDataViewController.swift */,
				4C353D84EABA4990DAB4DD28 /* MerchantHeadlessCheckoutRawRetailDataViewController.swift */,
				049A055D2B4BF057002CEEBA /* MerchantHeadlessVaultManagerViewController.swift */,
				00E3C8FE62D22147335F2455 /* MerchantResultViewController.swift */,
				C18C9664115CFDEB59FED19A /* MerchantSessionAndSettingsViewController.swift */,
			);
			path = "View Controllers";
			sourceTree = "<group>";
		};
		1C9799A622D0CCDBBF94925B = {
			isa = PBXGroup;
			children = (
				A19EF5622B20E22E00A72F60 /* .swiftlint.yml */,
				FBDF3F8B5F93A0EC28048640 /* Project */,
				DF30711EB149C64C364BB79A /* Products */,
				61E8D69DF93462D748F446DF /* Pods */,
				4C5C45720BA1F4AB2C6A1688 /* Frameworks */,
			);
			sourceTree = "<group>";
		};
		2A9F290E21D650154DEB2F19 /* Localized Views */ = {
			isa = PBXGroup;
			children = (
				FC701AFD94F96F0F1D108D1A /* LaunchScreen.xib */,
				CE259612A00F85709107B872 /* Main.storyboard */,
			);
			path = "Localized Views";
			sourceTree = "<group>";
		};
		4C5C45720BA1F4AB2C6A1688 /* Frameworks */ = {
			isa = PBXGroup;
			children = (
				957555CCB7C5C581743B5992 /* Pods_Debug_App.framework */,
			);
			name = Frameworks;
			sourceTree = "<group>";
		};
		553A7EDE72B8249F55A0E6B9 /* Extension */ = {
			isa = PBXGroup;
			children = (
				1594BC5C96ECC3F46C811B2F /* Data+Extensions.swift */,
				9128566126AA7F571FFECA3A /* Range+Extensions.swift */,
				F9023841AFCE8E3205CB713A /* String+Extensions.swift */,
				93F15C1E46C70C3D73B50F31 /* UIStackViewExtensions.swift */,
				B1FD8065D40A2D691F643F3B /* UIViewController+API.swift */,
				39CCCB917D1881082ED75975 /* ViewController+Primer.swift */,
				D4139D8F153BB399DA67F2EE /* ViewController+PrimerUIHelpers.swift */,
				04F3235B2BD2F99000F5927C /* UIApplication+Extensions.swift */,
			);
			path = Extension;
			sourceTree = "<group>";
		};
		5E99BB590FD6521F2D5403BB /* Sources */ = {
			isa = PBXGroup;
			children = (
				553A7EDE72B8249F55A0E6B9 /* Extension */,
				D9AC6F54A87D432982864A63 /* Model */,
				64FB843527A1671D550B536F /* Network */,
				0489E2B92B68F70400FA0682 /* Utilities */,
				F214F09DF97D2A83FC7D0BE0 /* View */,
				0E5CB4D963647832FF985B29 /* View Controllers */,
				DAC5687FF32E8661F1A00CE5 /* AppDelegate.swift */,
			);
			path = Sources;
			sourceTree = "<group>";
		};
		61E8D69DF93462D748F446DF /* Pods */ = {
			isa = PBXGroup;
			children = (
				6B7EE63A09B6A8378B848223 /* Pods-Debug App.debug.xcconfig */,
				FAAAC218F31763C6EBE6253F /* Pods-Debug App.release.xcconfig */,
			);
			path = Pods;
			sourceTree = "<group>";
		};
		64FB843527A1671D550B536F /* Network */ = {
			isa = PBXGroup;
			children = (
				E8DE1E4FB055B60582977315 /* Networking.swift */,
				E1AB44D12AFE13AF00639DC5 /* URL+NetworkHeaders.swift */,
			);
			path = Network;
			sourceTree = "<group>";
		};
		876140D32B63F79E0058CA8C /* KlarnaHeadless */ = {
			isa = PBXGroup;
			children = (
				876140D42B63F7DB0058CA8C /* MerchantHeadlessCheckoutKlarnaViewController.swift */,
				876140E52B67F3B30058CA8C /* MerchantHeadlessCheckoutKlarnaViewController+Klarna.swift */,
				876141072B8346650058CA8C /* MerchantHeadlessKlarnaInitializationView.swift */,
				8761410B2B849A250058CA8C /* MerchantHeadlessKlarnaInitializationView+Elements.swift */,
				876141092B8355920058CA8C /* MerchantHeadlessKlarnaInitializationViewModel.swift */,
			);
			path = KlarnaHeadless;
			sourceTree = "<group>";
		};
		876140ED2B6BE8860058CA8C /* Merchant Helpers */ = {
			isa = PBXGroup;
			children = (
				876140EE2B6BE8C20058CA8C /* MerchantHelpers.swift */,
			);
			path = "Merchant Helpers";
			sourceTree = "<group>";
		};
		87FC1AC52BE50DE400C9F474 /* StripeAchHeadless */ = {
			isa = PBXGroup;
			children = (
				87FC1AC62BE50E0B00C9F474 /* MerchantHeadlessCheckoutStripeAchViewController.swift */,
				87FC1ACC2BE51DCA00C9F474 /* MerchantHeadlessCheckoutStripeAchViewController+StripeAch.swift */,
				87FC1AC82BE518BC00C9F474 /* MerchantHeadlessStripeAchFieldsView.swift */,
				87FC1ACA2BE5194100C9F474 /* MerchantHeadlessStripeAchFieldsViewModel.swift */,
			);
			path = StripeAchHeadless;
			sourceTree = "<group>";
		};
		D9AC6F54A87D432982864A63 /* Model */ = {
			isa = PBXGroup;
			children = (
				72845A3010F10A88F2EC7849 /* CheckoutTheme.swift */,
				229849A3DBE0858EE90673B9 /* CreateClientToken.swift */,
				A6AEF11B151368BF993C3EA9 /* TestScenario.swift */,
				70D3D6CF0F006A06B7CEC71B /* TransactionResponse.swift */,
				F08F63D72B9B5A7C006EF9A9 /* SessionConfiguration.swift */,
			);
			path = Model;
			sourceTree = "<group>";
		};
		DF30711EB149C64C364BB79A /* Products */ = {
			isa = PBXGroup;
			children = (
				483D2036DE3F89CA2C244C4F /* Debug App Tests.xctest */,
				68E2722188A5A2948DB31144 /* Debug App.app */,
			);
			name = Products;
			sourceTree = "<group>";
		};
		E11F474E2B06C5030091C31F /* FormWithRedirect */ = {
			isa = PBXGroup;
			children = (
				E129D66F2B162022004694F9 /* MerchantHeadlessCheckoutBankViewController.swift */,
				E11F47502B06C5030091C31F /* BanksListView.swift */,
				E11F47512B06C5030091C31F /* BanksListModel.swift */,
				E11F47522B06C5030091C31F /* ImageViewWithUrl.swift */,
			);
			path = FormWithRedirect;
			sourceTree = "<group>";
		};
		EF5FBE3673FBCB40F55F4DC0 /* New UI */ = {
			isa = PBXGroup;
			children = (
<<<<<<< HEAD
				87FC1AC52BE50DE400C9F474 /* StripeAchHeadless */,
=======
				04921D0C2BFB79DC004DFB4D /* NolPayHeadless */,
>>>>>>> f4c4f542
				876140D32B63F79E0058CA8C /* KlarnaHeadless */,
				E11F474E2B06C5030091C31F /* FormWithRedirect */,
				0ED746F8924E70AD868BC0F4 /* MerchantNewLineItemViewController.swift */,
			);
			path = "New UI";
			sourceTree = "<group>";
		};
		F214F09DF97D2A83FC7D0BE0 /* View */ = {
			isa = PBXGroup;
			children = (
				4E79C93EA805E87E1137A513 /* PaymentMethodCell.swift */,
			);
			path = View;
			sourceTree = "<group>";
		};
		FBDF3F8B5F93A0EC28048640 /* Project */ = {
			isa = PBXGroup;
			children = (
				04F323602BD408C600F5927C /* Tests */,
				094077DEFDC2739B10CF4183 /* Resources */,
				5E99BB590FD6521F2D5403BB /* Sources */,
				4ACFB17A73AB7240BED98585 /* ExampleApp.entitlements */,
				FB1F71737862EF5D0F4FE5AB /* Info.plist */,
			);
			name = Project;
			sourceTree = "<group>";
		};
/* End PBXGroup section */

/* Begin PBXNativeTarget section */
		301F25EE1514F3AF2E4A7FBD /* Debug App Tests */ = {
			isa = PBXNativeTarget;
			buildConfigurationList = 4700FFD06E10F0EE123A7B8B /* Build configuration list for PBXNativeTarget "Debug App Tests" */;
			buildPhases = (
				1E0FCAD905F5F8F13B6A164B /* Sources */,
				9CED4C4EFACB340F3C55B1F0 /* Resources */,
				D11E367C3560C383BC4CA0A7 /* Embed Frameworks */,
				70DF25A36D08F36CBD603C15 /* Frameworks */,
			);
			buildRules = (
			);
			dependencies = (
				0F2453263528C0A3659CD00A /* PBXTargetDependency */,
			);
			name = "Debug App Tests";
			productName = "Debug App Tests";
			productReference = 483D2036DE3F89CA2C244C4F /* Debug App Tests.xctest */;
			productType = "com.apple.product-type.bundle.unit-test";
		};
		BEB14ABCDF34E3D24759EAAB /* Debug App */ = {
			isa = PBXNativeTarget;
			buildConfigurationList = CA98A6B11506835A81F6391A /* Build configuration list for PBXNativeTarget "Debug App" */;
			buildPhases = (
				529419ACB8574D89226B07B4 /* [CP] Check Pods Manifest.lock */,
				66BB6A7BADD3A9CDD6412CE2 /* Sources */,
				10FBAAC827CE0E3983CD7597 /* Resources */,
				73B416AD9A0CB3B0EA16AF79 /* Embed Frameworks */,
				CB612F7DF16CD3190025327F /* Frameworks */,
				A18BD8BD2AFE4B0900923C87 /* SwiftLint */,
				2F9C34C32370BD5088C51015 /* [CP] Embed Pods Frameworks */,
			);
			buildRules = (
			);
			dependencies = (
			);
			name = "Debug App";
			productName = "Debug App";
			productReference = 68E2722188A5A2948DB31144 /* Debug App.app */;
			productType = "com.apple.product-type.application";
		};
/* End PBXNativeTarget section */

/* Begin PBXProject section */
		25AB41367F759CCDA1881AD2 /* Project object */ = {
			isa = PBXProject;
			attributes = {
				BuildIndependentTargetsInParallel = YES;
				ORGANIZATIONNAME = "Primer API Ltd";
				TargetAttributes = {
					301F25EE1514F3AF2E4A7FBD = {
						TestTargetID = BEB14ABCDF34E3D24759EAAB;
					};
				};
			};
			buildConfigurationList = 10479B54C02C96DE0B327687 /* Build configuration list for PBXProject "Primer.io Debug App" */;
			compatibilityVersion = "Xcode 13.0";
			developmentRegion = en;
			hasScannedForEncodings = 0;
			knownRegions = (
				Base,
				ar,
				da,
				de,
				el,
				en,
				es,
				fr,
				it,
				ka,
				nb,
				nl,
				pl,
				"pt-PT",
				sv,
				tr,
			);
			mainGroup = 1C9799A622D0CCDBBF94925B;
			productRefGroup = DF30711EB149C64C364BB79A /* Products */;
			projectDirPath = "";
			projectRoot = "";
			targets = (
				BEB14ABCDF34E3D24759EAAB /* Debug App */,
				301F25EE1514F3AF2E4A7FBD /* Debug App Tests */,
			);
		};
/* End PBXProject section */

/* Begin PBXResourcesBuildPhase section */
		10FBAAC827CE0E3983CD7597 /* Resources */ = {
			isa = PBXResourcesBuildPhase;
			buildActionMask = 2147483647;
			files = (
				A19EF5632B20E22E00A72F60 /* .swiftlint.yml in Resources */,
				EA7FAA4F8476BD3711D628CB /* Images.xcassets in Resources */,
				F0C2147F6FA26527BE55549A /* LaunchScreen.xib in Resources */,
				949864026D1CDE6F5C62C66E /* Main.storyboard in Resources */,
			);
			runOnlyForDeploymentPostprocessing = 0;
		};
		9CED4C4EFACB340F3C55B1F0 /* Resources */ = {
			isa = PBXResourcesBuildPhase;
			buildActionMask = 2147483647;
			files = (
				04F323622BD408C600F5927C /* Debug App Tests-Info.plist in Resources */,
			);
			runOnlyForDeploymentPostprocessing = 0;
		};
/* End PBXResourcesBuildPhase section */

/* Begin PBXShellScriptBuildPhase section */
		2F9C34C32370BD5088C51015 /* [CP] Embed Pods Frameworks */ = {
			isa = PBXShellScriptBuildPhase;
			buildActionMask = 2147483647;
			files = (
			);
			inputFileListPaths = (
				"${PODS_ROOT}/Target Support Files/Pods-Debug App/Pods-Debug App-frameworks-${CONFIGURATION}-input-files.xcfilelist",
			);
			name = "[CP] Embed Pods Frameworks";
			outputFileListPaths = (
				"${PODS_ROOT}/Target Support Files/Pods-Debug App/Pods-Debug App-frameworks-${CONFIGURATION}-output-files.xcfilelist",
			);
			runOnlyForDeploymentPostprocessing = 0;
			shellPath = /bin/sh;
			shellScript = "\"${PODS_ROOT}/Target Support Files/Pods-Debug App/Pods-Debug App-frameworks.sh\"\n";
			showEnvVarsInLog = 0;
		};
		529419ACB8574D89226B07B4 /* [CP] Check Pods Manifest.lock */ = {
			isa = PBXShellScriptBuildPhase;
			buildActionMask = 2147483647;
			files = (
			);
			inputFileListPaths = (
			);
			inputPaths = (
				"${PODS_PODFILE_DIR_PATH}/Podfile.lock",
				"${PODS_ROOT}/Manifest.lock",
			);
			name = "[CP] Check Pods Manifest.lock";
			outputFileListPaths = (
			);
			outputPaths = (
				"$(DERIVED_FILE_DIR)/Pods-Debug App-checkManifestLockResult.txt",
			);
			runOnlyForDeploymentPostprocessing = 0;
			shellPath = /bin/sh;
			shellScript = "diff \"${PODS_PODFILE_DIR_PATH}/Podfile.lock\" \"${PODS_ROOT}/Manifest.lock\" > /dev/null\nif [ $? != 0 ] ; then\n    # print error to STDERR\n    echo \"error: The sandbox is not in sync with the Podfile.lock. Run 'pod install' or update your CocoaPods installation.\" >&2\n    exit 1\nfi\n# This output is used by Xcode 'outputs' to avoid re-running this script phase.\necho \"SUCCESS\" > \"${SCRIPT_OUTPUT_FILE_0}\"\n";
			showEnvVarsInLog = 0;
		};
		A18BD8BD2AFE4B0900923C87 /* SwiftLint */ = {
			isa = PBXShellScriptBuildPhase;
			alwaysOutOfDate = 1;
			buildActionMask = 2147483647;
			files = (
			);
			inputFileListPaths = (
			);
			inputPaths = (
			);
			name = SwiftLint;
			outputFileListPaths = (
			);
			outputPaths = (
			);
			runOnlyForDeploymentPostprocessing = 0;
			shellPath = /bin/sh;
			shellScript = "if [[ \"$(uname -m)\" == arm64 ]]; then\n    export PATH=\"/opt/homebrew/bin:$PATH\"\nfi\n\nif which swiftlint > /dev/null; then\n  swiftlint\nelse\n  echo \"warning: SwiftLint not installed, download from https://github.com/realm/SwiftLint\"\nfi\n";
		};
/* End PBXShellScriptBuildPhase section */

/* Begin PBXSourcesBuildPhase section */
		1E0FCAD905F5F8F13B6A164B /* Sources */ = {
			isa = PBXSourcesBuildPhase;
			buildActionMask = 2147483647;
			files = (
				F03699592AC2E63700E4179D /* (null) in Sources */,
				04F323612BD408C600F5927C /* AppetizeConfigTests.swift in Sources */,
				04F323632BD408C600F5927C /* MetadataParserTests.swift in Sources */,
			);
			runOnlyForDeploymentPostprocessing = 0;
		};
		66BB6A7BADD3A9CDD6412CE2 /* Sources */ = {
			isa = PBXSourcesBuildPhase;
			buildActionMask = 2147483647;
			files = (
				D886D8E47D883304B505CE11 /* AppDelegate.swift in Sources */,
				60F7E716B34BE721651566DA /* Data+Extensions.swift in Sources */,
				CE5E673A96BB5B96AE5EFC56 /* Range+Extensions.swift in Sources */,
				85605C241F1CD45BA676D4A7 /* String+Extensions.swift in Sources */,
				04F323662BD40A2300F5927C /* MerchantNewLineItemViewController.swift in Sources */,
				87FC1AC72BE50E0B00C9F474 /* MerchantHeadlessCheckoutStripeAchViewController.swift in Sources */,
				0BB8BB3F9A6AC28A0C107DC8 /* UIStackViewExtensions.swift in Sources */,
				87FC1ACD2BE51DCA00C9F474 /* MerchantHeadlessCheckoutStripeAchViewController+StripeAch.swift in Sources */,
				DE53DA2D0AD108306C92E198 /* UIViewController+API.swift in Sources */,
				85EDC3F175D699BFF6BD48EF /* ViewController+Primer.swift in Sources */,
				60F6C3AFA11A7EDB0687856A /* ViewController+PrimerUIHelpers.swift in Sources */,
				5E24CD5B3084FE3E8A3E85EC /* CheckoutTheme.swift in Sources */,
				04F323642BD409FE00F5927C /* BanksListModel.swift in Sources */,
				87FC1AC92BE518BC00C9F474 /* MerchantHeadlessStripeAchFieldsView.swift in Sources */,
				AAE3B30B64B6822A20987FCA /* CreateClientToken.swift in Sources */,
				F08F63D82B9B5A7C006EF9A9 /* SessionConfiguration.swift in Sources */,
				87FC1ACB2BE5194100C9F474 /* MerchantHeadlessStripeAchFieldsViewModel.swift in Sources */,
				04F323652BD40A0E00F5927C /* MerchantHeadlessCheckoutBankViewController.swift in Sources */,
				876141082B8346650058CA8C /* MerchantHeadlessKlarnaInitializationView.swift in Sources */,
				C75A11E6AEEFC2B7A29BBC04 /* TestScenario.swift in Sources */,
				F08F63DC2B9F27B0006EF9A9 /* MetadataParser.swift in Sources */,
				E1A2971F2B021ABA005ADA51 /* URL+NetworkHeaders.swift in Sources */,
				FD5ADBCFA70DB606339F3AF2 /* TransactionResponse.swift in Sources */,
				876140D52B63F7DB0058CA8C /* MerchantHeadlessCheckoutKlarnaViewController.swift in Sources */,
				049A055E2B4BF057002CEEBA /* MerchantHeadlessVaultManagerViewController.swift in Sources */,
				53E3182FFC4E5F05D866CFAE /* Networking.swift in Sources */,
				592E00D98C8835CBCDAA26D9 /* MerchantDropInUIViewController.swift in Sources */,
				8761410A2B8355920058CA8C /* MerchantHeadlessKlarnaInitializationViewModel.swift in Sources */,
				04921D0D2BFB79DC004DFB4D /* MerchantHeadlessCheckoutNolPayViewController.swift in Sources */,
				135E5BFD51371FABB5FF35D3 /* MerchantHeadlessCheckoutAvailablePaymentMethodsViewController.swift in Sources */,
				E11F47542B06C5030091C31F /* BanksListView.swift in Sources */,
				AD9CF1073EE0676E6640481A /* MerchantHeadlessCheckoutRawDataViewController.swift in Sources */,
				72F8D6065334FCD5B726A52C /* MerchantHeadlessCheckoutRawPhoneNumberDataViewController.swift in Sources */,
				14EE32F4821BD1F19F75227F /* MerchantHeadlessCheckoutRawRetailDataViewController.swift in Sources */,
				F02F496FD20B5291C044F62C /* MerchantResultViewController.swift in Sources */,
				04F3235C2BD2F99000F5927C /* UIApplication+Extensions.swift in Sources */,
				8761410C2B849A250058CA8C /* MerchantHeadlessKlarnaInitializationView+Elements.swift in Sources */,
				876140EF2B6BE8C20058CA8C /* MerchantHelpers.swift in Sources */,
				0489E2BB2B68F71300FA0682 /* TapGestureRecognizer.swift in Sources */,
				F08F63DA2B9B5BC5006EF9A9 /* AppetizeConfigProvider.swift in Sources */,
				E11F47562B06C5030091C31F /* ImageViewWithUrl.swift in Sources */,
				34CDCA7B403C001E4C55D26D /* MerchantSessionAndSettingsViewController.swift in Sources */,
				876140E62B67F3B30058CA8C /* MerchantHeadlessCheckoutKlarnaViewController+Klarna.swift in Sources */,
				C0115AC7BC96FDF49EF8E530 /* PaymentMethodCell.swift in Sources */,
			);
			runOnlyForDeploymentPostprocessing = 0;
		};
/* End PBXSourcesBuildPhase section */

/* Begin PBXTargetDependency section */
		0F2453263528C0A3659CD00A /* PBXTargetDependency */ = {
			isa = PBXTargetDependency;
			name = "Debug App";
			target = BEB14ABCDF34E3D24759EAAB /* Debug App */;
			targetProxy = FED76127253C549C91488087 /* PBXContainerItemProxy */;
		};
/* End PBXTargetDependency section */

/* Begin PBXVariantGroup section */
		CE259612A00F85709107B872 /* Main.storyboard */ = {
			isa = PBXVariantGroup;
			children = (
				942332BD921CBCAFBC77BD6D /* ar */,
				7480FE5F665CC66C092BC95A /* Base */,
				6D665EEA8106E51925C3CF2B /* da */,
				2A328E38DA586FFE0ED2894B /* de */,
				D5C1B1F65A9382606A25CE77 /* el */,
				F816A2444633C4336A7CB071 /* en */,
				6493EA8D95DDA066DE982B24 /* es */,
				A1604A656AF654D7422A2A5E /* fr */,
				E7640DB186F9638C2F556F77 /* it */,
				C4DFE77F28AB538220A0F6EE /* ka */,
				98079137F3DE1FE6221DA7EC /* nb */,
				E1C3EF0BA039C0A50EDE13A5 /* nl */,
				92BE0A1A904DCEA405A11CC1 /* pl */,
				FC8A21D574BAEF7E0ED9E9CD /* pt-PT */,
				1D05E65C196E6715D7D8B0C6 /* sv */,
				2E64F057A39A91CA01CCB57F /* tr */,
			);
			name = Main.storyboard;
			sourceTree = "<group>";
		};
		FC701AFD94F96F0F1D108D1A /* LaunchScreen.xib */ = {
			isa = PBXVariantGroup;
			children = (
				33E18D5B5190C64631309D1B /* ar */,
				6D2261DDEE5DC5D2ED518037 /* Base */,
				13FA89917603E4BA5BB66AFC /* da */,
				0FD08B8CE57A11D1E35A8684 /* de */,
				8A3FDC6FE0EB5AB5828D4D80 /* el */,
				0DA32ABCF07A4EBED014327B /* es */,
				DBC8EA85D1CBC1EC4AB3EB8C /* fr */,
				743E00065B4A8D6C95092A23 /* it */,
				FF4B1BBF378E48EBDBDCEE2A /* ka */,
				C7EB86C62BA46BF51C64ABC2 /* nb */,
				FEEF675F553A6AD99750CB0F /* nl */,
				721B75053C8E82756FB8AD0D /* pl */,
				01C09DEAB07F42004B26A278 /* pt-PT */,
				DECCDC4079DC6471CEDDEA84 /* sv */,
				52F54EC3C1ACE19DF48BD6E2 /* tr */,
			);
			name = LaunchScreen.xib;
			sourceTree = "<group>";
		};
/* End PBXVariantGroup section */

/* Begin XCBuildConfiguration section */
		313E094F25A94116E340B043 /* Debug */ = {
			isa = XCBuildConfiguration;
			baseConfigurationReference = 6B7EE63A09B6A8378B848223 /* Pods-Debug App.debug.xcconfig */;
			buildSettings = {
				ASSETCATALOG_COMPILER_APPICON_NAME = AppIcon;
				CODE_SIGN_ENTITLEMENTS = "$(SRCROOT)/ExampleApp.entitlements";
				CODE_SIGN_IDENTITY = "Apple Development";
				"CODE_SIGN_IDENTITY[sdk=iphoneos*]" = "iPhone Developer";
				CODE_SIGN_STYLE = Manual;
				DEVELOPMENT_TEAM = "";
				"DEVELOPMENT_TEAM[sdk=iphoneos*]" = N8UN9TR5DY;
				ENABLE_PREVIEWS = YES;
				INFOPLIST_FILE = Info.plist;
				INFOPLIST_KEY_CFBundleDisplayName = "Primer Debug";
				LD_RUNPATH_SEARCH_PATHS = (
					"$(inherited)",
					"@executable_path/Frameworks",
				);
				PRODUCT_BUNDLE_IDENTIFIER = com.primerapi.PrimerSDKExample;
				PRODUCT_NAME = "Debug App";
				PROVISIONING_PROFILE_SPECIFIER = "";
				"PROVISIONING_PROFILE_SPECIFIER[sdk=iphoneos*]" = "match Development com.primerapi.PrimerSDKExample";
				SDKROOT = iphoneos;
				SUPPORTED_PLATFORMS = "iphoneos iphonesimulator";
				SUPPORTS_MACCATALYST = NO;
				SUPPORTS_MAC_DESIGNED_FOR_IPHONE_IPAD = NO;
				SUPPORTS_XR_DESIGNED_FOR_IPHONE_IPAD = NO;
				SWIFT_ACTIVE_COMPILATION_CONDITIONS = DEBUG;
				SWIFT_COMPILATION_MODE = singlefile;
				SWIFT_OPTIMIZATION_LEVEL = "-Onone";
				SWIFT_VERSION = 5.0;
				TARGETED_DEVICE_FAMILY = 1;
			};
			name = Debug;
		};
		44381669975E0C07E78FA641 /* Release */ = {
			isa = XCBuildConfiguration;
			baseConfigurationReference = FAAAC218F31763C6EBE6253F /* Pods-Debug App.release.xcconfig */;
			buildSettings = {
				ASSETCATALOG_COMPILER_APPICON_NAME = AppIcon;
				CODE_SIGN_ENTITLEMENTS = "$(SRCROOT)/ExampleApp.entitlements";
				CODE_SIGN_IDENTITY = "Apple Development";
				"CODE_SIGN_IDENTITY[sdk=iphoneos*]" = "iPhone Developer";
				CODE_SIGN_STYLE = Manual;
				DEVELOPMENT_TEAM = "";
				"DEVELOPMENT_TEAM[sdk=iphoneos*]" = N8UN9TR5DY;
				ENABLE_PREVIEWS = YES;
				INFOPLIST_FILE = Info.plist;
				INFOPLIST_KEY_CFBundleDisplayName = "Primer Debug";
				LD_RUNPATH_SEARCH_PATHS = (
					"$(inherited)",
					"@executable_path/Frameworks",
				);
				PRODUCT_BUNDLE_IDENTIFIER = com.primerapi.PrimerSDKExample;
				PRODUCT_NAME = "Debug App";
				PROVISIONING_PROFILE_SPECIFIER = "";
				"PROVISIONING_PROFILE_SPECIFIER[sdk=iphoneos*]" = "match Development com.primerapi.PrimerSDKExample";
				SDKROOT = iphoneos;
				SUPPORTED_PLATFORMS = "iphoneos iphonesimulator";
				SUPPORTS_MACCATALYST = NO;
				SUPPORTS_MAC_DESIGNED_FOR_IPHONE_IPAD = NO;
				SUPPORTS_XR_DESIGNED_FOR_IPHONE_IPAD = NO;
				SWIFT_COMPILATION_MODE = wholemodule;
				SWIFT_OPTIMIZATION_LEVEL = "-Owholemodule";
				SWIFT_VERSION = 5.0;
				TARGETED_DEVICE_FAMILY = 1;
			};
			name = Release;
		};
		5434DA74E34D2EBEBD3D74C7 /* Debug */ = {
			isa = XCBuildConfiguration;
			buildSettings = {
				BUNDLE_LOADER = "$(TEST_HOST)";
				CODE_SIGN_IDENTITY = "iPhone Developer";
				DEVELOPMENT_TEAM = N8UN9TR5DY;
				INFOPLIST_FILE = "Tests/Debug App Tests-Info.plist";
				LD_RUNPATH_SEARCH_PATHS = (
					"$(inherited)",
					"@executable_path/Frameworks",
					"@loader_path/Frameworks",
				);
				PRODUCT_BUNDLE_IDENTIFIER = com.primerapi.PrimerSDKExampleTests;
				PRODUCT_NAME = "Debug App Tests";
				SDKROOT = iphoneos;
				SUPPORTS_MACCATALYST = NO;
				SUPPORTS_MAC_DESIGNED_FOR_IPHONE_IPAD = YES;
				SUPPORTS_XR_DESIGNED_FOR_IPHONE_IPAD = NO;
				SWIFT_ACTIVE_COMPILATION_CONDITIONS = DEBUG;
				SWIFT_COMPILATION_MODE = singlefile;
				SWIFT_OPTIMIZATION_LEVEL = "-Onone";
				SWIFT_VERSION = 5.0;
				TARGETED_DEVICE_FAMILY = "1,2";
				TEST_HOST = "$(BUILT_PRODUCTS_DIR)/Debug App.app/$(BUNDLE_EXECUTABLE_FOLDER_PATH)/Debug App";
				TEST_TARGET_NAME = "Debug App";
			};
			name = Debug;
		};
		C02E8D181B9F35EB41C35E07 /* Release */ = {
			isa = XCBuildConfiguration;
			buildSettings = {
				ALWAYS_SEARCH_USER_PATHS = NO;
				CLANG_ANALYZER_LOCALIZABILITY_NONLOCALIZED = YES;
				CLANG_ANALYZER_NONNULL = YES;
				CLANG_ANALYZER_NUMBER_OBJECT_CONVERSION = YES_AGGRESSIVE;
				CLANG_CXX_LANGUAGE_STANDARD = "gnu++14";
				CLANG_CXX_LIBRARY = "libc++";
				CLANG_ENABLE_MODULES = YES;
				CLANG_ENABLE_OBJC_ARC = YES;
				CLANG_ENABLE_OBJC_WEAK = YES;
				CLANG_WARN_BLOCK_CAPTURE_AUTORELEASING = YES;
				CLANG_WARN_BOOL_CONVERSION = YES;
				CLANG_WARN_COMMA = YES;
				CLANG_WARN_CONSTANT_CONVERSION = YES;
				CLANG_WARN_DEPRECATED_OBJC_IMPLEMENTATIONS = YES;
				CLANG_WARN_DIRECT_OBJC_ISA_USAGE = YES_ERROR;
				CLANG_WARN_DOCUMENTATION_COMMENTS = YES;
				CLANG_WARN_EMPTY_BODY = YES;
				CLANG_WARN_ENUM_CONVERSION = YES;
				CLANG_WARN_INFINITE_RECURSION = YES;
				CLANG_WARN_INT_CONVERSION = YES;
				CLANG_WARN_NON_LITERAL_NULL_CONVERSION = YES;
				CLANG_WARN_OBJC_IMPLICIT_RETAIN_SELF = YES;
				CLANG_WARN_OBJC_LITERAL_CONVERSION = YES;
				CLANG_WARN_OBJC_ROOT_CLASS = YES_ERROR;
				CLANG_WARN_QUOTED_INCLUDE_IN_FRAMEWORK_HEADER = YES;
				CLANG_WARN_RANGE_LOOP_ANALYSIS = YES;
				CLANG_WARN_STRICT_PROTOTYPES = YES;
				CLANG_WARN_SUSPICIOUS_MOVE = YES;
				CLANG_WARN_UNGUARDED_AVAILABILITY = YES_AGGRESSIVE;
				CLANG_WARN_UNREACHABLE_CODE = YES;
				CLANG_WARN__DUPLICATE_METHOD_MATCH = YES;
				COPY_PHASE_STRIP = NO;
				DEAD_CODE_STRIPPING = YES;
				DEBUG_INFORMATION_FORMAT = "dwarf-with-dsym";
				ENABLE_NS_ASSERTIONS = NO;
				ENABLE_STRICT_OBJC_MSGSEND = YES;
				GCC_C_LANGUAGE_STANDARD = gnu11;
				GCC_NO_COMMON_BLOCKS = YES;
				GCC_WARN_64_TO_32_BIT_CONVERSION = YES;
				GCC_WARN_ABOUT_RETURN_TYPE = YES_ERROR;
				GCC_WARN_UNDECLARED_SELECTOR = YES;
				GCC_WARN_UNINITIALIZED_AUTOS = YES_AGGRESSIVE;
				GCC_WARN_UNUSED_FUNCTION = YES;
				GCC_WARN_UNUSED_VARIABLE = YES;
				IPHONEOS_DEPLOYMENT_TARGET = 14.0;
				MTL_ENABLE_DEBUG_INFO = NO;
				PRODUCT_NAME = "$(TARGET_NAME)";
				VALIDATE_PRODUCT = YES;
			};
			name = Release;
		};
		F10A44A87CE1B40DAFF5D30F /* Release */ = {
			isa = XCBuildConfiguration;
			buildSettings = {
				BUNDLE_LOADER = "$(TEST_HOST)";
				CODE_SIGN_IDENTITY = "iPhone Developer";
				DEVELOPMENT_TEAM = N8UN9TR5DY;
				INFOPLIST_FILE = "Tests/Debug App Tests-Info.plist";
				LD_RUNPATH_SEARCH_PATHS = (
					"$(inherited)",
					"@executable_path/Frameworks",
					"@loader_path/Frameworks",
				);
				PRODUCT_BUNDLE_IDENTIFIER = com.primerapi.PrimerSDKExampleTests;
				PRODUCT_NAME = "Debug App Tests";
				SDKROOT = iphoneos;
				SUPPORTS_MACCATALYST = NO;
				SUPPORTS_MAC_DESIGNED_FOR_IPHONE_IPAD = YES;
				SUPPORTS_XR_DESIGNED_FOR_IPHONE_IPAD = NO;
				SWIFT_COMPILATION_MODE = wholemodule;
				SWIFT_OPTIMIZATION_LEVEL = "-Owholemodule";
				SWIFT_VERSION = 5.0;
				TARGETED_DEVICE_FAMILY = "1,2";
				TEST_HOST = "$(BUILT_PRODUCTS_DIR)/Debug App.app/$(BUNDLE_EXECUTABLE_FOLDER_PATH)/Debug App";
				TEST_TARGET_NAME = "Debug App";
			};
			name = Release;
		};
		F5CDF642D3EADA50CDF5FF84 /* Debug */ = {
			isa = XCBuildConfiguration;
			buildSettings = {
				ALWAYS_SEARCH_USER_PATHS = NO;
				CLANG_ANALYZER_LOCALIZABILITY_NONLOCALIZED = YES;
				CLANG_ANALYZER_NONNULL = YES;
				CLANG_ANALYZER_NUMBER_OBJECT_CONVERSION = YES_AGGRESSIVE;
				CLANG_CXX_LANGUAGE_STANDARD = "gnu++14";
				CLANG_CXX_LIBRARY = "libc++";
				CLANG_ENABLE_MODULES = YES;
				CLANG_ENABLE_OBJC_ARC = YES;
				CLANG_ENABLE_OBJC_WEAK = YES;
				CLANG_WARN_BLOCK_CAPTURE_AUTORELEASING = YES;
				CLANG_WARN_BOOL_CONVERSION = YES;
				CLANG_WARN_COMMA = YES;
				CLANG_WARN_CONSTANT_CONVERSION = YES;
				CLANG_WARN_DEPRECATED_OBJC_IMPLEMENTATIONS = YES;
				CLANG_WARN_DIRECT_OBJC_ISA_USAGE = YES_ERROR;
				CLANG_WARN_DOCUMENTATION_COMMENTS = YES;
				CLANG_WARN_EMPTY_BODY = YES;
				CLANG_WARN_ENUM_CONVERSION = YES;
				CLANG_WARN_INFINITE_RECURSION = YES;
				CLANG_WARN_INT_CONVERSION = YES;
				CLANG_WARN_NON_LITERAL_NULL_CONVERSION = YES;
				CLANG_WARN_OBJC_IMPLICIT_RETAIN_SELF = YES;
				CLANG_WARN_OBJC_LITERAL_CONVERSION = YES;
				CLANG_WARN_OBJC_ROOT_CLASS = YES_ERROR;
				CLANG_WARN_QUOTED_INCLUDE_IN_FRAMEWORK_HEADER = YES;
				CLANG_WARN_RANGE_LOOP_ANALYSIS = YES;
				CLANG_WARN_STRICT_PROTOTYPES = YES;
				CLANG_WARN_SUSPICIOUS_MOVE = YES;
				CLANG_WARN_UNGUARDED_AVAILABILITY = YES_AGGRESSIVE;
				CLANG_WARN_UNREACHABLE_CODE = YES;
				CLANG_WARN__DUPLICATE_METHOD_MATCH = YES;
				COPY_PHASE_STRIP = NO;
				DEAD_CODE_STRIPPING = YES;
				DEBUG_INFORMATION_FORMAT = dwarf;
				ENABLE_STRICT_OBJC_MSGSEND = YES;
				ENABLE_TESTABILITY = YES;
				GCC_C_LANGUAGE_STANDARD = gnu11;
				GCC_DYNAMIC_NO_PIC = NO;
				GCC_NO_COMMON_BLOCKS = YES;
				GCC_OPTIMIZATION_LEVEL = 0;
				GCC_PREPROCESSOR_DEFINITIONS = (
					"DEBUG=1",
					"$(inherited)",
				);
				GCC_WARN_64_TO_32_BIT_CONVERSION = YES;
				GCC_WARN_ABOUT_RETURN_TYPE = YES_ERROR;
				GCC_WARN_UNDECLARED_SELECTOR = YES;
				GCC_WARN_UNINITIALIZED_AUTOS = YES_AGGRESSIVE;
				GCC_WARN_UNUSED_FUNCTION = YES;
				GCC_WARN_UNUSED_VARIABLE = YES;
				IPHONEOS_DEPLOYMENT_TARGET = 14.0;
				MTL_ENABLE_DEBUG_INFO = YES;
				ONLY_ACTIVE_ARCH = YES;
				PRODUCT_NAME = "$(TARGET_NAME)";
			};
			name = Debug;
		};
/* End XCBuildConfiguration section */

/* Begin XCConfigurationList section */
		10479B54C02C96DE0B327687 /* Build configuration list for PBXProject "Primer.io Debug App" */ = {
			isa = XCConfigurationList;
			buildConfigurations = (
				F5CDF642D3EADA50CDF5FF84 /* Debug */,
				C02E8D181B9F35EB41C35E07 /* Release */,
			);
			defaultConfigurationIsVisible = 0;
			defaultConfigurationName = Release;
		};
		4700FFD06E10F0EE123A7B8B /* Build configuration list for PBXNativeTarget "Debug App Tests" */ = {
			isa = XCConfigurationList;
			buildConfigurations = (
				5434DA74E34D2EBEBD3D74C7 /* Debug */,
				F10A44A87CE1B40DAFF5D30F /* Release */,
			);
			defaultConfigurationIsVisible = 0;
			defaultConfigurationName = Release;
		};
		CA98A6B11506835A81F6391A /* Build configuration list for PBXNativeTarget "Debug App" */ = {
			isa = XCConfigurationList;
			buildConfigurations = (
				313E094F25A94116E340B043 /* Debug */,
				44381669975E0C07E78FA641 /* Release */,
			);
			defaultConfigurationIsVisible = 0;
			defaultConfigurationName = Release;
		};
/* End XCConfigurationList section */
	};
	rootObject = 25AB41367F759CCDA1881AD2 /* Project object */;
}<|MERGE_RESOLUTION|>--- conflicted
+++ resolved
@@ -401,11 +401,8 @@
 		EF5FBE3673FBCB40F55F4DC0 /* New UI */ = {
 			isa = PBXGroup;
 			children = (
-<<<<<<< HEAD
 				87FC1AC52BE50DE400C9F474 /* StripeAchHeadless */,
-=======
 				04921D0C2BFB79DC004DFB4D /* NolPayHeadless */,
->>>>>>> f4c4f542
 				876140D32B63F79E0058CA8C /* KlarnaHeadless */,
 				E11F474E2B06C5030091C31F /* FormWithRedirect */,
 				0ED746F8924E70AD868BC0F4 /* MerchantNewLineItemViewController.swift */,
