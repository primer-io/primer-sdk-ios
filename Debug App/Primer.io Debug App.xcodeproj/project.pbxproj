// !$*UTF8*$!
{
	archiveVersion = 1;
	classes = {
	};
	objectVersion = 55;
	objects = {

/* Begin PBXBuildFile section */
<<<<<<< HEAD
		041F52092ADE92A300A1D702 /* ListCardNetworksEndpointTests.swift in Sources */ = {isa = PBXBuildFile; fileRef = 041F52082ADE92A300A1D702 /* ListCardNetworksEndpointTests.swift */; };
		047D8E892ADEA4C700A5E7BD /* NetworkService.swift in Sources */ = {isa = PBXBuildFile; fileRef = 047D8E882ADEA4C700A5E7BD /* NetworkService.swift */; };
=======
		041295AA2AB9E25D00A4F243 /* MerchantHeadlessCheckoutNolPayViewController.swift in Sources */ = {isa = PBXBuildFile; fileRef = 041295A92AB9E25D00A4F243 /* MerchantHeadlessCheckoutNolPayViewController.swift */; };
		041295AD2AB9E2C100A4F243 /* PrimerHeadlessNolPayManagerTests.swift in Sources */ = {isa = PBXBuildFile; fileRef = 041295AB2AB9E2A900A4F243 /* PrimerHeadlessNolPayManagerTests.swift */; };
>>>>>>> cc9f9040
		04DFAADC2AAA01E60030FECE /* Debug App Tests-Info.plist in Resources */ = {isa = PBXBuildFile; fileRef = 04DFAADB2AAA01E60030FECE /* Debug App Tests-Info.plist */; };
		05FAC0D894B841B52E9E0A9A /* PrimerRawCardDataManagerTests.swift in Sources */ = {isa = PBXBuildFile; fileRef = EEB1E1B37192BF739461AFF1 /* PrimerRawCardDataManagerTests.swift */; };
		088961D00784BD296EA9745C /* EncodingDecodingContainerTests.swift in Sources */ = {isa = PBXBuildFile; fileRef = C7D8E1E91CA11EC6831ADEE4 /* EncodingDecodingContainerTests.swift */; };
		0BB8BB3F9A6AC28A0C107DC8 /* UIStackViewExtensions.swift in Sources */ = {isa = PBXBuildFile; fileRef = 93F15C1E46C70C3D73B50F31 /* UIStackViewExtensions.swift */; };
		135E5BFD51371FABB5FF35D3 /* MerchantHeadlessCheckoutAvailablePaymentMethodsViewController.swift in Sources */ = {isa = PBXBuildFile; fileRef = 72E691B9A6A8EBB9F6A6B266 /* MerchantHeadlessCheckoutAvailablePaymentMethodsViewController.swift */; };
		14EE32F4821BD1F19F75227F /* MerchantHeadlessCheckoutRawRetailDataViewController.swift in Sources */ = {isa = PBXBuildFile; fileRef = 4C353D84EABA4990DAB4DD28 /* MerchantHeadlessCheckoutRawRetailDataViewController.swift */; };
		1589385B62C86DE7C735F3EC /* PrimerAPIConfigurationModuleTests.swift in Sources */ = {isa = PBXBuildFile; fileRef = 6C690FB7E6E8C942C87B1A1B /* PrimerAPIConfigurationModuleTests.swift */; };
		161D4BE3FFD5E4A60F4461F0 /* CreateResumePaymentService.swift in Sources */ = {isa = PBXBuildFile; fileRef = 38DD0A9535544D446514124A /* CreateResumePaymentService.swift */; };
		170F3A07A039EE30E065AA30 /* MerchantNewLineItemViewController.swift in Sources */ = {isa = PBXBuildFile; fileRef = 0ED746F8924E70AD868BC0F4 /* MerchantNewLineItemViewController.swift */; };
		208CA849F3187C2DA63CC17B /* HUC_TokenizationViewModelTests.swift in Sources */ = {isa = PBXBuildFile; fileRef = 4A5E3ACDA26D44F66B55766B /* HUC_TokenizationViewModelTests.swift */; };
		213196DEDF2A3A84037ED884 /* PollingModuleTests.swift in Sources */ = {isa = PBXBuildFile; fileRef = 49DFB1ACD5014BF28ED283B3 /* PollingModuleTests.swift */; };
		242EF5037D6FB396B7AE1CB5 /* HeadlessUniversalCheckoutTests.swift in Sources */ = {isa = PBXBuildFile; fileRef = E63F5C5C1FD2F3E6CB02EC5A /* HeadlessUniversalCheckoutTests.swift */; };
		24C060A48D4A2670FFC3426F /* ThreeDSErrorTests.swift in Sources */ = {isa = PBXBuildFile; fileRef = BF8639891B79E2FCCE10A510 /* ThreeDSErrorTests.swift */; };
		25FA73D4BBA89962663B5378 /* Mocks.swift in Sources */ = {isa = PBXBuildFile; fileRef = F4AC1EC0F98CB56DA4D075CA /* Mocks.swift */; };
		2662EB3445AE8C7188953EFD /* HeadlessVaultManagerTests.swift in Sources */ = {isa = PBXBuildFile; fileRef = 5AA706A14BACFDB8E5715788 /* HeadlessVaultManagerTests.swift */; };
		2C98B33ECA68109C7A6AA134 /* PrimerBancontactCardDataManagerTests.swift in Sources */ = {isa = PBXBuildFile; fileRef = E9899972360BCA5992CEE5BC /* PrimerBancontactCardDataManagerTests.swift */; };
		2E0D85B7343377F1319902AD /* MockPaymentMethodTokenizationViewModel.swift in Sources */ = {isa = PBXBuildFile; fileRef = 8A23886804B13FA754E775D0 /* MockPaymentMethodTokenizationViewModel.swift */; };
		33EA4F728A7984997A0EF515 /* TokenizationServiceTests.swift in Sources */ = {isa = PBXBuildFile; fileRef = 952364FBFD6FA09653ECA37E /* TokenizationServiceTests.swift */; };
		34CDCA7B403C001E4C55D26D /* MerchantSessionAndSettingsViewController.swift in Sources */ = {isa = PBXBuildFile; fileRef = C18C9664115CFDEB59FED19A /* MerchantSessionAndSettingsViewController.swift */; };
		3BB02CA24B6B3EF458326B7D /* Networking.swift in Sources */ = {isa = PBXBuildFile; fileRef = D038BDB23C062D362AAA09BE /* Networking.swift */; };
		3D112A8DE292D097E651FCDB /* IPay88Tests.swift in Sources */ = {isa = PBXBuildFile; fileRef = 7A5E6F7A9C12C69CB66032E3 /* IPay88Tests.swift */; };
		3EE90DEB1DB7BE9270FB17BF /* URLSessionStackTests.swift in Sources */ = {isa = PBXBuildFile; fileRef = 1F4E35F809D3FAF4354D5B05 /* URLSessionStackTests.swift */; };
		3FD160A4D951EA772ADF4E25 /* DecodedClientToken.swift in Sources */ = {isa = PBXBuildFile; fileRef = 5F8DC3341BDBB9AEDBE8D6DD /* DecodedClientToken.swift */; };
		4BD7794627267B40E9E10686 /* PrimerCheckoutTheme.swift in Sources */ = {isa = PBXBuildFile; fileRef = B9813BD518AC7C3F442B5075 /* PrimerCheckoutTheme.swift */; };
		4F9F6D38EFCA656CB936C98F /* Pods_Debug_App_Tests.framework in Frameworks */ = {isa = PBXBuildFile; fileRef = 348BA24B92FB00C80AC511F7 /* Pods_Debug_App_Tests.framework */; };
		53E3182FFC4E5F05D866CFAE /* Networking.swift in Sources */ = {isa = PBXBuildFile; fileRef = E8DE1E4FB055B60582977315 /* Networking.swift */; };
		55B913E0B3159BBBE8C9D189 /* MerchantHeadlessCheckoutCardComponentsViewController.swift in Sources */ = {isa = PBXBuildFile; fileRef = BA6F4C147EC39B2735117041 /* MerchantHeadlessCheckoutCardComponentsViewController.swift */; };
		583EBAA90902121CEA479416 /* VaultService.swift in Sources */ = {isa = PBXBuildFile; fileRef = 5E8D7F3C53F8CCE4A03C975E /* VaultService.swift */; };
		592E00D98C8835CBCDAA26D9 /* MerchantDropInUIViewController.swift in Sources */ = {isa = PBXBuildFile; fileRef = 9874F439DA3EA5854A454687 /* MerchantDropInUIViewController.swift */; };
		5976CCA261F0811F5D7707DA /* TokenizationService.swift in Sources */ = {isa = PBXBuildFile; fileRef = 2E8F69253D85350BB7A1A761 /* TokenizationService.swift */; };
		5E24CD5B3084FE3E8A3E85EC /* CheckoutTheme.swift in Sources */ = {isa = PBXBuildFile; fileRef = 72845A3010F10A88F2EC7849 /* CheckoutTheme.swift */; };
		60F6C3AFA11A7EDB0687856A /* ViewController+PrimerUIHelpers.swift in Sources */ = {isa = PBXBuildFile; fileRef = D4139D8F153BB399DA67F2EE /* ViewController+PrimerUIHelpers.swift */; };
		60F7E716B34BE721651566DA /* Data+Extensions.swift in Sources */ = {isa = PBXBuildFile; fileRef = 1594BC5C96ECC3F46C811B2F /* Data+Extensions.swift */; };
		622A605DDEA98D981670B53F /* DropInUI_TokenizationViewModelTests.swift in Sources */ = {isa = PBXBuildFile; fileRef = 5DB3B88857B810440CDA881E /* DropInUI_TokenizationViewModelTests.swift */; };
		6B2212601374387CB004DA86 /* MaskTests.swift in Sources */ = {isa = PBXBuildFile; fileRef = BD26E8C6074BB89ACBD5B8B9 /* MaskTests.swift */; };
		70EAA3B33425CC9D16239BB0 /* ApplePayTests.swift in Sources */ = {isa = PBXBuildFile; fileRef = 31CFA93A373A7DB78DA77283 /* ApplePayTests.swift */; };
		72F8D6065334FCD5B726A52C /* MerchantHeadlessCheckoutRawPhoneNumberDataViewController.swift in Sources */ = {isa = PBXBuildFile; fileRef = 404E173A513B986A36F835F7 /* MerchantHeadlessCheckoutRawPhoneNumberDataViewController.swift */; };
		77A8EFBA78D6C6B95A400C74 /* WebViewUtilTests.swift in Sources */ = {isa = PBXBuildFile; fileRef = CA30891B2D5F9B6B97E56B99 /* WebViewUtilTests.swift */; };
		7F49B29FCC55CF3C5CB6C506 /* CardComponentManagerTests.swift in Sources */ = {isa = PBXBuildFile; fileRef = 994AE6760B506D02499AEC90 /* CardComponentManagerTests.swift */; };
		800B92A57CAAC6471D01A89D /* CardData.swift in Sources */ = {isa = PBXBuildFile; fileRef = D3D9154BF1E011FED6799CD5 /* CardData.swift */; };
		8064B65A8F83D5B004D081FD /* PaymentMethodConfigTests.swift in Sources */ = {isa = PBXBuildFile; fileRef = 752785ACCF65527C239391A8 /* PaymentMethodConfigTests.swift */; };
		85605C241F1CD45BA676D4A7 /* String+Extensions.swift in Sources */ = {isa = PBXBuildFile; fileRef = F9023841AFCE8E3205CB713A /* String+Extensions.swift */; };
		85EDC3F175D699BFF6BD48EF /* ViewController+Primer.swift in Sources */ = {isa = PBXBuildFile; fileRef = 39CCCB917D1881082ED75975 /* ViewController+Primer.swift */; };
		8B51ABC1C475342A047D5FA6 /* Networking+Models.swift in Sources */ = {isa = PBXBuildFile; fileRef = 77E08473D1DF8C47A6EB61B2 /* Networking+Models.swift */; };
		8B5CB0C992DBAB293D378FAD /* MockModule.swift in Sources */ = {isa = PBXBuildFile; fileRef = 7EA7D2BB0AC0A1877DB2E6CE /* MockModule.swift */; };
		91FAC91E687B6981268E677E /* DateTests.swift in Sources */ = {isa = PBXBuildFile; fileRef = BA0B2BEE5C389FD13E210847 /* DateTests.swift */; };
		9263BD762EC26F6AA986F0C9 /* MockAPIClient.swift in Sources */ = {isa = PBXBuildFile; fileRef = 17476BFBED51F389FCE82F16 /* MockAPIClient.swift */; };
		949864026D1CDE6F5C62C66E /* Main.storyboard in Resources */ = {isa = PBXBuildFile; fileRef = CE259612A00F85709107B872 /* Main.storyboard */; };
		961B5D18058EF4CFCD0185AE /* MockVaultCheckoutViewModel.swift in Sources */ = {isa = PBXBuildFile; fileRef = 7A3E75CD834937EF85DE1C14 /* MockVaultCheckoutViewModel.swift */; };
		97F0B302DF965C1AD1EC6F4D /* PaymentMethodConfigServiceTests.swift in Sources */ = {isa = PBXBuildFile; fileRef = 743F107C464526926A34A433 /* PaymentMethodConfigServiceTests.swift */; };
		9AB1ABF4E46A37766CDBF197 /* ApayaTests.swift in Sources */ = {isa = PBXBuildFile; fileRef = 1F79B50111AC4161CFB1EFE8 /* ApayaTests.swift */; };
		A13392BC2AD459E90005A4D7 /* NolPayLinkCardComponentTest.swift in Sources */ = {isa = PBXBuildFile; fileRef = A13392BB2AD459E90005A4D7 /* NolPayLinkCardComponentTest.swift */; };
		A1585C752ACDAA700014F0B9 /* NolPayLinkedCardsComponentTests.swift in Sources */ = {isa = PBXBuildFile; fileRef = A1585C742ACDAA700014F0B9 /* NolPayLinkedCardsComponentTests.swift */; };
		A1A3D0F32AD5585A00F7D8C9 /* NolPayUnlinkCardComponentTest.swift in Sources */ = {isa = PBXBuildFile; fileRef = A1A3D0F22AD5585A00F7D8C9 /* NolPayUnlinkCardComponentTest.swift */; };
		A1A3D0F52AD56BE300F7D8C9 /* NolPayPaymentComponentTests.swift in Sources */ = {isa = PBXBuildFile; fileRef = A1A3D0F42AD56BE300F7D8C9 /* NolPayPaymentComponentTests.swift */; };
		A39750255D4C33527A3766A0 /* UserInterfaceModuleTests.swift in Sources */ = {isa = PBXBuildFile; fileRef = 1B8CB5A11A44AA9F3D7FE356 /* UserInterfaceModuleTests.swift */; };
		A61B9E61EDCE18D34438352E /* PayPalConfirmBillingAgreementTests.swift in Sources */ = {isa = PBXBuildFile; fileRef = 9D122A0B71B707C2110AB7F5 /* PayPalConfirmBillingAgreementTests.swift */; };
		AAE3B30B64B6822A20987FCA /* CreateClientToken.swift in Sources */ = {isa = PBXBuildFile; fileRef = 229849A3DBE0858EE90673B9 /* CreateClientToken.swift */; };
		AD9CF1073EE0676E6640481A /* MerchantHeadlessCheckoutRawDataViewController.swift in Sources */ = {isa = PBXBuildFile; fileRef = B866FF13033A5CB8B4C3388E /* MerchantHeadlessCheckoutRawDataViewController.swift */; };
		AFCA91A7F80DAC8228029F44 /* Pods_Debug_App.framework in Frameworks */ = {isa = PBXBuildFile; fileRef = DD2EC8A195C6BB1D85F1D805 /* Pods_Debug_App.framework */; };
		C0115AC7BC96FDF49EF8E530 /* PaymentMethodCell.swift in Sources */ = {isa = PBXBuildFile; fileRef = 4E79C93EA805E87E1137A513 /* PaymentMethodCell.swift */; };
		C29B625B5698094691227852 /* TokenizationResponseTests.swift in Sources */ = {isa = PBXBuildFile; fileRef = D0A003705AFF7F922BCFE75F /* TokenizationResponseTests.swift */; };
		C5B3635FC90C149C4961BD9A /* Apaya.swift in Sources */ = {isa = PBXBuildFile; fileRef = 95E4B74F7EEA3D2D19E08FDA /* Apaya.swift */; };
		C6D7F7ECFD35B3DC3AFD6CB2 /* PayPalService.swift in Sources */ = {isa = PBXBuildFile; fileRef = 25FD540BEA16ABBDFE7DE182 /* PayPalService.swift */; };
		C75A11E6AEEFC2B7A29BBC04 /* TestScenario.swift in Sources */ = {isa = PBXBuildFile; fileRef = A6AEF11B151368BF993C3EA9 /* TestScenario.swift */; };
		C8A64A69AD55D9BF82F0D876 /* StringTests.swift in Sources */ = {isa = PBXBuildFile; fileRef = 872A0647D4136E27365FB7F8 /* StringTests.swift */; };
		CE5E673A96BB5B96AE5EFC56 /* Range+Extensions.swift in Sources */ = {isa = PBXBuildFile; fileRef = 9128566126AA7F571FFECA3A /* Range+Extensions.swift */; };
		D649870C2D022B4063BDC0B4 /* PrimerRawRetailerDataTests.swift in Sources */ = {isa = PBXBuildFile; fileRef = B266F9E1651BD20E45DCCF68 /* PrimerRawRetailerDataTests.swift */; };
		D886D8E47D883304B505CE11 /* AppDelegate.swift in Sources */ = {isa = PBXBuildFile; fileRef = DAC5687FF32E8661F1A00CE5 /* AppDelegate.swift */; };
		DB1A2989DDE0928C62B15303 /* PayPalServiceTests.swift in Sources */ = {isa = PBXBuildFile; fileRef = 5D7EC742DEB5BE12252E3E5B /* PayPalServiceTests.swift */; };
		DC98712939835FB79A20BD63 /* IntExtensionTests.swift in Sources */ = {isa = PBXBuildFile; fileRef = 9314E0A4E884A8228611A030 /* IntExtensionTests.swift */; };
		DE53DA2D0AD108306C92E198 /* UIViewController+API.swift in Sources */ = {isa = PBXBuildFile; fileRef = B1FD8065D40A2D691F643F3B /* UIViewController+API.swift */; };
		E4DF956CABAE0633980D5B89 /* AnalyticsTests+Constants.swift in Sources */ = {isa = PBXBuildFile; fileRef = E90441E821B5FE76643B62A6 /* AnalyticsTests+Constants.swift */; };
		E52B5646C4E1E712FEDE06CB /* AnalyticsTests.swift in Sources */ = {isa = PBXBuildFile; fileRef = AF07D2421252EA2AE5C2FC4F /* AnalyticsTests.swift */; };
		E6F85ECD80B64754E7A6D35E /* RawDataManagerTests.swift in Sources */ = {isa = PBXBuildFile; fileRef = 8C7C082270CF1C6B7810F9B3 /* RawDataManagerTests.swift */; };
		EA7FAA4F8476BD3711D628CB /* Images.xcassets in Resources */ = {isa = PBXBuildFile; fileRef = B18D7E7738BF86467B0F1465 /* Images.xcassets */; };
		F02F496FD20B5291C044F62C /* MerchantResultViewController.swift in Sources */ = {isa = PBXBuildFile; fileRef = 00E3C8FE62D22147335F2455 /* MerchantResultViewController.swift */; };
		F03699592AC2E63700E4179D /* (null) in Sources */ = {isa = PBXBuildFile; };
		F0C2147F6FA26527BE55549A /* LaunchScreen.xib in Resources */ = {isa = PBXBuildFile; fileRef = FC701AFD94F96F0F1D108D1A /* LaunchScreen.xib */; };
		F1A71C2E0D900FEB9AF1351C /* ThreeDSProtocolVersionTests.swift in Sources */ = {isa = PBXBuildFile; fileRef = 021A00DEB01A46C876592575 /* ThreeDSProtocolVersionTests.swift */; };
		F3B88F24999785898FE54C53 /* MerchantHeadlesVaultManagerViewController.swift in Sources */ = {isa = PBXBuildFile; fileRef = 5698F95A8EC4DF45AFFDA783 /* MerchantHeadlesVaultManagerViewController.swift */; };
		F99DAF50E86E6F8CCD127E5B /* ThemeTests.swift in Sources */ = {isa = PBXBuildFile; fileRef = AD381E7E16D01D8D743232F7 /* ThemeTests.swift */; };
		FD5ADBCFA70DB606339F3AF2 /* TransactionResponse.swift in Sources */ = {isa = PBXBuildFile; fileRef = 70D3D6CF0F006A06B7CEC71B /* TransactionResponse.swift */; };
/* End PBXBuildFile section */

/* Begin PBXContainerItemProxy section */
		FED76127253C549C91488087 /* PBXContainerItemProxy */ = {
			isa = PBXContainerItemProxy;
			containerPortal = 25AB41367F759CCDA1881AD2 /* Project object */;
			proxyType = 1;
			remoteGlobalIDString = BEB14ABCDF34E3D24759EAAB;
			remoteInfo = "Debug App";
		};
/* End PBXContainerItemProxy section */

/* Begin PBXCopyFilesBuildPhase section */
		73B416AD9A0CB3B0EA16AF79 /* Embed Frameworks */ = {
			isa = PBXCopyFilesBuildPhase;
			buildActionMask = 2147483647;
			dstPath = "";
			dstSubfolderSpec = 10;
			files = (
			);
			name = "Embed Frameworks";
			runOnlyForDeploymentPostprocessing = 0;
		};
		D11E367C3560C383BC4CA0A7 /* Embed Frameworks */ = {
			isa = PBXCopyFilesBuildPhase;
			buildActionMask = 2147483647;
			dstPath = "";
			dstSubfolderSpec = 10;
			files = (
			);
			name = "Embed Frameworks";
			runOnlyForDeploymentPostprocessing = 0;
		};
/* End PBXCopyFilesBuildPhase section */

/* Begin PBXFileReference section */
		00E3C8FE62D22147335F2455 /* MerchantResultViewController.swift */ = {isa = PBXFileReference; lastKnownFileType = sourcecode.swift; path = MerchantResultViewController.swift; sourceTree = "<group>"; };
		01C09DEAB07F42004B26A278 /* pt-PT */ = {isa = PBXFileReference; lastKnownFileType = text.plist.strings; name = "pt-PT"; path = "pt-PT.lproj/LaunchScreen.strings"; sourceTree = "<group>"; };
		021A00DEB01A46C876592575 /* ThreeDSProtocolVersionTests.swift */ = {isa = PBXFileReference; lastKnownFileType = sourcecode.swift; path = ThreeDSProtocolVersionTests.swift; sourceTree = "<group>"; };
<<<<<<< HEAD
		041F52082ADE92A300A1D702 /* ListCardNetworksEndpointTests.swift */ = {isa = PBXFileReference; lastKnownFileType = sourcecode.swift; path = ListCardNetworksEndpointTests.swift; sourceTree = "<group>"; };
		047D8E882ADEA4C700A5E7BD /* NetworkService.swift */ = {isa = PBXFileReference; lastKnownFileType = sourcecode.swift; path = NetworkService.swift; sourceTree = "<group>"; };
=======
		041295A92AB9E25D00A4F243 /* MerchantHeadlessCheckoutNolPayViewController.swift */ = {isa = PBXFileReference; fileEncoding = 4; lastKnownFileType = sourcecode.swift; path = MerchantHeadlessCheckoutNolPayViewController.swift; sourceTree = "<group>"; };
		041295AB2AB9E2A900A4F243 /* PrimerHeadlessNolPayManagerTests.swift */ = {isa = PBXFileReference; fileEncoding = 4; lastKnownFileType = sourcecode.swift; path = PrimerHeadlessNolPayManagerTests.swift; sourceTree = "<group>"; };
>>>>>>> cc9f9040
		04DFAADB2AAA01E60030FECE /* Debug App Tests-Info.plist */ = {isa = PBXFileReference; fileEncoding = 4; lastKnownFileType = text.plist.xml; path = "Debug App Tests-Info.plist"; sourceTree = "<group>"; };
		0DA32ABCF07A4EBED014327B /* es */ = {isa = PBXFileReference; lastKnownFileType = text.plist.strings; name = es; path = es.lproj/LaunchScreen.strings; sourceTree = "<group>"; };
		0ED746F8924E70AD868BC0F4 /* MerchantNewLineItemViewController.swift */ = {isa = PBXFileReference; lastKnownFileType = sourcecode.swift; path = MerchantNewLineItemViewController.swift; sourceTree = "<group>"; };
		0FD08B8CE57A11D1E35A8684 /* de */ = {isa = PBXFileReference; lastKnownFileType = text.plist.strings; name = de; path = de.lproj/LaunchScreen.strings; sourceTree = "<group>"; };
		13FA89917603E4BA5BB66AFC /* da */ = {isa = PBXFileReference; lastKnownFileType = text.plist.strings; name = da; path = da.lproj/LaunchScreen.strings; sourceTree = "<group>"; };
		1594BC5C96ECC3F46C811B2F /* Data+Extensions.swift */ = {isa = PBXFileReference; lastKnownFileType = sourcecode.swift; path = "Data+Extensions.swift"; sourceTree = "<group>"; };
		17476BFBED51F389FCE82F16 /* MockAPIClient.swift */ = {isa = PBXFileReference; lastKnownFileType = sourcecode.swift; path = MockAPIClient.swift; sourceTree = "<group>"; };
		1B8CB5A11A44AA9F3D7FE356 /* UserInterfaceModuleTests.swift */ = {isa = PBXFileReference; lastKnownFileType = sourcecode.swift; path = UserInterfaceModuleTests.swift; sourceTree = "<group>"; };
		1D05E65C196E6715D7D8B0C6 /* sv */ = {isa = PBXFileReference; lastKnownFileType = text.plist.strings; name = sv; path = sv.lproj/Main.strings; sourceTree = "<group>"; };
		1F4E35F809D3FAF4354D5B05 /* URLSessionStackTests.swift */ = {isa = PBXFileReference; lastKnownFileType = sourcecode.swift; path = URLSessionStackTests.swift; sourceTree = "<group>"; };
		1F79B50111AC4161CFB1EFE8 /* ApayaTests.swift */ = {isa = PBXFileReference; lastKnownFileType = sourcecode.swift; path = ApayaTests.swift; sourceTree = "<group>"; };
		229849A3DBE0858EE90673B9 /* CreateClientToken.swift */ = {isa = PBXFileReference; lastKnownFileType = sourcecode.swift; path = CreateClientToken.swift; sourceTree = "<group>"; };
		25FD540BEA16ABBDFE7DE182 /* PayPalService.swift */ = {isa = PBXFileReference; lastKnownFileType = sourcecode.swift; path = PayPalService.swift; sourceTree = "<group>"; };
		2A328E38DA586FFE0ED2894B /* de */ = {isa = PBXFileReference; lastKnownFileType = text.plist.strings; name = de; path = de.lproj/Main.strings; sourceTree = "<group>"; };
		2E64F057A39A91CA01CCB57F /* tr */ = {isa = PBXFileReference; lastKnownFileType = text.plist.strings; name = tr; path = tr.lproj/Main.strings; sourceTree = "<group>"; };
		2E8F69253D85350BB7A1A761 /* TokenizationService.swift */ = {isa = PBXFileReference; lastKnownFileType = sourcecode.swift; path = TokenizationService.swift; sourceTree = "<group>"; };
		31CFA93A373A7DB78DA77283 /* ApplePayTests.swift */ = {isa = PBXFileReference; lastKnownFileType = sourcecode.swift; path = ApplePayTests.swift; sourceTree = "<group>"; };
		33E18D5B5190C64631309D1B /* ar */ = {isa = PBXFileReference; lastKnownFileType = text.plist.strings; name = ar; path = ar.lproj/LaunchScreen.strings; sourceTree = "<group>"; };
		348BA24B92FB00C80AC511F7 /* Pods_Debug_App_Tests.framework */ = {isa = PBXFileReference; explicitFileType = wrapper.framework; includeInIndex = 0; path = Pods_Debug_App_Tests.framework; sourceTree = BUILT_PRODUCTS_DIR; };
		38DD0A9535544D446514124A /* CreateResumePaymentService.swift */ = {isa = PBXFileReference; lastKnownFileType = sourcecode.swift; path = CreateResumePaymentService.swift; sourceTree = "<group>"; };
		39CCCB917D1881082ED75975 /* ViewController+Primer.swift */ = {isa = PBXFileReference; lastKnownFileType = sourcecode.swift; path = "ViewController+Primer.swift"; sourceTree = "<group>"; };
		404E173A513B986A36F835F7 /* MerchantHeadlessCheckoutRawPhoneNumberDataViewController.swift */ = {isa = PBXFileReference; lastKnownFileType = sourcecode.swift; path = MerchantHeadlessCheckoutRawPhoneNumberDataViewController.swift; sourceTree = "<group>"; };
		46462A21AE534FBDEAFD0362 /* Pods-Debug App.debug.xcconfig */ = {isa = PBXFileReference; includeInIndex = 1; lastKnownFileType = text.xcconfig; name = "Pods-Debug App.debug.xcconfig"; path = "Target Support Files/Pods-Debug App/Pods-Debug App.debug.xcconfig"; sourceTree = "<group>"; };
		483D2036DE3F89CA2C244C4F /* Debug App Tests.xctest */ = {isa = PBXFileReference; explicitFileType = wrapper.cfbundle; includeInIndex = 0; path = "Debug App Tests.xctest"; sourceTree = BUILT_PRODUCTS_DIR; };
		49DFB1ACD5014BF28ED283B3 /* PollingModuleTests.swift */ = {isa = PBXFileReference; lastKnownFileType = sourcecode.swift; path = PollingModuleTests.swift; sourceTree = "<group>"; };
		4A5E3ACDA26D44F66B55766B /* HUC_TokenizationViewModelTests.swift */ = {isa = PBXFileReference; lastKnownFileType = sourcecode.swift; path = HUC_TokenizationViewModelTests.swift; sourceTree = "<group>"; };
		4ACFB17A73AB7240BED98585 /* ExampleApp.entitlements */ = {isa = PBXFileReference; lastKnownFileType = text.plist.entitlements; path = ExampleApp.entitlements; sourceTree = "<group>"; };
		4C353D84EABA4990DAB4DD28 /* MerchantHeadlessCheckoutRawRetailDataViewController.swift */ = {isa = PBXFileReference; lastKnownFileType = sourcecode.swift; path = MerchantHeadlessCheckoutRawRetailDataViewController.swift; sourceTree = "<group>"; };
		4E79C93EA805E87E1137A513 /* PaymentMethodCell.swift */ = {isa = PBXFileReference; lastKnownFileType = sourcecode.swift; path = PaymentMethodCell.swift; sourceTree = "<group>"; };
		50ADF2146EF969A01C605A58 /* Pods-Debug App Tests.debug.xcconfig */ = {isa = PBXFileReference; includeInIndex = 1; lastKnownFileType = text.xcconfig; name = "Pods-Debug App Tests.debug.xcconfig"; path = "Target Support Files/Pods-Debug App Tests/Pods-Debug App Tests.debug.xcconfig"; sourceTree = "<group>"; };
		5197B864C8787498BBE0F7A1 /* Pods-Debug App Tests.release.xcconfig */ = {isa = PBXFileReference; includeInIndex = 1; lastKnownFileType = text.xcconfig; name = "Pods-Debug App Tests.release.xcconfig"; path = "Target Support Files/Pods-Debug App Tests/Pods-Debug App Tests.release.xcconfig"; sourceTree = "<group>"; };
		52F54EC3C1ACE19DF48BD6E2 /* tr */ = {isa = PBXFileReference; lastKnownFileType = text.plist.strings; name = tr; path = tr.lproj/LaunchScreen.strings; sourceTree = "<group>"; };
		5698F95A8EC4DF45AFFDA783 /* MerchantHeadlesVaultManagerViewController.swift */ = {isa = PBXFileReference; lastKnownFileType = sourcecode.swift; path = MerchantHeadlesVaultManagerViewController.swift; sourceTree = "<group>"; };
		5AA706A14BACFDB8E5715788 /* HeadlessVaultManagerTests.swift */ = {isa = PBXFileReference; lastKnownFileType = sourcecode.swift; path = HeadlessVaultManagerTests.swift; sourceTree = "<group>"; };
		5D7EC742DEB5BE12252E3E5B /* PayPalServiceTests.swift */ = {isa = PBXFileReference; lastKnownFileType = sourcecode.swift; path = PayPalServiceTests.swift; sourceTree = "<group>"; };
		5DB3B88857B810440CDA881E /* DropInUI_TokenizationViewModelTests.swift */ = {isa = PBXFileReference; lastKnownFileType = sourcecode.swift; path = DropInUI_TokenizationViewModelTests.swift; sourceTree = "<group>"; };
		5E8D7F3C53F8CCE4A03C975E /* VaultService.swift */ = {isa = PBXFileReference; lastKnownFileType = sourcecode.swift; path = VaultService.swift; sourceTree = "<group>"; };
		5F8DC3341BDBB9AEDBE8D6DD /* DecodedClientToken.swift */ = {isa = PBXFileReference; lastKnownFileType = sourcecode.swift; path = DecodedClientToken.swift; sourceTree = "<group>"; };
		6493EA8D95DDA066DE982B24 /* es */ = {isa = PBXFileReference; lastKnownFileType = text.plist.strings; name = es; path = es.lproj/Main.strings; sourceTree = "<group>"; };
		68E2722188A5A2948DB31144 /* Debug App.app */ = {isa = PBXFileReference; explicitFileType = wrapper.application; includeInIndex = 0; path = "Debug App.app"; sourceTree = BUILT_PRODUCTS_DIR; };
		6C690FB7E6E8C942C87B1A1B /* PrimerAPIConfigurationModuleTests.swift */ = {isa = PBXFileReference; lastKnownFileType = sourcecode.swift; path = PrimerAPIConfigurationModuleTests.swift; sourceTree = "<group>"; };
		6D2261DDEE5DC5D2ED518037 /* Base */ = {isa = PBXFileReference; lastKnownFileType = file.xib; name = Base; path = Base.lproj/LaunchScreen.xib; sourceTree = "<group>"; };
		6D665EEA8106E51925C3CF2B /* da */ = {isa = PBXFileReference; lastKnownFileType = text.plist.strings; name = da; path = da.lproj/Main.strings; sourceTree = "<group>"; };
		6F4C8EF34EA71C6948F17CBC /* Pods-Debug App.release.xcconfig */ = {isa = PBXFileReference; includeInIndex = 1; lastKnownFileType = text.xcconfig; name = "Pods-Debug App.release.xcconfig"; path = "Target Support Files/Pods-Debug App/Pods-Debug App.release.xcconfig"; sourceTree = "<group>"; };
		70D3D6CF0F006A06B7CEC71B /* TransactionResponse.swift */ = {isa = PBXFileReference; lastKnownFileType = sourcecode.swift; path = TransactionResponse.swift; sourceTree = "<group>"; };
		721B75053C8E82756FB8AD0D /* pl */ = {isa = PBXFileReference; lastKnownFileType = text.plist.strings; name = pl; path = pl.lproj/LaunchScreen.strings; sourceTree = "<group>"; };
		72845A3010F10A88F2EC7849 /* CheckoutTheme.swift */ = {isa = PBXFileReference; lastKnownFileType = sourcecode.swift; path = CheckoutTheme.swift; sourceTree = "<group>"; };
		72E691B9A6A8EBB9F6A6B266 /* MerchantHeadlessCheckoutAvailablePaymentMethodsViewController.swift */ = {isa = PBXFileReference; lastKnownFileType = sourcecode.swift; path = MerchantHeadlessCheckoutAvailablePaymentMethodsViewController.swift; sourceTree = "<group>"; };
		743E00065B4A8D6C95092A23 /* it */ = {isa = PBXFileReference; lastKnownFileType = text.plist.strings; name = it; path = it.lproj/LaunchScreen.strings; sourceTree = "<group>"; };
		743F107C464526926A34A433 /* PaymentMethodConfigServiceTests.swift */ = {isa = PBXFileReference; lastKnownFileType = sourcecode.swift; path = PaymentMethodConfigServiceTests.swift; sourceTree = "<group>"; };
		7480FE5F665CC66C092BC95A /* Base */ = {isa = PBXFileReference; lastKnownFileType = file.storyboard; name = Base; path = Base.lproj/Main.storyboard; sourceTree = "<group>"; };
		752785ACCF65527C239391A8 /* PaymentMethodConfigTests.swift */ = {isa = PBXFileReference; lastKnownFileType = sourcecode.swift; path = PaymentMethodConfigTests.swift; sourceTree = "<group>"; };
		77E08473D1DF8C47A6EB61B2 /* Networking+Models.swift */ = {isa = PBXFileReference; lastKnownFileType = sourcecode.swift; path = "Networking+Models.swift"; sourceTree = "<group>"; };
		7A3E75CD834937EF85DE1C14 /* MockVaultCheckoutViewModel.swift */ = {isa = PBXFileReference; lastKnownFileType = sourcecode.swift; path = MockVaultCheckoutViewModel.swift; sourceTree = "<group>"; };
		7A5E6F7A9C12C69CB66032E3 /* IPay88Tests.swift */ = {isa = PBXFileReference; lastKnownFileType = sourcecode.swift; path = IPay88Tests.swift; sourceTree = "<group>"; };
		7EA7D2BB0AC0A1877DB2E6CE /* MockModule.swift */ = {isa = PBXFileReference; lastKnownFileType = sourcecode.swift; path = MockModule.swift; sourceTree = "<group>"; };
		872A0647D4136E27365FB7F8 /* StringTests.swift */ = {isa = PBXFileReference; lastKnownFileType = sourcecode.swift; path = StringTests.swift; sourceTree = "<group>"; };
		8A23886804B13FA754E775D0 /* MockPaymentMethodTokenizationViewModel.swift */ = {isa = PBXFileReference; lastKnownFileType = sourcecode.swift; path = MockPaymentMethodTokenizationViewModel.swift; sourceTree = "<group>"; };
		8A3FDC6FE0EB5AB5828D4D80 /* el */ = {isa = PBXFileReference; lastKnownFileType = text.plist.strings; name = el; path = el.lproj/LaunchScreen.strings; sourceTree = "<group>"; };
		8C7C082270CF1C6B7810F9B3 /* RawDataManagerTests.swift */ = {isa = PBXFileReference; lastKnownFileType = sourcecode.swift; path = RawDataManagerTests.swift; sourceTree = "<group>"; };
		9128566126AA7F571FFECA3A /* Range+Extensions.swift */ = {isa = PBXFileReference; lastKnownFileType = sourcecode.swift; path = "Range+Extensions.swift"; sourceTree = "<group>"; };
		92BE0A1A904DCEA405A11CC1 /* pl */ = {isa = PBXFileReference; lastKnownFileType = text.plist.strings; name = pl; path = pl.lproj/Main.strings; sourceTree = "<group>"; };
		9314E0A4E884A8228611A030 /* IntExtensionTests.swift */ = {isa = PBXFileReference; lastKnownFileType = sourcecode.swift; path = IntExtensionTests.swift; sourceTree = "<group>"; };
		93F15C1E46C70C3D73B50F31 /* UIStackViewExtensions.swift */ = {isa = PBXFileReference; lastKnownFileType = sourcecode.swift; path = UIStackViewExtensions.swift; sourceTree = "<group>"; };
		942332BD921CBCAFBC77BD6D /* ar */ = {isa = PBXFileReference; lastKnownFileType = text.plist.strings; name = ar; path = ar.lproj/Main.strings; sourceTree = "<group>"; };
		952364FBFD6FA09653ECA37E /* TokenizationServiceTests.swift */ = {isa = PBXFileReference; lastKnownFileType = sourcecode.swift; path = TokenizationServiceTests.swift; sourceTree = "<group>"; };
		95E4B74F7EEA3D2D19E08FDA /* Apaya.swift */ = {isa = PBXFileReference; lastKnownFileType = sourcecode.swift; path = Apaya.swift; sourceTree = "<group>"; };
		98079137F3DE1FE6221DA7EC /* nb */ = {isa = PBXFileReference; lastKnownFileType = text.plist.strings; name = nb; path = nb.lproj/Main.strings; sourceTree = "<group>"; };
		9874F439DA3EA5854A454687 /* MerchantDropInUIViewController.swift */ = {isa = PBXFileReference; lastKnownFileType = sourcecode.swift; path = MerchantDropInUIViewController.swift; sourceTree = "<group>"; };
		994AE6760B506D02499AEC90 /* CardComponentManagerTests.swift */ = {isa = PBXFileReference; lastKnownFileType = sourcecode.swift; path = CardComponentManagerTests.swift; sourceTree = "<group>"; };
		9D122A0B71B707C2110AB7F5 /* PayPalConfirmBillingAgreementTests.swift */ = {isa = PBXFileReference; lastKnownFileType = sourcecode.swift; path = PayPalConfirmBillingAgreementTests.swift; sourceTree = "<group>"; };
		A13392BB2AD459E90005A4D7 /* NolPayLinkCardComponentTest.swift */ = {isa = PBXFileReference; lastKnownFileType = sourcecode.swift; path = NolPayLinkCardComponentTest.swift; sourceTree = "<group>"; };
		A1585C742ACDAA700014F0B9 /* NolPayLinkedCardsComponentTests.swift */ = {isa = PBXFileReference; lastKnownFileType = sourcecode.swift; path = NolPayLinkedCardsComponentTests.swift; sourceTree = "<group>"; };
		A1604A656AF654D7422A2A5E /* fr */ = {isa = PBXFileReference; lastKnownFileType = text.plist.strings; name = fr; path = fr.lproj/Main.strings; sourceTree = "<group>"; };
		A1A3D0F22AD5585A00F7D8C9 /* NolPayUnlinkCardComponentTest.swift */ = {isa = PBXFileReference; lastKnownFileType = sourcecode.swift; path = NolPayUnlinkCardComponentTest.swift; sourceTree = "<group>"; };
		A1A3D0F42AD56BE300F7D8C9 /* NolPayPaymentComponentTests.swift */ = {isa = PBXFileReference; lastKnownFileType = sourcecode.swift; path = NolPayPaymentComponentTests.swift; sourceTree = "<group>"; };
		A6AEF11B151368BF993C3EA9 /* TestScenario.swift */ = {isa = PBXFileReference; lastKnownFileType = sourcecode.swift; path = TestScenario.swift; sourceTree = "<group>"; };
		AD381E7E16D01D8D743232F7 /* ThemeTests.swift */ = {isa = PBXFileReference; lastKnownFileType = sourcecode.swift; path = ThemeTests.swift; sourceTree = "<group>"; };
		AF07D2421252EA2AE5C2FC4F /* AnalyticsTests.swift */ = {isa = PBXFileReference; lastKnownFileType = sourcecode.swift; path = AnalyticsTests.swift; sourceTree = "<group>"; };
		B18D7E7738BF86467B0F1465 /* Images.xcassets */ = {isa = PBXFileReference; lastKnownFileType = folder.assetcatalog; path = Images.xcassets; sourceTree = "<group>"; };
		B1FD8065D40A2D691F643F3B /* UIViewController+API.swift */ = {isa = PBXFileReference; lastKnownFileType = sourcecode.swift; path = "UIViewController+API.swift"; sourceTree = "<group>"; };
		B266F9E1651BD20E45DCCF68 /* PrimerRawRetailerDataTests.swift */ = {isa = PBXFileReference; lastKnownFileType = sourcecode.swift; path = PrimerRawRetailerDataTests.swift; sourceTree = "<group>"; };
		B866FF13033A5CB8B4C3388E /* MerchantHeadlessCheckoutRawDataViewController.swift */ = {isa = PBXFileReference; lastKnownFileType = sourcecode.swift; path = MerchantHeadlessCheckoutRawDataViewController.swift; sourceTree = "<group>"; };
		B9813BD518AC7C3F442B5075 /* PrimerCheckoutTheme.swift */ = {isa = PBXFileReference; lastKnownFileType = sourcecode.swift; path = PrimerCheckoutTheme.swift; sourceTree = "<group>"; };
		BA0B2BEE5C389FD13E210847 /* DateTests.swift */ = {isa = PBXFileReference; lastKnownFileType = sourcecode.swift; path = DateTests.swift; sourceTree = "<group>"; };
		BA6F4C147EC39B2735117041 /* MerchantHeadlessCheckoutCardComponentsViewController.swift */ = {isa = PBXFileReference; lastKnownFileType = sourcecode.swift; path = MerchantHeadlessCheckoutCardComponentsViewController.swift; sourceTree = "<group>"; };
		BD26E8C6074BB89ACBD5B8B9 /* MaskTests.swift */ = {isa = PBXFileReference; lastKnownFileType = sourcecode.swift; path = MaskTests.swift; sourceTree = "<group>"; };
		BF8639891B79E2FCCE10A510 /* ThreeDSErrorTests.swift */ = {isa = PBXFileReference; lastKnownFileType = sourcecode.swift; path = ThreeDSErrorTests.swift; sourceTree = "<group>"; };
		C18C9664115CFDEB59FED19A /* MerchantSessionAndSettingsViewController.swift */ = {isa = PBXFileReference; lastKnownFileType = sourcecode.swift; path = MerchantSessionAndSettingsViewController.swift; sourceTree = "<group>"; };
		C4DFE77F28AB538220A0F6EE /* ka */ = {isa = PBXFileReference; lastKnownFileType = text.plist.strings; name = ka; path = ka.lproj/Main.strings; sourceTree = "<group>"; };
		C7D8E1E91CA11EC6831ADEE4 /* EncodingDecodingContainerTests.swift */ = {isa = PBXFileReference; lastKnownFileType = sourcecode.swift; path = EncodingDecodingContainerTests.swift; sourceTree = "<group>"; };
		C7EB86C62BA46BF51C64ABC2 /* nb */ = {isa = PBXFileReference; lastKnownFileType = text.plist.strings; name = nb; path = nb.lproj/LaunchScreen.strings; sourceTree = "<group>"; };
		CA30891B2D5F9B6B97E56B99 /* WebViewUtilTests.swift */ = {isa = PBXFileReference; lastKnownFileType = sourcecode.swift; path = WebViewUtilTests.swift; sourceTree = "<group>"; };
		D038BDB23C062D362AAA09BE /* Networking.swift */ = {isa = PBXFileReference; lastKnownFileType = sourcecode.swift; path = Networking.swift; sourceTree = "<group>"; };
		D0A003705AFF7F922BCFE75F /* TokenizationResponseTests.swift */ = {isa = PBXFileReference; lastKnownFileType = sourcecode.swift; path = TokenizationResponseTests.swift; sourceTree = "<group>"; };
		D3D9154BF1E011FED6799CD5 /* CardData.swift */ = {isa = PBXFileReference; lastKnownFileType = sourcecode.swift; path = CardData.swift; sourceTree = "<group>"; };
		D4139D8F153BB399DA67F2EE /* ViewController+PrimerUIHelpers.swift */ = {isa = PBXFileReference; lastKnownFileType = sourcecode.swift; path = "ViewController+PrimerUIHelpers.swift"; sourceTree = "<group>"; };
		D5C1B1F65A9382606A25CE77 /* el */ = {isa = PBXFileReference; lastKnownFileType = text.plist.strings; name = el; path = el.lproj/Main.strings; sourceTree = "<group>"; };
		DAC5687FF32E8661F1A00CE5 /* AppDelegate.swift */ = {isa = PBXFileReference; lastKnownFileType = sourcecode.swift; path = AppDelegate.swift; sourceTree = "<group>"; };
		DBC8EA85D1CBC1EC4AB3EB8C /* fr */ = {isa = PBXFileReference; lastKnownFileType = text.plist.strings; name = fr; path = fr.lproj/LaunchScreen.strings; sourceTree = "<group>"; };
		DD2EC8A195C6BB1D85F1D805 /* Pods_Debug_App.framework */ = {isa = PBXFileReference; explicitFileType = wrapper.framework; includeInIndex = 0; path = Pods_Debug_App.framework; sourceTree = BUILT_PRODUCTS_DIR; };
		DECCDC4079DC6471CEDDEA84 /* sv */ = {isa = PBXFileReference; lastKnownFileType = text.plist.strings; name = sv; path = sv.lproj/LaunchScreen.strings; sourceTree = "<group>"; };
		E1C3EF0BA039C0A50EDE13A5 /* nl */ = {isa = PBXFileReference; lastKnownFileType = text.plist.strings; name = nl; path = nl.lproj/Main.strings; sourceTree = "<group>"; };
		E63F5C5C1FD2F3E6CB02EC5A /* HeadlessUniversalCheckoutTests.swift */ = {isa = PBXFileReference; lastKnownFileType = sourcecode.swift; path = HeadlessUniversalCheckoutTests.swift; sourceTree = "<group>"; };
		E7640DB186F9638C2F556F77 /* it */ = {isa = PBXFileReference; lastKnownFileType = text.plist.strings; name = it; path = it.lproj/Main.strings; sourceTree = "<group>"; };
		E8DE1E4FB055B60582977315 /* Networking.swift */ = {isa = PBXFileReference; lastKnownFileType = sourcecode.swift; path = Networking.swift; sourceTree = "<group>"; };
		E90441E821B5FE76643B62A6 /* AnalyticsTests+Constants.swift */ = {isa = PBXFileReference; lastKnownFileType = sourcecode.swift; path = "AnalyticsTests+Constants.swift"; sourceTree = "<group>"; };
		E9899972360BCA5992CEE5BC /* PrimerBancontactCardDataManagerTests.swift */ = {isa = PBXFileReference; lastKnownFileType = sourcecode.swift; path = PrimerBancontactCardDataManagerTests.swift; sourceTree = "<group>"; };
		EEB1E1B37192BF739461AFF1 /* PrimerRawCardDataManagerTests.swift */ = {isa = PBXFileReference; lastKnownFileType = sourcecode.swift; path = PrimerRawCardDataManagerTests.swift; sourceTree = "<group>"; };
		F4AC1EC0F98CB56DA4D075CA /* Mocks.swift */ = {isa = PBXFileReference; lastKnownFileType = sourcecode.swift; path = Mocks.swift; sourceTree = "<group>"; };
		F816A2444633C4336A7CB071 /* en */ = {isa = PBXFileReference; lastKnownFileType = text.plist.strings; name = en; path = en.lproj/Main.strings; sourceTree = "<group>"; };
		F9023841AFCE8E3205CB713A /* String+Extensions.swift */ = {isa = PBXFileReference; lastKnownFileType = sourcecode.swift; path = "String+Extensions.swift"; sourceTree = "<group>"; };
		FB1F71737862EF5D0F4FE5AB /* Info.plist */ = {isa = PBXFileReference; lastKnownFileType = text.plist; path = Info.plist; sourceTree = "<group>"; };
		FC8A21D574BAEF7E0ED9E9CD /* pt-PT */ = {isa = PBXFileReference; lastKnownFileType = text.plist.strings; name = "pt-PT"; path = "pt-PT.lproj/Main.strings"; sourceTree = "<group>"; };
		FEEF675F553A6AD99750CB0F /* nl */ = {isa = PBXFileReference; lastKnownFileType = text.plist.strings; name = nl; path = nl.lproj/LaunchScreen.strings; sourceTree = "<group>"; };
		FF4B1BBF378E48EBDBDCEE2A /* ka */ = {isa = PBXFileReference; lastKnownFileType = text.plist.strings; name = ka; path = ka.lproj/LaunchScreen.strings; sourceTree = "<group>"; };
/* End PBXFileReference section */

/* Begin PBXFrameworksBuildPhase section */
		70DF25A36D08F36CBD603C15 /* Frameworks */ = {
			isa = PBXFrameworksBuildPhase;
			buildActionMask = 2147483647;
			files = (
				4F9F6D38EFCA656CB936C98F /* Pods_Debug_App_Tests.framework in Frameworks */,
			);
			runOnlyForDeploymentPostprocessing = 0;
		};
		CB612F7DF16CD3190025327F /* Frameworks */ = {
			isa = PBXFrameworksBuildPhase;
			buildActionMask = 2147483647;
			files = (
				AFCA91A7F80DAC8228029F44 /* Pods_Debug_App.framework in Frameworks */,
			);
			runOnlyForDeploymentPostprocessing = 0;
		};
/* End PBXFrameworksBuildPhase section */

/* Begin PBXGroup section */
		0283A80BA4B23F3E11168A46 /* Frameworks */ = {
			isa = PBXGroup;
			children = (
				DD2EC8A195C6BB1D85F1D805 /* Pods_Debug_App.framework */,
				348BA24B92FB00C80AC511F7 /* Pods_Debug_App_Tests.framework */,
			);
			name = Frameworks;
			sourceTree = "<group>";
		};
		094077DEFDC2739B10CF4183 /* Resources */ = {
			isa = PBXGroup;
			children = (
				2A9F290E21D650154DEB2F19 /* Localized Views */,
				B18D7E7738BF86467B0F1465 /* Images.xcassets */,
			);
			path = Resources;
			sourceTree = "<group>";
		};
		0E5CB4D963647832FF985B29 /* View Controllers */ = {
			isa = PBXGroup;
			children = (
				EF5FBE3673FBCB40F55F4DC0 /* New UI */,
				9874F439DA3EA5854A454687 /* MerchantDropInUIViewController.swift */,
				72E691B9A6A8EBB9F6A6B266 /* MerchantHeadlessCheckoutAvailablePaymentMethodsViewController.swift */,
				BA6F4C147EC39B2735117041 /* MerchantHeadlessCheckoutCardComponentsViewController.swift */,
				B866FF13033A5CB8B4C3388E /* MerchantHeadlessCheckoutRawDataViewController.swift */,
				404E173A513B986A36F835F7 /* MerchantHeadlessCheckoutRawPhoneNumberDataViewController.swift */,
				4C353D84EABA4990DAB4DD28 /* MerchantHeadlessCheckoutRawRetailDataViewController.swift */,
				5698F95A8EC4DF45AFFDA783 /* MerchantHeadlesVaultManagerViewController.swift */,
				00E3C8FE62D22147335F2455 /* MerchantResultViewController.swift */,
				C18C9664115CFDEB59FED19A /* MerchantSessionAndSettingsViewController.swift */,
			);
			path = "View Controllers";
			sourceTree = "<group>";
		};
		1C9799A622D0CCDBBF94925B = {
			isa = PBXGroup;
			children = (
				FBDF3F8B5F93A0EC28048640 /* Project */,
				DF30711EB149C64C364BB79A /* Products */,
				61E8D69DF93462D748F446DF /* Pods */,
				0283A80BA4B23F3E11168A46 /* Frameworks */,
			);
			sourceTree = "<group>";
		};
		2A9F290E21D650154DEB2F19 /* Localized Views */ = {
			isa = PBXGroup;
			children = (
				FC701AFD94F96F0F1D108D1A /* LaunchScreen.xib */,
				CE259612A00F85709107B872 /* Main.storyboard */,
			);
			path = "Localized Views";
			sourceTree = "<group>";
		};
		2F23D3C9CC9CBC1B95329B1C /* Network */ = {
			isa = PBXGroup;
			children = (
				1F4E35F809D3FAF4354D5B05 /* URLSessionStackTests.swift */,
				041F52082ADE92A300A1D702 /* ListCardNetworksEndpointTests.swift */,
			);
			path = Network;
			sourceTree = "<group>";
		};
		553A7EDE72B8249F55A0E6B9 /* Extension */ = {
			isa = PBXGroup;
			children = (
				1594BC5C96ECC3F46C811B2F /* Data+Extensions.swift */,
				9128566126AA7F571FFECA3A /* Range+Extensions.swift */,
				F9023841AFCE8E3205CB713A /* String+Extensions.swift */,
				93F15C1E46C70C3D73B50F31 /* UIStackViewExtensions.swift */,
				B1FD8065D40A2D691F643F3B /* UIViewController+API.swift */,
				39CCCB917D1881082ED75975 /* ViewController+Primer.swift */,
				D4139D8F153BB399DA67F2EE /* ViewController+PrimerUIHelpers.swift */,
			);
			path = Extension;
			sourceTree = "<group>";
		};
		5836043C1C4E5A1CF7B81CDD /* Services */ = {
			isa = PBXGroup;
			children = (
				994AE6760B506D02499AEC90 /* CardComponentManagerTests.swift */,
				743F107C464526926A34A433 /* PaymentMethodConfigServiceTests.swift */,
				5D7EC742DEB5BE12252E3E5B /* PayPalServiceTests.swift */,
				952364FBFD6FA09653ECA37E /* TokenizationServiceTests.swift */,
			);
			path = Services;
			sourceTree = "<group>";
		};
		5CC7BF9D8A0A9D8490C48151 /* Primer */ = {
			isa = PBXGroup;
			children = (
				A15985C22ACDA82F00A64C3C /* NolPay */,
				E9899972360BCA5992CEE5BC /* PrimerBancontactCardDataManagerTests.swift */,
				EEB1E1B37192BF739461AFF1 /* PrimerRawCardDataManagerTests.swift */,
				B266F9E1651BD20E45DCCF68 /* PrimerRawRetailerDataTests.swift */,
			);
			path = Primer;
			sourceTree = "<group>";
		};
		5E99BB590FD6521F2D5403BB /* Sources */ = {
			isa = PBXGroup;
			children = (
				553A7EDE72B8249F55A0E6B9 /* Extension */,
				D9AC6F54A87D432982864A63 /* Model */,
				64FB843527A1671D550B536F /* Network */,
				F214F09DF97D2A83FC7D0BE0 /* View */,
				0E5CB4D963647832FF985B29 /* View Controllers */,
				A9ACBE5F8E70CF200C80001F /* View Model */,
				DAC5687FF32E8661F1A00CE5 /* AppDelegate.swift */,
			);
			path = Sources;
			sourceTree = "<group>";
		};
		61C1263B3C114C5B0A1E5AB4 /* Services */ = {
			isa = PBXGroup;
			children = (
				38DD0A9535544D446514124A /* CreateResumePaymentService.swift */,
				25FD540BEA16ABBDFE7DE182 /* PayPalService.swift */,
				2E8F69253D85350BB7A1A761 /* TokenizationService.swift */,
				5E8D7F3C53F8CCE4A03C975E /* VaultService.swift */,
				047D8E882ADEA4C700A5E7BD /* NetworkService.swift */,
			);
			path = Services;
			sourceTree = "<group>";
		};
		61E8D69DF93462D748F446DF /* Pods */ = {
			isa = PBXGroup;
			children = (
				46462A21AE534FBDEAFD0362 /* Pods-Debug App.debug.xcconfig */,
				6F4C8EF34EA71C6948F17CBC /* Pods-Debug App.release.xcconfig */,
				50ADF2146EF969A01C605A58 /* Pods-Debug App Tests.debug.xcconfig */,
				5197B864C8787498BBE0F7A1 /* Pods-Debug App Tests.release.xcconfig */,
			);
			path = Pods;
			sourceTree = "<group>";
		};
		626776D8EFEF24D5C5A36307 /* Extensions */ = {
			isa = PBXGroup;
			children = (
				C7D8E1E91CA11EC6831ADEE4 /* EncodingDecodingContainerTests.swift */,
			);
			path = Extensions;
			sourceTree = "<group>";
		};
		64FB843527A1671D550B536F /* Network */ = {
			isa = PBXGroup;
			children = (
				E8DE1E4FB055B60582977315 /* Networking.swift */,
				77E08473D1DF8C47A6EB61B2 /* Networking+Models.swift */,
			);
			path = Network;
			sourceTree = "<group>";
		};
		9EE81958BB2BB34183F6C0AB /* Modules */ = {
			isa = PBXGroup;
			children = (
				5DB3B88857B810440CDA881E /* DropInUI_TokenizationViewModelTests.swift */,
				4A5E3ACDA26D44F66B55766B /* HUC_TokenizationViewModelTests.swift */,
				49DFB1ACD5014BF28ED283B3 /* PollingModuleTests.swift */,
				6C690FB7E6E8C942C87B1A1B /* PrimerAPIConfigurationModuleTests.swift */,
				1B8CB5A11A44AA9F3D7FE356 /* UserInterfaceModuleTests.swift */,
			);
			path = Modules;
			sourceTree = "<group>";
		};
		A15985C22ACDA82F00A64C3C /* NolPay */ = {
			isa = PBXGroup;
			children = (
				041295AB2AB9E2A900A4F243 /* PrimerHeadlessNolPayManagerTests.swift */,
				A1585C742ACDAA700014F0B9 /* NolPayLinkedCardsComponentTests.swift */,
				A13392BB2AD459E90005A4D7 /* NolPayLinkCardComponentTest.swift */,
				A1A3D0F22AD5585A00F7D8C9 /* NolPayUnlinkCardComponentTest.swift */,
				A1A3D0F42AD56BE300F7D8C9 /* NolPayPaymentComponentTests.swift */,
			);
			path = NolPay;
			sourceTree = "<group>";
		};
		A95565BDB7031F41ECD023D7 /* Helpers */ = {
			isa = PBXGroup;
			children = (
				D3D9154BF1E011FED6799CD5 /* CardData.swift */,
				D038BDB23C062D362AAA09BE /* Networking.swift */,
			);
			path = Helpers;
			sourceTree = "<group>";
		};
		A9ACBE5F8E70CF200C80001F /* View Model */ = {
			isa = PBXGroup;
			children = (
				95E4B74F7EEA3D2D19E08FDA /* Apaya.swift */,
			);
			path = "View Model";
			sourceTree = "<group>";
		};
		ACC4CBBD9744630CB46A5EE4 /* v2 */ = {
			isa = PBXGroup;
			children = (
				E63F5C5C1FD2F3E6CB02EC5A /* HeadlessUniversalCheckoutTests.swift */,
				5AA706A14BACFDB8E5715788 /* HeadlessVaultManagerTests.swift */,
				17476BFBED51F389FCE82F16 /* MockAPIClient.swift */,
				7EA7D2BB0AC0A1877DB2E6CE /* MockModule.swift */,
				8C7C082270CF1C6B7810F9B3 /* RawDataManagerTests.swift */,
			);
			path = v2;
			sourceTree = "<group>";
		};
		C8A971C6C0021F0115DF44CC /* Utils */ = {
			isa = PBXGroup;
			children = (
				BA0B2BEE5C389FD13E210847 /* DateTests.swift */,
				9314E0A4E884A8228611A030 /* IntExtensionTests.swift */,
				BD26E8C6074BB89ACBD5B8B9 /* MaskTests.swift */,
				872A0647D4136E27365FB7F8 /* StringTests.swift */,
				CA30891B2D5F9B6B97E56B99 /* WebViewUtilTests.swift */,
			);
			path = Utils;
			sourceTree = "<group>";
		};
		D83EED4C1249B62B908781B0 /* Data Models */ = {
			isa = PBXGroup;
			children = (
				1F79B50111AC4161CFB1EFE8 /* ApayaTests.swift */,
				31CFA93A373A7DB78DA77283 /* ApplePayTests.swift */,
				5F8DC3341BDBB9AEDBE8D6DD /* DecodedClientToken.swift */,
				7A5E6F7A9C12C69CB66032E3 /* IPay88Tests.swift */,
				752785ACCF65527C239391A8 /* PaymentMethodConfigTests.swift */,
				9D122A0B71B707C2110AB7F5 /* PayPalConfirmBillingAgreementTests.swift */,
				B9813BD518AC7C3F442B5075 /* PrimerCheckoutTheme.swift */,
				AD381E7E16D01D8D743232F7 /* ThemeTests.swift */,
				BF8639891B79E2FCCE10A510 /* ThreeDSErrorTests.swift */,
				021A00DEB01A46C876592575 /* ThreeDSProtocolVersionTests.swift */,
				D0A003705AFF7F922BCFE75F /* TokenizationResponseTests.swift */,
			);
			path = "Data Models";
			sourceTree = "<group>";
		};
		D99811C39E1808A948623732 /* Unit Tests */ = {
			isa = PBXGroup;
			children = (
				E1A2F78003351E14426E0B36 /* Analytics */,
				D83EED4C1249B62B908781B0 /* Data Models */,
				626776D8EFEF24D5C5A36307 /* Extensions */,
				A95565BDB7031F41ECD023D7 /* Helpers */,
				E4C8DBB82E4149A7C4D26467 /* Mocks */,
				9EE81958BB2BB34183F6C0AB /* Modules */,
				2F23D3C9CC9CBC1B95329B1C /* Network */,
				5CC7BF9D8A0A9D8490C48151 /* Primer */,
				5836043C1C4E5A1CF7B81CDD /* Services */,
				C8A971C6C0021F0115DF44CC /* Utils */,
				ACC4CBBD9744630CB46A5EE4 /* v2 */,
				F4AC1EC0F98CB56DA4D075CA /* Mocks.swift */,
			);
			path = "Unit Tests";
			sourceTree = "<group>";
		};
		D9AC6F54A87D432982864A63 /* Model */ = {
			isa = PBXGroup;
			children = (
				72845A3010F10A88F2EC7849 /* CheckoutTheme.swift */,
				229849A3DBE0858EE90673B9 /* CreateClientToken.swift */,
				A6AEF11B151368BF993C3EA9 /* TestScenario.swift */,
				70D3D6CF0F006A06B7CEC71B /* TransactionResponse.swift */,
			);
			path = Model;
			sourceTree = "<group>";
		};
		D9FD37D45BD73B08D04AC94C /* Tests */ = {
			isa = PBXGroup;
			children = (
				04DFAADB2AAA01E60030FECE /* Debug App Tests-Info.plist */,
				D99811C39E1808A948623732 /* Unit Tests */,
			);
			path = Tests;
			sourceTree = "<group>";
		};
		DAAB90DB09F0793B3580DE69 /* ViewModels */ = {
			isa = PBXGroup;
			children = (
				7A3E75CD834937EF85DE1C14 /* MockVaultCheckoutViewModel.swift */,
			);
			path = ViewModels;
			sourceTree = "<group>";
		};
		DF30711EB149C64C364BB79A /* Products */ = {
			isa = PBXGroup;
			children = (
				483D2036DE3F89CA2C244C4F /* Debug App Tests.xctest */,
				68E2722188A5A2948DB31144 /* Debug App.app */,
			);
			name = Products;
			sourceTree = "<group>";
		};
		E1A2F78003351E14426E0B36 /* Analytics */ = {
			isa = PBXGroup;
			children = (
				AF07D2421252EA2AE5C2FC4F /* AnalyticsTests.swift */,
				E90441E821B5FE76643B62A6 /* AnalyticsTests+Constants.swift */,
			);
			path = Analytics;
			sourceTree = "<group>";
		};
		E4C8DBB82E4149A7C4D26467 /* Mocks */ = {
			isa = PBXGroup;
			children = (
				61C1263B3C114C5B0A1E5AB4 /* Services */,
				DAAB90DB09F0793B3580DE69 /* ViewModels */,
				8A23886804B13FA754E775D0 /* MockPaymentMethodTokenizationViewModel.swift */,
			);
			path = Mocks;
			sourceTree = "<group>";
		};
		EF5FBE3673FBCB40F55F4DC0 /* New UI */ = {
			isa = PBXGroup;
			children = (
				041295A92AB9E25D00A4F243 /* MerchantHeadlessCheckoutNolPayViewController.swift */,
				0ED746F8924E70AD868BC0F4 /* MerchantNewLineItemViewController.swift */,
			);
			path = "New UI";
			sourceTree = "<group>";
		};
		F214F09DF97D2A83FC7D0BE0 /* View */ = {
			isa = PBXGroup;
			children = (
				4E79C93EA805E87E1137A513 /* PaymentMethodCell.swift */,
			);
			path = View;
			sourceTree = "<group>";
		};
		FBDF3F8B5F93A0EC28048640 /* Project */ = {
			isa = PBXGroup;
			children = (
				094077DEFDC2739B10CF4183 /* Resources */,
				5E99BB590FD6521F2D5403BB /* Sources */,
				D9FD37D45BD73B08D04AC94C /* Tests */,
				4ACFB17A73AB7240BED98585 /* ExampleApp.entitlements */,
				FB1F71737862EF5D0F4FE5AB /* Info.plist */,
			);
			name = Project;
			sourceTree = "<group>";
		};
/* End PBXGroup section */

/* Begin PBXNativeTarget section */
		301F25EE1514F3AF2E4A7FBD /* Debug App Tests */ = {
			isa = PBXNativeTarget;
			buildConfigurationList = 4700FFD06E10F0EE123A7B8B /* Build configuration list for PBXNativeTarget "Debug App Tests" */;
			buildPhases = (
				4B7C16A2C93313265C6FF289 /* [CP] Check Pods Manifest.lock */,
				1E0FCAD905F5F8F13B6A164B /* Sources */,
				9CED4C4EFACB340F3C55B1F0 /* Resources */,
				D11E367C3560C383BC4CA0A7 /* Embed Frameworks */,
				70DF25A36D08F36CBD603C15 /* Frameworks */,
			);
			buildRules = (
			);
			dependencies = (
				0F2453263528C0A3659CD00A /* PBXTargetDependency */,
			);
			name = "Debug App Tests";
			productName = "Debug App Tests";
			productReference = 483D2036DE3F89CA2C244C4F /* Debug App Tests.xctest */;
			productType = "com.apple.product-type.bundle.unit-test";
		};
		BEB14ABCDF34E3D24759EAAB /* Debug App */ = {
			isa = PBXNativeTarget;
			buildConfigurationList = CA98A6B11506835A81F6391A /* Build configuration list for PBXNativeTarget "Debug App" */;
			buildPhases = (
				A787C35FC61395E3E2B8DDAC /* [CP] Check Pods Manifest.lock */,
				66BB6A7BADD3A9CDD6412CE2 /* Sources */,
				10FBAAC827CE0E3983CD7597 /* Resources */,
				73B416AD9A0CB3B0EA16AF79 /* Embed Frameworks */,
				CB612F7DF16CD3190025327F /* Frameworks */,
				D158702D902B8C93D2526CAF /* [CP] Embed Pods Frameworks */,
			);
			buildRules = (
			);
			dependencies = (
			);
			name = "Debug App";
			productName = "Debug App";
			productReference = 68E2722188A5A2948DB31144 /* Debug App.app */;
			productType = "com.apple.product-type.application";
		};
/* End PBXNativeTarget section */

/* Begin PBXProject section */
		25AB41367F759CCDA1881AD2 /* Project object */ = {
			isa = PBXProject;
			attributes = {
				BuildIndependentTargetsInParallel = YES;
				ORGANIZATIONNAME = "Primer API Ltd";
				TargetAttributes = {
					301F25EE1514F3AF2E4A7FBD = {
						TestTargetID = BEB14ABCDF34E3D24759EAAB;
					};
				};
			};
			buildConfigurationList = 10479B54C02C96DE0B327687 /* Build configuration list for PBXProject "Primer.io Debug App" */;
			compatibilityVersion = "Xcode 13.0";
			developmentRegion = en;
			hasScannedForEncodings = 0;
			knownRegions = (
				Base,
				ar,
				da,
				de,
				el,
				en,
				es,
				fr,
				it,
				ka,
				nb,
				nl,
				pl,
				"pt-PT",
				sv,
				tr,
			);
			mainGroup = 1C9799A622D0CCDBBF94925B;
			productRefGroup = DF30711EB149C64C364BB79A /* Products */;
			projectDirPath = "";
			projectRoot = "";
			targets = (
				BEB14ABCDF34E3D24759EAAB /* Debug App */,
				301F25EE1514F3AF2E4A7FBD /* Debug App Tests */,
			);
		};
/* End PBXProject section */

/* Begin PBXResourcesBuildPhase section */
		10FBAAC827CE0E3983CD7597 /* Resources */ = {
			isa = PBXResourcesBuildPhase;
			buildActionMask = 2147483647;
			files = (
				04DFAADC2AAA01E60030FECE /* Debug App Tests-Info.plist in Resources */,
				EA7FAA4F8476BD3711D628CB /* Images.xcassets in Resources */,
				F0C2147F6FA26527BE55549A /* LaunchScreen.xib in Resources */,
				949864026D1CDE6F5C62C66E /* Main.storyboard in Resources */,
			);
			runOnlyForDeploymentPostprocessing = 0;
		};
		9CED4C4EFACB340F3C55B1F0 /* Resources */ = {
			isa = PBXResourcesBuildPhase;
			buildActionMask = 2147483647;
			files = (
			);
			runOnlyForDeploymentPostprocessing = 0;
		};
/* End PBXResourcesBuildPhase section */

/* Begin PBXShellScriptBuildPhase section */
		4B7C16A2C93313265C6FF289 /* [CP] Check Pods Manifest.lock */ = {
			isa = PBXShellScriptBuildPhase;
			buildActionMask = 2147483647;
			files = (
			);
			inputFileListPaths = (
			);
			inputPaths = (
				"${PODS_PODFILE_DIR_PATH}/Podfile.lock",
				"${PODS_ROOT}/Manifest.lock",
			);
			name = "[CP] Check Pods Manifest.lock";
			outputFileListPaths = (
			);
			outputPaths = (
				"$(DERIVED_FILE_DIR)/Pods-Debug App Tests-checkManifestLockResult.txt",
			);
			runOnlyForDeploymentPostprocessing = 0;
			shellPath = /bin/sh;
			shellScript = "diff \"${PODS_PODFILE_DIR_PATH}/Podfile.lock\" \"${PODS_ROOT}/Manifest.lock\" > /dev/null\nif [ $? != 0 ] ; then\n    # print error to STDERR\n    echo \"error: The sandbox is not in sync with the Podfile.lock. Run 'pod install' or update your CocoaPods installation.\" >&2\n    exit 1\nfi\n# This output is used by Xcode 'outputs' to avoid re-running this script phase.\necho \"SUCCESS\" > \"${SCRIPT_OUTPUT_FILE_0}\"\n";
			showEnvVarsInLog = 0;
		};
		A787C35FC61395E3E2B8DDAC /* [CP] Check Pods Manifest.lock */ = {
			isa = PBXShellScriptBuildPhase;
			buildActionMask = 2147483647;
			files = (
			);
			inputFileListPaths = (
			);
			inputPaths = (
				"${PODS_PODFILE_DIR_PATH}/Podfile.lock",
				"${PODS_ROOT}/Manifest.lock",
			);
			name = "[CP] Check Pods Manifest.lock";
			outputFileListPaths = (
			);
			outputPaths = (
				"$(DERIVED_FILE_DIR)/Pods-Debug App-checkManifestLockResult.txt",
			);
			runOnlyForDeploymentPostprocessing = 0;
			shellPath = /bin/sh;
			shellScript = "diff \"${PODS_PODFILE_DIR_PATH}/Podfile.lock\" \"${PODS_ROOT}/Manifest.lock\" > /dev/null\nif [ $? != 0 ] ; then\n    # print error to STDERR\n    echo \"error: The sandbox is not in sync with the Podfile.lock. Run 'pod install' or update your CocoaPods installation.\" >&2\n    exit 1\nfi\n# This output is used by Xcode 'outputs' to avoid re-running this script phase.\necho \"SUCCESS\" > \"${SCRIPT_OUTPUT_FILE_0}\"\n";
			showEnvVarsInLog = 0;
		};
		D158702D902B8C93D2526CAF /* [CP] Embed Pods Frameworks */ = {
			isa = PBXShellScriptBuildPhase;
			buildActionMask = 2147483647;
			files = (
			);
			inputFileListPaths = (
				"${PODS_ROOT}/Target Support Files/Pods-Debug App/Pods-Debug App-frameworks-${CONFIGURATION}-input-files.xcfilelist",
			);
			name = "[CP] Embed Pods Frameworks";
			outputFileListPaths = (
				"${PODS_ROOT}/Target Support Files/Pods-Debug App/Pods-Debug App-frameworks-${CONFIGURATION}-output-files.xcfilelist",
			);
			runOnlyForDeploymentPostprocessing = 0;
			shellPath = /bin/sh;
			shellScript = "\"${PODS_ROOT}/Target Support Files/Pods-Debug App/Pods-Debug App-frameworks.sh\"\n";
			showEnvVarsInLog = 0;
		};
/* End PBXShellScriptBuildPhase section */

/* Begin PBXSourcesBuildPhase section */
		1E0FCAD905F5F8F13B6A164B /* Sources */ = {
			isa = PBXSourcesBuildPhase;
			buildActionMask = 2147483647;
			files = (
				E4DF956CABAE0633980D5B89 /* AnalyticsTests+Constants.swift in Sources */,
				E52B5646C4E1E712FEDE06CB /* AnalyticsTests.swift in Sources */,
				9AB1ABF4E46A37766CDBF197 /* ApayaTests.swift in Sources */,
				70EAA3B33425CC9D16239BB0 /* ApplePayTests.swift in Sources */,
				A13392BC2AD459E90005A4D7 /* NolPayLinkCardComponentTest.swift in Sources */,
				3FD160A4D951EA772ADF4E25 /* DecodedClientToken.swift in Sources */,
				3D112A8DE292D097E651FCDB /* IPay88Tests.swift in Sources */,
				A61B9E61EDCE18D34438352E /* PayPalConfirmBillingAgreementTests.swift in Sources */,
				8064B65A8F83D5B004D081FD /* PaymentMethodConfigTests.swift in Sources */,
				4BD7794627267B40E9E10686 /* PrimerCheckoutTheme.swift in Sources */,
				F99DAF50E86E6F8CCD127E5B /* ThemeTests.swift in Sources */,
				24C060A48D4A2670FFC3426F /* ThreeDSErrorTests.swift in Sources */,
				F1A71C2E0D900FEB9AF1351C /* ThreeDSProtocolVersionTests.swift in Sources */,
				C29B625B5698094691227852 /* TokenizationResponseTests.swift in Sources */,
<<<<<<< HEAD
				047D8E892ADEA4C700A5E7BD /* NetworkService.swift in Sources */,
				041F52092ADE92A300A1D702 /* ListCardNetworksEndpointTests.swift in Sources */,
=======
				A1585C752ACDAA700014F0B9 /* NolPayLinkedCardsComponentTests.swift in Sources */,
>>>>>>> cc9f9040
				088961D00784BD296EA9745C /* EncodingDecodingContainerTests.swift in Sources */,
				800B92A57CAAC6471D01A89D /* CardData.swift in Sources */,
				A1A3D0F32AD5585A00F7D8C9 /* NolPayUnlinkCardComponentTest.swift in Sources */,
				3BB02CA24B6B3EF458326B7D /* Networking.swift in Sources */,
				25FA73D4BBA89962663B5378 /* Mocks.swift in Sources */,
				2E0D85B7343377F1319902AD /* MockPaymentMethodTokenizationViewModel.swift in Sources */,
				161D4BE3FFD5E4A60F4461F0 /* CreateResumePaymentService.swift in Sources */,
				C6D7F7ECFD35B3DC3AFD6CB2 /* PayPalService.swift in Sources */,
				5976CCA261F0811F5D7707DA /* TokenizationService.swift in Sources */,
				583EBAA90902121CEA479416 /* VaultService.swift in Sources */,
				961B5D18058EF4CFCD0185AE /* MockVaultCheckoutViewModel.swift in Sources */,
				622A605DDEA98D981670B53F /* DropInUI_TokenizationViewModelTests.swift in Sources */,
				F03699592AC2E63700E4179D /* (null) in Sources */,
				208CA849F3187C2DA63CC17B /* HUC_TokenizationViewModelTests.swift in Sources */,
				213196DEDF2A3A84037ED884 /* PollingModuleTests.swift in Sources */,
				1589385B62C86DE7C735F3EC /* PrimerAPIConfigurationModuleTests.swift in Sources */,
				A39750255D4C33527A3766A0 /* UserInterfaceModuleTests.swift in Sources */,
				3EE90DEB1DB7BE9270FB17BF /* URLSessionStackTests.swift in Sources */,
				2C98B33ECA68109C7A6AA134 /* PrimerBancontactCardDataManagerTests.swift in Sources */,
				05FAC0D894B841B52E9E0A9A /* PrimerRawCardDataManagerTests.swift in Sources */,
				D649870C2D022B4063BDC0B4 /* PrimerRawRetailerDataTests.swift in Sources */,
				7F49B29FCC55CF3C5CB6C506 /* CardComponentManagerTests.swift in Sources */,
				DB1A2989DDE0928C62B15303 /* PayPalServiceTests.swift in Sources */,
				97F0B302DF965C1AD1EC6F4D /* PaymentMethodConfigServiceTests.swift in Sources */,
				33EA4F728A7984997A0EF515 /* TokenizationServiceTests.swift in Sources */,
				91FAC91E687B6981268E677E /* DateTests.swift in Sources */,
				041295AD2AB9E2C100A4F243 /* PrimerHeadlessNolPayManagerTests.swift in Sources */,
				DC98712939835FB79A20BD63 /* IntExtensionTests.swift in Sources */,
				6B2212601374387CB004DA86 /* MaskTests.swift in Sources */,
				C8A64A69AD55D9BF82F0D876 /* StringTests.swift in Sources */,
				77A8EFBA78D6C6B95A400C74 /* WebViewUtilTests.swift in Sources */,
				242EF5037D6FB396B7AE1CB5 /* HeadlessUniversalCheckoutTests.swift in Sources */,
				2662EB3445AE8C7188953EFD /* HeadlessVaultManagerTests.swift in Sources */,
				A1A3D0F52AD56BE300F7D8C9 /* NolPayPaymentComponentTests.swift in Sources */,
				9263BD762EC26F6AA986F0C9 /* MockAPIClient.swift in Sources */,
				8B5CB0C992DBAB293D378FAD /* MockModule.swift in Sources */,
				E6F85ECD80B64754E7A6D35E /* RawDataManagerTests.swift in Sources */,
			);
			runOnlyForDeploymentPostprocessing = 0;
		};
		66BB6A7BADD3A9CDD6412CE2 /* Sources */ = {
			isa = PBXSourcesBuildPhase;
			buildActionMask = 2147483647;
			files = (
				D886D8E47D883304B505CE11 /* AppDelegate.swift in Sources */,
				60F7E716B34BE721651566DA /* Data+Extensions.swift in Sources */,
				CE5E673A96BB5B96AE5EFC56 /* Range+Extensions.swift in Sources */,
				85605C241F1CD45BA676D4A7 /* String+Extensions.swift in Sources */,
				0BB8BB3F9A6AC28A0C107DC8 /* UIStackViewExtensions.swift in Sources */,
				DE53DA2D0AD108306C92E198 /* UIViewController+API.swift in Sources */,
				85EDC3F175D699BFF6BD48EF /* ViewController+Primer.swift in Sources */,
				60F6C3AFA11A7EDB0687856A /* ViewController+PrimerUIHelpers.swift in Sources */,
				5E24CD5B3084FE3E8A3E85EC /* CheckoutTheme.swift in Sources */,
				AAE3B30B64B6822A20987FCA /* CreateClientToken.swift in Sources */,
				C75A11E6AEEFC2B7A29BBC04 /* TestScenario.swift in Sources */,
				FD5ADBCFA70DB606339F3AF2 /* TransactionResponse.swift in Sources */,
				8B51ABC1C475342A047D5FA6 /* Networking+Models.swift in Sources */,
				53E3182FFC4E5F05D866CFAE /* Networking.swift in Sources */,
				592E00D98C8835CBCDAA26D9 /* MerchantDropInUIViewController.swift in Sources */,
				F3B88F24999785898FE54C53 /* MerchantHeadlesVaultManagerViewController.swift in Sources */,
				041295AA2AB9E25D00A4F243 /* MerchantHeadlessCheckoutNolPayViewController.swift in Sources */,
				135E5BFD51371FABB5FF35D3 /* MerchantHeadlessCheckoutAvailablePaymentMethodsViewController.swift in Sources */,
				55B913E0B3159BBBE8C9D189 /* MerchantHeadlessCheckoutCardComponentsViewController.swift in Sources */,
				AD9CF1073EE0676E6640481A /* MerchantHeadlessCheckoutRawDataViewController.swift in Sources */,
				72F8D6065334FCD5B726A52C /* MerchantHeadlessCheckoutRawPhoneNumberDataViewController.swift in Sources */,
				14EE32F4821BD1F19F75227F /* MerchantHeadlessCheckoutRawRetailDataViewController.swift in Sources */,
				F02F496FD20B5291C044F62C /* MerchantResultViewController.swift in Sources */,
				34CDCA7B403C001E4C55D26D /* MerchantSessionAndSettingsViewController.swift in Sources */,
				170F3A07A039EE30E065AA30 /* MerchantNewLineItemViewController.swift in Sources */,
				C5B3635FC90C149C4961BD9A /* Apaya.swift in Sources */,
				C0115AC7BC96FDF49EF8E530 /* PaymentMethodCell.swift in Sources */,
			);
			runOnlyForDeploymentPostprocessing = 0;
		};
/* End PBXSourcesBuildPhase section */

/* Begin PBXTargetDependency section */
		0F2453263528C0A3659CD00A /* PBXTargetDependency */ = {
			isa = PBXTargetDependency;
			name = "Debug App";
			target = BEB14ABCDF34E3D24759EAAB /* Debug App */;
			targetProxy = FED76127253C549C91488087 /* PBXContainerItemProxy */;
		};
/* End PBXTargetDependency section */

/* Begin PBXVariantGroup section */
		CE259612A00F85709107B872 /* Main.storyboard */ = {
			isa = PBXVariantGroup;
			children = (
				942332BD921CBCAFBC77BD6D /* ar */,
				7480FE5F665CC66C092BC95A /* Base */,
				6D665EEA8106E51925C3CF2B /* da */,
				2A328E38DA586FFE0ED2894B /* de */,
				D5C1B1F65A9382606A25CE77 /* el */,
				F816A2444633C4336A7CB071 /* en */,
				6493EA8D95DDA066DE982B24 /* es */,
				A1604A656AF654D7422A2A5E /* fr */,
				E7640DB186F9638C2F556F77 /* it */,
				C4DFE77F28AB538220A0F6EE /* ka */,
				98079137F3DE1FE6221DA7EC /* nb */,
				E1C3EF0BA039C0A50EDE13A5 /* nl */,
				92BE0A1A904DCEA405A11CC1 /* pl */,
				FC8A21D574BAEF7E0ED9E9CD /* pt-PT */,
				1D05E65C196E6715D7D8B0C6 /* sv */,
				2E64F057A39A91CA01CCB57F /* tr */,
			);
			name = Main.storyboard;
			sourceTree = "<group>";
		};
		FC701AFD94F96F0F1D108D1A /* LaunchScreen.xib */ = {
			isa = PBXVariantGroup;
			children = (
				33E18D5B5190C64631309D1B /* ar */,
				6D2261DDEE5DC5D2ED518037 /* Base */,
				13FA89917603E4BA5BB66AFC /* da */,
				0FD08B8CE57A11D1E35A8684 /* de */,
				8A3FDC6FE0EB5AB5828D4D80 /* el */,
				0DA32ABCF07A4EBED014327B /* es */,
				DBC8EA85D1CBC1EC4AB3EB8C /* fr */,
				743E00065B4A8D6C95092A23 /* it */,
				FF4B1BBF378E48EBDBDCEE2A /* ka */,
				C7EB86C62BA46BF51C64ABC2 /* nb */,
				FEEF675F553A6AD99750CB0F /* nl */,
				721B75053C8E82756FB8AD0D /* pl */,
				01C09DEAB07F42004B26A278 /* pt-PT */,
				DECCDC4079DC6471CEDDEA84 /* sv */,
				52F54EC3C1ACE19DF48BD6E2 /* tr */,
			);
			name = LaunchScreen.xib;
			sourceTree = "<group>";
		};
/* End PBXVariantGroup section */

/* Begin XCBuildConfiguration section */
		313E094F25A94116E340B043 /* Debug */ = {
			isa = XCBuildConfiguration;
			baseConfigurationReference = 46462A21AE534FBDEAFD0362 /* Pods-Debug App.debug.xcconfig */;
			buildSettings = {
				ASSETCATALOG_COMPILER_APPICON_NAME = AppIcon;
				CODE_SIGN_ENTITLEMENTS = "$(SRCROOT)/ExampleApp.entitlements";
				CODE_SIGN_IDENTITY = "Apple Development";
				"CODE_SIGN_IDENTITY[sdk=iphoneos*]" = "iPhone Developer";
				CODE_SIGN_STYLE = Manual;
				DEVELOPMENT_TEAM = "";
				"DEVELOPMENT_TEAM[sdk=iphoneos*]" = N8UN9TR5DY;
				ENABLE_PREVIEWS = YES;
				INFOPLIST_FILE = Info.plist;
				INFOPLIST_KEY_CFBundleDisplayName = "Primer Debug";
				LD_RUNPATH_SEARCH_PATHS = (
					"$(inherited)",
					"@executable_path/Frameworks",
				);
				PRODUCT_BUNDLE_IDENTIFIER = "";
				PRODUCT_NAME = "Debug App";
				PROVISIONING_PROFILE_SPECIFIER = "";
				"PROVISIONING_PROFILE_SPECIFIER[sdk=iphoneos*]" = "match Development com.primerapi.PrimerSDKExample";
				SDKROOT = iphoneos;
				SUPPORTED_PLATFORMS = "iphoneos iphonesimulator";
				SUPPORTS_MACCATALYST = NO;
				SUPPORTS_MAC_DESIGNED_FOR_IPHONE_IPAD = NO;
				SUPPORTS_XR_DESIGNED_FOR_IPHONE_IPAD = NO;
				SWIFT_ACTIVE_COMPILATION_CONDITIONS = DEBUG;
				SWIFT_COMPILATION_MODE = singlefile;
				SWIFT_OPTIMIZATION_LEVEL = "-Onone";
				SWIFT_VERSION = 5.0;
				TARGETED_DEVICE_FAMILY = 1;
			};
			name = Debug;
		};
		44381669975E0C07E78FA641 /* Release */ = {
			isa = XCBuildConfiguration;
			baseConfigurationReference = 6F4C8EF34EA71C6948F17CBC /* Pods-Debug App.release.xcconfig */;
			buildSettings = {
				ASSETCATALOG_COMPILER_APPICON_NAME = AppIcon;
				CODE_SIGN_ENTITLEMENTS = "$(SRCROOT)/ExampleApp.entitlements";
				CODE_SIGN_IDENTITY = "Apple Development";
				"CODE_SIGN_IDENTITY[sdk=iphoneos*]" = "iPhone Developer";
				CODE_SIGN_STYLE = Manual;
				DEVELOPMENT_TEAM = "";
				"DEVELOPMENT_TEAM[sdk=iphoneos*]" = N8UN9TR5DY;
				ENABLE_PREVIEWS = YES;
				INFOPLIST_FILE = Info.plist;
				INFOPLIST_KEY_CFBundleDisplayName = "Primer Debug";
				LD_RUNPATH_SEARCH_PATHS = (
					"$(inherited)",
					"@executable_path/Frameworks",
				);
				PRODUCT_BUNDLE_IDENTIFIER = "";
				PRODUCT_NAME = "Debug App";
				PROVISIONING_PROFILE_SPECIFIER = "";
				"PROVISIONING_PROFILE_SPECIFIER[sdk=iphoneos*]" = "match Development com.primerapi.PrimerSDKExample";
				SDKROOT = iphoneos;
				SUPPORTED_PLATFORMS = "iphoneos iphonesimulator";
				SUPPORTS_MACCATALYST = NO;
				SUPPORTS_MAC_DESIGNED_FOR_IPHONE_IPAD = NO;
				SUPPORTS_XR_DESIGNED_FOR_IPHONE_IPAD = NO;
				SWIFT_COMPILATION_MODE = wholemodule;
				SWIFT_OPTIMIZATION_LEVEL = "-Owholemodule";
				SWIFT_VERSION = 5.0;
				TARGETED_DEVICE_FAMILY = 1;
			};
			name = Release;
		};
		5434DA74E34D2EBEBD3D74C7 /* Debug */ = {
			isa = XCBuildConfiguration;
			baseConfigurationReference = 50ADF2146EF969A01C605A58 /* Pods-Debug App Tests.debug.xcconfig */;
			buildSettings = {
				BUNDLE_LOADER = "$(TEST_HOST)";
				CODE_SIGN_IDENTITY = "iPhone Developer";
				DEVELOPMENT_TEAM = N8UN9TR5DY;
				INFOPLIST_FILE = "Tests/Debug App Tests-Info.plist";
				LD_RUNPATH_SEARCH_PATHS = (
					"$(inherited)",
					"@executable_path/Frameworks",
					"@loader_path/Frameworks",
				);
				PRODUCT_BUNDLE_IDENTIFIER = com.primerapi.PrimerSDKExampleTests;
				PRODUCT_NAME = "Debug App Tests";
				SDKROOT = iphoneos;
				SUPPORTS_MACCATALYST = NO;
				SUPPORTS_MAC_DESIGNED_FOR_IPHONE_IPAD = YES;
				SUPPORTS_XR_DESIGNED_FOR_IPHONE_IPAD = NO;
				SWIFT_ACTIVE_COMPILATION_CONDITIONS = DEBUG;
				SWIFT_COMPILATION_MODE = singlefile;
				SWIFT_OPTIMIZATION_LEVEL = "-Onone";
				SWIFT_VERSION = 5.0;
				TARGETED_DEVICE_FAMILY = "1,2";
				TEST_HOST = "$(BUILT_PRODUCTS_DIR)/Debug App.app/$(BUNDLE_EXECUTABLE_FOLDER_PATH)/Debug App";
				TEST_TARGET_NAME = "Debug App";
			};
			name = Debug;
		};
		C02E8D181B9F35EB41C35E07 /* Release */ = {
			isa = XCBuildConfiguration;
			buildSettings = {
				ALWAYS_SEARCH_USER_PATHS = NO;
				CLANG_ANALYZER_LOCALIZABILITY_NONLOCALIZED = YES;
				CLANG_ANALYZER_NONNULL = YES;
				CLANG_ANALYZER_NUMBER_OBJECT_CONVERSION = YES_AGGRESSIVE;
				CLANG_CXX_LANGUAGE_STANDARD = "gnu++14";
				CLANG_CXX_LIBRARY = "libc++";
				CLANG_ENABLE_MODULES = YES;
				CLANG_ENABLE_OBJC_ARC = YES;
				CLANG_ENABLE_OBJC_WEAK = YES;
				CLANG_WARN_BLOCK_CAPTURE_AUTORELEASING = YES;
				CLANG_WARN_BOOL_CONVERSION = YES;
				CLANG_WARN_COMMA = YES;
				CLANG_WARN_CONSTANT_CONVERSION = YES;
				CLANG_WARN_DEPRECATED_OBJC_IMPLEMENTATIONS = YES;
				CLANG_WARN_DIRECT_OBJC_ISA_USAGE = YES_ERROR;
				CLANG_WARN_DOCUMENTATION_COMMENTS = YES;
				CLANG_WARN_EMPTY_BODY = YES;
				CLANG_WARN_ENUM_CONVERSION = YES;
				CLANG_WARN_INFINITE_RECURSION = YES;
				CLANG_WARN_INT_CONVERSION = YES;
				CLANG_WARN_NON_LITERAL_NULL_CONVERSION = YES;
				CLANG_WARN_OBJC_IMPLICIT_RETAIN_SELF = YES;
				CLANG_WARN_OBJC_LITERAL_CONVERSION = YES;
				CLANG_WARN_OBJC_ROOT_CLASS = YES_ERROR;
				CLANG_WARN_QUOTED_INCLUDE_IN_FRAMEWORK_HEADER = YES;
				CLANG_WARN_RANGE_LOOP_ANALYSIS = YES;
				CLANG_WARN_STRICT_PROTOTYPES = YES;
				CLANG_WARN_SUSPICIOUS_MOVE = YES;
				CLANG_WARN_UNGUARDED_AVAILABILITY = YES_AGGRESSIVE;
				CLANG_WARN_UNREACHABLE_CODE = YES;
				CLANG_WARN__DUPLICATE_METHOD_MATCH = YES;
				COPY_PHASE_STRIP = NO;
				DEAD_CODE_STRIPPING = YES;
				DEBUG_INFORMATION_FORMAT = "dwarf-with-dsym";
				ENABLE_NS_ASSERTIONS = NO;
				ENABLE_STRICT_OBJC_MSGSEND = YES;
				GCC_C_LANGUAGE_STANDARD = gnu11;
				GCC_NO_COMMON_BLOCKS = YES;
				GCC_WARN_64_TO_32_BIT_CONVERSION = YES;
				GCC_WARN_ABOUT_RETURN_TYPE = YES_ERROR;
				GCC_WARN_UNDECLARED_SELECTOR = YES;
				GCC_WARN_UNINITIALIZED_AUTOS = YES_AGGRESSIVE;
				GCC_WARN_UNUSED_FUNCTION = YES;
				GCC_WARN_UNUSED_VARIABLE = YES;
				IPHONEOS_DEPLOYMENT_TARGET = 13.1;
				MTL_ENABLE_DEBUG_INFO = NO;
				PRODUCT_NAME = "$(TARGET_NAME)";
				VALIDATE_PRODUCT = YES;
			};
			name = Release;
		};
		F10A44A87CE1B40DAFF5D30F /* Release */ = {
			isa = XCBuildConfiguration;
			baseConfigurationReference = 5197B864C8787498BBE0F7A1 /* Pods-Debug App Tests.release.xcconfig */;
			buildSettings = {
				BUNDLE_LOADER = "$(TEST_HOST)";
				CODE_SIGN_IDENTITY = "iPhone Developer";
				DEVELOPMENT_TEAM = N8UN9TR5DY;
				INFOPLIST_FILE = "Tests/Debug App Tests-Info.plist";
				LD_RUNPATH_SEARCH_PATHS = (
					"$(inherited)",
					"@executable_path/Frameworks",
					"@loader_path/Frameworks",
				);
				PRODUCT_BUNDLE_IDENTIFIER = com.primerapi.PrimerSDKExampleTests;
				PRODUCT_NAME = "Debug App Tests";
				SDKROOT = iphoneos;
				SUPPORTS_MACCATALYST = NO;
				SUPPORTS_MAC_DESIGNED_FOR_IPHONE_IPAD = YES;
				SUPPORTS_XR_DESIGNED_FOR_IPHONE_IPAD = NO;
				SWIFT_COMPILATION_MODE = wholemodule;
				SWIFT_OPTIMIZATION_LEVEL = "-Owholemodule";
				SWIFT_VERSION = 5.0;
				TARGETED_DEVICE_FAMILY = "1,2";
				TEST_HOST = "$(BUILT_PRODUCTS_DIR)/Debug App.app/$(BUNDLE_EXECUTABLE_FOLDER_PATH)/Debug App";
				TEST_TARGET_NAME = "Debug App";
			};
			name = Release;
		};
		F5CDF642D3EADA50CDF5FF84 /* Debug */ = {
			isa = XCBuildConfiguration;
			buildSettings = {
				ALWAYS_SEARCH_USER_PATHS = NO;
				CLANG_ANALYZER_LOCALIZABILITY_NONLOCALIZED = YES;
				CLANG_ANALYZER_NONNULL = YES;
				CLANG_ANALYZER_NUMBER_OBJECT_CONVERSION = YES_AGGRESSIVE;
				CLANG_CXX_LANGUAGE_STANDARD = "gnu++14";
				CLANG_CXX_LIBRARY = "libc++";
				CLANG_ENABLE_MODULES = YES;
				CLANG_ENABLE_OBJC_ARC = YES;
				CLANG_ENABLE_OBJC_WEAK = YES;
				CLANG_WARN_BLOCK_CAPTURE_AUTORELEASING = YES;
				CLANG_WARN_BOOL_CONVERSION = YES;
				CLANG_WARN_COMMA = YES;
				CLANG_WARN_CONSTANT_CONVERSION = YES;
				CLANG_WARN_DEPRECATED_OBJC_IMPLEMENTATIONS = YES;
				CLANG_WARN_DIRECT_OBJC_ISA_USAGE = YES_ERROR;
				CLANG_WARN_DOCUMENTATION_COMMENTS = YES;
				CLANG_WARN_EMPTY_BODY = YES;
				CLANG_WARN_ENUM_CONVERSION = YES;
				CLANG_WARN_INFINITE_RECURSION = YES;
				CLANG_WARN_INT_CONVERSION = YES;
				CLANG_WARN_NON_LITERAL_NULL_CONVERSION = YES;
				CLANG_WARN_OBJC_IMPLICIT_RETAIN_SELF = YES;
				CLANG_WARN_OBJC_LITERAL_CONVERSION = YES;
				CLANG_WARN_OBJC_ROOT_CLASS = YES_ERROR;
				CLANG_WARN_QUOTED_INCLUDE_IN_FRAMEWORK_HEADER = YES;
				CLANG_WARN_RANGE_LOOP_ANALYSIS = YES;
				CLANG_WARN_STRICT_PROTOTYPES = YES;
				CLANG_WARN_SUSPICIOUS_MOVE = YES;
				CLANG_WARN_UNGUARDED_AVAILABILITY = YES_AGGRESSIVE;
				CLANG_WARN_UNREACHABLE_CODE = YES;
				CLANG_WARN__DUPLICATE_METHOD_MATCH = YES;
				COPY_PHASE_STRIP = NO;
				DEAD_CODE_STRIPPING = YES;
				DEBUG_INFORMATION_FORMAT = dwarf;
				ENABLE_STRICT_OBJC_MSGSEND = YES;
				ENABLE_TESTABILITY = YES;
				GCC_C_LANGUAGE_STANDARD = gnu11;
				GCC_DYNAMIC_NO_PIC = NO;
				GCC_NO_COMMON_BLOCKS = YES;
				GCC_OPTIMIZATION_LEVEL = 0;
				GCC_PREPROCESSOR_DEFINITIONS = (
					"DEBUG=1",
					"$(inherited)",
				);
				GCC_WARN_64_TO_32_BIT_CONVERSION = YES;
				GCC_WARN_ABOUT_RETURN_TYPE = YES_ERROR;
				GCC_WARN_UNDECLARED_SELECTOR = YES;
				GCC_WARN_UNINITIALIZED_AUTOS = YES_AGGRESSIVE;
				GCC_WARN_UNUSED_FUNCTION = YES;
				GCC_WARN_UNUSED_VARIABLE = YES;
				IPHONEOS_DEPLOYMENT_TARGET = 13.1;
				MTL_ENABLE_DEBUG_INFO = YES;
				ONLY_ACTIVE_ARCH = YES;
				PRODUCT_NAME = "$(TARGET_NAME)";
			};
			name = Debug;
		};
/* End XCBuildConfiguration section */

/* Begin XCConfigurationList section */
		10479B54C02C96DE0B327687 /* Build configuration list for PBXProject "Primer.io Debug App" */ = {
			isa = XCConfigurationList;
			buildConfigurations = (
				F5CDF642D3EADA50CDF5FF84 /* Debug */,
				C02E8D181B9F35EB41C35E07 /* Release */,
			);
			defaultConfigurationIsVisible = 0;
			defaultConfigurationName = Release;
		};
		4700FFD06E10F0EE123A7B8B /* Build configuration list for PBXNativeTarget "Debug App Tests" */ = {
			isa = XCConfigurationList;
			buildConfigurations = (
				5434DA74E34D2EBEBD3D74C7 /* Debug */,
				F10A44A87CE1B40DAFF5D30F /* Release */,
			);
			defaultConfigurationIsVisible = 0;
			defaultConfigurationName = Release;
		};
		CA98A6B11506835A81F6391A /* Build configuration list for PBXNativeTarget "Debug App" */ = {
			isa = XCConfigurationList;
			buildConfigurations = (
				313E094F25A94116E340B043 /* Debug */,
				44381669975E0C07E78FA641 /* Release */,
			);
			defaultConfigurationIsVisible = 0;
			defaultConfigurationName = Release;
		};
/* End XCConfigurationList section */
	};
	rootObject = 25AB41367F759CCDA1881AD2 /* Project object */;
}<|MERGE_RESOLUTION|>--- conflicted
+++ resolved
@@ -7,13 +7,10 @@
 	objects = {
 
 /* Begin PBXBuildFile section */
-<<<<<<< HEAD
 		041F52092ADE92A300A1D702 /* ListCardNetworksEndpointTests.swift in Sources */ = {isa = PBXBuildFile; fileRef = 041F52082ADE92A300A1D702 /* ListCardNetworksEndpointTests.swift */; };
 		047D8E892ADEA4C700A5E7BD /* NetworkService.swift in Sources */ = {isa = PBXBuildFile; fileRef = 047D8E882ADEA4C700A5E7BD /* NetworkService.swift */; };
-=======
 		041295AA2AB9E25D00A4F243 /* MerchantHeadlessCheckoutNolPayViewController.swift in Sources */ = {isa = PBXBuildFile; fileRef = 041295A92AB9E25D00A4F243 /* MerchantHeadlessCheckoutNolPayViewController.swift */; };
 		041295AD2AB9E2C100A4F243 /* PrimerHeadlessNolPayManagerTests.swift in Sources */ = {isa = PBXBuildFile; fileRef = 041295AB2AB9E2A900A4F243 /* PrimerHeadlessNolPayManagerTests.swift */; };
->>>>>>> cc9f9040
 		04DFAADC2AAA01E60030FECE /* Debug App Tests-Info.plist in Resources */ = {isa = PBXBuildFile; fileRef = 04DFAADB2AAA01E60030FECE /* Debug App Tests-Info.plist */; };
 		05FAC0D894B841B52E9E0A9A /* PrimerRawCardDataManagerTests.swift in Sources */ = {isa = PBXBuildFile; fileRef = EEB1E1B37192BF739461AFF1 /* PrimerRawCardDataManagerTests.swift */; };
 		088961D00784BD296EA9745C /* EncodingDecodingContainerTests.swift in Sources */ = {isa = PBXBuildFile; fileRef = C7D8E1E91CA11EC6831ADEE4 /* EncodingDecodingContainerTests.swift */; };
@@ -136,13 +133,10 @@
 		00E3C8FE62D22147335F2455 /* MerchantResultViewController.swift */ = {isa = PBXFileReference; lastKnownFileType = sourcecode.swift; path = MerchantResultViewController.swift; sourceTree = "<group>"; };
 		01C09DEAB07F42004B26A278 /* pt-PT */ = {isa = PBXFileReference; lastKnownFileType = text.plist.strings; name = "pt-PT"; path = "pt-PT.lproj/LaunchScreen.strings"; sourceTree = "<group>"; };
 		021A00DEB01A46C876592575 /* ThreeDSProtocolVersionTests.swift */ = {isa = PBXFileReference; lastKnownFileType = sourcecode.swift; path = ThreeDSProtocolVersionTests.swift; sourceTree = "<group>"; };
-<<<<<<< HEAD
 		041F52082ADE92A300A1D702 /* ListCardNetworksEndpointTests.swift */ = {isa = PBXFileReference; lastKnownFileType = sourcecode.swift; path = ListCardNetworksEndpointTests.swift; sourceTree = "<group>"; };
 		047D8E882ADEA4C700A5E7BD /* NetworkService.swift */ = {isa = PBXFileReference; lastKnownFileType = sourcecode.swift; path = NetworkService.swift; sourceTree = "<group>"; };
-=======
 		041295A92AB9E25D00A4F243 /* MerchantHeadlessCheckoutNolPayViewController.swift */ = {isa = PBXFileReference; fileEncoding = 4; lastKnownFileType = sourcecode.swift; path = MerchantHeadlessCheckoutNolPayViewController.swift; sourceTree = "<group>"; };
 		041295AB2AB9E2A900A4F243 /* PrimerHeadlessNolPayManagerTests.swift */ = {isa = PBXFileReference; fileEncoding = 4; lastKnownFileType = sourcecode.swift; path = PrimerHeadlessNolPayManagerTests.swift; sourceTree = "<group>"; };
->>>>>>> cc9f9040
 		04DFAADB2AAA01E60030FECE /* Debug App Tests-Info.plist */ = {isa = PBXFileReference; fileEncoding = 4; lastKnownFileType = text.plist.xml; path = "Debug App Tests-Info.plist"; sourceTree = "<group>"; };
 		0DA32ABCF07A4EBED014327B /* es */ = {isa = PBXFileReference; lastKnownFileType = text.plist.strings; name = es; path = es.lproj/LaunchScreen.strings; sourceTree = "<group>"; };
 		0ED746F8924E70AD868BC0F4 /* MerchantNewLineItemViewController.swift */ = {isa = PBXFileReference; lastKnownFileType = sourcecode.swift; path = MerchantNewLineItemViewController.swift; sourceTree = "<group>"; };
@@ -815,12 +809,9 @@
 				24C060A48D4A2670FFC3426F /* ThreeDSErrorTests.swift in Sources */,
 				F1A71C2E0D900FEB9AF1351C /* ThreeDSProtocolVersionTests.swift in Sources */,
 				C29B625B5698094691227852 /* TokenizationResponseTests.swift in Sources */,
-<<<<<<< HEAD
 				047D8E892ADEA4C700A5E7BD /* NetworkService.swift in Sources */,
 				041F52092ADE92A300A1D702 /* ListCardNetworksEndpointTests.swift in Sources */,
-=======
 				A1585C752ACDAA700014F0B9 /* NolPayLinkedCardsComponentTests.swift in Sources */,
->>>>>>> cc9f9040
 				088961D00784BD296EA9745C /* EncodingDecodingContainerTests.swift in Sources */,
 				800B92A57CAAC6471D01A89D /* CardData.swift in Sources */,
 				A1A3D0F32AD5585A00F7D8C9 /* NolPayUnlinkCardComponentTest.swift in Sources */,
