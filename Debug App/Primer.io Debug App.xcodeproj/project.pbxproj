--- conflicted
+++ resolved
@@ -200,11 +200,6 @@
 		4ACFB17A73AB7240BED98585 /* ExampleApp.entitlements */ = {isa = PBXFileReference; lastKnownFileType = text.plist.entitlements; path = ExampleApp.entitlements; sourceTree = "<group>"; };
 		4C353D84EABA4990DAB4DD28 /* MerchantHeadlessCheckoutRawRetailDataViewController.swift */ = {isa = PBXFileReference; lastKnownFileType = sourcecode.swift; path = MerchantHeadlessCheckoutRawRetailDataViewController.swift; sourceTree = "<group>"; };
 		4E79C93EA805E87E1137A513 /* PaymentMethodCell.swift */ = {isa = PBXFileReference; lastKnownFileType = sourcecode.swift; path = PaymentMethodCell.swift; sourceTree = "<group>"; };
-<<<<<<< HEAD
-		4FC9C2AC078C11C084077764 /* Pods-Debug App Tests.debug.xcconfig */ = {isa = PBXFileReference; includeInIndex = 1; lastKnownFileType = text.xcconfig; name = "Pods-Debug App Tests.debug.xcconfig"; path = "Target Support Files/Pods-Debug App Tests/Pods-Debug App Tests.debug.xcconfig"; sourceTree = "<group>"; };
-		4FF90B3655F7A7831125F2C1 /* Pods_Debug_App_Tests.framework */ = {isa = PBXFileReference; explicitFileType = wrapper.framework; includeInIndex = 0; path = Pods_Debug_App_Tests.framework; sourceTree = BUILT_PRODUCTS_DIR; };
-=======
->>>>>>> 3fd6853a
 		52F54EC3C1ACE19DF48BD6E2 /* tr */ = {isa = PBXFileReference; lastKnownFileType = text.plist.strings; name = tr; path = tr.lproj/LaunchScreen.strings; sourceTree = "<group>"; };
 		5453CA45E1B852330D0E944A /* Pods_Debug_App_Tests.framework */ = {isa = PBXFileReference; explicitFileType = wrapper.framework; includeInIndex = 0; path = Pods_Debug_App_Tests.framework; sourceTree = BUILT_PRODUCTS_DIR; };
 		5698F95A8EC4DF45AFFDA783 /* MerchantHeadlesVaultManagerViewController.swift */ = {isa = PBXFileReference; lastKnownFileType = sourcecode.swift; path = MerchantHeadlesVaultManagerViewController.swift; sourceTree = "<group>"; };
@@ -305,11 +300,7 @@
 			isa = PBXFrameworksBuildPhase;
 			buildActionMask = 2147483647;
 			files = (
-<<<<<<< HEAD
-				C60DE03D793D3ADB1637CA83 /* Pods_Debug_App_Tests.framework in Frameworks */,
-=======
 				1C19FB531A6AE5F3B899F7B6 /* Pods_Debug_App_Tests.framework in Frameworks */,
->>>>>>> 3fd6853a
 			);
 			runOnlyForDeploymentPostprocessing = 0;
 		};
@@ -317,18 +308,13 @@
 			isa = PBXFrameworksBuildPhase;
 			buildActionMask = 2147483647;
 			files = (
-<<<<<<< HEAD
-				57A32267CB16820016DD6CDF /* Pods_Debug_App.framework in Frameworks */,
-=======
 				E76363AEF6D17C53C4ECBCE0 /* Pods_Debug_App.framework in Frameworks */,
->>>>>>> 3fd6853a
 			);
 			runOnlyForDeploymentPostprocessing = 0;
 		};
 /* End PBXFrameworksBuildPhase section */
 
 /* Begin PBXGroup section */
-<<<<<<< HEAD
 		042ED1632AF0F5CE0027833F /* Delegates */ = {
 			isa = PBXGroup;
 			children = (
@@ -354,8 +340,6 @@
 			path = Assets;
 			sourceTree = "<group>";
 		};
-=======
->>>>>>> 3fd6853a
 		094077DEFDC2739B10CF4183 /* Resources */ = {
 			isa = PBXGroup;
 			children = (
@@ -388,11 +372,7 @@
 				FBDF3F8B5F93A0EC28048640 /* Project */,
 				DF30711EB149C64C364BB79A /* Products */,
 				61E8D69DF93462D748F446DF /* Pods */,
-<<<<<<< HEAD
-				1CD9548CBA0BC33E832D9ED1 /* Frameworks */,
-=======
 				330246F9FAF95FD1DCB0AB20 /* Frameworks */,
->>>>>>> 3fd6853a
 			);
 			sourceTree = "<group>";
 		};
@@ -499,17 +479,10 @@
 		61E8D69DF93462D748F446DF /* Pods */ = {
 			isa = PBXGroup;
 			children = (
-<<<<<<< HEAD
-				96700D95182B34642909E79B /* Pods-Debug App.debug.xcconfig */,
-				FD66A5CA18FB3684D35D4AF7 /* Pods-Debug App.release.xcconfig */,
-				4FC9C2AC078C11C084077764 /* Pods-Debug App Tests.debug.xcconfig */,
-				A1047C42B066A927EB582066 /* Pods-Debug App Tests.release.xcconfig */,
-=======
 				82192B2FE496F95BBA686EC6 /* Pods-Debug App.debug.xcconfig */,
 				281B29223A18A80B81605D3E /* Pods-Debug App.release.xcconfig */,
 				8ED324D57EE5B8626DC01C57 /* Pods-Debug App Tests.debug.xcconfig */,
 				0D4BB4C9A0035B4AD7CDE5DB /* Pods-Debug App Tests.release.xcconfig */,
->>>>>>> 3fd6853a
 			);
 			path = Pods;
 			sourceTree = "<group>";
@@ -739,11 +712,7 @@
 			isa = PBXNativeTarget;
 			buildConfigurationList = 4700FFD06E10F0EE123A7B8B /* Build configuration list for PBXNativeTarget "Debug App Tests" */;
 			buildPhases = (
-<<<<<<< HEAD
-				96EBCE8C0D591C337151F18E /* [CP] Check Pods Manifest.lock */,
-=======
 				F64B9E59C79BBDCBBCE53F6B /* [CP] Check Pods Manifest.lock */,
->>>>>>> 3fd6853a
 				1E0FCAD905F5F8F13B6A164B /* Sources */,
 				9CED4C4EFACB340F3C55B1F0 /* Resources */,
 				D11E367C3560C383BC4CA0A7 /* Embed Frameworks */,
@@ -763,21 +732,13 @@
 			isa = PBXNativeTarget;
 			buildConfigurationList = CA98A6B11506835A81F6391A /* Build configuration list for PBXNativeTarget "Debug App" */;
 			buildPhases = (
-<<<<<<< HEAD
-				4C3AB4EA924266FED772FC2B /* [CP] Check Pods Manifest.lock */,
-=======
 				0AC696812A6DBEF49EDAF794 /* [CP] Check Pods Manifest.lock */,
->>>>>>> 3fd6853a
 				66BB6A7BADD3A9CDD6412CE2 /* Sources */,
 				10FBAAC827CE0E3983CD7597 /* Resources */,
 				73B416AD9A0CB3B0EA16AF79 /* Embed Frameworks */,
 				CB612F7DF16CD3190025327F /* Frameworks */,
 				A18BD8BD2AFE4B0900923C87 /* SwiftLint */,
-<<<<<<< HEAD
-				8CBF28C0DCEA807C1C94822B /* [CP] Embed Pods Frameworks */,
-=======
 				A448FBAD5927122CDB8973FC /* [CP] Embed Pods Frameworks */,
->>>>>>> 3fd6853a
 			);
 			buildRules = (
 			);
@@ -858,11 +819,7 @@
 /* End PBXResourcesBuildPhase section */
 
 /* Begin PBXShellScriptBuildPhase section */
-<<<<<<< HEAD
-		4C3AB4EA924266FED772FC2B /* [CP] Check Pods Manifest.lock */ = {
-=======
 		0AC696812A6DBEF49EDAF794 /* [CP] Check Pods Manifest.lock */ = {
->>>>>>> 3fd6853a
 			isa = PBXShellScriptBuildPhase;
 			buildActionMask = 2147483647;
 			files = (
@@ -877,6 +834,7 @@
 			outputFileListPaths = (
 			);
 			outputPaths = (
+				"$(DERIVED_FILE_DIR)/Pods-Debug App-checkManifestLockResult.txt",
 				"$(DERIVED_FILE_DIR)/Pods-Debug App-checkManifestLockResult.txt",
 			);
 			runOnlyForDeploymentPostprocessing = 0;
@@ -902,11 +860,7 @@
 			shellScript = "\"${PODS_ROOT}/Target Support Files/Pods-Debug App/Pods-Debug App-frameworks.sh\"\n";
 			showEnvVarsInLog = 0;
 		};
-<<<<<<< HEAD
-		96EBCE8C0D591C337151F18E /* [CP] Check Pods Manifest.lock */ = {
-=======
 		A448FBAD5927122CDB8973FC /* [CP] Embed Pods Frameworks */ = {
->>>>>>> 3fd6853a
 			isa = PBXShellScriptBuildPhase;
 			buildActionMask = 2147483647;
 			files = (
@@ -916,24 +870,14 @@
 			);
 			name = "[CP] Embed Pods Frameworks";
 			outputFileListPaths = (
-<<<<<<< HEAD
-			);
-			outputPaths = (
-				"$(DERIVED_FILE_DIR)/Pods-Debug App Tests-checkManifestLockResult.txt",
-=======
 				"${PODS_ROOT}/Target Support Files/Pods-Debug App/Pods-Debug App-frameworks-${CONFIGURATION}-output-files.xcfilelist",
->>>>>>> 3fd6853a
 			);
 			runOnlyForDeploymentPostprocessing = 0;
 			shellPath = /bin/sh;
 			shellScript = "\"${PODS_ROOT}/Target Support Files/Pods-Debug App/Pods-Debug App-frameworks.sh\"\n";
 			showEnvVarsInLog = 0;
 		};
-<<<<<<< HEAD
-		A18BD8BD2AFE4B0900923C87 /* SwiftLint */ = {
-=======
 		F64B9E59C79BBDCBBCE53F6B /* [CP] Check Pods Manifest.lock */ = {
->>>>>>> 3fd6853a
 			isa = PBXShellScriptBuildPhase;
 			buildActionMask = 2147483647;
 			files = (
@@ -941,17 +885,6 @@
 			inputFileListPaths = (
 			);
 			inputPaths = (
-<<<<<<< HEAD
-			);
-			name = SwiftLint;
-			outputFileListPaths = (
-			);
-			outputPaths = (
-			);
-			runOnlyForDeploymentPostprocessing = 0;
-			shellPath = /bin/sh;
-			shellScript = "if [[ \"$(uname -m)\" == arm64 ]]; then\n    export PATH=\"/opt/homebrew/bin:$PATH\"\nfi\n\nif which swiftlint > /dev/null; then\n  swiftlint\nelse\n  echo \"warning: SwiftLint not installed, download from https://github.com/realm/SwiftLint\"\nfi\n";
-=======
 				"${PODS_PODFILE_DIR_PATH}/Podfile.lock",
 				"${PODS_ROOT}/Manifest.lock",
 			);
@@ -965,7 +898,6 @@
 			shellPath = /bin/sh;
 			shellScript = "diff \"${PODS_PODFILE_DIR_PATH}/Podfile.lock\" \"${PODS_ROOT}/Manifest.lock\" > /dev/null\nif [ $? != 0 ] ; then\n    # print error to STDERR\n    echo \"error: The sandbox is not in sync with the Podfile.lock. Run 'pod install' or update your CocoaPods installation.\" >&2\n    exit 1\nfi\n# This output is used by Xcode 'outputs' to avoid re-running this script phase.\necho \"SUCCESS\" > \"${SCRIPT_OUTPUT_FILE_0}\"\n";
 			showEnvVarsInLog = 0;
->>>>>>> 3fd6853a
 		};
 /* End PBXShellScriptBuildPhase section */
 
@@ -1012,6 +944,7 @@
 				961B5D18058EF4CFCD0185AE /* MockVaultCheckoutViewModel.swift in Sources */,
 				622A605DDEA98D981670B53F /* DropInUI_TokenizationViewModelTests.swift in Sources */,
 				F03699592AC2E63700E4179D /* BuildFile in Sources */,
+				F03699592AC2E63700E4179D /* BuildFile in Sources */,
 				208CA849F3187C2DA63CC17B /* HUC_TokenizationViewModelTests.swift in Sources */,
 				213196DEDF2A3A84037ED884 /* PollingModuleTests.swift in Sources */,
 				04F6EF742AE6A06200115D05 /* AnalyticsEventsTests.swift in Sources */,
@@ -1143,11 +1076,7 @@
 /* Begin XCBuildConfiguration section */
 		313E094F25A94116E340B043 /* Debug */ = {
 			isa = XCBuildConfiguration;
-<<<<<<< HEAD
-			baseConfigurationReference = 96700D95182B34642909E79B /* Pods-Debug App.debug.xcconfig */;
-=======
 			baseConfigurationReference = 82192B2FE496F95BBA686EC6 /* Pods-Debug App.debug.xcconfig */;
->>>>>>> 3fd6853a
 			buildSettings = {
 				ASSETCATALOG_COMPILER_APPICON_NAME = AppIcon;
 				CODE_SIGN_ENTITLEMENTS = "$(SRCROOT)/ExampleApp.entitlements";
@@ -1182,11 +1111,7 @@
 		};
 		44381669975E0C07E78FA641 /* Release */ = {
 			isa = XCBuildConfiguration;
-<<<<<<< HEAD
-			baseConfigurationReference = FD66A5CA18FB3684D35D4AF7 /* Pods-Debug App.release.xcconfig */;
-=======
 			baseConfigurationReference = 281B29223A18A80B81605D3E /* Pods-Debug App.release.xcconfig */;
->>>>>>> 3fd6853a
 			buildSettings = {
 				ASSETCATALOG_COMPILER_APPICON_NAME = AppIcon;
 				CODE_SIGN_ENTITLEMENTS = "$(SRCROOT)/ExampleApp.entitlements";
@@ -1220,11 +1145,7 @@
 		};
 		5434DA74E34D2EBEBD3D74C7 /* Debug */ = {
 			isa = XCBuildConfiguration;
-<<<<<<< HEAD
-			baseConfigurationReference = 4FC9C2AC078C11C084077764 /* Pods-Debug App Tests.debug.xcconfig */;
-=======
 			baseConfigurationReference = 8ED324D57EE5B8626DC01C57 /* Pods-Debug App Tests.debug.xcconfig */;
->>>>>>> 3fd6853a
 			buildSettings = {
 				BUNDLE_LOADER = "$(TEST_HOST)";
 				CODE_SIGN_IDENTITY = "iPhone Developer";
@@ -1307,11 +1228,8 @@
 		};
 		F10A44A87CE1B40DAFF5D30F /* Release */ = {
 			isa = XCBuildConfiguration;
-<<<<<<< HEAD
+			baseConfigurationReference = 0D4BB4C9A0035B4AD7CDE5DB /* Pods-Debug App Tests.release.xcconfig */;
 			baseConfigurationReference = A1047C42B066A927EB582066 /* Pods-Debug App Tests.release.xcconfig */;
-=======
-			baseConfigurationReference = 0D4BB4C9A0035B4AD7CDE5DB /* Pods-Debug App Tests.release.xcconfig */;
->>>>>>> 3fd6853a
 			buildSettings = {
 				BUNDLE_LOADER = "$(TEST_HOST)";
 				CODE_SIGN_IDENTITY = "iPhone Developer";
