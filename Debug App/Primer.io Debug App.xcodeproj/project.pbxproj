--- conflicted
+++ resolved
@@ -287,9 +287,7 @@
 		DAC5687FF32E8661F1A00CE5 /* AppDelegate.swift */ = {isa = PBXFileReference; lastKnownFileType = sourcecode.swift; path = AppDelegate.swift; sourceTree = "<group>"; };
 		DBC8EA85D1CBC1EC4AB3EB8C /* fr */ = {isa = PBXFileReference; lastKnownFileType = text.plist.strings; name = fr; path = fr.lproj/LaunchScreen.strings; sourceTree = "<group>"; };
 		DECCDC4079DC6471CEDDEA84 /* sv */ = {isa = PBXFileReference; lastKnownFileType = text.plist.strings; name = sv; path = sv.lproj/LaunchScreen.strings; sourceTree = "<group>"; };
-<<<<<<< HEAD
 		DFA7B3FA1BAD5D0CEE2F1079 /* Pods_Debug_App_Tests.framework */ = {isa = PBXFileReference; explicitFileType = wrapper.framework; includeInIndex = 0; path = Pods_Debug_App_Tests.framework; sourceTree = BUILT_PRODUCTS_DIR; };
-=======
 		E108F58D2B0D4F0800EC3CC6 /* WebRedirectComponentTests.swift */ = {isa = PBXFileReference; lastKnownFileType = sourcecode.swift; path = WebRedirectComponentTests.swift; sourceTree = "<group>"; };
 		E11F473C2B0694C50091C31F /* PrimerHeadlessFormWithRedirectManagerTests.swift */ = {isa = PBXFileReference; lastKnownFileType = sourcecode.swift; path = PrimerHeadlessFormWithRedirectManagerTests.swift; sourceTree = "<group>"; };
 		E11F47422B06C4E30091C31F /* MerchantHeadlessCheckoutBankViewController.swift */ = {isa = PBXFileReference; fileEncoding = 4; lastKnownFileType = sourcecode.swift; path = MerchantHeadlessCheckoutBankViewController.swift; sourceTree = "<group>"; };
@@ -306,7 +304,6 @@
 		E13E72442AFE653000911866 /* IdealPaymentMethodTests.swift */ = {isa = PBXFileReference; lastKnownFileType = sourcecode.swift; path = IdealPaymentMethodTests.swift; sourceTree = "<group>"; };
 		E1A297252B036AB1005ADA51 /* BankComponentTests.swift */ = {isa = PBXFileReference; lastKnownFileType = sourcecode.swift; path = BankComponentTests.swift; sourceTree = "<group>"; };
 		E1AB44D12AFE13AF00639DC5 /* URL+NetworkHeaders.swift */ = {isa = PBXFileReference; fileEncoding = 4; lastKnownFileType = sourcecode.swift; path = "URL+NetworkHeaders.swift"; sourceTree = "<group>"; };
->>>>>>> 8d6173d5
 		E1C3EF0BA039C0A50EDE13A5 /* nl */ = {isa = PBXFileReference; lastKnownFileType = text.plist.strings; name = nl; path = nl.lproj/Main.strings; sourceTree = "<group>"; };
 		E1E502B02AFE9ECF00CD7F0A /* XCTestCase+Tokenization.swift */ = {isa = PBXFileReference; lastKnownFileType = sourcecode.swift; path = "XCTestCase+Tokenization.swift"; sourceTree = "<group>"; };
 		E63F5C5C1FD2F3E6CB02EC5A /* HeadlessUniversalCheckoutTests.swift */ = {isa = PBXFileReference; lastKnownFileType = sourcecode.swift; path = HeadlessUniversalCheckoutTests.swift; sourceTree = "<group>"; };
