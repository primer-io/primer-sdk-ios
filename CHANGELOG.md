<<<<<<< HEAD
=======
## 2.38.2 (2025-06-11)

### Fix

- Fix memory crash in validateRawData with weak self capture (#1185)

### Refactor

- Consolidate `PrimerClientSession` (#1187)
- Consolidate PrimerClientSession

>>>>>>> 7c1401b7
## 2.38.1 (2025-06-04)

### Refactor

- **UIColor**: add 'primer' prefix to gray color (#1182)

## 2.38.0 (2025-05-30)

### Feat

- **Klarna**: auto continue when single payment option (#1176)
- Implement Co-badged Cards on Drop-in  (#1050)

### Fix

- Start listening for Keyboard Notifications (#1180)
- compile error fixes (#1171)

### Refactor

- Reduce `init(coder:)` boilerplate (#1163)
- Remove unused code from Networking (#1170)
- Finalise classes where appropriate (#1164)

## 2.37.0 (2025-05-12)

### Feat

- **Payment**: added new payment result property (checkoutOutcome) (#1161)
- Support Add New Card in card form flow (#1154)

### Fix

- **NolPay**: added null check for PrimerNolPayProtocol (#1155)

### Refactor

- Remove unused code from Data Models (#1158)
- Modularise Primer3DS initialisation (#1160)
- Remove Unused Code from Extensions (#1157)

## 2.36.1 (2025-04-24)

### Fix

- Klarna Popup Dismissal Triggering authorizationFailed (#1147)
- Fix RawDataManager Callback Triggering  (#1145)

## 2.36.0 (2025-03-24)

### Feat

- Update default api version to 2.4 (#1135)

### Fix

- Currency formatting incorrect in CTA (#1133)
- **currency-formatting**: Ensure French locale places symbol on the right & add more unit tests

## 2.35.3 (2025-03-18)

### Fix

- Decode errors properly for 2xx response codes (#1131)

## 2.35.2 (2025-02-25)

### Fix

- Do not track image failures in analytics (#1122)
- Record retry event only if we have one or more retries (#1123)
- Fix Additional Fees text in Drop-in (#1118)

## 2.35.1 (2025-02-11)

### Fix

- Update /payment and /resume timeouts to 60s (#1112)
- Card Form for RTL languages (#1110)

## 2.35.0 (2025-02-04)

### Feat

- add missing localizations (#1097)

### Fix

- ACC-4826 Update 3DS SDK Keys for Non-Production Environments (#1096)

## 2.34.0 (2025-01-23)

### Experimental

- With this version it is possible to opt-in to test API v2.4(Beta). For more information see our [Api Reference](https://primer.io/docs/api/v2.4/introduction/getting-started) and [Migration Guides](https://www.primer.io/docs/changelog/migration-guides/API-2.3-to-2.4)

## 2.33.1 (2024-12-21)

### Fix

- Align accountNumberLast4Digits with Android (#1066)

## 2.33.0 (2024-12-17)

### Feat

- Enable ACH via Stripe Vaulting flows (#1056)
- Expose ApplePay Shipping Options and align them with Web SDK (#1049)

### Fix

- Update error type when canceling Paypal payment (#1060)
- Update the default background color of the default theme for dark mode (#1061)
- Disable the close button for Klarna during payment processing (#1058)
- Make success asset visible In dark mode (#1059)

## 2.32.1 (2024-11-21)

### Fix

- Remove precondition on presentPaymentMethod
- Update 3DS SDK to 2.4.1

## 2.32.0 (2024-11-13)

### Feat

- Add additional dismissal controls to PrimerUIOptions

### Fix

- Range or index out of bounds crash (#1041)
- Crash in InternalCardComponentsManager (#1042)

## 2.31.3 (2024-10-24)

### Fix

- Expose VaultedPaymentMethod initialiser (#1032)
- Prevent dismissal of Drop-in card form while a payment is active (#1031)
- Discover card network image not showing (#1025)
- Move the cursor to the end of the text after pasting the card number  (#1027)

## 2.31.2 (2024-10-16)

### Fix

- Adyen Blik dismissal issue and small UI glitch (#1020)

## 2.31.1 (2024-10-04)

### Fix

- Apple Pay incorrect timeout reporting (#1010)
- Apple Pay EC Updates (#1004)
- Add additional rails to guard against crashes (#1009)
- Fallback to Web flow when Vipps app is not installed (#1008)
- Fix error reporting for apple pay display failure (#997)

## 2.31.0 (2024-08-29)

### Feat

- Stripe ACH Drop-in implementation (#921)
- Stripe ACH Headless implementation (#876)

## 2.30.1 (2024-08-28)

### Fix

- Adds orderId to the PrimerCheckoutData in error case (#989)
- Add some checkoutData in the case of error (#987)
- Ensure paypal webview is displayed on correct window (#986)

## 2.30.0 (2024-08-20)

### Fix

- apply uiDelegate when set in PrimerHeadlessUniversalCheckout.current.start (#975)
- Switch %@ to %d for cvv recapture explanation string (#965)

## 2.29.0 (2024-08-08)

### Feat

- Cache configuration for a given ClientSession (#959)

## 2.28.0 (2024-08-06)

### Feat

- session is active (#962)
- **apple-pay**: Prefer using merchantName from Configuration over th… (#958)

### Fix

- Validate PENDING in resume if showSuccessCheckoutOnPendingPayment flag is true (#957)
- Concurrent dependency access (#950)
- Add duration tracking for network requests (#952)
- Fix crash when attempting to clean up 3DS prior to initialisation (#937)

## 2.27.0 (2024-07-10)

### Feat

- Remove UI only used by card components (#931)
- Remove card components (#924)

### Fix

- Handle non-200 2xx codes (#934)
- prevent crash when formatting CVV recapture explanation string (#930)

## 2.26.7 (2024-06-26)

### Fix

- Remove event duplication from Klarna Drop-In (#912)
- Remove +1 year card expiry validation logic (#911)

## 2.26.6 (2024-06-20)

### Fix

- Manual Handling for Klarna Headless implementation (#899)

## 2.26.5 (2024-06-05)

### Fix

- Align remaining mis-aligned PrimerError errors with android (#886)
- Refactor error handling for url schemes (#871)

### Refactor

- Rework HUC tests (#854)
- Prevent klarna breaking debug app when not imported (#857)

## 2.26.4 (2024-05-04)

### Fix

- DPS-292 fixes externalPayerInfo on Paypal (#849)

## 2.26.3 (2024-04-29)

### Fix

- Fix parsing of the API response (#850)

## 2.26.2 (2024-04-15)

### Fix

- Fix reported CI/CD issues for nol Pay (#840)
- Replace URLSessionStack with new async/await compatible network service (#819)

## 2.26.1 (2024-04-11)

### Fix

- Fix Nol pay Xcode errors (#837)

## 2.26.0 (2024-04-09)

### Feat

- CVV Recapture on Drop-in (#823)

## 2.25.0 (2024-03-28)

### Feat

- Klarna Drop-IN Reskin (#822)

## 2.24.0 (2024-03-18)

### Feat

- Bump the minimum version and remove all #available statements (#758)

### Fix

- Start loading spinner earlier in Drop-in Card Form (#817)

### Refactor

- card network parsing (#815)

## 2.23.0 (2024-03-07)

### Feat

- Klarna Headless (#789)

### Refactor

- NativeUIManager Composable Architecture (#810)

## 2.22.1 (2024-02-22)

### Fix

- Update raw card data validation to only send errors that are different from previous send (#806)
- Analytics service improvements (#801)
- Ensure card network is updated correctly in drop-in card form (#805)

## 2.22.0 (2024-02-15)

### Feat

- Co-Badged Cards (#774)

### Fix

- ensure REQUEST_END events are sent for all relevant endpoints (#798)

## 2.21.0 (2024-02-06)

### Feat

- Implement new currencies logic (#776)
- Primer3DS SDK has been updated to version 2.2.0

### Fix

- Fix NOL pay bug - fetching of the cards (#793)

## 2.20.1 (2024-01-26)

### Fix

- Remove dependency on KlarnaMobileSDK 2.2.2 (#787)

## 2.20.0 (2024-01-15)

### Feat

- iDeal via Adyen , form with redirect component feature (#754)

### Fix

- Throw error when using NativeUIManager for non-native payment method (#772)
- Improved Errors in the event Apple Pay cannot be presented.

## 2.19.0 (2023-12-15)

### Feat

- Support for 3DS SDK v2.1.0 (#764)

### Fix

- add additional info to errors (#759)

## 2.18.3 (2023-12-06)

### Fix

- Reduce memory usage for analytics service (#756)

## 2.18.2 (2023-11-14)

### Fix

- Add local empty phone validation (#740)

## 2.18.1 (2023-11-13)

### Fix

- Fix Nol Pay state machine to allow going back in steps (#736)

## 2.18.0 (2023-11-02)

### Feat

- Logging interface for SDK (#694)
- Implement Phone Validation for Nol (#720)

### Fix

- fixes ApplePay button rendering logic (#685)
- revert min deployment version bump (#713)

## 2.18.0-b1 (2023-10-19)

### Feat

- CHKT-1536 Implement NolPay (#677)

## 2.17.6 (2023-10-05)

### Fix

- Add UIKit import to Mock3DSService.swift (#696)

## 2.17.5 (2023-09-25)

### Fix

- Removed noisy analytics events during SDK init

## 2.17.4 (2023-09-19)

### Fix

- Upgrades for Xcode 15

## 2.17.3 (2023-09-08)

### Fix

- We’ve removed the UIKit import guards from all files

## 2.17.2 (2023-09-06)

### Fix

- Fix issue where Cardholder Name field would not accept spaces in Headless Integration.

## 2.17.1 | 2023-08-09

### Fix

- Fix Apple Pay crash

## 2.17.0 | (2023-07-28)

### Feature

- Added Headless Vault Manager
- Revamped 3DS Service
- `PrimerPaymentMethodAsset` now exposes the payment method’s friendly name
- Reintroduce showing a payment method directly with the Drop-In UI integration.
- Support for iPay88

### Fix

- Fix vaulted payment method on Drop In not getting tapped
- Enhance 3DS auth rates
- Fix checkout not rendering when there are vaulted payment methods
- Make performance improvements on raw data manager validation delegate
- Fix the scenario where the payment method’s image file is missing
- Print console warning when a **`decisionHandler`** is not implemented
- Observability improvements
- Improves cancellation happening from 3rd party payment apps through deep links
- Fix Atome cancellation from within the web view
- Fix UI unresponsiveness happening on iOS 16.0.x in certain cases

## 2.17.0-rc.17 | 2023-07-17

### Fix

- Fix vaulted payment method on Drop In not getting tapped

## 2.17.0-rc.16 | 2023-07-12

### Fix

- Enhance 3DS auth rates

## 2.17.0-rc.15 | 2023-07-10

### Feature

**Headless Vault Manager**

- Add `PrimerHeadlessUniversalCheckout.VaultManager()` which returns an instance of `PrimerHeadlessUniversalCheckout.VaultManager`.

### Fix

- Fix issue with Vipps getting presented

## 2.17.0-rc.14 | 2023-06-07

### Feature

- Reintroduce showing a payment method directly with the Drop In UI integration

### Fix

- Fix checkout not rendering when there are vaulted payment methods
- Make performance improvements on raw data manager validation delegate

## 2.17.0-rc.13 | 2023-05-31

### Fix

- Apply fix on PayPal vaulting
- Fix Klarna archiving issue

## 2.17.0-rc.12 | 2023-05-30

### Feature

- Our 3DS service has been completely revamped. Primer SDK now supports 3DS protocol version `2.2.0`
- Support 3DS weak validation
- Support 3DS OOB flow
- Improve 3DS reporting
- Set 3DS sanity check in `PrimerSettings` to `false` when you are in `DEBUG` mode, to disable the device check when testing on the simulator.

Check out our detailed documentation [here](https://primer.io/docs/payments/3ds/ios)

### Fix

- Minor fixes

## 2.17.0-rc.11 | 2023-05-10

### Fix

- Take into account tax and discount on Apple Pay items
- Prioritize merchant amount over total amount
- Only take into account surcharge when merchant amount is not set

## 2.16.7 | 2023-05-10

### Fix

- Take into account tax and discount on Apple Pay items
- Prioritize merchant amount over total amount
- Only take into account surcharge when merchant amount is not set

## 2.17.0-rc.10 | 2023-04-24

### Fix

- Expose payment instrument data on tokenization callback
- Fix issue that prevented the client session from being updated when restarting headless checkout
- Make iPay88 `userContact` optional

## 2.16.6 | 2023-04-24

### Fix

- Expose payment instrument data on tokenization callback

## 2.17.0-rc.9 | 2023-04-17

### Fix

- Fixed SDK crashing when Primer3DS is not included
- Fixed build issue due to iPay88 when archiving

## 2.17.0-rc.8 | 2023-04-10

### Fix

- Modify iPay88 validation rules

## 2.17.0-rc.7 | 2023-04-06

### Fix

- Improved analytics

## 2.17.0-rc.6 | 2023-04-03

### Fix

- Improved analytics

## 2.17.0-rc.5 | 2023-03-28

### Feature

- `PrimerPaymentMethodAsset` now exposes the payment method’s friendly name

### Fix

- Improved analytics
- Fix scenario where payment method’s image file is missing
- Print console warning when a `decisionHandler` is not implemented

## 2.17.0-rc.4 | 2023-03-20

### Fix

- Fix for React Native

## 2.17.0-rc.3 | 2023-03-15

### Feature

- This version is adding support for iPay88 payments in Malaysia.

### Fix

- Contains the features and improvements of 2.16.5
- Observability improvements
- Improves cancellation happening from 3rd party payment apps through deep links
- Fix Atome cancellation from within the webview
- Fix UI unresponsiveness happening on iOS 16.0.x on certain cases
- Fix iOS console warnings

## 2.16.5 | 2023-03-06

### Fix

- Fix an issue that prevented 3DS from working with some card networks (AMEX, Maestro, Discover, and JCB)
- Fix an issue that prevented 3DS from working when the billing address is set or updated after the SDK is initialized with a client session
- Improve 3DS visibility

## 2.17.0-rc.2 | 2023-01-23

### Feature

- Headless Checkout

### Fix

- Contains the features and improvements of 2.16.3 and 2.16.4
- Remove Google Pay from the list of payment methods

## 2.16.4 | 2023-02-09

### Feature

- Fix translations

### Fix

- Fix build issue on Xcode 13

## 2.16.3 | 2023-02-03

### Feature

- Add translations
- Add analytics events and errors

### Fix

- Fix theming issue

## 2.17.0-rc.1 | 2023-01-23

### Feature

- Headless Checkout

## 2.16.2 | 2023-01-20

### Fix

- Fix Xendit OVO redirect

## 2.16.1 | 2022-12-29

### Fix

- Fix Klarna payment category

## 2.16.0 | 2022-12-21

### Feature

In this version we are adding support for iPay88 card payments.

We have also added events to monitor the Headless flow.

### Fix

- Remove Xcode configuration flags from podspec.
- Apple Pay will return an error on simulator

## 2.15.1 | 2022-11-29

### Fix

- Fixing the MBWay local asset loading
- Removed the `GENERATE_INFOPLIST_FILE` as part of the `xcconfig` of the `PrimerSDK` podspec as it was causing an issue upon archiving the hosting apps
- Added `CODE_SIGNING_ALLOWED => NO` to `xcconfig` in `podspec` to remove the Signing requirement introduced in Xcode 14+

## 2.15.0 | 2022-11-17

### Fix

- Fixed the Contributing link in our SDK Readme
- Added the `GENERATE_INFOPLIST_FILE` as part of the `xcconfig` of the `PrimerSDK` podspec
- Improved the Cardholder Name field availability in Card form

## 2.14.3 | 2022-11-11

### Fix

- Fixed an issue with regards to the availability of retrieving some assets
- Small improvements in the way the Country selector in billing address gets loaded

## 2.14.2 | 2022-11-08

### Fix

- Fixed 3DS on frictionless flows
- Sending analytics events with correct `sdkVersion`

## 2.14.1 | 2022-11-04

### Fix

- Fixed the PayPal vaulting service

## 2.14.0 | 2022-10-27

In this version we are obsoleting the 3DS vaulting via the `**PrimerSettings.PrimerCardPaymentOptions**` .

Above flow is now obsoleted and 3DS will always follow workflows.

### Fix

- We have fixed wrong cardholder name checkout modules evaluations which resulted in not requesting cardholder name on headless
- We have fixed raw data validation callbacks not being fired on headless

## 2.13.1 | 2022-10-24

### Fix

- Fixing the Blik flow.

## 2.13.0 | 2022-10-21

### Feature

- New APMs support

## 2.12.2 | 2022-10-19

### Fix

-Fixed on Headless Universal Checkout with `ADYEN_BANCONTACT_CARD` flow failing on some scenarios.

## 2.12.1 | 2022-10-10

### Fix

- Fix Klarna vault flow failing on some scenarios.

## 2.12.0 | 2022-10-06

### Feature

- New APMs support: Bancontact via Adyen
- Capture Apple Pay billing address

## 2.11.1 | 2022-10-03

### Fix

Fix crash with Primer’s raw data manager on HUC and processor 3DS

## 2.11.0 | 2022-09-30

### Feature

- In this version of the SDK we improved the raw data validation in the Headless Universal Checkout flow.

## 2.9.0 | 2022-09-16

### Feature

- Multibanco via Universal Checkout.

## 2.8.0 | 2022-09-08

### Feature

- Swift Package Manager Integration

## 2.7.0 | 2022-09-01

### Feature

- This release changes the way that Klarna is integrated, and switches on Klarna’s native iOS SDK (with CocoaPods, SPM will soon follow). It also add **MultiBanco** and **MBWay** support on Headless Universal Checkout raw data manager.

## 1.37.0 | 2022-09-01

### Feature

- This release changes the way that Klarna is integrated, and switches on Klarna’s native iOS SDK (with CocoaPods, SPM will soon follow).

## 2.5.0 | 2022-08-16

### Feature

- This release enhance the capabilities of our SDK in its Headless Checkout feature, bringing the possibility of utilizing your fully customized UI and still use all of the features that make Primer great. We now give to our developers all the raw data a card contains.

## 2.4.0 | 2022-08-10

### Feature

- This release brings a totally new way of retrieving the APMs.

## 2.3.0 | 2022-07-29

### Feature

- New APM: Fast and PromptPay via Rapyd

## 2.2.1 | 2022-07-18

### Fix

- Internal codebase refactors
- Fix Danger check

## 2.2.0 | 2022-07-13

### Feature

- New APMs support: Grab Pay, Poli and GCash via Rapyd
- Billing address support

## 1.36.2 | 2022-07-13

## Fix

- Fix checkout with Adyen iDeal

## 2.1.0 | 2022-07-07

### Feature

- The version 2 of the Headless Universal Checkout is out!
- Payments created automatically

## 2.0.1 | 2022-06-20

- Fix Klarna checkout
- Dummy APMs

## 2.0.0 | 2022-06-08

### Feature

- The version 2 of the SDK is out! This includes a simplified way to integrate Primer
- Payments created automatically

**_In the past, creating payments involved manual payment handling:_**
On the **client side**, you would have had to implement the dreaded `clientTokenCallback`, `onTokenizeSuccess` and `onResumeSuccess` delegate functions:<|MERGE_RESOLUTION|>--- conflicted
+++ resolved
@@ -1,5 +1,3 @@
-<<<<<<< HEAD
-=======
 ## 2.38.2 (2025-06-11)
 
 ### Fix
@@ -11,7 +9,6 @@
 - Consolidate `PrimerClientSession` (#1187)
 - Consolidate PrimerClientSession
 
->>>>>>> 7c1401b7
 ## 2.38.1 (2025-06-04)
 
 ### Refactor
@@ -23,7 +20,7 @@
 ### Feat
 
 - **Klarna**: auto continue when single payment option (#1176)
-- Implement Co-badged Cards on Drop-in  (#1050)
+- Implement Co-badged Cards on Drop-in (#1050)
 
 ### Fix
 
@@ -58,7 +55,7 @@
 ### Fix
 
 - Klarna Popup Dismissal Triggering authorizationFailed (#1147)
-- Fix RawDataManager Callback Triggering  (#1145)
+- Fix RawDataManager Callback Triggering (#1145)
 
 ## 2.36.0 (2025-03-24)
 
@@ -153,7 +150,7 @@
 - Expose VaultedPaymentMethod initialiser (#1032)
 - Prevent dismissal of Drop-in card form while a payment is active (#1031)
 - Discover card network image not showing (#1025)
-- Move the cursor to the end of the text after pasting the card number  (#1027)
+- Move the cursor to the end of the text after pasting the card number (#1027)
 
 ## 2.31.2 (2024-10-16)
 
