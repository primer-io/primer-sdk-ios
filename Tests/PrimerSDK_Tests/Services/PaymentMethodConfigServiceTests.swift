--- conflicted
+++ resolved
@@ -13,7 +13,6 @@
 class PaymentMethodConfigServiceTests: XCTestCase {
 
     func test_fetchConfig_updates_paymentMethodConfig_and_viewModels() throws {
-<<<<<<< HEAD
         let config = PrimerConfiguration(
             coreUrl: "coreUrl",
             pciUrl: "pciUrl",
@@ -27,12 +26,9 @@
         let data: Data = try JSONEncoder().encode(config)
         let state = MockAppState()
 
-=======
->>>>>>> 2abcf03b
         MockLocator.registerDependencies()
         Primer.shared.showUniversalCheckout(on: UIViewController(), clientToken: nil)
 
-        let state: AppStateProtocol = DependencyContainer.resolve()
         XCTAssertEqual(state.paymentMethodConfig?.coreUrl, "url")
         XCTAssertEqual(PrimerConfiguration.paymentMethodConfigViewModels.count, 1)
     }
