////
////  ApplePayViewModel.swift
////  PrimerSDKTests
////
////  Created by Carl Eriksson on 16/01/2021.
////
//
<<<<<<< HEAD
//#if canImport(UIKit)
//
//@testable import PrimerSDK
//
//class MockApplePayViewModel: ApplePayViewModelProtocol {
//    var amount: Int?
//    
//    func tokenize(instrument: PaymentInstrument, completion: @escaping (Error?) -> Void) {
//        
//    }
//    
//        
//    var orderItems: [OrderItem] { return [] }
//    
//    var clientToken: DecodedClientToken?
//    
//    var isVaulted: Bool { return false }
//    
//    var uxMode: UXMode { return .CHECKOUT }
//    
//    func payWithApple(completion: @escaping (Error?) -> Void) {
//        
//    }
//    
//    var applePayConfigId: String? { return "applePayConfigId" }
//
//    var currency: Currency? { return .EUR }
//
//    var merchantIdentifier: String? { "mid" }
//
//    var countryCode: CountryCode? { return .fr }
//
//    var calledTokenize = false
//
//}
//
//#endif
=======
//  ApplePayViewModel.swift
//  PrimerSDKTests
//
//  Created by Carl Eriksson on 16/01/2021.
//

#if canImport(UIKit)

@testable import PrimerSDK

class MockApplePayViewModel: ApplePayViewModelProtocol {

    var tokenizeCalled = false
    let paymentMethodTokenJSON: String = """
        """

    var host: OAuthHost = .applePay
    var didPresentPaymentMethod: (() -> Void)?
    
    var amount: Int?
    var orderItems: [OrderItem] { return [] }
    var clientToken: DecodedClientToken?
    var isVaulted: Bool = false
    var uxMode: UXMode = .CHECKOUT
    var applePayConfigId: String? = "applePayConfigId"
    var currency: Currency? = .EUR
    var merchantIdentifier: String? = "mid"
    var countryCode: CountryCode? = .fr
    
    func tokenize() -> Promise<PaymentMethodToken> {
        tokenizeCalled = true
        return Promise { seal in
            let paymentMethodTokenData = paymentMethodTokenJSON.data(using: .utf8)!
            let token = try! JSONParser().parse(PaymentMethodToken.self, from: paymentMethodTokenData)
            seal.fulfill(token)
        }
    }

}

#endif
>>>>>>> fdac089b
<|MERGE_RESOLUTION|>--- conflicted
+++ resolved
@@ -5,45 +5,6 @@
 ////  Created by Carl Eriksson on 16/01/2021.
 ////
 //
-<<<<<<< HEAD
-//#if canImport(UIKit)
-//
-//@testable import PrimerSDK
-//
-//class MockApplePayViewModel: ApplePayViewModelProtocol {
-//    var amount: Int?
-//    
-//    func tokenize(instrument: PaymentInstrument, completion: @escaping (Error?) -> Void) {
-//        
-//    }
-//    
-//        
-//    var orderItems: [OrderItem] { return [] }
-//    
-//    var clientToken: DecodedClientToken?
-//    
-//    var isVaulted: Bool { return false }
-//    
-//    var uxMode: UXMode { return .CHECKOUT }
-//    
-//    func payWithApple(completion: @escaping (Error?) -> Void) {
-//        
-//    }
-//    
-//    var applePayConfigId: String? { return "applePayConfigId" }
-//
-//    var currency: Currency? { return .EUR }
-//
-//    var merchantIdentifier: String? { "mid" }
-//
-//    var countryCode: CountryCode? { return .fr }
-//
-//    var calledTokenize = false
-//
-//}
-//
-//#endif
-=======
 //  ApplePayViewModel.swift
 //  PrimerSDKTests
 //
@@ -84,5 +45,4 @@
 
 }
 
-#endif
->>>>>>> fdac089b
+#endif