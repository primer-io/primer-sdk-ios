--- conflicted
+++ resolved
@@ -10,14 +10,10 @@
 @testable import PrimerSDK
 
 class MockTokenizationService: TokenizationServiceProtocol {
-<<<<<<< HEAD
+    var tokenizedPaymentMethodToken: PaymentMethodToken?
     
-    var tokenizedPaymentMethodToken: PaymentMethodToken?
-=======
     var paymentInstrumentType: String
     var tokenType: String
->>>>>>> 0a5f0dcc
-    
     var tokenizeCalled = false
     lazy var paymentMethodTokenJSON: [String: Any] = [
         "token": "payment_method_token",
