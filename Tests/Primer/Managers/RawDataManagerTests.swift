//
//  RawDataManagerTests.swift
//
//
//  Created by Jack Newcombe on 06/06/2024.
//

import XCTest
@testable import PrimerSDK

final class RawDataManagerTests: XCTestCase {

    var headlessCheckoutDelegate: MockPrimerHeadlessUniversalCheckoutDelegate!

    var rawDataManagerDelegate: MockRawDataManagerDelegate!

    var tokenizationService: MockTokenizationService!

    var createResumePaymentService: MockCreateResumePaymentService!

    var sut: RawDataManager!

    override func setUpWithError() throws {
        SDKSessionHelper.setUp(withPaymentMethods: [Mocks.PaymentMethods.paymentCardPaymentMethod])
        headlessCheckoutDelegate = MockPrimerHeadlessUniversalCheckoutDelegate()
        rawDataManagerDelegate = MockRawDataManagerDelegate()
        tokenizationService = MockTokenizationService()
        createResumePaymentService = MockCreateResumePaymentService()

        sut = try RawDataManager(paymentMethodType: "PAYMENT_CARD", delegate: rawDataManagerDelegate)
        sut.tokenizationService = tokenizationService
        sut.createResumePaymentService = createResumePaymentService

        PrimerHeadlessUniversalCheckout.current.delegate = headlessCheckoutDelegate
    }

    override func tearDownWithError() throws {
        sut = nil
        rawDataManagerDelegate = nil

        SDKSessionHelper.tearDown()
    }

    func testFullPaymentFlow() throws {
        let expectDidCompleteCheckout = self.expectation(description: "Headless checkout completed")
        headlessCheckoutDelegate.onDidCompleteCheckoutWithData = { _ in
            expectDidCompleteCheckout.fulfill()
        }

<<<<<<< HEAD
        let expectWillCreatePaymentWithData = self.expectation(description: "Will create payment with data")
        headlessCheckoutDelegate.onWillCreatePaymentWithData = { _, decisionHandler in
            expectWillCreatePaymentWithData.fulfill()
            decisionHandler(.continuePaymentCreation())
        }

        let expectOnTokenize = self.expectation(description: "On tokenization complete")
        tokenizationService.onTokenize = { _ in
            expectOnTokenize.fulfill()
            return Promise.fulfilled(self.tokenizationResponseBody)
        }

        let expectCreatePayment = self.expectation(description: "On create payment")
        createResumePaymentService.onCreatePayment = { _ in
            expectCreatePayment.fulfill()
            return self.paymentResponseBody
        }

        headlessCheckoutDelegate.onDidFail = { error in
            XCTFail("Failed with error: \(error.localizedDescription)")
        }

        sut.rawData = PrimerCardData(cardNumber: "4111 1111 1111 1111",
                                     expiryDate: "03/2030",
                                     cvv: "123",
                                     cardholderName: "John Appleseed")

        sut.submit()

        waitForExpectations(timeout: 5.0)
    }

    func testFullPaymentFlow_async () throws {
        let apiClient = MockPrimerAPIClient()
        PrimerAPIConfigurationModule.apiClient = apiClient
        PollingModule.apiClient = apiClient
        apiClient.fetchConfigurationWithActionsResult = (PrimerAPIConfiguration.current, nil)
        apiClient.pollingResults = [
            (PollingResponse(status: .pending, id: "0", source: "src"), nil),
            (PollingResponse(status: .complete, id: "4321", source: "src"), nil)
        ]

        let expectDidCompleteCheckout = self.expectation(description: "Headless checkout completed")
        headlessCheckoutDelegate.onDidCompleteCheckoutWithData = { _ in
            expectDidCompleteCheckout.fulfill()
        }

=======
>>>>>>> 339f945e
        let expectWillCreatePaymentWithData = self.expectation(description: "Will create payment with data")
        headlessCheckoutDelegate.onWillCreatePaymentWithData = { _, decisionHandler in
            expectWillCreatePaymentWithData.fulfill()
            decisionHandler(.continuePaymentCreation())
        }

        let expectOnTokenize = self.expectation(description: "On tokenization complete")
        tokenizationService.onTokenize = { _ in
            expectOnTokenize.fulfill()
            return Promise.fulfilled(self.tokenizationResponseBody)
        }

        let expectCreatePayment = self.expectation(description: "On create payment")
        createResumePaymentService.onCreatePayment = { _ in
            expectCreatePayment.fulfill()
            return self.paymentResponseBody
        }

        headlessCheckoutDelegate.onDidFail = { error in
            XCTFail("Failed with error: \(error.localizedDescription)")
        }

        sut.rawData = PrimerCardData(cardNumber: "4111 1111 1111 1111",
                                     expiryDate: "03/2030",
                                     cvv: "123",
                                     cardholderName: "John Appleseed")

        sut.submit()

        waitForExpectations(timeout: 5.0)
    }

    func testFullPaymentFlowWithRequiredActionResume() throws {
        let apiClient = MockPrimerAPIClient()
        PrimerAPIConfigurationModule.apiClient = apiClient
        PollingModule.apiClient = apiClient
        apiClient.fetchConfigurationWithActionsResult = (PrimerAPIConfiguration.current, nil)
        apiClient.pollingResults = [
            (PollingResponse(status: .pending, id: "0", source: "src"), nil),
            (PollingResponse(status: .pending, id: "0", source: "src"), nil),
            (PollingResponse(status: .complete, id: "4321", source: "src"), nil)
        ]

        let expectDidCompleteCheckout = self.expectation(description: "Headless checkout completed")
        headlessCheckoutDelegate.onDidCompleteCheckoutWithData = { _ in
            expectDidCompleteCheckout.fulfill()
        }

        let expectWillCreatePaymentWithData = self.expectation(description: "Will create payment with data")
        headlessCheckoutDelegate.onWillCreatePaymentWithData = { _, decisionHandler in
            expectWillCreatePaymentWithData.fulfill()
            decisionHandler(.continuePaymentCreation())
        }

        let expectOnTokenize = self.expectation(description: "On tokenization complete")
        tokenizationService.onTokenize = { _ in
            expectOnTokenize.fulfill()
            return Promise.fulfilled(self.tokenizationResponseBody)
        }

        let expectCreatePayment = self.expectation(description: "On create payment")
        createResumePaymentService.onCreatePayment = { _ in
            expectCreatePayment.fulfill()
            return self.paymentResponseBodyWithRedirectAction
        }

        let expectResumePayment = self.expectation(description: "On resume payment")
        createResumePaymentService.onResumePayment = { paymentId, request in
            XCTAssertEqual(paymentId, "id")
            XCTAssertEqual(request.resumeToken, "4321")
            expectResumePayment.fulfill()
            return self.paymentResponseAfterResume
        }

        headlessCheckoutDelegate.onDidFail = { error in
            XCTFail("Failed with error: \(error.localizedDescription)")
        }

        sut.rawData = PrimerCardData(cardNumber: "4111 1111 1111 1111",
                                     expiryDate: "03/2030",
                                     cvv: "123",
                                     cardholderName: "John Appleseed")

        sut.submit()

        waitForExpectations(timeout: 45.0)
    }

<<<<<<< HEAD
    func testFullPaymentFlowWithRequiredActionResume_async() throws {
    let apiClient = MockPrimerAPIClient()
        PrimerAPIConfigurationModule.apiClient = apiClient
        PollingModule.apiClient = apiClient
        apiClient.fetchConfigurationWithActionsResult = (PrimerAPIConfiguration.current, nil)
        apiClient.pollingResults = [
            (PollingResponse(status: .pending, id: "0", source: "src"), nil),
            (PollingResponse(status: .complete, id: "4321", source: "src"), nil)
        ]

        let expectDidCompleteCheckout = self.expectation(description: "Headless checkout completed")
        headlessCheckoutDelegate.onDidCompleteCheckoutWithData = { _ in
            expectDidCompleteCheckout.fulfill()
        }

        let expectWillCreatePaymentWithData = self.expectation(description: "Will create payment with data")
        headlessCheckoutDelegate.onWillCreatePaymentWithData = { _, decisionHandler in
            expectWillCreatePaymentWithData.fulfill()
            decisionHandler(.continuePaymentCreation())
        }

        let expectOnTokenize = self.expectation(description: "On tokenization complete")
        tokenizationService.onTokenize = { _ in
            expectOnTokenize.fulfill()
            return Promise.fulfilled(self.tokenizationResponseBody)
        }

        let expectCreatePayment = self.expectation(description: "On create payment")
        createResumePaymentService.onCreatePayment = { _ in
            expectCreatePayment.fulfill()
            return self.paymentResponseBodyWithRedirectAction
        }

        let expectResumePayment = self.expectation(description: "On resume payment")
        createResumePaymentService.onResumePayment = { paymentId, request in
            XCTAssertEqual(paymentId, "id")
            XCTAssertEqual(request.resumeToken, "4321")
            expectResumePayment.fulfill()
            return self.paymentResponseAfterResume
        }

        headlessCheckoutDelegate.onDidFail = { error in
            XCTFail("Failed with error: \(error.localizedDescription)")
        }

        sut.rawData = PrimerCardData(cardNumber: "4111 1111 1111 1111",
                                     expiryDate: "03/2030",
                                     cvv: "123",
                                     cardholderName: "John Appleseed")

        sut.submit()

        waitForExpectations(timeout: 45.0)

    }

=======
>>>>>>> 339f945e
    func testAbortPaymentFlow() throws {
        let expectWillCreatePaymentWithData = self.expectation(description: "Will create payment with data")
        headlessCheckoutDelegate.onWillCreatePaymentWithData = { _, decisionHandler in
            expectWillCreatePaymentWithData.fulfill()
            decisionHandler(.abortPaymentCreation())
        }

        let expectDidFail = self.expectation(description: "Did fail with merchant error")
        headlessCheckoutDelegate.onDidFail = { error in
            switch error {
            case PrimerError.merchantError:
                break
            default:
                XCTFail("Expected merchant error")
            }
            expectDidFail.fulfill()
        }

        sut.rawData = PrimerCardData(cardNumber: "4111 1111 1111 1111",
                                     expiryDate: "03/2030",
                                     cvv: "123",
                                     cardholderName: "John Appleseed")

        sut.submit()

        waitForExpectations(timeout: 5.0)
    }

<<<<<<< HEAD
    func testAbortPaymentFlow_async() throws {
        let apiClient = MockPrimerAPIClient()
        PrimerAPIConfigurationModule.apiClient = apiClient
        PollingModule.apiClient = apiClient
        apiClient.fetchConfigurationWithActionsResult = (PrimerAPIConfiguration.current, nil)
        apiClient.pollingResults = [
            (PollingResponse(status: .pending, id: "0", source: "src"), nil),
            (PollingResponse(status: .complete, id: "4321", source: "src"), nil)
        ]

        let expectWillCreatePaymentWithData = self.expectation(description: "Will create payment with data")
        headlessCheckoutDelegate.onWillCreatePaymentWithData = { _, decisionHandler in
            expectWillCreatePaymentWithData.fulfill()
            decisionHandler(.abortPaymentCreation())
        }

        let expectDidFail = self.expectation(description: "Did fail with merchant error")
        headlessCheckoutDelegate.onDidFail = { error in
            switch error {
            case PrimerError.merchantError:
                break
            default:
                XCTFail("Expected merchant error")
            }
            expectDidFail.fulfill()
        }

        sut.rawData = PrimerCardData(cardNumber: "4111 1111 1111 1111",
                                     expiryDate: "03/2030",
                                     cvv: "123",
                                     cardholderName: "John Appleseed")

        sut.submit()

        waitForExpectations(timeout: 5.0)
    }

=======
>>>>>>> 339f945e
    func testNoRawDataSubmit() {

        let expectDidFail = self.expectation(description: "Did fail")
        headlessCheckoutDelegate.onDidFail = { error in
            switch error {
            case PrimerError.invalidValue(let key, let value, _, _):
                XCTAssertEqual(key, "rawData")
                XCTAssertNil(value)
                XCTAssertFalse(self.sut.isDataValid)
            default:
                XCTFail()
            }
            expectDidFail.fulfill()
        }

        let expectDidValidate = self.expectation(description: "Did validate")
        rawDataManagerDelegate.onDataIsValid = { _, isValid, errors in
            XCTAssertFalse(isValid)
            XCTAssertTrue(errors!.first!.localizedDescription.starts(
                with: "[invalid-value] Invalid value 'nil' for key 'rawData' ")
            )
            expectDidValidate.fulfill()
        }

        sut.submit()

        waitForExpectations(timeout: 5.0)
    }

<<<<<<< HEAD
    func testNoRawDataSubmit_async() {
        let apiClient = MockPrimerAPIClient()
        PrimerAPIConfigurationModule.apiClient = apiClient
        PollingModule.apiClient = apiClient
        apiClient.fetchConfigurationWithActionsResult = (PrimerAPIConfiguration.current, nil)
        apiClient.pollingResults = [
            (PollingResponse(status: .pending, id: "0", source: "src"), nil),
            (PollingResponse(status: .complete, id: "4321", source: "src"), nil)
        ]

        let expectDidFail = self.expectation(description: "Did fail")
        headlessCheckoutDelegate.onDidFail = { error in
            switch error {
            case PrimerError.invalidValue(let key, let value, _, _):
                XCTAssertEqual(key, "rawData")
                XCTAssertNil(value)
                XCTAssertFalse(self.sut.isDataValid)
            default:
                XCTFail()
            }
            expectDidFail.fulfill()
        }

        let expectDidValidate = self.expectation(description: "Did validate")
        rawDataManagerDelegate.onDataIsValid = { _, isValid, errors in
            XCTAssertFalse(isValid)
            XCTAssertTrue(errors!.first!.localizedDescription.starts(
                with: "[invalid-value] Invalid value 'nil' for key 'rawData' ")
            )
            expectDidValidate.fulfill()
        }

        sut.submit()

        waitForExpectations(timeout: 5.0)
    }

=======
>>>>>>> 339f945e
    func testDelegateNotifiedOnValidation() {
        // Arrange
        let expectDidValidate = self.expectation(description: "Delegate was notified")
        var didCallDelegate = false

        rawDataManagerDelegate.onDataIsValid = { _, _, _ in
<<<<<<< HEAD
            // Only fulfill the expectation once
            if !didCallDelegate {
                didCallDelegate = true
                expectDidValidate.fulfill()
            }
        }

        // Act
        sut.rawData = PrimerCardData(cardNumber: "4111111111111111",
                                     expiryDate: "03/2030",
                                     cvv: "123",
                                     cardholderName: "Test Name")

        // Assert
        waitForExpectations(timeout: 3.0)
        XCTAssertTrue(didCallDelegate, "Delegate should have been notified")
    }

    func testDelegateNotifiedOnValidation_async() {
        // Arrange
        let expectDidValidate = self.expectation(description: "Delegate was notified")
        var didCallDelegate = false

        rawDataManagerDelegate.onDataIsValid = { _, _, _ in
=======
>>>>>>> 339f945e
            // Only fulfill the expectation once
            if !didCallDelegate {
                didCallDelegate = true
                expectDidValidate.fulfill()
            }
        }

        // Act
        sut.rawData = PrimerCardData(cardNumber: "4111111111111111",
                                     expiryDate: "03/2030",
                                     cvv: "123",
                                     cardholderName: "Test Name")

        // Assert
        waitForExpectations(timeout: 3.0)
        XCTAssertTrue(didCallDelegate, "Delegate should have been notified")
    }

    func testDelegateNotifiedOnConsecutiveValidations() {
        // Arrange
        let expectFirstValidation = self.expectation(description: "First validation notification")
        let expectSecondValidation = self.expectation(description: "Second validation notification")
        var validationCount = 0
        var fulfilledFirst = false
        var fulfilledSecond = false

        rawDataManagerDelegate.onDataIsValid = { _, _, _ in
            validationCount += 1

            // For the first set of validation callbacks
            if !fulfilledFirst {
                fulfilledFirst = true
                expectFirstValidation.fulfill()
            }
            // Only after setting data the second time and not having fulfilled second expectation yet
            else if validationCount > 1 && !fulfilledSecond {
                fulfilledSecond = true
                expectSecondValidation.fulfill()
            }
        }

        // Act - First set valid data
        sut.rawData = PrimerCardData(cardNumber: "4111111111111111",
                                     expiryDate: "03/2030",
                                     cvv: "123",
                                     cardholderName: "Test Name")

        // Wait for first validation
        wait(for: [expectFirstValidation], timeout: 3.0)

        // Act - Then set identical data to ensure delegate is still called
        sut.rawData = PrimerCardData(cardNumber: "4111111111111111",
                                     expiryDate: "03/2030",
                                     cvv: "123",
                                     cardholderName: "Test Name")

        // Assert
        wait(for: [expectSecondValidation], timeout: 3.0)
        XCTAssertTrue(validationCount > 1, "Delegate should be notified at least twice")
    }

<<<<<<< HEAD
    func testDelegateNotifiedOnConsecutiveValidations_async() {
        // Arrange
        let expectFirstValidation = self.expectation(description: "First validation notification")
        let expectSecondValidation = self.expectation(description: "Second validation notification")
        var validationCount = 0
        var fulfilledFirst = false
        var fulfilledSecond = false

        rawDataManagerDelegate.onDataIsValid = { _, _, _ in
            validationCount += 1

            // For the first set of validation callbacks
            if !fulfilledFirst {
                fulfilledFirst = true
                expectFirstValidation.fulfill()
            }
            // Only after setting data the second time and not having fulfilled second expectation yet
            else if validationCount > 1 && !fulfilledSecond {
                fulfilledSecond = true
                expectSecondValidation.fulfill()
            }
        }

        // Act - First set valid data
        sut.rawData = PrimerCardData(cardNumber: "4111111111111111",
                                     expiryDate: "03/2030",
                                     cvv: "123",
                                     cardholderName: "Test Name")

        // Wait for first validation
        wait(for: [expectFirstValidation], timeout: 3.0)

        // Act - Then set identical data to ensure delegate is still called
        sut.rawData = PrimerCardData(cardNumber: "4111111111111111",
                                     expiryDate: "03/2030",
                                     cvv: "123",
                                     cardholderName: "Test Name")

        // Assert
        wait(for: [expectSecondValidation], timeout: 3.0)
        XCTAssertTrue(validationCount > 1, "Delegate should be notified at least twice")
    }

=======
>>>>>>> 339f945e
    // MARK: Helpers

    var tokenizationResponseBody: Response.Body.Tokenization {
        .init(analyticsId: "analytics_id",
              id: "id",
              isVaulted: false,
              isAlreadyVaulted: false,
              paymentInstrumentType: .offSession,
              paymentMethodType: Mocks.Static.Strings.webRedirectPaymentMethodType,
              paymentInstrumentData: nil,
              threeDSecureAuthentication: nil,
              token: "token",
              tokenType: .singleUse,
              vaultData: nil)
    }

    var paymentResponseBody: Response.Body.Payment {
        return .init(id: "id",
                     paymentId: "payment_id",
                     amount: 123,
                     currencyCode: "GBP",
                     customer: .init(firstName: "first_name",
                                     lastName: "last_name",
                                     emailAddress: "email_address",
                                     mobileNumber: "+44(0)7891234567",
                                     billingAddress: .init(firstName: "billing_first_name",
                                                           lastName: "billing_last_name",
                                                           addressLine1: "billing_line_1",
                                                           addressLine2: "billing_line_2",
                                                           city: "billing_city",
                                                           state: "billing_state",
                                                           countryCode: "billing_country_code",
                                                           postalCode: "billing_postal_code"),
                                     shippingAddress: .init(firstName: "shipping_first_name",
                                                            lastName: "shipping_last_name",
                                                            addressLine1: "shipping_line_1",
                                                            addressLine2: "shipping_line_2",
                                                            city: "shipping_city",
                                                            state: "shipping_state",
                                                            countryCode: "shipping_country_code",
                                                            postalCode: "shipping_postal_code")),
                     customerId: "customer_id",
                     orderId: "order_id",
                     status: .success)
    }

    var paymentResponseBodyWithRedirectAction: Response.Body.Payment {
        return .init(id: "id",
                     paymentId: "payment_id",
                     amount: 123,
                     currencyCode: "GBP",
                     customer: .init(firstName: "first_name",
                                     lastName: "last_name",
                                     emailAddress: "email_address",
                                     mobileNumber: "+44(0)7891234567",
                                     billingAddress: .init(firstName: "billing_first_name",
                                                           lastName: "billing_last_name",
                                                           addressLine1: "billing_line_1",
                                                           addressLine2: "billing_line_2",
                                                           city: "billing_city",
                                                           state: "billing_state",
                                                           countryCode: "billing_country_code",
                                                           postalCode: "billing_postal_code"),
                                     shippingAddress: .init(firstName: "shipping_first_name",
                                                            lastName: "shipping_last_name",
                                                            addressLine1: "shipping_line_1",
                                                            addressLine2: "shipping_line_2",
                                                            city: "shipping_city",
                                                            state: "shipping_state",
                                                            countryCode: "shipping_country_code",
                                                            postalCode: "shipping_postal_code")),
                     customerId: "customer_id",
                     orderId: "order_id",
                     requiredAction: .init(clientToken: MockAppState.mockClientTokenWithRedirect,
                                           name: .checkout,
                                           description: "description"),
                     status: .success)
    }

    var paymentResponseAfterResume: Response.Body.Payment {
        .init(id: "id",
              paymentId: "payment_id",
              amount: 1234,
              currencyCode: "GBP",
              customerId: "customer_id",
              orderId: "order_id",
              status: .success)
    }
}

private class MockXenditAPIClient: PrimerAPIClientXenditProtocol {

    var onListRetailOutlets: ((DecodedJWTToken, String) -> RetailOutletsList)?

    func listRetailOutlets(clientToken: DecodedJWTToken, paymentMethodId: String, completion: @escaping PrimerSDK.APICompletion<PrimerSDK.RetailOutletsList>) {
        if let onListRetailOutlets = onListRetailOutlets {
            completion(.success(onListRetailOutlets(clientToken, paymentMethodId)))
        } else {
            completion(.failure(PrimerError.unknown(userInfo: nil, diagnosticsId: "")))
        }
    }
}<|MERGE_RESOLUTION|>--- conflicted
+++ resolved
@@ -47,7 +47,6 @@
             expectDidCompleteCheckout.fulfill()
         }
 
-<<<<<<< HEAD
         let expectWillCreatePaymentWithData = self.expectation(description: "Will create payment with data")
         headlessCheckoutDelegate.onWillCreatePaymentWithData = { _, decisionHandler in
             expectWillCreatePaymentWithData.fulfill()
@@ -95,8 +94,6 @@
             expectDidCompleteCheckout.fulfill()
         }
 
-=======
->>>>>>> 339f945e
         let expectWillCreatePaymentWithData = self.expectation(description: "Will create payment with data")
         headlessCheckoutDelegate.onWillCreatePaymentWithData = { _, decisionHandler in
             expectWillCreatePaymentWithData.fulfill()
@@ -185,9 +182,8 @@
         waitForExpectations(timeout: 45.0)
     }
 
-<<<<<<< HEAD
     func testFullPaymentFlowWithRequiredActionResume_async() throws {
-    let apiClient = MockPrimerAPIClient()
+        let apiClient = MockPrimerAPIClient()
         PrimerAPIConfigurationModule.apiClient = apiClient
         PollingModule.apiClient = apiClient
         apiClient.fetchConfigurationWithActionsResult = (PrimerAPIConfiguration.current, nil)
@@ -242,8 +238,6 @@
 
     }
 
-=======
->>>>>>> 339f945e
     func testAbortPaymentFlow() throws {
         let expectWillCreatePaymentWithData = self.expectation(description: "Will create payment with data")
         headlessCheckoutDelegate.onWillCreatePaymentWithData = { _, decisionHandler in
@@ -272,7 +266,6 @@
         waitForExpectations(timeout: 5.0)
     }
 
-<<<<<<< HEAD
     func testAbortPaymentFlow_async() throws {
         let apiClient = MockPrimerAPIClient()
         PrimerAPIConfigurationModule.apiClient = apiClient
@@ -310,8 +303,6 @@
         waitForExpectations(timeout: 5.0)
     }
 
-=======
->>>>>>> 339f945e
     func testNoRawDataSubmit() {
 
         let expectDidFail = self.expectation(description: "Did fail")
@@ -331,7 +322,7 @@
         rawDataManagerDelegate.onDataIsValid = { _, isValid, errors in
             XCTAssertFalse(isValid)
             XCTAssertTrue(errors!.first!.localizedDescription.starts(
-                with: "[invalid-value] Invalid value 'nil' for key 'rawData' ")
+                            with: "[invalid-value] Invalid value 'nil' for key 'rawData' ")
             )
             expectDidValidate.fulfill()
         }
@@ -341,7 +332,6 @@
         waitForExpectations(timeout: 5.0)
     }
 
-<<<<<<< HEAD
     func testNoRawDataSubmit_async() {
         let apiClient = MockPrimerAPIClient()
         PrimerAPIConfigurationModule.apiClient = apiClient
@@ -369,7 +359,7 @@
         rawDataManagerDelegate.onDataIsValid = { _, isValid, errors in
             XCTAssertFalse(isValid)
             XCTAssertTrue(errors!.first!.localizedDescription.starts(
-                with: "[invalid-value] Invalid value 'nil' for key 'rawData' ")
+                            with: "[invalid-value] Invalid value 'nil' for key 'rawData' ")
             )
             expectDidValidate.fulfill()
         }
@@ -379,15 +369,12 @@
         waitForExpectations(timeout: 5.0)
     }
 
-=======
->>>>>>> 339f945e
     func testDelegateNotifiedOnValidation() {
         // Arrange
         let expectDidValidate = self.expectation(description: "Delegate was notified")
         var didCallDelegate = false
 
         rawDataManagerDelegate.onDataIsValid = { _, _, _ in
-<<<<<<< HEAD
             // Only fulfill the expectation once
             if !didCallDelegate {
                 didCallDelegate = true
@@ -412,8 +399,6 @@
         var didCallDelegate = false
 
         rawDataManagerDelegate.onDataIsValid = { _, _, _ in
-=======
->>>>>>> 339f945e
             // Only fulfill the expectation once
             if !didCallDelegate {
                 didCallDelegate = true
@@ -475,7 +460,6 @@
         XCTAssertTrue(validationCount > 1, "Delegate should be notified at least twice")
     }
 
-<<<<<<< HEAD
     func testDelegateNotifiedOnConsecutiveValidations_async() {
         // Arrange
         let expectFirstValidation = self.expectation(description: "First validation notification")
@@ -519,8 +503,6 @@
         XCTAssertTrue(validationCount > 1, "Delegate should be notified at least twice")
     }
 
-=======
->>>>>>> 339f945e
     // MARK: Helpers
 
     var tokenizationResponseBody: Response.Body.Tokenization {
