//
//  CardFormPaymentMethodTokenizationViewModelTests.swift
//
//
//  Created by Jack Newcombe on 23/05/2024.
//

import XCTest
@testable import PrimerSDK

final class CardFormPaymentMethodTokenizationViewModelTests: XCTestCase, TokenizationViewModelTestCase {

    var tokenizationService: MockTokenizationService!

    var createResumePaymentService: MockCreateResumePaymentService!

    var uiManager: MockPrimerUIManager!

    var sut: CardFormPaymentMethodTokenizationViewModel!

    var delegate: MockPrimerHeadlessUniversalCheckoutDelegate!

    var uiDelegate: MockPrimerHeadlessUniversalCheckoutUIDelegate!

    override func setUpWithError() throws {
        tokenizationService = MockTokenizationService()
        createResumePaymentService = MockCreateResumePaymentService()
        uiManager = MockPrimerUIManager()
        sut = CardFormPaymentMethodTokenizationViewModel(config: Mocks.PaymentMethods.paymentCardPaymentMethod,
                                                         uiManager: uiManager,
                                                         tokenizationService: tokenizationService,
                                                         createResumePaymentService: createResumePaymentService)

        let apiClient = MockPrimerAPIClient()
        PrimerAPIConfigurationModule.apiClient = apiClient
        apiClient.fetchConfigurationWithActionsResult = (PrimerAPIConfiguration.current, nil)

        delegate = MockPrimerHeadlessUniversalCheckoutDelegate()
        PrimerHeadlessUniversalCheckout.current.delegate = delegate
        uiDelegate = MockPrimerHeadlessUniversalCheckoutUIDelegate()
        PrimerHeadlessUniversalCheckout.current.uiDelegate = uiDelegate

        PrimerInternal.shared.intent = .checkout
    }

    override func tearDownWithError() throws {
        sut = nil
        uiManager = nil
        createResumePaymentService = nil
        tokenizationService = nil
        SDKSessionHelper.tearDown()
    }

    func testStartWithPreTokenizationAndAbort() throws {
        SDKSessionHelper.setUp { mockAppState in
            mockAppState.amount = 1234
            mockAppState.currency = Currency(code: "GBP", decimalDigits: 2)
        }

        let apiClient = MockPrimerAPIClient()
        PrimerAPIConfigurationModule.apiClient = apiClient
        apiClient.fetchConfigurationWithActionsResult = (PrimerAPIConfiguration.current, nil)

        let expectWillCreatePaymentData = self.expectation(description: "onWillCreatePaymentData is called")
        delegate.onWillCreatePaymentWithData = { data, decision in
            XCTAssertEqual(data.paymentMethodType.type, "PAYMENT_CARD")
            decision(.abortPaymentCreation())
            expectWillCreatePaymentData.fulfill()
        }

        let expectWillShowPaymentMethod = self.expectation(description: "Did show payment method")
        uiDelegate.onUIDidShowPaymentMethod = { _ in
            self.sut.userInputCompletion?()
            expectWillShowPaymentMethod.fulfill()
        }

        let expectWillAbort = self.expectation(description: "onDidAbort is called")
        delegate.onDidFail = { error in
            switch error {
            case PrimerError.merchantError:
                break
            default:
                XCTFail()
            }
            expectWillAbort.fulfill()
        }

        sut.start()

        waitForExpectations(timeout: 10.0)
    }

    func testStartWithFullCheckoutFlow() throws {
        SDKSessionHelper.setUp(checkoutModules: [checkoutModule]) { mockAppState in
            mockAppState.amount = 1234
            mockAppState.currency = Currency(code: "GBP", decimalDigits: 2)
        }

        let apiClient = MockPrimerAPIClient()
        PrimerAPIConfigurationModule.apiClient = apiClient
        apiClient.fetchConfigurationWithActionsResult = (PrimerAPIConfiguration.current, nil)

        _ = PrimerUIManager.prepareRootViewController()

        let expectWillCreatePaymentData = self.expectation(description: "onWillCreatePaymentData is called")
        delegate.onWillCreatePaymentWithData = { data, decision in
            XCTAssertEqual(data.paymentMethodType.type, "PAYMENT_CARD")

            self.fillFormFields()

            decision(.continuePaymentCreation())
            expectWillCreatePaymentData.fulfill()
        }

        let expectCheckoutDidCompletewithData = self.expectation(description: "")
        delegate.onDidCompleteCheckoutWithData = { data in
            XCTAssertEqual(data.payment?.id, "id")
            XCTAssertEqual(data.payment?.orderId, "order_id")
            expectCheckoutDidCompletewithData.fulfill()
        }

        let expectOnTokenize = self.expectation(description: "TokenizationService: onTokenize is called")
        tokenizationService.onTokenize = { _ in
            expectOnTokenize.fulfill()
            return Promise.fulfilled(self.tokenizationResponseBody)
        }

        let expectWillShowPaymentMethod = self.expectation(description: "Did show payment method")
        uiDelegate.onUIDidShowPaymentMethod = { _ in
            self.sut.userInputCompletion?()
            expectWillShowPaymentMethod.fulfill()
        }

        let expectDidCreatePayment = self.expectation(description: "didCreatePayment called")
        createResumePaymentService.onCreatePayment = { _ in
            expectDidCreatePayment.fulfill()
            return self.paymentResponseBody

        }

        sut.start()

        wait(for: [
            expectWillShowPaymentMethod,
            expectWillCreatePaymentData,
            expectOnTokenize,
            expectDidCreatePayment,
            expectCheckoutDidCompletewithData
        ], timeout: 10.0, enforceOrder: true)
    }

    func testValidate() throws {
        SDKSessionHelper.tearDown()
        XCTAssertThrowsError(try sut.validate())

        try SDKSessionHelper.test {
            PrimerInternal.shared.intent = .none
            setupAppState()
            XCTAssertNoThrow(try sut.validate())

            PrimerInternal.shared.intent = .checkout
            XCTAssertThrowsError(try sut.validate())

            setupAppState(amount: 1234)
            XCTAssertThrowsError(try sut.validate())

            setupAppState(currencyCode: "GBP")
            XCTAssertThrowsError(try sut.validate())

            setupAppState(amount: 1234, currencyCode: "GBP")
            XCTAssertNoThrow(try sut.validate())

        }
    }

    func test_checkoutDataFromError() throws {

        let sut = PaymentMethodTokenizationViewModel(config: PrimerPaymentMethod(id: "id",
                                                                                 implementationType: .nativeSdk,
                                                                                 type: "PMT",
                                                                                 name: "",
                                                                                 processorConfigId: nil,
                                                                                 surcharge: nil,
                                                                                 options: nil,
                                                                                 displayMetadata: nil))

        let error = PrimerError.paymentFailed(paymentMethodType: "PMT",
                                              paymentId: "123",
                                              orderId: "OrderId",
                                              status: "FAILED",
                                              userInfo: nil,
                                              diagnosticsId: "id")
        sut.setCheckoutDataFromError(error)

        XCTAssertEqual(sut.paymentCheckoutData?.payment?.id, "123")
        XCTAssertEqual(sut.paymentCheckoutData?.payment?.orderId, "OrderId")
        XCTAssertEqual(sut.paymentCheckoutData?.payment?.paymentFailureReason, PrimerPaymentErrorCode.failed)

        let error2 = PrimerError.cancelled(paymentMethodType: "PMT", userInfo: nil, diagnosticsId: "id")
        XCTAssertNil(error2.checkoutData)
    }

<<<<<<< HEAD
    func testSubmitButtonDisabledWithInvalidFields() throws {
        SDKSessionHelper.setUp { mockAppState in
            mockAppState.amount = 1234
            mockAppState.currency = Currency(code: "GBP", decimalDigits: 2)
        }

        let expectWillShowPaymentMethod = self.expectation(description: "Did show payment method")
        uiDelegate.onUIDidShowPaymentMethod = { type in
            // Fill in fields with invalid data
            self.sut.cardNumberField.textField.internalText = "4111"  // Incomplete number
            self.sut.expiryDateField.expiryYear = "30"
            self.sut.expiryDateField.expiryMonth = "03"
            self.sut.cvvField.textField.internalText = "12"  // Invalid CVV
            
            // Simulate validation of each field
            self.sut.primerTextFieldView(self.sut.cardNumberField, isValid: false)
            self.sut.primerTextFieldView(self.sut.expiryDateField, isValid: true)
            self.sut.primerTextFieldView(self.sut.cvvField, isValid: false)
            
            expectWillShowPaymentMethod.fulfill()
        }

        sut.start()

        waitForExpectations(timeout: 10.0)
        
        XCTAssertFalse(self.sut.uiModule.submitButton?.isEnabled == true)
=======
    func testConfigurePayButton_defaultShowsPayAmount() throws {
        // Arrange: set up AppState with amount & currency
        SDKSessionHelper.setUp { mockAppState in
            mockAppState.amount = 2500               // $25.00
            mockAppState.currency = Currency(code: "USD", decimalDigits: 2)
        }
        PrimerInternal.shared.intent = .checkout

        // Register default settings (no cardFormUIOptions)
        DependencyContainer.register(PrimerSettings() as PrimerSettingsProtocol)

        // Act: call configurePayButton
        sut.configurePayButton(amount: 2500)

        // Assert: should use "Pay $25.00"
        let expectedCurrency = Currency(code: "USD", decimalDigits: 2)
        let expectedTitle = "\(Strings.PaymentButton.pay) \(2500.toCurrencyString(currency: expectedCurrency))"
        XCTAssertEqual(
            sut.uiModule.submitButton?.title(for: .normal),
            expectedTitle,
            "Default behavior should show formatted pay amount"
        )
    }

    func testConfigurePayButton_showsAddNewCard_whenFlagTrue() throws {
        // Arrange: set up AppState
        SDKSessionHelper.setUp { mockAppState in
            mockAppState.amount = 500                // €5.00
            mockAppState.currency = Currency(code: "EUR", decimalDigits: 2)
        }
        PrimerInternal.shared.intent = .checkout

        // Register settings with payButtonAddNewCard = true
        let uiOptions = PrimerUIOptions(
            cardFormUIOptions: PrimerCardFormUIOptions(payButtonAddNewCard: true)
        )
        DependencyContainer.register(PrimerSettings(uiOptions: uiOptions) as PrimerSettingsProtocol)

        // Act
        sut.configurePayButton(amount: 500)

        // Assert: should use the localized "Add new card" text
        XCTAssertEqual(
            sut.uiModule.submitButton?.title(for: .normal),
            Strings.VaultPaymentMethodViewContent.addCard,
            "When payButtonAddNewCard=true, the button should read 'Add new card'"
        )
>>>>>>> 4b7aab3a
    }

    // MARK: Helpers

    private var checkoutModule: PrimerAPIConfiguration.CheckoutModule {
        let options = PrimerAPIConfiguration.CheckoutModule.PostalCodeOptions(
            firstName: true,
            lastName: true,
            city: true,
            postalCode: true,
            addressLine1: true,
            addressLine2: true,
            countryCode: true,
            phoneNumber: true,
            state: true
        )
        return PrimerAPIConfiguration.CheckoutModule(type: "BILLING_ADDRESS",
                                                     requestUrlStr: "request_url_str",
                                                     options: options)

    }

    private func fillFormFields() {
        self.sut.cardNumberField.textField.internalText = "4111 1111 1111 1111"
        self.sut.expiryDateField.expiryYear = "30"
        self.sut.expiryDateField.expiryMonth = "03"
        self.sut.cvvField.textField.internalText = "123"
        self.sut.cvvField.cardNetwork = .visa

        self.sut.firstNameFieldView.textField.internalText = "John"

        self.sut.lastNameFieldView.textField.internalText = "Appleseed"

        self.sut.addressLine1FieldView.textField.internalText = "123 King Street"
        self.sut.addressLine2FieldView.textField.internalText = "St Pauls"
        self.sut.cityFieldView.textField.internalText = "London"
        self.sut.postalCodeFieldView.textField.internalText = "EC4M 1AB"
        self.sut.countryFieldView.textField.internalText = "GB"
    }

}<|MERGE_RESOLUTION|>--- conflicted
+++ resolved
@@ -200,7 +200,6 @@
         XCTAssertNil(error2.checkoutData)
     }
 
-<<<<<<< HEAD
     func testSubmitButtonDisabledWithInvalidFields() throws {
         SDKSessionHelper.setUp { mockAppState in
             mockAppState.amount = 1234
@@ -228,7 +227,8 @@
         waitForExpectations(timeout: 10.0)
         
         XCTAssertFalse(self.sut.uiModule.submitButton?.isEnabled == true)
-=======
+    }
+
     func testConfigurePayButton_defaultShowsPayAmount() throws {
         // Arrange: set up AppState with amount & currency
         SDKSessionHelper.setUp { mockAppState in
@@ -276,7 +276,6 @@
             Strings.VaultPaymentMethodViewContent.addCard,
             "When payButtonAddNewCard=true, the button should read 'Add new card'"
         )
->>>>>>> 4b7aab3a
     }
 
     // MARK: Helpers
