--- conflicted
+++ resolved
@@ -135,19 +135,10 @@
         amount: 1000,
         currencyCode: "EUR",
         customerId: "mock_customer_id",
-<<<<<<< HEAD
-        dateStr: nil,
-        order: nil,
-        orderId: nil,
-        requiredAction: nil,
-        status: .success,
-        paymentFailureReason: nil
+        status: .success
     )
 
     static var tokenizationRequestBody = Request.Body.Tokenization(paymentInstrument: MockTokenizationRequestBodyPaymentInstrument())
-=======
-        status: .success)
->>>>>>> 339f945e
 
     static func createMockAPIConfiguration(
         clientSession: ClientSession.APIResponse?,
@@ -385,7 +376,7 @@
             surcharge: nil,
             options: nil,
             displayMetadata: nil
-        ),
+        )
     ],
     primerAccountId: nil,
     keys: nil,
@@ -441,7 +432,7 @@
                     surcharge: nil,
                     options: nil,
                     displayMetadata: nil
-                ),
+                )
             ],
             primerAccountId: nil,
             keys: nil,
