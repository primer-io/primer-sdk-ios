//
//  PrimerSettings.swift
//  PrimerSDKTests
//
//  Created by Carl Eriksson on 03/01/2021.
//

@testable import PrimerSDK
import XCTest

var mockClientToken = DecodedJWTToken(accessToken: "bla", expDate: Date(timeIntervalSince1970: 2000000000), configurationUrl: "https://primer.io", paymentFlow: "bla", threeDSecureInitUrl: "https://primer.io", threeDSecureToken: "bla", supportedThreeDsProtocolVersions: nil, coreUrl: "https://primer.io", pciUrl: "https://primer.io", env: "bla", intent: "bla", statusUrl: "https://primer.io", redirectUrl: "https://primer.io", qrCode: nil, accountNumber: nil, backendCallbackUrl: nil, primerTransactionId: nil, iPay88PaymentMethodId: nil, iPay88ActionType: nil, supportedCurrencyCode: nil, supportedCountry: nil, nolPayTransactionNo: nil, stripeClientSecret: nil, sdkCompleteUrl: "https://primer.io")

// (
//    accessToken: "bla",
//    configurationUrl: "bla",
//    paymentFlow: "bla",
//    threeDSecureInitUrl: "bla",
//    threeDSecureToken: "bla",
//    coreUrl: "https://primer.io",
//    pciUrl: "https://primer.io",
//    env: "bla"
// )

var mockSettings = PrimerSettings(
    paymentMethodOptions: PrimerPaymentMethodOptions(
        urlScheme: "urlScheme",
        applePayOptions: PrimerApplePayOptions(merchantIdentifier: "mid", merchantName: "name")
    )
)

class Mocks {

    static var settings = PrimerSettings(
        paymentMethodOptions: PrimerPaymentMethodOptions(
            urlScheme: "urlScheme",
            applePayOptions: PrimerApplePayOptions(merchantIdentifier: "mid", merchantName: "name")
        )
    )

    static var decodedJWTToken = DecodedJWTToken(accessToken: "bla", expDate: Date(timeIntervalSince1970: 2000000000), configurationUrl: "https://primer.io", paymentFlow: "bla", threeDSecureInitUrl: "https://primer.io", threeDSecureToken: "bla", supportedThreeDsProtocolVersions: nil, coreUrl: "https://primer.io", pciUrl: "https://primer.io", env: "bla", intent: "bla", statusUrl: "https://primer.io", redirectUrl: "https://primer.io", qrCode: nil, accountNumber: nil, backendCallbackUrl: nil, primerTransactionId: nil, iPay88PaymentMethodId: nil, iPay88ActionType: nil, supportedCurrencyCode: nil, supportedCountry: nil, nolPayTransactionNo: nil, stripeClientSecret: nil, sdkCompleteUrl: "https://primer.io")

    static var primerPaymentMethodTokenData = PrimerPaymentMethodTokenData(
        analyticsId: "mock_analytics_id",
        id: "mock_payment_method_token_data_id",
        isVaulted: false,
        isAlreadyVaulted: false,
        paymentInstrumentType: .unknown,
        paymentMethodType: "MOCK_WEB_REDIRECT_PAYMENT_METHOD",
        paymentInstrumentData: nil,
        threeDSecureAuthentication: nil,
        token: "mock_payment_method_token",
        tokenType: .singleUse,
        vaultData: nil)

    static var primerPaymentMethodInstrumentationData = Response.Body.Tokenization.PaymentInstrumentData(
        paypalBillingAgreementId: nil,
        first6Digits: "378282",
        last4Digits: "0005",
        expirationMonth: "03",
        expirationYear: "2030",
        cardholderName: "John Smith",
        network: "Amex",
        isNetworkTokenized: nil,
        klarnaCustomerToken: nil,
        sessionData: nil,
        externalPayerInfo: nil,
        shippingAddress: nil,
        binData: BinData(network: "AMEX"),
        threeDSecureAuthentication: nil,
        gocardlessMandateId: nil,
        authorizationToken: nil,
        mx: nil,
        currencyCode: nil,
        productId: nil,
        paymentMethodConfigId: nil,
        paymentMethodType: nil,
        sessionInfo: nil,
        bankName: nil,
        accountNumberLast4Digits: nil)

    static var payment = Response.Body.Payment(
        id: "mock_id",
        paymentId: "mock_payment_id",
        amount: 1000,
        currencyCode: "EUR",
        customerId: "mock_customer_id",
        status: .success)
    
    static let tokenizationRequestBody = Request.Body.Tokenization(paymentInstrument: MockTokenizationRequestBodyPaymentInstrument())

    static func createMockAPIConfiguration(
        clientSession: ClientSession.APIResponse?,
        paymentMethods: [PrimerPaymentMethod]?
    ) -> PrimerAPIConfiguration {
        return PrimerAPIConfiguration(
            coreUrl: "https://core.primer.io",
            pciUrl: "https://pci.primer.io",
            binDataUrl: "https://primer.io/bindata",
            assetsUrl: "https://assets.staging.core.primer.io",
            clientSession: clientSession,
            paymentMethods: paymentMethods,
            primerAccountId: nil,
            keys: nil,
            checkoutModules: nil)
    }

    static var apiConfiguration = PrimerAPIConfiguration(
        coreUrl: "https://core.primer.io",
        pciUrl: "https://pci.primer.io",
        binDataUrl: "https://primer.io/bindata",
        assetsUrl: "https://assets.staging.core.primer.io",
        clientSession: nil,
        paymentMethods: [],
        primerAccountId: nil,
        keys: nil,
        checkoutModules: nil)

    static var listCardNetworksData = Response.Body.Bin.Networks(networks: [])

    class Static {

        class Strings {

            static var webRedirectPaymentMethodId = "mock_web_redirect_payment_method_id"
            static var adyenGiroPayRedirectPaymentMethodId = "mock_adyen_giropay_payment_method_id"
            static var adyenBlikPaymentMethodId = "mock_adyen_blik_payment_method_id"
            static var adyenIDealPaymentMethodId = "mock_adyen_ideal_payment_method_id"
            static var klarnaPaymentMethodId = "mock_klarna_payment_method_id"
            static var paymentCardPaymentMethodId = "mock_payment_card_payment_method_id"
            static var nolPaymentMethodId = "mock_nol_payment_method_id"
            static var paypalPaymentMethodId = "mock_paypal_method_id"
            static var xenditPaymentMethodId = "mock_xendit_method_id"
            static var adyenVippsPaymentMethodId = "adyen_vipps_method_id"

            static var webRedirectPaymentMethodType = "MOCK_WEB_REDIRECT_PAYMENT_METHOD_TYPE"
            static var adyenGiroPayRedirectPaymentMethodType = "MOCK_ADYEN_GIROPAY_PAYMENT_METHOD_TYPE"
            static var klarnaPaymentMethodType = "MOCK_KLARNA_PAYMENT_METHOD_TYPE"
            static var paymentCardPaymentMethodType = "MOCK_PAYMENT_CARD_PAYMENT_METHOD_TYPE"

            static var webRedirectPaymentMethodName = "Mock Web Redirect Payment Method"
            static var adyenGiroPayRedirectPaymentMethodName = "Mock Adyen GiroPay Payment Method"
            static var adyenBlikPaymentMethodName = "Mock Adyen Blik Payment Method"
            static var adyenVippsPaymentMethodName = "Mock Adyen Vipps Payment Method"
            static var adyenIDealPaymentMethodName = "Mock iDeal Blik Payment Method"
            static var klarnaPaymentMethodName = "Mock Klarna Payment Method"
            static var paymentCardPaymentMethodName = "Mock Payment Card Payment Method"
            static var nolPaymentMethodName = "Mock NOL Payment Method"
            static var xenditPaymentMethodName = "Mock Xendit Payment Method"

            static var processorConfigId = "mock_processor_config_id"
            static var idealPaymentMethodId = "ADYEN_IDEAL"
            static var idealPaymentMethodName = "Mock Ideal Payment Method"
        }
    }

    class PaymentMethods {

        static var webRedirectPaymentMethod = PrimerPaymentMethod(
            id: Mocks.Static.Strings.webRedirectPaymentMethodId,
            implementationType: .webRedirect,
            type: Mocks.Static.Strings.webRedirectPaymentMethodType,
            name: Mocks.Static.Strings.webRedirectPaymentMethodName,
            processorConfigId: Mocks.Static.Strings.processorConfigId,
            surcharge: 99,
            options: nil,
            displayMetadata: nil)

        static var paymentCardPaymentMethod = PrimerPaymentMethod(
            id: Mocks.Static.Strings.paymentCardPaymentMethodId,
            implementationType: .nativeSdk,
            type: "PAYMENT_CARD", // Mocks.Static.Strings.paymentCardPaymentMethodType,
            name: Mocks.Static.Strings.paymentCardPaymentMethodName,
            processorConfigId: Mocks.Static.Strings.processorConfigId,
            surcharge: 0,
            options: nil,
            displayMetadata: nil)

        static var nolPaymentMethod = PrimerPaymentMethod(
            id: Mocks.Static.Strings.nolPaymentMethodId,
            implementationType: .nativeSdk,
            type: "NOL_PAY", // Mocks.Static.Strings.paymentCardPaymentMethodType,
            name: Mocks.Static.Strings.nolPaymentMethodName,
            processorConfigId: Mocks.Static.Strings.processorConfigId,
            surcharge: 0,
            options: MerchantOptions(merchantId: "user8", merchantAccountId: "123", appId: "test"),
            displayMetadata: nil)

        static var adyenGiroPayRedirectPaymentMethod = PrimerPaymentMethod(
            id: Mocks.Static.Strings.adyenGiroPayRedirectPaymentMethodId,
            implementationType: .webRedirect,
            type: "ADYEN_GIROPAY", // Mocks.Static.Strings.adyenGiroPayRedirectPaymentMethodType,
            name: Mocks.Static.Strings.adyenGiroPayRedirectPaymentMethodName,
            processorConfigId: Mocks.Static.Strings.processorConfigId,
            surcharge: 199,
            options: nil,
            displayMetadata: nil)

        static var adyenBlikPaymentMethod = PrimerPaymentMethod(
            id: Mocks.Static.Strings.adyenBlikPaymentMethodId,
            implementationType: .webRedirect,
            type: "ADYEN_BLIK", // Mocks.Static.Strings.adyenGiroPayRedirectPaymentMethodType,
            name: Mocks.Static.Strings.adyenBlikPaymentMethodName,
            processorConfigId: Mocks.Static.Strings.processorConfigId,
            surcharge: nil,
            options: nil,
            displayMetadata: nil)

        static var adyenVippsPaymentMethod = PrimerPaymentMethod(
            id: Mocks.Static.Strings.adyenVippsPaymentMethodId,
            implementationType: .webRedirect,
            type: "ADYEN_VIPPS", // Mocks.Static.Strings.adyenGiroPayRedirectPaymentMethodType,
            name: Mocks.Static.Strings.adyenVippsPaymentMethodName,
            processorConfigId: Mocks.Static.Strings.processorConfigId,
            surcharge: nil,
            options: nil,
            displayMetadata: nil)

        static var adyenIDealPaymentMethod = PrimerPaymentMethod(
            id: Mocks.Static.Strings.adyenBlikPaymentMethodId,
            implementationType: .webRedirect,
            type: "ADYEN_IDEAL", // Mocks.Static.Strings.adyenGiroPayRedirectPaymentMethodType,
            name: Mocks.Static.Strings.adyenIDealPaymentMethodName,
            processorConfigId: Mocks.Static.Strings.processorConfigId,
            surcharge: nil,
            options: nil,
            displayMetadata: nil)

        static var klarnaRedirectPaymentMethod = PrimerPaymentMethod(
            id: Mocks.Static.Strings.klarnaPaymentMethodId,
            implementationType: .nativeSdk,
            type: Mocks.Static.Strings.klarnaPaymentMethodType,
            name: Mocks.Static.Strings.klarnaPaymentMethodName,
            processorConfigId: Mocks.Static.Strings.processorConfigId,
            surcharge: 299,
            options: nil,
            displayMetadata: nil)

        static var idealFormWithRedirectPaymentMethod = PrimerPaymentMethod(
            id: Mocks.Static.Strings.idealPaymentMethodId,
            implementationType: .nativeSdk,
            type: Mocks.Static.Strings.idealPaymentMethodId,
            name: Mocks.Static.Strings.idealPaymentMethodName,
            processorConfigId: Mocks.Static.Strings.processorConfigId,
            surcharge: 0,
            options: nil,
            displayMetadata: nil)

        static var klarnaPaymentMethod = PrimerPaymentMethod(
            id: Mocks.Static.Strings.klarnaPaymentMethodId,
            implementationType: .nativeSdk,
            type: "KLARNA",
            name: "KLARNA",
            processorConfigId: Mocks.Static.Strings.processorConfigId,
            surcharge: 299,
            options: nil,
            displayMetadata: nil)

        static var paypalPaymentMethod = PrimerPaymentMethod(
            id: Mocks.Static.Strings.paypalPaymentMethodId,
            implementationType: .nativeSdk,
            type: "PAYPAL",
            name: "PAYPAL",
            processorConfigId: Mocks.Static.Strings.processorConfigId,
            surcharge: 0,
            options: nil,
            displayMetadata: nil)

        static var xenditPaymentMethod = PrimerPaymentMethod(
            id: Mocks.Static.Strings.xenditPaymentMethodId,
            implementationType: .nativeSdk,
            type: "XENDIT_RETAIL_OUTLETS",
            name: Mocks.Static.Strings.xenditPaymentMethodName,
            processorConfigId: Mocks.Static.Strings.processorConfigId,
            surcharge: 0,
            options: nil,
            displayMetadata: nil)
    }
}

struct MockPrimerSettings: PrimerSettingsProtocol {

    var paymentHandling = PrimerPaymentHandling.auto
    var localeData = PrimerLocaleData()
    var paymentMethodOptions = PrimerPaymentMethodOptions()
    var uiOptions = PrimerUIOptions()
    var threeDsOptions = PrimerThreeDsOptions()
    var debugOptions = PrimerDebugOptions()
    var apiVersion: PrimerApiVersion = .V2_4
}

let mockPaymentMethodConfig = PrimerAPIConfiguration(
    coreUrl: "url",
    pciUrl: "url",
    binDataUrl: "url",
    assetsUrl: "https://assets.staging.core.primer.io",
    clientSession: nil,
    paymentMethods: [
        PrimerPaymentMethod(id: "klarna-test", implementationType: .nativeSdk, type: "KLARNA", name: "Klarna", processorConfigId: "klarna-processor-config-id", surcharge: nil, options: nil, displayMetadata: nil),
        PrimerPaymentMethod(id: "paypal-test", implementationType: .nativeSdk, type: "PAYPAL", name: "PayPal", processorConfigId: "paypal-processor-config-id", surcharge: nil, options: nil, displayMetadata: nil)
    ],
    primerAccountId: nil,
    keys: nil,
    checkoutModules: nil
)

class MockAppState: AppStateProtocol {

    static var current: AppStateProtocol {
        let appState: AppStateProtocol = DependencyContainer.resolve()
        return appState
    }

    lazy var amount: Int? = {
        return MockAppState.current.apiConfiguration?.clientSession?.order?.merchantAmount ?? AppState.current.apiConfiguration?.clientSession?.order?.totalOrderAmount
    }()

    lazy var currency: Currency? = {
        return MockAppState.current.apiConfiguration?.clientSession?.order?.currencyCode
    }()

    var clientToken: String?
    var apiConfiguration: PrimerAPIConfiguration?
    var paymentMethods: [PrimerPaymentMethodTokenData] = []
    var selectedPaymentMethodId: String?
    var selectedPaymentMethod: PrimerPaymentMethodTokenData?

    static func resetAPIConfiguration() {
        AppState.current.apiConfiguration = nil
    }

    init(
        clientToken: String? = MockAppState.mockClientToken,
        apiConfiguration: PrimerAPIConfiguration? = PrimerAPIConfiguration(
            coreUrl: "url",
            pciUrl: "url",
            binDataUrl: "url",
            assetsUrl: "https://assets.staging.core.primer.io",
            clientSession: nil,
            paymentMethods: [
                PrimerPaymentMethod(id: "klarna-test", implementationType: .nativeSdk, type: "KLARNA", name: "Klarna", processorConfigId: "klarna-processor-config-id", surcharge: nil, options: nil, displayMetadata: nil),
                PrimerPaymentMethod(id: "paypal-test", implementationType: .nativeSdk, type: "PAYPAL", name: "PayPal", processorConfigId: "paypal-processor-config-id", surcharge: nil, options: nil, displayMetadata: nil)
            ],
            primerAccountId: nil,
            keys: nil,
            checkoutModules: nil
        )
    ) {
        self.clientToken = clientToken
        self.apiConfiguration = apiConfiguration
    }
}

extension MockAppState {
    static var mockClientToken: String {
        return "eyJ0eXAiOiJKV1QiLCJhbGciOiJIUzI1NiIsImtpZCI6ImNsaWVudC10b2tlbi1zaWduaW5nLWtleSJ9.eyJleHAiOjIwMDAwMDAwMDAsImFjY2Vzc1Rva2VuIjoiYzJlOTM3YmMtYmUzOS00ZjVmLTkxYmYtNTIyNWExNDg0OTc1IiwiYW5hbHl0aWNzVXJsIjoiaHR0cHM6Ly9hbmFseXRpY3MuYXBpLnNhbmRib3guY29yZS5wcmltZXIuaW8vbWl4cGFuZWwiLCJhbmFseXRpY3NVcmxWMiI6Imh0dHBzOi8vYW5hbHl0aWNzLnNhbmRib3guZGF0YS5wcmltZXIuaW8vY2hlY2tvdXQvdHJhY2siLCJpbnRlbnQiOiJDSEVDS09VVCIsImNvbmZpZ3VyYXRpb25VcmwiOiJodHRwczovL2FwaS5zYW5kYm94LnByaW1lci5pby9jbGllbnQtc2RrL2NvbmZpZ3VyYXRpb24iLCJjb3JlVXJsIjoiaHR0cHM6Ly9hcGkuc2FuZGJveC5wcmltZXIuaW8iLCJwY2lVcmwiOiJodHRwczovL3Nkay5hcGkuc2FuZGJveC5wcmltZXIuaW8iLCJlbnYiOiJTQU5EQk9YIiwicGF5bWVudEZsb3ciOiJERUZBVUxUIn0.1Epm-502bLNhjhIQrmp4ZtrMQa0vQ2FjckPAlgJtuao"
    }

    static var mockClientTokenWithRedirect: String {
        return "eyJ0eXAiOiJKV1QiLCJhbGciOiJIUzI1NiIsImtpZCI6ImNsaWVudC10b2tlbi1zaWduaW5nLWtleSJ9.eyJleHAiOjIwMDAwMDAwMDAsImFjY2Vzc1Rva2VuIjoiYzJlOTM3YmMtYmUzOS00ZjVmLTkxYmYtNTIyNWExNDg0OTc1IiwiYW5hbHl0aWNzVXJsIjoiaHR0cHM6Ly9hbmFseXRpY3MuYXBpLnNhbmRib3guY29yZS5wcmltZXIuaW8vbWl4cGFuZWwiLCJhbmFseXRpY3NVcmxWMiI6Imh0dHBzOi8vYW5hbHl0aWNzLnNhbmRib3guZGF0YS5wcmltZXIuaW8vY2hlY2tvdXQvdHJhY2siLCJpbnRlbnQiOiJURVNUX1JFRElSRUNUSU9OIiwiY29uZmlndXJhdGlvblVybCI6Imh0dHBzOi8vYXBpLnNhbmRib3gucHJpbWVyLmlvL2NsaWVudC1zZGsvY29uZmlndXJhdGlvbiIsImNvcmVVcmwiOiJodHRwczovL2FwaS5zYW5kYm94LnByaW1lci5pbyIsInBjaVVybCI6Imh0dHBzOi8vc2RrLmFwaS5zYW5kYm94LnByaW1lci5pbyIsImVudiI6IlNBTkRCT1giLCJwYXltZW50RmxvdyI6IkRFRkFVTFQiLCJyZWRpcmVjdFVybCI6Imh0dHBzOjovL2xvY2FsaG9zdC9yZWRpcmVjdCIsInN0YXR1c1VybCI6Imh0dHBzOi8vbG9jYWxob3N0L3N0YXR1cyJ9.uHky6KvbU-G4rhEMFZk18YPYAsPxnvX0ssLUsJg_giE"
    }

    static var mockClientTokenWithVoucher = "eyJ0eXAiOiJKV1QiLCJhbGciOiJIUzI1NiIsImtpZCI6ImNsaWVudC10b2tlbi1zaWduaW5nLWtleSJ9.eyJleHAiOjIwMDAwMDAwMDAsImFjY2Vzc1Rva2VuIjoiYzJlOTM3YmMtYmUzOS00ZjVmLTkxYmYtNTIyNWExNDg0OTc1IiwiYW5hbHl0aWNzVXJsIjoiaHR0cHM6Ly9hbmFseXRpY3MuYXBpLnNhbmRib3guY29yZS5wcmltZXIuaW8vbWl4cGFuZWwiLCJhbmFseXRpY3NVcmxWMiI6Imh0dHBzOi8vYW5hbHl0aWNzLnNhbmRib3guZGF0YS5wcmltZXIuaW8vY2hlY2tvdXQvdHJhY2siLCJpbnRlbnQiOiJDSEVDS09VVCIsImNvbmZpZ3VyYXRpb25VcmwiOiJodHRwczovL2FwaS5zYW5kYm94LnByaW1lci5pby9jbGllbnQtc2RrL2NvbmZpZ3VyYXRpb24iLCJjb3JlVXJsIjoiaHR0cHM6Ly9hcGkuc2FuZGJveC5wcmltZXIuaW8iLCJwY2lVcmwiOiJodHRwczovL3Nkay5hcGkuc2FuZGJveC5wcmltZXIuaW8iLCJlbnYiOiJTQU5EQk9YIiwicGF5bWVudEZsb3ciOiJERUZBVUxUIiwiZXhwaXJlc0F0IjoiMjA1MC0wMS0wMVQwMTowMTowMSIsImVudGl0eSI6ImVudGl0eV92YWx1ZSIsInJlZmVyZW5jZSI6InJlZmVyZW5jZV92YWx1ZSJ9.RuHgnLjY4zet7n-VdjwR7LdNvLS4uZVbGVG_dmwnISg"

    static var mockResumeToken: String {
        return "eyJ0eXAiOiJKV1QiLCJhbGciOiJIUzI1NiIsImtpZCI6ImNsaWVudC10b2tlbi1zaWduaW5nLWtleSJ9.eyJleHAiOjE2NjQ5NTM1OTkwLCJhY2Nlc3NUb2tlbiI6ImIwY2E0NTFhLTBmYmItNGZlYS1hY2UwLTgxMDYwNGQ4OTBkYSIsImFuYWx5dGljc1VybCI6Imh0dHBzOi8vYW5hbHl0aWNzLmFwaS5zYW5kYm94LmNvcmUucHJpbWVyLmlvL21peHBhbmVsIiwiYW5hbHl0aWNzVXJsVjIiOiJodHRwczovL2FuYWx5dGljcy5zYW5kYm94LmRhdGEucHJpbWVyLmlvL2NoZWNrb3V0L3RyYWNrIiwiaW50ZW50IjoiQURZRU5fR0lST1BBWV9SRURJUkVDVElPTiIsImNvbmZpZ3VyYXRpb25VcmwiOiJodHRwczovL2FwaS5zYW5kYm94LnByaW1lci5pby9jbGllbnQtc2RrL2NvbmZpZ3VyYXRpb24iLCJjb3JlVXJsIjoiaHR0cHM6Ly9hcGkuc2FuZGJveC5wcmltZXIuaW8iLCJwY2lVcmwiOiJodHRwczovL3Nkay5hcGkuc2FuZGJveC5wcmltZXIuaW8iLCJlbnYiOiJTQU5EQk9YIiwic3RhdHVzVXJsIjoiaHR0cHM6Ly9hcGkuc2FuZGJveC5wcmltZXIuaW8vcmVzdW1lLXRva2Vucy9lOTM3ZDQyMS0zYzE2LTRjMmUtYTBjOC01OGQxY2RhNWM0NmUiLCJyZWRpcmVjdFVybCI6Imh0dHBzOi8vdGVzdC5hZHllbi5jb20vaHBwL2NoZWNrb3V0LnNodG1sP3U9c2tpcERldGFpbHMmcD1lSnlOVTl0eW16QVEtUnJ6QmdQaVluamd3UVdTdUUwY2g5aE9waThlV2F4dDFTQXhrbkROMzJjaGwyblR6clF6ekk3WWN5U2RQYnVpYlZ0elJnMlhZaTcyMG9HTEFTVm92YXlwMlV2VnpJV0JnNkpHcW5TcGVBUEtvdi1Zc2FBTi1DOTNBMG9qbGhKcnA2aW9NbGxCZXVCS3RyUzNXS2NVQ05hUHlXSmRXbmdnTzFKaFpvekpUcGkzTzc3dVZxQk5rZDNmZlJEZU5lUEpqdWxiU0xPYkl2dDJ2MTV0cjR0RlVjNnp2ekxQYjFxaTZRZGN3aDRHRFpCeXFiZFNWYUMydk5xRzljLTc5bGJ0ZnVHWlRvbWNHcHBtRCpGeUdUd0gqVk5PbmhZeCplQTg4a042TFNET29KSDVobmpWNWZRZ3dwc3YtV0puaXRYc0txZzhsWWlZcTRmbkpTSHJpWjliNkVJRFdHOHpsdXZGcnFWZ2NJV0xReWFGVVpTWnRDeXlkVm5PRjllSXRVQ05MWVZ0MEJmWm1YUlBhdzJZMSp2eU5qMGEwKnFKUDV1UUstellFZGdKT2ZvbzJ4YVViZEJEaDFZOUNJZko1azhDWmpTb00yZWdjYmw4RlRZWHlFVXhKVlFjbFJsRXpoNkdXakpzOFN2bkRzeFJWaFAtNmxQM3NMN1AtWnVRU0kxR29seUVYd1dUY0pBY0RxSXgwSlk3R2dkbEp5OU9PMjUzdUJ3UnJMSnJ3RGJ5QkVLUEdVajhhUlVRei1hWkY5a0JJMkJUbDhWMkdGY2VxMmpJZ2doR0loYlIxbUNHSDMqNFlYdUNmbGpueVg0S1BtR0pIZTg4WmdmVXhWVTFCWnZSTVBKZFZzVlRCcFlHUFl6Tmh0YTg0cVpQaVV1STdibTJHNnpjR1AxMkl3eCo4dDE2YzNJWXVhRnp3NmdWZVBYZ0M3eUR2dzJjelRwdEpPSzJtblcxS2ZYUjBpY3V4dmZRZGp2blRKeVllSkVmVENNdkNYMHZJYjZUZTlxZkMqa2EqWGh3Tnp5QTQ5YmRlLVVxbi1QTE9lSWJNZTEtblBmSldwcmlCY3BiWlBRIn0.UJnuMt3yT7uuUbDbRMKsP9FnTW89yRPL-z4G2dikpr8"
    }

    static var stripeACHToken: String {
        "eyJ0eXAiOiJKV1QiLCJhbGciOiJIUzI1NiIsImtpZCI6ImNsaWVudC10b2tlbi1zaWduaW5nLWtleSJ9.eyJleHAiOjE2NjQ5NTM1OTkwLCJhY2Nlc3NUb2tlbiI6ImIwY2E0NTFhLTBmYmItNGZlYS1hY2UwLTgxMDYwNGQ4OTBkYSIsImFuYWx5dGljc1VybCI6Imh0dHBzOi8vYW5hbHl0aWNzLmFwaS5zYW5kYm94LmNvcmUucHJpbWVyLmlvL21peHBhbmVsIiwiYW5hbHl0aWNzVXJsVjIiOiJodHRwczovL2FuYWx5dGljcy5zYW5kYm94LmRhdGEucHJpbWVyLmlvL2NoZWNrb3V0L3RyYWNrIiwiaW50ZW50IjoiU1RSSVBFX0FDSCIsInN0cmlwZUNsaWVudFNlY3JldCI6ImNsaWVudC1zZWNyZXQtdGVzdCIsInNka0NvbXBsZXRlVXJsIjoiaHR0cHM6Ly9hcGkuc2FuZGJveC5wcmltZXIuaW8vY2xpZW50LXNkay9jb21wbGV0ZSIsImNvbmZpZ3VyYXRpb25VcmwiOiJodHRwczovL2FwaS5zYW5kYm94LnByaW1lci5pby9jbGllbnQtc2RrL2NvbmZpZ3VyYXRpb24iLCJjb3JlVXJsIjoiaHR0cHM6Ly9hcGkuc2FuZGJveC5wcmltZXIuaW8iLCJwY2lVcmwiOiJodHRwczovL3Nkay5hcGkuc2FuZGJveC5wcmltZXIuaW8iLCJlbnYiOiJTQU5EQk9YIiwic3RhdHVzVXJsIjoiaHR0cHM6Ly9hcGkuc2FuZGJveC5wcmltZXIuaW8vcmVzdW1lLXRva2Vucy9lOTM3ZDQyMS0zYzE2LTRjMmUtYTBjOC01OGQxY2RhNWM0NmUiLCJyZWRpcmVjdFVybCI6Imh0dHBzOi8vdGVzdC5hZHllbi5jb20vaHBwL2NoZWNrb3V0LnNodG1sP3U9c2tpcERldGFpbHMmcD1lSnlOVTl0eW16QVEtUnJ6QmdQaVluamd3UVdTdUUwY2g5aE9waThlV2F4dDFTQXhrbkROMzJjaGwyblR6clF6ekk3WWN5U2RQYnVpYlZ0elJnMlhZaTcyMG9HTEFTVm92YXlwMlV2VnpJV0JnNkpHcW5TcGVBUEtvdi1Zc2FBTi1DOTNBMG9qbGhKcnA2aW9NbGxCZXVCS3RyUzNXS2NVQ05hUHlXSmRXbmdnTzFKaFpvekpUcGkzTzc3dVZxQk5rZDNmZlJEZU5lUEpqdWxiU0xPYkl2dDJ2MTV0cjR0RlVjNnp2ekxQYjFxaTZRZGN3aDRHRFpCeXFiZFNWYUMydk5xRzljLTc5bGJ0ZnVHWlRvbWNHcHBtRCpGeUdUd0gqVk5PbmhZeCplQTg4a042TFNET29KSDVobmpWNWZRZ3dwc3YtV0puaXRYc0txZzhsWWlZcTRmbkpTSHJpWjliNkVJRFdHOHpsdXZGcnFWZ2NJV0xReWFGVVpTWnRDeXlkVm5PRjllSXRVQ05MWVZ0MEJmWm1YUlBhdzJZMSp2eU5qMGEwKnFKUDV1UUstellFZGdKT2ZvbzJ4YVViZEJEaDFZOUNJZko1azhDWmpTb00yZWdjYmw4RlRZWHlFVXhKVlFjbFJsRXpoNkdXakpzOFN2bkRzeFJWaFAtNmxQM3NMN1AtWnVRU0kxR29seUVYd1dUY0pBY0RxSXgwSlk3R2dkbEp5OU9PMjUzdUJ3UnJMSnJ3RGJ5QkVLUEdVajhhUlVRei1hWkY5a0JJMkJUbDhWMkdGY2VxMmpJZ2doR0loYlIxbUNHSDMqNFlYdUNmbGpueVg0S1BtR0pIZTg4WmdmVXhWVTFCWnZSTVBKZFZzVlRCcFlHUFl6Tmh0YTg0cVpQaVV1STdibTJHNnpjR1AxMkl3eCo4dDE2YzNJWXVhRnp3NmdWZVBYZ0M3eUR2dzJjelRwdEpPSzJtblcxS2ZYUjBpY3V4dmZRZGp2blRKeVllSkVmVENNdkNYMHZJYjZUZTlxZkMqa2EqWGh3Tnp5QTQ5YmRlLVVxbi1QTE9lSWJNZTEtblBmSldwcmlCY3BiWlBRIn0.p7BV8U5chJSGUvdY9nyrrWeXUjCMWRF_bPCgSwU0h9U"
    }
}

let mockPayPalBillingAgreement = Response.Body.PayPal.ConfirmBillingAgreement(billingAgreementId: "agreementId", externalPayerInfo: Response.Body.Tokenization.PayPal.ExternalPayerInfo(externalPayerId: "", email: "", firstName: "", lastName: ""), shippingAddress: Response.Body.Tokenization.PayPal.ShippingAddress(firstName: "", lastName: "", addressLine1: "", addressLine2: "", city: "", state: "", countryCode: "", postalCode: ""))

class MockLocator {
    static func registerDependencies() {
        let state: AppStateProtocol = MockAppState()
        state.apiConfiguration = mockPaymentMethodConfig
        DependencyContainer.register(state as AppStateProtocol)
        // register dependencies
        DependencyContainer.register(mockSettings as PrimerSettingsProtocol)
        DependencyContainer.register(state as AppStateProtocol)
        DependencyContainer.register(PrimerTheme() as PrimerThemeProtocol)
    }
<<<<<<< HEAD
}

final class MockTokenizationRequestBodyPaymentInstrument: TokenizationRequestBodyPaymentInstrument {}
=======
}
>>>>>>> a378f12b
<|MERGE_RESOLUTION|>--- conflicted
+++ resolved
@@ -382,10 +382,6 @@
         DependencyContainer.register(state as AppStateProtocol)
         DependencyContainer.register(PrimerTheme() as PrimerThemeProtocol)
     }
-<<<<<<< HEAD
-}
-
-final class MockTokenizationRequestBodyPaymentInstrument: TokenizationRequestBodyPaymentInstrument {}
-=======
-}
->>>>>>> a378f12b
+}
+
+final class MockTokenizationRequestBodyPaymentInstrument: TokenizationRequestBodyPaymentInstrument {}