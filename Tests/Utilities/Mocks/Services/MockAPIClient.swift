--- conflicted
+++ resolved
@@ -39,11 +39,8 @@
     private var currentPollingIteration: Int = 0
     var testFetchNolSdkSecretResult: (Response.Body.NolPay.NolPaySecretDataResponse?, Error?)?
     var phoneMetadataResult = Response.Body.PhoneMetadata.PhoneMetadataDataResponse(isValid: true, countryCode: "+111", nationalNumber: "12341234")
-<<<<<<< HEAD
     var sdkCompleteUrlResult: (Response.Body.Complete?, Error?)?
-=======
     var responseHeaders: [String: String]? = nil
->>>>>>> 7fee85e8
 
     func validateClientToken(
         request: Request.Body.ClientTokenValidation,
