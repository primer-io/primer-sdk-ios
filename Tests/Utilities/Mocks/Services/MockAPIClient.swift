//
//  MockAPIClient.swift
//  Debug App Tests
//
//  Created by Evangelos Pittas on 24/4/23.
//  Copyright © 2023 Primer API Ltd. All rights reserved.
//

@testable import PrimerSDK
import XCTest

class MockPrimerAPIClient: PrimerAPIClientProtocol {
    var mockedNetworkDelay: TimeInterval = 0.5
    var validateClientTokenResult: (SuccessResponse?, Error?)?
    var fetchConfigurationResult: (Response.Body.Configuration?, Error?)?
    var fetchConfigurationWithActionsResult: (Response.Body.Configuration?, Error?)?
    var fetchVaultedPaymentMethodsResult: (Response.Body.VaultedPaymentMethods?, Error?)?
    var deleteVaultedPaymentMethodResult: (Void?, Error?)?
    var createPayPalOrderSessionResult: (Response.Body.PayPal.CreateOrder?, Error?)?
    var createPayPalBillingAgreementSessionResult: (Response.Body.PayPal.CreateBillingAgreement?, Error?)?
    var confirmPayPalBillingAgreementResult: (Response.Body.PayPal.ConfirmBillingAgreement?, Error?)?
    var createKlarnaPaymentSessionResult: (Response.Body.Klarna.PaymentSession?, Error?)?
    var createKlarnaCustomerTokenResult: (Response.Body.Klarna.CustomerToken?, Error?)?
    var finalizeKlarnaPaymentSessionResult: (Response.Body.Klarna.CustomerToken?, Error?)?
    var pollingResults: [(PollingResponse?, Error?)]?
    var tokenizePaymentMethodResult: (PrimerPaymentMethodTokenData?, Error?)?
    var exchangePaymentMethodTokenResult: (PrimerPaymentMethodTokenData?, Error?)?
    var begin3DSAuthResult: (ThreeDS.BeginAuthResponse?, Error?)?
    var continue3DSAuthResult: (ThreeDS.PostAuthResponse?, Error?)?
    var listAdyenBanksResult: (BanksListSessionResponse?, Error?)?
    var listRetailOutletsResult: (RetailOutletsList?, Error?)?
    var paymentResult: (Response.Body.Payment?, Error?)?
    var sendAnalyticsEventsResult: (Analytics.Service.Response?, Error?)?
    var fetchPayPalExternalPayerInfoResult: (Response.Body.PayPal.PayerInfo?, Error?)?
    var resumePaymentResult: (Response.Body.Payment?, Error?)?
    var testFinalizePollingResult: (Void?, Error?)?
    var listCardNetworksResult: (Response.Body.Bin.Networks?, Error?)?
    private var currentPollingIteration: Int = 0
    var fetchNolSdkSecretResult: (() -> Result<Response.Body.NolPay.NolPaySecretDataResponse, Error>)?
    var getPhoneMetadataResult: Result<Response.Body.PhoneMetadata.PhoneMetadataDataResponse, Error>?
    var sdkCompleteUrlResult: (Response.Body.Complete?, Error?)?
    var responseHeaders: [String: String]?

    func validateClientToken(
        request: Request.Body.ClientTokenValidation,
        completion: @escaping (_ result: Result<SuccessResponse, Error>) -> Void
    ) {
        guard let result = validateClientTokenResult,
              result.0 != nil || result.1 != nil
        else {
            XCTAssert(false, "Set 'validateClientTokenResult' on your MockPrimerAPIClient")
            return
        }

        DispatchQueue.main.asyncAfter(deadline: .now() + mockedNetworkDelay) {
            if let err = result.1 {
                completion(.failure(err))
            } else if let successResult = result.0 {
                completion(.success(successResult))
            }
        }
    }

    func fetchConfiguration(clientToken: PrimerSDK.DecodedJWTToken,
                            requestParameters: PrimerSDK.Request.URLParameters.Configuration?,
                            completion: @escaping PrimerSDK.ConfigurationCompletion) {
        guard let result = fetchConfigurationResult,
              result.0 != nil || result.1 != nil
        else {
            XCTAssert(false, "Set 'fetchConfigurationResult' on your MockPrimerAPIClient")
            return
        }

        DispatchQueue.main.asyncAfter(deadline: .now() + mockedNetworkDelay) {
            if let err = result.1 {
                completion(.failure(err), nil)
            } else if let successResult = result.0 {
                completion(.success(successResult), self.responseHeaders ?? [:])
            }
        }
    }

    func fetchVaultedPaymentMethods(
        clientToken: DecodedJWTToken,
        completion: @escaping (_ result: Result<Response.Body.VaultedPaymentMethods, Error>) -> Void
    ) {
        guard let result = fetchVaultedPaymentMethodsResult,
              result.0 != nil || result.1 != nil
        else {
            XCTAssert(false, "Set 'fetchVaultedPaymentMethodsResult' on your MockPrimerAPIClient")
            return
        }

        DispatchQueue.main.asyncAfter(deadline: .now() + mockedNetworkDelay) {
            if let err = result.1 {
                completion(.failure(err))
            } else if let successResult = result.0 {
                completion(.success(successResult))
            }
        }
    }

    func fetchVaultedPaymentMethods(clientToken: DecodedJWTToken) -> Promise<Response.Body.VaultedPaymentMethods> {
        return Promise { seal in
            self.fetchVaultedPaymentMethods(clientToken: clientToken) { result in
                switch result {
                case .failure(let err):
                    seal.reject(err)
                case .success(let res):
                    seal.fulfill(res)
                }
            }
        }
    }

    func deleteVaultedPaymentMethod(
        clientToken: DecodedJWTToken,
        id: String,
        completion: @escaping (_ result: Result<Void, Error>) -> Void
    ) {
        guard let result = deleteVaultedPaymentMethodResult else {
            XCTAssert(false, "Set 'deleteVaultedPaymentMethodResult' on your MockPrimerAPIClient")
            return
        }

        DispatchQueue.main.asyncAfter(deadline: .now() + mockedNetworkDelay) {
            if let err = result.1 {
                completion(.failure(err))
            } else {
                completion(.success(()))
            }
        }
    }

    // PayPal
    func createPayPalOrderSession(
        clientToken: DecodedJWTToken,
        payPalCreateOrderRequest: Request.Body.PayPal.CreateOrder,
        completion: @escaping (_ result: Result<Response.Body.PayPal.CreateOrder, Error>) -> Void
    ) {
        guard let result = createPayPalOrderSessionResult,
              result.0 != nil || result.1 != nil
        else {
            XCTAssert(false, "Set 'createPayPalOrderSessionResult' on your MockPrimerAPIClient")
            return
        }

        DispatchQueue.main.asyncAfter(deadline: .now() + mockedNetworkDelay) {
            if let err = result.1 {
                completion(.failure(err))
            } else if let successResult = result.0 {
                completion(.success(successResult))
            }
        }
    }

    func createPayPalBillingAgreementSession(
        clientToken: DecodedJWTToken,
        payPalCreateBillingAgreementRequest: Request.Body.PayPal.CreateBillingAgreement,
        completion: @escaping (_ result: Result<Response.Body.PayPal.CreateBillingAgreement, Error>) -> Void
    ) {
        guard let result = createPayPalBillingAgreementSessionResult,
              result.0 != nil || result.1 != nil
        else {
            XCTAssert(false, "Set 'createPayPalBillingAgreementSessionResult' on your MockPrimerAPIClient")
            return
        }

        DispatchQueue.main.asyncAfter(deadline: .now() + mockedNetworkDelay) {
            if let err = result.1 {
                completion(.failure(err))
            } else if let successResult = result.0 {
                completion(.success(successResult))
            }
        }
    }

    func confirmPayPalBillingAgreement(
        clientToken: DecodedJWTToken,
        payPalConfirmBillingAgreementRequest: Request.Body.PayPal.ConfirmBillingAgreement,
        completion: @escaping (_ result: Result<Response.Body.PayPal.ConfirmBillingAgreement, Error>) -> Void
    ) {
        guard let result = confirmPayPalBillingAgreementResult,
              result.0 != nil || result.1 != nil
        else {
            XCTAssert(false, "Set 'confirmPayPalBillingAgreementResult' on your MockPrimerAPIClient")
            return
        }

        DispatchQueue.main.asyncAfter(deadline: .now() + mockedNetworkDelay) {
            if let err = result.1 {
                completion(.failure(err))
            } else if let successResult = result.0 {
                completion(.success(successResult))
            }
        }
    }

    // Klarna
    func createKlarnaPaymentSession(
        clientToken: DecodedJWTToken,
        klarnaCreatePaymentSessionAPIRequest: Request.Body.Klarna.CreatePaymentSession,
        completion: @escaping (_ result: Result<Response.Body.Klarna.PaymentSession, Error>) -> Void
    ) {
        guard let result = createKlarnaPaymentSessionResult,
              result.0 != nil || result.1 != nil
        else {
            XCTAssert(false, "Set 'createKlarnaPaymentSessionResult' on your MockPrimerAPIClient")
            return
        }

        DispatchQueue.main.asyncAfter(deadline: .now() + mockedNetworkDelay) {
            if let err = result.1 {
                completion(.failure(err))
            } else if let successResult = result.0 {
                completion(.success(successResult))
            }
        }
    }

    func createKlarnaCustomerToken(
        clientToken: DecodedJWTToken,
        klarnaCreateCustomerTokenAPIRequest: Request.Body.Klarna.CreateCustomerToken,
        completion: @escaping (_ result: Result<Response.Body.Klarna.CustomerToken, Error>) -> Void
    ) {
        guard let result = createKlarnaCustomerTokenResult,
              result.0 != nil || result.1 != nil
        else {
            XCTAssert(false, "Set 'createKlarnaCustomerTokenResult' on your MockPrimerAPIClient")
            return
        }

        DispatchQueue.main.asyncAfter(deadline: .now() + mockedNetworkDelay) {
            if let err = result.1 {
                completion(.failure(err))
            } else if let successResult = result.0 {
                completion(.success(successResult))
            }
        }
    }

    func finalizeKlarnaPaymentSession(
        clientToken: DecodedJWTToken,
        klarnaFinalizePaymentSessionRequest: Request.Body.Klarna.FinalizePaymentSession,
        completion: @escaping (_ result: Result<Response.Body.Klarna.CustomerToken, Error>) -> Void
    ) {
        guard let result = finalizeKlarnaPaymentSessionResult,
              result.0 != nil || result.1 != nil
        else {
            XCTAssert(false, "Set 'finalizeKlarnaPaymentSessionResult' on your MockPrimerAPIClient")
            return
        }

        DispatchQueue.main.asyncAfter(deadline: .now() + mockedNetworkDelay) {
            if let err = result.1 {
                completion(.failure(err))
            } else if let successResult = result.0 {
                completion(.success(successResult))
            }
        }
    }

    // Tokenization
    func tokenizePaymentMethod(
        clientToken: DecodedJWTToken,
        tokenizationRequestBody: Request.Body.Tokenization,
        completion: @escaping (_ result: Result<PrimerPaymentMethodTokenData, Error>) -> Void
    ) {
        guard let result = tokenizePaymentMethodResult,
              result.0 != nil || result.1 != nil
        else {
            XCTAssert(false, "Set 'tokenizePaymentMethodResult' on your MockPrimerAPIClient")
            return
        }

        DispatchQueue.main.asyncAfter(deadline: .now() + mockedNetworkDelay) {
            if let err = result.1 {
                completion(.failure(err))
            } else if let successResult = result.0 {
                completion(.success(successResult))
            }
        }
    }

    func exchangePaymentMethodToken(
        clientToken: PrimerSDK.DecodedJWTToken,
        vaultedPaymentMethodId: String,
        vaultedPaymentMethodAdditionalData: PrimerSDK.PrimerVaultedPaymentMethodAdditionalData?,
        completion: @escaping (Result<PrimerSDK.PrimerPaymentMethodTokenData, Error>) -> Void
    ) {
        guard let result = exchangePaymentMethodTokenResult,
              result.0 != nil || result.1 != nil
        else {
            XCTAssert(false, "Set 'tokenizePaymentMethodResult' on your MockPrimerAPIClient")
            return
        }

        DispatchQueue.main.asyncAfter(deadline: .now() + mockedNetworkDelay) {
            if let err = result.1 {
                completion(.failure(err))
            } else if let successResult = result.0 {
                completion(.success(successResult))
            }
        }
    }

    // 3DS
    func begin3DSAuth(
        clientToken: DecodedJWTToken,
        paymentMethodTokenData: PrimerPaymentMethodTokenData,
        threeDSecureBeginAuthRequest: ThreeDS.BeginAuthRequest,
        completion: @escaping (_ result: Result<ThreeDS.BeginAuthResponse, Error>) -> Void
    ) {
        guard let result = begin3DSAuthResult,
              result.0 != nil || result.1 != nil
        else {
            XCTAssert(false, "Set 'begin3DSAuthResult' on your MockPrimerAPIClient")
            return
        }

        DispatchQueue.main.asyncAfter(deadline: .now() + mockedNetworkDelay) {
            if let err = result.1 {
                completion(.failure(err))
            } else if let successResult = result.0 {
                completion(.success(successResult))
            }
        }
    }

    func continue3DSAuth(
        clientToken: PrimerSDK.DecodedJWTToken,
        threeDSTokenId: String,
        continueInfo: PrimerSDK.ThreeDS.ContinueInfo,
        completion: @escaping (Result<PrimerSDK.ThreeDS.PostAuthResponse, Error>) -> Void
    ) {
        guard let result = continue3DSAuthResult,
              result.0 != nil || result.1 != nil
        else {
            XCTAssert(false, "Set 'continue3DSAuthResult' on your MockPrimerAPIClient")
            return
        }

        DispatchQueue.main.asyncAfter(deadline: .now() + mockedNetworkDelay) {
            if let err = result.1 {
                completion(.failure(err))
            } else if let successResult = result.0 {
                completion(.success(successResult))
            }
        }
    }

    func listAdyenBanks(
        clientToken: DecodedJWTToken,
        request: Request.Body.Adyen.BanksList,
        completion: @escaping APICompletion<PrimerSDK.BanksListSessionResponse>
    ) {
        guard let result = listAdyenBanksResult,
              result.0 != nil || result.1 != nil
        else {
            XCTAssert(false, "Set 'listAdyenBanksResult' on your MockPrimerAPIClient")
            return
        }

        DispatchQueue.main.asyncAfter(deadline: .now() + mockedNetworkDelay) {
            if let err = result.1 {
                completion(.failure(err))
            } else if let successResult = result.0 {
                completion(.success(successResult))
            }
        }
    }

    func listRetailOutlets(
        clientToken: PrimerSDK.DecodedJWTToken,
        paymentMethodId: String,
        completion: @escaping (Result<PrimerSDK.RetailOutletsList, Error>) -> Void
    ) {
        guard let result = listRetailOutletsResult,
              result.0 != nil || result.1 != nil
        else {
            XCTAssert(false, "Set 'listRetailOutletsResult' on your MockPrimerAPIClient")
            return
        }

        DispatchQueue.main.asyncAfter(deadline: .now() + mockedNetworkDelay) {
            if let err = result.1 {
                completion(.failure(err))
            } else if let successResult = result.0 {
                completion(.success(successResult))
            }
        }
    }

    func poll(
        clientToken: DecodedJWTToken?,
        url: String,
        completion: @escaping (_ result: Result<PollingResponse, Error>) -> Void
    ) {
        guard let pollingResults = pollingResults,
              !pollingResults.isEmpty
        else {
            XCTAssert(false, "Set 'pollingResults' on your MockPrimerAPIClient")
            return
        }

        DispatchQueue.main.asyncAfter(deadline: .now() + mockedNetworkDelay) {
            let pollingResult = pollingResults[self.currentPollingIteration]
            self.currentPollingIteration += 1

            if pollingResult.0 == nil && pollingResult.1 == nil {
                XCTAssert(false, "Each 'pollingResult' must have a response or an error.")
            }

            if let err = pollingResult.1 {
                if self.currentPollingIteration == pollingResults.count {
                    XCTAssert(false, "Polling finished with error")
                } else {
                    self.poll(clientToken: clientToken, url: url, completion: completion)
                }
            } else if let res = pollingResult.0 {
                if res.status == .complete {
                    completion(.success(res))
                } else {
                    self.poll(clientToken: clientToken, url: url, completion: completion)
                }
            }
        }
    }

    func requestPrimerConfigurationWithActions(
        clientToken: DecodedJWTToken,
        request: ClientSessionUpdateRequest,
        completion: @escaping PrimerSDK.ConfigurationCompletion
    ) {
        guard let result = fetchConfigurationWithActionsResult,
              result.0 != nil || result.1 != nil
        else {
            XCTAssert(false, "Set 'fetchConfigurationWithActionsResult' on your MockPrimerAPIClient")
            return
        }

        DispatchQueue.main.asyncAfter(deadline: .now() + mockedNetworkDelay) {
            if let err = result.1 {
                completion(.failure(err), nil)
            } else if let successResult = result.0 {
                completion(.success(successResult), self.responseHeaders ?? [:])
            }
        }
    }

    func sendAnalyticsEvents(
        clientToken: DecodedJWTToken?,
        url: URL,
        body: [Analytics.Event]?,
        completion: @escaping (Result<Analytics.Service.Response, Error>) -> Void
    ) {
        guard let result = sendAnalyticsEventsResult,
              result.0 != nil || result.1 != nil
        else {
            XCTAssert(false, "Set 'sendAnalyticsResult' on your MockPrimerAPIClient")
            return
        }

        DispatchQueue.main.async {
            if let err = result.1 {
                completion(.failure(err))
            } else if let successResult = result.0 {
                completion(.success(successResult))
            }
        }
    }

    func fetchPayPalExternalPayerInfo(
        clientToken: DecodedJWTToken,
        payPalExternalPayerInfoRequestBody: Request.Body.PayPal.PayerInfo,
        completion: @escaping (Result<Response.Body.PayPal.PayerInfo, Error>) -> Void
    ) {
        guard let result = fetchPayPalExternalPayerInfoResult,
              result.0 != nil || result.1 != nil
        else {
            XCTAssert(false, "Set 'fetchPayPalExternalPayerInfoResult' on your MockPrimerAPIClient")
            return
        }

        DispatchQueue.main.asyncAfter(deadline: .now() + mockedNetworkDelay) {
            if let err = result.1 {
                completion(.failure(err))
            } else if let successResult = result.0 {
                completion(.success(successResult))
            }
        }
    }

    // Payment
    func createPayment(
        clientToken: DecodedJWTToken,
        paymentRequestBody: Request.Body.Payment.Create,
        completion: @escaping (_ result: Result<Response.Body.Payment, Error>) -> Void
    ) {
        guard let result = paymentResult,
              result.0 != nil || result.1 != nil
        else {
            XCTAssert(false, "Set 'paymentResult' on your MockPrimerAPIClient")
            return
        }

        DispatchQueue.main.asyncAfter(deadline: .now() + mockedNetworkDelay) {
            if let err = result.1 {
                completion(.failure(err))
            } else if let successResult = result.0 {
                completion(.success(successResult))
            }
        }
    }

    func resumePayment(
        clientToken: DecodedJWTToken,
        paymentId: String,
        paymentResumeRequest: Request.Body.Payment.Resume,
        completion: @escaping (Result<Response.Body.Payment, Error>) -> Void
    ) {
        guard let result = resumePaymentResult,
              result.0 != nil || result.1 != nil
        else {
            XCTAssert(false, "Set 'resumePaymentResult' on your MockPrimerAPIClient")
            return
        }

        DispatchQueue.main.asyncAfter(deadline: .now() + mockedNetworkDelay) {
            if let err = result.1 {
                completion(.failure(err))
            } else if let successResult = result.0 {
                completion(.success(successResult))
            }
        }
    }

    func testFinalizePolling(clientToken: PrimerSDK.DecodedJWTToken, testId: String, completion: @escaping (Result<Void, Error>) -> Void) {
        guard let result = testFinalizePollingResult,
              result.0 != nil || result.1 != nil
        else {
            XCTAssert(false, "Set 'testFinalizePollingResult' on your MockPrimerAPIClient")
            return
        }

        DispatchQueue.main.asyncAfter(deadline: .now() + mockedNetworkDelay) {
            if let err = result.1 {
                completion(.failure(err))
            } else {
                completion(.success(()))
            }
        }
    }

    func listCardNetworks(clientToken: DecodedJWTToken, bin: String,
                          completion: @escaping (Result<Response.Body.Bin.Networks, Error>) -> Void) -> PrimerCancellable? {
        guard let result = listCardNetworksResult, result.0 != nil || result.1 != nil else {
            XCTFail("Set 'listCardNetworksResult' on your MockPrimerAPIClient")
            return nil
        }

        DispatchQueue.main.asyncAfter(deadline: .now() + mockedNetworkDelay) {
            if let err = result.1 {
                completion(.failure(err))
            } else if let res = result.0 {
                completion(.success(res))
            }
        }

        return nil
    }

    func fetchNolSdkSecret(
        clientToken: PrimerSDK.DecodedJWTToken,
        paymentRequestBody: PrimerSDK.Request.Body.NolPay.NolPaySecretDataRequest,
        completion: @escaping (Result<PrimerSDK.Response.Body.NolPay.NolPaySecretDataResponse, Error>) -> Void
    ) {
        guard let result = fetchNolSdkSecretResult?() else {
            XCTAssert(false, "Set 'fetchNolSdkSecretResult' on your MockPrimerAPIClient")
            return
        }

        DispatchQueue.main.asyncAfter(deadline: .now() + mockedNetworkDelay) {
            completion(result)
        }
    }

    func genericAPICall(clientToken: PrimerSDK.DecodedJWTToken, url: URL, completion: @escaping (Result<Bool, Error>) -> Void) {
        Timer.scheduledTimer(withTimeInterval: mockedNetworkDelay, repeats: false) { _ in
            DispatchQueue.main.async {
                completion(.success(true))
            }
        }
    }

    func getPhoneMetadata(
        clientToken: PrimerSDK.DecodedJWTToken,
        paymentRequestBody: PrimerSDK.Request.Body.PhoneMetadata.PhoneMetadataDataRequest,
        completion: @escaping (Result<PrimerSDK.Response.Body.PhoneMetadata.PhoneMetadataDataResponse, Error>) -> Void
    ) {
        guard let result = getPhoneMetadataResult else {
            XCTAssert(false, "Set 'getPhoneMetadataResult' on your MockPrimerAPIClient")
            return
        }
        completion(result)
    }

    func completePayment(
        clientToken: PrimerSDK.DecodedJWTToken,
        url: URL,
        paymentRequest: PrimerSDK.Request.Body.Payment.Complete,
        completion: @escaping PrimerSDK.APICompletion<PrimerSDK.Response.Body.Complete>
    ) {
        guard let result = sdkCompleteUrlResult,
              result.0 != nil || result.1 != nil
        else {
            XCTAssert(false, "Set 'completePayment' on your MockPrimerAPIClient")
            return
        }

        DispatchQueue.main.asyncAfter(deadline: .now() + mockedNetworkDelay) {
            if let err = result.1 {
                completion(.failure(err))
            } else if let successResult = result.0 {
                completion(.success(successResult))
            }
        }
    }

    func mockSuccessfulResponses() {
        validateClientTokenResult = (MockPrimerAPIClient.Samples.mockValidateClientToken, nil)
        fetchConfigurationResult = (MockPrimerAPIClient.Samples.mockPrimerAPIConfiguration, nil)
        fetchVaultedPaymentMethodsResult = (MockPrimerAPIClient.Samples.mockVaultedPaymentMethods, nil)
        createPayPalOrderSessionResult = (MockPrimerAPIClient.Samples.mockPayPalCreateOrder, nil)
        createPayPalBillingAgreementSessionResult = (MockPrimerAPIClient.Samples.mockCreatePayPalBillingAgreementSession, nil)
        confirmPayPalBillingAgreementResult = (MockPrimerAPIClient.Samples.mockConfirmPayPalBillingAgreement, nil)
        createKlarnaPaymentSessionResult = (MockPrimerAPIClient.Samples.mockCreateKlarnaPaymentSession, nil)
        createKlarnaCustomerTokenResult = (MockPrimerAPIClient.Samples.mockCreateKlarnaCustomerToken, nil)
        finalizeKlarnaPaymentSessionResult = (MockPrimerAPIClient.Samples.mockFinalizeKlarnaPaymentSession, nil)
        pollingResults = MockPrimerAPIClient.Samples.mockPollingResults
        tokenizePaymentMethodResult = (MockPrimerAPIClient.Samples.mockTokenizePaymentMethod, nil)
        exchangePaymentMethodTokenResult = (MockPrimerAPIClient.Samples.mockExchangePaymentMethodToken, nil)
        begin3DSAuthResult = (MockPrimerAPIClient.Samples.mockBegin3DSAuth, nil)
        continue3DSAuthResult = (MockPrimerAPIClient.Samples.mockContinue3DSAuth, nil)
        listAdyenBanksResult = (MockPrimerAPIClient.Samples.mockAdyenBanks, nil)
        listRetailOutletsResult = (MockPrimerAPIClient.Samples.mockListRetailOutlets, nil)
        paymentResult = (MockPrimerAPIClient.Samples.mockPayment, nil)
        resumePaymentResult = (MockPrimerAPIClient.Samples.mockResumePayment, nil)
        sendAnalyticsEventsResult = (MockPrimerAPIClient.Samples.mockSendAnalyticsEvents, nil)
        fetchPayPalExternalPayerInfoResult = (MockPrimerAPIClient.Samples.mockFetchPayPalExternalPayerInfo, nil)
        fetchNolSdkSecretResult = { .success(MockPrimerAPIClient.Samples.mockFetchNolSdkSecret) }
        sdkCompleteUrlResult = (MockPrimerAPIClient.Samples.mockSdkCompleteUrl, nil)
    }
}

extension MockPrimerAPIClient {
    class Samples {
        static let mockValidateClientToken: SuccessResponse = .init()
        static let mockPrimerAPIConfiguration = Response.Body.Configuration(
            coreUrl: "https://primer.io/core",
            pciUrl: "https://primer.io/pci",
            binDataUrl: "https://primer.io/bindata",
            assetsUrl: "https://assets.staging.core.primer.io",
            clientSession: ClientSession.APIResponse(
                clientSessionId: "mock-client-session-id-1",
                paymentMethod: ClientSession.PaymentMethod(
                    vaultOnSuccess: false,
                    options: nil,
                    orderedAllowedCardNetworks: nil
                ),
                order: ClientSession.Order(
                    id: "mock-client-session-order-id-1",
                    merchantAmount: nil,
                    totalOrderAmount: 100,
                    totalTaxAmount: nil,
                    countryCode: .gb,
                    currencyCode: CurrencyLoader().getCurrency("GBP"),
                    fees: nil,
                    lineItems: [
                        ClientSession.Order.LineItem(
                            itemId: "mock-item-id-1",
                            quantity: 1,
                            amount: 100,
                            discountAmount: nil,
                            name: "mock-name-1",
                            description: "mock-description-1",
                            taxAmount: nil,
                            taxCode: nil,
                            productType: nil
                        )
                    ]
                ),
                customer: nil,
                testId: nil
            ),
            paymentMethods: [
                PrimerPaymentMethod(
                    id: "mock-id-1",
                    implementationType: .webRedirect,
                    type: "ADYEN_GIROPAY",
                    name: "Giropay",
                    processorConfigId: "mock-processor-config-id-1",
                    surcharge: nil,
                    options: nil,
                    displayMetadata: nil
                ),
                PrimerPaymentMethod(
                    id: "mock-id-2",
                    implementationType: .webRedirect,
                    type: "ADYEN_DOTPAY",
                    name: "Payment Method Unavailable on Headless",
                    processorConfigId: "mock-processor-config-id-2",
                    surcharge: nil,
                    options: nil,
                    displayMetadata: nil
                )
            ],
            primerAccountId: "mock-primer-account-id",
            keys: nil,
            checkoutModules: nil
        )
        static let mockVaultedPaymentMethods = Response.Body.VaultedPaymentMethods(
            data: []
        )
        static let mockPayPalCreateOrder: Response.Body.PayPal.CreateOrder = .init(
            orderId: "mock-id",
            approvalUrl: "https://primer.io/approval"
        )
        static let mockCreatePayPalBillingAgreementSession = Response.Body.PayPal.CreateBillingAgreement(
            tokenId: "mock_token-id",
            approvalUrl: "https://primer.io/approval"
        )
        static let mockConfirmPayPalBillingAgreement = Response.Body.PayPal.ConfirmBillingAgreement(
            billingAgreementId: "mock-paypal-billing-agreement-id",
            externalPayerInfo: Response.Body.Tokenization.PayPal.ExternalPayerInfo(
                externalPayerId: "mock-external-payer-id",
                email: "john@email.com",
                firstName: "John",
                lastName: "Smith"
            ),
            shippingAddress: Response.Body.Tokenization.PayPal.ShippingAddress(
                firstName: "John",
                lastName: "Smith",
                addressLine1: "Mock address line 1",
                addressLine2: "Mock address line 2",
                city: "London",
                state: "London Greater Area",
                countryCode: "GB",
                postalCode: "PC12345"
            )
        )
        static let mockCreateKlarnaPaymentSession = Response.Body.Klarna.PaymentSession(
            clientToken: "mock-client-token",
            sessionId: "mock-session-id",
            categories: [
                Response.Body.Klarna.SessionCategory(
                    identifier: "mock-session-category-id",
                    name: "mock-session-category-name",
                    descriptiveAssetUrl: "https://klarna.com/assets-descriptive",
                    standardAssetUrl: "https://klarna.com/assets-standard"
                )
            ],
            hppSessionId: "mock-hpp-session-id",
            hppRedirectUrl: "https://klarna.com/redirect"
        )
        static let mockCreateKlarnaCustomerToken = Response.Body.Klarna.CustomerToken(
            customerTokenId: "mock-customer-token-id",
            sessionData: Response.Body.Klarna.SessionData(
                recurringDescription: "Mock recurring description",
                purchaseCountry: "SE",
                purchaseCurrency: "SEK",
                locale: "en-US",
                orderAmount: 100,
                orderTaxAmount: nil,
                orderLines: [
                    Response.Body.Klarna.SessionOrderLines(
                        type: "mock-type",
                        name: "mock-name",
                        quantity: 1,
                        unitPrice: 100,
                        totalAmount: 100,
                        totalDiscountAmount: 0
                    )
                ],
                billingAddress: Response.Body.Klarna.BillingAddress(
                    addressLine1: "Mock address line 1",
                    addressLine2: "Mock address line 2",
                    addressLine3: "Mock address line 3",
                    city: "London",
                    countryCode: "GB",
                    email: "john@primer.io",
                    firstName: "John",
                    lastName: "Smith",
                    phoneNumber: "+447812345678",
                    postalCode: "PC123456",
                    state: "Greater London",
                    title: "Mock title"
                ),
                shippingAddress: nil,
                tokenDetails: Response.Body.Klarna.TokenDetails(
                    brand: "Visa",
                    maskedNumber: "**** **** **** 1234",
                    type: "Visa",
                    expiryDate: "03/2030"
                )
            )
        )
        static let mockFinalizeKlarnaPaymentSession = Response.Body.Klarna.CustomerToken(
            customerTokenId: "mock-customer-token-id",
            sessionData: Response.Body.Klarna.SessionData(
                recurringDescription: "Mock recurring description",
                purchaseCountry: "SE",
                purchaseCurrency: "SEK",
                locale: "en-US",
                orderAmount: 100,
                orderTaxAmount: nil,
                orderLines: [
                    Response.Body.Klarna.SessionOrderLines(
                        type: "mock-type",
                        name: "mock-name",
                        quantity: 1,
                        unitPrice: 100,
                        totalAmount: 100,
                        totalDiscountAmount: 0
                    )
                ],
                billingAddress: Response.Body.Klarna.BillingAddress(
                    addressLine1: "Mock address line 1",
                    addressLine2: "Mock address line 2",
                    addressLine3: "Mock address line 3",
                    city: "London",
                    countryCode: "GB",
                    email: "john@primer.io",
                    firstName: "John",
                    lastName: "Smith",
                    phoneNumber: "+447812345678",
                    postalCode: "PC123456",
                    state: "Greater London",
                    title: "Mock title"
                ),
                shippingAddress: nil,
                tokenDetails: Response.Body.Klarna.TokenDetails(
                    brand: "Visa",
                    maskedNumber: "**** **** **** 1234",
                    type: "Visa",
                    expiryDate: "03/2030"
                )
            )
        )
        static let mockPollingResults: [(PollingResponse?, Error?)] = [
            (PollingResponse(status: .pending, id: "0", source: "src"), nil),
            (PollingResponse(status: .pending, id: "0", source: "src"), nil),
            (PollingResponse(status: .complete, id: "0", source: "src"), nil)
        ]
        static let mockTokenizePaymentMethod = PrimerPaymentMethodTokenData(
            analyticsId: "mock_analytics_id",
            id: "mock_payment_method_token_data_id",
            isVaulted: false,
            isAlreadyVaulted: false,
            paymentInstrumentType: .unknown,
            paymentMethodType: "MOCK_WEB_REDIRECT_PAYMENT_METHOD",
            paymentInstrumentData: nil,
            threeDSecureAuthentication: nil,
            token: "mock_payment_method_token",
            tokenType: .singleUse,
            vaultData: nil
        )
        static let mockExchangePaymentMethodToken = MockPrimerAPIClient.Samples.mockTokenizePaymentMethod
        static let mockBegin3DSAuth = ThreeDS.BeginAuthResponse(
            authentication: ThreeDS.Authentication(
                acsReferenceNumber: nil,
                acsSignedContent: nil,
                acsTransactionId: nil,
                responseCode: .authSuccess,
                transactionId: nil,
                acsOperatorId: nil,
                cryptogram: nil,
                dsReferenceNumber: nil,
                dsTransactionId: nil,
                eci: nil,
                protocolVersion: "2.1.0",
                xid: nil
            ),
            token: PrimerPaymentMethodTokenData(
                analyticsId: "mock_analytics_id",
                id: "mock_payment_method_token_data_id",
                isVaulted: false,
                isAlreadyVaulted: false,
                paymentInstrumentType: .unknown,
                paymentMethodType: "MOCK_WEB_REDIRECT_PAYMENT_METHOD",
                paymentInstrumentData: nil,
                threeDSecureAuthentication: nil,
                token: "mock_payment_method_token",
                tokenType: .singleUse,
                vaultData: nil
            ),
            resumeToken: "mock-resume-token"
        )
        static let mockContinue3DSAuth = ThreeDS.PostAuthResponse(
            token: MockPrimerAPIClient.Samples.mockTokenizePaymentMethod,
            resumeToken: "mock-resume-token",
            authentication: nil
        )
        static let mockAdyenBanks = BanksListSessionResponse(
            result: [
                Response.Body.Adyen.Bank(
                    id: "mock-bank-id",
                    name: "mock-bank-name",
                    iconUrlStr: "https://primer.io/bank-logo",
                    disabled: false
                )
            ]
        )
        static let mockListRetailOutlets = RetailOutletsList(
            result: [
                RetailOutletsRetail(
                    id: "mock-retail-id",
                    name: "mock-retail-name",
                    iconUrl: URL(string: "https://primer.io/mock-retail-icon")!,
                    disabled: false
                )
            ]
        )
        static let mockPayment = Response.Body.Payment(
            id: "mock_id",
            paymentId: "mock_payment_id",
            amount: 1000,
            currencyCode: "EUR",
            customer: nil,
            customerId: "mock_customer_id",
            dateStr: nil,
            order: nil,
            orderId: nil,
            requiredAction: nil,
            status: .success,
<<<<<<< HEAD
            paymentFailureReason: nil,
            checkoutOutcome: nil)
=======
            paymentFailureReason: nil
        )
>>>>>>> efaf5e77
        static let mockSendAnalyticsEvents = Analytics.Service.Response(
            id: "mock-id",
            result: "success"
        )
        static let mockFetchPayPalExternalPayerInfo = Response.Body.PayPal.PayerInfo(
            orderId: "mock-order-id",
            externalPayerInfo: Response.Body.Tokenization.PayPal.ExternalPayerInfo(
                externalPayerId: "mock-id",
                email: "john@email.com",
                firstName: "John",
                lastName: "Smith"
            )
        )
        static let mockResumePayment = Response.Body.Payment(
            id: "mock_id",
            paymentId: "mock_payment_id",
            amount: 1000,
            currencyCode: "EUR",
            customer: nil,
            customerId: "mock_customer_id",
            dateStr: nil,
            order: nil,
            orderId: nil,
            requiredAction: nil,
            status: .success,
<<<<<<< HEAD
            paymentFailureReason: nil,
            checkoutOutcome: nil)
=======
            paymentFailureReason: nil
        )
>>>>>>> efaf5e77

        static let mockFetchNolSdkSecret = Response.Body.NolPay.NolPaySecretDataResponse(sdkSecret: "")
        static let mockSdkCompleteUrl = Response.Body.Complete()
    }
}<|MERGE_RESOLUTION|>--- conflicted
+++ resolved
@@ -933,13 +933,9 @@
             orderId: nil,
             requiredAction: nil,
             status: .success,
-<<<<<<< HEAD
             paymentFailureReason: nil,
-            checkoutOutcome: nil)
-=======
-            paymentFailureReason: nil
-        )
->>>>>>> efaf5e77
+            checkoutOutcome: nil
+        )
         static let mockSendAnalyticsEvents = Analytics.Service.Response(
             id: "mock-id",
             result: "success"
@@ -965,13 +961,9 @@
             orderId: nil,
             requiredAction: nil,
             status: .success,
-<<<<<<< HEAD
             paymentFailureReason: nil,
-            checkoutOutcome: nil)
-=======
-            paymentFailureReason: nil
-        )
->>>>>>> efaf5e77
+            checkoutOutcome: nil
+        )
 
         static let mockFetchNolSdkSecret = Response.Body.NolPay.NolPaySecretDataResponse(sdkSecret: "")
         static let mockSdkCompleteUrl = Response.Body.Complete()
