--- conflicted
+++ resolved
@@ -15,12 +15,9 @@
 
     static func setUp(withPaymentMethods paymentMethods: [PrimerPaymentMethod]? = nil,
                       order: ClientSession.Order? = nil,
-<<<<<<< HEAD
+                      paymentMethodOptions: [[String: Any]]? = nil,
+                      checkoutModules: [PrimerAPIConfiguration.CheckoutModule]? = nil,
                       showTestId: Bool = false) {
-=======
-                      paymentMethodOptions: [[String: Any]]? = nil,
-                      checkoutModules: [PrimerAPIConfiguration.CheckoutModule]? = nil) {
->>>>>>> b8e5959c
         let paymentMethods = paymentMethods ?? [
             Mocks.PaymentMethods.paymentCardPaymentMethod
         ]
